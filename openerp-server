#!/usr/bin/env python
# -*- coding: utf-8 -*-
##############################################################################
#
#    OpenERP, Open Source Management Solution
#    Copyright (C) 2004-2009 Tiny SPRL (<http://tiny.be>).
#
#    This program is free software: you can redistribute it and/or modify
#    it under the terms of the GNU Affero General Public License as
#    published by the Free Software Foundation, either version 3 of the
#    License, or (at your option) any later version.
#
#    This program is distributed in the hope that it will be useful,
#    but WITHOUT ANY WARRANTY; without even the implied warranty of
#    MERCHANTABILITY or FITNESS FOR A PARTICULAR PURPOSE.  See the
#    GNU Affero General Public License for more details.
#
#    You should have received a copy of the GNU Affero General Public License
#    along with this program.  If not, see <http://www.gnu.org/licenses/>.
#
##############################################################################

"""
OpenERP - Server
OpenERP is an ERP+CRM program for small and medium businesses.

The whole source code is distributed under the terms of the
GNU Public Licence.

(c) 2003-TODAY, Fabien Pinckaers - OpenERP SA
"""

import imp
import logging
import os
import signal
import sys
import threading
import traceback
import time

import openerp
__author__ = openerp.release.author
__version__ = openerp.release.version

# Also use the `openerp` logger for the main script.
_logger = logging.getLogger('openerp')

def check_root_user():
    """ Exit if the process's user is 'root' (on POSIX system)."""
    if os.name == 'posix':
        import pwd
        if pwd.getpwuid(os.getuid())[0] == 'root' :
            sys.stderr.write("Running as user 'root' is a security risk, aborting.\n")
            sys.exit(1)

def check_postgres_user():
    """ Exit if the configured database user is 'postgres'.

    This function assumes the configuration has been initialized.
    """
    config = openerp.tools.config
    if config['db_user'] == 'postgres':
        sys.stderr.write("Using the database user 'postgres' is a security risk, aborting.")
        sys.exit(1)

def report_configuration():
    """ Log the server version and some configuration values.

    This function assumes the configuration has been initialized.
    """
    config = openerp.tools.config
    _logger.info("OpenERP version %s", __version__)
    for name, value in [('addons paths', config['addons_path']),
                        ('database hostname', config['db_host'] or 'localhost'),
                        ('database port', config['db_port'] or '5432'),
                        ('database user', config['db_user'])]:
        _logger.info("%s: %s", name, value)

def setup_pid_file():
    """ Create a file with the process id written in it.

    This function assumes the configuration has been initialized.
    """
    config = openerp.tools.config
    if config['pidfile']:
        fd = open(config['pidfile'], 'w')
        pidtext = "%d" % (os.getpid())
        fd.write(pidtext)
        fd.close()

def preload_registry(dbname):
    """ Preload a registry, and start the cron."""
    try:
        db, registry = openerp.pooler.get_db_and_pool(dbname, update_module=config['init'] or config['update'], pooljobs=False)

        # jobs will start to be processed later, when openerp.cron.start_master_thread() is called by openerp.service.start_services()
        registry.schedule_cron_jobs()
    except Exception:
        _logger.exception('Failed to initialize database `%s`.', dbname)

def run_test_file(dbname, test_file):
    """ Preload a registry, possibly run a test file, and start the cron."""
    try:
        db, registry = openerp.pooler.get_db_and_pool(dbname, update_module=config['init'] or config['update'], pooljobs=False)
        cr = db.cursor()
        _logger.info('loading test file %s', test_file)
        openerp.tools.convert_yaml_import(cr, 'base', file(test_file), {}, 'test', True)
        cr.rollback()
        cr.close()
    except Exception:
        _logger.exception('Failed to initialize database `%s` and run test file `%s`.', dbname, test_file)


def export_translation():
    config = openerp.tools.config
    dbname = config['db_name']

    if config["language"]:
        msg = "language %s" % (config["language"],)
    else:
        msg = "new language"
    _logger.info('writing translation file for %s to %s', msg,
        config["translate_out"])

    fileformat = os.path.splitext(config["translate_out"])[-1][1:].lower()
    buf = file(config["translate_out"], "w")
    cr = openerp.pooler.get_db(dbname).cursor()
    openerp.tools.trans_export(config["language"],
        config["translate_modules"] or ["all"], buf, fileformat, cr)
    cr.close()
    buf.close()

    _logger.info('translation file written successfully')

def import_translation():
    config = openerp.tools.config
    context = {'overwrite': config["overwrite_existing_translations"]}
    dbname = config['db_name']

    cr = openerp.pooler.get_db(dbname).cursor()
    openerp.tools.trans_load( cr, config["translate_in"], config["language"],
        context=context)
    cr.commit()
    cr.close()

# Variable keeping track of the number of calls to the signal handler defined
# below. This variable is monitored by ``quit_on_signals()``.
quit_signals_received = 0

def signal_handler(sig, frame):
    """ Signal handler: exit ungracefully on the second handled signal.

    :param sig: the signal number
    :param frame: the interrupted stack frame or None
    """
    global quit_signals_received
    quit_signals_received += 1
    if quit_signals_received > 1:
        # logging.shutdown was already called at this point.
        sys.stderr.write("Forced shutdown.\n")
        os._exit(0)

def dumpstacks(sig, frame):
    """ Signal handler: dump a stack trace for each existing thread."""
    # code from http://stackoverflow.com/questions/132058/getting-stack-trace-from-a-running-python-application#answer-2569696
    # modified for python 2.5 compatibility
    thread_map = dict(threading._active, **threading._limbo)
    id2name = dict([(threadId, thread.getName()) for threadId, thread in thread_map.items()])
    code = []
    for threadId, stack in sys._current_frames().items():
        code.append("\n# Thread: %s(%d)" % (id2name[threadId], threadId))
        for filename, lineno, name, line in traceback.extract_stack(stack):
            code.append('File: "%s", line %d, in %s' % (filename, lineno, name))
            if line:
                code.append("  %s" % (line.strip()))
    _logger.info("\n".join(code))

def setup_signal_handlers():
    """ Register the signal handler defined above. """
    SIGNALS = map(lambda x: getattr(signal, "SIG%s" % x), "INT TERM".split())
    if os.name == 'posix':
        map(lambda sig: signal.signal(sig, signal_handler), SIGNALS)
        signal.signal(signal.SIGQUIT, dumpstacks)
    elif os.name == 'nt':
        import win32api
        win32api.SetConsoleCtrlHandler(lambda sig: signal_handler(sig, None), 1)

def quit_on_signals():
    """ Wait for one or two signals then shutdown the server.

    The first SIGINT or SIGTERM signal will initiate a graceful shutdown while
    a second one if any will force an immediate exit.

    """
    # Wait for a first signal to be handled. (time.sleep will be interrupted
    # by the signal handler.) The try/except is for the win32 case.
    try:
        while quit_signals_received == 0:
            time.sleep(60)
    except KeyboardInterrupt, e:
        pass

    if config['pidfile']:
        os.unlink(config['pidfile'])

    openerp.service.stop_services()
    sys.exit(0)

if __name__ == "__main__":

    os.environ["TZ"] = "UTC"

    check_root_user()
    openerp.tools.config.parse_config(sys.argv[1:])

    check_postgres_user()
    openerp.netsvc.init_logger()
    report_configuration()

    config = openerp.tools.config

    setup_signal_handlers()

    if config["test_file"]:
        run_test_file(config['db_name'], config['test_file'])
        sys.exit(0)

    if config["translate_out"]:
        export_translation()
        sys.exit(0)

    if config["translate_in"]:
        import_translation()
        sys.exit(0)

    if not config["stop_after_init"]:
        # Some module register themselves when they are loaded so we need the
        # services to be running before loading any registry.
        openerp.service.start_services()

    for m in openerp.conf.server_wide_modules:
        try:
<<<<<<< HEAD
            __import__('openerp.addons.' + m)
            # Call any post_load hook.
            info = openerp.modules.module.load_information_from_description_file(m)
            if info['post_load']:
                getattr(sys.modules['openerp.addons.' + m], info['post_load'])()
=======
            openerp.modules.module.load_openerp_module(m)
>>>>>>> 8e213498
        except Exception:
            msg = ''
            if m == 'web':
                msg = """
The `web` module is provided by the addons found in the `openerp-web` project.
Maybe you forgot to add those addons in your addons_path configuration."""
            _logger.exception('Failed to load server-wide module `%s`.%s', m, msg)

    if config['db_name']:
        for dbname in config['db_name'].split(','):
            preload_registry(dbname)

    if config["stop_after_init"]:
        sys.exit(0)

    setup_pid_file()
    _logger.info('OpenERP server is running, waiting for connections...')
    quit_on_signals()

# vim:expandtab:smartindent:tabstop=4:softtabstop=4:shiftwidth=4:<|MERGE_RESOLUTION|>--- conflicted
+++ resolved
@@ -241,15 +241,7 @@
 
     for m in openerp.conf.server_wide_modules:
         try:
-<<<<<<< HEAD
-            __import__('openerp.addons.' + m)
-            # Call any post_load hook.
-            info = openerp.modules.module.load_information_from_description_file(m)
-            if info['post_load']:
-                getattr(sys.modules['openerp.addons.' + m], info['post_load'])()
-=======
             openerp.modules.module.load_openerp_module(m)
->>>>>>> 8e213498
         except Exception:
             msg = ''
             if m == 'web':
