# -*- coding: utf-8 -*-
# Part of Odoo. See LICENSE file for full copyright and licensing details.
import contextlib

import pytz
import datetime
import ipaddress
import itertools
import logging
import hmac

from collections import defaultdict
from hashlib import sha256
from itertools import chain, repeat
from lxml import etree
from lxml.builder import E
import passlib.context

from odoo import api, fields, models, tools, SUPERUSER_ID, _
from odoo.exceptions import AccessDenied, AccessError, UserError, ValidationError
from odoo.http import request
from odoo.osv import expression
from odoo.service.db import check_super
from odoo.tools import partition, collections

_logger = logging.getLogger(__name__)

# Only users who can modify the user (incl. the user herself) see the real contents of these fields
USER_PRIVATE_FIELDS = []

DEFAULT_CRYPT_CONTEXT = passlib.context.CryptContext(
    # kdf which can be verified by the context. The default encryption kdf is
    # the first of the list
    ['pbkdf2_sha512', 'plaintext'],
    # deprecated algorithms are still verified as usual, but ``needs_update``
    # will indicate that the stored hash should be replaced by a more recent
    # algorithm. Passlib 1.6 supports an `auto` value which deprecates any
    # algorithm but the default, but Ubuntu LTS only provides 1.5 so far.
    deprecated=['plaintext'],
)

concat = chain.from_iterable

#
# Functions for manipulating boolean and selection pseudo-fields
#
def name_boolean_group(id):
    return 'in_group_' + str(id)

def name_selection_groups(ids):
    return 'sel_groups_' + '_'.join(str(it) for it in ids)

def is_boolean_group(name):
    return name.startswith('in_group_')

def is_selection_groups(name):
    return name.startswith('sel_groups_')

def is_reified_group(name):
    return is_boolean_group(name) or is_selection_groups(name)

def get_boolean_group(name):
    return int(name[9:])

def get_selection_groups(name):
    return [int(v) for v in name[11:].split('_')]

def parse_m2m(commands):
    "return a list of ids corresponding to a many2many value"
    ids = []
    for command in commands:
        if isinstance(command, (tuple, list)):
            if command[0] in (1, 4):
                ids.append(command[1])
            elif command[0] == 5:
                ids = []
            elif command[0] == 6:
                ids = list(command[2])
        else:
            ids.append(command)
    return ids

#----------------------------------------------------------
# Basic res.groups and res.users
#----------------------------------------------------------

class Groups(models.Model):
    _name = "res.groups"
    _description = "Access Groups"
    _rec_name = 'full_name'
    _order = 'name'

    name = fields.Char(required=True, translate=True)
    users = fields.Many2many('res.users', 'res_groups_users_rel', 'gid', 'uid')
    model_access = fields.One2many('ir.model.access', 'group_id', string='Access Controls', copy=True)
    rule_groups = fields.Many2many('ir.rule', 'rule_group_rel',
        'group_id', 'rule_group_id', string='Rules', domain=[('global', '=', False)])
    menu_access = fields.Many2many('ir.ui.menu', 'ir_ui_menu_group_rel', 'gid', 'menu_id', string='Access Menu')
    view_access = fields.Many2many('ir.ui.view', 'ir_ui_view_group_rel', 'group_id', 'view_id', string='Views')
    comment = fields.Text(translate=True)
    category_id = fields.Many2one('ir.module.category', string='Application', index=True)
    color = fields.Integer(string='Color Index')
    full_name = fields.Char(compute='_compute_full_name', string='Group Name', search='_search_full_name')
    share = fields.Boolean(string='Share Group', help="Group created to set access rights for sharing data with some users.")

    _sql_constraints = [
        ('name_uniq', 'unique (category_id, name)', 'The name of the group must be unique within an application!')
    ]

    @api.multi
    @api.constrains('users')
    def _check_one_user_type(self):
        self.mapped('users')._check_one_user_type()

    @api.depends('category_id.name', 'name')
    def _compute_full_name(self):
        # Important: value must be stored in environment of group, not group1!
        for group, group1 in zip(self, self.sudo()):
            if group1.category_id:
                group.full_name = '%s / %s' % (group1.category_id.name, group1.name)
            else:
                group.full_name = group1.name

    def _search_full_name(self, operator, operand):
        lst = True
        if isinstance(operand, bool):
            domains = [[('name', operator, operand)], [('category_id.name', operator, operand)]]
            if operator in expression.NEGATIVE_TERM_OPERATORS == (not operand):
                return expression.AND(domains)
            else:
                return expression.OR(domains)
        if isinstance(operand, str):
            lst = False
            operand = [operand]
        where = []
        for group in operand:
            values = [v for v in group.split('/') if v]
            group_name = values.pop().strip()
            category_name = values and '/'.join(values).strip() or group_name
            group_domain = [('name', operator, lst and [group_name] or group_name)]
            category_domain = [('category_id.name', operator, lst and [category_name] or category_name)]
            if operator in expression.NEGATIVE_TERM_OPERATORS and not values:
                category_domain = expression.OR([category_domain, [('category_id', '=', False)]])
            if (operator in expression.NEGATIVE_TERM_OPERATORS) == (not values):
                sub_where = expression.AND([group_domain, category_domain])
            else:
                sub_where = expression.OR([group_domain, category_domain])
            if operator in expression.NEGATIVE_TERM_OPERATORS:
                where = expression.AND([where, sub_where])
            else:
                where = expression.OR([where, sub_where])
        return where

    @api.model
    def _search(self, args, offset=0, limit=None, order=None, count=False, access_rights_uid=None):
        # add explicit ordering if search is sorted on full_name
        if order and order.startswith('full_name'):
            groups = super(Groups, self).search(args)
            groups = groups.sorted('full_name', reverse=order.endswith('DESC'))
            groups = groups[offset:offset+limit] if limit else groups[offset:]
            return len(groups) if count else groups.ids
        return super(Groups, self)._search(args, offset=offset, limit=limit, order=order, count=count, access_rights_uid=access_rights_uid)

    @api.multi
    def copy(self, default=None):
        self.ensure_one()
        chosen_name = default.get('name') if default else ''
        default_name = chosen_name or _('%s (copy)') % self.name
        default = dict(default or {}, name=default_name)
        return super(Groups, self).copy(default)

    @api.multi
    def write(self, vals):
        if 'name' in vals:
            if vals['name'].startswith('-'):
                raise UserError(_('The name of the group can not start with "-"'))
        # invalidate caches before updating groups, since the recomputation of
        # field 'share' depends on method has_group()
        self.env['ir.model.access'].call_cache_clearing_methods()
        self.env['res.users'].has_group.clear_cache(self.env['res.users'])
        return super(Groups, self).write(vals)


class ResUsersLog(models.Model):
    _name = 'res.users.log'
    _order = 'id desc'
    _description = 'Users Log'
    # Currenly only uses the magical fields: create_uid, create_date,
    # for recording logins. To be extended for other uses (chat presence, etc.)


class Users(models.Model):
    """ User class. A res.users record models an OpenERP user and is different
        from an employee.

        res.users class now inherits from res.partner. The partner model is
        used to store the data related to the partner: lang, name, address,
        avatar, ... The user model is now dedicated to technical data.
    """
    _name = "res.users"
    _description = 'Users'
    _inherits = {'res.partner': 'partner_id'}
    _order = 'name, login'
    __uid_cache = defaultdict(dict)             # {dbname: {uid: password}}

    # User can write on a few of his own fields (but not his groups for example)
    SELF_WRITEABLE_FIELDS = ['signature', 'action_id', 'company_id', 'email', 'name', 'image', 'image_medium', 'image_small', 'lang', 'tz']
    # User can read a few of his own fields
    SELF_READABLE_FIELDS = ['signature', 'company_id', 'login', 'email', 'name', 'image', 'image_medium', 'image_small', 'lang', 'tz', 'tz_offset', 'groups_id', 'partner_id', '__last_update', 'action_id']

    def _default_groups(self):
        default_user = self.env.ref('base.default_user', raise_if_not_found=False)
        return (default_user or self.env['res.users']).sudo().groups_id

    def _companies_count(self):
        return self.env['res.company'].sudo().search_count([])

    partner_id = fields.Many2one('res.partner', required=True, ondelete='restrict', auto_join=True,
        string='Related Partner', help='Partner-related data of the user')
    login = fields.Char(required=True, help="Used to log into the system")
    password = fields.Char(
        compute='_compute_password', inverse='_set_password',
        invisible=True, copy=False,
        help="Keep empty if you don't want the user to be able to connect on the system.")
    new_password = fields.Char(string='Set Password',
        compute='_compute_password', inverse='_set_new_password',
        help="Specify a value only when creating a user or if you're "\
             "changing the user's password, otherwise leave empty. After "\
             "a change of password, the user has to login again.")
    signature = fields.Html()
    active = fields.Boolean(default=True)
    active_partner = fields.Boolean(related='partner_id.active', readonly=True, string="Partner is Active")
    action_id = fields.Many2one('ir.actions.actions', string='Home Action',
        help="If specified, this action will be opened at log on for this user, in addition to the standard menu.")
    groups_id = fields.Many2many('res.groups', 'res_groups_users_rel', 'uid', 'gid', string='Groups', default=_default_groups)
    log_ids = fields.One2many('res.users.log', 'create_uid', string='User log entries')
    login_date = fields.Datetime(related='log_ids.create_date', string='Latest authentication', readonly=False)
    share = fields.Boolean(compute='_compute_share', compute_sudo=True, string='Share User', store=True,
         help="External user with limited access, created only for the purpose of sharing data.")
    companies_count = fields.Integer(compute='_compute_companies_count', string="Number of Companies", default=_companies_count)
    tz_offset = fields.Char(compute='_compute_tz_offset', string='Timezone offset', invisible=True)

    @api.model
    def _get_company(self):
        return self.env.user.company_id

    # Special behavior for this field: res.company.search() will only return the companies
    # available to the current user (should be the user's companies?), when the user_preference
    # context is set.
    company_id = fields.Many2one('res.company', string='Company', required=True, default=_get_company,
        help='The company this user is currently working for.', context={'user_preference': True})
    company_ids = fields.Many2many('res.company', 'res_company_users_rel', 'user_id', 'cid',
        string='Companies', default=_get_company)

    # overridden inherited fields to bypass access rights, in case you have
    # access to the user but not its corresponding partner
    name = fields.Char(related='partner_id.name', inherited=True, readonly=False)
    email = fields.Char(related='partner_id.email', inherited=True, readonly=False)

    accesses_count = fields.Integer('# Access Rights', help='Number of access rights that apply to the current user',
                                    compute='_compute_accesses_count')
    rules_count = fields.Integer('# Record Rules', help='Number of record rules that apply to the current user',
                                 compute='_compute_accesses_count')
    groups_count = fields.Integer('# Groups', help='Number of groups that apply to the current user',
                                  compute='_compute_accesses_count')

    _sql_constraints = [
        ('login_key', 'UNIQUE (login)',  'You can not have two users with the same login !')
    ]

    def init(self):
        cr = self.env.cr

        # allow setting plaintext passwords via SQL and have them
        # automatically encrypted at startup: look for passwords which don't
        # match the "extended" MCF and pass those through passlib.
        # Alternative: iterate on *all* passwords and use CryptContext.identify
        cr.execute("""
        SELECT id, password FROM res_users
        WHERE password IS NOT NULL
          AND password !~ '^\$[^$]+\$[^$]+\$.'
        """)
        if self.env.cr.rowcount:
            Users = self.sudo()
            for uid, pw in cr.fetchall():
                Users.browse(uid).password = pw

    def _set_password(self):
        ctx = self._crypt_context()
        for user in self:
            self._set_encrypted_password(user.id, ctx.encrypt(user.password))

    def _set_encrypted_password(self, uid, pw):
        assert self._crypt_context().identify(pw) != 'plaintext'

        self.env.cr.execute(
            'UPDATE res_users SET password=%s WHERE id=%s',
            (pw, uid)
        )
        self.invalidate_cache(['password'], [uid])

    def _check_credentials(self, password):
        """ Validates the current user's password.

        Override this method to plug additional authentication methods.

        Overrides should:

        * call `super` to delegate to parents for credentials-checking
        * catch AccessDenied and perform their own checking
        * (re)raise AccessDenied if the credentials are still invalid
          according to their own validation method

        When trying to check for credentials validity, call _check_credentials
        instead.
        """
        """ Override this method to plug additional authentication methods"""
        assert password
        self.env.cr.execute(
            "SELECT COALESCE(password, '') FROM res_users WHERE id=%s",
            [self.env.user.id]
        )
        [hashed] = self.env.cr.fetchone()
        valid, replacement = self._crypt_context()\
            .verify_and_update(password, hashed)
        if replacement is not None:
            self._set_encrypted_password(self.env.user.id, replacement)
        if not valid:
            raise AccessDenied()

    def _compute_password(self):
        for user in self:
            user.password = ''
            user.new_password = ''

    def _set_new_password(self):
        for user in self:
            if not user.new_password:
                # Do not update the password if no value is provided, ignore silently.
                # For example web client submits False values for all empty fields.
                continue
            if user == self.env.user:
                # To change their own password, users must use the client-specific change password wizard,
                # so that the new password is immediately used for further RPC requests, otherwise the user
                # will face unexpected 'Access Denied' exceptions.
                raise UserError(_('Please use the change password wizard (in User Preferences or User menu) to change your own password.'))
            else:
                user.password = user.new_password

    @api.depends('groups_id')
    def _compute_share(self):
        for user in self:
            user.share = not user.has_group('base.group_user')

    @api.multi
    def _compute_companies_count(self):
        companies_count = self._companies_count()
        for user in self:
            user.companies_count = companies_count

    @api.depends('tz')
    def _compute_tz_offset(self):
        for user in self:
            user.tz_offset = datetime.datetime.now(pytz.timezone(user.tz or 'GMT')).strftime('%z')

    @api.depends('groups_id')
    def _compute_accesses_count(self):
        for user in self:
            groups = user.groups_id
            user.accesses_count = len(groups.mapped('model_access'))
            user.rules_count = len(groups.mapped('rule_groups'))
            user.groups_count = len(groups)

    @api.onchange('login')
    def on_change_login(self):
        if self.login and tools.single_email_re.match(self.login):
            self.email = self.login

    @api.onchange('parent_id')
    def onchange_parent_id(self):
        return self.mapped('partner_id').onchange_parent_id()

    def _read_from_database(self, field_names, inherited_field_names=[]):
        super(Users, self)._read_from_database(field_names, inherited_field_names)
        canwrite = self.check_access_rights('write', raise_exception=False)
        if not canwrite and set(USER_PRIVATE_FIELDS).intersection(field_names):
            for record in self:
                for f in USER_PRIVATE_FIELDS:
                    try:
                        record._cache[f]
                        record._cache[f] = '********'
                    except Exception:
                        # skip SpecialValue (e.g. for missing record or access right)
                        pass

    @api.multi
    @api.constrains('company_id', 'company_ids')
    def _check_company(self):
        if any(user.company_ids and user.company_id not in user.company_ids for user in self):
            raise ValidationError(_('The chosen company is not in the allowed companies for this user'))

    @api.multi
    @api.constrains('action_id')
    def _check_action_id(self):
        action_open_website = self.env.ref('base.action_open_website', raise_if_not_found=False)
        if action_open_website and any(user.action_id.id == action_open_website.id for user in self):
            raise ValidationError(_('The "App Switcher" action cannot be selected as home action.'))

    @api.multi
    @api.constrains('groups_id')
    def _check_one_user_type(self):
        for user in self:
            if len(user.groups_id.filtered(lambda x: x.category_id.xml_id == 'base.module_category_user_type')) > 1:
                raise ValidationError(_('The user cannot have more than one user types.'))

    @api.multi
    def toggle_active(self):
        for user in self:
            if not user.active and not user.partner_id.active:
                user.partner_id.toggle_active()
        super(Users, self).toggle_active()

    @api.multi
    def read(self, fields=None, load='_classic_read'):
        if fields and self == self.env.user:
            for key in fields:
                if not (key in self.SELF_READABLE_FIELDS or key.startswith('context_')):
                    break
            else:
                # safe fields only, so we read as super-user to bypass access rights
                self = self.sudo()

        return super(Users, self).read(fields=fields, load=load)

    @api.model
    def read_group(self, domain, fields, groupby, offset=0, limit=None, orderby=False, lazy=True):
        groupby_fields = set([groupby] if isinstance(groupby, str) else groupby)
        if groupby_fields.intersection(USER_PRIVATE_FIELDS):
            raise AccessError(_("Invalid 'group by' parameter"))
        return super(Users, self).read_group(domain, fields, groupby, offset=offset, limit=limit, orderby=orderby, lazy=lazy)

    @api.model
    def _search(self, args, offset=0, limit=None, order=None, count=False, access_rights_uid=None):
        if self._uid != SUPERUSER_ID and args:
            domain_fields = {term[0] for term in args if isinstance(term, (tuple, list))}
            if domain_fields.intersection(USER_PRIVATE_FIELDS):
                raise AccessError(_('Invalid search criterion'))
        return super(Users, self)._search(args, offset=offset, limit=limit, order=order, count=count,
                                          access_rights_uid=access_rights_uid)

    @api.model_create_multi
    def create(self, vals_list):
        users = super(Users, self.with_context(default_customer=False)).create(vals_list)
        for user in users:
            user.partner_id.active = user.active
            if user.partner_id.company_id:
                user.partner_id.write({'company_id': user.company_id.id})
        return users

    @api.multi
    def write(self, values):
        if values.get('active') and SUPERUSER_ID in self._ids:
            raise UserError(_("You cannot activate the superuser."))
        if values.get('active') == False and self._uid in self._ids:
            raise UserError(_("You cannot deactivate the user you're currently logged in as."))

        if values.get('active'):
            for user in self:
                if not user.active and not user.partner_id.active:
                    user.partner_id.toggle_active()
        if self == self.env.user:
            for key in list(values):
                if not (key in self.SELF_WRITEABLE_FIELDS or key.startswith('context_')):
                    break
            else:
                if 'company_id' in values:
                    if values['company_id'] not in self.env.user.company_ids.ids:
                        del values['company_id']
                # safe fields only, so we write as super-user to bypass access rights
                self = self.sudo().with_context(binary_field_real_user=self.env.user)

        res = super(Users, self).write(values)
        if 'company_id' in values:
            for user in self:
                # if partner is global we keep it that way
                if user.partner_id.company_id and user.partner_id.company_id.id != values['company_id']:
                    user.partner_id.write({'company_id': user.company_id.id})
            # clear default ir values when company changes
            self.env['ir.default'].clear_caches()

        # clear caches linked to the users
        if 'groups_id' in values:
            self.env['ir.model.access'].call_cache_clearing_methods()
            self.env['ir.rule'].clear_caches()
            self.has_group.clear_cache(self)
        if any(key.startswith('context_') or key in ('lang', 'tz') for key in values):
            self.context_get.clear_cache(self)
        if any(key in values for key in ['active'] + USER_PRIVATE_FIELDS):
            db = self._cr.dbname
            for id in self.ids:
                self.__uid_cache[db].pop(id, None)
        if any(key in values for key in self._get_session_token_fields()):
            self._invalidate_session_cache()

        return res

    @api.multi
    def unlink(self):
        if SUPERUSER_ID in self.ids:
            raise UserError(_('You can not remove the admin user as it is used internally for resources created by Odoo (updates, module installation, ...)'))
        db = self._cr.dbname
        for id in self.ids:
            self.__uid_cache[db].pop(id, None)
        self._invalidate_session_cache()
        return super(Users, self).unlink()

    @api.model
    def _name_search(self, name, args=None, operator='ilike', limit=100, name_get_uid=None):
        args = args or []
        if operator == 'ilike' and not (name or '').strip():
            domain = []
        else:
            domain = [('login', '=', name)]
        user_ids = self._search(expression.AND([domain, args]), limit=limit, access_rights_uid=name_get_uid)
        if not user_ids:
            user_ids = self._search(expression.AND([[('name', operator, name)], args]), limit=limit, access_rights_uid=name_get_uid)
        return self.browse(user_ids).name_get()

    @api.multi
    def copy(self, default=None):
        self.ensure_one()
        default = dict(default or {})
        if ('name' not in default) and ('partner_id' not in default):
            default['name'] = _("%s (copy)") % self.name
        if 'login' not in default:
            default['login'] = _("%s (copy)") % self.login
        return super(Users, self).copy(default)

    @api.model
    @tools.ormcache('self._uid')
    def context_get(self):
        user = self.env.user
        # determine field names to read
        name_to_key = {
            name: name[8:] if name.startswith('context_') else name
            for name in self._fields
            if name.startswith('context_') or name in ('lang', 'tz')
        }
        # use read() to not read other fields: this must work while modifying
        # the schema of models res.users or res.partner
        values = user.read(list(name_to_key), load=False)[0]
        return {
            key: values[name]
            for name, key in name_to_key.items()
        }

    @api.model
    def action_get(self):
        return self.sudo().env.ref('base.action_res_users_my').read()[0]

    def check_super(self, passwd):
        return check_super(passwd)

    @api.model
    def _update_last_login(self):
        # only create new records to avoid any side-effect on concurrent transactions
        # extra records will be deleted by the periodical garbage collection
        self.env['res.users.log'].create({}) # populated by defaults

    @api.model
    def _get_login_domain(self, login):
        return [('login', '=', login)]

    @classmethod
    def _login(cls, db, login, password):
        if not password:
            raise AccessDenied()
        ip = request.httprequest.environ['REMOTE_ADDR'] if request else 'n/a'
        try:
            with cls.pool.cursor() as cr:
                self = api.Environment(cr, SUPERUSER_ID, {})[cls._name]
                with self._assert_can_auth():
                    user = self.search(self._get_login_domain(login))
                    if not user:
                        raise AccessDenied()
                    user = user.sudo(user.id)
                    user._check_credentials(password)
                    user._update_last_login()
        except AccessDenied:
            _logger.info("Login failed for db:%s login:%s from %s", db, login, ip)
            raise

        _logger.info("Login successful for db:%s login:%s from %s", db, login, ip)

        return user.id

    @classmethod
    def authenticate(cls, db, login, password, user_agent_env):
        """Verifies and returns the user ID corresponding to the given
          ``login`` and ``password`` combination, or False if there was
          no matching user.
           :param str db: the database on which user is trying to authenticate
           :param str login: username
           :param str password: user password
           :param dict user_agent_env: environment dictionary describing any
               relevant environment attributes
        """
        uid = cls._login(db, login, password)
        if user_agent_env and user_agent_env.get('base_location'):
            with cls.pool.cursor() as cr:
                env = api.Environment(cr, uid, {})
                if env.user.has_group('base.group_system'):
                    # Successfully logged in as system user!
                    # Attempt to guess the web base url...
                    try:
                        base = user_agent_env['base_location']
                        ICP = env['ir.config_parameter']
                        if not ICP.get_param('web.base.url.freeze'):
                            ICP.set_param('web.base.url', base)
                    except Exception:
                        _logger.exception("Failed to update web.base.url configuration parameter")
        return uid

    @classmethod
    def check(cls, db, uid, passwd):
        """Verifies that the given (uid, password) is authorized for the database ``db`` and
           raise an exception if it is not."""
        if not passwd:
            # empty passwords disallowed for obvious security reasons
            raise AccessDenied()
        db = cls.pool.db_name
        if cls.__uid_cache[db].get(uid) == passwd:
            return
        cr = cls.pool.cursor()
        try:
            self = api.Environment(cr, uid, {})[cls._name]
            with self._assert_can_auth():
                self._check_credentials(passwd)
                cls.__uid_cache[db][uid] = passwd
        finally:
            cr.close()

    def _get_session_token_fields(self):
        return {'id', 'login', 'password', 'active'}

    @tools.ormcache('sid')
    def _compute_session_token(self, sid):
        """ Compute a session token given a session id and a user id """
        # retrieve the fields used to generate the session token
        session_fields = ', '.join(sorted(self._get_session_token_fields()))
        self.env.cr.execute("""SELECT %s, (SELECT value FROM ir_config_parameter WHERE key='database.secret')
                                FROM res_users
                                WHERE id=%%s""" % (session_fields), (self.id,))
        if self.env.cr.rowcount != 1:
            self._invalidate_session_cache()
            return False
        data_fields = self.env.cr.fetchone()
        # generate hmac key
        key = (u'%s' % (data_fields,)).encode('utf-8')
        # hmac the session id
        data = sid.encode('utf-8')
        h = hmac.new(key, data, sha256)
        # keep in the cache the token
        return h.hexdigest()

    @api.multi
    def _invalidate_session_cache(self):
        """ Clear the sessions cache """
        self._compute_session_token.clear_cache(self)

    @api.model
    def change_password(self, old_passwd, new_passwd):
        """Change current user password. Old password must be provided explicitly
        to prevent hijacking an existing user session, or for cases where the cleartext
        password is not used to authenticate requests.

        :return: True
        :raise: odoo.exceptions.AccessDenied when old password is wrong
        :raise: odoo.exceptions.UserError when new password is not set or empty
        """
        self.check(self._cr.dbname, self._uid, old_passwd)
        if new_passwd:
            # use self.env.user here, because it has uid=SUPERUSER_ID
            return self.env.user.write({'password': new_passwd})
        raise UserError(_("Setting empty passwords is not allowed for security reasons!"))

    @api.multi
    def preference_save(self):
        return {
            'type': 'ir.actions.client',
            'tag': 'reload_context',
        }

    @api.multi
    def preference_change_password(self):
        return {
            'type': 'ir.actions.client',
            'tag': 'change_password',
            'target': 'new',
        }

    @api.model
    def has_group(self, group_ext_id):
        # use singleton's id if called on a non-empty recordset, otherwise
        # context uid
        uid = self.id or self._uid
        return self.sudo(user=uid)._has_group(group_ext_id)

    @api.model
    @tools.ormcache('self._uid', 'group_ext_id')
    def _has_group(self, group_ext_id):
        """Checks whether user belongs to given group.

        :param str group_ext_id: external ID (XML ID) of the group.
           Must be provided in fully-qualified form (``module.ext_id``), as there
           is no implicit module to use..
        :return: True if the current user is a member of the group with the
           given external ID (XML ID), else False.
        """
        assert group_ext_id and '.' in group_ext_id, "External ID '%s' must be fully qualified" % group_ext_id
        module, ext_id = group_ext_id.split('.')
        self._cr.execute("""SELECT 1 FROM res_groups_users_rel WHERE uid=%s AND gid IN
                            (SELECT res_id FROM ir_model_data WHERE module=%s AND name=%s)""",
                         (self._uid, module, ext_id))
        return bool(self._cr.fetchone())
    # for a few places explicitly clearing the has_group cache
    has_group.clear_cache = _has_group.clear_cache

    def action_show_groups(self):
        self.ensure_one()
        return {
            'name': _('Groups'),
            'view_type': 'form',
            'view_mode': 'tree,form',
            'res_model': 'res.groups',
            'type': 'ir.actions.act_window',
            'context': {'create': False, 'delete': False},
            'domain': [('id','in', self.groups_id.ids)],
            'target': 'current',
        }

    def action_show_accesses(self):
        self.ensure_one()
        return {
            'name': _('Access Rights'),
            'view_type': 'form',
            'view_mode': 'tree,form',
            'res_model': 'ir.model.access',
            'type': 'ir.actions.act_window',
            'context': {'create': False, 'delete': False},
            'domain': [('id', 'in', self.mapped('groups_id.model_access').ids)],
            'target': 'current',
        }

    def action_show_rules(self):
        self.ensure_one()
        return {
            'name': _('Record Rules'),
            'view_type': 'form',
            'view_mode': 'tree,form',
            'res_model': 'ir.rule',
            'type': 'ir.actions.act_window',
            'context': {'create': False, 'delete': False},
            'domain': [('id', 'in', self.mapped('groups_id.rule_groups').ids)],
            'target': 'current',
        }

    @api.multi
    def _is_public(self):
        self.ensure_one()
        return self.has_group('base.group_public')

    @api.multi
    def _is_system(self):
        self.ensure_one()
        return self.has_group('base.group_system')

    @api.multi
    def _is_admin(self):
        self.ensure_one()
        return self._is_superuser() or self.has_group('base.group_erp_manager')

    @api.multi
    def _is_superuser(self):
        self.ensure_one()
        return self.id == SUPERUSER_ID

    @api.model
    def get_company_currency_id(self):
        return self.env.user.company_id.currency_id.id

    def _crypt_context(self):
        """ Passlib CryptContext instance used to encrypt and verify
        passwords. Can be overridden if technical, legal or political matters
        require different kdfs than the provided default.

        Requires a CryptContext as deprecation and upgrade notices are used
        internally
        """
        return DEFAULT_CRYPT_CONTEXT

    @contextlib.contextmanager
    def _assert_can_auth(self):
        """ Checks that the current environment even allows the current auth
        request to happen.

        The baseline implementation is a simple linear login cooldown: after
        a number of failures trying to log-in, the user (by login) is put on
        cooldown. During the cooldown period, login *attempts* are ignored
        and logged.

        .. warning::

            The login counter is not shared between workers and not
            specifically thread-safe, the feature exists mostly for
            rate-limiting on large number of login attempts (brute-forcing
            passwords) so that should not be much of an issue.

            For a more complex strategy (e.g. database or distribute storage)
            override this method. To simply change the cooldown criteria
            (configuration, ...) override _on_login_cooldown instead.

        .. note::

            This is a *context manager* so it can be called around the login
            procedure without having to call it itself.
        """
        # needs request for remote address
        if not request:
            yield
            return

        reg = self.env.registry
        failures_map = getattr(reg, '_login_failures', None)
        if failures_map is None:
            failures_map = reg._login_failures = collections.defaultdict(lambda : (0, datetime.datetime.min))

        source = request.httprequest.remote_addr
        (failures, previous) = failures_map[source]
        if self._on_login_cooldown(failures, previous):
            _logger.warn(
                "Login attempt ignored for %s on %s: "
                "%d failures since last success, last failure at %s. "
                "You can configure the number of login failures before a "
                "user is put on cooldown as well as the duration in the "
                "System Parameters. Disable this feature by setting "
                "\"base.login_cooldown_after\" to 0.",
                source, self.env.cr.dbname, failures, previous)
            if ipaddress.ip_address(source).is_private:
                _logger.warn(
                    "The rate-limited IP address %s is classified as private "
                    "and *might* be a proxy. If your Odoo is behind a proxy, "
                    "it may be mis-configured. Check that you are running "
                    "Odoo in Proxy Mode and that the proxy is properly configured, see "
                    "https://www.odoo.com/documentation/12.0/setup/deploy.html#https for details.",
                    source
                )
            raise AccessDenied(_("Too many login failures, please wait a bit before trying again."))

        try:
            yield
        except AccessDenied:
            (failures, __) = reg._login_failures[source]
            reg._login_failures[source] = (failures + 1, datetime.datetime.now())
            raise
        else:
            reg._login_failures.pop(source, None)

    def _on_login_cooldown(self, failures, previous):
        """ Decides whether the user trying to log in is currently
        "on cooldown" and not even allowed to attempt logging in.

        The default cooldown function simply puts the user on cooldown for
        <login_cooldown_duration> seconds after each failure following the
        <login_cooldown_after>th (0 to disable).

        Can be overridden to implement more complex backoff strategies, or
        e.g. wind down or reset the cooldown period as the previous failure
        recedes into the far past.

        :param int failures: number of recorded failures (since last success)
        :param previous: timestamp of previous failure
        :type previous:  datetime.datetime
        :returns: whether the user is currently in cooldown phase (true if cooldown, false if no cooldown and login can continue)
        :rtype: bool
        """
        cfg = self.env['ir.config_parameter'].sudo()
        min_failures = int(cfg.get_param('base.login_cooldown_after', 5))
        if min_failures == 0:
            return True

        delay = int(cfg.get_param('base.login_cooldown_duration', 60))
        return failures >= min_failures and (datetime.datetime.now() - previous) < datetime.timedelta(seconds=delay)

    def _register_hook(self):
        if hasattr(self, 'check_credentials'):
            _logger.warn("The check_credentials method of res.users has been renamed _check_credentials. One of your installed modules defines one, but it will not be called anymore.")
#
# Implied groups
#
# Extension of res.groups and res.users with a relation for "implied" or
# "inherited" groups.  Once a user belongs to a group, it automatically belongs
# to the implied groups (transitively).
#

class GroupsImplied(models.Model):
    _inherit = 'res.groups'

    implied_ids = fields.Many2many('res.groups', 'res_groups_implied_rel', 'gid', 'hid',
        string='Inherits', help='Users of this group automatically inherit those groups')
    trans_implied_ids = fields.Many2many('res.groups', string='Transitively inherits',
        compute='_compute_trans_implied')

    @api.depends('implied_ids.trans_implied_ids')
    def _compute_trans_implied(self):
        # Compute the transitive closure recursively. Note that the performance
        # is good, because the record cache behaves as a memo (the field is
        # never computed twice on a given group.)
        for g in self:
            g.trans_implied_ids = g.implied_ids | g.mapped('implied_ids.trans_implied_ids')

    @api.model_create_multi
    def create(self, vals_list):
        user_ids_list = [vals.pop('users', None) for vals in vals_list]
        groups = super(GroupsImplied, self).create(vals_list)
        for group, user_ids in zip(groups, user_ids_list):
            if user_ids:
                # delegate addition of users to add implied groups
                group.write({'users': user_ids})
        return groups

    @api.multi
    def write(self, values):
        res = super(GroupsImplied, self).write(values)
        if values.get('users') or values.get('implied_ids'):
            # add all implied groups (to all users of each group)
            for group in self:
                self._cr.execute("""
                    WITH RECURSIVE group_imply(gid, hid) AS (
                        SELECT gid, hid
                          FROM res_groups_implied_rel
                         UNION
                        SELECT i.gid, r.hid
                          FROM res_groups_implied_rel r
                          JOIN group_imply i ON (i.hid = r.gid)
                    )
                    INSERT INTO res_groups_users_rel (gid, uid)
                         SELECT i.hid, r.uid
                           FROM group_imply i, res_groups_users_rel r
                          WHERE r.gid = i.gid
                            AND i.gid = %(gid)s
                         EXCEPT
                         SELECT r.gid, r.uid
                           FROM res_groups_users_rel r
                           JOIN group_imply i ON (r.gid = i.hid)
                          WHERE i.gid = %(gid)s
                """, dict(gid=group.id))
        return res

class UsersImplied(models.Model):
    _inherit = 'res.users'

    @api.model_create_multi
    def create(self, vals_list):
        for values in vals_list:
            if 'groups_id' in values:
                # complete 'groups_id' with implied groups
                user = self.new(values)
                group_public = self.env.ref('base.group_public', raise_if_not_found=False)
                group_portal = self.env.ref('base.group_portal', raise_if_not_found=False)
                if group_public and group_public in user.groups_id:
                    gs = self.env.ref('base.group_public') | self.env.ref('base.group_public').trans_implied_ids
                elif group_portal and group_portal in user.groups_id:
                    gs = self.env.ref('base.group_portal') | self.env.ref('base.group_portal').trans_implied_ids
                else:
                    gs = user.groups_id | user.groups_id.mapped('trans_implied_ids')
                values['groups_id'] = type(self).groups_id.convert_to_write(gs, user.groups_id)
        return super(UsersImplied, self).create(vals_list)

    @api.multi
    def write(self, values):
        res = super(UsersImplied, self).write(values)
        if values.get('groups_id'):
            # add implied groups for all users
            for user in self.with_context({}):
                if not user.has_group('base.group_user'):
                    vals = {'groups_id': [(5, 0, 0)] + values['groups_id']}
                    super(UsersImplied, user).write(vals)
                gs = set(concat(g.trans_implied_ids for g in user.groups_id))
                vals = {'groups_id': [(4, g.id) for g in gs]}
                super(UsersImplied, user).write(vals)
        return res

#
# Virtual checkbox and selection for res.user form view
#
# Extension of res.groups and res.users for the special groups view in the users
# form.  This extension presents groups with selection and boolean widgets:
# - Groups are shown by application, with boolean and/or selection fields.
#   Selection fields typically defines a role "Name" for the given application.
# - Uncategorized groups are presented as boolean fields and grouped in a
#   section "Others".
#
# The user form view is modified by an inherited view (base.user_groups_view);
# the inherited view replaces the field 'groups_id' by a set of reified group
# fields (boolean or selection fields).  The arch of that view is regenerated
# each time groups are changed.
#
# Naming conventions for reified groups fields:
# - boolean field 'in_group_ID' is True iff
#       ID is in 'groups_id'
# - selection field 'sel_groups_ID1_..._IDk' is ID iff
#       ID is in 'groups_id' and ID is maximal in the set {ID1, ..., IDk}
#

class GroupsView(models.Model):
    _inherit = 'res.groups'

    @api.model
    def create(self, values):
        user = super(GroupsView, self).create(values)
        self._update_user_groups_view()
        # actions.get_bindings() depends on action records
        self.env['ir.actions.actions'].clear_caches()
        return user

    @api.multi
    def write(self, values):
        res = super(GroupsView, self).write(values)
        self._update_user_groups_view()
        # actions.get_bindings() depends on action records
        self.env['ir.actions.actions'].clear_caches()
        return res

    @api.multi
    def unlink(self):
        res = super(GroupsView, self).unlink()
        self._update_user_groups_view()
        # actions.get_bindings() depends on action records
        self.env['ir.actions.actions'].clear_caches()
        return res

    @api.model
    def _update_user_groups_view(self):
        """ Modify the view with xmlid ``base.user_groups_view``, which inherits
            the user form view, and introduces the reified group fields.
        """

        # remove the language to avoid translations, it will be handled at the view level
        self = self.with_context(lang=None)

        # We have to try-catch this, because at first init the view does not
        # exist but we are already creating some basic groups.
        view = self.env.ref('base.user_groups_view', raise_if_not_found=False)
        if view and view.exists() and view._name == 'ir.ui.view':
            group_no_one = view.env.ref('base.group_no_one')
            group_employee = view.env.ref('base.group_user')
            xml1, xml2, xml3 = [], [], []
<<<<<<< HEAD
            xml_by_category = {}
            xml1.append(E.separator(string=_('User Type'), colspan="2", groups='base.group_no_one'))
=======
            xml1.append(E.separator(string='User Type', colspan="2", groups='base.group_no_one'))
            xml2.append(E.separator(string='Application Accesses', colspan="2"))
>>>>>>> 995aa168

            user_type_field_name = ''
            for app, kind, gs, category_name in self.get_groups_by_application():
                attrs = {}
                # hide groups in categories 'Hidden' and 'Extra' (except for group_no_one)
                if app.xml_id in ('base.module_category_hidden', 'base.module_category_extra', 'base.module_category_usability'):
                    attrs['groups'] = 'base.group_no_one'

                # User type (employee, portal or public) is a separated group. This is the only 'selection'
                # group of res.groups without implied groups (with each other).
                if app.xml_id == 'base.module_category_user_type':
                    # application name with a selection field
                    field_name = name_selection_groups(gs.ids)
                    user_type_field_name = field_name
                    attrs['widget'] = 'radio'
                    attrs['groups'] = 'base.group_no_one'
                    xml1.append(E.field(name=field_name, **attrs))
                    xml1.append(E.newline())

                elif kind == 'selection':
                    # application name with a selection field
                    field_name = name_selection_groups(gs.ids)
                    if category_name not in xml_by_category:
                        xml_by_category[category_name] = []
                        xml_by_category[category_name].append(E.newline())
                    xml_by_category[category_name].append(E.field(name=field_name, **attrs))
                    xml_by_category[category_name].append(E.newline())

                else:
                    # application separator with boolean fields
                    app_name = app.name or 'Other'
                    xml3.append(E.separator(string=app_name, colspan="4", **attrs))
                    for g in gs:
                        field_name = name_boolean_group(g.id)
                        if g == group_no_one:
                            # make the group_no_one invisible in the form view
                            xml3.append(E.field(name=field_name, invisible="1", **attrs))
                        else:
                            xml3.append(E.field(name=field_name, **attrs))

            xml3.append({'class': "o_label_nowrap"})
            if user_type_field_name:
                user_type_attrs = {'invisible': [(user_type_field_name, '!=', group_employee.id)]}
            else:
                user_type_attrs = {}

            for xml_cat in sorted(xml_by_category.keys(), key=lambda it: it[0]):
                xml_cat_name = xml_cat[1]
                master_category_name = (_(xml_cat_name))
                xml2.append(E.group(*(xml_by_category[xml_cat]), col="2", string=master_category_name))

            xml = E.field(
                E.group(*(xml1), col="2"),
                E.group(*(xml2), col="2", attrs=str(user_type_attrs)),
                E.group(*(xml3), col="4", attrs=str(user_type_attrs)), name="groups_id", position="replace")
            xml.addprevious(etree.Comment("GENERATED AUTOMATICALLY BY GROUPS"))
            xml_content = etree.tostring(xml, pretty_print=True, encoding="unicode")

            new_context = dict(view._context)
            new_context.pop('install_mode_data', None)  # don't set arch_fs for this computed view
            new_context['lang'] = None
            view.with_context(new_context).write({'arch': xml_content})

    def get_application_groups(self, domain):
        """ Return the non-share groups that satisfy ``domain``. """
        return self.search(domain + [('share', '=', False)])

    @api.model
    def get_groups_by_application(self):
        """ Return all groups classified by application (module category), as a list::

                [(app, kind, groups), ...],

            where ``app`` and ``groups`` are recordsets, and ``kind`` is either
            ``'boolean'`` or ``'selection'``. Applications are given in sequence
            order.  If ``kind`` is ``'selection'``, ``groups`` are given in
            reverse implication order.
        """
        def linearize(app, gs, category_name):
            # 'User Type' is an exception
            if app.xml_id == 'base.module_category_user_type':
                return (app, 'selection', gs.sorted('id'), category_name)
            # determine sequence order: a group appears after its implied groups
            order = {g: len(g.trans_implied_ids & gs) for g in gs}
            # check whether order is total, i.e., sequence orders are distinct
            if len(set(order.values())) == len(gs):
                return (app, 'selection', gs.sorted(key=order.get), category_name)
            else:
                return (app, 'boolean', gs, (100, 'Other'))

        # classify all groups by application
        by_app, others = defaultdict(self.browse), self.browse()
        for g in self.get_application_groups([]):
            if g.category_id:
                by_app[g.category_id] += g
            else:
                others += g
        # build the result
        res = []
        for app, gs in sorted(by_app.items(), key=lambda it: it[0].sequence or 0):
            if app.parent_id:
                res.append(linearize(app, gs, (app.parent_id.sequence, app.parent_id.name)))
            else:
                res.append(linearize(app, gs, (100, 'Other')))

        if others:
            res.append((self.env['ir.module.category'], 'boolean', others, (100,'Other')))
        return res


class UsersView(models.Model):
    _inherit = 'res.users'

    @api.model
    def create(self, values):
        values = self._remove_reified_groups(values)
        user = super(UsersView, self).create(values)
        group_multi_company = self.env.ref('base.group_multi_company', False)
        if group_multi_company and 'company_ids' in values:
            if len(user.company_ids) <= 1 and user.id in group_multi_company.users.ids:
                user.write({'groups_id': [(3, group_multi_company.id)]})
            elif len(user.company_ids) > 1 and user.id not in group_multi_company.users.ids:
                user.write({'groups_id': [(4, group_multi_company.id)]})
        return user

    @api.multi
    def write(self, values):
        values = self._remove_reified_groups(values)
        res = super(UsersView, self).write(values)
        group_multi_company = self.env.ref('base.group_multi_company', False)
        if group_multi_company and 'company_ids' in values:
            for user in self:
                if len(user.company_ids) <= 1 and user.id in group_multi_company.users.ids:
                    user.write({'groups_id': [(3, group_multi_company.id)]})
                elif len(user.company_ids) > 1 and user.id not in group_multi_company.users.ids:
                    user.write({'groups_id': [(4, group_multi_company.id)]})
        return res

    def _remove_reified_groups(self, values):
        """ return `values` without reified group fields """
        add, rem = [], []
        values1 = {}

        for key, val in values.items():
            if is_boolean_group(key):
                (add if val else rem).append(get_boolean_group(key))
            elif is_selection_groups(key):
                rem += get_selection_groups(key)
                if val:
                    add.append(val)
            else:
                values1[key] = val

        if 'groups_id' not in values and (add or rem):
            # remove group ids in `rem` and add group ids in `add`
            values1['groups_id'] = list(itertools.chain(
                zip(repeat(3), rem),
                zip(repeat(4), add)
            ))

        return values1

    @api.model
    def default_get(self, fields):
        group_fields, fields = partition(is_reified_group, fields)
        fields1 = (fields + ['groups_id']) if group_fields else fields
        values = super(UsersView, self).default_get(fields1)
        self._add_reified_groups(group_fields, values)
        return values

    @api.multi
    def read(self, fields=None, load='_classic_read'):
        # determine whether reified groups fields are required, and which ones
        fields1 = fields or list(self.fields_get())
        group_fields, other_fields = partition(is_reified_group, fields1)

        # read regular fields (other_fields); add 'groups_id' if necessary
        drop_groups_id = False
        if group_fields and fields:
            if 'groups_id' not in other_fields:
                other_fields.append('groups_id')
                drop_groups_id = True
        else:
            other_fields = fields

        res = super(UsersView, self).read(other_fields, load=load)

        # post-process result to add reified group fields
        if group_fields:
            for values in res:
                self._add_reified_groups(group_fields, values)
                if drop_groups_id:
                    values.pop('groups_id', None)
        return res

    def _add_reified_groups(self, fields, values):
        """ add the given reified group fields into `values` """
        gids = set(parse_m2m(values.get('groups_id') or []))
        for f in fields:
            if is_boolean_group(f):
                values[f] = get_boolean_group(f) in gids
            elif is_selection_groups(f):
                selected = [gid for gid in get_selection_groups(f) if gid in gids]
                # if 'Internal User' is in the group, this is the "User Type" group
                # and we need to show 'Internal User' selected, not Public/Portal.
                if self.env.ref('base.group_user').id in selected:
                    values[f] = self.env.ref('base.group_user').id
                else:
                    values[f] = selected and selected[-1] or False

    @api.model
    def fields_get(self, allfields=None, attributes=None):
        res = super(UsersView, self).fields_get(allfields, attributes=attributes)
        # add reified groups fields
        for app, kind, gs, category_name in self.env['res.groups'].sudo().get_groups_by_application():
            if kind == 'selection':
                # 'User Type' should not be 'False'. A user is either 'employee', 'portal' or 'public' (required).
                selection_vals = [(False, '')]
                if app.xml_id == 'base.module_category_user_type':
                    selection_vals = []
                field_name = name_selection_groups(gs.ids)
                if allfields and field_name not in allfields:
                    continue
                # selection group field
                tips = ['%s: %s' % (g.name, g.comment) for g in gs if g.comment]
                res[field_name] = {
                    'type': 'selection',
                    'string': app.name or _('Other'),
                    'selection': selection_vals + [(g.id, g.name) for g in gs],
                    'help': '\n'.join(tips),
                    'exportable': False,
                    'selectable': False,
                }
            else:
                # boolean group fields
                for g in gs:
                    field_name = name_boolean_group(g.id)
                    if allfields and field_name not in allfields:
                        continue
                    res[field_name] = {
                        'type': 'boolean',
                        'string': g.name,
                        'help': g.comment,
                        'exportable': False,
                        'selectable': False,
                    }
        return res

#----------------------------------------------------------
# change password wizard
#----------------------------------------------------------

class ChangePasswordWizard(models.TransientModel):
    """ A wizard to manage the change of users' passwords. """
    _name = "change.password.wizard"
    _description = "Change Password Wizard"

    def _default_user_ids(self):
        user_ids = self._context.get('active_model') == 'res.users' and self._context.get('active_ids') or []
        return [
            (0, 0, {'user_id': user.id, 'user_login': user.login})
            for user in self.env['res.users'].browse(user_ids)
        ]

    user_ids = fields.One2many('change.password.user', 'wizard_id', string='Users', default=_default_user_ids)

    @api.multi
    def change_password_button(self):
        self.ensure_one()
        self.user_ids.change_password_button()
        if self.env.user in self.mapped('user_ids.user_id'):
            return {'type': 'ir.actions.client', 'tag': 'reload'}
        return {'type': 'ir.actions.act_window_close'}


class ChangePasswordUser(models.TransientModel):
    """ A model to configure users in the change password wizard. """
    _name = 'change.password.user'
    _description = 'User, Change Password Wizard'

    wizard_id = fields.Many2one('change.password.wizard', string='Wizard', required=True, ondelete='cascade')
    user_id = fields.Many2one('res.users', string='User', required=True, ondelete='cascade')
    user_login = fields.Char(string='User Login', readonly=True)
    new_passwd = fields.Char(string='New Password', default='')

    @api.multi
    def change_password_button(self):
        for line in self:
            if not line.new_passwd:
                raise UserError(_("Before clicking on 'Change Password', you have to write a new password."))
            line.user_id.write({'password': line.new_passwd})
        # don't keep temporary passwords in the database longer than necessary
        self.write({'new_passwd': False})<|MERGE_RESOLUTION|>--- conflicted
+++ resolved
@@ -1056,13 +1056,8 @@
             group_no_one = view.env.ref('base.group_no_one')
             group_employee = view.env.ref('base.group_user')
             xml1, xml2, xml3 = [], [], []
-<<<<<<< HEAD
             xml_by_category = {}
-            xml1.append(E.separator(string=_('User Type'), colspan="2", groups='base.group_no_one'))
-=======
             xml1.append(E.separator(string='User Type', colspan="2", groups='base.group_no_one'))
-            xml2.append(E.separator(string='Application Accesses', colspan="2"))
->>>>>>> 995aa168
 
             user_type_field_name = ''
             for app, kind, gs, category_name in self.get_groups_by_application():
