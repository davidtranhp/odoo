# -*- coding: utf-8 -*-
#----------------------------------------------------------
# ir_http modular http routing
#----------------------------------------------------------
import base64
import datetime
import hashlib
import logging
import mimetypes
import os
import re
import sys

import werkzeug
import werkzeug.exceptions
import werkzeug.routing
import werkzeug.urls
import werkzeug.utils

import odoo
from odoo import api, http, models, tools, SUPERUSER_ID
from odoo.exceptions import AccessDenied, AccessError
from odoo.http import request, STATIC_CACHE, content_disposition
from odoo.tools import pycompat, consteq
from odoo.tools.mimetypes import guess_mimetype
from ast import literal_eval
from odoo.modules.module import get_resource_path, get_module_path

_logger = logging.getLogger(__name__)


class RequestUID(object):
    def __init__(self, **kw):
        self.__dict__.update(kw)


class ModelConverter(werkzeug.routing.BaseConverter):

    def __init__(self, url_map, model=False):
        super(ModelConverter, self).__init__(url_map)
        self.model = model
        self.regex = r'([0-9]+)'

    def to_python(self, value):
        _uid = RequestUID(value=value, converter=self)
        env = api.Environment(request.cr, _uid, request.context)
        return env[self.model].browse(int(value))

    def to_url(self, value):
        return value.id


class ModelsConverter(werkzeug.routing.BaseConverter):

    def __init__(self, url_map, model=False):
        super(ModelsConverter, self).__init__(url_map)
        self.model = model
        # TODO add support for slug in the form [A-Za-z0-9-] bla-bla-89 -> id 89
        self.regex = r'([0-9,]+)'

    def to_python(self, value):
        _uid = RequestUID(value=value, converter=self)
        env = api.Environment(request.cr, _uid, request.context)
        return env[self.model].browse(int(v) for v in value.split(','))

    def to_url(self, value):
        return ",".join(value.ids)


class SignedIntConverter(werkzeug.routing.NumberConverter):
    regex = r'-?\d+'
    num_convert = int


class IrHttp(models.AbstractModel):
    _name = 'ir.http'
    _description = "HTTP Routing"

    @classmethod
    def _get_converters(cls):
        return {'model': ModelConverter, 'models': ModelsConverter, 'int': SignedIntConverter}

    @classmethod
    def _find_handler(cls, return_rule=False):
        return cls.routing_map().bind_to_environ(request.httprequest.environ).match(return_rule=return_rule)

    @classmethod
    def _auth_method_user(cls):
        request.uid = request.session.uid
        if not request.uid:
            raise http.SessionExpiredException("Session expired")

    @classmethod
    def _auth_method_none(cls):
        request.uid = None

    @classmethod
    def _auth_method_public(cls):
        if not request.session.uid:
            request.uid = request.env.ref('base.public_user').id
        else:
            request.uid = request.session.uid

    @classmethod
    def _authenticate(cls, auth_method='user'):
        try:
            if request.session.uid:
                try:
                    request.session.check_security()
                    # what if error in security.check()
                    #   -> res_users.check()
                    #   -> res_users._check_credentials()
                except (AccessDenied, http.SessionExpiredException):
                    # All other exceptions mean undetermined status (e.g. connection pool full),
                    # let them bubble up
                    request.session.logout(keep_db=True)
            if request.uid is None:
                getattr(cls, "_auth_method_%s" % auth_method)()
        except (AccessDenied, http.SessionExpiredException, werkzeug.exceptions.HTTPException):
            raise
        except Exception:
            _logger.info("Exception during request Authentication.", exc_info=True)
            raise AccessDenied()
        return auth_method

    @classmethod
    def _serve_attachment(cls):
        env = api.Environment(request.cr, SUPERUSER_ID, request.context)
        domain = [('type', '=', 'binary'), ('url', '=', request.httprequest.path)]
        fields = ['__last_update', 'datas', 'name', 'mimetype', 'checksum']
        attach = env['ir.attachment'].search_read(domain, fields)
        if attach:
            wdate = attach[0]['__last_update']
            datas = attach[0]['datas'] or b''
            name = attach[0]['name']
            checksum = attach[0]['checksum'] or hashlib.sha1(datas).hexdigest()

            if (not datas and name != request.httprequest.path and
                    name.startswith(('http://', 'https://', '/'))):
                return werkzeug.utils.redirect(name, 301)

            response = werkzeug.wrappers.Response()
            response.last_modified = wdate

            response.set_etag(checksum)
            response.make_conditional(request.httprequest)

            if response.status_code == 304:
                return response

            response.mimetype = attach[0]['mimetype'] or 'application/octet-stream'
            response.data = base64.b64decode(datas)
            return response

    @classmethod
    def _serve_fallback(cls, exception):
        # serve attachment
        attach = cls._serve_attachment()
        if attach:
            return attach
        return False

    @classmethod
    def _handle_exception(cls, exception):
        # If handle_exception returns something different than None, it will be used as a response

        # This is done first as the attachment path may
        # not match any HTTP controller
        if isinstance(exception, werkzeug.exceptions.HTTPException) and exception.code == 404:
            serve = cls._serve_fallback(exception)
            if serve:
                return serve

        # Don't handle exception but use werkzeug debugger if server in --dev mode
        if 'werkzeug' in tools.config['dev_mode'] and not isinstance(exception, werkzeug.exceptions.NotFound):
            raise exception

        try:
            return request._handle_exception(exception)
        except AccessDenied:
            return werkzeug.exceptions.Forbidden()

    @classmethod
    def _dispatch(cls):
        # locate the controller method
        try:
            rule, arguments = cls._find_handler(return_rule=True)
            func = rule.endpoint
        except werkzeug.exceptions.NotFound as e:
            return cls._handle_exception(e)

        # check authentication level
        try:
            auth_method = cls._authenticate(func.routing["auth"])
        except Exception as e:
            return cls._handle_exception(e)

        processing = cls._postprocess_args(arguments, rule)
        if processing:
            return processing

        # set and execute handler
        try:
            request.set_handler(func, arguments, auth_method)
            result = request.dispatch()
            if isinstance(result, Exception):
                raise result
        except Exception as e:
            return cls._handle_exception(e)

        return result

    @classmethod
    def _postprocess_args(cls, arguments, rule):
        """ post process arg to set uid on browse records """
        for key, val in list(arguments.items()):
            # Replace uid placeholder by the current request.uid
            if isinstance(val, models.BaseModel) and isinstance(val._uid, RequestUID):
                arguments[key] = val.sudo(request.uid)
                if not val.exists():
                    return cls._handle_exception(werkzeug.exceptions.NotFound())

    @classmethod
    def routing_map(cls):
        if not hasattr(cls, '_routing_map'):
            _logger.info("Generating routing map")
            installed = request.registry._init_modules - {'web'}
            if tools.config['test_enable'] and odoo.modules.module.current_test:
                installed.add(odoo.modules.module.current_test)
            mods = [''] + odoo.conf.server_wide_modules + sorted(installed)
            # Note : when routing map is generated, we put it on the class `cls`
            # to make it available for all instance. Since `env` create an new instance
            # of the model, each instance will regenared its own routing map and thus
            # regenerate its EndPoint. The routing map should be static.
            cls._routing_map = http.routing_map(mods, False, converters=cls._get_converters())
        return cls._routing_map

    @classmethod
    def _clear_routing_map(cls):
        if hasattr(cls, '_routing_map'):
            del cls._routing_map

    @classmethod
    def content_disposition(cls, filename):
        return content_disposition(filename)

    @classmethod
    def _xmlid_to_obj(cls, env, xmlid):
        return env.ref(xmlid, False)

    @classmethod
    def check_access_mode(cls, env, id, access_mode, model, access_token=None, related_id=None):
        """
        Implemented by each module to define an additional way to check access.

        :param env: the env of binary_content
        :param id: id of the record from which to fetch the binary
        :param access_mode: typically a string that describes the behaviour of the custom check
        :param model: the model of the object for which binary_content was called
        :param related_id: optional id to check security.
        :return: the object or falsy result if not valid.
        """
        return None


    @classmethod
    def binary_content(cls, xmlid=None, model='ir.attachment', id=None, field='datas',
                       unique=False, filename=None, filename_field='datas_fname', download=False,
                       mimetype=None, default_mimetype='application/octet-stream',
                       access_token=None, related_id=None, access_mode=None, env=None):
        """ Get file, attachment or downloadable content

        If the ``xmlid`` and ``id`` parameter is omitted, fetches the default value for the
        binary field (via ``default_get``), otherwise fetches the field for
        that precise record.

        :param str xmlid: xmlid of the record
        :param str model: name of the model to fetch the binary from
        :param int id: id of the record from which to fetch the binary
        :param str field: binary field
        :param bool unique: add a max-age for the cache control
        :param str filename: choose a filename
        :param str filename_field: if not create an filename with model-id-field
        :param bool download: apply headers to download the file
        :param str mimetype: mintype of the field (for headers)
        :param related_id: the id of another record used for custom_check
        :param  access_mode: if truthy, will call custom_check to fetch the object that contains the binary.
        :param str default_mimetype: default mintype if no mintype found
        :param str access_token: optional token for unauthenticated access
                                 only available  for ir.attachment
        :param Environment env: by default use request.env
        :returns: (status, headers, content)
        """
        env = env or request.env
        # get object and content
        obj = None
        if xmlid:
<<<<<<< HEAD
            obj = cls._xmlid_to_obj(env, xmlid)
        if access_mode:
            obj = cls.check_access_mode(env, id, access_mode, model, access_token=access_token, related_id=related_id)
        elif id and model == 'ir.attachment' and access_token:
            obj = env[model].sudo().browse(int(id))
            if not consteq(obj.access_token or '', access_token):
                return (403, [], None)
=======
            obj = env.ref(xmlid, False)
>>>>>>> 57e387b6
        elif id and model in env.registry:
            obj = env[model].browse(int(id))
        # obj exists
        if not obj or not obj.exists() or field not in obj:
            return (404, [], None)

        # access token grant access
        if model == 'ir.attachment' and access_token:
            obj = obj.sudo()
            if not consteq(obj.access_token or '', access_token):
                return (403, [], None)

        # check read access
        try:
            last_update = obj['__last_update']
        except AccessError:
            return (403, [], None)

        status, headers, content = None, [], None

        # attachment by url check
        module_resource_path = None
        if model == 'ir.attachment' and obj.type == 'url' and obj.url:
            url_match = re.match("^/(\w+)/(.+)$", obj.url)
            if url_match:
                module = url_match.group(1)
                module_path = get_module_path(module)
                module_resource_path = get_resource_path(module, url_match.group(2))
                if module_path and module_resource_path:
                    module_path = os.path.join(os.path.normpath(module_path), '')  # join ensures the path ends with '/'
                    module_resource_path = os.path.normpath(module_resource_path)
                    if module_resource_path.startswith(module_path):
                        with open(module_resource_path, 'rb') as f:
                            content = base64.b64encode(f.read())
                        last_update = pycompat.text_type(os.path.getmtime(module_resource_path))

            if not module_resource_path:
                module_resource_path = obj.url

            if not content:
                status = 301
                content = module_resource_path
        else:
            content = obj[field] or ''

        # filename
        if not filename:
            if filename_field in obj:
                filename = obj[filename_field]
            elif module_resource_path:
                filename = os.path.basename(module_resource_path)
            else:
                filename = "%s-%s-%s" % (obj._name, obj.id, field)

        # mimetype
        mimetype = 'mimetype' in obj and obj.mimetype or False
        if not mimetype:
            if filename:
                mimetype = mimetypes.guess_type(filename)[0]
            if not mimetype and getattr(env[model]._fields[field], 'attachment', False):
                # for binary fields, fetch the ir_attachement for mimetype check
                attach_mimetype = env['ir.attachment'].search_read(domain=[('res_model', '=', model), ('res_id', '=', id), ('res_field', '=', field)], fields=['mimetype'], limit=1)
                mimetype = attach_mimetype and attach_mimetype[0]['mimetype']
            if not mimetype:
                mimetype = guess_mimetype(base64.b64decode(content), default=default_mimetype)

        headers += [('Content-Type', mimetype), ('X-Content-Type-Options', 'nosniff')]

        # cache
        etag = bool(request) and request.httprequest.headers.get('If-None-Match')
        retag = '"%s"' % hashlib.md5(pycompat.to_text(content).encode('utf-8')).hexdigest()
        status = status or (304 if etag == retag else 200)
        headers.append(('ETag', retag))
        headers.append(('Cache-Control', 'max-age=%s' % (STATIC_CACHE if unique else 0)))

        # content-disposition default name
        if download:
            headers.append(('Content-Disposition', cls.content_disposition(filename)))
        return (status, headers, content)


def convert_exception_to(to_type, with_message=False):
    """ Should only be called from an exception handler. Fetches the current
    exception data from sys.exc_info() and creates a new exception of type
    ``to_type`` with the original traceback.

    If ``with_message`` is ``True``, sets the new exception's message to be
    the stringification of the original exception. If ``False``, does not
    set the new exception's message. Otherwise, uses ``with_message`` as the
    new exception's message.

    :type with_message: str|bool
    """
    etype, original, tb = sys.exc_info()
    try:
        if with_message is False:
            message = None
        elif with_message is True:
            message = str(original)
        else:
            message = str(with_message)

        raise pycompat.reraise(to_type, to_type(message), tb)
    except to_type as e:
        return e<|MERGE_RESOLUTION|>--- conflicted
+++ resolved
@@ -295,17 +295,9 @@
         # get object and content
         obj = None
         if xmlid:
-<<<<<<< HEAD
             obj = cls._xmlid_to_obj(env, xmlid)
         if access_mode:
             obj = cls.check_access_mode(env, id, access_mode, model, access_token=access_token, related_id=related_id)
-        elif id and model == 'ir.attachment' and access_token:
-            obj = env[model].sudo().browse(int(id))
-            if not consteq(obj.access_token or '', access_token):
-                return (403, [], None)
-=======
-            obj = env.ref(xmlid, False)
->>>>>>> 57e387b6
         elif id and model in env.registry:
             obj = env[model].browse(int(id))
         # obj exists
