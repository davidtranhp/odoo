--- conflicted
+++ resolved
@@ -31,13 +31,8 @@
 except ImportError:
     astor = None
 
-<<<<<<< HEAD
-=======
-import logging
-
 from odoo.tools.parse_version import parse_version
 
->>>>>>> 1f1fa35c
 unsafe_eval = eval
 
 _logger = logging.getLogger(__name__)
