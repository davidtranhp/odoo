--- conflicted
+++ resolved
@@ -672,18 +672,11 @@
                     """.format(from_str=from_str,
                                where=where_str,
                                operator=operator,
-<<<<<<< HEAD
-                               email=unaccent('email'),
-                               display_name=unaccent('display_name'),
-                               reference=unaccent('ref'),
-                               percent=unaccent('%s'),
-                               vat=unaccent('vat'),)
-=======
                                email=unaccent('res_partner.email'),
                                display_name=unaccent('res_partner.display_name'),
                                reference=unaccent('res_partner.ref'),
-                               percent=unaccent('%s'))
->>>>>>> 9ef78025
+                               percent=unaccent('%s'),
+                               vat=unaccent('vat'),)
 
             where_clause_params += [search_name]*5
             if limit:
