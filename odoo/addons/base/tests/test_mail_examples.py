# -*- coding: utf-8 -*-
# Part of Odoo. See LICENSE file for full copyright and licensing details.

MISC_HTML_SOURCE = u"""
<font size="2" style="color: rgb(31, 31, 31); font-family: monospace; font-variant: normal; line-height: normal; ">test1</font>
<div style="color: rgb(31, 31, 31); font-family: monospace; font-variant: normal; line-height: normal; font-size: 12px; font-style: normal; ">
<b>test2</b></div><div style="color: rgb(31, 31, 31); font-family: monospace; font-variant: normal; line-height: normal; font-size: 12px; ">
<i>test3</i></div><div style="color: rgb(31, 31, 31); font-family: monospace; font-variant: normal; line-height: normal; font-size: 12px; ">
<u>test4</u></div><div style="color: rgb(31, 31, 31); font-family: monospace; font-variant: normal; line-height: normal; font-size: 12px; ">
<strike>test5</strike></div><div style="color: rgb(31, 31, 31); font-family: monospace; font-variant: normal; line-height: normal; ">
<font size="5">test6</font></div><div><ul><li><font color="#1f1f1f" face="monospace" size="2">test7</font></li><li>
<font color="#1f1f1f" face="monospace" size="2">test8</font></li></ul><div><ol><li><font color="#1f1f1f" face="monospace" size="2">test9</font>
</li><li><font color="#1f1f1f" face="monospace" size="2">test10</font></li></ol></div></div>
<blockquote style="margin: 0 0 0 40px; border: none; padding: 0px;"><div><div><div><font color="#1f1f1f" face="monospace" size="2">
test11</font></div></div></div></blockquote><blockquote style="margin: 0 0 0 40px; border: none; padding: 0px;">
<blockquote style="margin: 0 0 0 40px; border: none; padding: 0px;"><div><font color="#1f1f1f" face="monospace" size="2">
test12</font></div><div><font color="#1f1f1f" face="monospace" size="2"><br></font></div></blockquote></blockquote>
<font color="#1f1f1f" face="monospace" size="2"><a href="http://google.com">google</a></font>
<a href="javascript:alert('malicious code')">test link</a>
"""

EDI_LIKE_HTML_SOURCE = u"""<div style="font-family: 'Lucida Grande', Ubuntu, Arial, Verdana, sans-serif; font-size: 12px; color: rgb(34, 34, 34); background-color: #FFF; ">
    <p>Hello ${object.partner_id.name},</p>
    <p>A new invoice is available for you: </p>
    <p style="border-left: 1px solid #8e0000; margin-left: 30px;">
       &nbsp;&nbsp;<strong>REFERENCES</strong><br />
       &nbsp;&nbsp;Invoice number: <strong>${object.number}</strong><br />
       &nbsp;&nbsp;Invoice total: <strong>${object.amount_total} ${object.currency_id.name}</strong><br />
       &nbsp;&nbsp;Invoice date: ${object.date_invoice}<br />
       &nbsp;&nbsp;Order reference: ${object.origin}<br />
       &nbsp;&nbsp;Your contact: <a href="mailto:${object.user_id.email or ''}?subject=Invoice%20${object.number}">${object.user_id.name}</a>
    </p>
    <br/>
    <p>It is also possible to directly pay with Paypal:</p>
    <a style="margin-left: 120px;" href="${object.paypal_url}">
        <img class="oe_edi_paypal_button" src="https://www.paypal.com/en_US/i/btn/btn_paynowCC_LG.gif"/>
    </a>
    <br/>
    <p>If you have any question, do not hesitate to contact us.</p>
    <p>Thank you for choosing ${object.company_id.name or 'us'}!</p>
    <br/>
    <br/>
    <div style="width: 375px; margin: 0px; padding: 0px; background-color: #8E0000; border-top-left-radius: 5px 5px; border-top-right-radius: 5px 5px; background-repeat: repeat no-repeat;">
        <h3 style="margin: 0px; padding: 2px 14px; font-size: 12px; color: #DDD;">
            <strong style="text-transform:uppercase;">${object.company_id.name}</strong></h3>
    </div>
    <div style="width: 347px; margin: 0px; padding: 5px 14px; line-height: 16px; background-color: #F2F2F2;">
        <span style="color: #222; margin-bottom: 5px; display: block; ">
        ${object.company_id.street}<br/>
        ${object.company_id.street2}<br/>
        ${object.company_id.zip} ${object.company_id.city}<br/>
        ${object.company_id.state_id and ('%s, ' % object.company_id.state_id.name) or ''} ${object.company_id.country_id.name or ''}<br/>
        </span>
        <div style="margin-top: 0px; margin-right: 0px; margin-bottom: 0px; margin-left: 0px; padding-top: 0px; padding-right: 0px; padding-bottom: 0px; padding-left: 0px; ">
            Phone:&nbsp; ${object.company_id.phone}
        </div>
        <div>
            Web :&nbsp;<a href="${object.company_id.website}">${object.company_id.website}</a>
        </div>
    </div>
</div></body></html>"""


# QUOTES

QUOTE_BLOCKQUOTE = u"""<html>
  <head>
    <meta content="text/html; charset=utf-8" http-equiv="Content-Type">
  </head>
  <body text="#000000" bgcolor="#FFFFFF">
    <div class="moz-cite-prefix">On 05-01-16 05:52, Andreas Becker
      wrote:<br>
    </div>
    <blockquote
cite="mid:CAEJSRZvWvud8c6Qp=wfNG6O1+wK3i_jb33qVrF7XyrgPNjnyUA@mail.gmail.com"
      type="cite"><base href="https://www.odoo.com">
      <div dir="ltr">Yep Dominique that is true, as Postgres was the
        base of all same as Odoo and MySQL etc came much later.Â 
        <div><br>
        </div>
        <div>Unfortunately many customers who ask for and ERP are with
          hosters which still don't provide Postgres and MySQL is
          available everywhere. Additionally Postgres seems for many
          like a big black box while MySQL is very well documented and
          understandable and it has PHPmyAdmin which is far ahead of any
          tool managing postgres DBs.</div>
        <br>
      </div>
    </blockquote>
    <br>
    I don't care how much you are highlighting the advantages of Erpnext
    on this Odoo mailinglist, but when you start implying that Postgres
    is not well documented it really hurts.<br>
    <br>
    <pre class="moz-signature" cols="72">-- 
Opener B.V. - Business solutions driven by open source collaboration

Stefan Rijnhart - Consultant/developer

mail: <a class="moz-txt-link-abbreviated" href="mailto:stefan@opener.am">stefan@opener.am</a>
tel: +31 (0) 20 3090 139
web: <a class="moz-txt-link-freetext" href="https://opener.am">https://opener.am</a></pre>
  </body>
</html>"""

QUOTE_BLOCKQUOTE_IN = [u"""<blockquote cite="mid:CAEJSRZvWvud8c6Qp=wfNG6O1+wK3i_jb33qVrF7XyrgPNjnyUA@mail.gmail.com" type="cite" data-o-mail-quote-node="1" data-o-mail-quote="1">"""]
QUOTE_BLOCKQUOTE_OUT = [u"""-- 
Opener B.V. - Business solutions driven by open source collaboration

Stefan Rijnhart - Consultant/developer"""]


QUOTE_THUNDERBIRD_HTML = u"""<html>
  <head>
    <meta content="text/html; charset=utf-8" http-equiv="Content-Type">
  </head>
  <body text="#000000" bgcolor="#FFFFFF">
    <div class="moz-cite-prefix">On 01/05/2016 10:24 AM, Raoul
      Poilvache wrote:<br>
    </div>
    <blockquote
cite="mid:CAP76m_WWFH2KVrbjOxbaozvkmbzZYLWJnQ0n0sy9XpGaCWRf1g@mail.gmail.com"
      type="cite">
      <div dir="ltr"><b><i>Test reply. The suite.</i></b><br clear="all">
        <div><br>
        </div>
        -- <br>
        <div class="gmail_signature">Raoul Poilvache</div>
      </div>
    </blockquote>
    Top cool !!!<br>
    <br>
    <pre class="moz-signature" cols="72">-- 
Raoul Poilvache
</pre>
  </body>
</html>"""


QUOTE_THUNDERBIRD_HTML_IN = [u"""<blockquote cite="mid:CAP76m_WWFH2KVrbjOxbaozvkmbzZYLWJnQ0n0sy9XpGaCWRf1g@mail.gmail.com" type="cite" data-o-mail-quote-node="1" data-o-mail-quote="1">"""]
QUOTE_THUNDERBIRD_HTML_OUT = [u"""<pre class="moz-signature" cols="72"><span data-o-mail-quote="1">-- 
Raoul Poilvache
</span></pre>"""]


QUOTE_HOTMAIL_HTML = u"""
<html>
<head>
<style><!--
.hmmessage P
{
margin:0px=3B
padding:0px
}
body.hmmessage
{
font-size: 12pt=3B
font-family:Calibri
}
--></style></head>
<body class='hmmessage'>
<div dir='ltr'>I don't like that.<br><br>
<div><hr id="stopSpelling">
Date: Tue=2C 5 Jan 2016 10:24:48 +0100<br>
Subject: Test from gmail<br>
From: poilvache@example.com<br>
To: tartelette@example.com grosbedon@example.com<br><br>
<div dir="ltr"><b><i>Test reply. The suite.</i></b>
<br clear="all"><div><br>
</div>-- <br><div class="ecxgmail_signature">
Raoul Poilvache</div>
</div></div></div></body></html>"""
QUOTE_HOTMAIL_HTML_IN = [u"""I don't like that.<br><br>"""]
QUOTE_HOTMAIL_HTML_OUT = [
    u"""<hr id="stopSpelling" data-o-mail-quote="1">""",
    u"""<div dir="ltr" data-o-mail-quote="1"><b data-o-mail-quote="1"><i data-o-mail-quote="1">Test reply. The suite.</i></b>"""]

QUOTE_THUNDERBIRD_1 = u"""<div>On 11/08/2012 05:29 PM,
      <a href="mailto:dummy@example.com">dummy@example.com</a> wrote:<br></div>
    <blockquote>
      <div>I contact you about our meeting for tomorrow. Here is the
        schedule I propose:</div>
      <div>
        <ul><li>9 AM: brainstorming about our new amazing business
            app&lt;/span&gt;&lt;/li&gt;</li>
          <li>9.45 AM: summary</li>
          <li>10 AM: meeting with Fabien to present our app</li>
        </ul></div>
      <div>Is everything ok for you ?</div>
      <div>
        <p>--<br>
          Administrator</p>
      </div>
      <div>
        <p>Log in our portal at:
<a href="http://localhost:8069#action=login&amp;db=mail_1&amp;token=rHdWcUART5PhEnJRaXjH">http://localhost:8069#action=login&amp;db=mail_1&amp;token=rHdWcUART5PhEnJRaXjH</a></p>
      </div>
    </blockquote>
    Ok for me. I am replying directly below your mail, using Thunderbird, with a signature.<br><br>
    Did you receive my email about my new laptop, by the way ?<br><br>
    Raoul.<br><pre>-- 
Raoul Grosbedonn&#233;e
</pre>"""

QUOTE_THUNDERBIRD_1_IN = [
    u'<a href="mailto:dummy@example.com">dummy@example.com</a> ',
    u'<blockquote data-o-mail-quote-node="1" data-o-mail-quote="1">',
    u'Ok for me. I am replying directly below your mail, using Thunderbird, with a signature.']
QUOTE_THUNDERBIRD_1_OUT = [u"""-- 
Raoul Grosbedonnée
"""]


TEXT_1 = u"""I contact you about our meeting tomorrow. Here is the schedule I propose:
9 AM: brainstorming about our new amazing business app
9.45 AM: summary
10 AM: meeting with Ignasse to present our app
Is everything ok for you ?
--
MySignature"""

TEXT_1_IN = [u"""I contact you about our meeting tomorrow. Here is the schedule I propose:
9 AM: brainstorming about our new amazing business app
9.45 AM: summary
10 AM: meeting with Ignasse to present our app
Is everything ok for you ?"""]
TEXT_1_OUT = [u"""
--
MySignature"""]

TEXT_2 = u"""Salut Raoul!
Le 28 oct. 2012 à 00:02, Raoul Grosbedon a écrit :

> I contact you about our meeting tomorrow. Here is the schedule I propose: (quote)

Of course. This seems viable.

> 2012/10/27 Bert Tartopoils :
>> blahblahblah (quote)?
>> 
>> blahblahblah (quote)
>> 
>> Bert TARTOPOILS
>> bert.tartopoils@miam.miam
>> 
> 
> 
> -- 
> RaoulSignature

--
Bert TARTOPOILS
bert.tartopoils@miam.miam
"""

TEXT_2_IN = [u"Salut Raoul!", "Of course. This seems viable."]
TEXT_2_OUT = [u"""
> I contact you about our meeting tomorrow. Here is the schedule I propose: (quote)""",
"""
> 2012/10/27 Bert Tartopoils :
>> blahblahblah (quote)?
>> 
>> blahblahblah (quote)
>> 
>> Bert TARTOPOILS
>> bert.tartopoils@miam.miam
>> 
> 
> 
> -- 
> RaoulSignature"""]

# MISC

GMAIL_1 = u"""Hello,<div><br></div><div>Ok for me. I am replying directly in gmail, without signature.</div><div><br></div><div>Kind regards,</div><div><br></div><div>Demo.<br><br><div>On Thu, Nov 8, 2012 at 5:29 PM,  <span>&lt;<a href="mailto:dummy@example.com">dummy@example.com</a>&gt;</span> wrote:<br><blockquote><div>I contact you about our meeting for tomorrow. Here is the schedule I propose:</div><div><ul><li>9 AM: brainstorming about our new amazing business app&lt;/span&gt;&lt;/li&gt;</li>
<li>9.45 AM: summary</li><li>10 AM: meeting with Fabien to present our app</li></ul></div><div>Is everything ok for you ?</div>
<div><p>-- <br>Administrator</p></div>

<div><p>Log in our portal at: <a href="http://localhost:8069#action=login&amp;db=mail_1&amp;login=demo">http://localhost:8069#action=login&amp;db=mail_1&amp;login=demo</a></p></div>
</blockquote></div><br></div>"""

GMAIL_1_IN = [u'Ok for me. I am replying directly in gmail, without signature.', '<blockquote data-o-mail-quote-node="1" data-o-mail-quote="1">']
GMAIL_1_OUT = []

HOTMAIL_1 = u"""<div>
    <div dir="ltr"><br>
        I have an amazing company, i'm learning OpenERP, it is a small company yet, but plannig to grow up quickly.
        <br><br>Kindest regards,<br>xxx<br>
        <div>
            <div id="SkyDrivePlaceholder">
            </div>
            <hr id="stopSpelling">
            Subject: Re: your OpenERP.com registration<br>From: xxx@xxx.xxx<br>To: xxx@xxx.xxx<br>Date: Wed, 27 Mar 2013 17:12:12 +0000
            <br><br>
            Hello xxx,
            <br>
            I noticed you recently created an OpenERP.com account to access OpenERP Apps.
            <br>
            You indicated that you wish to use OpenERP in your own company.
            We would like to know more about your your business needs and requirements, and see how
            we can help you. When would you be available to discuss your project ?<br>
            Best regards,<br>
            <pre>
                <a href="http://openerp.com" target="_blank">http://openerp.com</a>
                Belgium: +32.81.81.37.00
                U.S.: +1 (650) 307-6736
                India: +91 (79) 40 500 100
            </pre>
        </div>
    </div>
</div>"""
HOTMAIL_1_IN = [u"""<div dir="ltr"><br>
        I have an amazing company, i'm learning OpenERP, it is a small company yet, but plannig to grow up quickly.
        <br><br>Kindest regards,<br>xxx<br>"""]
HOTMAIL_1_OUT = [
    u"""<hr id="stopSpelling" data-o-mail-quote="1">""",
    u"""<pre data-o-mail-quote="1">
                <a href="http://openerp.com" target="_blank" data-o-mail-quote="1">http://openerp.com</a>
                Belgium: +32.81.81.37.00
                U.S.: +1 (650) 307-6736
                India: +91 (79) 40 500 100
            </pre>"""]

MSOFFICE_1 = u"""
<div>
<div class="WordSection1">
        <p class="MsoNormal">
            <span style="font-size:11.0pt;font-family:&quot;Calibri&quot;,&quot;sans-serif&quot;;color:#1F497D">
                Our requirements are simple. Just looking to replace some spreadsheets for tracking quotes and possibly using the timecard module.
                We are a company of 25 engineers providing product design services to clients.
            </span>
        </p>
        <p></p>
        <p></p>
        <p class="MsoNormal">
            <span style="font-size:11.0pt;font-family:&quot;Calibri&quot;,&quot;sans-serif&quot;;color:#1F497D">
                I’ll install on a windows server and run a very limited trial to see how it works.
                If we adopt OpenERP we will probably move to Linux or look for a hosted SaaS option.
            </span>
        </p>
        <p></p>
        <p></p>
        <p class="MsoNormal">
            <span style="font-size:11.0pt;font-family:&quot;Calibri&quot;,&quot;sans-serif&quot;;color:#1F497D">
                <br>
                I am also evaluating Adempiere and maybe others.
            </span>
        </p>
        <p></p>
        <p></p>
        <p class="MsoNormal">
            <span style="font-size:11.0pt;font-family:&quot;Calibri&quot;,&quot;sans-serif&quot;;color:#1F497D">
            </span>
        </p>
        <p>&nbsp;</p>
        <p></p>
        <p class="MsoNormal">
            <span style="font-size:11.0pt;font-family:&quot;Calibri&quot;,&quot;sans-serif&quot;;color:#1F497D">
                I expect the trial will take 2-3 months as this is not a high priority for us.
            </span>
        </p>
        <p></p>
        <p></p>
        <p class="MsoNormal">
            <span style="font-size:11.0pt;font-family:&quot;Calibri&quot;,&quot;sans-serif&quot;;color:#1F497D">
            </span>
        </p>
        <p>&nbsp;</p>
        <p></p>
        <p class="MsoNormal">
            <span style="font-size:11.0pt;font-family:&quot;Calibri&quot;,&quot;sans-serif&quot;;color:#1F497D">
                Alan
            </span>
        </p>
        <p></p>
        <p></p>
        <p class="MsoNormal">
            <span style="font-size:11.0pt;font-family:&quot;Calibri&quot;,&quot;sans-serif&quot;;color:#1F497D">
            </span>
        </p>
        <p>&nbsp;</p>
        <p></p>
        <div>
            <div style="border:none;border-top:solid #B5C4DF 1.0pt;padding:3.0pt 0in 0in 0in">
                <p class="MsoNormal">
                    <b><span style="font-size:10.0pt;font-family:&quot;Tahoma&quot;,&quot;sans-serif&quot;">
                        From:
                    </span></b>
                    <span style="font-size:10.0pt;font-family:&quot;Tahoma&quot;,&quot;sans-serif&quot;">
                        OpenERP Enterprise [mailto:sales@openerp.com]
                        <br><b>Sent:</b> Monday, 11 March, 2013 14:47<br><b>To:</b> Alan Widmer<br><b>Subject:</b> Re: your OpenERP.com registration
                    </span>
                </p>
                <p></p>
                <p></p>
            </div>
        </div>
        <p class="MsoNormal"></p>
        <p>&nbsp;</p>
        <p>Hello Alan Widmer, </p>
        <p></p>
        <p>I noticed you recently downloaded OpenERP. </p>
        <p></p>
        <p>
            Uou mentioned you wish to use OpenERP in your own company. Please let me more about your
            business needs and requirements? When will you be available to discuss about your project?
        </p>
        <p></p>
        <p>Thanks for your interest in OpenERP, </p>
        <p></p>
        <p>Feel free to contact me if you have any questions, </p>
        <p></p>
        <p>Looking forward to hear from you soon. </p>
        <p></p>
        <pre><p>&nbsp;</p></pre>
        <pre>--<p></p></pre>
        <pre>Nicolas<p></p></pre>
        <pre><a href="http://openerp.com">http://openerp.com</a><p></p></pre>
        <pre>Belgium: +32.81.81.37.00<p></p></pre>
        <pre>U.S.: +1 (650) 307-6736<p></p></pre>
        <pre>India: +91 (79) 40 500 100<p></p></pre>
        <pre>&nbsp;&nbsp;&nbsp;&nbsp;&nbsp;&nbsp;&nbsp;&nbsp;&nbsp;&nbsp;&nbsp;&nbsp;&nbsp;&nbsp;&nbsp;&nbsp;&nbsp;&nbsp;&nbsp;&nbsp;&nbsp;&nbsp;&nbsp;<p></p></pre>
    </div>
</div>"""

MSOFFICE_1_IN = [u'Our requirements are simple. Just looking to replace some spreadsheets for tracking quotes and possibly using the timecard module.']
MSOFFICE_1_OUT = [u'I noticed you recently downloaded OpenERP.', 'Uou mentioned you wish to use OpenERP in your own company.', 'Belgium: +32.81.81.37.00']


# ------------------------------------------------------------
# Test cases coming from bugs
# ------------------------------------------------------------

# bug: read more not apparent, strange message in read more span
BUG1 = u"""<pre>Hi Migration Team,

Paragraph 1, blah blah blah blah blah blah blah blah blah blah blah blah 
blah blah blah blah blah blah blah blah blah blah blah blah blah blah 
blah blah blah blah blah blah blah blah blah blah blah blah blah blah 
blah blah blah blah blah blah blah blah blah blah blah blah blah blah 
blah blah blah blah blah blah blah blah blah blah blah blah blah blah 
blah blah blah blah blah blah blah blah blah blah blah blah blah blah 
blah blah blah blah blah blah blah blah.

Paragraph 2, blah blah blah blah blah blah blah blah blah blah blah blah 
blah blah blah blah blah blah blah blah blah blah blah blah blah blah 
blah blah blah blah blah blah blah blah blah blah blah blah blah blah 
blah blah blah blah blah blah blah blah blah blah blah blah blah blah 
blah blah blah blah blah blah blah blah blah blah blah blah blah blah 
blah blah blah blah blah blah blah blah blah blah blah blah blah blah 
blah blah blah blah blah blah blah blah.

Paragraph 3, blah blah blah blah blah blah blah blah blah blah blah blah 
blah blah blah blah blah blah blah blah blah blah blah blah blah blah 
blah blah blah blah blah blah blah blah blah blah blah blah blah blah 
blah blah blah blah blah blah blah blah blah blah blah blah blah blah 
blah blah blah blah blah blah blah blah blah blah blah blah blah blah 
blah blah blah blah blah blah blah blah blah blah blah blah blah blah 
blah blah blah blah blah blah blah blah.

Thanks.

Regards,

-- 
Olivier Laurent
Migration Manager
OpenERP SA
Chaussée de Namur, 40
B-1367 Gérompont
Tel: +32.81.81.37.00
Web: http://www.openerp.com</pre>"""

BUG_1_IN = [
    u'Hi Migration Team',
    u'Paragraph 1'
]
BUG_1_OUT = [u"""
-- 
Olivier Laurent
Migration Manager
OpenERP SA
Chaussée de Namur, 40
B-1367 Gérompont
Tel: +32.81.81.37.00
Web: http://www.openerp.com"""]


REMOVE_CLASS = u"""
<div style="FONT-SIZE: 12pt; FONT-FAMILY: 'Times New Roman'; COLOR: #000000">
    <div>Hello</div>
    <div>I have just installed Odoo 9 and I've got the following error:</div>
    <div>&nbsp;</div>
    <div class="openerp openerp_webclient_container oe_webclient">
        <div class="oe_loading" style="DISPLAY: none">&nbsp;</div>
    </div>
    <div class="modal-backdrop in"></div>
    <div role="dialog" tabindex="-1" aria-hidden="false" class="modal in" style="DISPLAY: block" data-backdrop="static">
        <div class="modal-dialog modal-lg">
            <div class="modal-content openerp">
                <div class="modal-header"> 
                    <h4 class="modal-title">Odoo Error<span class="o_subtitle text-muted"></span></h4>
                </div>
                <div class="o_error_detail modal-body">
                    <pre>An error occured in a modal and I will send you back the html to try opening one on your end</pre>
                </div>
            </div>
        </div>
    </div>
</div>
"""
REMOVE_CLASS_IN = [
<<<<<<< HEAD
    u'<div style="font-size: 12pt; font-family: \'Times New Roman\'; color: #000000">',
    u'An error occured in a modal and I will send you back the html to try opening one on your end']
=======
    '<div style="color:#000000; font-size:12pt; font-family:\'Times New Roman\'">',
    'An error occured in a modal and I will send you back the html to try opening one on your end']
>>>>>>> d818b516
REMOVE_CLASS_OUT = [
    u'<div class="modal-backdrop in">',
    u'<div class="modal-content openerp">',
    u'<div class="modal-header">']<|MERGE_RESOLUTION|>--- conflicted
+++ resolved
@@ -510,13 +510,8 @@
 </div>
 """
 REMOVE_CLASS_IN = [
-<<<<<<< HEAD
-    u'<div style="font-size: 12pt; font-family: \'Times New Roman\'; color: #000000">',
+    u'<div style="font-size:12pt; font-family:\'Times New Roman\'; color:#000000">',
     u'An error occured in a modal and I will send you back the html to try opening one on your end']
-=======
-    '<div style="color:#000000; font-size:12pt; font-family:\'Times New Roman\'">',
-    'An error occured in a modal and I will send you back the html to try opening one on your end']
->>>>>>> d818b516
 REMOVE_CLASS_OUT = [
     u'<div class="modal-backdrop in">',
     u'<div class="modal-content openerp">',
