# -*- encoding: utf-8 -*-
##############################################################################
#
#    OpenERP, Open Source Management Solution	
#    Copyright (C) 2004-2009 Tiny SPRL (<http://tiny.be>). All Rights Reserved
#    $Id$
#
#    This program is free software: you can redistribute it and/or modify
#    it under the terms of the GNU General Public License as published by
#    the Free Software Foundation, either version 3 of the License, or
#    (at your option) any later version.
#
#    This program is distributed in the hope that it will be useful,
#    but WITHOUT ANY WARRANTY; without even the implied warranty of
#    MERCHANTABILITY or FITNESS FOR A PARTICULAR PURPOSE.  See the
#    GNU General Public License for more details.
#
#    You should have received a copy of the GNU General Public License
#    along with this program.  If not, see <http://www.gnu.org/licenses/>.
#
##############################################################################

import netsvc
from psycopg2.extensions import ISOLATION_LEVEL_AUTOCOMMIT, ISOLATION_LEVEL_READ_COMMITTED, ISOLATION_LEVEL_SERIALIZABLE
from psycopg2.pool import ThreadedConnectionPool
from psycopg2.psycopg1 import cursor as psycopg1cursor

import psycopg2.extensions

psycopg2.extensions.register_type(psycopg2.extensions.UNICODE)

types_mapping = {
    'date': (1082,),
    'time': (1083,),
    'datetime': (1114,),
}

def unbuffer(symb, cr):
    if symb is None: return None
    return str(symb)

def undecimalize(symb, cr):
    if symb is None: return None
    return float(symb)

for name, typeoid in types_mapping.items():
    psycopg2.extensions.register_type(psycopg2.extensions.new_type(typeoid, name, lambda x, cr: x))
psycopg2.extensions.register_type(psycopg2.extensions.new_type((700, 701, 1700,), 'float', undecimalize))


import tools
import re

from mx import DateTime as mdt
re_from = re.compile('.* from "?([a-zA-Z_0-9]+)"? .*$');
re_into = re.compile('.* into "?([a-zA-Z_0-9]+)"? .*$');

def log(msg, lvl=netsvc.LOG_DEBUG):
    logger = netsvc.Logger()
    logger.notifyChannel('sql', lvl, msg)

sql_counter = 0

class Cursor(object):
    IN_MAX = 1000
    sql_from_log = {}
    sql_into_log = {}
    sql_log = False
    count = 0
    
    def check(f):
        from tools.func import wraps

        @wraps(f)
        def wrapper(self, *args, **kwargs):
            if not hasattr(self, '_obj'):
                raise psycopg2.ProgrammingError('Unable to use the cursor after having closed it')
            return f(self, *args, **kwargs)
        return wrapper

    def __init__(self, pool, serialized=False):
        self._pool = pool
        self._serialized = serialized
        self._cnx = pool.getconn()
        self._obj = self._cnx.cursor(cursor_factory=psycopg1cursor)
        self.autocommit(False)
        self.dbname = pool.dbname

        if tools.config['log_level'] in (netsvc.LOG_DEBUG, netsvc.LOG_DEBUG_RPC):
            from inspect import stack
            self.__caller = tuple(stack()[2][1:3])
        
    def __del__(self):
        if hasattr(self, '_obj'):
            if tools.config['log_level'] in (netsvc.LOG_DEBUG, netsvc.LOG_DEBUG_RPC):
                # Oops. 'self' has not been closed explicitly.
                # The cursor will be deleted by the garbage collector, 
                # but the database connection is not put back into the connection
                # pool, preventing some operation on the database like dropping it.
                # This can also lead to a server overload.
                msg = "Cursor not closed explicitly\n"  \
                      "Cursor was created at %s:%s" % self.__caller

                log(msg, netsvc.LOG_WARNING)
            self.close()

    @check
    def execute(self, query, params=None):
        self.count+=1
        if '%d' in query or '%f' in query:
            log(query, netsvc.LOG_WARNING)
            log("SQL queries cannot contain %d or %f anymore. Use only %s", netsvc.LOG_WARNING)
            if params:
                query = query.replace('%d', '%s').replace('%f', '%s')

        if self.sql_log:
            now = mdt.now()
        
        try:
            res = self._obj.execute(query, params)
<<<<<<< HEAD
	except psycopg2.ProgrammingError, pe:
	    logger= netsvc.Logger()
	    logger.notifyChannel('sql_db', netsvc.LOG_ERROR, "Programming error: %s, in query %s" % (pe, query))
	    raise
=======
        except Exception, e:
            log("bad query: %s" % self._obj.query)
            log(e)
            raise
>>>>>>> 6546136b

        if self.sql_log:
            log("query: %s" % self._obj.query)
            self.count+=1
            res_from = re_from.match(query.lower())
            if res_from:
                self.sql_from_log.setdefault(res_from.group(1), [0, 0])
                self.sql_from_log[res_from.group(1)][0] += 1
                self.sql_from_log[res_from.group(1)][1] += mdt.now() - now
            res_into = re_into.match(query.lower())
            if res_into:
                self.sql_into_log.setdefault(res_into.group(1), [0, 0])
                self.sql_into_log[res_into.group(1)][0] += 1
                self.sql_into_log[res_into.group(1)][1] += mdt.now() - now
        return res

    def print_log(self):
	global sql_counter
	sql_counter += self.count
        def process(type):
            sqllogs = {'from':self.sql_from_log, 'into':self.sql_into_log}
            sum = 0
            if sqllogs[type]:
                sqllogitems = sqllogs[type].items()
                sqllogitems.sort(key=lambda k: k[1][1])
                log("SQL LOG %s:" % (type,))
                for r in sqllogitems:
                    log("table: %s: %s/%s" %(r[0], str(r[1][1]), r[1][0]))
                    sum+= r[1][1]
                sqllogs[type].clear()
            log("SUM:%s/%d [%d]" % (sum, self.count,sql_counter))
        process('from')
        process('into')
        self.count = 0
        self.sql_log = False

    @check
    def close(self):
        self.print_log()
        self._obj.close()

        # This force the cursor to be freed, and thus, available again. It is
        # important because otherwise we can overload the server very easily
        # because of a cursor shortage (because cursors are not garbage
        # collected as fast as they should). The problem is probably due in
        # part because browse records keep a reference to the cursor.
        del self._obj
        self._pool.putconn(self._cnx)
    
    @check
    def autocommit(self, on):
        offlevel = [ISOLATION_LEVEL_READ_COMMITTED, ISOLATION_LEVEL_SERIALIZABLE][bool(self._serialized)]
        self._cnx.set_isolation_level([offlevel, ISOLATION_LEVEL_AUTOCOMMIT][bool(on)])
    
    @check
    def commit(self):
        return self._cnx.commit()
    
    @check
    def rollback(self):
        return self._cnx.rollback()

    @check
    def __getattr__(self, name):
        return getattr(self._obj, name)

class ConnectionPool(object):
    def __init__(self, pool, dbname):
        self.dbname = dbname
        self._pool = pool

    def cursor(self):
        return Cursor(self)

    def serialized_cursor(self):
        return Cursor(self, True)

    def __getattr__(self, name):
        return getattr(self._pool, name)

class PoolManager(object):
    _pools = {}
    _dsn = None
    maxconn =  int(tools.config['db_maxconn']) or 64
    
    @classmethod 
    def dsn(cls, db_name):
        if cls._dsn is None:
            cls._dsn = ''
            for p in ('host', 'port', 'user', 'password'):
                cfg = tools.config['db_' + p]
                if cfg:
                    cls._dsn += '%s=%s ' % (p, cfg)
        return '%s dbname=%s' % (cls._dsn, db_name)

    @classmethod
    def get(cls, db_name):
        if db_name not in cls._pools:
            logger = netsvc.Logger()
            try:
                logger.notifyChannel('dbpool', netsvc.LOG_INFO, 'Connecting to %s' % (db_name,))
                cls._pools[db_name] = ConnectionPool(ThreadedConnectionPool(1, cls.maxconn, cls.dsn(db_name)), db_name)
            except Exception, e:
                logger.notifyChannel('dbpool', netsvc.LOG_ERROR, 'Unable to connect to %s: %s' %
                                     (db_name, str(e)))
                raise
        return cls._pools[db_name]

    @classmethod
    def close(cls, db_name):
        if db_name in cls._pools:
            logger = netsvc.Logger()
            logger.notifyChannel('dbpool', netsvc.LOG_INFO, 'Closing all connections to %s' % (db_name,))
            cls._pools[db_name].closeall()
            del cls._pools[db_name]

def db_connect(db_name):
    return PoolManager.get(db_name)

def close_db(db_name):
    PoolManager.close(db_name)
    tools.cache.clean_caches_for_db(db_name)
    

# vim:expandtab:smartindent:tabstop=4:softtabstop=4:shiftwidth=4:
<|MERGE_RESOLUTION|>--- conflicted
+++ resolved
@@ -118,17 +118,14 @@
         
         try:
             res = self._obj.execute(query, params)
-<<<<<<< HEAD
 	except psycopg2.ProgrammingError, pe:
 	    logger= netsvc.Logger()
 	    logger.notifyChannel('sql_db', netsvc.LOG_ERROR, "Programming error: %s, in query %s" % (pe, query))
 	    raise
-=======
         except Exception, e:
             log("bad query: %s" % self._obj.query)
             log(e)
-            raise
->>>>>>> 6546136b
+	    raise
 
         if self.sql_log:
             log("query: %s" % self._obj.query)
