--- conflicted
+++ resolved
@@ -93,34 +93,6 @@
                     nextcall = DateTime.strptime(job['nextcall'], '%Y-%m-%d %H:%M:%S')
                     numbercall = job['numbercall']
                 
-<<<<<<< HEAD
-                ok = False
-                while nextcall<now and numbercall:
-                    if numbercall > 0:
-                        numbercall -= 1
-                    if not ok or job['doall']:
-                        self._callback(cr, job['user_id'], job['model'], job['function'], job['args'])
-                    if numbercall:
-                        nextcall += _intervalTypes[job['interval_type']](job['interval_number'])
-                    ok = True
-                addsql=''
-                if not numbercall:
-                    addsql = ', active=False'
-                cr.execute("update ir_cron set nextcall=%s, numbercall=%s"+addsql+" where id=%s", (nextcall.strftime('%Y-%m-%d %H:%M:%S'), numbercall, job['id']))
-                cr.commit()
-	except:
-		print "Exception!"
-        finally:
-            cr.close()
-	#
-        # Can be improved to do at the min(min(nextcalls), time()+next_wait)
-        # But is this an improvement ?
-        # 
-        if not check:
-            self.setAlarm(self._poolJobs, int(time.time())+next_wait, [db_name])
-	return None
-
-=======
                     ok = False
                     while nextcall < now and numbercall:
                         if numbercall > 0:
@@ -135,16 +107,19 @@
                         addsql = ', active=False'
                     cr.execute("update ir_cron set nextcall=%s, numbercall=%s"+addsql+" where id=%s", (nextcall.strftime('%Y-%m-%d %H:%M:%S'), numbercall, job['id']))
                     cr.commit()
+	except:
+		print "Exception!"
             finally:
                 cr.close()
 
-        #
+	#
         # Can be improved to do at the min(min(nextcalls), time()+next_call)
         # But is this an improvement ?
         # 
         if not check:
             self.setAlarm(self._poolJobs, int(time.time()) + next_call, db_name, db_name)
->>>>>>> 24fd395d
+	return None
+
 ir_cron()
 
 # vim:expandtab:smartindent:tabstop=4:softtabstop=4:shiftwidth=4:
