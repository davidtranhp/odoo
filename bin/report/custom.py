# -*- coding: utf-8 -*-
##############################################################################
#    
#    OpenERP, Open Source Management Solution
#    Copyright (C) 2004-2009 Tiny SPRL (<http://tiny.be>).
#
#    This program is free software: you can redistribute it and/or modify
#    it under the terms of the GNU Affero General Public License as
#    published by the Free Software Foundation, either version 3 of the
#    License, or (at your option) any later version.
#
#    This program is distributed in the hope that it will be useful,
#    but WITHOUT ANY WARRANTY; without even the implied warranty of
#    MERCHANTABILITY or FITNESS FOR A PARTICULAR PURPOSE.  See the
#    GNU Affero General Public License for more details.
#
#    You should have received a copy of the GNU Affero General Public License
#    along with this program.  If not, see <http://www.gnu.org/licenses/>.     
#
##############################################################################

import os
import time
import netsvc

import tools
import print_xml
import render
from interface import report_int
import common
from osv.osv import except_osv
from osv.orm import browse_null
from osv.orm import browse_record_list
import pooler
from pychart import *
import misc
import cStringIO
from lxml import etree

class external_pdf(render.render):
    def __init__(self, pdf):
        render.render.__init__(self)
        self.pdf = pdf
        self.output_type='pdf'
    def _render(self):
        return self.pdf

theme.use_color = 1


#TODO: devrait heriter de report_rml a la place de report_int 
# -> pourrait overrider que create_xml a la place de tout create
# heuu, ca marche pas ds tous les cas car graphs sont generes en pdf directment
# par pychart, et on passe donc pas par du rml
class report_custom(report_int):
    def __init__(self, name):
        report_int.__init__(self, name)
    #
    # PRE:
    #    fields = [['address','city'],['name'], ['zip']]
    #    conditions = [[('zip','==','3'),(,)],(,),(,)] #same structure as fields
    #    row_canvas = ['Rue', None, None]
    # POST:
    #    [ ['ville','name','zip'] ]
    #
    def _row_get(self, cr, uid, objs, fields, conditions, row_canvas=None, group_by=None):
        result = []
        tmp = []
        for obj in objs:
            tobreak = False
            for cond in conditions:
                if cond and cond[0]:
                    c = cond[0]
                    temp = c[0](eval('obj.'+c[1]))
                    if not eval('\''+temp+'\''+' '+c[2]+' '+'\''+str(c[3])+'\''):
                        tobreak = True
            if tobreak:
                break
            levels = {}
            row = []
            for i in range(len(fields)):
                if not fields[i]:
                    row.append(row_canvas and row_canvas[i])
                    if row_canvas[i]:
                        row_canvas[i]=False
                elif len(fields[i])==1:
                    if not isinstance(obj, browse_null):
                        row.append(str(eval('obj.'+fields[i][0])))
                    else:
                        row.append(None)
                else:
                    row.append(None)
                    levels[fields[i][0]]=True
            if not levels:
                result.append(row)
            else:
                # Process group_by data first
                key = []
                if group_by != None and fields[group_by] != None:
                    if fields[group_by][0] in levels.keys():
                        key.append(fields[group_by][0])
                    for l in levels.keys():
                        if l != fields[group_by][0]:
                            key.append(l)
                else:
                    key = levels.keys()
                for l in key:
                    objs = eval('obj.'+l)
                    if not isinstance(objs, browse_record_list) and type(objs) <> type([]):
                        objs = [objs]
                    field_new = []
                    cond_new = []
                    for f in range(len(fields)):
                        if (fields[f] and fields[f][0])==l:
                            field_new.append(fields[f][1:])
                            cond_new.append(conditions[f][1:])
                        else:
                            field_new.append(None)
                            cond_new.append(None)
                    if len(objs):
                        result += self._row_get(cr, uid, objs, field_new, cond_new, row, group_by)
                    else:
                        result.append(row)
        return result 


    def create(self, cr, uid, ids, datas, context=None):
        if not context:
            context={}
        self.pool = pooler.get_pool(cr.dbname)
        report = self.pool.get('ir.report.custom').browse(cr, uid, [datas['report_id']])[0]
        datas['model'] = report.model_id.model
        if report.menu_id:
            ids = self.pool.get(report.model_id.model).search(cr, uid, [])
            datas['ids'] = ids

        service = netsvc.LocalService("object_proxy")
        report_id = datas['report_id']
        report = service.execute(cr.dbname, uid, 'ir.report.custom', 'read', [report_id], context=context)[0]
        fields = service.execute(cr.dbname, uid, 'ir.report.custom.fields', 'read', report['fields_child0'], context=context)

        fields.sort(lambda x,y : x['sequence'] - y['sequence'])

        if report['field_parent']:
            parent_field = service.execute(cr.dbname, uid, 'ir.model.fields', 'read', [report['field_parent'][0]],['model'])
        model_name = service.execute(cr.dbname, uid, 'ir.model', 'read', [report['model_id'][0]], ['model'],context=context)[0]['model']

        fct = {}
        fct['id'] = lambda x : x
        fct['gety'] = lambda x: x.split('-')[0]
        fct['in'] = lambda x: x.split(',')
        new_fields = []
        new_cond = []
        for f in fields:
            row = []
            cond = []
            for i in range(4):
                field_child = f['field_child'+str(i)]
                if field_child:
                    row.append(
                        service.execute(cr.dbname, uid, 
                                        'ir.model.fields', 'read', [field_child[0]],
                                        ['name'], context=context)[0]['name']
                    )
                    if f['fc'+str(i)+'_operande']:
                        fct_name = 'id'
                        cond_op =  f['fc'+str(i)+'_op']
                        if len(f['fc'+str(i)+'_op'].split(',')) == 2:
                            cond_op =  f['fc'+str(i)+'_op'].split(',')[1]
                            fct_name = f['fc'+str(i)+'_op'].split(',')[0]
                        cond.append((fct[fct_name], f['fc'+str(i)+'_operande'][1], cond_op, f['fc'+str(i)+'_condition']))
                    else:
                        cond.append(None)
            new_fields.append(row)
            new_cond.append(cond)
        objs = self.pool.get(model_name).browse(cr, uid, ids)

        # Group by
        groupby = None
        idx = 0
        for f in fields:
            if f['groupby']:
                groupby = idx
            idx += 1


        results = []
        if report['field_parent']:
            level = []
            def build_tree(obj, level, depth):
                res = self._row_get(cr, uid,[obj], new_fields, new_cond)
                level.append(depth)
                new_obj = eval('obj.'+report['field_parent'][1])
                if not isinstance(new_obj, list) :
                    new_obj = [new_obj]
                for o in  new_obj:
                    if not isinstance(o, browse_null):
                        res += build_tree(o, level, depth+1)
                return res

            for obj in objs:
                results += build_tree(obj, level, 0)
        else:
            results = self._row_get(cr, uid,objs, new_fields, new_cond, group_by=groupby)

        fct = {
            'calc_sum': lambda l: reduce(lambda x,y: float(x)+float(y), filter(None, l), 0),
            'calc_avg': lambda l: reduce(lambda x,y: float(x)+float(y), filter(None, l), 0) / (len(filter(None, l)) or 1.0),
            'calc_max': lambda l: reduce(lambda x,y: max(x,y), [(i or 0.0) for i in l], 0),
            'calc_min': lambda l: reduce(lambda x,y: min(x,y), [(i or 0.0) for i in l], 0),
            'calc_count': lambda l: len(filter(None, l)),
            'False': lambda l: '\r\n'.join(filter(None, l)),
            'groupby': lambda l: reduce(lambda x,y: x or y, l)
        }
        new_res = []

        prev = None
        if groupby != None:
            res_dic = {}
            for line in results:
                if not line[groupby] and prev in res_dic:
                    res_dic[prev].append(line)
                else:
                    prev = line[groupby]
                    if res_dic.has_key(line[groupby]):
                        res_dic[line[groupby]].append(line)
                    else:
                        res_dic[line[groupby]] = []
                        res_dic[line[groupby]].append(line)
            #we use the keys in results since they are ordered, whereas in res_dic.heys() they aren't
            for key in filter(None, [x[groupby] for x in results]):
                row = []
                for col in range(len(fields)):
                    if col == groupby:
                        row.append(fct['groupby'](map(lambda x: x[col], res_dic[key])))
                    else:
                        row.append(fct[str(fields[col]['operation'])](map(lambda x: x[col], res_dic[key])))
                new_res.append(row)
            results = new_res
        
        if report['type']=='table':
            if report['field_parent']:
                res = self._create_tree(uid, ids, report, fields, level, results, context)
            else:
                sort_idx = 0
                for idx in range(len(fields)):
                    if fields[idx]['name'] == report['sortby']:
                        sort_idx = idx
                        break
                try :
                    results.sort(lambda x,y : cmp(float(x[sort_idx]),float(y[sort_idx])))
                except :
                    results.sort(lambda x,y : cmp(x[sort_idx],y[sort_idx]))
                if report['limitt']:
                    results = results[:int(report['limitt'])]
                res = self._create_table(uid, ids, report, fields, None, results, context)
        elif report['type'] in ('pie','bar', 'line'):
            results2 = []
            prev = False
            for r in results:
                row = []
                for j in range(len(r)):
                    if j == 0 and not r[j]:
                        row.append(prev)
                    elif j == 0 and r[j]:
                        prev = r[j]
                        row.append(r[j])
                    else:
                        try:
                            row.append(float(r[j]))
                        except:
                            row.append(r[j])
                results2.append(row)
            if report['type']=='pie':
                res = self._create_pie(cr,uid, ids, report, fields, results2, context)
            elif report['type']=='bar':
                res = self._create_bars(cr,uid, ids, report, fields, results2, context)
            elif report['type']=='line':
                res = self._create_lines(cr,uid, ids, report, fields, results2, context)
        return (self.obj.get(), 'pdf')

    def _create_tree(self, uid, ids, report, fields, level, results, context):
        pageSize=common.pageSize.get(report['print_format'], [210.0,297.0])
        if report['print_orientation']=='landscape':
            pageSize=[pageSize[1],pageSize[0]]

        new_doc = etree.Element('report')
        
        config = etree.SubElement(new_doc, 'config')

        def _append_node(name, text):
            n = etree.SubElement(config, name)
<<<<<<< HEAD
            t.text = text
=======
            n.text = text
>>>>>>> 78574879

        _append_node('date', time.strftime('%d/%m/%Y'))
        _append_node('PageFormat', '%s' % report['print_format'])
        _append_node('PageSize', '%.2fmm,%.2fmm' % tuple(pageSize))
        _append_node('PageWidth', '%.2f' % (pageSize[0] * 2.8346,))
        _append_node('PageHeight', '%.2f' %(pageSize[1] * 2.8346,))

        length = pageSize[0]-30-reduce(lambda x,y:x+(y['width'] or 0), fields, 0)
        count = 0
        for f in fields:
            if not f['width']: count+=1
        for f in fields:
            if not f['width']:
                f['width']=round((float(length)/count)-0.5)

        _append_node('tableSize', '%s' %  ','.join(map(lambda x: '%.2fmm' % (x['width'],), fields)))
        _append_node('report-header', '%s' % (report['title'],))
        _append_node('report-footer', '%s' % (report['footer'],))

        header = etree.SubElement(new_doc, 'header')
        for f in fields:
            field = etree.SubElement(header, 'field')
            field.text = f['name']

        lines = etree.SubElement(new_doc, 'lines')
        level.reverse()
        for line in results:
            shift = level.pop()
            node_line = etree.SubElement(lines, 'row')
            prefix = '+'
            for f in range(len(fields)):
                col = etree.SubElement(node_line, 'col')
                if f == 0:
                    col.attrib.update(para='yes',
                                      tree='yes',
                                      space=str(3*shift)+'mm')
                if line[f] != None:
                    col.text = prefix+str(line[f]) or ''
                else:
                    col.text = '/'
                prefix = ''

        transform = etree.XSLT(
            etree.parse(os.path.join(tools.config['root_path'],
                                     'addons/base/report/custom_new.xsl')))
        rml = etree.tostring(transform(new_doc))

        self.obj = render.rml(rml)
        self.obj.render()
        return True


    def _create_lines(self, cr, uid, ids, report, fields, results, context):
        service = netsvc.LocalService("object_proxy")
        pdf_string = cStringIO.StringIO()
        can = canvas.init(fname=pdf_string, format='pdf')
        
        can.show(80,380,'/16/H'+report['title'])
        
        ar = area.T(size=(350,350),
        #x_coord = category_coord.T(['2005-09-01','2005-10-22'],0),
        x_axis = axis.X(label = fields[0]['name'], format="/a-30{}%s"),
        y_axis = axis.Y(label = ', '.join(map(lambda x : x['name'], fields[1:]))))
        
        process_date = {}
        process_date['D'] = lambda x : reduce(lambda xx,yy : xx+'-'+yy,x.split('-')[1:3])
        process_date['M'] = lambda x : x.split('-')[1]
        process_date['Y'] = lambda x : x.split('-')[0]

        order_date = {}
        order_date['D'] = lambda x : time.mktime((2005,int(x.split('-')[0]), int(x.split('-')[1]),0,0,0,0,0,0))
        order_date['M'] = lambda x : x
        order_date['Y'] = lambda x : x

        abscissa = []
        tmp = {}
        
        idx = 0 
        date_idx = None
        fct = {}
        for f in fields:
            field_id = (f['field_child3'] and f['field_child3'][0]) or (f['field_child2'] and f['field_child2'][0]) or (f['field_child1'] and f['field_child1'][0]) or (f['field_child0'] and f['field_child0'][0])
            if field_id:
                type = service.execute(cr.dbname, uid, 'ir.model.fields', 'read', [field_id],['ttype'])
                if type[0]['ttype'] == 'date':
                    date_idx = idx
                    fct[idx] = process_date[report['frequency']] 
                else:
                    fct[idx] = lambda x : x
            else:
                fct[idx] = lambda x : x
            idx+=1

        # plots are usually displayed year by year
        # so we do so if the first field is a date
        data_by_year = {}
        if date_idx != None:
            for r in results:
                key = process_date['Y'](r[date_idx])
                if not data_by_year.has_key(key):
                    data_by_year[key] = []
                for i in range(len(r)):
                    r[i] = fct[i](r[i])
                data_by_year[key].append(r)
        else:
            data_by_year[''] = results

        idx0 = 0
        nb_bar = len(data_by_year)*(len(fields)-1)
        colors = map(lambda x:line_style.T(color=x), misc.choice_colors(nb_bar))
        abscissa = {}
        for line in data_by_year.keys():
            fields_bar = []
            # sum data and save it in a list. An item for a fields
            for d in data_by_year[line]:
                for idx in range(len(fields)-1):
                    fields_bar.append({})
                    if fields_bar[idx].has_key(d[0]):
                        fields_bar[idx][d[0]] += d[idx+1]
                    else:
                        fields_bar[idx][d[0]] = d[idx+1]
            for idx  in range(len(fields)-1):
                data = {}
                for k in fields_bar[idx].keys():
                    if data.has_key(k):
                        data[k] += fields_bar[idx][k]
                    else:
                        data[k] = fields_bar[idx][k]
                data_cum = []
                prev = 0.0
                keys = data.keys()
                keys.sort()
                # cumulate if necessary
                for k in keys:
                    data_cum.append([k, float(data[k])+float(prev)])
                    if fields[idx+1]['cumulate']:
                        prev += data[k]
                idx0 = 0
                plot = line_plot.T(label=fields[idx+1]['name']+' '+str(line), data = data_cum, line_style=colors[idx0*(len(fields)-1)+idx])
                ar.add_plot(plot)
                abscissa.update(fields_bar[idx])
                idx0 += 1
        
        abscissa = map(lambda x : [x, None], abscissa)
        ar.x_coord = category_coord.T(abscissa,0)
        ar.draw(can)

        can.close()
        self.obj = external_pdf(pdf_string.getvalue())
        self.obj.render()
        pdf_string.close()
        return True



    def _create_bars(self, cr, uid, ids, report, fields, results, context):
        service = netsvc.LocalService("object_proxy")
        pdf_string = cStringIO.StringIO()
        can = canvas.init(fname=pdf_string, format='pdf')
        
        can.show(80,380,'/16/H'+report['title'])
        
        process_date = {}
        process_date['D'] = lambda x : reduce(lambda xx,yy : xx+'-'+yy,x.split('-')[1:3])
        process_date['M'] = lambda x : x.split('-')[1]
        process_date['Y'] = lambda x : x.split('-')[0]

        order_date = {}
        order_date['D'] = lambda x : time.mktime((2005,int(x.split('-')[0]), int(x.split('-')[1]),0,0,0,0,0,0))
        order_date['M'] = lambda x : x
        order_date['Y'] = lambda x : x

        ar = area.T(size=(350,350),
            x_axis = axis.X(label = fields[0]['name'], format="/a-30{}%s"),
            y_axis = axis.Y(label = ', '.join(map(lambda x : x['name'], fields[1:]))))

        idx = 0 
        date_idx = None
        fct = {}
        for f in fields:
            field_id = (f['field_child3'] and f['field_child3'][0]) or (f['field_child2'] and f['field_child2'][0]) or (f['field_child1'] and f['field_child1'][0]) or (f['field_child0'] and f['field_child0'][0])
            if field_id:
                type = service.execute(cr.dbname, uid, 'ir.model.fields', 'read', [field_id],['ttype'])
                if type[0]['ttype'] == 'date':
                    date_idx = idx
                    fct[idx] = process_date[report['frequency']] 
                else:
                    fct[idx] = lambda x : x
            else:
                fct[idx] = lambda x : x
            idx+=1
        
        # plot are usually displayed year by year
        # so we do so if the first field is a date
        data_by_year = {}
        if date_idx != None:
            for r in results:
                key = process_date['Y'](r[date_idx])
                if not data_by_year.has_key(key):
                    data_by_year[key] = []
                for i in range(len(r)):
                    r[i] = fct[i](r[i])
                data_by_year[key].append(r)
        else:
            data_by_year[''] = results


        nb_bar = len(data_by_year)*(len(fields)-1)
        colors = map(lambda x:fill_style.Plain(bgcolor=x), misc.choice_colors(nb_bar))
        
        abscissa = {}
        for line in data_by_year.keys():
            fields_bar = []
            # sum data and save it in a list. An item for a fields
            for d in data_by_year[line]:
                for idx in range(len(fields)-1):
                    fields_bar.append({})
                    if fields_bar[idx].has_key(d[0]):
                        fields_bar[idx][d[0]] += d[idx+1]
                    else:
                        fields_bar[idx][d[0]] = d[idx+1]
            for idx  in range(len(fields)-1):
                data = {}
                for k in fields_bar[idx].keys():
                    if data.has_key(k):
                        data[k] += fields_bar[idx][k]
                    else:
                        data[k] = fields_bar[idx][k]
                data_cum = []
                prev = 0.0
                keys = data.keys()
                keys.sort()
                # cumulate if necessary
                for k in keys:
                    data_cum.append([k, float(data[k])+float(prev)])
                    if fields[idx+1]['cumulate']:
                        prev += data[k]
                        
                idx0 = 0
                plot = bar_plot.T(label=fields[idx+1]['name']+' '+str(line), data = data_cum, cluster=(idx0*(len(fields)-1)+idx,nb_bar), fill_style=colors[idx0*(len(fields)-1)+idx])
                ar.add_plot(plot)
                abscissa.update(fields_bar[idx])
            idx0 += 1
        abscissa = map(lambda x : [x, None], abscissa)
        abscissa.sort()
        ar.x_coord = category_coord.T(abscissa,0)
        ar.draw(can)

        can.close()
        self.obj = external_pdf(pdf_string.getvalue())
        self.obj.render()
        pdf_string.close()
        return True

    def _create_pie(self, cr, uid, ids, report, fields, results, context):
        pdf_string = cStringIO.StringIO()
        can = canvas.init(fname=pdf_string, format='pdf')
        ar = area.T(size=(350,350), legend=legend.T(),
                    x_grid_style = None, y_grid_style = None)
        colors = map(lambda x:fill_style.Plain(bgcolor=x), misc.choice_colors(len(results)))

        if reduce(lambda x,y : x+y, map(lambda x : x[1],results)) == 0.0:
            raise except_osv(_('Error'), _("The sum of the data (2nd field) is null.\nWe can't draw a pie chart !"))

        plot = pie_plot.T(data=results, arc_offsets=[0,10,0,10],
                          shadow = (2, -2, fill_style.gray50),
                          label_offset = 25,
                          arrow_style = arrow.a3,
                          fill_styles=colors)
        ar.add_plot(plot)
        ar.draw(can)
        can.close()
        self.obj = external_pdf(pdf_string.getvalue())
        self.obj.render()
        pdf_string.close()
        return True

    def _create_table(self, uid, ids, report, fields, tree, results, context):
        pageSize=common.pageSize.get(report['print_format'], [210.0,297.0])
        if report['print_orientation']=='landscape':
            pageSize=[pageSize[1],pageSize[0]]

        new_doc = etree.Element('report')
        config = etree.SubElement(new_doc, 'config')

        def _append_node(name, text):
            n = etree.SubElement(config, name)
            n.text = text

        _append_node('date', time.strftime('%d/%m/%Y'))
        _append_node('PageSize', '%.2fmm,%.2fmm' % tuple(pageSize))
        _append_node('PageFormat', '%s' % report['print_format'])
        _append_node('PageWidth', '%.2f' % (pageSize[0] * 2.8346,))
        _append_node('PageHeight', '%.2f' %(pageSize[1] * 2.8346,))

        length = pageSize[0]-30-reduce(lambda x,y:x+(y['width'] or 0), fields, 0)
        count = 0
        for f in fields:
            if not f['width']: count+=1
        for f in fields:
            if not f['width']:
                f['width']=round((float(length)/count)-0.5)

        _append_node('tableSize', '%s' %  ','.join(map(lambda x: '%.2fmm' % (x['width'],), fields)))
        _append_node('report-header', '%s' % (report['title'],))
        _append_node('report-footer', '%s' % (report['footer'],))

        header = etree.SubElement(new_doc, 'header')
        for f in fields:
            field = etree.SubElement(header, 'field')
            field.text = f['name']

        lines = etree.SubElement(new_doc, 'lines')
        for line in results:
            node_line = etree.SubElement(lines, 'row')
            for f in range(len(fields)):
                col = etree.SubElement(node_line, 'col', tree='no')
                if line[f] != None:
                    col.text = line[f] or ''
                else:
                    col.text = '/'

        transform = etree.XSLT(
            etree.parse(os.path.join(tools.config['root_path'],
                                     'addons/base/report/custom_new.xsl')))
        rml = etree.tostring(transform(new_doc))

        self.obj = render.rml(rml)
        self.obj.render()
        return True
report_custom('report.custom')


# vim:expandtab:smartindent:tabstop=4:softtabstop=4:shiftwidth=4:
<|MERGE_RESOLUTION|>--- conflicted
+++ resolved
@@ -290,11 +290,7 @@
 
         def _append_node(name, text):
             n = etree.SubElement(config, name)
-<<<<<<< HEAD
-            t.text = text
-=======
             n.text = text
->>>>>>> 78574879
 
         _append_node('date', time.strftime('%d/%m/%Y'))
         _append_node('PageFormat', '%s' % report['print_format'])
