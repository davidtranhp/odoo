# -*- encoding: utf-8 -*-
##############################################################################
#
#    OpenERP, Open Source Management Solution
#    Copyright (C) 2004-2009 Tiny SPRL (<http://tiny.be>). All Rights Reserved
#    $Id$
#
#    This program is free software: you can redistribute it and/or modify
#    it under the terms of the GNU General Public License as published by
#    the Free Software Foundation, either version 3 of the License, or
#    (at your option) any later version.
#
#    This program is distributed in the hope that it will be useful,
#    but WITHOUT ANY WARRANTY; without even the implied warranty of
#    MERCHANTABILITY or FITNESS FOR A PARTICULAR PURPOSE.  See the
#    GNU General Public License for more details.
#
#    You should have received a copy of the GNU General Public License
#    along with this program.  If not, see <http://www.gnu.org/licenses/>.
#
##############################################################################

import os
import re

import libxml2
import libxslt
from lxml import etree
import netsvc
import pooler

import tools
import addons
import print_xml
import render
import urllib

#
# encode a value to a string in utf8 and converts XML entities
#
def toxml(val):
    if isinstance(val, str):
        str_utf8 = val
    elif isinstance(val, unicode):
        str_utf8 = val.encode('utf-8')
    else:
        str_utf8 = str(val)
    return str_utf8.replace('&', '&amp;').replace('<','&lt;').replace('>','&gt;')

class report_int(netsvc.Service):
    def __init__(self, name, audience='*'):
        assert not netsvc.service_exist(name), 'The report "%s" already exist!' % name
        super(report_int, self).__init__(name, audience)
        if name[0:7]<>'report.':
            raise Exception, 'ConceptionError, bad report name, should start with "report."'
        self.name = name
        self.id = 0
        self.name2 = '.'.join(name.split('.')[1:])
        self.title = None
        self.joinGroup('report')
        self.exportMethod(self.create)

    def create(self, cr, uid, ids, datas, context=None):
        return False

"""
    Class to automatically build a document using the transformation process:
        XML -> DATAS -> RML -> PDF
                            -> HTML
    using a XSL:RML transformation
"""
class report_rml(report_int):
    def __init__(self, name, table, tmpl, xsl):
        super(report_rml, self).__init__(name)
        self.table = table
        self.tmpl = tmpl
        self.xsl = xsl
        self.bin_datas = {}
        self.generators = {
            'pdf': self.create_pdf,
            'html': self.create_html,
            'raw': self.create_raw,
            'sxw': self.create_sxw,
	    'txt': self.create_txt,
            'odt': self.create_odt,
            'html2html' : self.create_html2html,
        }

    def create(self, cr, uid, ids, datas, context):
        xml = self.create_xml(cr, uid, ids, datas, context)
        xml = tools.ustr(xml).encode('utf8')
        if datas.get('report_type', 'pdf') == 'raw':
            return xml
        rml = self.create_rml(cr, xml, uid, context)
        pool = pooler.get_pool(cr.dbname)
        ir_actions_report_xml_obj = pool.get('ir.actions.report.xml')
        report_xml_ids = ir_actions_report_xml_obj.search(cr, uid, [('report_name', '=', self.name[7:])], context=context)
        self.title = report_xml_ids and ir_actions_report_xml_obj.browse(cr,uid,report_xml_ids)[0].name or 'OpenERP Report'
        report_type = datas.get('report_type', 'pdf')
        create_doc = self.generators[report_type]
        pdf = create_doc(rml, title=self.title)
        return (pdf, report_type)

    def create_xml(self, cr, uid, ids, datas, context=None):
        if not context:
            context={}
        doc = print_xml.document(cr, uid, datas, {})
        self.bin_datas.update( doc.bin_datas  or {})
        doc.parse(self.tmpl, ids, self.table, context)
        xml = doc.xml_get()
        doc.close()
        return self.post_process_xml_data(cr, uid, xml, context)

    def post_process_xml_data(self, cr, uid, xml, context=None):
        if not context:
            context={}
        # find the position of the 3rd tag
        # (skip the <?xml ...?> and the "root" tag)
        iter = re.finditer('<[^>]*>', xml)
        i = iter.next()
        i = iter.next()
        pos_xml = i.end()

        doc = print_xml.document(cr, uid, {}, {})
        tmpl_path = addons.get_module_resource('base', 'report', 'corporate_defaults.xml')
        doc.parse(tmpl_path, [uid], 'res.users', context)
        corporate_header = doc.xml_get()
        doc.close()

        # find the position of the tag after the <?xml ...?> tag
        iter = re.finditer('<[^>]*>', corporate_header)
        i = iter.next()
        pos_header = i.end()

        return xml[:pos_xml] + corporate_header[pos_header:] + xml[pos_xml:]

    #
    # TODO: The translation doesn't work for "<tag t="1">textext<tag> tex</tag>text</tag>"
    #
    def create_rml(self, cr, xml, uid, context=None):
        if not context:
            context={}
        service = netsvc.LocalService("object_proxy")

        # In some case we might not use xsl ...
        if not self.xsl:
            return xml

        # load XSL (parse it to the XML level)
        styledoc = libxml2.parseDoc(tools.file_open(self.xsl).read())
        xsl_path, tail = os.path.split(self.xsl)
        for child in styledoc.children:
            if child.name == 'import':
                if child.hasProp('href'):
                    imp_file = child.prop('href')
                    _x, imp_file = tools.file_open(imp_file, subdir=xsl_path, pathinfo=True)
                    child.setProp('href', urllib.quote(str(imp_file)))

        #TODO: get all the translation in one query. That means we have to:
        # * build a list of items to translate,
        # * issue the query to translate them,
        # * (re)build/update the stylesheet with the translated items

        # translate the XSL stylesheet
        def look_down(child, lang):
            while child is not None:
                if (child.type == "element") and child.hasProp('t'):
                    #FIXME: use cursor
                    res = service.execute(cr.dbname, uid, 'ir.translation',
                            '_get_source', self.name2, 'xsl', lang, child.content)
                    if res:
                        child.setContent(res.encode('utf-8'))
                look_down(child.children, lang)
                child = child.next

        if context.get('lang', False):
            look_down(styledoc.children, context['lang'])

        # parse XSL
        style = libxslt.parseStylesheetDoc(styledoc)
        # load XML (data)
        doc = libxml2.parseMemory(xml,len(xml))
        # create RML (apply XSL to XML data)
        result = style.applyStylesheet(doc, None)
        # save result to string
        xml = style.saveResultToString(result)

        style.freeStylesheet()
        doc.freeDoc()
        result.freeDoc()
        return xml

    def create_pdf(self, rml, localcontext = None, logo=None, title=None):
        if logo:
            self.bin_datas['logo'] = logo
        else:
            if 'logo' in self.bin_datas:
                del self.bin_datas['logo']
        obj = render.rml(rml, localcontext, self.bin_datas, tools.config['root_path'],title)
        obj.render()
        return obj.get()

    def create_html(self, rml, localcontext = None, logo=None, title=None):
        obj = render.rml2html(rml, localcontext, self.bin_datas)
        obj.render()
        return obj.get()

<<<<<<< HEAD
    def create_txt(self, xml, logo=None, title=None):
        obj = render.rml2txt(xml, self.bin_datas)
        obj.render()
        return obj.get().encode('utf-8')

    def create_raw(self, xml, logo=None, title=None):
        return xml
=======
    def create_html2html(self, rml, localcontext = None, logo=None, title=None):
        obj = render.html2html(rml, localcontext, self.bin_datas)
        obj.render()
        return obj.get()

    def create_raw(self,rml, localcontext = None, logo=None, title=None):
        obj = render.odt2odt(etree.XML(rml),localcontext)
        obj.render()
        return etree.tostring(obj.get())
>>>>>>> 519046bf

    def create_sxw(self,rml,localcontext = None):
        obj = render.odt2odt(rml,localcontext)
        obj.render()
        return obj.get()

    def create_odt(self,rml,localcontext = None):
        obj = render.odt2odt(rml,localcontext)
        obj.render()
        return obj.get()

from report_sxw import report_sxw

def register_all(db):
    opj = os.path.join
    cr = db.cursor()
    cr.execute("SELECT * FROM ir_act_report_xml WHERE auto=%s ORDER BY id", (True,))
    result = cr.dictfetchall()
    cr.close()
    for r in result:
        if netsvc.service_exist('report.'+r['report_name']):
            continue
        if r['report_rml'] or r['report_rml_content_data']:
            report_sxw('report.'+r['report_name'], r['model'],
                    opj('addons',r['report_rml'] or '/'), header=r['header'])
        if r['report_xsl']:
            report_rml('report.'+r['report_name'], r['model'],
                    opj('addons',r['report_xml']),
                    r['report_xsl'] and opj('addons',r['report_xsl']))


# vim:expandtab:smartindent:tabstop=4:softtabstop=4:shiftwidth=4:<|MERGE_RESOLUTION|>--- conflicted
+++ resolved
@@ -205,25 +205,21 @@
         obj.render()
         return obj.get()
 
-<<<<<<< HEAD
     def create_txt(self, xml, logo=None, title=None):
         obj = render.rml2txt(xml, self.bin_datas)
         obj.render()
         return obj.get().encode('utf-8')
 
-    def create_raw(self, xml, logo=None, title=None):
-        return xml
-=======
     def create_html2html(self, rml, localcontext = None, logo=None, title=None):
         obj = render.html2html(rml, localcontext, self.bin_datas)
         obj.render()
         return obj.get()
 
+
     def create_raw(self,rml, localcontext = None, logo=None, title=None):
         obj = render.odt2odt(etree.XML(rml),localcontext)
         obj.render()
         return etree.tostring(obj.get())
->>>>>>> 519046bf
 
     def create_sxw(self,rml,localcontext = None):
         obj = render.odt2odt(rml,localcontext)
