--- conflicted
+++ resolved
@@ -1,19 +1,15 @@
 # Translation of Odoo Server.
 # This file contains the translation of the following modules:
 # 	* uom
-#
+# 
 # Translators:
 # Martin Trigaux, 2019
 # fanha99 <fanha99@hotmail.com>, 2019
 # Nancy Momoland <thanhnguyen.icsc@gmail.com>, 2019
 # Trinh Tran Thi Phuong <trinhttp@trobz.com>, 2019
 # Dung Nguyen Thi <dungnt@trobz.com>, 2019
-<<<<<<< HEAD
-#
-=======
 # Duy BQ <duybq86@gmail.com>, 2020
 # 
->>>>>>> 26fac2af
 msgid ""
 msgstr ""
 "Project-Id-Version: Odoo Server saas~12.5\n"
@@ -324,11 +320,7 @@
 #. module: uom
 #: model:ir.actions.act_window,name:uom.product_uom_categ_form_action
 msgid "Units of Measure Categories"
-<<<<<<< HEAD
 msgstr "Nhóm Đơn vị tính"
-=======
-msgstr "Danh mục đơn vị"
->>>>>>> 26fac2af
 
 #. module: uom
 #: model_terms:ir.ui.view,arch_db:uom.product_uom_categ_form_view
