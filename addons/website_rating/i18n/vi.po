# Translation of Odoo Server.
# This file contains the translation of the following modules:
# 	* website_rating
#
# Translators:
# sao sang <saosangmo@yahoo.com>, 2019
# Martin Trigaux, 2019
# fanha99 <fanha99@hotmail.com>, 2019
# Duy BQ <duybq86@gmail.com>, 2019
# Dung Nguyen Thi <dungnt@trobz.com>, 2019
# Dao Nguyen <trucdao.uel@gmail.com>, 2019
<<<<<<< HEAD
#
=======
# Nancy Momoland <thanhnguyen.icsc@gmail.com>, 2020
# 
>>>>>>> da0d9ef4
msgid ""
msgstr ""
"Project-Id-Version: Odoo Server 13.0\n"
"Report-Msgid-Bugs-To: \n"
"POT-Creation-Date: 2020-04-27 09:22+0000\n"
"PO-Revision-Date: 2019-08-26 09:16+0000\n"
"Last-Translator: Nancy Momoland <thanhnguyen.icsc@gmail.com>, 2020\n"
"Language-Team: Vietnamese (https://www.transifex.com/odoo/teams/41243/vi/)\n"
"MIME-Version: 1.0\n"
"Content-Type: text/plain; charset=UTF-8\n"
"Content-Transfer-Encoding: \n"
"Language: vi\n"
"Plural-Forms: nplurals=1; plural=0;\n"

#. module: website_rating
#. openerp-web
#: code:addons/website_rating/static/src/xml/portal_chatter.xml:0
#, python-format
msgid ""
"#{widget.options['force_submit_url'] ? widget.options['force_submit_url'] : "
"'/mail/chatter_post'}"
msgstr ""

#. module: website_rating
#. openerp-web
#: code:addons/website_rating/static/src/xml/portal_rating_composer.xml:0
#, python-format
msgid "&times;"
msgstr "&times;"

#. module: website_rating
#. openerp-web
#: code:addons/website_rating/static/src/xml/portal_rating_composer.xml:0
#: code:addons/website_rating/static/src/xml/portal_rating_composer.xml:0
#, python-format
msgid "Add a review"
msgstr "Thêm một nhận xét"

#. module: website_rating
#. openerp-web
#: code:addons/website_rating/static/src/xml/portal_tools.xml:0
#, python-format
msgid "Average"
msgstr "Trung bình"

#. module: website_rating
#. openerp-web
#: code:addons/website_rating/static/src/xml/portal_chatter.xml:0
#, python-format
msgid "Cancel"
msgstr "Hủy"

#. module: website_rating
#. openerp-web
#: code:addons/website_rating/static/src/xml/portal_rating_composer.xml:0
#, python-format
msgid "Close"
msgstr "Đóng"

#. module: website_rating
#. openerp-web
#: code:addons/website_rating/static/src/xml/portal_chatter.xml:0
#, python-format
msgid "Comment"
msgstr "Bình luận"

#. module: website_rating
#: model:ir.model.fields,field_description:website_rating.field_rating_rating__publisher_id
msgid "Commented by"
msgstr ""

#. module: website_rating
#: model:ir.model.fields,field_description:website_rating.field_rating_rating__publisher_datetime
msgid "Commented on"
msgstr ""

#. module: website_rating
#. openerp-web
#: code:addons/website_rating/static/src/xml/portal_chatter.xml:0
#, python-format
msgid "Delete"
msgstr "Xoá"

#. module: website_rating
#. openerp-web
#: code:addons/website_rating/static/src/xml/portal_tools.xml:0
#, python-format
msgid "Details"
msgstr "Chi tiết"

#. module: website_rating
#. openerp-web
#: code:addons/website_rating/static/src/xml/portal_chatter.xml:0
#, python-format
msgid "Edit"
msgstr "Sửa"

#. module: website_rating
#. openerp-web
#: code:addons/website_rating/static/src/xml/portal_tools.xml:0
#: code:addons/website_rating/static/src/xml/portal_tools.xml:0
#, python-format
msgid "Half a star"
msgstr "Nửa sao"

#. module: website_rating
#. openerp-web
#: code:addons/website_rating/static/src/js/portal_composer.js:0
#, python-format
msgid "I don't like it"
msgstr "Tôi không thích nó"

#. module: website_rating
#. openerp-web
#: code:addons/website_rating/static/src/js/portal_composer.js:0
#, python-format
msgid "I hate it"
msgstr "Tôi ghét nó"

#. module: website_rating
#. openerp-web
#: code:addons/website_rating/static/src/js/portal_composer.js:0
#, python-format
msgid "I like it"
msgstr "Tôi thích nó"

#. module: website_rating
#. openerp-web
#: code:addons/website_rating/static/src/js/portal_composer.js:0
#, python-format
msgid "I love it"
msgstr "Tôi thật sự yêu thích nó"

#. module: website_rating
#: code:addons/website_rating/controllers/portal_rating.py:0
#, python-format
msgid "Invalid rating"
msgstr ""

#. module: website_rating
#. openerp-web
#: code:addons/website_rating/static/src/js/portal_composer.js:0
#, python-format
msgid "It's okay"
msgstr "Cũng được"

#. module: website_rating
#: model:ir.model,name:website_rating.model_mail_message
msgid "Message"
msgstr "Thông điệp"

#. module: website_rating
#. openerp-web
#: code:addons/website_rating/static/src/xml/portal_rating_composer.xml:0
#: code:addons/website_rating/static/src/xml/portal_rating_composer.xml:0
#, python-format
msgid "Modify your review"
msgstr ""

#. module: website_rating
#. openerp-web
#: code:addons/website_rating/static/src/xml/portal_tools.xml:0
#: code:addons/website_rating/static/src/xml/portal_tools.xml:0
#, python-format
msgid "One star"
msgstr "Một sao"

#. module: website_rating
#: code:addons/website_rating/models/rating.py:0
#, python-format
msgid "Only the publisher of the website can change the rating comment"
msgstr ""

#. module: website_rating
#. openerp-web
#: code:addons/website_rating/static/src/xml/portal_chatter.xml:0
#, python-format
msgid "Post comment"
msgstr ""

#. module: website_rating
#: model:ir.model.fields,field_description:website_rating.field_rating_rating__website_published
msgid "Published"
msgstr "Đã xuất bản"

#. module: website_rating
#. openerp-web
#: code:addons/website_rating/static/src/xml/portal_chatter.xml:0
#: code:addons/website_rating/static/src/xml/portal_chatter.xml:0
#, python-format
msgid "Published on"
msgstr ""

#. module: website_rating
#: model:ir.model.fields,field_description:website_rating.field_rating_rating__publisher_comment
msgid "Publisher Comment"
msgstr ""

#. module: website_rating
#: model_terms:ir.ui.view,arch_db:website_rating.rating_rating_view_form
msgid "Publisher comment"
msgstr ""

#. module: website_rating
#: model:ir.model,name:website_rating.model_rating_rating
msgid "Rating"
msgstr "Đánh giá"

#. module: website_rating
#. openerp-web
#: code:addons/website_rating/static/src/xml/portal_tools.xml:0
#: code:addons/website_rating/static/src/xml/portal_tools.xml:0
#, python-format
msgid "Remove Selection"
msgstr ""

#. module: website_rating
#. openerp-web
#: code:addons/website_rating/static/src/xml/portal_chatter.xml:0
#, python-format
msgid "Update comment"
msgstr ""

#. module: website_rating
#: model:ir.model.fields,help:website_rating.field_rating_rating__website_published
msgid "Visible on the website as a comment"
msgstr "Hiển thị ở website như một lời bình"

#. module: website_rating
#. openerp-web
#: code:addons/website_rating/static/src/js/portal_chatter.js:0
#, python-format
msgid "Write your comment"
msgstr ""

#. module: website_rating
#. openerp-web
#: code:addons/website_rating/static/src/xml/portal_chatter.xml:0
#: code:addons/website_rating/static/src/xml/portal_chatter.xml:0
#, python-format
msgid "avatar"
msgstr "ảnh đại diện"

#. module: website_rating
#. openerp-web
#: code:addons/website_rating/static/src/xml/portal_rating_composer.xml:0
#, python-format
msgid "ratings)"
msgstr ""

#. module: website_rating
#. openerp-web
#: code:addons/website_rating/static/src/xml/portal_tools.xml:0
#, python-format
msgid "stars"
msgstr "sao"<|MERGE_RESOLUTION|>--- conflicted
+++ resolved
@@ -1,7 +1,7 @@
 # Translation of Odoo Server.
 # This file contains the translation of the following modules:
 # 	* website_rating
-#
+# 
 # Translators:
 # sao sang <saosangmo@yahoo.com>, 2019
 # Martin Trigaux, 2019
@@ -9,12 +9,8 @@
 # Duy BQ <duybq86@gmail.com>, 2019
 # Dung Nguyen Thi <dungnt@trobz.com>, 2019
 # Dao Nguyen <trucdao.uel@gmail.com>, 2019
-<<<<<<< HEAD
-#
-=======
 # Nancy Momoland <thanhnguyen.icsc@gmail.com>, 2020
 # 
->>>>>>> da0d9ef4
 msgid ""
 msgstr ""
 "Project-Id-Version: Odoo Server 13.0\n"
@@ -229,14 +225,14 @@
 #: code:addons/website_rating/static/src/xml/portal_tools.xml:0
 #, python-format
 msgid "Remove Selection"
-msgstr ""
+msgstr "Bỏ chọn"
 
 #. module: website_rating
 #. openerp-web
 #: code:addons/website_rating/static/src/xml/portal_chatter.xml:0
 #, python-format
 msgid "Update comment"
-msgstr ""
+msgstr "Cập nhật bình luận"
 
 #. module: website_rating
 #: model:ir.model.fields,help:website_rating.field_rating_rating__website_published
@@ -248,7 +244,7 @@
 #: code:addons/website_rating/static/src/js/portal_chatter.js:0
 #, python-format
 msgid "Write your comment"
-msgstr ""
+msgstr "Viết bình luận của bạn"
 
 #. module: website_rating
 #. openerp-web
