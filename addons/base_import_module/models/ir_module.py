# -*- coding: utf-8 -*-
import ast
import base64
import logging
import lxml
import os
import sys
import zipfile
from os.path import join as opj

from odoo import api, fields, models, _
from odoo.exceptions import UserError
from odoo.modules import load_information_from_description_file
from odoo.tools import convert_file, exception_to_unicode, pycompat
from odoo.tools.osutil import tempdir

_logger = logging.getLogger(__name__)

MAX_FILE_SIZE = 100 * 1024 * 1024  # in megabytes


class IrModule(models.Model):
    _inherit = "ir.module.module"

    imported = fields.Boolean(string="Imported Module")

    @api.depends('name')
    def _get_latest_version(self):
        imported_modules = self.filtered(lambda m: m.imported and m.latest_version)
        for module in imported_modules:
            module.installed_version = module.latest_version
        super(IrModule, self - imported_modules)._get_latest_version()

    @api.multi
    def _import_module(self, module, path, force=False):
        known_mods = self.search([])
        known_mods_names = {m.name: m for m in known_mods}
        installed_mods = [m.name for m in known_mods if m.state == 'installed']

        terp = load_information_from_description_file(module, mod_path=path)
        if not terp:
            return False
        values = self.get_values_from_terp(terp)
        if 'version' in terp:
            values['latest_version'] = terp['version']

        unmet_dependencies = set(terp['depends']).difference(installed_mods)

        if unmet_dependencies:
            if (unmet_dependencies == set(['web_studio']) and
                    _is_studio_custom(path)):
                err = _("Studio customizations require Studio")
            else:
                err = _("Unmet module dependencies: %s") % ', '.join(
                    unmet_dependencies,
                )
            raise UserError(err)
        elif 'web_studio' not in installed_mods and _is_studio_custom(path):
            raise UserError(_("Studio customizations require Studio"))

        mod = known_mods_names.get(module)
        if mod:
            mod.write(dict(state='installed', **values))
            mode = 'update' if not force else 'init'
        else:
            assert terp.get('installable', True), "Module not installable"
            self.create(dict(name=module, state='installed', imported=True, **values))
            mode = 'init'

        for kind in ['data', 'init_xml', 'update_xml']:
            for filename in terp[kind]:
                ext = os.path.splitext(filename)[1].lower()
                if ext not in ('.xml', '.csv', '.sql'):
                    _logger.info("module %s: skip unsupported file %s", module, filename)
                    continue
                _logger.info("module %s: loading %s", module, filename)
                noupdate = False
                if ext == '.csv' and kind in ('init', 'init_xml'):
                    noupdate = True
                pathname = opj(path, filename)
                idref = {}
                convert_file(self.env.cr, module, filename, idref, mode=mode, noupdate=noupdate, kind=kind, pathname=pathname)

        path_static = opj(path, 'static')
        IrAttachment = self.env['ir.attachment']
        if os.path.isdir(path_static):
            for root, dirs, files in os.walk(path_static):
                for static_file in files:
                    full_path = opj(root, static_file)
                    with open(full_path, 'rb') as fp:
                        data = base64.b64encode(fp.read())
                    url_path = '/{}{}'.format(module, full_path.split(path)[1].replace(os.path.sep, '/'))
                    if not isinstance(url_path, pycompat.text_type):
                        url_path = url_path.decode(sys.getfilesystemencoding())
                    filename = os.path.split(url_path)[1]
                    values = dict(
                        name=filename,
                        datas_fname=filename,
                        url=url_path,
                        res_model='ir.ui.view',
                        type='binary',
                        datas=data,
                    )
                    attachment = IrAttachment.search([('url', '=', url_path), ('type', '=', 'binary'), ('res_model', '=', 'ir.ui.view')])
                    if attachment:
                        attachment.write(values)
                    else:
                        IrAttachment.create(values)

        return True

    @api.model
    def import_zipfile(self, module_file, force=False):
        if not module_file:
            raise Exception(_("No file sent."))
        if not zipfile.is_zipfile(module_file):
            raise UserError(_('File is not a zip file!'))

        success = []
        errors = dict()
        module_names = []
        with zipfile.ZipFile(module_file, "r") as z:
            for zf in z.filelist:
                if zf.file_size > MAX_FILE_SIZE:
                    raise UserError(_("File '%s' exceed maximum allowed file size") % zf.filename)

            with tempdir() as module_dir:
                import odoo.modules.module as module
                try:
                    module.ad_paths.append(module_dir)
                    z.extractall(module_dir)
                    dirs = [d for d in os.listdir(module_dir) if os.path.isdir(opj(module_dir, d))]
                    for mod_name in dirs:
                        module_names.append(mod_name)
                        try:
                            # assert mod_name.startswith('theme_')
                            path = opj(module_dir, mod_name)
<<<<<<< HEAD
                            self._import_module(mod_name, path, force=force)
                            success.append(mod_name)
                        except Exception as e:
=======
                            if self.import_module(mod_name, path, force=force):
                                success.append(mod_name)
                        except Exception, e:
>>>>>>> 0c46c8a9
                            _logger.exception('Error while importing module')
                            errors[mod_name] = exception_to_unicode(e)
                finally:
                    module.ad_paths.remove(module_dir)
        r = ["Successfully imported module '%s'" % mod for mod in success]
        for mod, error in errors.items():
            r.append("Error while importing module '%s': %r" % (mod, error))
        return '\n'.join(r), module_names


def _is_studio_custom(path):
    """
    Checks the to-be-imported records to see if there are any references to
    studio, which would mean that the module was created using studio

    Returns True if any of the records contains a context with the key
    studio in it, False if none of the records do
    """
    filepaths = []
    for level in os.walk(path):
        filepaths += [os.path.join(level[0], fn) for fn in level[2]]
    filepaths = [fp for fp in filepaths if fp.lower().endswith('.xml')]

    for fp in filepaths:
        root = lxml.etree.parse(fp).getroot()

        for record in root:
            # there might not be a context if it's a non-studio module
            try:
                # ast.literal_eval is like eval(), but safer
                # context is a string representing a python dict
                ctx = ast.literal_eval(record.get('context'))
                # there are no cases in which studio is false
                # so just checking for its existence is enough
                if ctx and ctx.get('studio'):
                    return True
            except Exception:
                continue
    return False<|MERGE_RESOLUTION|>--- conflicted
+++ resolved
@@ -135,15 +135,9 @@
                         try:
                             # assert mod_name.startswith('theme_')
                             path = opj(module_dir, mod_name)
-<<<<<<< HEAD
-                            self._import_module(mod_name, path, force=force)
-                            success.append(mod_name)
+                            if self._import_module(mod_name, path, force=force):
+                                success.append(mod_name)
                         except Exception as e:
-=======
-                            if self.import_module(mod_name, path, force=force):
-                                success.append(mod_name)
-                        except Exception, e:
->>>>>>> 0c46c8a9
                             _logger.exception('Error while importing module')
                             errors[mod_name] = exception_to_unicode(e)
                 finally:
