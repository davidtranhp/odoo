--- conflicted
+++ resolved
@@ -104,18 +104,18 @@
         }
 
     def _build_intrastat_line(self, numlgn, item, linekey, amounts, dispatchmode, extendedmode):
-        self._set_Dim(item, 'EXSEQCODE', unicode(numlgn))
-        self._set_Dim(item, 'EXTRF', unicode(linekey.EXTRF))
-        self._set_Dim(item, 'EXCNT', unicode(linekey.EXCNT))
-        self._set_Dim(item, 'EXTTA', unicode(linekey.EXTTA))
-        self._set_Dim(item, 'EXREG', unicode(linekey.EXREG))
-        self._set_Dim(item, 'EXTGO', unicode(linekey.EXGO))
+        self._set_Dim(item, 'EXSEQCODE', text_type(numlgn))
+        self._set_Dim(item, 'EXTRF', text_type(linekey.EXTRF))
+        self._set_Dim(item, 'EXCNT', text_type(linekey.EXCNT))
+        self._set_Dim(item, 'EXTTA', text_type(linekey.EXTTA))
+        self._set_Dim(item, 'EXREG', text_type(linekey.EXREG))
+        self._set_Dim(item, 'EXTGO', text_type(linekey.EXGO))
         if extendedmode:
-            self._set_Dim(item, 'EXTPC', unicode(linekey.EXTPC))
-            self._set_Dim(item, 'EXDELTRM', unicode(linekey.EXDELTRM))
-        self._set_Dim(item, 'EXTXVAL', unicode(round(amounts[0], 0)).replace(".", ","))
-        self._set_Dim(item, 'EXWEIGHT', unicode(round(amounts[1], 0)).replace(".", ","))
-        self._set_Dim(item, 'EXUNITS', unicode(round(amounts[2], 0)).replace(".", ","))
+            self._set_Dim(item, 'EXTPC', text_type(linekey.EXTPC))
+            self._set_Dim(item, 'EXDELTRM', text_type(linekey.EXDELTRM))
+        self._set_Dim(item, 'EXTXVAL', text_type(round(amounts[0], 0)).replace(".", ","))
+        self._set_Dim(item, 'EXWEIGHT', text_type(round(amounts[1], 0)).replace(".", ","))
+        self._set_Dim(item, 'EXUNITS', text_type(round(amounts[2], 0)).replace(".", ","))
 
     def _get_intrastat_linekey(self, declcode, inv_line, dispatchmode, extendedmode):
         IntrastatRegion = self.env['l10n_be_intrastat.region']
@@ -299,22 +299,7 @@
                 continue
             numlgn += 1
             item = ET.SubElement(datas, 'Item')
-<<<<<<< HEAD
-            self._set_Dim(item, 'EXSEQCODE', text_type(numlgn))
-            self._set_Dim(item, 'EXTRF', text_type(linekey.EXTRF))
-            self._set_Dim(item, 'EXCNT', text_type(linekey.EXCNT))
-            self._set_Dim(item, 'EXTTA', text_type(linekey.EXTTA))
-            self._set_Dim(item, 'EXREG', text_type(linekey.EXREG))
-            self._set_Dim(item, 'EXTGO', text_type(linekey.EXGO))
-            if extendedmode:
-                self._set_Dim(item, 'EXTPC', text_type(linekey.EXTPC))
-                self._set_Dim(item, 'EXDELTRM', text_type(linekey.EXDELTRM))
-            self._set_Dim(item, 'EXTXVAL', text_type(round(amounts[0], 0)).replace(".", ","))
-            self._set_Dim(item, 'EXWEIGHT', text_type(round(amounts[1], 0)).replace(".", ","))
-            self._set_Dim(item, 'EXUNITS', text_type(round(amounts[2], 0)).replace(".", ","))
-=======
             self._build_intrastat_line(numlgn, item, linekey, amounts, dispatchmode, extendedmode)
->>>>>>> 3cba1862
 
         if numlgn == 0:
             #no datas
