--- conflicted
+++ resolved
@@ -1,7 +1,7 @@
 # Translation of Odoo Server.
 # This file contains the translation of the following modules:
 # * base_setup
-#
+# 
 # Translators:
 # fanha99 <fanha99@hotmail.com>, 2018
 # Duy BQ <duybq86@gmail.com>, 2018
@@ -15,10 +15,10 @@
 "PO-Revision-Date: 2018-08-24 09:16+0000\n"
 "Last-Translator: Nancy Momoland <thanhnguyen.icsc@gmail.com>, 2019\n"
 "Language-Team: Vietnamese (https://www.transifex.com/odoo/teams/41243/vi/)\n"
-"Language: vi\n"
 "MIME-Version: 1.0\n"
 "Content-Type: text/plain; charset=UTF-8\n"
 "Content-Transfer-Encoding: \n"
+"Language: vi\n"
 "Plural-Forms: nplurals=1; plural=0;\n"
 
 #. module: base_setup
@@ -120,7 +120,7 @@
 #: code:addons/base_setup/models/res_config_settings.py:100
 #, python-format
 msgid "Choose Your Document Layout"
-msgstr "Chọn Bố cục Tài liệu của bạn"
+msgstr "Chọn Bố cục Tài liệu của Bạn"
 
 #. module: base_setup
 #: model_terms:ir.ui.view,arch_db:base_setup.res_config_settings_view_form
@@ -150,11 +150,7 @@
 #. module: base_setup
 #: model:ir.model,name:base_setup.model_res_config_settings
 msgid "Config Settings"
-<<<<<<< HEAD
 msgstr "Thiết lập Cấu hình"
-=======
-msgstr "Thiết lập cấu hình"
->>>>>>> 72932d79
 
 #. module: base_setup
 #: model_terms:ir.ui.view,arch_db:base_setup.res_config_settings_view_form
@@ -209,7 +205,7 @@
 #. module: base_setup
 #: model:ir.model.fields,help:base_setup.field_res_config_settings__report_footer
 msgid "Footer text displayed at the bottom of all reports."
-msgstr "Nội dung chân trang được hiển thị ở chân của tất cả các bản ghi."
+msgstr "Nội dung chân trang được hiển thị ở chân của tất cả các báo cáo."
 
 #. module: base_setup
 #: model_terms:ir.ui.view,arch_db:base_setup.res_config_settings_view_form
