<?xml version="1.0" encoding="utf-8"?>
<openerp>
    <data>
        <record id="view_confirm_install_module_form" model="ir.ui.view">
            <field name="name">Manufacturing Profile : Install extra modules</field>
            <field name="model">profile.manufacturing.config.install_modules_wizard</field>
            <field name="type">form</field>
            <field name="arch" type="xml">
                <form string="Manufacturing Profile : Install Extra Module">
                    <separator string="Stock &amp; Manufacturing" colspan="4"/>
                    <field name="stock_location"/>
                    <field name="mrp_jit"/>
                    <field name="mrp_operation"/>
                    <field name="mrp_subproduct"/>
                    <separator string="Sales Management" colspan="4"/>
                    <field name="point_of_sale"/>
                    <field name="sale_journal"/>
                    <field name="sale_margin"/>
                    <separator string="Relationship Management" colspan="4"/>
                    <field name="crm_configuration"/>
                    <field name="board_document"/>
                    <field name="warning"/>
<<<<<<< HEAD
					<separator string="Portal Management" colspan="4"/>
=======
>>>>>>> 3011b604
                    <field name="portal"/>
                    <separator string="" colspan="4"/>
                    <label string="" colspan="2"/>
                    <group col="4" colspan="2">
                        <button special="cancel" string="Cancel" name="action_cancel" type="object" icon='gtk-cancel'/>
                        <button name="action_install" string="Install" icon='gtk-ok' type="object"/>
                    </group>
                </form>
            </field>
        </record>

        <record id="action_config_install_module" model="ir.actions.act_window">
            <field name="name">Manufacturing Profile : Install Extra Modules</field>
            <field name="type">ir.actions.act_window</field>
            <field name="res_model">profile.manufacturing.config.install_modules_wizard</field>
            <field name="view_type">form</field>
            <field name="view_mode">form</field>
            <field name="target">new</field>
        </record>

      <record model="ir.actions.todo"
            id="config_install_module">
            <field name="name">Manufacturing Profile : Install Extra modules</field>
            <field name="note">Install more modules. A few modules are proposed according to the manufacturing profile you selected. You will be able to install them based on our requirements.</field>
            <field name="action_id" ref="action_config_install_module"/>
            <field name="state">open</field>
        </record>
    </data>
</openerp><|MERGE_RESOLUTION|>--- conflicted
+++ resolved
@@ -20,10 +20,6 @@
                     <field name="crm_configuration"/>
                     <field name="board_document"/>
                     <field name="warning"/>
-<<<<<<< HEAD
-					<separator string="Portal Management" colspan="4"/>
-=======
->>>>>>> 3011b604
                     <field name="portal"/>
                     <separator string="" colspan="4"/>
                     <label string="" colspan="2"/>
