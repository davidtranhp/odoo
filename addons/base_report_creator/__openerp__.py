--- conflicted
+++ resolved
@@ -23,17 +23,10 @@
 {
     'name': 'Statistical Report Creator',
     'version': '1.0',
-<<<<<<< HEAD
     'category': 'Tools',
-    'description': """This module allows you to create any statistic
-report on several objects. It's a SQL query builder and browser
-for and users.
-=======
-    'category': 'Generic Modules/Base',
     'description': """
     This module allows you to create any statistic report on several objects.
     =========================================================================
->>>>>>> a00f7aa9
 
 It's an SQL query builder and browser
 for end-users.
