# -*- encoding: utf-8 -*-
##############################################################################
#
#    OpenERP, Open Source Management Solution
#    Copyright (C) 2004-2009 Tiny SPRL (<http://tiny.be>). All Rights Reserved
#    $Id$
#
#    This program is free software: you can redistribute it and/or modify
#    it under the terms of the GNU General Public License as published by
#    the Free Software Foundation, either version 3 of the License, or
#    (at your option) any later version.
#
#    This program is distributed in the hope that it will be useful,
#    but WITHOUT ANY WARRANTY; without even the implied warranty of
#    MERCHANTABILITY or FITNESS FOR A PARTICULAR PURPOSE.  See the
#    GNU General Public License for more details.
#
#    You should have received a copy of the GNU General Public License
#    along with this program.  If not, see <http://www.gnu.org/licenses/>.
#
##############################################################################

from lxml import etree
import os
import base64
try:
    import cPickle as pickle
except ImportError:
    import pickle
import random
import datetime
from openerp.osv import fields, osv
from openerp.tools.translate import _

from itertools import groupby
from operator import itemgetter


FIELD_STATES = [('clear', 'Clear'), ('anonymized', 'Anonymized'), ('not_existing', 'Not Existing'), ('new', 'New')]
ANONYMIZATION_STATES = FIELD_STATES + [('unstable', 'Unstable')]
WIZARD_ANONYMIZATION_STATES = [('clear', 'Clear'), ('anonymized', 'Anonymized'), ('unstable', 'Unstable')]
ANONYMIZATION_HISTORY_STATE = [('started', 'Started'), ('done', 'Done'), ('in_exception', 'Exception occured')]
ANONYMIZATION_DIRECTION = [('clear -> anonymized', 'clear -> anonymized'), ('anonymized -> clear', 'anonymized -> clear')]


def group(lst, cols):
    if isinstance(cols, basestring):
        cols = [cols]
    return dict((k, [v for v in itr]) for k, itr in groupby(sorted(lst, key=itemgetter(*cols)), itemgetter(*cols)))


class ir_model_fields_anonymization(osv.osv):
    _name = 'ir.model.fields.anonymization'
    _rec_name = 'field_id'

    _columns = {
        'model_name': fields.char('Object Name', size=128, required=True),
        'model_id': fields.many2one('ir.model', 'Object', ondelete='set null'),
        'field_name': fields.char('Field Name', size=128, required=True),
        'field_id': fields.many2one('ir.model.fields', 'Field', ondelete='set null'),
        'state': fields.selection(selection=FIELD_STATES, String='Status', required=True, readonly=True),
    }

    _sql_constraints = [
        ('model_id_field_id_uniq', 'unique (model_name, field_name)', _("You cannot have two fields with the same name on the same object!")),
    ]

    def _get_global_state(self, cr, uid, context=None):
        ids = self.search(cr, uid, [('state', '<>', 'not_existing')], context=context)
        fields = self.browse(cr, uid, ids, context=context)
        if not len(fields) or len(fields) == len([f for f in fields if f.state == 'clear']):
            state = 'clear' # all fields are clear
        elif len(fields) == len([f for f in fields if f.state == 'anonymized']):
            state = 'anonymized' # all fields are anonymized
        else:
            state = 'unstable' # fields are mixed: this should be fixed

        return state

    def _check_write(self, cr, uid, context=None):
        """check that the field is created from the menu and not from an database update
           otherwise the database update can crash:"""
        if context is None:
            context = {}

        if context.get('manual'):
            global_state = self._get_global_state(cr, uid, context=context)
            if global_state == 'anonymized':
                raise osv.except_osv('Error !', "The database is currently anonymized, you cannot create, modify or delete fields.")
            elif global_state == 'unstable':
                msg = _("The database anonymization is currently in an unstable state. Some fields are anonymized," + \
                      " while some fields are not anonymized. You should try to solve this problem before trying to create, write or delete fields.")
                raise osv.except_osv('Error !', msg)

        return True

    def _get_model_and_field_ids(self, cr, uid, vals, context=None):
        model_and_field_ids = (False, False)

        if 'field_name' in vals and vals['field_name'] and 'model_name' in vals and vals['model_name']:
            ir_model_fields_obj = self.pool.get('ir.model.fields')
            ir_model_obj = self.pool.get('ir.model')

            model_ids = ir_model_obj.search(cr, uid, [('model', '=', vals['model_name'])], context=context)
            if model_ids:
                field_ids = ir_model_fields_obj.search(cr, uid, [('name', '=', vals['field_name']), ('model_id', '=', model_ids[0])], context=context)
                if field_ids:
                    field_id = field_ids[0]
                    model_and_field_ids = (model_ids[0], field_id)

        return model_and_field_ids

    def create(self, cr, uid, vals, context=None):
        # check field state: all should be clear before we can add a new field to anonymize:
        self._check_write(cr, uid, context=context)

        global_state = self._get_global_state(cr, uid, context=context)

        if 'field_name' in vals and vals['field_name'] and 'model_name' in vals and vals['model_name']:
            vals['model_id'], vals['field_id'] = self._get_model_and_field_ids(cr, uid, vals, context=context)

        # check not existing fields:
        if not vals.get('field_id'):
            vals['state'] = 'not_existing'
        else:
            vals['state'] = global_state

        res = super(ir_model_fields_anonymization, self).create(cr, uid, vals, context=context)

        return res

    def write(self, cr, uid, ids, vals, context=None):
        # check field state: all should be clear before we can modify a field:
        if not (len(vals.keys()) == 1 and vals.get('state') == 'clear'):
            self._check_write(cr, uid, context=context)

        if 'field_name' in vals and vals['field_name'] and 'model_name' in vals and vals['model_name']:
            vals['model_id'], vals['field_id'] = self._get_model_and_field_ids(cr, uid, vals, context=context)

        # check not existing fields:
        if 'field_id' in vals:
            if not vals.get('field_id'):
                vals['state'] = 'not_existing'
            else:
                global_state = self._get_global_state(cr, uid, context)
                if global_state != 'unstable':
                    vals['state'] = global_state

        res = super(ir_model_fields_anonymization, self).write(cr, uid, ids, vals, context=context)

        return res

    def unlink(self, cr, uid, ids, context=None):
        # check field state: all should be clear before we can unlink a field:
        self._check_write(cr, uid, context=context)

        res = super(ir_model_fields_anonymization, self).unlink(cr, uid, ids, context=context)
        return res

    def onchange_model_id(self, cr, uid, ids, model_id, context=None):
        res = {'value': {
                    'field_name': False,
                    'field_id': False,
                    'model_name': False,
              }}

        if model_id:
            ir_model_obj = self.pool.get('ir.model')
            model_ids = ir_model_obj.search(cr, uid, [('id', '=', model_id)])
            model_id = model_ids and model_ids[0] or None
            model_name = model_id and ir_model_obj.browse(cr, uid, model_id).model or False
            res['value']['model_name'] = model_name

        return res

    def onchange_model_name(self, cr, uid, ids, model_name, context=None):
        res = {'value': {
                    'field_name': False,
                    'field_id': False,
                    'model_id': False,
              }}

        if model_name:
            ir_model_obj = self.pool.get('ir.model')
            model_ids = ir_model_obj.search(cr, uid, [('model', '=', model_name)])
            model_id = model_ids and model_ids[0] or False
            res['value']['model_id'] = model_id

        return res

    def onchange_field_name(self, cr, uid, ids, field_name, model_name):
        res = {'value': {
                'field_id': False,
            }}

        if field_name and model_name:
            ir_model_fields_obj = self.pool.get('ir.model.fields')
            field_ids = ir_model_fields_obj.search(cr, uid, [('name', '=', field_name), ('model', '=', model_name)])
            field_id = field_ids and field_ids[0] or False
            res['value']['field_id'] = field_id

        return res

    def onchange_field_id(self, cr, uid, ids, field_id, model_name):
        res = {'value': {
                    'field_name': False,
              }}

        if field_id:
            ir_model_fields_obj = self.pool.get('ir.model.fields')
            field = ir_model_fields_obj.browse(cr, uid, field_id)
            res['value']['field_name'] = field.name

        return res

    _defaults = {
        'state': lambda *a: 'clear',
    }


class ir_model_fields_anonymization_history(osv.osv):
    _name = 'ir.model.fields.anonymization.history'
    _order = "date desc"

    _columns = {
        'date': fields.datetime('Date', required=True, readonly=True),
        'field_ids': fields.many2many('ir.model.fields.anonymization', 'anonymized_field_to_history_rel', 'field_id', 'history_id', 'Fields', readonly=True),
        'state': fields.selection(selection=ANONYMIZATION_HISTORY_STATE, string='Status', required=True, readonly=True),
        'direction': fields.selection(selection=ANONYMIZATION_DIRECTION, string='Direction', required=True, readonly=True),
        'msg': fields.text('Message', readonly=True),
        'filepath': fields.char(string='File path', size=256, readonly=True),
    }


class ir_model_fields_anonymize_wizard(osv.osv_memory):
    _name = 'ir.model.fields.anonymize.wizard'

    def _get_state(self, cr, uid, ids, name, arg, context=None):
        res = {}

        state = self._get_state_value(cr, uid, context=None)
        for id in ids:
            res[id] = state

        return res

    def _get_summary(self, cr, uid, ids, name, arg, context=None):
        res = {}
        summary = self._get_summary_value(cr, uid, context)
        for id in ids:
            res[id] = summary

        return res

    _columns = {
        'name': fields.char(size=64, string='File Name'),
        'summary': fields.function(_get_summary, type='text', string='Summary'),
        'file_export': fields.binary(string='Export'),
        'file_import': fields.binary(string='Import', help="This is the file created by the anonymization process. It should have the '.pickle' extention."),
        'state': fields.function(_get_state, string='Status', type='selection', selection=WIZARD_ANONYMIZATION_STATES, readonly=False),
        'msg': fields.text(string='Message'),
    }

    def _get_state_value(self, cr, uid, context=None):
        state = self.pool.get('ir.model.fields.anonymization')._get_global_state(cr, uid, context=context)
        return state

    def _get_summary_value(self, cr, uid, context=None):
        summary = u''
        anon_field_obj = self.pool.get('ir.model.fields.anonymization')
        ir_model_fields_obj = self.pool.get('ir.model.fields')

        anon_field_ids = anon_field_obj.search(cr, uid, [('state', '<>', 'not_existing')], context=context)
        anon_fields = anon_field_obj.browse(cr, uid, anon_field_ids, context=context)

        field_ids = [anon_field.field_id.id for anon_field in anon_fields if anon_field.field_id]
        fields = ir_model_fields_obj.browse(cr, uid, field_ids, context=context)

        fields_by_id = dict([(f.id, f) for f in fields])

        for anon_field in anon_fields:
            field = fields_by_id.get(anon_field.field_id.id)

            values = {
                'model_name': field.model_id.name,
                'model_code': field.model_id.model,
                'field_code': field.name,
                'field_name': field.field_description,
                'state': anon_field.state,
            }
            summary += u" * %(model_name)s (%(model_code)s) -> %(field_name)s (%(field_code)s): state: (%(state)s)\n" % values

        return summary

    def default_get(self, cr, uid, fields_list, context=None):
        res = {}
        res['name'] = '.pickle'
        res['summary'] = self._get_summary_value(cr, uid, context)
        res['state'] = self._get_state_value(cr, uid, context)
        res['msg'] = _("""Before executing the anonymization process, you should make a backup of your database.""")

        return res

    def fields_view_get(self, cr, uid, view_id=None, view_type='form', context=None, *args, **kwargs):
        state = self.pool.get('ir.model.fields.anonymization')._get_global_state(cr, uid, context=context)

        if context is None:
            context = {}

        step = context.get('step', 'new_window')

        res = super(ir_model_fields_anonymize_wizard, self).fields_view_get(cr, uid, view_id, view_type, context, *args, **kwargs)

        eview = etree.fromstring(res['arch'])
        placeholder = eview.xpath("group[@name='placeholder1']")
        if len(placeholder):
            placeholder = placeholder[0]
            if step == 'new_window' and state == 'clear':
                # clicked in the menu and the fields are not anonymized: warn the admin that backuping the db is very important
                placeholder.addnext(etree.Element('field', {'name': 'msg', 'colspan': '4', 'nolabel': '1'}))
                placeholder.addnext(etree.Element('newline'))
                placeholder.addnext(etree.Element('label', {'string': 'Warning'}))
                eview.remove(placeholder)
            elif step == 'new_window' and state == 'anonymized':
                # clicked in the menu and the fields are already anonymized
                placeholder.addnext(etree.Element('newline'))
                placeholder.addnext(etree.Element('field', {'name': 'file_import', 'required': "1"}))
                placeholder.addnext(etree.Element('label', {'string': 'Anonymization file'}))
                eview.remove(placeholder)
            elif step == 'just_anonymized':
                # we just ran the anonymization process, we need the file export field
                placeholder.addnext(etree.Element('newline'))
                placeholder.addnext(etree.Element('field', {'name': 'file_export'}))
                # we need to remove the button:
                buttons = eview.xpath("button")
                for button in buttons:
                    eview.remove(button)
                # and add a message:
                placeholder.addnext(etree.Element('field', {'name': 'msg', 'colspan': '4', 'nolabel': '1'}))
                placeholder.addnext(etree.Element('newline'))
                placeholder.addnext(etree.Element('label', {'string': 'Result'}))
                # remove the placeholer:
                eview.remove(placeholder)
            elif step == 'just_desanonymized':
                # we just reversed the anonymization process, we don't need any field
                # we need to remove the button
                buttons = eview.xpath("button")
                for button in buttons:
                    eview.remove(button)
                # and add a message
                # and add a message:
                placeholder.addnext(etree.Element('field', {'name': 'msg', 'colspan': '4', 'nolabel': '1'}))
                placeholder.addnext(etree.Element('newline'))
                placeholder.addnext(etree.Element('label', {'string': 'Result'}))
                # remove the placeholer:
                eview.remove(placeholder)
            else:
                msg = _("The database anonymization is currently in an unstable state. Some fields are anonymized," + \
                  " while some fields are not anonymized. You should try to solve this problem before trying to do anything else.")
                raise osv.except_osv('Error !', msg)

            res['arch'] = etree.tostring(eview)

        return res

    def _raise_after_history_update(self, cr, uid, history_id, error_type, error_msg):
        self.pool.get('ir.model.fields.anonymization.history').write(cr, uid, history_id, {
            'state': 'in_exception',
            'msg': error_msg,
        })
        raise osv.except_osv(error_type, error_msg)

    def anonymize_database(self, cr, uid, ids, context=None):
        """Sets the 'anonymized' state to defined fields"""

        # create a new history record:
        anonymization_history_model = self.pool.get('ir.model.fields.anonymization.history')

        vals = {
            'date': datetime.datetime.now().strftime('%Y-%m-%d %H:%M:%S'),
            'state': 'started',
            'direction': 'clear -> anonymized',
        }
        history_id = anonymization_history_model.create(cr, uid, vals)

        # check that all the defined fields are in the 'clear' state
        state = self.pool.get('ir.model.fields.anonymization')._get_global_state(cr, uid, context=context)
        if state == 'anonymized':
            self._raise_after_history_update(cr, uid, history_id, _('Error !'), _("The database is currently anonymized, you cannot anonymize it again."))
        elif state == 'unstable':
            msg = _("The database anonymization is currently in an unstable state. Some fields are anonymized," + \
                  " while some fields are not anonymized. You should try to solve this problem before trying to do anything.")
            self._raise_after_history_update(cr, uid, history_id, 'Error !', msg)

        # do the anonymization:
        dirpath = os.environ.get('HOME') or os.getcwd()
        rel_filepath = 'field_anonymization_%s_%s.pickle' % (cr.dbname, history_id)
        abs_filepath = os.path.abspath(os.path.join(dirpath, rel_filepath))

        ir_model_fields_anonymization_model = self.pool.get('ir.model.fields.anonymization')
        field_ids = ir_model_fields_anonymization_model.search(cr, uid, [('state', '<>', 'not_existing')], context=context)
        fields = ir_model_fields_anonymization_model.browse(cr, uid, field_ids, context=context)

        if not fields:
            msg = "No fields are going to be anonymized."
            self._raise_after_history_update(cr, uid, history_id, 'Error !', msg)

        data = []

        for field in fields:
            model_name = field.model_id.model
            field_name = field.field_id.name
            field_type = field.field_id.ttype
            table_name = self.pool[model_name]._table

            # get the current value
            sql = "select id, %s from %s" % (field_name, table_name)
            cr.execute(sql)
            records = cr.dictfetchall()
            for record in records:
                data.append({"model_id": model_name, "field_id": field_name, "id": record['id'], "value": record[field_name]})

                # anonymize the value:
                anonymized_value = None

                sid = str(record['id'])
                if field_type == 'char':
                    anonymized_value = 'xxx'+sid
                elif field_type == 'selection':
                    anonymized_value = 'xxx'+sid
                elif field_type == 'text':
                    anonymized_value = 'xxx'+sid
                elif field_type == 'boolean':
                    anonymized_value = random.choice([True, False])
                elif field_type == 'date':
                    anonymized_value = '2011-11-11'
                elif field_type == 'datetime':
                    anonymized_value = '2011-11-11 11:11:11'
                elif field_type == 'float':
                    anonymized_value = 0.0
                elif field_type == 'integer':
                    anonymized_value = 0
                elif field_type in ['binary', 'many2many', 'many2one', 'one2many', 'reference']: # cannot anonymize these kind of fields
                    msg = _("Cannot anonymize fields of these types: binary, many2many, many2one, one2many, reference.")
                    self._raise_after_history_update(cr, uid, history_id, 'Error !', msg)

                if anonymized_value is None:
                    self._raise_after_history_update(cr, uid, history_id, _('Error !'), _("Anonymized value is None. This cannot happens."))

                sql = "update %(table)s set %(field)s = %%(anonymized_value)s where id = %%(id)s" % {
                    'table': table_name,
                    'field': field_name,
                }
                cr.execute(sql, {
                    'anonymized_value': anonymized_value,
                    'id': record['id']
                })

        # save pickle:
        fn = open(abs_filepath, 'w')
        pickle.dump(data, fn, pickle.HIGHEST_PROTOCOL)

        # update the anonymization fields:
        values = {
            'state': 'anonymized',
        }
        ir_model_fields_anonymization_model.write(cr, uid, field_ids, values, context=context)

        # add a result message in the wizard:
        msgs = ["Anonymization successful.",
               "",
               "Donot forget to save the resulting file to a safe place because you will not be able to revert the anonymization without this file.",
               "",
               "This file is also stored in the %s directory. The absolute file path is: %s.",
              ]
        msg = '\n'.join(msgs) % (dirpath, abs_filepath)

        fn = open(abs_filepath, 'r')

        self.write(cr, uid, ids, {
            'msg': msg,
            'file_export': base64.encodestring(fn.read()),
        })
        fn.close()

        # update the history record:
        anonymization_history_model.write(cr, uid, history_id, {
            'field_ids': [[6, 0, field_ids]],
            'msg': msg,
            'filepath': abs_filepath,
            'state': 'done',
        })

        # handle the view:
        view_id = self._id_get(cr, uid, 'ir.ui.view', 'view_ir_model_fields_anonymize_wizard_form', 'anonymization')

        return {
                'res_id': ids[0],
                'view_id': [view_id],
                'view_type': 'form',
                "view_mode": 'form',
                'res_model': 'ir.model.fields.anonymize.wizard',
                'type': 'ir.actions.act_window',
                'context': {'step': 'just_anonymized'},
                'target':'new',
        }

    def reverse_anonymize_database(self, cr, uid, ids, context=None):
        """Set the 'clear' state to defined fields"""
        ir_model_fields_anonymization_model = self.pool.get('ir.model.fields.anonymization')
        anonymization_history_model = self.pool.get('ir.model.fields.anonymization.history')

        # create a new history record:
        vals = {
            'date': datetime.datetime.now().strftime('%Y-%m-%d %H:%M:%S'),
            'state': 'started',
            'direction': 'anonymized -> clear',
        }
        history_id = anonymization_history_model.create(cr, uid, vals)

        # check that all the defined fields are in the 'anonymized' state
        state = ir_model_fields_anonymization_model._get_global_state(cr, uid, context=context)
        if state == 'clear':
            raise osv.except_osv_('Error !', "The database is not currently anonymized, you cannot reverse the anonymization.")
        elif state == 'unstable':
            msg = _("The database anonymization is currently in an unstable state. Some fields are anonymized," + \
                  " while some fields are not anonymized. You should try to solve this problem before trying to do anything.")
            raise osv.except_osv('Error !', msg)

        wizards = self.browse(cr, uid, ids, context=context)
        for wizard in wizards:
            if not wizard.file_import:
                msg = _("It is not possible to reverse the anonymization process without supplying the anonymization export file.")
                self._raise_after_history_update(cr, uid, history_id, 'Error !', msg)

            # reverse the anonymization:
            # load the pickle file content into a data structure:
            data = pickle.loads(base64.decodestring(wizard.file_import))

            migration_fix_obj = self.pool.get('ir.model.fields.anonymization.migration.fix')
            fix_ids = migration_fix_obj.search(cr, uid, [('target_version', '=', '7.0')])
            fixes = migration_fix_obj.read(cr, uid, fix_ids, ['model_name', 'field_name', 'query', 'query_type', 'sequence'])
            fixes = group(fixes, ('model_name', 'field_name'))

            for line in data:
<<<<<<< HEAD
                table_name = self.pool[line['model_id']]._table if line['model_id'] in self.pool else None
=======
                queries = []
                table_name = self.pool.get(line['model_id'])._table if self.pool.get(line['model_id']) else None
>>>>>>> 39e99c1c

                # check if custom sql exists:
                key = (line['model_id'], line['field_id'])
                custom_updates =  fixes.get(key)
                if custom_updates:
                    custom_updates.sort(key=itemgetter('sequence'))
                    queries = [(record['query'], record['query_type']) for record in custom_updates if record['query_type']]
                elif table_name:
                    queries = [("update %(table)s set %(field)s = %%(value)s where id = %%(id)s" % {
                        'table': table_name,
                        'field': line['field_id'],
                    }, 'sql')]

                for query in queries:
                    if query[1] == 'sql':
                        sql = query[0]
                        cr.execute(sql, {
                            'value': line['value'],
                            'id': line['id']
                        })
                    elif query[1] == 'python':
                        raw_code = query[0]
                        code = raw_code % line
                        eval(code)
                    else:
                        raise Exception("Unknown query type '%s'. Valid types are: sql, python." % (query['query_type'], ))

            # update the anonymization fields:
            ir_model_fields_anonymization_model = self.pool.get('ir.model.fields.anonymization')
            field_ids = ir_model_fields_anonymization_model.search(cr, uid, [('state', '<>', 'not_existing')], context=context)
            values = {
                'state': 'clear',
            }
            ir_model_fields_anonymization_model.write(cr, uid, field_ids, values, context=context)

            # add a result message in the wizard:
            msg = '\n'.join(["Successfully reversed the anonymization.",
                             "",
                            ])

            self.write(cr, uid, ids, {'msg': msg})

            # update the history record:
            anonymization_history_model.write(cr, uid, history_id, {
                'field_ids': [[6, 0, field_ids]],
                'msg': msg,
                'filepath': False,
                'state': 'done',
            })

            # handle the view:
            view_id = self._id_get(cr, uid, 'ir.ui.view', 'view_ir_model_fields_anonymize_wizard_form', 'anonymization')

            return {
                    'res_id': ids[0],
                    'view_id': [view_id],
                    'view_type': 'form',
                    "view_mode": 'form',
                    'res_model': 'ir.model.fields.anonymize.wizard',
                    'type': 'ir.actions.act_window',
                    'context': {'step': 'just_desanonymized'},
                    'target':'new',
            }

    def _id_get(self, cr, uid, model, id_str, mod):
        if '.' in id_str:
            mod, id_str = id_str.split('.')
        try:
            idn = self.pool.get('ir.model.data')._get_id(cr, uid, mod, id_str)
            res = int(self.pool.get('ir.model.data').read(cr, uid, [idn], ['res_id'])[0]['res_id'])
        except:
            res = None
        return res


class ir_model_fields_anonymization_migration_fix(osv.osv):
    _name = 'ir.model.fields.anonymization.migration.fix'
    _order = "sequence"

    _columns = {
        'target_version': fields.char('Target Version'),
        'model_name': fields.char('Model'),
        'field_name': fields.char('Field'),
        'query': fields.text('Query'),
        'query_type': fields.selection(string='Query', selection=[('sql', 'sql'), ('python', 'python')]),
        'sequence': fields.integer('Sequence'),
    }

# vim:expandtab:smartindent:tabstop=4:softtabstop=4:shiftwidth=4:
<|MERGE_RESOLUTION|>--- conflicted
+++ resolved
@@ -543,12 +543,8 @@
             fixes = group(fixes, ('model_name', 'field_name'))
 
             for line in data:
-<<<<<<< HEAD
+                queries = []
                 table_name = self.pool[line['model_id']]._table if line['model_id'] in self.pool else None
-=======
-                queries = []
-                table_name = self.pool.get(line['model_id'])._table if self.pool.get(line['model_id']) else None
->>>>>>> 39e99c1c
 
                 # check if custom sql exists:
                 key = (line['model_id'], line['field_id'])
