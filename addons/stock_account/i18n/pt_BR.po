<<<<<<< HEAD
# Brazilian Portuguese translation for openobject-addons
# Copyright (c) 2014 Rosetta Contributors and Canonical Ltd 2014
# This file is distributed under the same license as the openobject-addons package.
# FIRST AUTHOR <EMAIL@ADDRESS>, 2014.
#
msgid ""
msgstr ""
"Project-Id-Version: openobject-addons\n"
"Report-Msgid-Bugs-To: FULL NAME <EMAIL@ADDRESS>\n"
"POT-Creation-Date: 2014-09-23 16:27+0000\n"
"PO-Revision-Date: 2014-09-19 11:02+0000\n"
"Last-Translator: FULL NAME <EMAIL@ADDRESS>\n"
"Language-Team: Brazilian Portuguese <pt_BR@li.org>\n"
=======
# Translation of Odoo Server.
# This file contains the translation of the following modules:
# * stock_account
# 
# Translators:
# danimaribeiro <danimaribeiro@gmail.com>, 2015
# grazziano <g.negocios@outlook.com.br>, 2016
# Luiz Carlos de Lima <luiz.carlos@akretion.com.br>, 2015
msgid ""
msgstr ""
"Project-Id-Version: Odoo 8.0\n"
"Report-Msgid-Bugs-To: \n"
"POT-Creation-Date: 2015-01-21 14:07+0000\n"
"PO-Revision-Date: 2016-07-09 16:18+0000\n"
"Last-Translator: grazziano <g.negocios@outlook.com.br>\n"
"Language-Team: Portuguese (Brazil) (http://www.transifex.com/odoo/odoo-8/language/pt_BR/)\n"
>>>>>>> 96502490
"MIME-Version: 1.0\n"
"Content-Type: text/plain; charset=UTF-8\n"
"Content-Transfer-Encoding: 8bit\n"
"X-Launchpad-Export-Date: 2014-09-24 09:40+0000\n"
"X-Generator: Launchpad (build 17196)\n"

#. module: stock_account
#: view:stock.history:stock_account.view_stock_history_report_tree
msgid "# of Products"
msgstr ""

#. module: stock_account
#: view:product.template:stock_account.view_template_property_form
msgid "- update"
msgstr ""

#. module: stock_account
#: view:product.category:stock_account.view_category_property_form
msgid "Account Stock Properties"
msgstr ""

#. module: stock_account
#: view:stock.config.settings:stock_account.view_stock_config_settings_inherit
msgid "Accounting"
msgstr ""

#. module: stock_account
#: view:stock.location:stock_account.view_location_form_inherit
msgid "Accounting Information"
msgstr ""

#. module: stock_account
#: code:addons/stock_account/wizard/stock_change_standard_price.py:76
#, python-format
msgid "Active ID is not set in Context."
msgstr ""

#. module: stock_account
#: help:stock.config.settings,group_stock_inventory_valuation:0
msgid ""
"Allows to configure inventory valuations on products and product categories."
msgstr ""

#. module: stock_account
#: selection:product.template,cost_method:0
msgid "Average Price"
msgstr ""

#. module: stock_account
#: field:stock.config.settings,module_stock_landed_costs:0
msgid "Calculate landed costs on products"
msgstr ""

#. module: stock_account
#: view:stock.change.standard.price:stock_account.view_change_standard_price
#: view:stock.invoice.onshipping:stock_account.view_stock_invoice_onshipping
#: view:wizard.valuation.history:stock_account.view_wizard_valuation_history
msgid "Cancel"
msgstr ""

#. module: stock_account
#: view:stock.change.standard.price:stock_account.view_change_standard_price
msgid "Change Price"
msgstr ""

#. module: stock_account
#: model:ir.actions.act_window,name:stock_account.action_view_change_standard_price
#: model:ir.model,name:stock_account.model_stock_change_standard_price
#: view:stock.change.standard.price:stock_account.view_change_standard_price
msgid "Change Standard Price"
msgstr ""

#. module: stock_account
#: field:wizard.valuation.history,choose_date:0
msgid "Choose a Particular Date"
msgstr ""

#. module: stock_account
#: help:stock.inventory,period_id:0
msgid ""
"Choose the accounting period where you want to value the stock moves created "
"by the inventory instead of the default one (chosen by the inventory end "
"date)"
<<<<<<< HEAD
msgstr ""
=======
msgstr "Escolha o período contábil em que deseja valorizar os movimentos de estoque criados pelo inventário em vez do padrão (escolhido pela data de término do inventário)"
>>>>>>> 96502490

#. module: stock_account
#: view:wizard.valuation.history:stock_account.view_wizard_valuation_history
msgid ""
"Choose the date for which you want to get the stock valuation of your "
"products.\n"
"\n"
"                        This will filter the stock operation that weren't "
"done at the selected date, to retreive the quantity\n"
"                        you had, and gives you the inventory value according "
"to the standard price used at that time."
msgstr ""

#. module: stock_account
#: view:wizard.valuation.history:stock_account.view_wizard_valuation_history
msgid "Choose your date"
msgstr ""

#. module: stock_account
#: view:stock.history:stock_account.view_stock_history_report_search
#: field:stock.history,company_id:0
msgid "Company"
msgstr ""

#. module: stock_account
#: view:product.template:stock_account.view_template_property_form
#: view:stock.change.standard.price:stock_account.view_change_standard_price
msgid "Cost Price"
msgstr ""

#. module: stock_account
#: field:product.template,cost_method:0
msgid "Costing Method"
msgstr ""

#. module: stock_account
#: view:stock.invoice.onshipping:stock_account.view_stock_invoice_onshipping
msgid "Create"
msgstr ""

#. module: stock_account
#: selection:stock.invoice.onshipping,journal_type:0
msgid "Create Customer Invoice"
msgstr ""

#. module: stock_account
#: model:ir.actions.act_window,name:stock_account.action_stock_invoice_onshipping
msgid "Create Draft Invoices"
msgstr ""

#. module: stock_account
#: view:stock.picking:stock_account.view_picking_inherit_form2
msgid "Create Invoice"
msgstr ""

#. module: stock_account
#: selection:stock.invoice.onshipping,journal_type:0
msgid "Create Supplier Invoice"
msgstr ""

#. module: stock_account
#: field:stock.config.settings,module_stock_invoice_directly:0
msgid "Create and open the invoice when the user finish a delivery order"
msgstr ""

#. module: stock_account
#: view:stock.invoice.onshipping:stock_account.view_stock_invoice_onshipping
msgid "Create invoice"
msgstr ""

#. module: stock_account
#: field:stock.change.standard.price,create_uid:0
#: field:stock.invoice.onshipping,create_uid:0
#: field:wizard.valuation.history,create_uid:0
msgid "Created by"
msgstr ""

#. module: stock_account
#: field:stock.change.standard.price,create_date:0
#: field:stock.invoice.onshipping,create_date:0
#: field:wizard.valuation.history,create_date:0
msgid "Created on"
msgstr ""

#. module: stock_account
#: model:ir.actions.act_window,name:stock_account.action_history_tree
#: model:ir.ui.menu,name:stock_account.menu_action_history_tree
msgid "Current Inventory Valuation"
msgstr ""

#. module: stock_account
#: field:wizard.valuation.history,date:0
msgid "Date"
msgstr ""

#. module: stock_account
#: field:stock.invoice.onshipping,journal_id:0
msgid "Destination Journal"
msgstr ""

#. module: stock_account
#: code:addons/stock_account/product.py:83
#: code:addons/stock_account/product.py:116
#: code:addons/stock_account/wizard/stock_invoice_onshipping.py:91
#, python-format
msgid "Error!"
msgstr ""

#. module: stock_account
#: field:stock.inventory,period_id:0
msgid "Force Valuation Period"
msgstr ""

#. module: stock_account
#: field:stock.config.settings,group_stock_inventory_valuation:0
msgid "Generate accounting entries per stock movement"
<<<<<<< HEAD
msgstr ""
=======
msgstr "Gerar lançamentos contábeis por movimento de estoque"
>>>>>>> 96502490

#. module: stock_account
#: view:stock.history:stock_account.view_stock_history_report_search
msgid "Group By"
msgstr ""

#. module: stock_account
#: field:stock.invoice.onshipping,group:0
msgid "Group by partner"
msgstr ""

#. module: stock_account
#: field:stock.change.standard.price,id:0
#: field:stock.history,id:0
#: field:stock.invoice.onshipping,id:0
#: field:wizard.valuation.history,id:0
msgid "ID"
msgstr ""

#. module: stock_account
#: help:stock.change.standard.price,new_price:0
msgid ""
"If cost price is increased, stock variation account will be debited and "
"stock output account will be credited with the value = (difference of amount "
"* quantity available).\n"
"If cost price is decreased, stock variation account will be creadited and "
"stock input account will be debited."
msgstr ""

#. module: stock_account
#: help:product.template,valuation:0
msgid ""
"If real-time valuation is enabled for a product, the system will "
"automatically write journal entries corresponding to stock moves, with "
"product price as specified by the 'Costing Method'The inventory variation "
"account set on the product category will represent the current inventory "
"value, and the stock input and stock output account will hold the "
"counterpart moves for incoming and outgoing products."
<<<<<<< HEAD
msgstr ""
=======
msgstr "Se a avaliação em tempo real está habilitada para um produto, o sistema irá escrever automaticamente entradas de diário que correspondem a movimentos de estoque, com preço do produto, conforme especificado pelo 'Método de Custeio'. A conta de variação de inventário definida em um produto irá representar o valor do inventário atual, e a conta de entrada e saída de estoque irá realizar o movimento de contraparte para os produtos recebidos e enviados."
>>>>>>> 96502490

#. module: stock_account
#: help:stock.config.settings,module_stock_landed_costs:0
msgid ""
"Install the module that allows to affect landed costs on pickings, and split "
"them onto the different products."
msgstr ""

#. module: stock_account
#: model:ir.model,name:stock_account.model_stock_inventory
msgid "Inventory"
msgstr ""

#. module: stock_account
#: model:ir.model,name:stock_account.model_stock_location
msgid "Inventory Locations"
msgstr ""

#. module: stock_account
#: view:product.template:stock_account.view_template_property_form
#: field:product.template,valuation:0
msgid "Inventory Valuation"
msgstr ""

#. module: stock_account
#: field:stock.history,inventory_value:0
msgid "Inventory Value"
msgstr ""

#. module: stock_account
#: field:procurement.order,invoice_state:0
#: field:stock.move,invoice_state:0
#: field:stock.picking,invoice_state:0
msgid "Invoice Control"
msgstr ""

#. module: stock_account
#: field:stock.invoice.onshipping,invoice_date:0
msgid "Invoice Date"
msgstr ""

#. module: stock_account
#: field:procurement.rule,invoice_state:0
#: field:stock.location.path,invoice_state:0
msgid "Invoice Status"
msgstr ""

#. module: stock_account
#: selection:procurement.order,invoice_state:0
#: selection:procurement.rule,invoice_state:0
#: selection:stock.location.path,invoice_state:0
#: selection:stock.move,invoice_state:0
#: selection:stock.picking,invoice_state:0
msgid "Invoiced"
msgstr ""

#. module: stock_account
#: field:stock.return.picking,invoice_state:0
msgid "Invoicing"
msgstr ""

#. module: stock_account
#: field:stock.invoice.onshipping,journal_type:0
msgid "Journal Type"
msgstr ""

#. module: stock_account
#: field:stock.change.standard.price,write_uid:0
#: field:stock.invoice.onshipping,write_uid:0
#: field:wizard.valuation.history,write_uid:0
msgid "Last Updated by"
msgstr ""

#. module: stock_account
#: field:stock.change.standard.price,write_date:0
#: field:stock.invoice.onshipping,write_date:0
#: field:wizard.valuation.history,write_date:0
msgid "Last Updated on"
msgstr ""

#. module: stock_account
#: view:stock.history:stock_account.view_stock_history_report_search
#: field:stock.history,location_id:0
msgid "Location"
<<<<<<< HEAD
msgstr ""
=======
msgstr "Local"
>>>>>>> 96502490

#. module: stock_account
#: model:res.groups,name:stock_account.group_inventory_valuation
msgid "Manage Inventory Valuation and Costing Methods"
<<<<<<< HEAD
msgstr ""
=======
msgstr "Gerenciar Avaliação de Estoque e Métodos de Custeio"
>>>>>>> 96502490

#. module: stock_account
#: view:stock.history:stock_account.view_stock_history_report_search
msgid "Move"
msgstr ""

#. module: stock_account
#: code:addons/stock_account/product.py:116
#, python-format
msgid "No difference between standard price and new price!"
msgstr ""

#. module: stock_account
#: code:addons/stock_account/wizard/stock_invoice_onshipping.py:91
#, python-format
msgid "No invoice created!"
msgstr ""

#. module: stock_account
#: selection:stock.return.picking,invoice_state:0
msgid "No invoicing"
msgstr ""

#. module: stock_account
#: code:addons/stock_account/wizard/stock_invoice_onshipping.py:82
#, python-format
msgid "None of these picking lists require invoicing."
msgstr ""

#. module: stock_account
#: selection:procurement.order,invoice_state:0
#: selection:procurement.rule,invoice_state:0
#: selection:stock.location.path,invoice_state:0
#: selection:stock.move,invoice_state:0
#: selection:stock.picking,invoice_state:0
msgid "Not Applicable"
msgstr ""

#. module: stock_account
#: code:addons/stock_account/product.py:83
#, python-format
msgid ""
"One of the following information is missing on the product or product "
"category and prevents the accounting valuation entries to be created:\n"
"    Product: %s\n"
"    Stock Input Account: %s\n"
"    Stock Output Account: %s\n"
"    Stock Valuation Account: %s\n"
"    Stock Journal: %s\n"
"    "
msgstr ""

#. module: stock_account
#: field:stock.history,date:0
msgid "Operation Date"
msgstr ""

#. module: stock_account
#: selection:product.template,valuation:0
msgid "Periodical (manual)"
msgstr ""

#. module: stock_account
#: model:ir.model,name:stock_account.model_stock_picking
msgid "Picking List"
msgstr ""

#. module: stock_account
#: field:stock.change.standard.price,new_price:0
msgid "Price"
msgstr ""

#. module: stock_account
#: model:ir.model,name:stock_account.model_procurement_order
msgid "Procurement"
msgstr ""

#. module: stock_account
#: model:ir.model,name:stock_account.model_procurement_rule
msgid "Procurement Rule"
msgstr ""

#. module: stock_account
#: view:stock.history:stock_account.view_stock_history_report_search
#: field:stock.history,product_id:0
msgid "Product"
msgstr ""

#. module: stock_account
#: model:ir.model,name:stock_account.model_product_category
#: view:stock.history:stock_account.view_stock_history_report_search
#: field:stock.history,product_categ_id:0
msgid "Product Category"
msgstr ""

#. module: stock_account
#: field:stock.history,quantity:0
msgid "Product Quantity"
msgstr ""

#. module: stock_account
#: model:ir.model,name:stock_account.model_product_template
msgid "Product Template"
msgstr ""

#. module: stock_account
#: model:ir.model,name:stock_account.model_stock_location_path
msgid "Pushed Flows"
msgstr ""

#. module: stock_account
#: model:ir.model,name:stock_account.model_stock_quant
msgid "Quants"
msgstr ""

#. module: stock_account
#: selection:product.template,cost_method:0
msgid "Real Price"
msgstr ""

#. module: stock_account
#: selection:product.template,valuation:0
msgid "Real Time (automated)"
msgstr ""

#. module: stock_account
#: selection:stock.invoice.onshipping,journal_type:0
msgid "Refund Purchase"
msgstr ""

#. module: stock_account
#: selection:stock.invoice.onshipping,journal_type:0
msgid "Refund Sale"
msgstr ""

#. module: stock_account
#: view:wizard.valuation.history:stock_account.view_wizard_valuation_history
msgid "Retrieve the Inventory Value"
msgstr ""

#. module: stock_account
#: view:wizard.valuation.history:stock_account.view_wizard_valuation_history
msgid "Retrieve the stock valuation of your products at current day"
msgstr ""

#. module: stock_account
#: model:ir.model,name:stock_account.model_stock_return_picking
msgid "Return Picking"
<<<<<<< HEAD
msgstr ""
=======
msgstr "Separação Devolvida"
>>>>>>> 96502490

#. module: stock_account
#: field:stock.history,source:0
msgid "Source"
msgstr ""

#. module: stock_account
#: selection:product.template,cost_method:0
msgid "Standard Price"
msgstr ""

#. module: stock_account
#: code:addons/stock_account/product.py:137
#: code:addons/stock_account/product.py:144
#, python-format
msgid "Standard Price changed"
<<<<<<< HEAD
msgstr ""
=======
msgstr "Preço padrão alterado"
>>>>>>> 96502490

#. module: stock_account
#: help:product.template,cost_method:0
msgid ""
<<<<<<< HEAD
"Standard Price: The cost price is manually updated at the end of a specific "
"period (usually every year).\n"
"                    Average Price: The cost price is recomputed at each "
"incoming shipment and used for the product valuation.\n"
"                    Real Price: The cost price displayed is the price of the "
"last outgoing product (will be use in case of inventory loss for example)."
msgstr ""
=======
"Standard Price: The cost price is manually updated at the end of a specific period (usually every year).\n"
"                    Average Price: The cost price is recomputed at each incoming shipment and used for the product valuation.\n"
"                    Real Price: The cost price displayed is the price of the last outgoing product (will be use in case of inventory loss for example)."
msgstr "Preço Padrão: O preço de custo é atualizado manualmente no final de um determinado período (geralmente a cada ano).\nPreço Médio: o preço de custo é recalculado a cada remessa recebida e utilizada para a valorização do produto.\nPreço Real: O preço de custo é o preço do último produto de saída (será usado no caso de perda de inventário, por exemplo)."
>>>>>>> 96502490

#. module: stock_account
#: field:product.category,property_stock_account_input_categ:0
#: field:product.template,property_stock_account_input:0
msgid "Stock Input Account"
msgstr ""

#. module: stock_account
#: model:ir.model,name:stock_account.model_stock_invoice_onshipping
msgid "Stock Invoice Onshipping"
msgstr ""

#. module: stock_account
#: field:product.category,property_stock_journal:0
msgid "Stock Journal"
msgstr ""

#. module: stock_account
#: model:ir.model,name:stock_account.model_stock_move
#: field:stock.history,move_id:0
msgid "Stock Move"
<<<<<<< HEAD
msgstr ""
=======
msgstr "Movimento de Estoque"
>>>>>>> 96502490

#. module: stock_account
#: field:product.category,property_stock_account_output_categ:0
#: field:product.template,property_stock_account_output:0
msgid "Stock Output Account"
msgstr ""

#. module: stock_account
#: model:ir.actions.act_window,name:stock_account.action_wizard_stock_valuation_history
#: model:ir.ui.menu,name:stock_account.menu_action_wizard_valuation_history
msgid "Stock Valuation"
msgstr ""

#. module: stock_account
#: field:product.category,property_stock_valuation_account_id:0
msgid "Stock Valuation Account"
msgstr ""

#. module: stock_account
#: field:stock.location,valuation_in_account_id:0
msgid "Stock Valuation Account (Incoming)"
msgstr ""

#. module: stock_account
#: field:stock.location,valuation_out_account_id:0
msgid "Stock Valuation Account (Outgoing)"
msgstr ""

#. module: stock_account
#: code:addons/stock_account/wizard/stock_valuation_history.py:30
#: view:stock.history:stock_account.view_stock_history_report_graph
#: view:stock.history:stock_account.view_stock_history_report_search
#: view:stock.history:stock_account.view_stock_history_report_tree
#, python-format
msgid "Stock Value At Date"
msgstr ""

#. module: stock_account
#: help:stock.config.settings,module_stock_invoice_directly:0
msgid ""
"This allows to automatically launch the invoicing wizard if the delivery is "
"to be invoiced when you send or deliver goods.\n"
"-This installs the module stock_invoice_directly."
msgstr ""

#. module: stock_account
#: selection:procurement.order,invoice_state:0
#: selection:procurement.rule,invoice_state:0
#: selection:stock.location.path,invoice_state:0
#: selection:stock.move,invoice_state:0
#: selection:stock.picking,invoice_state:0
msgid "To Be Invoiced"
msgstr ""

#. module: stock_account
#: selection:stock.return.picking,invoice_state:0
msgid "To be refunded/invoiced"
msgstr ""

#. module: stock_account
#: view:stock.history:stock_account.view_stock_history_report_tree
msgid "Total Value"
msgstr ""

#. module: stock_account
#: help:stock.location,valuation_in_account_id:0
msgid ""
"Used for real-time inventory valuation. When set on a virtual location (non "
"internal type), this account will be used to hold the value of products "
"being moved from an internal location into this location, instead of the "
"generic Stock Output Account set on the product. This has no effect for "
"internal locations."
msgstr ""

#. module: stock_account
#: help:stock.location,valuation_out_account_id:0
msgid ""
"Used for real-time inventory valuation. When set on a virtual location (non "
"internal type), this account will be used to hold the value of products "
"being moved out of this location and into an internal location, instead of "
"the generic Stock Output Account set on the product. This has no effect for "
"internal locations."
msgstr ""

#. module: stock_account
#: field:stock.history,price_unit_on_quant:0
msgid "Value"
msgstr ""

#. module: stock_account
#: code:addons/stock_account/wizard/stock_invoice_onshipping.py:82
#, python-format
msgid "Warning!"
msgstr ""

#. module: stock_account
#: help:product.category,property_stock_account_input_categ:0
msgid ""
"When doing real-time inventory valuation, counterpart journal items for all "
"incoming stock moves will be posted in this account, unless there is a "
"specific valuation account set on the source location. This is the default "
"value for all products in this category. It can also directly be set on each "
"product"
msgstr ""

#. module: stock_account
#: help:product.template,property_stock_account_input:0
msgid ""
"When doing real-time inventory valuation, counterpart journal items for all "
"incoming stock moves will be posted in this account, unless there is a "
"specific valuation account set on the source location. When not set on the "
"product, the one from the product category is used."
<<<<<<< HEAD
msgstr ""
=======
msgstr "Ao fazer avaliação de estoque em tempo real, itens de diário de contrapartida para toda movimento recebidas serão publicadas nesta conta, a menos que há um conta de avaliação específica no local de origem. Quando não definido no produto, o da categoria de produto é usado."
>>>>>>> 96502490

#. module: stock_account
#: help:product.category,property_stock_account_output_categ:0
msgid ""
"When doing real-time inventory valuation, counterpart journal items for all "
"outgoing stock moves will be posted in this account, unless there is a "
"specific valuation account set on the destination location. This is the "
"default value for all products in this category. It can also directly be set "
"on each product"
msgstr ""

#. module: stock_account
#: help:product.template,property_stock_account_output:0
msgid ""
"When doing real-time inventory valuation, counterpart journal items for all "
"outgoing stock moves will be posted in this account, unless there is a "
"specific valuation account set on the destination location. When not set on "
"the product, the one from the product category is used."
msgstr ""

#. module: stock_account
#: help:product.category,property_stock_journal:0
msgid ""
"When doing real-time inventory valuation, this is the Accounting Journal in "
"which entries will be automatically posted when stock moves are processed."
msgstr ""

#. module: stock_account
#: help:product.category,property_stock_valuation_account_id:0
msgid ""
"When real-time inventory valuation is enabled on a product, this account "
"will hold the current value of the products."
msgstr ""

#. module: stock_account
#: model:ir.model,name:stock_account.model_wizard_valuation_history
msgid "Wizard that opens the stock valuation history table"
msgstr ""

#. module: stock_account
#: view:stock.change.standard.price:stock_account.view_change_standard_price
msgid "_Apply"
msgstr ""<|MERGE_RESOLUTION|>--- conflicted
+++ resolved
@@ -1,18 +1,3 @@
-<<<<<<< HEAD
-# Brazilian Portuguese translation for openobject-addons
-# Copyright (c) 2014 Rosetta Contributors and Canonical Ltd 2014
-# This file is distributed under the same license as the openobject-addons package.
-# FIRST AUTHOR <EMAIL@ADDRESS>, 2014.
-#
-msgid ""
-msgstr ""
-"Project-Id-Version: openobject-addons\n"
-"Report-Msgid-Bugs-To: FULL NAME <EMAIL@ADDRESS>\n"
-"POT-Creation-Date: 2014-09-23 16:27+0000\n"
-"PO-Revision-Date: 2014-09-19 11:02+0000\n"
-"Last-Translator: FULL NAME <EMAIL@ADDRESS>\n"
-"Language-Team: Brazilian Portuguese <pt_BR@li.org>\n"
-=======
 # Translation of Odoo Server.
 # This file contains the translation of the following modules:
 # * stock_account
@@ -29,194 +14,186 @@
 "PO-Revision-Date: 2016-07-09 16:18+0000\n"
 "Last-Translator: grazziano <g.negocios@outlook.com.br>\n"
 "Language-Team: Portuguese (Brazil) (http://www.transifex.com/odoo/odoo-8/language/pt_BR/)\n"
->>>>>>> 96502490
 "MIME-Version: 1.0\n"
 "Content-Type: text/plain; charset=UTF-8\n"
-"Content-Transfer-Encoding: 8bit\n"
-"X-Launchpad-Export-Date: 2014-09-24 09:40+0000\n"
-"X-Generator: Launchpad (build 17196)\n"
+"Content-Transfer-Encoding: \n"
+"Language: pt_BR\n"
+"Plural-Forms: nplurals=2; plural=(n > 1);\n"
 
 #. module: stock_account
 #: view:stock.history:stock_account.view_stock_history_report_tree
 msgid "# of Products"
-msgstr ""
+msgstr "No de Produtos"
 
 #. module: stock_account
 #: view:product.template:stock_account.view_template_property_form
 msgid "- update"
-msgstr ""
+msgstr "- atualizar"
 
 #. module: stock_account
 #: view:product.category:stock_account.view_category_property_form
 msgid "Account Stock Properties"
-msgstr ""
+msgstr "Propriedades da Conta de Estoque"
 
 #. module: stock_account
 #: view:stock.config.settings:stock_account.view_stock_config_settings_inherit
 msgid "Accounting"
-msgstr ""
+msgstr "Contabilidade"
 
 #. module: stock_account
 #: view:stock.location:stock_account.view_location_form_inherit
 msgid "Accounting Information"
-msgstr ""
+msgstr "Informação Contábil"
 
 #. module: stock_account
 #: code:addons/stock_account/wizard/stock_change_standard_price.py:76
 #, python-format
 msgid "Active ID is not set in Context."
-msgstr ""
+msgstr "O ID Ativo não está definido no contexto."
 
 #. module: stock_account
 #: help:stock.config.settings,group_stock_inventory_valuation:0
 msgid ""
 "Allows to configure inventory valuations on products and product categories."
-msgstr ""
+msgstr "Permite configurar uma valorização de inventário nos produtos e categorias de produtos."
 
 #. module: stock_account
 #: selection:product.template,cost_method:0
 msgid "Average Price"
-msgstr ""
+msgstr "Preço Médio"
 
 #. module: stock_account
 #: field:stock.config.settings,module_stock_landed_costs:0
 msgid "Calculate landed costs on products"
-msgstr ""
+msgstr "Calcular os custos adicionais em produtos"
 
 #. module: stock_account
 #: view:stock.change.standard.price:stock_account.view_change_standard_price
 #: view:stock.invoice.onshipping:stock_account.view_stock_invoice_onshipping
 #: view:wizard.valuation.history:stock_account.view_wizard_valuation_history
 msgid "Cancel"
-msgstr ""
+msgstr "Cancelar"
 
 #. module: stock_account
 #: view:stock.change.standard.price:stock_account.view_change_standard_price
 msgid "Change Price"
-msgstr ""
+msgstr "Alteração de Preço"
 
 #. module: stock_account
 #: model:ir.actions.act_window,name:stock_account.action_view_change_standard_price
 #: model:ir.model,name:stock_account.model_stock_change_standard_price
 #: view:stock.change.standard.price:stock_account.view_change_standard_price
 msgid "Change Standard Price"
-msgstr ""
+msgstr "Altera o Preço Padrão"
 
 #. module: stock_account
 #: field:wizard.valuation.history,choose_date:0
 msgid "Choose a Particular Date"
-msgstr ""
+msgstr "Escolha uma data específica"
 
 #. module: stock_account
 #: help:stock.inventory,period_id:0
 msgid ""
-"Choose the accounting period where you want to value the stock moves created "
-"by the inventory instead of the default one (chosen by the inventory end "
+"Choose the accounting period where you want to value the stock moves created"
+" by the inventory instead of the default one (chosen by the inventory end "
 "date)"
-<<<<<<< HEAD
-msgstr ""
-=======
 msgstr "Escolha o período contábil em que deseja valorizar os movimentos de estoque criados pelo inventário em vez do padrão (escolhido pela data de término do inventário)"
->>>>>>> 96502490
 
 #. module: stock_account
 #: view:wizard.valuation.history:stock_account.view_wizard_valuation_history
 msgid ""
-"Choose the date for which you want to get the stock valuation of your "
-"products.\n"
+"Choose the date for which you want to get the stock valuation of your products.\n"
 "\n"
-"                        This will filter the stock operation that weren't "
-"done at the selected date, to retreive the quantity\n"
-"                        you had, and gives you the inventory value according "
-"to the standard price used at that time."
-msgstr ""
+"                        This will filter the stock operation that weren't done at the selected date, to retreive the quantity\n"
+"                        you had, and gives you the inventory value according to the standard price used at that time."
+msgstr "Escolha a data para a qual você deseja obter a avaliação de estoque de seus produtos.\n\n                        Este irá filtrar a operação de estoque que não foram feitas na data selecionada, para recuperar a quantidade\n                         você tinha, e dá-lhe o valor do inventário de acordo com o preço padrão utilizado na época."
 
 #. module: stock_account
 #: view:wizard.valuation.history:stock_account.view_wizard_valuation_history
 msgid "Choose your date"
-msgstr ""
+msgstr "Escolha a sua data"
 
 #. module: stock_account
 #: view:stock.history:stock_account.view_stock_history_report_search
 #: field:stock.history,company_id:0
 msgid "Company"
-msgstr ""
+msgstr "Empresa"
 
 #. module: stock_account
 #: view:product.template:stock_account.view_template_property_form
 #: view:stock.change.standard.price:stock_account.view_change_standard_price
 msgid "Cost Price"
-msgstr ""
+msgstr "Preço de Custo"
 
 #. module: stock_account
 #: field:product.template,cost_method:0
 msgid "Costing Method"
-msgstr ""
+msgstr "Método de Formação de Custo"
 
 #. module: stock_account
 #: view:stock.invoice.onshipping:stock_account.view_stock_invoice_onshipping
 msgid "Create"
-msgstr ""
+msgstr "Criar"
 
 #. module: stock_account
 #: selection:stock.invoice.onshipping,journal_type:0
 msgid "Create Customer Invoice"
-msgstr ""
+msgstr "Criar Fatura do Cliente"
 
 #. module: stock_account
 #: model:ir.actions.act_window,name:stock_account.action_stock_invoice_onshipping
 msgid "Create Draft Invoices"
-msgstr ""
+msgstr "Criar Faturas Provisórias"
 
 #. module: stock_account
 #: view:stock.picking:stock_account.view_picking_inherit_form2
 msgid "Create Invoice"
-msgstr ""
+msgstr "Criar Fatura"
 
 #. module: stock_account
 #: selection:stock.invoice.onshipping,journal_type:0
 msgid "Create Supplier Invoice"
-msgstr ""
+msgstr "Criar Fatura Fornecedor"
 
 #. module: stock_account
 #: field:stock.config.settings,module_stock_invoice_directly:0
 msgid "Create and open the invoice when the user finish a delivery order"
-msgstr ""
+msgstr "Criar e abrir a fatura quando o usuário finalizar a ordem de entrega"
 
 #. module: stock_account
 #: view:stock.invoice.onshipping:stock_account.view_stock_invoice_onshipping
 msgid "Create invoice"
-msgstr ""
+msgstr "Criar Fatura"
 
 #. module: stock_account
 #: field:stock.change.standard.price,create_uid:0
 #: field:stock.invoice.onshipping,create_uid:0
 #: field:wizard.valuation.history,create_uid:0
 msgid "Created by"
-msgstr ""
+msgstr "Criado por"
 
 #. module: stock_account
 #: field:stock.change.standard.price,create_date:0
 #: field:stock.invoice.onshipping,create_date:0
 #: field:wizard.valuation.history,create_date:0
 msgid "Created on"
-msgstr ""
+msgstr "Criado em"
 
 #. module: stock_account
 #: model:ir.actions.act_window,name:stock_account.action_history_tree
 #: model:ir.ui.menu,name:stock_account.menu_action_history_tree
 msgid "Current Inventory Valuation"
-msgstr ""
+msgstr "Avaliação de estoque atual"
 
 #. module: stock_account
 #: field:wizard.valuation.history,date:0
 msgid "Date"
-msgstr ""
+msgstr "Data"
 
 #. module: stock_account
 #: field:stock.invoice.onshipping,journal_id:0
 msgid "Destination Journal"
-msgstr ""
+msgstr "Diário de Destino"
 
 #. module: stock_account
 #: code:addons/stock_account/product.py:83
@@ -224,49 +201,40 @@
 #: code:addons/stock_account/wizard/stock_invoice_onshipping.py:91
 #, python-format
 msgid "Error!"
-msgstr ""
+msgstr "Erro!"
 
 #. module: stock_account
 #: field:stock.inventory,period_id:0
 msgid "Force Valuation Period"
-msgstr ""
+msgstr "Força Valorização do Período"
 
 #. module: stock_account
 #: field:stock.config.settings,group_stock_inventory_valuation:0
 msgid "Generate accounting entries per stock movement"
-<<<<<<< HEAD
-msgstr ""
-=======
 msgstr "Gerar lançamentos contábeis por movimento de estoque"
->>>>>>> 96502490
 
 #. module: stock_account
 #: view:stock.history:stock_account.view_stock_history_report_search
 msgid "Group By"
-msgstr ""
+msgstr "Agrupar por"
 
 #. module: stock_account
 #: field:stock.invoice.onshipping,group:0
 msgid "Group by partner"
-msgstr ""
-
-#. module: stock_account
-#: field:stock.change.standard.price,id:0
-#: field:stock.history,id:0
-#: field:stock.invoice.onshipping,id:0
-#: field:wizard.valuation.history,id:0
+msgstr "Agrupar por Parceiro"
+
+#. module: stock_account
+#: field:stock.change.standard.price,id:0 field:stock.history,id:0
+#: field:stock.invoice.onshipping,id:0 field:wizard.valuation.history,id:0
 msgid "ID"
-msgstr ""
+msgstr "ID"
 
 #. module: stock_account
 #: help:stock.change.standard.price,new_price:0
 msgid ""
-"If cost price is increased, stock variation account will be debited and "
-"stock output account will be credited with the value = (difference of amount "
-"* quantity available).\n"
-"If cost price is decreased, stock variation account will be creadited and "
-"stock input account will be debited."
-msgstr ""
+"If cost price is increased, stock variation account will be debited and stock output account will be credited with the value = (difference of amount * quantity available).\n"
+"If cost price is decreased, stock variation account will be creadited and stock input account will be debited."
+msgstr "Se o preço de custo aumenta, a conta da variação estoque será debitado e conta saída de estoque será creditado com o valor = (diferença de quantidade quantidade disponível *).\nSe o preço de custo é diminui, a conta variação de estoque será creditada e conta a entrada estoque será debitado."
 
 #. module: stock_account
 #: help:product.template,valuation:0
@@ -277,57 +245,52 @@
 "account set on the product category will represent the current inventory "
 "value, and the stock input and stock output account will hold the "
 "counterpart moves for incoming and outgoing products."
-<<<<<<< HEAD
-msgstr ""
-=======
 msgstr "Se a avaliação em tempo real está habilitada para um produto, o sistema irá escrever automaticamente entradas de diário que correspondem a movimentos de estoque, com preço do produto, conforme especificado pelo 'Método de Custeio'. A conta de variação de inventário definida em um produto irá representar o valor do inventário atual, e a conta de entrada e saída de estoque irá realizar o movimento de contraparte para os produtos recebidos e enviados."
->>>>>>> 96502490
 
 #. module: stock_account
 #: help:stock.config.settings,module_stock_landed_costs:0
 msgid ""
-"Install the module that allows to affect landed costs on pickings, and split "
-"them onto the different products."
-msgstr ""
+"Install the module that allows to affect landed costs on pickings, and split"
+" them onto the different products."
+msgstr "Instale o módulo que permite a afetar despesas de importação nas separações, e dividi-los para os diferentes produtos."
 
 #. module: stock_account
 #: model:ir.model,name:stock_account.model_stock_inventory
 msgid "Inventory"
-msgstr ""
+msgstr "Inventário"
 
 #. module: stock_account
 #: model:ir.model,name:stock_account.model_stock_location
 msgid "Inventory Locations"
-msgstr ""
+msgstr "Locais de inventário"
 
 #. module: stock_account
 #: view:product.template:stock_account.view_template_property_form
 #: field:product.template,valuation:0
 msgid "Inventory Valuation"
-msgstr ""
+msgstr "Valorização de Inventário"
 
 #. module: stock_account
 #: field:stock.history,inventory_value:0
 msgid "Inventory Value"
-msgstr ""
-
-#. module: stock_account
-#: field:procurement.order,invoice_state:0
-#: field:stock.move,invoice_state:0
+msgstr "Valor de Inventário"
+
+#. module: stock_account
+#: field:procurement.order,invoice_state:0 field:stock.move,invoice_state:0
 #: field:stock.picking,invoice_state:0
 msgid "Invoice Control"
-msgstr ""
+msgstr "Controle de Faturas"
 
 #. module: stock_account
 #: field:stock.invoice.onshipping,invoice_date:0
 msgid "Invoice Date"
-msgstr ""
+msgstr "Data da Fatura"
 
 #. module: stock_account
 #: field:procurement.rule,invoice_state:0
 #: field:stock.location.path,invoice_state:0
 msgid "Invoice Status"
-msgstr ""
+msgstr "Situação da Fatura"
 
 #. module: stock_account
 #: selection:procurement.order,invoice_state:0
@@ -336,78 +299,70 @@
 #: selection:stock.move,invoice_state:0
 #: selection:stock.picking,invoice_state:0
 msgid "Invoiced"
-msgstr ""
+msgstr "Faturado"
 
 #. module: stock_account
 #: field:stock.return.picking,invoice_state:0
 msgid "Invoicing"
-msgstr ""
+msgstr "Faturamento"
 
 #. module: stock_account
 #: field:stock.invoice.onshipping,journal_type:0
 msgid "Journal Type"
-msgstr ""
+msgstr "Tipo de Diário"
 
 #. module: stock_account
 #: field:stock.change.standard.price,write_uid:0
 #: field:stock.invoice.onshipping,write_uid:0
 #: field:wizard.valuation.history,write_uid:0
 msgid "Last Updated by"
-msgstr ""
+msgstr "Última atualização por"
 
 #. module: stock_account
 #: field:stock.change.standard.price,write_date:0
 #: field:stock.invoice.onshipping,write_date:0
 #: field:wizard.valuation.history,write_date:0
 msgid "Last Updated on"
-msgstr ""
+msgstr "Última atualização em"
 
 #. module: stock_account
 #: view:stock.history:stock_account.view_stock_history_report_search
 #: field:stock.history,location_id:0
 msgid "Location"
-<<<<<<< HEAD
-msgstr ""
-=======
 msgstr "Local"
->>>>>>> 96502490
 
 #. module: stock_account
 #: model:res.groups,name:stock_account.group_inventory_valuation
 msgid "Manage Inventory Valuation and Costing Methods"
-<<<<<<< HEAD
-msgstr ""
-=======
 msgstr "Gerenciar Avaliação de Estoque e Métodos de Custeio"
->>>>>>> 96502490
 
 #. module: stock_account
 #: view:stock.history:stock_account.view_stock_history_report_search
 msgid "Move"
-msgstr ""
+msgstr "Movimento"
 
 #. module: stock_account
 #: code:addons/stock_account/product.py:116
 #, python-format
 msgid "No difference between standard price and new price!"
-msgstr ""
+msgstr "Nenhuma diferença entre o preço padrão e o novo preço!"
 
 #. module: stock_account
 #: code:addons/stock_account/wizard/stock_invoice_onshipping.py:91
 #, python-format
 msgid "No invoice created!"
-msgstr ""
+msgstr "Nenhuma fatura criada!"
 
 #. module: stock_account
 #: selection:stock.return.picking,invoice_state:0
 msgid "No invoicing"
-msgstr ""
+msgstr "Sem faturamento"
 
 #. module: stock_account
 #: code:addons/stock_account/wizard/stock_invoice_onshipping.py:82
 #, python-format
 msgid "None of these picking lists require invoicing."
-msgstr ""
+msgstr "Nenhuma destas listas de separação precisam de faturamento."
 
 #. module: stock_account
 #: selection:procurement.order,invoice_state:0
@@ -416,215 +371,192 @@
 #: selection:stock.move,invoice_state:0
 #: selection:stock.picking,invoice_state:0
 msgid "Not Applicable"
-msgstr ""
+msgstr "Não Aplicável"
 
 #. module: stock_account
 #: code:addons/stock_account/product.py:83
 #, python-format
 msgid ""
-"One of the following information is missing on the product or product "
-"category and prevents the accounting valuation entries to be created:\n"
+"One of the following information is missing on the product or product category and prevents the accounting valuation entries to be created:\n"
 "    Product: %s\n"
 "    Stock Input Account: %s\n"
 "    Stock Output Account: %s\n"
 "    Stock Valuation Account: %s\n"
 "    Stock Journal: %s\n"
 "    "
-msgstr ""
+msgstr "Uma das seguintes informações está ausente da categoria do produto ou do produto e impede que as entradas avaliação contábeis a serem criados:\n     Produto:%s\n     Conta da entrada:%s\n     Conta da saída:%s\n     Conta da Avaliação:%s\n     Diário: %s\n    "
 
 #. module: stock_account
 #: field:stock.history,date:0
 msgid "Operation Date"
-msgstr ""
+msgstr "Data de Operação"
 
 #. module: stock_account
 #: selection:product.template,valuation:0
 msgid "Periodical (manual)"
-msgstr ""
+msgstr "Periódico (manual)"
 
 #. module: stock_account
 #: model:ir.model,name:stock_account.model_stock_picking
 msgid "Picking List"
-msgstr ""
+msgstr "Lista de Separação"
 
 #. module: stock_account
 #: field:stock.change.standard.price,new_price:0
 msgid "Price"
-msgstr ""
+msgstr "Preço"
 
 #. module: stock_account
 #: model:ir.model,name:stock_account.model_procurement_order
 msgid "Procurement"
-msgstr ""
+msgstr "Aquisições"
 
 #. module: stock_account
 #: model:ir.model,name:stock_account.model_procurement_rule
 msgid "Procurement Rule"
-msgstr ""
+msgstr "Regras de Compras"
 
 #. module: stock_account
 #: view:stock.history:stock_account.view_stock_history_report_search
 #: field:stock.history,product_id:0
 msgid "Product"
-msgstr ""
+msgstr "Produto"
 
 #. module: stock_account
 #: model:ir.model,name:stock_account.model_product_category
 #: view:stock.history:stock_account.view_stock_history_report_search
 #: field:stock.history,product_categ_id:0
 msgid "Product Category"
-msgstr ""
+msgstr "Categoria de Produto"
 
 #. module: stock_account
 #: field:stock.history,quantity:0
 msgid "Product Quantity"
-msgstr ""
+msgstr "Quantidade do produto"
 
 #. module: stock_account
 #: model:ir.model,name:stock_account.model_product_template
 msgid "Product Template"
-msgstr ""
+msgstr "Modelo de Produto"
 
 #. module: stock_account
 #: model:ir.model,name:stock_account.model_stock_location_path
 msgid "Pushed Flows"
-msgstr ""
+msgstr "Fluxos Empurrados"
 
 #. module: stock_account
 #: model:ir.model,name:stock_account.model_stock_quant
 msgid "Quants"
-msgstr ""
+msgstr "Quants"
 
 #. module: stock_account
 #: selection:product.template,cost_method:0
 msgid "Real Price"
-msgstr ""
+msgstr "Preço Real"
 
 #. module: stock_account
 #: selection:product.template,valuation:0
 msgid "Real Time (automated)"
-msgstr ""
+msgstr "Tempo Real (automatizado)"
 
 #. module: stock_account
 #: selection:stock.invoice.onshipping,journal_type:0
 msgid "Refund Purchase"
-msgstr ""
+msgstr "Reembolso de Compra"
 
 #. module: stock_account
 #: selection:stock.invoice.onshipping,journal_type:0
 msgid "Refund Sale"
-msgstr ""
+msgstr "Reembolso de Venda"
 
 #. module: stock_account
 #: view:wizard.valuation.history:stock_account.view_wizard_valuation_history
 msgid "Retrieve the Inventory Value"
-msgstr ""
+msgstr "Recuperar o valor do inventário"
 
 #. module: stock_account
 #: view:wizard.valuation.history:stock_account.view_wizard_valuation_history
 msgid "Retrieve the stock valuation of your products at current day"
-msgstr ""
+msgstr "Recuperar a avaliação de estoque de seus produtos no dia atual"
 
 #. module: stock_account
 #: model:ir.model,name:stock_account.model_stock_return_picking
 msgid "Return Picking"
-<<<<<<< HEAD
-msgstr ""
-=======
 msgstr "Separação Devolvida"
->>>>>>> 96502490
 
 #. module: stock_account
 #: field:stock.history,source:0
 msgid "Source"
-msgstr ""
+msgstr "Origem"
 
 #. module: stock_account
 #: selection:product.template,cost_method:0
 msgid "Standard Price"
-msgstr ""
+msgstr "Preço Padrão"
 
 #. module: stock_account
 #: code:addons/stock_account/product.py:137
 #: code:addons/stock_account/product.py:144
 #, python-format
 msgid "Standard Price changed"
-<<<<<<< HEAD
-msgstr ""
-=======
 msgstr "Preço padrão alterado"
->>>>>>> 96502490
 
 #. module: stock_account
 #: help:product.template,cost_method:0
 msgid ""
-<<<<<<< HEAD
-"Standard Price: The cost price is manually updated at the end of a specific "
-"period (usually every year).\n"
-"                    Average Price: The cost price is recomputed at each "
-"incoming shipment and used for the product valuation.\n"
-"                    Real Price: The cost price displayed is the price of the "
-"last outgoing product (will be use in case of inventory loss for example)."
-msgstr ""
-=======
 "Standard Price: The cost price is manually updated at the end of a specific period (usually every year).\n"
 "                    Average Price: The cost price is recomputed at each incoming shipment and used for the product valuation.\n"
 "                    Real Price: The cost price displayed is the price of the last outgoing product (will be use in case of inventory loss for example)."
 msgstr "Preço Padrão: O preço de custo é atualizado manualmente no final de um determinado período (geralmente a cada ano).\nPreço Médio: o preço de custo é recalculado a cada remessa recebida e utilizada para a valorização do produto.\nPreço Real: O preço de custo é o preço do último produto de saída (será usado no caso de perda de inventário, por exemplo)."
->>>>>>> 96502490
 
 #. module: stock_account
 #: field:product.category,property_stock_account_input_categ:0
 #: field:product.template,property_stock_account_input:0
 msgid "Stock Input Account"
-msgstr ""
+msgstr "Conta de Entrada de Estoque"
 
 #. module: stock_account
 #: model:ir.model,name:stock_account.model_stock_invoice_onshipping
 msgid "Stock Invoice Onshipping"
-msgstr ""
+msgstr "Faturar Estoque no Envio"
 
 #. module: stock_account
 #: field:product.category,property_stock_journal:0
 msgid "Stock Journal"
-msgstr ""
+msgstr "Diário de Estoque"
 
 #. module: stock_account
 #: model:ir.model,name:stock_account.model_stock_move
 #: field:stock.history,move_id:0
 msgid "Stock Move"
-<<<<<<< HEAD
-msgstr ""
-=======
 msgstr "Movimento de Estoque"
->>>>>>> 96502490
 
 #. module: stock_account
 #: field:product.category,property_stock_account_output_categ:0
 #: field:product.template,property_stock_account_output:0
 msgid "Stock Output Account"
-msgstr ""
+msgstr "Conta de Saída do Estoque"
 
 #. module: stock_account
 #: model:ir.actions.act_window,name:stock_account.action_wizard_stock_valuation_history
 #: model:ir.ui.menu,name:stock_account.menu_action_wizard_valuation_history
 msgid "Stock Valuation"
-msgstr ""
+msgstr "Avaliação de Estoque "
 
 #. module: stock_account
 #: field:product.category,property_stock_valuation_account_id:0
 msgid "Stock Valuation Account"
-msgstr ""
+msgstr "Conta de Valorização do Estoque"
 
 #. module: stock_account
 #: field:stock.location,valuation_in_account_id:0
 msgid "Stock Valuation Account (Incoming)"
-msgstr ""
+msgstr "Conta de Valorização de Estoque (Entrada)"
 
 #. module: stock_account
 #: field:stock.location,valuation_out_account_id:0
 msgid "Stock Valuation Account (Outgoing)"
-msgstr ""
+msgstr "Conta de Valorização do Estoque (Saindo)"
 
 #. module: stock_account
 #: code:addons/stock_account/wizard/stock_valuation_history.py:30
@@ -633,15 +565,14 @@
 #: view:stock.history:stock_account.view_stock_history_report_tree
 #, python-format
 msgid "Stock Value At Date"
-msgstr ""
+msgstr "Valor de Estoque na Data "
 
 #. module: stock_account
 #: help:stock.config.settings,module_stock_invoice_directly:0
 msgid ""
-"This allows to automatically launch the invoicing wizard if the delivery is "
-"to be invoiced when you send or deliver goods.\n"
+"This allows to automatically launch the invoicing wizard if the delivery is to be invoiced when you send or deliver goods.\n"
 "-This installs the module stock_invoice_directly."
-msgstr ""
+msgstr "Isto permite iniciar automaticamente o assistente de faturação, caso a entrega deve ser faturado quando você enviar ou entregar mercadorias.%s\n-Instala o módulo stock_invoice_directly."
 
 #. module: stock_account
 #: selection:procurement.order,invoice_state:0
@@ -650,17 +581,17 @@
 #: selection:stock.move,invoice_state:0
 #: selection:stock.picking,invoice_state:0
 msgid "To Be Invoiced"
-msgstr ""
+msgstr "Para ser Faturado"
 
 #. module: stock_account
 #: selection:stock.return.picking,invoice_state:0
 msgid "To be refunded/invoiced"
-msgstr ""
+msgstr "Para ser reembolsado/faturado"
 
 #. module: stock_account
 #: view:stock.history:stock_account.view_stock_history_report_tree
 msgid "Total Value"
-msgstr ""
+msgstr "Valor Total"
 
 #. module: stock_account
 #: help:stock.location,valuation_in_account_id:0
@@ -670,7 +601,7 @@
 "being moved from an internal location into this location, instead of the "
 "generic Stock Output Account set on the product. This has no effect for "
 "internal locations."
-msgstr ""
+msgstr "Usado para avaliação do estoque em tempo real. Quando aparece em um local virtual (tipo interno não), esta conta será usada para manter o valor de produtos que estão sendo movidos de um local interno para este local, em vez da conta Estoque de saída definida no produto. Isto não tem efeito para locais internos."
 
 #. module: stock_account
 #: help:stock.location,valuation_out_account_id:0
@@ -680,18 +611,18 @@
 "being moved out of this location and into an internal location, instead of "
 "the generic Stock Output Account set on the product. This has no effect for "
 "internal locations."
-msgstr ""
+msgstr "Usado para avaliação do estoque em tempo real. Quando aparece em um local virtual (tipo interno não), esta conta será usada para manter o valor de produtos que estão sendo movidos para fora do local e em um local interno, em vez da conta genérica de  Estoque de Saída definida no produto. Isto não tem efeito para locais internos."
 
 #. module: stock_account
 #: field:stock.history,price_unit_on_quant:0
 msgid "Value"
-msgstr ""
+msgstr "Valor"
 
 #. module: stock_account
 #: code:addons/stock_account/wizard/stock_invoice_onshipping.py:82
 #, python-format
 msgid "Warning!"
-msgstr ""
+msgstr "Aviso!"
 
 #. module: stock_account
 #: help:product.category,property_stock_account_input_categ:0
@@ -699,9 +630,9 @@
 "When doing real-time inventory valuation, counterpart journal items for all "
 "incoming stock moves will be posted in this account, unless there is a "
 "specific valuation account set on the source location. This is the default "
-"value for all products in this category. It can also directly be set on each "
-"product"
-msgstr ""
+"value for all products in this category. It can also directly be set on each"
+" product"
+msgstr "Ao fazer a avaliação de estoque em tempo real, itens de contrapartida no diário para todos os movimentos de ações recebidas serão publicadas nesta conta, a menos que exista uma conta específica de avaliação no local de origem. Este é o valor padrão para todos os produtos desta categoria. Ela também pode ser definida diretamente em cada produto"
 
 #. module: stock_account
 #: help:product.template,property_stock_account_input:0
@@ -710,11 +641,7 @@
 "incoming stock moves will be posted in this account, unless there is a "
 "specific valuation account set on the source location. When not set on the "
 "product, the one from the product category is used."
-<<<<<<< HEAD
-msgstr ""
-=======
 msgstr "Ao fazer avaliação de estoque em tempo real, itens de diário de contrapartida para toda movimento recebidas serão publicadas nesta conta, a menos que há um conta de avaliação específica no local de origem. Quando não definido no produto, o da categoria de produto é usado."
->>>>>>> 96502490
 
 #. module: stock_account
 #: help:product.category,property_stock_account_output_categ:0
@@ -722,9 +649,9 @@
 "When doing real-time inventory valuation, counterpart journal items for all "
 "outgoing stock moves will be posted in this account, unless there is a "
 "specific valuation account set on the destination location. This is the "
-"default value for all products in this category. It can also directly be set "
-"on each product"
-msgstr ""
+"default value for all products in this category. It can also directly be set"
+" on each product"
+msgstr "Ao fazer uma avaliação de estoque em tempo real, itens de contrapartida diário para todos os movimentos de ações de saída serão lançados nesta conta, a menos que exista uma conta específica de valorização sobre o local de destino. Este é o valor padrão para todos os produtos desta categoria. Ela também pode ser definida diretamente em cada produto"
 
 #. module: stock_account
 #: help:product.template,property_stock_account_output:0
@@ -733,28 +660,35 @@
 "outgoing stock moves will be posted in this account, unless there is a "
 "specific valuation account set on the destination location. When not set on "
 "the product, the one from the product category is used."
-msgstr ""
+msgstr "Ao fazer avaliação de estoque em tempo real, itens de diário da contrapartida para todos os movimentos de saída será lançado nesta conta, a menos que há uma conta específica de valorização sobre o local de destino. Quando não definido no produto, o da categoria de produto é usado."
 
 #. module: stock_account
 #: help:product.category,property_stock_journal:0
 msgid ""
 "When doing real-time inventory valuation, this is the Accounting Journal in "
 "which entries will be automatically posted when stock moves are processed."
-msgstr ""
+msgstr "Quando estiver fazendo valorização de inventário em tempo real, este é o Diário de Contas no qual os lançamentos serão automaticamente gravados quando o movimento de estoque for processado."
 
 #. module: stock_account
 #: help:product.category,property_stock_valuation_account_id:0
 msgid ""
 "When real-time inventory valuation is enabled on a product, this account "
 "will hold the current value of the products."
-msgstr ""
+msgstr "Quando a valorização de invetário em tempo real estiver ativada para um produto, o valor atual dos produtos será colocado nesta conta."
 
 #. module: stock_account
 #: model:ir.model,name:stock_account.model_wizard_valuation_history
 msgid "Wizard that opens the stock valuation history table"
-msgstr ""
+msgstr "Assistente que abre a tabela história a avaliação de ações"
 
 #. module: stock_account
 #: view:stock.change.standard.price:stock_account.view_change_standard_price
 msgid "_Apply"
-msgstr ""+msgstr "_Aplicar"
+
+#. module: stock_account
+#: view:stock.change.standard.price:stock_account.view_change_standard_price
+#: view:stock.invoice.onshipping:stock_account.view_stock_invoice_onshipping
+#: view:wizard.valuation.history:stock_account.view_wizard_valuation_history
+msgid "or"
+msgstr "ou"