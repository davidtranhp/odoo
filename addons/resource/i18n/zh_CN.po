<<<<<<< HEAD
# Chinese (Simplified) translation for openobject-addons
# Copyright (c) 2014 Rosetta Contributors and Canonical Ltd 2014
# This file is distributed under the same license as the openobject-addons package.
# FIRST AUTHOR <EMAIL@ADDRESS>, 2014.
#
msgid ""
msgstr ""
"Project-Id-Version: openobject-addons\n"
"Report-Msgid-Bugs-To: FULL NAME <EMAIL@ADDRESS>\n"
"POT-Creation-Date: 2014-08-14 13:09+0000\n"
"PO-Revision-Date: 2014-08-14 16:10+0000\n"
"Last-Translator: FULL NAME <EMAIL@ADDRESS>\n"
"Language-Team: Chinese (Simplified) <zh_CN@li.org>\n"
=======
# Translation of Odoo Server.
# This file contains the translation of the following modules:
# * resource
# 
# Translators:
# FIRST AUTHOR <EMAIL@ADDRESS>, 2012,2014
# jeffery chen fan <jeffery9@gmail.com>, 2015-2016
msgid ""
msgstr ""
"Project-Id-Version: Odoo 8.0\n"
"Report-Msgid-Bugs-To: \n"
"POT-Creation-Date: 2015-01-21 14:08+0000\n"
"PO-Revision-Date: 2016-01-13 00:14+0000\n"
"Last-Translator: jeffery chen fan <jeffery9@gmail.com>\n"
"Language-Team: Chinese (China) (http://www.transifex.com/odoo/odoo-8/language/zh_CN/)\n"
>>>>>>> 1812b8f3
"MIME-Version: 1.0\n"
"Content-Type: text/plain; charset=UTF-8\n"
"Content-Transfer-Encoding: 8bit\n"
"X-Launchpad-Export-Date: 2014-08-15 07:46+0000\n"
"X-Generator: Launchpad (build 17156)\n"

#. module: resource
#: code:addons/resource/resource.py:685
#, python-format
msgid "%s (copy)"
msgstr "%s (副本)"

#. module: resource
#: code:addons/resource/faces/resource.py:340
#, python-format
msgid "(vacation)"
msgstr "（假期）"

#. module: resource
#: model:ir.actions.act_window,help:resource.action_resource_calendar_form
msgid ""
"<p class=\"oe_view_nocontent_create\">\n"
"                Define working hours and time table that could be scheduled "
"to your project members\n"
"              </p>\n"
"            "
msgstr ""
"<p class=\"oe_view_nocontent_create\">\n"
"                定义工作时间和时间表 以便安排你的项目成员。\n"
"              </p>\n"
"            "

#. module: resource
#: field:resource.resource,active:0
msgid "Active"
msgstr "有效"

#. module: resource
#: model:ir.actions.act_window,name:resource.resource_calendar_closing_days
msgid "Closing Days"
msgstr "休息日"

#. module: resource
#: field:resource.resource,code:0
msgid "Code"
msgstr "编号"

#. module: resource
#: field:resource.calendar,company_id:0
#: view:resource.calendar.leaves:resource.view_resource_calendar_leaves_search
#: field:resource.calendar.leaves,company_id:0
#: view:resource.resource:resource.view_resource_resource_search
#: field:resource.resource,company_id:0
msgid "Company"
msgstr "公司"

#. module: resource
#: code:addons/resource/resource.py:773
#, python-format
msgid "Configuration Error!"
msgstr "配置错误!"

#. module: resource
#: field:resource.calendar,create_uid:0
#: field:resource.calendar.attendance,create_uid:0
#: field:resource.calendar.leaves,create_uid:0
#: field:resource.resource,create_uid:0
msgid "Created by"
msgstr ""

#. module: resource
#: field:resource.calendar,create_date:0
#: field:resource.calendar.attendance,create_date:0
#: field:resource.calendar.leaves,create_date:0
#: field:resource.resource,create_date:0
msgid "Created on"
<<<<<<< HEAD
msgstr ""
=======
msgstr "创建时间"
>>>>>>> 1812b8f3

#. module: resource
#: field:resource.calendar.attendance,dayofweek:0
msgid "Day of Week"
msgstr "星期几"

#. module: resource
#: help:resource.resource,calendar_id:0
msgid "Define the schedule of resource"
msgstr "定义资源调度"

#. module: resource
#: view:resource.calendar.leaves:resource.resource_calendar_leave_form
msgid "Duration"
msgstr "持续时间"

#. module: resource
#: field:resource.resource,time_efficiency:0
msgid "Efficiency Factor"
msgstr "效率因子"

#. module: resource
#: field:resource.calendar.leaves,date_to:0
msgid "End Date"
msgstr "结束日期"

#. module: resource
#: constraint:resource.calendar.leaves:0
msgid "Error! leave start-date must be lower then leave end-date."
msgstr "错误！准假的开始日期必须小于结束日期。"

#. module: resource
#: selection:resource.calendar.attendance,dayofweek:0
msgid "Friday"
msgstr "周五"

#. module: resource
#: view:resource.calendar.leaves:resource.view_resource_calendar_leaves_search
#: view:resource.resource:resource.view_resource_resource_search
msgid "Group By"
msgstr ""

#. module: resource
#: view:resource.calendar.attendance:resource.view_resource_calendar_attendance_form
msgid "Hours"
msgstr "小时"

#. module: resource
#: selection:resource.resource,resource_type:0
msgid "Human"
msgstr "人类"

#. module: resource
#: field:resource.calendar,id:0
#: field:resource.calendar.attendance,id:0
#: field:resource.calendar.leaves,id:0
#: field:resource.resource,id:0
msgid "ID"
msgstr ""

#. module: resource
#: help:resource.calendar.leaves,resource_id:0
msgid ""
"If empty, this is a generic holiday for the company. If a resource is set, "
"the holiday/leave is only for this resource"
msgstr "如果为空，表示公司的一个通用假期，如果设置了一个资源，假期/准假只适用于该资源。"

#. module: resource
#: help:resource.resource,active:0
msgid ""
"If the active field is set to False, it will allow you to hide the resource "
"record without removing it."
msgstr "如果这有效字段设为否，那么可以隐藏此记录且并不删除它。"

#. module: resource
#: view:resource.resource:resource.view_resource_resource_search
msgid "Inactive"
msgstr "不活跃的"

#. module: resource
#: field:resource.calendar,write_uid:0
#: field:resource.calendar.attendance,write_uid:0
#: field:resource.calendar.leaves,write_uid:0
#: field:resource.resource,write_uid:0
msgid "Last Updated by"
msgstr ""

#. module: resource
#: field:resource.calendar,write_date:0
#: field:resource.calendar.attendance,write_date:0
#: field:resource.calendar.leaves,write_date:0
#: field:resource.resource,write_date:0
msgid "Last Updated on"
msgstr ""

#. module: resource
#: model:ir.model,name:resource.model_resource_calendar_leaves
#: view:resource.calendar.leaves:resource.resource_calendar_leave_form
#: view:resource.calendar.leaves:resource.resource_calendar_leave_tree
msgid "Leave Detail"
msgstr "准假详情"

#. module: resource
#: view:resource.calendar.leaves:resource.view_resource_calendar_leaves_search
msgid "Leave Month"
msgstr ""

#. module: resource
#: field:resource.calendar,leave_ids:0
msgid "Leaves"
msgstr ""

#. module: resource
#: code:addons/resource/resource.py:773
#, python-format
msgid "Make sure the Working time has been configured with proper week days!"
msgstr "请确保已经配置好适当的工作日的工作时间！"

#. module: resource
#: selection:resource.resource,resource_type:0
msgid "Material"
msgstr "物料"

#. module: resource
#: selection:resource.calendar.attendance,dayofweek:0
msgid "Monday"
msgstr "周一"

#. module: resource
#: field:resource.calendar,name:0
#: field:resource.calendar.attendance,name:0
#: field:resource.calendar.leaves,name:0
#: field:resource.resource,name:0
msgid "Name"
msgstr "名称"

#. module: resource
#: view:resource.calendar.leaves:resource.resource_calendar_leave_form
#: view:resource.calendar.leaves:resource.resource_calendar_leave_tree
#: view:resource.calendar.leaves:resource.view_resource_calendar_leaves_search
msgid "Reason"
msgstr "原因"

#. module: resource
#: help:resource.resource,user_id:0
msgid "Related user name for the resource to manage its access."
msgstr "用于管理资源访问权限的用户名"

#. module: resource
#: model:ir.ui.menu,name:resource.menu_resource_config
#: view:resource.calendar.leaves:resource.view_resource_calendar
#: view:resource.calendar.leaves:resource.view_resource_calendar_leaves_search
#: field:resource.calendar.leaves,resource_id:0
#: view:resource.resource:resource.resource_resource_form
#: view:resource.resource:resource.view_resource_resource_search
msgid "Resource"
msgstr "资源"

#. module: resource
#: model:ir.model,name:resource.model_resource_calendar
msgid "Resource Calendar"
msgstr "资源日程表"

#. module: resource
#: model:ir.model,name:resource.model_resource_resource
msgid "Resource Detail"
msgstr "资源明细"

#. module: resource
#: model:ir.actions.act_window,name:resource.action_resource_calendar_leave_tree
#: model:ir.ui.menu,name:resource.menu_view_resource_calendar_leaves_search
msgid "Resource Leaves"
msgstr "资源准假"

#. module: resource
#: field:resource.resource,resource_type:0
msgid "Resource Type"
msgstr "资源类型"

#. module: resource
#: field:resource.calendar.attendance,calendar_id:0
msgid "Resource's Calendar"
msgstr "资源日程表"

#. module: resource
#: model:ir.actions.act_window,name:resource.action_resource_resource_tree
#: model:ir.ui.menu,name:resource.menu_resource_resource
#: view:resource.resource:resource.resource_resource_tree
msgid "Resources"
msgstr "资源"

#. module: resource
#: model:ir.actions.act_window,name:resource.resource_calendar_resources_leaves
msgid "Resources Leaves"
msgstr "资源准假"

#. module: resource
#: model:ir.actions.act_window,help:resource.action_resource_resource_tree
msgid ""
"Resources allow you to create and manage resources that should be involved "
"in a specific project phase. You can also set their efficiency level and "
"workload based on their weekly working hours."
msgstr "资源允许你创建和管理资源参与的特定的计划阶段。你还能在其每周工作时间基础上设置其效率和工作量。"

#. module: resource
#: selection:resource.calendar.attendance,dayofweek:0
msgid "Saturday"
msgstr "周六"

#. module: resource
#: view:resource.resource:resource.view_resource_resource_search
msgid "Search Resource"
msgstr "搜索资源"

#. module: resource
#: view:resource.calendar.leaves:resource.view_resource_calendar_leaves_search
msgid "Search Working Period Leaves"
msgstr "搜索准假工作周期"

#. module: resource
#: view:resource.calendar:resource.view_resource_calendar_search
msgid "Search Working Time"
msgstr "搜索工作时间"

#. module: resource
#: field:resource.calendar.leaves,date_from:0
msgid "Start Date"
msgstr "开始日期"

#. module: resource
#: help:resource.calendar.attendance,hour_from:0
msgid "Start and End time of working."
msgstr "工作开始和结束时间。"

#. module: resource
#: field:resource.calendar.attendance,date_from:0
msgid "Starting Date"
msgstr "开始日期"

#. module: resource
#: view:resource.calendar.leaves:resource.view_resource_calendar_leaves_search
msgid "Starting Date of Leave by Month"
msgstr ""

#. module: resource
#: selection:resource.calendar.attendance,dayofweek:0
msgid "Sunday"
msgstr "周日"

#. module: resource
#: help:resource.resource,time_efficiency:0
msgid ""
"This field depict the efficiency of the resource to complete tasks. e.g  "
"resource put alone on a phase of 5 days with 5 tasks assigned to him, will "
"show a load of 100% for this phase by default, but if we put a efficiency of "
"200%, then his load will only be 50%."
msgstr ""
"这个字段描述完成任务的资源的效率。比如：例如： 资源单独投入一个阶段， 5 天 5 个任务指派给他，这一阶段默认情况将显示 "
"100%的负荷，下，但如果我们把效率设置为 200%，他的负荷将只是 50%。"

#. module: resource
#: selection:resource.calendar.attendance,dayofweek:0
msgid "Thursday"
msgstr "周四"

#. module: resource
#: selection:resource.calendar.attendance,dayofweek:0
msgid "Tuesday"
msgstr "周二"

#. module: resource
#: view:resource.resource:resource.view_resource_resource_search
msgid "Type"
msgstr "类型"

#. module: resource
#: view:resource.resource:resource.view_resource_resource_search
#: field:resource.resource,user_id:0
msgid "User"
msgstr "用户"

#. module: resource
#: selection:resource.calendar.attendance,dayofweek:0
msgid "Wednesday"
msgstr "周三"

#. module: resource
#: model:ir.model,name:resource.model_resource_calendar_attendance
msgid "Work Detail"
msgstr "工作细节"

#. module: resource
#: field:resource.calendar.attendance,hour_from:0
msgid "Work from"
msgstr "工作从"

#. module: resource
#: field:resource.calendar.attendance,hour_to:0
msgid "Work to"
msgstr "工作至"

#. module: resource
#: field:resource.calendar,manager:0
msgid "Workgroup Manager"
msgstr "工作组主管"

#. module: resource
#: view:resource.calendar.leaves:resource.view_resource_calendar_leaves_search
#: view:resource.resource:resource.view_resource_resource_search
msgid "Working Period"
msgstr "工作周期"

#. module: resource
#: model:ir.actions.act_window,name:resource.action_resource_calendar_form
#: model:ir.ui.menu,name:resource.menu_resource_calendar
#: view:resource.calendar:resource.resource_calendar_form
#: view:resource.calendar:resource.view_resource_calendar_search
#: view:resource.calendar:resource.view_resource_calendar_tree
#: field:resource.calendar,attendance_ids:0
#: view:resource.calendar.attendance:resource.view_resource_calendar_attendance_form
#: view:resource.calendar.attendance:resource.view_resource_calendar_attendance_tree
#: field:resource.calendar.leaves,calendar_id:0
#: field:resource.resource,calendar_id:0
msgid "Working Time"
msgstr "工作时间"<|MERGE_RESOLUTION|>--- conflicted
+++ resolved
@@ -1,18 +1,3 @@
-<<<<<<< HEAD
-# Chinese (Simplified) translation for openobject-addons
-# Copyright (c) 2014 Rosetta Contributors and Canonical Ltd 2014
-# This file is distributed under the same license as the openobject-addons package.
-# FIRST AUTHOR <EMAIL@ADDRESS>, 2014.
-#
-msgid ""
-msgstr ""
-"Project-Id-Version: openobject-addons\n"
-"Report-Msgid-Bugs-To: FULL NAME <EMAIL@ADDRESS>\n"
-"POT-Creation-Date: 2014-08-14 13:09+0000\n"
-"PO-Revision-Date: 2014-08-14 16:10+0000\n"
-"Last-Translator: FULL NAME <EMAIL@ADDRESS>\n"
-"Language-Team: Chinese (Simplified) <zh_CN@li.org>\n"
-=======
 # Translation of Odoo Server.
 # This file contains the translation of the following modules:
 # * resource
@@ -28,12 +13,11 @@
 "PO-Revision-Date: 2016-01-13 00:14+0000\n"
 "Last-Translator: jeffery chen fan <jeffery9@gmail.com>\n"
 "Language-Team: Chinese (China) (http://www.transifex.com/odoo/odoo-8/language/zh_CN/)\n"
->>>>>>> 1812b8f3
 "MIME-Version: 1.0\n"
 "Content-Type: text/plain; charset=UTF-8\n"
-"Content-Transfer-Encoding: 8bit\n"
-"X-Launchpad-Export-Date: 2014-08-15 07:46+0000\n"
-"X-Generator: Launchpad (build 17156)\n"
+"Content-Transfer-Encoding: \n"
+"Language: zh_CN\n"
+"Plural-Forms: nplurals=1; plural=0;\n"
 
 #. module: resource
 #: code:addons/resource/resource.py:685
@@ -51,15 +35,10 @@
 #: model:ir.actions.act_window,help:resource.action_resource_calendar_form
 msgid ""
 "<p class=\"oe_view_nocontent_create\">\n"
-"                Define working hours and time table that could be scheduled "
-"to your project members\n"
+"                Define working hours and time table that could be scheduled to your project members\n"
 "              </p>\n"
 "            "
-msgstr ""
-"<p class=\"oe_view_nocontent_create\">\n"
-"                定义工作时间和时间表 以便安排你的项目成员。\n"
-"              </p>\n"
-"            "
+msgstr "<p class=\"oe_view_nocontent_create\">\n                定义工作时间和时间表 以便安排你的项目成员。\n              </p>\n            "
 
 #. module: resource
 #: field:resource.resource,active:0
@@ -74,7 +53,7 @@
 #. module: resource
 #: field:resource.resource,code:0
 msgid "Code"
-msgstr "编号"
+msgstr "代码"
 
 #. module: resource
 #: field:resource.calendar,company_id:0
@@ -97,7 +76,7 @@
 #: field:resource.calendar.leaves,create_uid:0
 #: field:resource.resource,create_uid:0
 msgid "Created by"
-msgstr ""
+msgstr "创建人"
 
 #. module: resource
 #: field:resource.calendar,create_date:0
@@ -105,11 +84,7 @@
 #: field:resource.calendar.leaves,create_date:0
 #: field:resource.resource,create_date:0
 msgid "Created on"
-<<<<<<< HEAD
-msgstr ""
-=======
 msgstr "创建时间"
->>>>>>> 1812b8f3
 
 #. module: resource
 #: field:resource.calendar.attendance,dayofweek:0
@@ -139,7 +114,7 @@
 #. module: resource
 #: constraint:resource.calendar.leaves:0
 msgid "Error! leave start-date must be lower then leave end-date."
-msgstr "错误！准假的开始日期必须小于结束日期。"
+msgstr "错误！休假的开始日期必须小于结束日期。"
 
 #. module: resource
 #: selection:resource.calendar.attendance,dayofweek:0
@@ -150,7 +125,7 @@
 #: view:resource.calendar.leaves:resource.view_resource_calendar_leaves_search
 #: view:resource.resource:resource.view_resource_resource_search
 msgid "Group By"
-msgstr ""
+msgstr "分组"
 
 #. module: resource
 #: view:resource.calendar.attendance:resource.view_resource_calendar_attendance_form
@@ -163,19 +138,17 @@
 msgstr "人类"
 
 #. module: resource
-#: field:resource.calendar,id:0
-#: field:resource.calendar.attendance,id:0
-#: field:resource.calendar.leaves,id:0
-#: field:resource.resource,id:0
+#: field:resource.calendar,id:0 field:resource.calendar.attendance,id:0
+#: field:resource.calendar.leaves,id:0 field:resource.resource,id:0
 msgid "ID"
-msgstr ""
+msgstr "ID"
 
 #. module: resource
 #: help:resource.calendar.leaves,resource_id:0
 msgid ""
 "If empty, this is a generic holiday for the company. If a resource is set, "
 "the holiday/leave is only for this resource"
-msgstr "如果为空，表示公司的一个通用假期，如果设置了一个资源，假期/准假只适用于该资源。"
+msgstr "如果为空，表示公司的一个通用假期，如果设置了一个资源，假期/休假只适用于该资源。"
 
 #. module: resource
 #: help:resource.resource,active:0
@@ -187,7 +160,7 @@
 #. module: resource
 #: view:resource.resource:resource.view_resource_resource_search
 msgid "Inactive"
-msgstr "不活跃的"
+msgstr "无效"
 
 #. module: resource
 #: field:resource.calendar,write_uid:0
@@ -195,7 +168,7 @@
 #: field:resource.calendar.leaves,write_uid:0
 #: field:resource.resource,write_uid:0
 msgid "Last Updated by"
-msgstr ""
+msgstr "最后更新"
 
 #. module: resource
 #: field:resource.calendar,write_date:0
@@ -203,24 +176,24 @@
 #: field:resource.calendar.leaves,write_date:0
 #: field:resource.resource,write_date:0
 msgid "Last Updated on"
-msgstr ""
+msgstr "最后一次更新"
 
 #. module: resource
 #: model:ir.model,name:resource.model_resource_calendar_leaves
 #: view:resource.calendar.leaves:resource.resource_calendar_leave_form
 #: view:resource.calendar.leaves:resource.resource_calendar_leave_tree
 msgid "Leave Detail"
-msgstr "准假详情"
+msgstr "休假详情"
 
 #. module: resource
 #: view:resource.calendar.leaves:resource.view_resource_calendar_leaves_search
 msgid "Leave Month"
-msgstr ""
+msgstr "休假月份"
 
 #. module: resource
 #: field:resource.calendar,leave_ids:0
 msgid "Leaves"
-msgstr ""
+msgstr "休假"
 
 #. module: resource
 #: code:addons/resource/resource.py:773
@@ -239,10 +212,8 @@
 msgstr "周一"
 
 #. module: resource
-#: field:resource.calendar,name:0
-#: field:resource.calendar.attendance,name:0
-#: field:resource.calendar.leaves,name:0
-#: field:resource.resource,name:0
+#: field:resource.calendar,name:0 field:resource.calendar.attendance,name:0
+#: field:resource.calendar.leaves,name:0 field:resource.resource,name:0
 msgid "Name"
 msgstr "名称"
 
@@ -271,18 +242,18 @@
 #. module: resource
 #: model:ir.model,name:resource.model_resource_calendar
 msgid "Resource Calendar"
-msgstr "资源日程表"
+msgstr "资源日历"
 
 #. module: resource
 #: model:ir.model,name:resource.model_resource_resource
 msgid "Resource Detail"
-msgstr "资源明细"
+msgstr "资源详情"
 
 #. module: resource
 #: model:ir.actions.act_window,name:resource.action_resource_calendar_leave_tree
 #: model:ir.ui.menu,name:resource.menu_view_resource_calendar_leaves_search
 msgid "Resource Leaves"
-msgstr "资源准假"
+msgstr "资源休假"
 
 #. module: resource
 #: field:resource.resource,resource_type:0
@@ -292,7 +263,7 @@
 #. module: resource
 #: field:resource.calendar.attendance,calendar_id:0
 msgid "Resource's Calendar"
-msgstr "资源日程表"
+msgstr "资源的日历"
 
 #. module: resource
 #: model:ir.actions.act_window,name:resource.action_resource_resource_tree
@@ -304,7 +275,7 @@
 #. module: resource
 #: model:ir.actions.act_window,name:resource.resource_calendar_resources_leaves
 msgid "Resources Leaves"
-msgstr "资源准假"
+msgstr "资源休假"
 
 #. module: resource
 #: model:ir.actions.act_window,help:resource.action_resource_resource_tree
@@ -327,7 +298,7 @@
 #. module: resource
 #: view:resource.calendar.leaves:resource.view_resource_calendar_leaves_search
 msgid "Search Working Period Leaves"
-msgstr "搜索准假工作周期"
+msgstr "搜索工作期间休假"
 
 #. module: resource
 #: view:resource.calendar:resource.view_resource_calendar_search
@@ -342,7 +313,7 @@
 #. module: resource
 #: help:resource.calendar.attendance,hour_from:0
 msgid "Start and End time of working."
-msgstr "工作开始和结束时间。"
+msgstr "工作的开始和结束时间。"
 
 #. module: resource
 #: field:resource.calendar.attendance,date_from:0
@@ -352,7 +323,7 @@
 #. module: resource
 #: view:resource.calendar.leaves:resource.view_resource_calendar_leaves_search
 msgid "Starting Date of Leave by Month"
-msgstr ""
+msgstr "休假的开始日期，按月"
 
 #. module: resource
 #: selection:resource.calendar.attendance,dayofweek:0
@@ -364,11 +335,9 @@
 msgid ""
 "This field depict the efficiency of the resource to complete tasks. e.g  "
 "resource put alone on a phase of 5 days with 5 tasks assigned to him, will "
-"show a load of 100% for this phase by default, but if we put a efficiency of "
-"200%, then his load will only be 50%."
-msgstr ""
-"这个字段描述完成任务的资源的效率。比如：例如： 资源单独投入一个阶段， 5 天 5 个任务指派给他，这一阶段默认情况将显示 "
-"100%的负荷，下，但如果我们把效率设置为 200%，他的负荷将只是 50%。"
+"show a load of 100% for this phase by default, but if we put a efficiency of"
+" 200%, then his load will only be 50%."
+msgstr "这个字段描述完成任务的资源的效率。比如：例如： 资源单独投入一个阶段， 5 天 5 个任务指派给他，这一阶段默认情况将显示 100%的负荷，下，但如果我们把效率设置为 200%，他的负荷将只是 50%。"
 
 #. module: resource
 #: selection:resource.calendar.attendance,dayofweek:0
@@ -414,13 +383,13 @@
 #. module: resource
 #: field:resource.calendar,manager:0
 msgid "Workgroup Manager"
-msgstr "工作组主管"
+msgstr "工作组经理"
 
 #. module: resource
 #: view:resource.calendar.leaves:resource.view_resource_calendar_leaves_search
 #: view:resource.resource:resource.view_resource_resource_search
 msgid "Working Period"
-msgstr "工作周期"
+msgstr "工作期间"
 
 #. module: resource
 #: model:ir.actions.act_window,name:resource.action_resource_calendar_form
