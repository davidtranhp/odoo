<?xml version="1.0" encoding="utf-8"?>
<openerp>
    <data>

        <!-- Search Views -->

        <record id="view_resource_resource_search" model="ir.ui.view">
            <field name="name">resource.resource.search</field>
            <field name="model">resource.resource</field>
            <field name="type">search</field>
            <field name="arch" type="xml">
                <search string="Search Resource">
                   <group col='15' colspan='4'>
                       <field name="name"/>
                       <field name="user_id" string="User" widget="selection"/>
                       <field name="resource_type"/>
                       <field name="company_id" widget="selection" groups="base.group_multi_company"/>
                   </group>
                   <newline/>
                   <group expand="1" string="Group By..." colspan="4" col="20" groups="base.group_extended">
                        <filter string="Type" icon="terp-project" domain="[]" context="{'group_by':'resource_type'}"/>
                        <filter string="Company" icon="terp-project" domain="[]" context="{'group_by':'company_id'}"/>
                        <filter string="User" icon="terp-project" domain="[]" context="{'group_by':'user_id'}"/>
                    </group>
               </search>
            </field>
        </record>


       <record id="view_resource_calendar_search" model="ir.ui.view">
            <field name="name">resource.calendar.search</field>
            <field name="model">resource.calendar</field>
            <field name="type">search</field>
            <field name="arch" type="xml">
                <search string="Search Working Period">
                   <group col='15' colspan='4'>
                       <field name="name" string="Name"/>
                       <field name="manager" widget="selection"/>
                       <field name="company_id" widget="selection" groups="base.group_multi_company"/>
                   </group>
               </search>
            </field>
        </record>

        <record id="view_resource_calendar_leaves_search" model="ir.ui.view">
            <field name="name">resource.calendar.leaves.search</field>
            <field name="model">resource.calendar.leaves</field>
            <field name="type">search</field>
            <field name="arch" type="xml">
                <search string="Search Working Period Leaves">
                   <group col='15' colspan='4'>
                       <field name="name" string="Name"/>
                       <field name="company_id" string="Company" widget="selection" />
                       <field name="calendar_id" string="Working Time" widget="selection"/>
                       <field name="resource_id" string="Resource" widget="selection"/>
                   </group>
                   <newline/>
                   <group expand="1" string="Group By..." colspan="4" col="20">
<<<<<<< HEAD
                        <filter string="Resouce" icon="terp-project" domain="[]" context="{'group_by':'resource_id'}"/>
                        <!--<filter string="Company" icon="terp-project" domain="[]" context="{'group_by':'company_id'}" groups="base.group_multi_company"/>-->
=======
                        <filter string="Resource" icon="terp-project" domain="[]" context="{'group_by':'resource_id'}"/>
                        <filter string="Company" icon="terp-project" domain="[]" context="{'group_by':'company_id'}" groups="base.group_multi_company"/>
>>>>>>> 6c44f59c
                    </group>
               </search>
            </field>
        </record>

        <record id="resource_calendar_form" model="ir.ui.view">
            <field name="name">resource.calendar.form</field>
            <field name="model">resource.calendar</field>
            <field name="type">form</field>
            <field name="arch" type="xml">
                <form string="Working Period">
                    <field name="name" select="1"/>
                    <field name="manager" select="1"/>
                    <field name="company_id" select="1" groups="base.group_multi_company"/>
                    <newline/>
                    <field colspan="4" name="week_id" nolabel="1" widget="one2many_list"/>
                </form>
            </field>
        </record>

        <record id="view_resource_calendar_tree" model="ir.ui.view">
            <field name="name">resource.calendar.tree</field>
            <field name="model">resource.calendar</field>
            <field name="type">tree</field>
            <field name="arch" type="xml">
                <tree string="Working Period">
                    <field name="name"/>
                    <field name="manager" select="1"/>
                    <field name="company_id" select="1" groups="base.group_multi_company"/>
                </tree>
            </field>
        </record>

        <record id="action_resource_calendar_form" model="ir.actions.act_window">
            <field name="name">Working Period</field>
            <field name="res_model">resource.calendar</field>
            <field name="view_type">form</field>
            <field name="view_mode">tree,form</field>
            <field name="view_id" eval="False"/>
            <field name="search_view_id" ref="view_resource_calendar_search"/>
        </record>

        <record id="view_resource_calendar_week_tree" model="ir.ui.view">
            <field name="name">resource.calendar.week.tree</field>
            <field name="model">resource.calendar.week</field>
            <field name="type">tree</field>
            <field name="arch" type="xml">
                <tree string="Working Time">
                    <field name="name"/>
                    <field name="dayofweek"/>
                    <field name="hour_from" widget="float_time"/>
                    <field name="hour_to" widget="float_time"/>
                </tree>
            </field>
        </record>
        <record id="view_resource_calendar_week_form" model="ir.ui.view">
            <field name="name">resource.calendar.week.form</field>
            <field name="model">resource.calendar.week</field>
            <field name="type">form</field>
            <field name="arch" type="xml">
                <form string="Working Time">
                    <field colspan="4" name="name" select="1"/>
                    <field name="date_from"/>
                    <field name="dayofweek" select="1"/>
                    <field name="hour_from" widget="float_time"/>
                    <field name="hour_to" widget="float_time"/>
                </form>
            </field>
        </record>

        <record id="view_resource_calendar" model="ir.ui.view">
            <field name="name">resource.calendar.leaves.calendar</field>
            <field name="model">resource.calendar.leaves</field>
            <field name="type">calendar</field>
            <field name="arch" type="xml">
                <calendar color="resource_id" date_start="date_from" string="Resource">
                    <field name="name"/>
                </calendar>
            </field>
        </record>

        <act_window
            id="resource_calendar_closing_days"
            name="Closing Days"
            res_model="resource.calendar.leaves"
            src_model="resource.calendar"
            view_mode="calendar,tree,form"
            domain="[('calendar_id','=',active_id), ('resource_id','=',False)]"/>

        <act_window
            id="resource_calendar_resources_leaves"
            name="Resources Leaves"
            res_model="resource.calendar.leaves"
            src_model="resource.calendar"
            view_mode="calendar,tree,form"
            domain="[('calendar_id','=',active_id), ('resource_id','!=',False)]"/>

        <record id="resource_resource_form" model="ir.ui.view">
            <field name="name">resource.resource.form</field>
            <field name="model">resource.resource</field>
            <field name="type">form</field>
            <field name="arch" type="xml">
                <form string="Resource">
                    <field name="name" />
                    <field name="active"/>
                    <field name="company_id" widget="selection" groups="base.group_multi_company"/>
                    <field name="calendar_id" widget="selection"/>
                    <field name="resource_type" />
                    <field name="user_id" attrs="{'required':[('resource_type','=','user')]}"/>
                    <field name="time_efficiency" groups="base.group_extended"/>
                </form>
            </field>
        </record>
        <record id="resource_resource_tree" model="ir.ui.view">
            <field name="name">resource.resource.tree</field>
            <field name="model">resource.resource</field>
            <field name="type">tree</field>
            <field name="arch" type="xml">
                <tree string="Resources">
                    <field name="name" />
                    <field name="user_id" />
                    <field name="company_id" groups="base.group_multi_company"/>
                    <field name="resource_type" />
                    <field name="calendar_id" />
                    <field name="time_efficiency" groups="base.group_extended"/>
                </tree>
            </field>
        </record>
        <record id="action_resource_resource_tree" model="ir.actions.act_window">
            <field name="name">Resources</field>
            <field name="res_model">resource.resource</field>
            <field name="view_mode">tree,form</field>
            <field name="context">{"search_default_user_id":uid}</field>
            <field name="search_view_id" ref="view_resource_resource_search"/>
        </record>

        <record id="resource_calendar_leave_form" model="ir.ui.view">
            <field name="name">resource.calendar.leaves.form</field>
            <field name="model">resource.calendar.leaves</field>
            <field name="type">form</field>
            <field name="arch" type="xml">
                <form string="Leave Detail">
                    <field name="name"/>
                    <field name="resource_id"  on_change="onchange_resource(resource_id)"/>
                    <field name="company_id"  widget="selection" groups="base.group_multi_company"/>
                    <field name="calendar_id"/>
                    <newline/>
                    <field name="date_from"/>
                    <field name="date_to"/>
                </form>
            </field>
        </record>
        <record id="resource_calendar_leave_tree" model="ir.ui.view">
            <field name="name">resource.calendar.leaves.tree</field>
            <field name="model">resource.calendar.leaves</field>
            <field name="type">tree</field>
            <field name="arch" type="xml">
                <tree string="Leave Detail">
                    <field name="name" />
                    <field name="company_id" groups="base.group_multi_company"/>
                    <field name="calendar_id" />
                    <field name="date_from" />
                    <field name="date_to" />
                    <field name="resource_id" />
                </tree>
            </field>
        </record>
        <record id="action_resource_calendar_leave_tree" model="ir.actions.act_window">
            <field name="name">Resource Leaves</field>
            <field name="res_model">resource.calendar.leaves</field>
            <field name="view_mode">tree,form,calendar</field>
            <field name="search_view_id" ref="view_resource_calendar_leaves_search"/>
        </record>

    </data>
</openerp><|MERGE_RESOLUTION|>--- conflicted
+++ resolved
@@ -56,13 +56,8 @@
                    </group>
                    <newline/>
                    <group expand="1" string="Group By..." colspan="4" col="20">
-<<<<<<< HEAD
-                        <filter string="Resouce" icon="terp-project" domain="[]" context="{'group_by':'resource_id'}"/>
-                        <!--<filter string="Company" icon="terp-project" domain="[]" context="{'group_by':'company_id'}" groups="base.group_multi_company"/>-->
-=======
                         <filter string="Resource" icon="terp-project" domain="[]" context="{'group_by':'resource_id'}"/>
                         <filter string="Company" icon="terp-project" domain="[]" context="{'group_by':'company_id'}" groups="base.group_multi_company"/>
->>>>>>> 6c44f59c
                     </group>
                </search>
             </field>
