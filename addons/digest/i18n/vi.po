# Translation of Odoo Server.
# This file contains the translation of the following modules:
# * digest
# 
# Translators:
# Nancy Momoland <thanhnguyen.icsc@gmail.com>, 2018
# Martin Trigaux, 2018
# fanha99 <fanha99@hotmail.com>, 2018
# Thang Duong Bao <nothingctrl@gmail.com>, 2018
# Duy BQ <duybq86@gmail.com>, 2018
# Minh Nguyen <ndminh210994@gmail.com>, 2018
# Chinh Chinh <trinhttp@trobz.com>, 2019
# 
msgid ""
msgstr ""
"Project-Id-Version: Odoo Server 12.0\n"
"Report-Msgid-Bugs-To: \n"
"POT-Creation-Date: 2019-03-29 10:09+0000\n"
"PO-Revision-Date: 2018-08-24 09:17+0000\n"
"Last-Translator: Chinh Chinh <trinhttp@trobz.com>, 2019\n"
"Language-Team: Vietnamese (https://www.transifex.com/odoo/teams/41243/vi/)\n"
"MIME-Version: 1.0\n"
"Content-Type: text/plain; charset=UTF-8\n"
"Content-Transfer-Encoding: \n"
"Language: vi\n"
"Plural-Forms: nplurals=1; plural=0;\n"

#. module: digest
#: model:mail.template,body_html:digest.digest_mail_template
msgid ""
"\n"
"<table style=\"width: 100%; border-spacing: 0; font-family: Helvetica,Arial,Verdana,sans-serif;\">\n"
"    <tr>\n"
"        <td align=\"center\" valign=\"top\" style=\"border-collapse: collapse; padding: 0\">\n"
"            % set user = ctx.get('user', user)\n"
"            % set company = user.company_id\n"
"            % set data = object.compute_kpis(company, user)\n"
"            % set tips = object.compute_tips(company, user)\n"
"            % set kpi_actions = object.compute_kpis_actions(company, user)\n"
"            % set kpis = data.yesterday.keys()\n"
"            <table style=\"width: 100%; max-width: 600px; border-spacing: 0; border: 1px solid #e7e7e7; border-bottom: none; color: #6e7172; line-height: 23px; text-align: left;\">\n"
"                <tr>\n"
"                    <td style=\"border-collapse: collapse; padding: 10px 40px; text-align: left;\">\n"
"                        <strong style=\"margin-left: -22px; color: #000000; font-size: 22px; line-height: 32px;\">${company.name} at a glance</strong>\n"
"                        <div style=\"color: #000000; font-size: 15px; margin-left:-22px;\">${datetime.date.today().strftime('%B %d, %Y')}</div>\n"
"                    </td>\n"
"                    <td style=\"text-align: right; padding: 10px 40px\">\n"
"                        <img style=\"padding: 0px; margin: 0px; height: auto; width: 80px;\" src=\"/logo.png?company=${company.id}\"/>\n"
"                    </td>\n"
"                </tr>\n"
"                <tr><td colspan=\"2\" style=\"text-align: center;\">\n"
"                    <hr width=\"95%\" style=\"background-color: rgb(204,204,204); border: medium none; clear: both; display: block; font-size: 0px; min-height: 1px; line-height: 0; margin: 16px 0px 16px 14px;\"/>\n"
"                </td></tr>\n"
"            </table>\n"
"            % for kpi in kpis:\n"
"                <table style=\"border-spacing: 0; width: 100%; max-width: 600px;\">\n"
"                    <tr>\n"
"                        <td style=\"border-collapse: collapse; background-color: #ffffff; border-left: 1px solid #e7e7e7; border-right: 1px solid #e7e7e7; line-height: 21px; padding: 0 20px 10px 20px; text-align: left;\"><br/>\n"
"                            <span style=\"color: #3d466e; font-size: 18px; font-weight: 500; line-height: 23px;\">${object.fields_get()[kpi]['string']}</span>\n"
"                            %if kpi in kpi_actions:\n"
"                                <span style=\"float: right;\">\n"
"                                    <a href=\"/web#action=${kpi_actions[kpi]}\">View more</a>\n"
"                                </span>\n"
"                            %endif\n"
"                        </td>\n"
"                    </tr>\n"
"                    <tr>\n"
"                        <td style=\"border-collapse: collapse; margin: 0; padding:0;\">\n"
"                            <table style=\"width: 100%; border-spacing: 0; background-color: #f9f9f9; border: 1px solid #e7e7e7; border-top: none;\">\n"
"                                <tr>\n"
"                                    <td style=\"border-collapse: collapse; margin: 0; padding: 0; display: block; border-top: 2px solid #56b3b5;\">\n"
"                                        <table style=\"width: 100%; max-width: 199px; border-spacing: 0;\">\n"
"                                            <tr>\n"
"                                                <td style=\"border-collapse: collapse; padding: 20px; text-align: center;\">\n"
"                                                    <span style=\"color: #56b3b5; font-size: 35px; font-weight: bold; text-decoration: none; line-height: 36px;\">${data['yesterday'][kpi][kpi]}</span><br/>\n"
"                                                    <span style=\"color: #888888; display: inline-block; font-size: 12px; line-height: 18px; text-transform: uppercase;\">Yesterday</span>\n"
"                                                    % if data['yesterday'][kpi]['margin'] != 0.0:\n"
"                                                        <span style=\"color: #888888; display: block; font-size: 12px; line-height: 18px; text-transform: uppercase;\">\n"
"                                                            % if data['yesterday'][kpi]['margin'] > 0.0:\n"
"                                                                <span style=\"color: #0bbc22;\">▲</span>${\"%.2f\" % data['yesterday'][kpi]['margin']} %\n"
"                                                            % endif\n"
"                                                            % if data['yesterday'][kpi]['margin'] < 0.0:\n"
"                                                                <span style=\"color: #ff0000;\">▼</span>${\"%.2f\" % data['yesterday'][kpi]['margin']} %\n"
"                                                            % endif\n"
"                                                        </span>\n"
"                                                    % endif\n"
"                                                </td>\n"
"                                            </tr>\n"
"                                        </table>\n"
"                                    </td>\n"
"                                    <td style=\"border-collapse: collapse; margin: 0; padding: 0; border-top: 2px solid #9a5b82;\">\n"
"                                        <table style=\"width: 100%; max-width: 199px; border-spacing: 0; margin: 0; padding: 0;\">\n"
"                                            <tr>\n"
"                                                <td style=\"border-collapse: collapse; padding: 20px; text-align: center;\">\n"
"                                                    <span style=\"color: #9a5b82; font-size: 35px; font-weight: bold; text-decoration: none; line-height: 36px;\">${data['lastweek'][kpi][kpi]}</span><br/>\n"
"                                                    <span style=\"color: #888888; display: inline-block; font-size: 12px; line-height: 18px; text-transform: uppercase;\">Last 7 Days</span>\n"
"                                                    % if data['lastweek'][kpi]['margin'] != 0.0:\n"
"                                                        <span style=\"color: #888888; display: block; font-size: 12px; line-height: 18px; text-transform: uppercase;\">\n"
"                                                            % if data['lastweek'][kpi]['margin'] > 0.0:\n"
"                                                                <span style=\"color: #0bbc22;\">▲</span>${\"%.2f\" % data['lastweek'][kpi]['margin']} %\n"
"                                                            % endif\n"
"                                                            % if data['lastweek'][kpi]['margin'] < 0.0:\n"
"                                                                <span style=\"color: #ff0000;\">▼</span>${\"%.2f\" % data['lastweek'][kpi]['margin']} %\n"
"                                                            %endif\n"
"                                                        </span>\n"
"                                                    %endif\n"
"                                                </td>\n"
"                                            </tr>\n"
"                                        </table>\n"
"                                    </td>\n"
"                                    <td style=\"border-collapse: collapse; margin: 0; padding: 0; border-top: 2px solid #56b3b5;\">\n"
"                                        <table style=\"width: 100%; max-width: 199px; border-spacing: 0; margin: 0; padding: 0;\">\n"
"                                            <tr>\n"
"                                                <td style=\"border-collapse: collapse; margin: 0; padding: 20; text-align: center;\">\n"
"                                                    <span style=\"color: #56b3b5; font-size: 35px; font-weight: bold; text-decoration: none; line-height: 36px\">${data['lastmonth'][kpi][kpi]}</span><br/>\n"
"                                                    <span style=\"color: #888888; display: inline-block; font-size: 12px; line-height: 18px; text-transform: uppercase;\">Last 30 Days</span>\n"
"                                                    % if data['lastmonth'][kpi]['margin'] != 0.0:\n"
"                                                        <span style=\"color: #888888; display: block; font-size: 12px; line-height: 18px; text-transform: uppercase;\">\n"
"                                                             % if data['lastmonth'][kpi]['margin'] > 0.0:\n"
"                                                                <span style=\"color: #0bbc22;\">▲</span>${\"%.2f\" % data['lastmonth'][kpi]['margin']} %\n"
"                                                            % endif\n"
"                                                            % if data['lastmonth'][kpi]['margin'] < 0.0:\n"
"                                                                <span style=\"color: #ff0000;\">▼</span>${\"%.2f\" % data['lastmonth'][kpi]['margin']} %\n"
"                                                            %endif\n"
"                                                        </span>\n"
"                                                    %endif\n"
"                                                </td>\n"
"                                            </tr>\n"
"                                        </table>\n"
"                                    </td>\n"
"                                </tr>\n"
"                            </table>\n"
"                        </td>\n"
"                    </tr>\n"
"                </table>\n"
"            % endfor\n"
"            % if tips:\n"
"                <table style=\"width: 100%; max-width: 600px; margin-top: 5px; border: 1px solid #e7e7e7;\">\n"
"                    <tr>\n"
"                        <td style=\"border-collapse: collapse; background-color: #ffffff; line-height: 21px; padding: 0px 20px;\"><br/>\n"
"                            <div style=\"color: #3d466e; line-height: 23px;\">${ctx['tip_description']|safe}</div>\n"
"                        </td>\n"
"                    </tr>\n"
"                </table>\n"
"            % endif\n"
"            <table style=\"width: 100%; max-width: 600px; margin-top: 5px; border: 1px solid #e7e7e7;\">\n"
"                <tr>\n"
"                    <td style=\"border-collapse: collapse; background-color: #ffffff; line-height: 21px; padding: 0 20px 10px 20px; text-align: center;\"><br/>\n"
"                        <div style=\"color: #3d466e; font-size: 16px; font-weight: 600; line-height: 23px;\">Run your business from anywhere with Odoo Mobile.</div>\n"
"                    </td>\n"
"                </tr>\n"
"                <tr>\n"
"                    <td>\n"
"                        <div style=\"text-align: center;\"><a href=\"https://play.google.com/store/apps/details?id=com.odoo.mobile\" target=\"_blank\"><img src=\"/digest/static/src/img/google_play.png\" style=\"display: inline-block; height: 30px; margin-left: auto; margin-right: 12px;\"/></a><a href=\"https://itunes.apple.com/us/app/odoo/id1272543640\" target=\"_blank\"><img src=\"/digest/static/src/img/app_store.png\" style=\"display: inline-block; height: 30px; margin-left: 12px; margin-right: auto;\"/></a>\n"
"                        </div>\n"
"                    </td>\n"
"                </tr>\n"
"            </table>\n"
"            <table style=\"margin-top: 5px; border: 1px solid #e7e7e7; font-size: 15px; width: 100%; max-width: 600px;\">\n"
"                <tr>\n"
"                    <td style=\"border-collapse: collapse; margin: 0; padding: 10px 20px;\">\n"
"                        % if user.has_group('base.group_system'):\n"
"                            <div style=\"margin-top: 20px;\"> \n"
"                                Want to customize the email?\n"
"                                <a href=\"/web#view_type=form&amp;model=digest.digest&amp;id=${object.id}\" target=\"_blank\" style=\"color: #875A7B;\">Choose the metrics you care about</a>\n"
"                            </div>\n"
"                            <br />\n"
"                        % endif\n"
"                        <p style=\"font-size: 11px; margin-top: 10px;\">\n"
"                            <strong>\n"
"                                Sent by\n"
"                                <a href=\"https://www.odoo.com\" style=\"text-decoration: none; color: #875A7B;\">Odoo</a> - <a href=\"/web#view_type=form&amp;model=digest.digest&amp;id=${object.id}\" target=\"_blank\" style=\"color: #888888;\">Unsubscribe</a>\n"
"                            </strong>\n"
"                        </p>\n"
"                    </td>\n"
"                </tr>\n"
"            </table>\n"
"        </td>\n"
"    </tr>\n"
"</table>\n"
"        "
msgstr ""
"\n"
"<table style=\"width: 100%; border-spacing: 0; font-family: Helvetica,Arial,Verdana,sans-serif;\">\n"
"    <tr>\n"
"        <td align=\"center\" valign=\"top\" style=\"border-collapse: collapse; padding: 0\">\n"
"            % set user = ctx.get('user', user)\n"
"            % set company = user.company_id\n"
"            % set data = object.compute_kpis(company, user)\n"
"            % set tips = object.compute_tips(company, user)\n"
"            % set kpi_actions = object.compute_kpis_actions(company, user)\n"
"            % set kpis = data.yesterday.keys()\n"
"            <table style=\"width: 100%; max-width: 600px; border-spacing: 0; border: 1px solid #e7e7e7; border-bottom: none; color: #6e7172; line-height: 23px; text-align: left;\">\n"
"                <tr>\n"
"                    <td style=\"border-collapse: collapse; padding: 10px 40px; text-align: left;\">\n"
<<<<<<< HEAD
"                        <strong style=\"margin-left: -22px; color: #000000; font-size: 22px; line-height: 32px;\">Tổng quan về ${company.name}</strong>\n"
=======
"                        <strong style=\"margin-left: -22px; color: #000000; font-size: 22px; line-height: 32px;\">${company.name} at a glance</strong>\n"
>>>>>>> df85ddc2
"                        <div style=\"color: #000000; font-size: 15px; margin-left:-22px;\">${datetime.date.today().strftime('%B %d, %Y')}</div>\n"
"                    </td>\n"
"                    <td style=\"text-align: right; padding: 10px 40px\">\n"
"                        <img style=\"padding: 0px; margin: 0px; height: auto; width: 80px;\" src=\"/logo.png?company=${company.id}\"/>\n"
"                    </td>\n"
"                </tr>\n"
"                <tr><td colspan=\"2\" style=\"text-align: center;\">\n"
"                    <hr width=\"95%\" style=\"background-color: rgb(204,204,204); border: medium none; clear: both; display: block; font-size: 0px; min-height: 1px; line-height: 0; margin: 16px 0px 16px 14px;\"/>\n"
"                </td></tr>\n"
"            </table>\n"
"            % for kpi in kpis:\n"
"                <table style=\"border-spacing: 0; width: 100%; max-width: 600px;\">\n"
"                    <tr>\n"
"                        <td style=\"border-collapse: collapse; background-color: #ffffff; border-left: 1px solid #e7e7e7; border-right: 1px solid #e7e7e7; line-height: 21px; padding: 0 20px 10px 20px; text-align: left;\"><br/>\n"
"                            <span style=\"color: #3d466e; font-size: 18px; font-weight: 500; line-height: 23px;\">${object.fields_get()[kpi]['string']}</span>\n"
"                            %if kpi in kpi_actions:\n"
"                                <span style=\"float: right;\">\n"
"                                    <a href=\"/web#action=${kpi_actions[kpi]}\">Xem thêm</a>\n"
"                                </span>\n"
"                            %endif\n"
"                        </td>\n"
"                    </tr>\n"
"                    <tr>\n"
"                        <td style=\"border-collapse: collapse; margin: 0; padding:0;\">\n"
"                            <table style=\"width: 100%; border-spacing: 0; background-color: #f9f9f9; border: 1px solid #e7e7e7; border-top: none;\">\n"
"                                <tr>\n"
"                                    <td style=\"border-collapse: collapse; margin: 0; padding: 0; display: block; border-top: 2px solid #56b3b5;\">\n"
"                                        <table style=\"width: 100%; max-width: 199px; border-spacing: 0;\">\n"
"                                            <tr>\n"
"                                                <td style=\"border-collapse: collapse; padding: 20px; text-align: center;\">\n"
"                                                    <span style=\"color: #56b3b5; font-size: 35px; font-weight: bold; text-decoration: none; line-height: 36px;\">${data['yesterday'][kpi][kpi]}</span><br/>\n"
"                                                    <span style=\"color: #888888; display: inline-block; font-size: 12px; line-height: 18px; text-transform: uppercase;\">Hôm qua</span>\n"
"                                                    % if data['yesterday'][kpi]['margin'] != 0.0:\n"
"                                                        <span style=\"color: #888888; display: block; font-size: 12px; line-height: 18px; text-transform: uppercase;\">\n"
"                                                            % if data['yesterday'][kpi]['margin'] > 0.0:\n"
"                                                                <span style=\"color: #0bbc22;\">▲</span>${\"%.2f\" % data['yesterday'][kpi]['margin']} %\n"
"                                                            % endif\n"
"                                                            % if data['yesterday'][kpi]['margin'] < 0.0:\n"
"                                                                <span style=\"color: #ff0000;\">▼</span>${\"%.2f\" % data['yesterday'][kpi]['margin']} %\n"
"                                                            % endif\n"
"                                                        </span>\n"
"                                                    % endif\n"
"                                                </td>\n"
"                                            </tr>\n"
"                                        </table>\n"
"                                    </td>\n"
"                                    <td style=\"border-collapse: collapse; margin: 0; padding: 0; border-top: 2px solid #9a5b82;\">\n"
"                                        <table style=\"width: 100%; max-width: 199px; border-spacing: 0; margin: 0; padding: 0;\">\n"
"                                            <tr>\n"
"                                                <td style=\"border-collapse: collapse; padding: 20px; text-align: center;\">\n"
"                                                    <span style=\"color: #9a5b82; font-size: 35px; font-weight: bold; text-decoration: none; line-height: 36px;\">${data['lastweek'][kpi][kpi]}</span><br/>\n"
<<<<<<< HEAD
"                                                    <span style=\"color: #888888; display: inline-block; font-size: 12px; line-height: 18px; text-transform: uppercase;\">7 Ngày qua</span>\n"
=======
"                                                    <span style=\"color: #888888; display: inline-block; font-size: 12px; line-height: 18px; text-transform: uppercase;\">7 ngày gần nhất</span>\n"
>>>>>>> df85ddc2
"                                                    % if data['lastweek'][kpi]['margin'] != 0.0:\n"
"                                                        <span style=\"color: #888888; display: block; font-size: 12px; line-height: 18px; text-transform: uppercase;\">\n"
"                                                            % if data['lastweek'][kpi]['margin'] > 0.0:\n"
"                                                                <span style=\"color: #0bbc22;\">▲</span>${\"%.2f\" % data['lastweek'][kpi]['margin']} %\n"
"                                                            % endif\n"
"                                                            % if data['lastweek'][kpi]['margin'] < 0.0:\n"
"                                                                <span style=\"color: #ff0000;\">▼</span>${\"%.2f\" % data['lastweek'][kpi]['margin']} %\n"
"                                                            %endif\n"
"                                                        </span>\n"
"                                                    %endif\n"
"                                                </td>\n"
"                                            </tr>\n"
"                                        </table>\n"
"                                    </td>\n"
"                                    <td style=\"border-collapse: collapse; margin: 0; padding: 0; border-top: 2px solid #56b3b5;\">\n"
"                                        <table style=\"width: 100%; max-width: 199px; border-spacing: 0; margin: 0; padding: 0;\">\n"
"                                            <tr>\n"
"                                                <td style=\"border-collapse: collapse; margin: 0; padding: 20; text-align: center;\">\n"
"                                                    <span style=\"color: #56b3b5; font-size: 35px; font-weight: bold; text-decoration: none; line-height: 36px\">${data['lastmonth'][kpi][kpi]}</span><br/>\n"
<<<<<<< HEAD
"                                                    <span style=\"color: #888888; display: inline-block; font-size: 12px; line-height: 18px; text-transform: uppercase;\">30 Ngày qua</span>\n"
=======
"                                                    <span style=\"color: #888888; display: inline-block; font-size: 12px; line-height: 18px; text-transform: uppercase;\">30 ngày gần nhất</span>\n"
>>>>>>> df85ddc2
"                                                    % if data['lastmonth'][kpi]['margin'] != 0.0:\n"
"                                                        <span style=\"color: #888888; display: block; font-size: 12px; line-height: 18px; text-transform: uppercase;\">\n"
"                                                             % if data['lastmonth'][kpi]['margin'] > 0.0:\n"
"                                                                <span style=\"color: #0bbc22;\">▲</span>${\"%.2f\" % data['lastmonth'][kpi]['margin']} %\n"
"                                                            % endif\n"
"                                                            % if data['lastmonth'][kpi]['margin'] < 0.0:\n"
"                                                                <span style=\"color: #ff0000;\">▼</span>${\"%.2f\" % data['lastmonth'][kpi]['margin']} %\n"
"                                                            %endif\n"
"                                                        </span>\n"
"                                                    %endif\n"
"                                                </td>\n"
"                                            </tr>\n"
"                                        </table>\n"
"                                    </td>\n"
"                                </tr>\n"
"                            </table>\n"
"                        </td>\n"
"                    </tr>\n"
"                </table>\n"
"            % endfor\n"
"            % if tips:\n"
"                <table style=\"width: 100%; max-width: 600px; margin-top: 5px; border: 1px solid #e7e7e7;\">\n"
"                    <tr>\n"
"                        <td style=\"border-collapse: collapse; background-color: #ffffff; line-height: 21px; padding: 0px 20px;\"><br/>\n"
"                            <div style=\"color: #3d466e; line-height: 23px;\">${ctx['tip_description']|safe}</div>\n"
"                        </td>\n"
"                    </tr>\n"
"                </table>\n"
"            % endif\n"
"            <table style=\"width: 100%; max-width: 600px; margin-top: 5px; border: 1px solid #e7e7e7;\">\n"
"                <tr>\n"
"                    <td style=\"border-collapse: collapse; background-color: #ffffff; line-height: 21px; padding: 0 20px 10px 20px; text-align: center;\"><br/>\n"
<<<<<<< HEAD
"                        <div style=\"color: #3d466e; font-size: 16px; font-weight: 600; line-height: 23px;\">Vận hành doanh nghiệp của bạn ở mọi nơi với Odoo Mobile.</div>\n"
=======
"                        <div style=\"color: #3d466e; font-size: 16px; font-weight: 600; line-height: 23px;\">Điều hành doanh nghiệp của bạn ở bất kỳ đâu bằng Odoo Mobile.</div>\n"
>>>>>>> df85ddc2
"                    </td>\n"
"                </tr>\n"
"                <tr>\n"
"                    <td>\n"
"                        <div style=\"text-align: center;\"><a href=\"https://play.google.com/store/apps/details?id=com.odoo.mobile\" target=\"_blank\"><img src=\"/digest/static/src/img/google_play.png\" style=\"display: inline-block; height: 30px; margin-left: auto; margin-right: 12px;\"/></a><a href=\"https://itunes.apple.com/us/app/odoo/id1272543640\" target=\"_blank\"><img src=\"/digest/static/src/img/app_store.png\" style=\"display: inline-block; height: 30px; margin-left: 12px; margin-right: auto;\"/></a>\n"
"                        </div>\n"
"                    </td>\n"
"                </tr>\n"
"            </table>\n"
"            <table style=\"margin-top: 5px; border: 1px solid #e7e7e7; font-size: 15px; width: 100%; max-width: 600px;\">\n"
"                <tr>\n"
"                    <td style=\"border-collapse: collapse; margin: 0; padding: 10px 20px;\">\n"
"                        % if user.has_group('base.group_system'):\n"
"                            <div style=\"margin-top: 20px;\"> \n"
<<<<<<< HEAD
"                                Bạn muốn tuỳ chỉnh lại email này?\n"
"                                <a href=\"/web#view_type=form&amp;model=digest.digest&amp;id=${object.id}\" target=\"_blank\" style=\"color: #875A7B;\">Hãy chọn các chỉ tiêu mà bạn quan tâm</a>\n"
=======
"                                Bạn muốn tùy biến email?\n"
"                                <a href=\"/web#view_type=form&amp;model=digest.digest&amp;id=${object.id}\" target=\"_blank\" style=\"color: #875A7B;\">Chọn những tiêu chí mà bạn quan tâm</a>\n"
>>>>>>> df85ddc2
"                            </div>\n"
"                            <br />\n"
"                        % endif\n"
"                        <p style=\"font-size: 11px; margin-top: 10px;\">\n"
"                            <strong>\n"
<<<<<<< HEAD
"                                Sent by\n"
"                                <a href=\"https://www.odoo.com\" style=\"text-decoration: none; color: #875A7B;\">Odoo</a> - <a href=\"/web#view_type=form&amp;model=digest.digest&amp;id=${object.id}\" target=\"_blank\" style=\"color: #888888;\">Ngừng nhận tin</a>\n"
=======
"                                Gửi bởi\n"
"                                <a href=\"https://www.odoo.com\" style=\"text-decoration: none; color: #875A7B;\">Odoo</a> - <a href=\"/web#view_type=form&amp;model=digest.digest&amp;id=${object.id}\" target=\"_blank\" style=\"color: #888888;\">Hủy đăng ký</a>\n"
>>>>>>> df85ddc2
"                            </strong>\n"
"                        </p>\n"
"                    </td>\n"
"                </tr>\n"
"            </table>\n"
"        </td>\n"
"    </tr>\n"
"</table>\n"
"        "

#. module: digest
#: model_terms:digest.tip,tip_description:digest.digest_tip_mail_0
msgid "${', '.join(users.mapped('name'))} signed up. Say hello in the"
<<<<<<< HEAD
msgstr "${', '.join(users.mapped('name'))} đã đăng ký. Hãy chào mừng họ ở"
=======
msgstr "${', '.join(users.mapped('name'))} đã đăng ký. Gửi lời chào trong"
>>>>>>> df85ddc2

#. module: digest
#: model_terms:digest.tip,tip_description:digest.digest_tip_mail_0
msgid ""
"% set users = object.env['res.users'].search([], limit=10, order='id desc')\n"
"    % set channel_id = object.env.ref('mail.channel_all_employees').id\n"
"    <strong style=\"font-size: 16px;\">Did you know...?</strong>"
msgstr ""
"% set users = object.env['res.users'].search([], limit=10, order='id desc')\n"
"    % set channel_id = object.env.ref('mail.channel_all_employees').id\n"
<<<<<<< HEAD
"    <strong style=\"font-size: 16px;\">Bạn có biết...?</strong>"
=======
"    <strong style=\"font-size: 16px;\">Bạn có biết..?</strong>"
>>>>>>> df85ddc2

#. module: digest
#: model_terms:digest.tip,tip_description:digest.digest_tip_mail_1
msgid ""
"<strong style=\"font-size: 16px;\">Get things done with activities</strong>"
<<<<<<< HEAD
msgstr ""
"<strong style=\"font-size: 16px;\">Hoàn tất mọi việc với công cụ ấn định hoạt động</strong>"
=======
msgstr "<strong style=\"font-size: 16px;\">Hoàn tất với các hoạt động</strong>"
>>>>>>> df85ddc2

#. module: digest
#: model_terms:ir.ui.view,arch_db:digest.digest_digest_view_form
msgid "Activate"
msgstr "Kích hoạt"

#. module: digest
#: selection:digest.digest,state:0
msgid "Activated"
msgstr "Đã kích hoạt"

#. module: digest
#: model_terms:ir.ui.view,arch_db:digest.res_config_settings_view_form
msgid "Add new users as recipient of a periodic email with key metrics"
<<<<<<< HEAD
msgstr "Thêm người dùng mới vào danh sách nhận email tổng kết định kỳ với các chỉ tiêu quan trọng"
=======
msgstr ""
"Thêm người dùng mới làm người nhận email định kỳ với các số liệu chính"
>>>>>>> df85ddc2

#. module: digest
#: model:ir.model.fields,field_description:digest.field_digest_tip__group_id
msgid "Authorized Group"
msgstr "Nhóm Có thẩm quyền"

#. module: digest
#: model:ir.model.fields,field_description:digest.field_digest_digest__available_fields
msgid "Available Fields"
<<<<<<< HEAD
msgstr "Trường khả dụng"
=======
msgstr "Trường có sẵn"
>>>>>>> df85ddc2

#. module: digest
#: model:ir.model.fields,field_description:digest.field_digest_digest__company_id
msgid "Company"
msgstr "Công ty"

#. module: digest
#: model:ir.model,name:digest.model_res_config_settings
msgid "Config Settings"
msgstr "Thiết lập Cấu hình"

#. module: digest
#: model_terms:ir.ui.view,arch_db:digest.res_config_settings_view_form
msgid "Configure Digest Emails"
<<<<<<< HEAD
msgstr "Cấu hình Email Tổng kết"
=======
msgstr "Cấu hình email tập san"
>>>>>>> df85ddc2

#. module: digest
#: model:ir.model.fields,field_description:digest.field_digest_digest__kpi_res_users_connected
msgid "Connected Users"
<<<<<<< HEAD
msgstr "Người dùng đã Kết nối"
=======
msgstr "Người dùng đã kết nối"
>>>>>>> df85ddc2

#. module: digest
#: model_terms:ir.ui.view,arch_db:digest.digest_digest_view_form
msgid ""
"Create or edit the mail template: you may get computed KPI's value using "
"these fields:"
msgstr ""
<<<<<<< HEAD
"Tạo hoặc sửa mẫu email: bạn có thể nhận các giá trị KPI được tính toán sử "
"dụng các trường này:"
=======
"Tạo hoặc chỉnh sửa mẫu thư: bạn có thể nhận được giá trị của KPI bằng các "
"trường sau:"
>>>>>>> df85ddc2

#. module: digest
#: model:ir.model.fields,field_description:digest.field_digest_digest__create_uid
#: model:ir.model.fields,field_description:digest.field_digest_tip__create_uid
msgid "Created by"
msgstr "Được tạo bởi"

#. module: digest
#: model:ir.model.fields,field_description:digest.field_digest_digest__create_date
#: model:ir.model.fields,field_description:digest.field_digest_tip__create_date
msgid "Created on"
msgstr "Được tạo vào"

#. module: digest
#: model:ir.model.fields,field_description:digest.field_digest_digest__currency_id
msgid "Currency"
msgstr "Tiền tệ"

#. module: digest
#: model_terms:ir.ui.view,arch_db:digest.digest_digest_view_form
msgid "Deactivate for everyone"
<<<<<<< HEAD
msgstr "Vô hiệu đối với tất cả mọi người"
=======
msgstr "Vô hiệu hóa đối với tất cả mọi người"
>>>>>>> df85ddc2

#. module: digest
#: selection:digest.digest,state:0
msgid "Deactivated"
<<<<<<< HEAD
msgstr "Đã vô hiệu"
=======
msgstr "Vô hiệu hóa"
>>>>>>> df85ddc2

#. module: digest
#: model:ir.model,name:digest.model_digest_digest
msgid "Digest"
<<<<<<< HEAD
msgstr "Tổng hợp"
=======
msgstr "Tập san"
>>>>>>> df85ddc2

#. module: digest
#: model:ir.model.fields,field_description:digest.field_res_config_settings__digest_id
#: model_terms:ir.ui.view,arch_db:digest.res_config_settings_view_form
msgid "Digest Email"
<<<<<<< HEAD
msgstr "Email Tổng kết"
=======
msgstr "Email tập san"
>>>>>>> df85ddc2

#. module: digest
#: model:ir.actions.act_window,name:digest.digest_digest_action
#: model:ir.actions.server,name:digest.ir_cron_digest_scheduler_action_ir_actions_server
#: model:ir.cron,cron_name:digest.ir_cron_digest_scheduler_action
#: model:ir.cron,name:digest.ir_cron_digest_scheduler_action
#: model:ir.model.fields,field_description:digest.field_res_config_settings__digest_emails
#: model:ir.ui.menu,name:digest.digest_menu
msgid "Digest Emails"
<<<<<<< HEAD
msgstr "Email Tổng kết"
=======
msgstr "Email tập san"
>>>>>>> df85ddc2

#. module: digest
#: model_terms:ir.ui.view,arch_db:digest.portal_digest_unsubscribed
msgid "Digest Subscriptions"
<<<<<<< HEAD
msgstr "Đăng ký nhận Tổng kết"
=======
msgstr "Đăng ký tập san"
>>>>>>> df85ddc2

#. module: digest
#: model:ir.model,name:digest.model_digest_tip
msgid "Digest Tips"
msgstr "Mẹo tập san"

#. module: digest
#: model:ir.model.fields,field_description:digest.field_digest_digest__display_name
#: model:ir.model.fields,field_description:digest.field_digest_tip__display_name
msgid "Display Name"
msgstr "Tên hiển thị"

#. module: digest
#: model:ir.model.fields,field_description:digest.field_digest_digest__template_id
msgid "Email Template"
msgstr "Mẫu Email"

#. module: digest
#: model_terms:ir.ui.view,arch_db:digest.digest_digest_view_form
msgid "General"
msgstr "Chung"

#. module: digest
#: model_terms:ir.ui.view,arch_db:digest.digest_digest_view_search
msgid "Group by"
msgstr "Nhóm theo"

#. module: digest
#: model_terms:ir.ui.view,arch_db:digest.digest_digest_view_form
msgid "How to customize your digest?"
<<<<<<< HEAD
msgstr "Làm thế nào để tuỳ biến Tổng kết của bạn"
=======
msgstr "Làm sao để tùy biến tập san?"
>>>>>>> df85ddc2

#. module: digest
#: model:ir.model.fields,field_description:digest.field_digest_digest__id
#: model:ir.model.fields,field_description:digest.field_digest_tip__id
msgid "ID"
msgstr "ID"

#. module: digest
#: model_terms:ir.ui.view,arch_db:digest.digest_digest_view_form
msgid "In order to build your customized digest, follow these steps:"
<<<<<<< HEAD
msgstr "Để xây dựng tổng kết tuỳ chỉnh, hãy làm theo các bước sau:"
=======
msgstr "Để tùy biến tập san của bạn, hãy làm theo những bước này:"
>>>>>>> df85ddc2

#. module: digest
#: model:ir.model.fields,field_description:digest.field_digest_digest__is_subscribed
msgid "Is user subscribed"
msgstr "Người dùng đã đăng ký chưa"

#. module: digest
#: model_terms:ir.ui.view,arch_db:digest.digest_digest_view_form
#: model_terms:ir.ui.view,arch_db:digest.digest_digest_view_tree
msgid "KPI Digest"
msgstr "Tập san KPI"

#. module: digest
#: model_terms:ir.ui.view,arch_db:digest.digest_digest_view_form
msgid "KPIs"
msgstr "KPI"

#. module: digest
#: model:ir.model.fields,field_description:digest.field_digest_digest__kpi_mail_message_total_value
msgid "Kpi Mail Message Total Value"
msgstr "Tổng giá trị thư Kpi Mail"

#. module: digest
#: model:ir.model.fields,field_description:digest.field_digest_digest__kpi_res_users_connected_value
msgid "Kpi Res Users Connected Value"
msgstr "Giá trị kết nối của người dùng Kpi"

#. module: digest
#: model:ir.model.fields,field_description:digest.field_digest_digest____last_update
#: model:ir.model.fields,field_description:digest.field_digest_tip____last_update
msgid "Last Modified on"
msgstr "Sửa lần cuối"

#. module: digest
#: model:ir.model.fields,field_description:digest.field_digest_digest__write_uid
#: model:ir.model.fields,field_description:digest.field_digest_tip__write_uid
msgid "Last Updated by"
msgstr "Cập nhật lần cuối bởi"

#. module: digest
#: model:ir.model.fields,field_description:digest.field_digest_digest__write_date
#: model:ir.model.fields,field_description:digest.field_digest_tip__write_date
msgid "Last Updated on"
msgstr "Cập nhật lần cuối vào"

#. module: digest
#: model:ir.model.fields,field_description:digest.field_digest_digest__kpi_mail_message_total
msgid "Messages"
msgstr "Thông điệp"

#. module: digest
#: selection:digest.digest,periodicity:0
msgid "Monthly"
msgstr "Hàng tháng"

#. module: digest
#: model:ir.model.fields,field_description:digest.field_digest_digest__name
msgid "Name"
msgstr "Tên"

#. module: digest
#: model_terms:ir.ui.view,arch_db:digest.res_config_settings_view_form
msgid ""
"New users are automatically added as recipient of the following digest "
"email."
msgstr ""
<<<<<<< HEAD
"Người dùng mới được thêm tự động vào danh sách nhận email tổng kết sau "
"đây."
=======
"Người dùng mới được tự động thêm vào dưới dạng người nhận email thông báo "
"sau."
>>>>>>> df85ddc2

#. module: digest
#: model:ir.model.fields,field_description:digest.field_digest_digest__next_run_date
msgid "Next Send Date"
<<<<<<< HEAD
msgstr "Ngày Gửi Kế tiếp"
=======
msgstr "Ngày gửi tiếp theo"
>>>>>>> df85ddc2

#. module: digest
#: model:ir.model.fields,field_description:digest.field_digest_digest__periodicity
#: model_terms:ir.ui.view,arch_db:digest.digest_digest_view_search
msgid "Periodicity"
msgstr "Định kỳ"

#. module: digest
#: selection:digest.digest,periodicity:0
msgid "Quarterly"
msgstr "Hàng Quý"

#. module: digest
#: model:ir.model.fields,field_description:digest.field_digest_digest__user_ids
#: model:ir.model.fields,field_description:digest.field_digest_tip__user_ids
msgid "Recipients"
msgstr "Người nhận"

#. module: digest
#: model_terms:ir.ui.view,arch_db:digest.digest_digest_view_form
msgid "Select your KPIs in the KPI's tab."
<<<<<<< HEAD
msgstr "Chọn KPI của bạn ở tab KPI"
=======
msgstr "Chọn KPI của bạn trong tab KPI."
>>>>>>> df85ddc2

#. module: digest
#: model_terms:ir.ui.view,arch_db:digest.digest_digest_view_form
msgid "Send Now"
msgstr "Gửi Ngay"

#. module: digest
#: model:ir.model.fields,field_description:digest.field_digest_tip__sequence
msgid "Sequence"
msgstr "Trình tự"

#. module: digest
#: model:ir.model.fields,field_description:digest.field_digest_digest__state
msgid "Status"
msgstr "Trạng thái"

#. module: digest
#: model_terms:ir.ui.view,arch_db:digest.digest_digest_view_form
msgid "Subscribe"
msgstr "Đăng ký nhận tin"

#. module: digest
#: model:ir.model.fields,field_description:digest.field_digest_tip__tip_description
msgid "Tip description"
msgstr "Mô tả mẹo"

#. module: digest
#: model_terms:ir.ui.view,arch_db:digest.digest_digest_view_form
msgid "Unsubscribe me"
<<<<<<< HEAD
msgstr "Ngừng theo dõi"
=======
msgstr "Bỏ đăng ký tôi"
>>>>>>> df85ddc2

#. module: digest
#: model:ir.model.fields,help:digest.field_digest_tip__sequence
msgid "Used to display digest tip in email template base on order"
msgstr "Được sử dụng để hiển thị mẹo tiêu hóa trong mẫu email theo thứ tự"

#. module: digest
#: model:ir.model,name:digest.model_res_users
msgid "Users"
msgstr "Người dùng"

#. module: digest
#: model:ir.model.fields,help:digest.field_digest_tip__user_ids
msgid "Users having already received this tip"
msgstr "Người dùng đã nhận được mẹo này"

#. module: digest
#: selection:digest.digest,periodicity:0
msgid "Weekly"
msgstr "Hàng tuần"

#. module: digest
#: model:digest.digest,name:digest.digest_digest_default
msgid "Weekly Digest"
<<<<<<< HEAD
msgstr "Tổng kết Tuần"
=======
msgstr "Tập san hằng tuần"
>>>>>>> df85ddc2

#. module: digest
#: model_terms:digest.tip,tip_description:digest.digest_tip_mail_0
msgid ""
"You can ping colleagues by tagging them in your messages using \"@\". They "
"will be instantly notified.<br>"
msgstr ""
<<<<<<< HEAD
"Bạn có thể gọi đồng nghiệp bằng cách tag họ sử dụng ký tự \"@\". Họ sẽ được thông báo "
"ngay lập tức.<br>"
=======
"Bạn có thể ping đồng nghiệp bằng cách gắn thẻ họ trong tin nhắn của mình "
"bằng cách sử dụng \"@\". Họ sẽ được thông báo ngay lập tức.<br>"
>>>>>>> df85ddc2

#. module: digest
#: model_terms:digest.tip,tip_description:digest.digest_tip_mail_1
msgid ""
"You don't have any activity scheduled. Use activities on any business "
"document to schedule meetings, calls and todos."
msgstr ""
<<<<<<< HEAD
"Bạn không có hoạt động nào để ấn định. Sử dụng các hoạt động ở bất kỳ "
"tài liệu nghiệp vụ nào để ấn định các cuộc gặp, cuộc gọi, email, việc cần làm."
=======
"Bạn không có bất kỳ hoạt động theo lịch trình. Sử dụng các hoạt động trên "
"bất kỳ tài liệu kinh doanh nào để lên lịch các cuộc họp, cuộc gọi và mã "
"thông báo."
>>>>>>> df85ddc2

#. module: digest
#: model_terms:ir.ui.view,arch_db:digest.portal_digest_unsubscribed
msgid "You have been successfully unsubscribed from"
<<<<<<< HEAD
msgstr "Bạn đã thành công trong việc bỏ theo dõi nhận tin từ"
=======
msgstr "Bạn đã hủy đăng ký thành công"
>>>>>>> df85ddc2

#. module: digest
#: model_terms:ir.ui.view,arch_db:digest.digest_digest_view_form
msgid "You may want to add new computed fields with Odoo Studio:"
msgstr "Bạn có thể muốn thêm các trường được tính toán mới với Odoo Studio:"

#. module: digest
#: model_terms:digest.tip,tip_description:digest.digest_tip_mail_0
msgid "company's discussion channel."
msgstr "kênh thảo luận của công ty."

#. module: digest
#: model_terms:ir.ui.view,arch_db:digest.digest_digest_view_form
msgid ""
"first create a boolean field called\n"
"                                                <code>kpi_myfield</code>\n"
"                                                and display it in the KPI's tab;"
msgstr ""
"đầu tiên tạo ra một trường boolean được gọi là \n"
"                                          <code>kpi_myfield\n"
"                                           và hiển thị nó trong tab của KPI;"

#. module: digest
#: model_terms:ir.ui.view,arch_db:digest.digest_digest_view_form
msgid ""
"then create a computed field called\n"
"                                                <code>kpi_myfield_value</code>\n"
"                                                that will compute your customized KPI."
msgstr ""
"sau đó tạo một trường được tính toán gọi là\n"
"                                                  <code>kpi_myfield_value</code>\n"
"                                                   Điều đó sẽ tính KPI tùy chỉnh của bạn."

#. module: digest
#: model_terms:ir.ui.view,arch_db:digest.digest_digest_view_form
msgid ""
"you must create 2 fields on the\n"
"                                                <code>digest</code>\n"
"                                                object:"
msgstr ""
"bạn phải tạo 2 trường trên\n"
"                                              đối tượng\n"
"                                             <code>tập san:</code>                                                  "<|MERGE_RESOLUTION|>--- conflicted
+++ resolved
@@ -193,11 +193,7 @@
 "            <table style=\"width: 100%; max-width: 600px; border-spacing: 0; border: 1px solid #e7e7e7; border-bottom: none; color: #6e7172; line-height: 23px; text-align: left;\">\n"
 "                <tr>\n"
 "                    <td style=\"border-collapse: collapse; padding: 10px 40px; text-align: left;\">\n"
-<<<<<<< HEAD
 "                        <strong style=\"margin-left: -22px; color: #000000; font-size: 22px; line-height: 32px;\">Tổng quan về ${company.name}</strong>\n"
-=======
-"                        <strong style=\"margin-left: -22px; color: #000000; font-size: 22px; line-height: 32px;\">${company.name} at a glance</strong>\n"
->>>>>>> df85ddc2
 "                        <div style=\"color: #000000; font-size: 15px; margin-left:-22px;\">${datetime.date.today().strftime('%B %d, %Y')}</div>\n"
 "                    </td>\n"
 "                    <td style=\"text-align: right; padding: 10px 40px\">\n"
@@ -249,11 +245,7 @@
 "                                            <tr>\n"
 "                                                <td style=\"border-collapse: collapse; padding: 20px; text-align: center;\">\n"
 "                                                    <span style=\"color: #9a5b82; font-size: 35px; font-weight: bold; text-decoration: none; line-height: 36px;\">${data['lastweek'][kpi][kpi]}</span><br/>\n"
-<<<<<<< HEAD
 "                                                    <span style=\"color: #888888; display: inline-block; font-size: 12px; line-height: 18px; text-transform: uppercase;\">7 Ngày qua</span>\n"
-=======
-"                                                    <span style=\"color: #888888; display: inline-block; font-size: 12px; line-height: 18px; text-transform: uppercase;\">7 ngày gần nhất</span>\n"
->>>>>>> df85ddc2
 "                                                    % if data['lastweek'][kpi]['margin'] != 0.0:\n"
 "                                                        <span style=\"color: #888888; display: block; font-size: 12px; line-height: 18px; text-transform: uppercase;\">\n"
 "                                                            % if data['lastweek'][kpi]['margin'] > 0.0:\n"
@@ -273,11 +265,7 @@
 "                                            <tr>\n"
 "                                                <td style=\"border-collapse: collapse; margin: 0; padding: 20; text-align: center;\">\n"
 "                                                    <span style=\"color: #56b3b5; font-size: 35px; font-weight: bold; text-decoration: none; line-height: 36px\">${data['lastmonth'][kpi][kpi]}</span><br/>\n"
-<<<<<<< HEAD
 "                                                    <span style=\"color: #888888; display: inline-block; font-size: 12px; line-height: 18px; text-transform: uppercase;\">30 Ngày qua</span>\n"
-=======
-"                                                    <span style=\"color: #888888; display: inline-block; font-size: 12px; line-height: 18px; text-transform: uppercase;\">30 ngày gần nhất</span>\n"
->>>>>>> df85ddc2
 "                                                    % if data['lastmonth'][kpi]['margin'] != 0.0:\n"
 "                                                        <span style=\"color: #888888; display: block; font-size: 12px; line-height: 18px; text-transform: uppercase;\">\n"
 "                                                             % if data['lastmonth'][kpi]['margin'] > 0.0:\n"
@@ -310,11 +298,7 @@
 "            <table style=\"width: 100%; max-width: 600px; margin-top: 5px; border: 1px solid #e7e7e7;\">\n"
 "                <tr>\n"
 "                    <td style=\"border-collapse: collapse; background-color: #ffffff; line-height: 21px; padding: 0 20px 10px 20px; text-align: center;\"><br/>\n"
-<<<<<<< HEAD
 "                        <div style=\"color: #3d466e; font-size: 16px; font-weight: 600; line-height: 23px;\">Vận hành doanh nghiệp của bạn ở mọi nơi với Odoo Mobile.</div>\n"
-=======
-"                        <div style=\"color: #3d466e; font-size: 16px; font-weight: 600; line-height: 23px;\">Điều hành doanh nghiệp của bạn ở bất kỳ đâu bằng Odoo Mobile.</div>\n"
->>>>>>> df85ddc2
 "                    </td>\n"
 "                </tr>\n"
 "                <tr>\n"
@@ -329,25 +313,15 @@
 "                    <td style=\"border-collapse: collapse; margin: 0; padding: 10px 20px;\">\n"
 "                        % if user.has_group('base.group_system'):\n"
 "                            <div style=\"margin-top: 20px;\"> \n"
-<<<<<<< HEAD
 "                                Bạn muốn tuỳ chỉnh lại email này?\n"
 "                                <a href=\"/web#view_type=form&amp;model=digest.digest&amp;id=${object.id}\" target=\"_blank\" style=\"color: #875A7B;\">Hãy chọn các chỉ tiêu mà bạn quan tâm</a>\n"
-=======
-"                                Bạn muốn tùy biến email?\n"
-"                                <a href=\"/web#view_type=form&amp;model=digest.digest&amp;id=${object.id}\" target=\"_blank\" style=\"color: #875A7B;\">Chọn những tiêu chí mà bạn quan tâm</a>\n"
->>>>>>> df85ddc2
 "                            </div>\n"
 "                            <br />\n"
 "                        % endif\n"
 "                        <p style=\"font-size: 11px; margin-top: 10px;\">\n"
 "                            <strong>\n"
-<<<<<<< HEAD
-"                                Sent by\n"
+"                                Gửi bởi\n"
 "                                <a href=\"https://www.odoo.com\" style=\"text-decoration: none; color: #875A7B;\">Odoo</a> - <a href=\"/web#view_type=form&amp;model=digest.digest&amp;id=${object.id}\" target=\"_blank\" style=\"color: #888888;\">Ngừng nhận tin</a>\n"
-=======
-"                                Gửi bởi\n"
-"                                <a href=\"https://www.odoo.com\" style=\"text-decoration: none; color: #875A7B;\">Odoo</a> - <a href=\"/web#view_type=form&amp;model=digest.digest&amp;id=${object.id}\" target=\"_blank\" style=\"color: #888888;\">Hủy đăng ký</a>\n"
->>>>>>> df85ddc2
 "                            </strong>\n"
 "                        </p>\n"
 "                    </td>\n"
@@ -361,11 +335,7 @@
 #. module: digest
 #: model_terms:digest.tip,tip_description:digest.digest_tip_mail_0
 msgid "${', '.join(users.mapped('name'))} signed up. Say hello in the"
-<<<<<<< HEAD
 msgstr "${', '.join(users.mapped('name'))} đã đăng ký. Hãy chào mừng họ ở"
-=======
-msgstr "${', '.join(users.mapped('name'))} đã đăng ký. Gửi lời chào trong"
->>>>>>> df85ddc2
 
 #. module: digest
 #: model_terms:digest.tip,tip_description:digest.digest_tip_mail_0
@@ -376,22 +346,14 @@
 msgstr ""
 "% set users = object.env['res.users'].search([], limit=10, order='id desc')\n"
 "    % set channel_id = object.env.ref('mail.channel_all_employees').id\n"
-<<<<<<< HEAD
 "    <strong style=\"font-size: 16px;\">Bạn có biết...?</strong>"
-=======
-"    <strong style=\"font-size: 16px;\">Bạn có biết..?</strong>"
->>>>>>> df85ddc2
 
 #. module: digest
 #: model_terms:digest.tip,tip_description:digest.digest_tip_mail_1
 msgid ""
 "<strong style=\"font-size: 16px;\">Get things done with activities</strong>"
-<<<<<<< HEAD
 msgstr ""
 "<strong style=\"font-size: 16px;\">Hoàn tất mọi việc với công cụ ấn định hoạt động</strong>"
-=======
-msgstr "<strong style=\"font-size: 16px;\">Hoàn tất với các hoạt động</strong>"
->>>>>>> df85ddc2
 
 #. module: digest
 #: model_terms:ir.ui.view,arch_db:digest.digest_digest_view_form
@@ -406,12 +368,7 @@
 #. module: digest
 #: model_terms:ir.ui.view,arch_db:digest.res_config_settings_view_form
 msgid "Add new users as recipient of a periodic email with key metrics"
-<<<<<<< HEAD
 msgstr "Thêm người dùng mới vào danh sách nhận email tổng kết định kỳ với các chỉ tiêu quan trọng"
-=======
-msgstr ""
-"Thêm người dùng mới làm người nhận email định kỳ với các số liệu chính"
->>>>>>> df85ddc2
 
 #. module: digest
 #: model:ir.model.fields,field_description:digest.field_digest_tip__group_id
@@ -421,11 +378,7 @@
 #. module: digest
 #: model:ir.model.fields,field_description:digest.field_digest_digest__available_fields
 msgid "Available Fields"
-<<<<<<< HEAD
 msgstr "Trường khả dụng"
-=======
-msgstr "Trường có sẵn"
->>>>>>> df85ddc2
 
 #. module: digest
 #: model:ir.model.fields,field_description:digest.field_digest_digest__company_id
@@ -440,20 +393,12 @@
 #. module: digest
 #: model_terms:ir.ui.view,arch_db:digest.res_config_settings_view_form
 msgid "Configure Digest Emails"
-<<<<<<< HEAD
 msgstr "Cấu hình Email Tổng kết"
-=======
-msgstr "Cấu hình email tập san"
->>>>>>> df85ddc2
 
 #. module: digest
 #: model:ir.model.fields,field_description:digest.field_digest_digest__kpi_res_users_connected
 msgid "Connected Users"
-<<<<<<< HEAD
 msgstr "Người dùng đã Kết nối"
-=======
-msgstr "Người dùng đã kết nối"
->>>>>>> df85ddc2
 
 #. module: digest
 #: model_terms:ir.ui.view,arch_db:digest.digest_digest_view_form
@@ -461,13 +406,8 @@
 "Create or edit the mail template: you may get computed KPI's value using "
 "these fields:"
 msgstr ""
-<<<<<<< HEAD
 "Tạo hoặc sửa mẫu email: bạn có thể nhận các giá trị KPI được tính toán sử "
 "dụng các trường này:"
-=======
-"Tạo hoặc chỉnh sửa mẫu thư: bạn có thể nhận được giá trị của KPI bằng các "
-"trường sau:"
->>>>>>> df85ddc2
 
 #. module: digest
 #: model:ir.model.fields,field_description:digest.field_digest_digest__create_uid
@@ -489,39 +429,23 @@
 #. module: digest
 #: model_terms:ir.ui.view,arch_db:digest.digest_digest_view_form
 msgid "Deactivate for everyone"
-<<<<<<< HEAD
 msgstr "Vô hiệu đối với tất cả mọi người"
-=======
-msgstr "Vô hiệu hóa đối với tất cả mọi người"
->>>>>>> df85ddc2
 
 #. module: digest
 #: selection:digest.digest,state:0
 msgid "Deactivated"
-<<<<<<< HEAD
 msgstr "Đã vô hiệu"
-=======
-msgstr "Vô hiệu hóa"
->>>>>>> df85ddc2
 
 #. module: digest
 #: model:ir.model,name:digest.model_digest_digest
 msgid "Digest"
-<<<<<<< HEAD
 msgstr "Tổng hợp"
-=======
-msgstr "Tập san"
->>>>>>> df85ddc2
 
 #. module: digest
 #: model:ir.model.fields,field_description:digest.field_res_config_settings__digest_id
 #: model_terms:ir.ui.view,arch_db:digest.res_config_settings_view_form
 msgid "Digest Email"
-<<<<<<< HEAD
 msgstr "Email Tổng kết"
-=======
-msgstr "Email tập san"
->>>>>>> df85ddc2
 
 #. module: digest
 #: model:ir.actions.act_window,name:digest.digest_digest_action
@@ -531,25 +455,17 @@
 #: model:ir.model.fields,field_description:digest.field_res_config_settings__digest_emails
 #: model:ir.ui.menu,name:digest.digest_menu
 msgid "Digest Emails"
-<<<<<<< HEAD
 msgstr "Email Tổng kết"
-=======
-msgstr "Email tập san"
->>>>>>> df85ddc2
 
 #. module: digest
 #: model_terms:ir.ui.view,arch_db:digest.portal_digest_unsubscribed
 msgid "Digest Subscriptions"
-<<<<<<< HEAD
 msgstr "Đăng ký nhận Tổng kết"
-=======
-msgstr "Đăng ký tập san"
->>>>>>> df85ddc2
 
 #. module: digest
 #: model:ir.model,name:digest.model_digest_tip
 msgid "Digest Tips"
-msgstr "Mẹo tập san"
+msgstr "Mẹo tổng kết"
 
 #. module: digest
 #: model:ir.model.fields,field_description:digest.field_digest_digest__display_name
@@ -575,11 +491,7 @@
 #. module: digest
 #: model_terms:ir.ui.view,arch_db:digest.digest_digest_view_form
 msgid "How to customize your digest?"
-<<<<<<< HEAD
 msgstr "Làm thế nào để tuỳ biến Tổng kết của bạn"
-=======
-msgstr "Làm sao để tùy biến tập san?"
->>>>>>> df85ddc2
 
 #. module: digest
 #: model:ir.model.fields,field_description:digest.field_digest_digest__id
@@ -590,11 +502,7 @@
 #. module: digest
 #: model_terms:ir.ui.view,arch_db:digest.digest_digest_view_form
 msgid "In order to build your customized digest, follow these steps:"
-<<<<<<< HEAD
 msgstr "Để xây dựng tổng kết tuỳ chỉnh, hãy làm theo các bước sau:"
-=======
-msgstr "Để tùy biến tập san của bạn, hãy làm theo những bước này:"
->>>>>>> df85ddc2
 
 #. module: digest
 #: model:ir.model.fields,field_description:digest.field_digest_digest__is_subscribed
@@ -605,7 +513,7 @@
 #: model_terms:ir.ui.view,arch_db:digest.digest_digest_view_form
 #: model_terms:ir.ui.view,arch_db:digest.digest_digest_view_tree
 msgid "KPI Digest"
-msgstr "Tập san KPI"
+msgstr ""
 
 #. module: digest
 #: model_terms:ir.ui.view,arch_db:digest.digest_digest_view_form
@@ -615,12 +523,12 @@
 #. module: digest
 #: model:ir.model.fields,field_description:digest.field_digest_digest__kpi_mail_message_total_value
 msgid "Kpi Mail Message Total Value"
-msgstr "Tổng giá trị thư Kpi Mail"
+msgstr ""
 
 #. module: digest
 #: model:ir.model.fields,field_description:digest.field_digest_digest__kpi_res_users_connected_value
 msgid "Kpi Res Users Connected Value"
-msgstr "Giá trị kết nối của người dùng Kpi"
+msgstr ""
 
 #. module: digest
 #: model:ir.model.fields,field_description:digest.field_digest_digest____last_update
@@ -661,22 +569,13 @@
 "New users are automatically added as recipient of the following digest "
 "email."
 msgstr ""
-<<<<<<< HEAD
 "Người dùng mới được thêm tự động vào danh sách nhận email tổng kết sau "
 "đây."
-=======
-"Người dùng mới được tự động thêm vào dưới dạng người nhận email thông báo "
-"sau."
->>>>>>> df85ddc2
 
 #. module: digest
 #: model:ir.model.fields,field_description:digest.field_digest_digest__next_run_date
 msgid "Next Send Date"
-<<<<<<< HEAD
 msgstr "Ngày Gửi Kế tiếp"
-=======
-msgstr "Ngày gửi tiếp theo"
->>>>>>> df85ddc2
 
 #. module: digest
 #: model:ir.model.fields,field_description:digest.field_digest_digest__periodicity
@@ -698,11 +597,7 @@
 #. module: digest
 #: model_terms:ir.ui.view,arch_db:digest.digest_digest_view_form
 msgid "Select your KPIs in the KPI's tab."
-<<<<<<< HEAD
 msgstr "Chọn KPI của bạn ở tab KPI"
-=======
-msgstr "Chọn KPI của bạn trong tab KPI."
->>>>>>> df85ddc2
 
 #. module: digest
 #: model_terms:ir.ui.view,arch_db:digest.digest_digest_view_form
@@ -732,16 +627,12 @@
 #. module: digest
 #: model_terms:ir.ui.view,arch_db:digest.digest_digest_view_form
 msgid "Unsubscribe me"
-<<<<<<< HEAD
 msgstr "Ngừng theo dõi"
-=======
-msgstr "Bỏ đăng ký tôi"
->>>>>>> df85ddc2
 
 #. module: digest
 #: model:ir.model.fields,help:digest.field_digest_tip__sequence
 msgid "Used to display digest tip in email template base on order"
-msgstr "Được sử dụng để hiển thị mẹo tiêu hóa trong mẫu email theo thứ tự"
+msgstr "Được sử dụng để hiển thị mẹo tổng hợp trong mẫu email dựa theo thứ tự"
 
 #. module: digest
 #: model:ir.model,name:digest.model_res_users
@@ -751,7 +642,7 @@
 #. module: digest
 #: model:ir.model.fields,help:digest.field_digest_tip__user_ids
 msgid "Users having already received this tip"
-msgstr "Người dùng đã nhận được mẹo này"
+msgstr "Những người dùng đã nhận được mẹo này"
 
 #. module: digest
 #: selection:digest.digest,periodicity:0
@@ -761,11 +652,7 @@
 #. module: digest
 #: model:digest.digest,name:digest.digest_digest_default
 msgid "Weekly Digest"
-<<<<<<< HEAD
 msgstr "Tổng kết Tuần"
-=======
-msgstr "Tập san hằng tuần"
->>>>>>> df85ddc2
 
 #. module: digest
 #: model_terms:digest.tip,tip_description:digest.digest_tip_mail_0
@@ -773,13 +660,8 @@
 "You can ping colleagues by tagging them in your messages using \"@\". They "
 "will be instantly notified.<br>"
 msgstr ""
-<<<<<<< HEAD
 "Bạn có thể gọi đồng nghiệp bằng cách tag họ sử dụng ký tự \"@\". Họ sẽ được thông báo "
 "ngay lập tức.<br>"
-=======
-"Bạn có thể ping đồng nghiệp bằng cách gắn thẻ họ trong tin nhắn của mình "
-"bằng cách sử dụng \"@\". Họ sẽ được thông báo ngay lập tức.<br>"
->>>>>>> df85ddc2
 
 #. module: digest
 #: model_terms:digest.tip,tip_description:digest.digest_tip_mail_1
@@ -787,28 +669,18 @@
 "You don't have any activity scheduled. Use activities on any business "
 "document to schedule meetings, calls and todos."
 msgstr ""
-<<<<<<< HEAD
 "Bạn không có hoạt động nào để ấn định. Sử dụng các hoạt động ở bất kỳ "
 "tài liệu nghiệp vụ nào để ấn định các cuộc gặp, cuộc gọi, email, việc cần làm."
-=======
-"Bạn không có bất kỳ hoạt động theo lịch trình. Sử dụng các hoạt động trên "
-"bất kỳ tài liệu kinh doanh nào để lên lịch các cuộc họp, cuộc gọi và mã "
-"thông báo."
->>>>>>> df85ddc2
 
 #. module: digest
 #: model_terms:ir.ui.view,arch_db:digest.portal_digest_unsubscribed
 msgid "You have been successfully unsubscribed from"
-<<<<<<< HEAD
 msgstr "Bạn đã thành công trong việc bỏ theo dõi nhận tin từ"
-=======
-msgstr "Bạn đã hủy đăng ký thành công"
->>>>>>> df85ddc2
 
 #. module: digest
 #: model_terms:ir.ui.view,arch_db:digest.digest_digest_view_form
 msgid "You may want to add new computed fields with Odoo Studio:"
-msgstr "Bạn có thể muốn thêm các trường được tính toán mới với Odoo Studio:"
+msgstr "Bạn có thể muốn thêm các trường kiểu tính toán (compute) bằng Odoo Studio:"
 
 #. module: digest
 #: model_terms:digest.tip,tip_description:digest.digest_tip_mail_0
@@ -833,7 +705,7 @@
 "                                                <code>kpi_myfield_value</code>\n"
 "                                                that will compute your customized KPI."
 msgstr ""
-"sau đó tạo một trường được tính toán gọi là\n"
+"sau đó tạo một trường kiểu tính toán (compute) gọi là\n"
 "                                                  <code>kpi_myfield_value</code>\n"
 "                                                   Điều đó sẽ tính KPI tùy chỉnh của bạn."
 
@@ -846,4 +718,4 @@
 msgstr ""
 "bạn phải tạo 2 trường trên\n"
 "                                              đối tượng\n"
-"                                             <code>tập san:</code>                                                  "+"                                             <code>digest:</code>                                                  "