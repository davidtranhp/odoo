# -*- coding: utf-8 -*-

<<<<<<< HEAD
import account_invoice
import payment
=======
import paypal
>>>>>>> 476cb5a0
<|MERGE_RESOLUTION|>--- conflicted
+++ resolved
@@ -1,8 +1,3 @@
 # -*- coding: utf-8 -*-
 
-<<<<<<< HEAD
-import account_invoice
-import payment
-=======
-import paypal
->>>>>>> 476cb5a0
+import payment