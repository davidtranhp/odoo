# Turkish translation for openobject-addons
# Copyright (c) 2014 Rosetta Contributors and Canonical Ltd 2014
# This file is distributed under the same license as the openobject-addons package.
# FIRST AUTHOR <EMAIL@ADDRESS>, 2014.
#
msgid ""
msgstr ""
<<<<<<< HEAD
"Project-Id-Version: openobject-addons\n"
"Report-Msgid-Bugs-To: FULL NAME <EMAIL@ADDRESS>\n"
"POT-Creation-Date: 2014-08-14 13:08+0000\n"
"PO-Revision-Date: 2014-10-13 18:25+0000\n"
"Last-Translator: Ayhan KIZILTAN <Unknown>\n"
"Language-Team: Turkish <tr@li.org>\n"
=======
"Project-Id-Version: Odoo 8.0\n"
"Report-Msgid-Bugs-To: \n"
"POT-Creation-Date: 2015-01-21 14:07+0000\n"
"PO-Revision-Date: 2015-12-09 19:27+0000\n"
"Last-Translator: Murat Kaplan <muratk@projetgrup.com>\n"
"Language-Team: Turkish (http://www.transifex.com/odoo/odoo-8/language/tr/)\n"
>>>>>>> f9f7669e
"MIME-Version: 1.0\n"
"Content-Type: text/plain; charset=UTF-8\n"
"Content-Transfer-Encoding: 8bit\n"
"X-Launchpad-Export-Date: 2014-10-15 20:29+0000\n"
"X-Generator: Launchpad (build 17196)\n"

#. module: analytic_user_function
#: field:analytic.user.funct.grid,account_id:0
#: model:ir.model,name:analytic_user_function.model_account_analytic_account
msgid "Analytic Account"
msgstr "Analitik Hesap"

#. module: analytic_user_function
#: model:ir.model,name:analytic_user_function.model_account_analytic_line
msgid "Analytic Line"
msgstr "Analitik Satırı"

#. module: analytic_user_function
#: field:analytic.user.funct.grid,create_uid:0
msgid "Created by"
msgstr "Oluşturan"

#. module: analytic_user_function
#: field:analytic.user.funct.grid,create_date:0
msgid "Created on"
msgstr "Oluşturma"

#. module: analytic_user_function
#: view:account.analytic.account:analytic_user_function.view_account_analytic_account_form_inherit
msgid ""
"Define a specific service (e.g. Senior Consultant)\n"
"                            and price for some users to use these data "
"instead\n"
"                            of the default values when invoicing the "
"customer."
msgstr ""
"Bazı kullanıcılar için, müşterilere fatura kesilirken varsayılan\n"
"                            değerlerin yerine kullanılmak üzere özel bir "
"hizmet\n"
"                            (örn. Kıdemli Danışman) ve fiyat tanımlayın."

#. module: analytic_user_function
#: code:addons/analytic_user_function/analytic_user_function.py:108
#: code:addons/analytic_user_function/analytic_user_function.py:137
#, python-format
msgid "Error!"
msgstr "Hata!"

#. module: analytic_user_function
#: field:analytic.user.funct.grid,id:0
msgid "ID"
msgstr "ID"

#. module: analytic_user_function
#: view:account.analytic.account:analytic_user_function.view_account_analytic_account_form_inherit
msgid "Invoice Price Rate per User"
msgstr "Her Kullanıcı için Fatura Ücreti Oranı"

#. module: analytic_user_function
#: view:analytic.user.funct.grid:analytic_user_function.analytic_user_funct_grid_form
#: view:analytic.user.funct.grid:analytic_user_function.analytic_user_funct_grid_tree
msgid "Invoicing Data"
msgstr "Faturalama Tarihi"

#. module: analytic_user_function
#: field:analytic.user.funct.grid,write_uid:0
msgid "Last Updated by"
msgstr "Son Güncelleyen"

#. module: analytic_user_function
#: field:analytic.user.funct.grid,write_date:0
msgid "Last Updated on"
msgstr "Son Güncelleme"

#. module: analytic_user_function
#: view:account.analytic.account:analytic_user_function.view_account_analytic_account_form_inherit
msgid ""
"Odoo will recursively search on parent accounts\n"
"                            to check if specific conditions are defined for "
"a\n"
"                            specific user. This allows to set invoicing\n"
"                            conditions for a group of contracts."
msgstr ""
"Odoo belirli bir kullanıcı için belirli koşulların tanımlanıp\n"
"                            tanımlanmadığını ana hesaplarda yinelemeli\n"
"                            olarak arayacaktır. Bu bir grup sözleşme için\n"
"                            fatura ayarlanmasını sağlayacaktır."

#. module: analytic_user_function
#: field:analytic.user.funct.grid,price:0
msgid "Price"
msgstr "Fiyat"

#. module: analytic_user_function
#: model:ir.model,name:analytic_user_function.model_analytic_user_funct_grid
msgid "Price per User"
msgstr "Kullanıcı başına Ücret"

#. module: analytic_user_function
#: help:analytic.user.funct.grid,price:0
msgid "Price per hour for this user."
msgstr "Bu kullanıcı için saat ücreti"

#. module: analytic_user_function
#: field:analytic.user.funct.grid,product_id:0
msgid "Service"
msgstr "Hizmet"

#. module: analytic_user_function
#: code:addons/analytic_user_function/analytic_user_function.py:109
#: code:addons/analytic_user_function/analytic_user_function.py:138
#, python-format
msgid "There is no expense account defined for this product: \"%s\" (id:%d)"
msgstr "Bu ürün için gider hesabı tanımlanmamıştır: \"%s\" (id:%d)"

#. module: analytic_user_function
#: model:ir.model,name:analytic_user_function.model_hr_analytic_timesheet
msgid "Timesheet Line"
msgstr "Mesai Kartı Satırı"

#. module: analytic_user_function
#: field:analytic.user.funct.grid,uom_id:0
msgid "Unit of Measure"
msgstr "Ölçü Birimi"

#. module: analytic_user_function
#: field:analytic.user.funct.grid,user_id:0
msgid "User"
msgstr "Kullanıcı"

#. module: analytic_user_function
#: field:account.analytic.account,user_product_ids:0
msgid "Users/Products Rel."
msgstr "Kullanıcı/Ürün İlşk."<|MERGE_RESOLUTION|>--- conflicted
+++ resolved
@@ -1,30 +1,23 @@
-# Turkish translation for openobject-addons
-# Copyright (c) 2014 Rosetta Contributors and Canonical Ltd 2014
-# This file is distributed under the same license as the openobject-addons package.
-# FIRST AUTHOR <EMAIL@ADDRESS>, 2014.
-#
+# Translation of Odoo Server.
+# This file contains the translation of the following modules:
+# * analytic_user_function
+# 
+# Translators:
+# FIRST AUTHOR <EMAIL@ADDRESS>, 2014
+# Murat Kaplan <muratk@projetgrup.com>, 2015
 msgid ""
 msgstr ""
-<<<<<<< HEAD
-"Project-Id-Version: openobject-addons\n"
-"Report-Msgid-Bugs-To: FULL NAME <EMAIL@ADDRESS>\n"
-"POT-Creation-Date: 2014-08-14 13:08+0000\n"
-"PO-Revision-Date: 2014-10-13 18:25+0000\n"
-"Last-Translator: Ayhan KIZILTAN <Unknown>\n"
-"Language-Team: Turkish <tr@li.org>\n"
-=======
 "Project-Id-Version: Odoo 8.0\n"
 "Report-Msgid-Bugs-To: \n"
 "POT-Creation-Date: 2015-01-21 14:07+0000\n"
 "PO-Revision-Date: 2015-12-09 19:27+0000\n"
 "Last-Translator: Murat Kaplan <muratk@projetgrup.com>\n"
 "Language-Team: Turkish (http://www.transifex.com/odoo/odoo-8/language/tr/)\n"
->>>>>>> f9f7669e
 "MIME-Version: 1.0\n"
 "Content-Type: text/plain; charset=UTF-8\n"
-"Content-Transfer-Encoding: 8bit\n"
-"X-Launchpad-Export-Date: 2014-10-15 20:29+0000\n"
-"X-Generator: Launchpad (build 17196)\n"
+"Content-Transfer-Encoding: \n"
+"Language: tr\n"
+"Plural-Forms: nplurals=2; plural=(n > 1);\n"
 
 #. module: analytic_user_function
 #: field:analytic.user.funct.grid,account_id:0
@@ -51,15 +44,9 @@
 #: view:account.analytic.account:analytic_user_function.view_account_analytic_account_form_inherit
 msgid ""
 "Define a specific service (e.g. Senior Consultant)\n"
-"                            and price for some users to use these data "
-"instead\n"
-"                            of the default values when invoicing the "
-"customer."
-msgstr ""
-"Bazı kullanıcılar için, müşterilere fatura kesilirken varsayılan\n"
-"                            değerlerin yerine kullanılmak üzere özel bir "
-"hizmet\n"
-"                            (örn. Kıdemli Danışman) ve fiyat tanımlayın."
+"                            and price for some users to use these data instead\n"
+"                            of the default values when invoicing the customer."
+msgstr "Bazı kullanıcılar için, müşterilere fatura kesilirken varsayılan\n                            değerlerin yerine kullanılmak üzere özel bir hizmet\n                            (örn. Kıdemli Danışman) ve fiyat tanımlayın."
 
 #. module: analytic_user_function
 #: code:addons/analytic_user_function/analytic_user_function.py:108
@@ -98,15 +85,10 @@
 #: view:account.analytic.account:analytic_user_function.view_account_analytic_account_form_inherit
 msgid ""
 "Odoo will recursively search on parent accounts\n"
-"                            to check if specific conditions are defined for "
-"a\n"
+"                            to check if specific conditions are defined for a\n"
 "                            specific user. This allows to set invoicing\n"
 "                            conditions for a group of contracts."
-msgstr ""
-"Odoo belirli bir kullanıcı için belirli koşulların tanımlanıp\n"
-"                            tanımlanmadığını ana hesaplarda yinelemeli\n"
-"                            olarak arayacaktır. Bu bir grup sözleşme için\n"
-"                            fatura ayarlanmasını sağlayacaktır."
+msgstr "Odoo belirli bir kullanıcı için belirli koşulların tanımlanıp\n                            tanımlanmadığını ana hesaplarda yinelemeli\n                            olarak arayacaktır. Bu bir grup sözleşme için\n                            fatura ayarlanmasını sağlayacaktır."
 
 #. module: analytic_user_function
 #: field:analytic.user.funct.grid,price:0
@@ -138,7 +120,7 @@
 #. module: analytic_user_function
 #: model:ir.model,name:analytic_user_function.model_hr_analytic_timesheet
 msgid "Timesheet Line"
-msgstr "Mesai Kartı Satırı"
+msgstr "Zaman Çizelge Satırı"
 
 #. module: analytic_user_function
 #: field:analytic.user.funct.grid,uom_id:0
