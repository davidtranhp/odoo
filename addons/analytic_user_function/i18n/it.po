--- conflicted
+++ resolved
@@ -6,24 +6,20 @@
 msgstr ""
 "Project-Id-Version: OpenERP Server 5.0.4\n"
 "Report-Msgid-Bugs-To: support@openerp.com\n"
-<<<<<<< HEAD
-"POT-Creation-Date: 2010-10-18 17:46+0000\n"
-"PO-Revision-Date: 2010-11-09 08:07+0000\n"
-=======
 "POT-Creation-Date: 2010-11-18 16:11+0000\n"
 "PO-Revision-Date: 2010-11-22 07:24+0000\n"
->>>>>>> 192810c7
 "Last-Translator: OpenERP Administrators <Unknown>\n"
 "Language-Team: \n"
 "MIME-Version: 1.0\n"
 "Content-Type: text/plain; charset=UTF-8\n"
 "Content-Transfer-Encoding: 8bit\n"
-<<<<<<< HEAD
-"X-Launchpad-Export-Date: 2010-11-10 05:03+0000\n"
-=======
 "X-Launchpad-Export-Date: 2010-11-23 05:03+0000\n"
->>>>>>> 192810c7
 "X-Generator: Launchpad (build Unknown)\n"
+
+#. module: analytic_user_function
+#: sql_constraint:ir.module.module:0
+msgid "The certificate ID of the module must be unique !"
+msgstr "L'ID certificato del modulo deve essere unico!"
 
 #. module: analytic_user_function
 #: constraint:ir.ui.view:0
@@ -61,12 +57,9 @@
 msgstr "Conto Analitico"
 
 #. module: analytic_user_function
-#: code:addons/analytic_user_function/analytic_user_function.py:0
-#, python-format
-msgid ""
-"There is no expense account define ' \\n                                    "
-"'for this product: \"%s\" (id:%d)"
-msgstr ""
+#: sql_constraint:ir.module.module:0
+msgid "The name of the module must be unique !"
+msgstr "Il nome del modulo deve essere unico!"
 
 #. module: analytic_user_function
 #: view:account.analytic.account:0
@@ -80,6 +73,12 @@
 msgstr "Nome utente"
 
 #. module: analytic_user_function
+#: code:addons/analytic_user_function/analytic_user_function.py:0
+#, python-format
+msgid "There is no expense account define for this product: \"%s\" (id:%d)"
+msgstr ""
+
+#. module: analytic_user_function
 #: model:ir.model,name:analytic_user_function.model_analytic_user_funct_grid
 msgid "Relation table between users and products on a analytic account"
 msgstr "Tabella di collegamento tra utenti e prodotti su un conto analitico"
@@ -90,12 +89,9 @@
 msgstr "Funzione di utente analitico"
 
 #. module: analytic_user_function
-#: code:addons/analytic_user_function/analytic_user_function.py:0
-#, python-format
-msgid ""
-"There is no expense account define ' \\n                                'for "
-"this product: \"%s\" (id:%d)"
-msgstr ""
+#: sql_constraint:ir.model.fields:0
+msgid "Size of the field can never be less than 1 !"
+msgstr "La dimensione del campo non può mai essere minore di 1!"
 
 #. module: analytic_user_function
 #: view:analytic_user_funct_grid:0
