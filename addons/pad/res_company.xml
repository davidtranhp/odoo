<openerp>
  <data>
    <record id="view_company_form_with_pad" model="ir.ui.view">
      <field name="name">res.company.form.pad</field>
      <field name="model">res.company</field>
      <field name="type">form</field>
      <field name="inherit_id" ref="base.view_company_form"/>
      <field name="arch" type="xml">
<<<<<<< HEAD
        <xpath expr="//group[@name='account_grp']" position="after">
            <group string="Pads">
                <field name="pad_url_template"/>
            </group>
=======
        <xpath expr="//page[@string='Configuration']" position="inside">
          <separator string="Pad" colspan="4"/>
          <field name="pad_url_template"/>
          <field name="etherpad_api_key"/>
>>>>>>> 45c50d3a
        </xpath>
      </field>
    </record>
  </data>
</openerp><|MERGE_RESOLUTION|>--- conflicted
+++ resolved
@@ -6,17 +6,11 @@
       <field name="type">form</field>
       <field name="inherit_id" ref="base.view_company_form"/>
       <field name="arch" type="xml">
-<<<<<<< HEAD
         <xpath expr="//group[@name='account_grp']" position="after">
             <group string="Pads">
                 <field name="pad_url_template"/>
+                <field name="etherpad_api_key"/>
             </group>
-=======
-        <xpath expr="//page[@string='Configuration']" position="inside">
-          <separator string="Pad" colspan="4"/>
-          <field name="pad_url_template"/>
-          <field name="etherpad_api_key"/>
->>>>>>> 45c50d3a
         </xpath>
       </field>
     </record>
