--- conflicted
+++ resolved
@@ -61,11 +61,7 @@
 #: model_terms:ir.ui.view,arch_db:sale_management.sale_order_form_quote
 #: model_terms:ir.ui.view,arch_db:sale_management.sale_order_template_view_form
 msgid "Add a product"
-<<<<<<< HEAD
 msgstr "Thêm Sản phẩm"
-=======
-msgstr "Thêm sản phẩm"
->>>>>>> cd6c2681
 
 #. module: sale_management
 #: model_terms:ir.ui.view,arch_db:sale_management.sale_order_template_view_form
@@ -429,12 +425,8 @@
 msgid ""
 "Request a online signature to the customer in order to confirm orders "
 "automatically."
-<<<<<<< HEAD
 msgstr ""
 "Yêu cầu khách hàng ký trực tuyến để xác nhận đơn một cách tự động."
-=======
-msgstr "Yêu cầu chữ ký trực tuyến của khách hàng để xác thực đơn hàng tự động"
->>>>>>> cd6c2681
 
 #. module: sale_management
 #: model:ir.model.fields,help:sale_management.field_sale_order_template__require_payment
@@ -442,11 +434,7 @@
 "Request an online payment to the customer in order to confirm orders "
 "automatically."
 msgstr ""
-<<<<<<< HEAD
 "Yêu cầu khách hàng thanh toán trực tuyến để xác nhận đơn một cách tự "
-=======
-"Yêu cầu một thanh toán trực tuyến của khách hàng dể xác thực hóa đơn tự "
->>>>>>> cd6c2681
 "động."
 
 #. module: sale_management
