# Translation of Odoo Server.
# This file contains the translation of the following modules:
# * sale_management
# 
# Translators:
# Martin Trigaux, 2018
# Minh Nguyen <minh@kiuasia.com>, 2018
# Minh Nguyen <ndminh210994@gmail.com>, 2018
# fanha99 <fanha99@hotmail.com>, 2018
# Duy BQ <duybq86@gmail.com>, 2018
# Nancy Momoland <thanhnguyen.icsc@gmail.com>, 2019
# Chinh Chinh <trinhttp@trobz.com>, 2019
# Christine Nguyen <dungnt@trobz.com>, 2019
# 
msgid ""
msgstr ""
"Project-Id-Version: Odoo Server 12.0\n"
"Report-Msgid-Bugs-To: \n"
"POT-Creation-Date: 2019-08-08 13:50+0000\n"
"PO-Revision-Date: 2018-08-24 09:24+0000\n"
"Last-Translator: Christine Nguyen <dungnt@trobz.com>, 2019\n"
"Language-Team: Vietnamese (https://www.transifex.com/odoo/teams/41243/vi/)\n"
"MIME-Version: 1.0\n"
"Content-Type: text/plain; charset=UTF-8\n"
"Content-Transfer-Encoding: \n"
"Language: vi\n"
"Plural-Forms: nplurals=1; plural=0;\n"

#. module: sale_management
#: model_terms:ir.ui.view,arch_db:sale_management.report_saleorder_document_inherit_sale_management
#: model_terms:ir.ui.view,arch_db:sale_management.sale_order_portal_content_inherit_sale_management
msgid "% discount"
msgstr "% chiết khấu"

#. module: sale_management
#: model:sale.order.template.line,name:sale_management.sale_order_template_line_1
msgid "4 Person Desk"
msgstr "Bàn 4 Người"

#. module: sale_management
#: model_terms:ir.ui.view,arch_db:sale_management.sale_order_portal_content_inherit_sale_management
msgid "<span>Discount</span>"
msgstr "<span>Chiết khấu</span>"

#. module: sale_management
#: model_terms:ir.ui.view,arch_db:sale_management.report_saleorder_document_inherit_sale_management
msgid "<span>Optional Products</span>"
msgstr "<span>Sản phẩm Tuỳ chọn</span>"

#. module: sale_management
#: model:ir.model.fields,field_description:sale_management.field_sale_order_template__active
msgid "Active"
msgstr "Có hiệu lực"

#. module: sale_management
#: model_terms:ir.ui.view,arch_db:sale_management.sale_order_template_view_form
msgid "Add a note"
msgstr "Thêm một ghi chú"

#. module: sale_management
#: model_terms:ir.ui.view,arch_db:sale_management.sale_order_form_quote
#: model_terms:ir.ui.view,arch_db:sale_management.sale_order_template_view_form
msgid "Add a product"
msgstr "Thêm Sản phẩm"

#. module: sale_management
#: model_terms:ir.ui.view,arch_db:sale_management.sale_order_template_view_form
msgid "Add a section"
msgstr "Thêm một Vùng"

#. module: sale_management
#: model_terms:ir.ui.view,arch_db:sale_management.sale_order_portal_content_inherit_sale_management
msgid "Add one"
<<<<<<< HEAD
msgstr "Thêm một"
=======
msgstr "Thêm một sản phẩm"
>>>>>>> 344d20a6

#. module: sale_management
#: model_terms:ir.ui.view,arch_db:sale_management.sale_order_portal_content_inherit_sale_management
msgid "Add to cart"
<<<<<<< HEAD
msgstr "Thêm vào giỏ"
=======
msgstr "Thêm vào giỏ hàng"
>>>>>>> 344d20a6

#. module: sale_management
#: model_terms:ir.ui.view,arch_db:sale_management.sale_order_form_quote
msgid "Add to order lines"
msgstr "Thêm vào dòng đơn hàng"

#. module: sale_management
#: model:ir.model.fields,field_description:sale_management.field_digest_digest__kpi_all_sale_total
msgid "All Sales"
msgstr "Tất cả Doanh thu"

#. module: sale_management
#: model_terms:ir.ui.view,arch_db:sale_management.sale_order_template_view_search
msgid "Archived"
msgstr "Lưu trữ"

#. module: sale_management
#: model:ir.ui.menu,name:sale_management.menu_catalog_variants_action
msgid "Attribute Values"
msgstr "Giá trị Thuộc tính"

#. module: sale_management
#: model:ir.ui.menu,name:sale_management.menu_product_attribute_action
msgid "Attributes"
msgstr "Thuộc tính"

#. module: sale_management
#: code:addons/sale_management/models/sale_order_template.py:39
#, python-format
msgid ""
"Before archiving \"%s\" please select another default template in the "
"settings."
msgstr ""

#. module: sale_management
#: model:ir.model,name:sale_management.model_res_config_settings
msgid "Config Settings"
msgstr "Thiết lập cấu hình"

#. module: sale_management
#: model_terms:ir.ui.view,arch_db:sale_management.sale_order_template_view_form
msgid "Confirmation"
msgstr "Xác nhận"

#. module: sale_management
#: model:ir.model.fields,field_description:sale_management.field_sale_order_template__mail_template_id
msgid "Confirmation Mail"
msgstr "Mẫu Thư Xác nhận"

#. module: sale_management
#: model_terms:ir.ui.view,arch_db:sale_management.sale_order_view_form
msgid "Create Invoice"
msgstr "Tạo Hoá đơn"

#. module: sale_management
#: model_terms:ir.ui.view,arch_db:sale_management.res_config_settings_view_form
msgid "Create standardized offers with default products"
msgstr "Tạo các báo giá chuẩn hoá với các sản phẩm mặc định"

#. module: sale_management
#: model_terms:ir.actions.act_window,help:sale_management.sale_order_template_action
msgid "Create your quotation template"
msgstr "Tạo mẫu báo giá của bạn"

#. module: sale_management
#: model:ir.model.fields,field_description:sale_management.field_sale_order_option__create_uid
#: model:ir.model.fields,field_description:sale_management.field_sale_order_template__create_uid
#: model:ir.model.fields,field_description:sale_management.field_sale_order_template_line__create_uid
#: model:ir.model.fields,field_description:sale_management.field_sale_order_template_option__create_uid
msgid "Created by"
msgstr "Được tạo bởi"

#. module: sale_management
#: model:ir.model.fields,field_description:sale_management.field_sale_order_option__create_date
#: model:ir.model.fields,field_description:sale_management.field_sale_order_template__create_date
#: model:ir.model.fields,field_description:sale_management.field_sale_order_template_line__create_date
#: model:ir.model.fields,field_description:sale_management.field_sale_order_template_option__create_date
msgid "Created on"
msgstr "Được tạo vào"

#. module: sale_management
#: model:ir.model.fields,field_description:sale_management.field_res_config_settings__default_sale_order_template_id
msgid "Default Template"
msgstr "Mẫu Mặc định"

#. module: sale_management
#: model:ir.model.fields,field_description:sale_management.field_sale_order_option__name
#: model:ir.model.fields,field_description:sale_management.field_sale_order_template_line__name
#: model:ir.model.fields,field_description:sale_management.field_sale_order_template_option__name
#: model_terms:ir.ui.view,arch_db:sale_management.report_saleorder_document_inherit_sale_management
#: model_terms:ir.ui.view,arch_db:sale_management.sale_order_template_view_form
msgid "Description"
msgstr "Miêu tả"

#. module: sale_management
#: model_terms:ir.ui.view,arch_db:sale_management.res_config_settings_view_form
msgid ""
"Design your quotation templates using building blocks<br/>\n"
"                            <em attrs=\"{'invisible': [('module_sale_quotation_builder','=',False)]}\">Warning: this option will install the Website app.</em>"
msgstr "Thiết kế mẫu báo giá trực tuyến sử dụng các khối dựng web<br/>\n"
"                            <em attrs=\"{'invisible': [('module_sale_quotation_builder','=',False)]}\">Cảnh báo: tuỳ chọn này sẽ cài đặt thêm ứng dụng Website.</em>"

#. module: sale_management
#: model:ir.model,name:sale_management.model_digest_digest
msgid "Digest"
msgstr "Tổng kết"

#. module: sale_management
#: model:ir.model.fields,field_description:sale_management.field_sale_order_option__discount
#: model:ir.model.fields,field_description:sale_management.field_sale_order_template_line__discount
#: model:ir.model.fields,field_description:sale_management.field_sale_order_template_option__discount
msgid "Discount (%)"
msgstr "Chiết khấu (%)"

#. module: sale_management
#: model:ir.model.fields,field_description:sale_management.field_sale_order_option__display_name
#: model:ir.model.fields,field_description:sale_management.field_sale_order_template__display_name
#: model:ir.model.fields,field_description:sale_management.field_sale_order_template_line__display_name
#: model:ir.model.fields,field_description:sale_management.field_sale_order_template_option__display_name
msgid "Display Name"
msgstr "Tên hiển thị"

#. module: sale_management
#: model:ir.model.fields,field_description:sale_management.field_sale_order_template_line__display_type
msgid "Display Type"
msgstr "Kiểu Hiển thị"

#. module: sale_management
#: code:addons/sale_management/models/digest.py:16
#, python-format
msgid "Do not have access, skip this data for user's digest email"
msgstr ""

#. module: sale_management
#: sql_constraint:sale.order.template.line:0
msgid ""
"Forbidden product, unit price, quantity, and UoM on non-accountable sale "
"quote line"
msgstr ""

#. module: sale_management
#: model:ir.model.fields,help:sale_management.field_sale_order_option__sequence
msgid "Gives the sequence order when displaying a list of optional products."
msgstr ""Cung cấp trình tự hiển thị khi hiển thị một danh mục sản phẩm tuỳ chọn."

#. module: sale_management
#: model:ir.model.fields,help:sale_management.field_sale_order_template_line__sequence
msgid "Gives the sequence order when displaying a list of sale quote lines."
msgstr "Cung cấp trình tự hiển thị khi hiển thị một danh mục các dòng báo giá."

#. module: sale_management
#: model:ir.model.fields,field_description:sale_management.field_sale_order_option__id
#: model:ir.model.fields,field_description:sale_management.field_sale_order_template__id
#: model:ir.model.fields,field_description:sale_management.field_sale_order_template_line__id
#: model:ir.model.fields,field_description:sale_management.field_sale_order_template_option__id
msgid "ID"
msgstr "ID"

#. module: sale_management
#: model:ir.model.fields,help:sale_management.field_sale_order_template__active
msgid ""
"If unchecked, it will allow you to hide the quotation template without "
"removing it."
msgstr ""

#. module: sale_management
#: model:ir.model.fields,field_description:sale_management.field_digest_digest__kpi_all_sale_total_value
msgid "Kpi All Sale Total Value"
msgstr ""

#. module: sale_management
#: model:ir.model.fields,field_description:sale_management.field_sale_order_option____last_update
#: model:ir.model.fields,field_description:sale_management.field_sale_order_template____last_update
#: model:ir.model.fields,field_description:sale_management.field_sale_order_template_line____last_update
#: model:ir.model.fields,field_description:sale_management.field_sale_order_template_option____last_update
msgid "Last Modified on"
msgstr "Sửa lần cuối"

#. module: sale_management
#: model:ir.model.fields,field_description:sale_management.field_sale_order_option__write_uid
#: model:ir.model.fields,field_description:sale_management.field_sale_order_template__write_uid
#: model:ir.model.fields,field_description:sale_management.field_sale_order_template_line__write_uid
#: model:ir.model.fields,field_description:sale_management.field_sale_order_template_option__write_uid
msgid "Last Updated by"
msgstr "Cập nhật lần cuối bởi"

#. module: sale_management
#: model:ir.model.fields,field_description:sale_management.field_sale_order_option__write_date
#: model:ir.model.fields,field_description:sale_management.field_sale_order_template__write_date
#: model:ir.model.fields,field_description:sale_management.field_sale_order_template_line__write_date
#: model:ir.model.fields,field_description:sale_management.field_sale_order_template_option__write_date
msgid "Last Updated on"
msgstr "Cập nhật lần cuối vào"

#. module: sale_management
#: model:ir.model.fields,field_description:sale_management.field_sale_order_option__line_id
msgid "Line"
msgstr "Dòng"

#. module: sale_management
#: model:ir.model.fields,field_description:sale_management.field_sale_order_template__sale_order_template_line_ids
#: model_terms:ir.ui.view,arch_db:sale_management.sale_order_template_view_form
msgid "Lines"
msgstr "Chi tiết"

#. module: sale_management
#: sql_constraint:sale.order.template.line:0
msgid "Missing required product and UoM on accountable sale quote line."
msgstr ""

#. module: sale_management
#: model_terms:ir.ui.view,arch_db:sale_management.sale_order_template_view_form
#: selection:sale.order.template.line,display_type:0
msgid "Note"
msgstr "Ghi chú"

#. module: sale_management
#: model:ir.model.fields,help:sale_management.field_sale_order_template__number_of_days
msgid "Number of days for the validity date computation of the quotation"
msgstr "Số ngày để tính toán ngày thẩm định của báo giá"

#. module: sale_management
#: model:sale.order.template.option,name:sale_management.sale_order_template_option_1
msgid "Office Chair"
<<<<<<< HEAD
msgstr "Ghế Văn phòng"
=======
msgstr "Ghế văn phòng"
>>>>>>> 344d20a6

#. module: sale_management
#: model:ir.model.fields,field_description:sale_management.field_sale_order_template__require_payment
msgid "Online Payment"
msgstr "Thanh toán Online"

#. module: sale_management
#: model:ir.model.fields,field_description:sale_management.field_sale_order_template__require_signature
msgid "Online Signature"
msgstr "Ký nhận trực tuyến"

#. module: sale_management
#: model:ir.model.fields,field_description:sale_management.field_sale_order_template__sale_order_template_option_ids
#: model_terms:ir.ui.view,arch_db:sale_management.sale_order_form_quote
#: model_terms:ir.ui.view,arch_db:sale_management.sale_order_portal_content_inherit_sale_management
#: model_terms:ir.ui.view,arch_db:sale_management.sale_order_template_view_form
msgid "Optional Products"
msgstr "Sản phẩm Tuỳ chọn"

#. module: sale_management
#: model:ir.model.fields,field_description:sale_management.field_sale_order__sale_order_option_ids
#: model:ir.model.fields,field_description:sale_management.field_sale_order_line__sale_order_option_ids
msgid "Optional Products Lines"
msgstr "Chi tiết Sản phẩm tuỳ chọn"

#. module: sale_management
#: model_terms:ir.ui.view,arch_db:sale_management.sale_order_portal_content_inherit_sale_management
msgid "Price"
msgstr "Giá"

#. module: sale_management
#: model:ir.model.fields,field_description:sale_management.field_sale_order_option__product_id
#: model:ir.model.fields,field_description:sale_management.field_sale_order_template_line__product_id
#: model:ir.model.fields,field_description:sale_management.field_sale_order_template_option__product_id
#: model_terms:ir.ui.view,arch_db:sale_management.sale_order_portal_content_inherit_sale_management
msgid "Product"
msgstr "Sản phẩm"

#. module: sale_management
#: model:ir.ui.menu,name:sale_management.menu_product_settings
msgid "Products"
msgstr "Sản phẩm"

#. module: sale_management
#: model:ir.model.fields,field_description:sale_management.field_sale_order_option__quantity
#: model:ir.model.fields,field_description:sale_management.field_sale_order_template_line__product_uom_qty
#: model:ir.model.fields,field_description:sale_management.field_sale_order_template_option__quantity
msgid "Quantity"
msgstr "Số lượng"

#. module: sale_management
#: model:ir.model.fields,field_description:sale_management.field_res_config_settings__module_sale_quotation_builder
msgid "Quotation Builder"
msgstr "Bộ dựng Báo giá"

#. module: sale_management
#: model:ir.model.fields,field_description:sale_management.field_sale_order_template__number_of_days
msgid "Quotation Duration"
msgstr "Thời hạn báo giá"

#. module: sale_management
#: model:ir.model,name:sale_management.model_sale_order_template
#: model:ir.model.fields,field_description:sale_management.field_sale_order__sale_order_template_id
#: model:ir.model.fields,field_description:sale_management.field_sale_order_template__name
#: model_terms:ir.ui.view,arch_db:sale_management.sale_order_template_view_form
#: model_terms:ir.ui.view,arch_db:sale_management.sale_order_template_view_tree
msgid "Quotation Template"
msgstr "Mẫu Báo giá"

#. module: sale_management
#: model:ir.model,name:sale_management.model_sale_order_template_line
msgid "Quotation Template Line"
msgstr "Chi tiết mẫu báo giá"

#. module: sale_management
#: model_terms:ir.ui.view,arch_db:sale_management.sale_order_template_view_form
msgid "Quotation Template Lines"
msgstr "Dòng trong Mẫu Báo giá"

#. module: sale_management
#: model:ir.model,name:sale_management.model_sale_order_template_option
msgid "Quotation Template Option"
msgstr "Tùy chọn mẫu báo giá"

#. module: sale_management
#: model:ir.model.fields,field_description:sale_management.field_sale_order_template_line__sale_order_template_id
#: model:ir.model.fields,field_description:sale_management.field_sale_order_template_option__sale_order_template_id
msgid "Quotation Template Reference"
msgstr "Tham chiếu Mẫu Báo giá"

#. module: sale_management
#: model:ir.actions.act_window,name:sale_management.sale_order_template_action
#: model:ir.model.fields,field_description:sale_management.field_res_config_settings__group_sale_order_template
#: model:ir.ui.menu,name:sale_management.sale_order_template_menu
#: model_terms:ir.ui.view,arch_db:sale_management.res_config_settings_view_form
#: model:res.groups,name:sale_management.group_sale_order_template
msgid "Quotation Templates"
msgstr "Mẫu Báo giá"

#. module: sale_management
#: model_terms:ir.ui.view,arch_db:sale_management.sale_order_template_view_form
msgid "Quotation expires after"
msgstr "Báo giá sẽ hết hạn sau"

#. module: sale_management
#: model_terms:ir.ui.view,arch_db:sale_management.sale_order_portal_content_inherit_sale_management
msgid "Remove"
msgstr "Gỡ"

#. module: sale_management
#: model_terms:ir.ui.view,arch_db:sale_management.sale_order_portal_content_inherit_sale_management
msgid "Remove one"
<<<<<<< HEAD
msgstr "Gỡ bỏ một"
=======
msgstr "Xóa"
>>>>>>> 344d20a6

#. module: sale_management
#: model:ir.model.fields,help:sale_management.field_sale_order_template__require_signature
msgid ""
"Request a online signature to the customer in order to confirm orders "
"automatically."
msgstr ""

#. module: sale_management
#: model:ir.model.fields,help:sale_management.field_sale_order_template__require_payment
msgid ""
"Request an online payment to the customer in order to confirm orders "
"automatically."
msgstr ""

#. module: sale_management
#: model:ir.model,name:sale_management.model_sale_order_option
msgid "Sale Options"
msgstr "Tùy chọn Bán"

#. module: sale_management
#: model:ir.model,name:sale_management.model_sale_order
msgid "Sale Order"
msgstr "Đơn Bán"

#. module: sale_management
#: model_terms:ir.ui.view,arch_db:sale_management.digest_digest_view_form
msgid "Sales"
msgstr "Bán hàng"

#. module: sale_management
#: model:ir.model,name:sale_management.model_sale_order_line
msgid "Sales Order Line"
msgstr "Chi tiết Đơn Bán"

#. module: sale_management
#: model:ir.model.fields,field_description:sale_management.field_sale_order_option__order_id
msgid "Sales Order Reference"
msgstr "Tham chiếu đơn đặt hàng"

#. module: sale_management
#: model_terms:ir.ui.view,arch_db:sale_management.sale_order_form_quote
msgid "Sales Quotation Template Lines"
msgstr "Dòng Mẫu Báo giá"

#. module: sale_management
#: model_terms:ir.ui.view,arch_db:sale_management.sale_order_template_view_search
msgid "Search Quotation Template"
msgstr "Tìm Mẫu báo giá"

#. module: sale_management
#: model_terms:ir.ui.view,arch_db:sale_management.sale_order_template_view_form
#: selection:sale.order.template.line,display_type:0
msgid "Section"
msgstr "Mục"

#. module: sale_management
#: model:ir.model.fields,field_description:sale_management.field_sale_order_option__sequence
#: model:ir.model.fields,field_description:sale_management.field_sale_order_template_line__sequence
msgid "Sequence"
msgstr "Trình tự"

#. module: sale_management
#: model:ir.model.fields,help:sale_management.field_sale_order_template_line__display_type
msgid "Technical field for UX purpose."
msgstr ""

#. module: sale_management
#: model:ir.model.fields,field_description:sale_management.field_sale_order_template__note
msgid "Terms and conditions"
msgstr "Điều khoản và Điều kiện"

#. module: sale_management
#: model_terms:ir.ui.view,arch_db:sale_management.sale_order_template_view_form
msgid ""
"The Administrator can set default Terms & Conditions in Sales Settings. "
"Terms set here will show up instead if you select this quotation template."
msgstr ""

#. module: sale_management
#: model:ir.model.fields,help:sale_management.field_sale_order_template__mail_template_id
msgid ""
"This e-mail template will be sent on confirmation. Leave empty to send "
"nothing."
msgstr "Mẫu email này sẽ được gửi khi xác nhận. Để trống để không gửi gì cả."

#. module: sale_management
#: model:ir.model.fields,field_description:sale_management.field_sale_order_option__price_unit
#: model:ir.model.fields,field_description:sale_management.field_sale_order_template_line__price_unit
#: model:ir.model.fields,field_description:sale_management.field_sale_order_template_option__price_unit
#: model_terms:ir.ui.view,arch_db:sale_management.report_saleorder_document_inherit_sale_management
msgid "Unit Price"
msgstr "Đơn giá"

#. module: sale_management
#: model:ir.model.fields,field_description:sale_management.field_sale_order_template_line__product_uom_id
msgid "Unit of Measure"
msgstr "Đơn vị Đo lường"

#. module: sale_management
#: model:ir.model.fields,field_description:sale_management.field_sale_order_option__uom_id
#: model:ir.model.fields,field_description:sale_management.field_sale_order_template_option__uom_id
msgid "Unit of Measure "
msgstr "Đơn vị Đo lường"

#. module: sale_management
#: model_terms:ir.actions.act_window,help:sale_management.sale_order_template_action
msgid ""
"Use templates to create polished, professional quotes in minutes.\n"
"                Send these quotes by email and let your customers sign online.\n"
"                Use cross-selling and discounts to push and boost your sales."
msgstr ""

#. module: sale_management
#: code:addons/sale_management/models/sale_order.py:198
#, python-format
msgid "You cannot add options to a confirmed order."
msgstr "Bạn không thể thêm các tuỳ chọn cho một đơn hàng đã xác nhận."

#. module: sale_management
#: code:addons/sale_management/models/sale_order_template.py:90
#, python-format
msgid ""
"You cannot change the type of a sale quote line. Instead you should delete "
"the current line and create a new line of the proper type."
msgstr ""

#. module: sale_management
#: model_terms:ir.ui.view,arch_db:sale_management.sale_order_template_view_form
msgid "days"
msgstr "ngày"<|MERGE_RESOLUTION|>--- conflicted
+++ resolved
@@ -71,20 +71,12 @@
 #. module: sale_management
 #: model_terms:ir.ui.view,arch_db:sale_management.sale_order_portal_content_inherit_sale_management
 msgid "Add one"
-<<<<<<< HEAD
 msgstr "Thêm một"
-=======
-msgstr "Thêm một sản phẩm"
->>>>>>> 344d20a6
 
 #. module: sale_management
 #: model_terms:ir.ui.view,arch_db:sale_management.sale_order_portal_content_inherit_sale_management
 msgid "Add to cart"
-<<<<<<< HEAD
 msgstr "Thêm vào giỏ"
-=======
-msgstr "Thêm vào giỏ hàng"
->>>>>>> 344d20a6
 
 #. module: sale_management
 #: model_terms:ir.ui.view,arch_db:sale_management.sale_order_form_quote
@@ -118,6 +110,8 @@
 "Before archiving \"%s\" please select another default template in the "
 "settings."
 msgstr ""
+"Trước khi lưu trữ \"%s\", vui lòng hãy chọn một mẫu khác ở phần thiết "
+"lập."
 
 #. module: sale_management
 #: model:ir.model,name:sale_management.model_res_config_settings
@@ -217,6 +211,8 @@
 #, python-format
 msgid "Do not have access, skip this data for user's digest email"
 msgstr ""
+"Không có quyền truy cập, bỏ qua dữ liệu này cho email tổng kết gửi người "
+"dùng"
 
 #. module: sale_management
 #: sql_constraint:sale.order.template.line:0
@@ -309,11 +305,7 @@
 #. module: sale_management
 #: model:sale.order.template.option,name:sale_management.sale_order_template_option_1
 msgid "Office Chair"
-<<<<<<< HEAD
 msgstr "Ghế Văn phòng"
-=======
-msgstr "Ghế văn phòng"
->>>>>>> 344d20a6
 
 #. module: sale_management
 #: model:ir.model.fields,field_description:sale_management.field_sale_order_template__require_payment
@@ -421,16 +413,12 @@
 #. module: sale_management
 #: model_terms:ir.ui.view,arch_db:sale_management.sale_order_portal_content_inherit_sale_management
 msgid "Remove"
-msgstr "Gỡ"
+msgstr "Gỡ bỏ"
 
 #. module: sale_management
 #: model_terms:ir.ui.view,arch_db:sale_management.sale_order_portal_content_inherit_sale_management
 msgid "Remove one"
-<<<<<<< HEAD
-msgstr "Gỡ bỏ một"
-=======
-msgstr "Xóa"
->>>>>>> 344d20a6
+msgstr "Gỡ bỏ"
 
 #. module: sale_management
 #: model:ir.model.fields,help:sale_management.field_sale_order_template__require_signature
@@ -438,6 +426,7 @@
 "Request a online signature to the customer in order to confirm orders "
 "automatically."
 msgstr ""
+"Yêu cầu khách hàng ký trực tuyến để xác nhận đơn một cách tự động."
 
 #. module: sale_management
 #: model:ir.model.fields,help:sale_management.field_sale_order_template__require_payment
@@ -445,6 +434,8 @@
 "Request an online payment to the customer in order to confirm orders "
 "automatically."
 msgstr ""
+"Yêu cầu khách hàng thanh toán trực tuyến để xác nhận đơn một cách tự "
+"động."
 
 #. module: sale_management
 #: model:ir.model,name:sale_management.model_sale_order_option
@@ -496,7 +487,7 @@
 #. module: sale_management
 #: model:ir.model.fields,help:sale_management.field_sale_order_template_line__display_type
 msgid "Technical field for UX purpose."
-msgstr ""
+msgstr "Trường kỹ thuật cho mục đích UX."
 
 #. module: sale_management
 #: model:ir.model.fields,field_description:sale_management.field_sale_order_template__note
@@ -543,6 +534,9 @@
 "                Send these quotes by email and let your customers sign online.\n"
 "                Use cross-selling and discounts to push and boost your sales."
 msgstr ""
+"Sử dụng mẫu để tạo các báo giá chuyên nghiệp, bóng bẩy trong vài phút.\n"
+"                Gửi các báo giá này bằng email và cho phép khách hàng ký trực tuyến.\n"
+"                Sử dụng bán chéo và chiết khấu để thúc đẩy doanh số của bạn."
 
 #. module: sale_management
 #: code:addons/sale_management/models/sale_order.py:198
@@ -557,6 +551,8 @@
 "You cannot change the type of a sale quote line. Instead you should delete "
 "the current line and create a new line of the proper type."
 msgstr ""
+"Bạn không thể thay đổi kiểu của dòng báo giá. Thay vì thế, bạn có thể xoá dòng "
+"và tạo dòng khác với kiểu phù hợp."
 
 #. module: sale_management
 #: model_terms:ir.ui.view,arch_db:sale_management.sale_order_template_view_form
