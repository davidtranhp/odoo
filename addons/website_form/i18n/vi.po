# Translation of Odoo Server.
# This file contains the translation of the following modules:
# * website_form
# 
# Translators:
# Martin Trigaux, 2018
# Duy BQ <duybq86@gmail.com>, 2018
# Dao Nguyen <trucdao.uel@gmail.com>, 2019
# 
msgid ""
msgstr ""
"Project-Id-Version: Odoo Server 12.0\n"
"Report-Msgid-Bugs-To: \n"
"POT-Creation-Date: 2019-01-09 10:32+0000\n"
"PO-Revision-Date: 2018-08-24 09:34+0000\n"
"Last-Translator: Dao Nguyen <trucdao.uel@gmail.com>, 2019\n"
"Language-Team: Vietnamese (https://www.transifex.com/odoo/teams/41243/vi/)\n"
"MIME-Version: 1.0\n"
"Content-Type: text/plain; charset=UTF-8\n"
"Content-Transfer-Encoding: \n"
"Language: vi\n"
"Plural-Forms: nplurals=1; plural=0;\n"

#. module: website_form
#. openerp-web
#: code:addons/website_form/static/src/js/website_form.js:230
#, python-format
msgid "'%s' is not a correct date"
msgstr "Ngày '%s' không hợp lệ"

#. module: website_form
#. openerp-web
#: code:addons/website_form/static/src/js/website_form.js:225
#, python-format
msgid "'%s' is not a correct datetime"
msgstr "Ngày và giờ '%s' không hợp lệ"

#. module: website_form
#: code:addons/website_form/controllers/main.py:229
#, python-format
msgid "<p>Attached files : </p>"
msgstr "<p>Tập tin đính kèm: </p>"

#. module: website_form
#: model_terms:ir.ui.view,arch_db:website_form.res_config_settings_view_form
msgid ""
"<span class=\"fa fa-lg fa-globe\" title=\"Values set here are website-"
"specific.\" groups=\"website.group_multi_website\"/>"
msgstr ""
"<span class=\"fa fa-lg fa-globe\" title=\"Đây là các giá trị chi tiết của "
"website website-specific.\" groups=\"website.group_multi_website\"/>"

#. module: website_form
#: model:ir.model.fields,field_description:website_form.field_ir_model__website_form_access
msgid "Allowed to use in forms"
msgstr "Cho phép sử dụng trong các biểu mẫu"

#. module: website_form
#. openerp-web
#: code:addons/website_form/static/src/xml/website_form.xml:21
#, python-format
msgid "An error has occured, the form has not been sent."
msgstr "Biểu mẫu chưa được gửi vì có lỗi xảy ra."

#. module: website_form
#: model:ir.model.fields,help:website_form.field_ir_model_fields__website_form_blacklisted
msgid "Blacklist this field for web forms"
msgstr "Đưa trường thông tin này vào danh sách đen của các biểu mẫu web "

#. module: website_form
#: model:ir.model.fields,field_description:website_form.field_ir_model_fields__website_form_blacklisted
msgid "Blacklisted in web forms"
msgstr "Bị đưa vào danh sách đen của các biểu mẫu web "

#. module: website_form
#: model:ir.model,name:website_form.model_res_config_settings
msgid "Config Settings"
<<<<<<< HEAD
msgstr "Thiết lập Cấu hình"
=======
msgstr "Cấu hình"
>>>>>>> 344d20a6

#. module: website_form
#: code:addons/website_form/controllers/main.py:54
#, python-format
msgid "Custom infos"
msgstr "Thông tin tuỳ chỉnh"

#. module: website_form
#: model:ir.model.fields,help:website_form.field_ir_model__website_form_access
msgid "Enable the form builder feature for this model."
msgstr "Kích hoạt tính năng xây dựng biểu mẫu cho model này."

#. module: website_form
#. openerp-web
#: code:addons/website_form/static/src/xml/website_form.xml:14
#: code:addons/website_form/static/src/xml/website_form.xml:21
#, python-format
msgid "Error"
msgstr "Lỗi"

#. module: website_form
#: model:ir.model.fields,field_description:website_form.field_ir_model__website_form_default_field_id
msgid "Field for custom form data"
msgstr "Trường thông tin cho dữ liệu tuỳ chỉnh trên biểu mẫu"

#. module: website_form
#: model:ir.model,name:website_form.model_ir_model_fields
msgid "Fields"
msgstr "Trường thông tin"

#. module: website_form
#: model:ir.model.fields,help:website_form.field_ir_model__website_form_label
msgid ""
"Form action label. Ex: crm.lead could be 'Send an e-mail' and project.issue "
"could be 'Create an Issue'."
msgstr ""
"Nhãn cho các hành động trong biểu mẫu. Ví dụ: trên crm.lead là 'Gửi email' "
"hoặc trên project.issue là 'Tạo issue'"

#. module: website_form
#: model:ir.model.fields,field_description:website_form.field_ir_model__website_form_label
msgid "Label for form action"
msgstr "Nhãn cho các hành động trong biểu mẫu"

#. module: website_form
#: code:addons/website_form/controllers/main.py:55
#, python-format
msgid "Metadata"
<<<<<<< HEAD
msgstr "Dữ liệu Mô tả"
=======
msgstr "Metadata"
>>>>>>> 344d20a6

#. module: website_form
#: model:ir.model,name:website_form.model_ir_model
msgid "Models"
msgstr "Models"

#. module: website_form
#. openerp-web
#: code:addons/website_form/static/src/xml/website_form.xml:14
#, python-format
msgid "Please fill in the form correctly."
msgstr "Hãy điền vào biểu mẫu một cách chính xác"

#. module: website_form
#: model:ir.model.fields,help:website_form.field_ir_model__website_form_default_field_id
msgid ""
"Specify the field which will contain meta and custom form fields datas."
msgstr "Chỉ định trường thông tin chứa metadata và dữ liệu tuỳ chỉnh"

#. module: website_form
#. openerp-web
#: code:addons/website_form/static/src/xml/website_form.xml:7
#, python-format
msgid "Success"
msgstr "Thành công"

#. module: website_form
#: model:ir.model.fields,field_description:website_form.field_res_config_settings__website_form_enable_metadata
#: model:ir.model.fields,field_description:website_form.field_website__website_form_enable_metadata
msgid "Technical data on contact form"
msgstr "Dữ liệu kỹ thuật trên biểu mẫu liên hệ"

#. module: website_form
#. openerp-web
#: code:addons/website_form/static/src/xml/website_form.xml:7
#, python-format
msgid "The form has been sent successfully."
msgstr "Biểu mẫu đã được gửi thành công"

#. module: website_form
#: model_terms:ir.ui.view,arch_db:website_form.res_config_settings_view_form
msgid "Track metadata (IP, User Agent, ...) on your Website Forms"
<<<<<<< HEAD
msgstr "Truy vết siêu dữ liệu (IP, User Agent, v.v.) từ các form ở website"
=======
msgstr "Theo dõi metadata (IP, User Agent, ...) trên các biểu mẫu của website"
>>>>>>> 344d20a6

#. module: website_form
#: model:ir.model,name:website_form.model_website
msgid "Website"
msgstr "Website"

#. module: website_form
#: model:ir.model.fields,help:website_form.field_res_config_settings__website_form_enable_metadata
#: model:ir.model.fields,help:website_form.field_website__website_form_enable_metadata
msgid "You can choose to log technical data like IP, User Agent ,..."
msgstr "Bạn có thể log các dữ liệu kỹ thuật như IP, User Agent, ..."<|MERGE_RESOLUTION|>--- conflicted
+++ resolved
@@ -26,20 +26,20 @@
 #: code:addons/website_form/static/src/js/website_form.js:230
 #, python-format
 msgid "'%s' is not a correct date"
-msgstr "Ngày '%s' không hợp lệ"
+msgstr "'%s' không phải là một ngày hợp lệ"
 
 #. module: website_form
 #. openerp-web
 #: code:addons/website_form/static/src/js/website_form.js:225
 #, python-format
 msgid "'%s' is not a correct datetime"
-msgstr "Ngày và giờ '%s' không hợp lệ"
+msgstr "'%s' không phải là một ngày giờ hợp lệ"
 
 #. module: website_form
 #: code:addons/website_form/controllers/main.py:229
 #, python-format
 msgid "<p>Attached files : </p>"
-msgstr "<p>Tập tin đính kèm: </p>"
+msgstr "<p>Tập tin Đính kèm: </p>"
 
 #. module: website_form
 #: model_terms:ir.ui.view,arch_db:website_form.res_config_settings_view_form
@@ -47,50 +47,44 @@
 "<span class=\"fa fa-lg fa-globe\" title=\"Values set here are website-"
 "specific.\" groups=\"website.group_multi_website\"/>"
 msgstr ""
-"<span class=\"fa fa-lg fa-globe\" title=\"Đây là các giá trị chi tiết của "
-"website website-specific.\" groups=\"website.group_multi_website\"/>"
 
 #. module: website_form
 #: model:ir.model.fields,field_description:website_form.field_ir_model__website_form_access
 msgid "Allowed to use in forms"
-msgstr "Cho phép sử dụng trong các biểu mẫu"
+msgstr "Cho phép sử dụng trong form"
 
 #. module: website_form
 #. openerp-web
 #: code:addons/website_form/static/src/xml/website_form.xml:21
 #, python-format
 msgid "An error has occured, the form has not been sent."
-msgstr "Biểu mẫu chưa được gửi vì có lỗi xảy ra."
+msgstr "Một lỗi đã xảy ra, nội dung form vẫn chưa được gửi."
 
 #. module: website_form
 #: model:ir.model.fields,help:website_form.field_ir_model_fields__website_form_blacklisted
 msgid "Blacklist this field for web forms"
-msgstr "Đưa trường thông tin này vào danh sách đen của các biểu mẫu web "
+msgstr "Đưa vào danh sách đen trường này đối với web form"
 
 #. module: website_form
 #: model:ir.model.fields,field_description:website_form.field_ir_model_fields__website_form_blacklisted
 msgid "Blacklisted in web forms"
-msgstr "Bị đưa vào danh sách đen của các biểu mẫu web "
+msgstr "Bị đưa vào danh sách đen ở web form"
 
 #. module: website_form
 #: model:ir.model,name:website_form.model_res_config_settings
 msgid "Config Settings"
-<<<<<<< HEAD
 msgstr "Thiết lập Cấu hình"
-=======
-msgstr "Cấu hình"
->>>>>>> 344d20a6
 
 #. module: website_form
 #: code:addons/website_form/controllers/main.py:54
 #, python-format
 msgid "Custom infos"
-msgstr "Thông tin tuỳ chỉnh"
+msgstr "Thông tin tuỳ ý"
 
 #. module: website_form
 #: model:ir.model.fields,help:website_form.field_ir_model__website_form_access
 msgid "Enable the form builder feature for this model."
-msgstr "Kích hoạt tính năng xây dựng biểu mẫu cho model này."
+msgstr "Kích hoạt tính năng form builder cho model này."
 
 #. module: website_form
 #. openerp-web
@@ -103,12 +97,12 @@
 #. module: website_form
 #: model:ir.model.fields,field_description:website_form.field_ir_model__website_form_default_field_id
 msgid "Field for custom form data"
-msgstr "Trường thông tin cho dữ liệu tuỳ chỉnh trên biểu mẫu"
+msgstr "Trường thông tin cho dữ liệu tuỳ chỉnh trên form"
 
 #. module: website_form
 #: model:ir.model,name:website_form.model_ir_model_fields
 msgid "Fields"
-msgstr "Trường thông tin"
+msgstr "Trường"
 
 #. module: website_form
 #: model:ir.model.fields,help:website_form.field_ir_model__website_form_label
@@ -122,22 +116,18 @@
 #. module: website_form
 #: model:ir.model.fields,field_description:website_form.field_ir_model__website_form_label
 msgid "Label for form action"
-msgstr "Nhãn cho các hành động trong biểu mẫu"
+msgstr "Nhãn cho hành form action"
 
 #. module: website_form
 #: code:addons/website_form/controllers/main.py:55
 #, python-format
 msgid "Metadata"
-<<<<<<< HEAD
 msgstr "Dữ liệu Mô tả"
-=======
-msgstr "Metadata"
->>>>>>> 344d20a6
 
 #. module: website_form
 #: model:ir.model,name:website_form.model_ir_model
 msgid "Models"
-msgstr "Models"
+msgstr "Đối tượng"
 
 #. module: website_form
 #. openerp-web
@@ -150,7 +140,7 @@
 #: model:ir.model.fields,help:website_form.field_ir_model__website_form_default_field_id
 msgid ""
 "Specify the field which will contain meta and custom form fields datas."
-msgstr "Chỉ định trường thông tin chứa metadata và dữ liệu tuỳ chỉnh"
+msgstr "Chỉ định trường thông tin mà sẽ chứa metadata và dữ liệu trường tuỳ chỉnh"
 
 #. module: website_form
 #. openerp-web
@@ -163,23 +153,19 @@
 #: model:ir.model.fields,field_description:website_form.field_res_config_settings__website_form_enable_metadata
 #: model:ir.model.fields,field_description:website_form.field_website__website_form_enable_metadata
 msgid "Technical data on contact form"
-msgstr "Dữ liệu kỹ thuật trên biểu mẫu liên hệ"
+msgstr "Dữ liệu kỹ thuật trên form liên hệ"
 
 #. module: website_form
 #. openerp-web
 #: code:addons/website_form/static/src/xml/website_form.xml:7
 #, python-format
 msgid "The form has been sent successfully."
-msgstr "Biểu mẫu đã được gửi thành công"
+msgstr "Nội dung form đã được gửi thành công"
 
 #. module: website_form
 #: model_terms:ir.ui.view,arch_db:website_form.res_config_settings_view_form
 msgid "Track metadata (IP, User Agent, ...) on your Website Forms"
-<<<<<<< HEAD
 msgstr "Truy vết siêu dữ liệu (IP, User Agent, v.v.) từ các form ở website"
-=======
-msgstr "Theo dõi metadata (IP, User Agent, ...) trên các biểu mẫu của website"
->>>>>>> 344d20a6
 
 #. module: website_form
 #: model:ir.model,name:website_form.model_website
