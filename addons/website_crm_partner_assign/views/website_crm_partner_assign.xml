<?xml version="1.0" encoding="utf-8"?>
<openerp>
<data>

<!-- Layout add nav and footer -->
<template id="footer_custom" inherit_id="website.layout" name="Footer Partners Link">
    <xpath expr="//footer//div[@name='info']/ul" position="inside">
        <li><a href="/partners">Resellers</a></li>
    </xpath>
</template>

<!-- Page --> 
<template id="layout" name="Partners Layout">
    <t t-call="website.layout">
        <t t-set="additional_title">Resellers</t>
        <div id="wrap">
            <div class="oe_structure"/>
            <div class="container mt16">
                <div class="row">
                    <t t-raw="ref_content" />
                </div>
            </div>
            <div class="oe_structure"/>
        </div>
    </t>
</template>

<template id="index" name="Find Resellers">
    <t t-call="website_crm_partner_assign.layout">
        <t t-set="ref_content">
            <div class="col-md-12">
                <h1 class="text-center">
                    Looking For a Local Store?
                </h1><h2 class="text-center text-muted">
                    Contact a reseller
                </h2>
            </div>

            <div class="col-md-3 mb32" id="partner_left">

                <ul id="reseller_grades" class="nav nav-pills nav-stacked mt16">
                    <li class="nav-header"><h3>Filter by Grade</h3></li>
                    <t t-foreach="grades" t-as="grade">
                        <li t-att-class="grade['active'] and 'active' or ''">
                            <a t-attf-href="/partners#{ grade['grade_id'][0] and '/grade/%s' % grade['grade_id'][0] or '' }#{ current_country and '/country/%s' % slug(current_country) or '' }#{ '?' + (search_path or '') }">
                                <span class="badge pull-right" t-esc="grade['grade_id_count'] or ''"/>
                                <t t-esc="grade['grade_id'][1]"/> 
                            </a>
                        </li>
                    </t>
                </ul>

                <ul id="reseller_countries" class="nav nav-pills nav-stacked mt16">
                    <li class="nav-header"><h3>Filter by Country</h3></li>
                    <t t-foreach="countries" t-as="country">
                        <li t-if="country['country_id']" t-att-class="country['active'] and 'active' or ''">
                            <a t-attf-href="/partners#{ current_grade and '/grade/%s' % slug(current_grade) or ''}#{country['country_id'][0] and '/country/%s' % country['country_id'][0] or '' }#{ '?' + (search_path or '') + (country['country_id'][0] == 0 and 'country_all=True' or '')}">
                                <span class="badge pull-right" t-esc="country['country_id_count'] or ''"/>
                                <t t-esc="country['country_id'][1]"/> 
                            </a>
                        </li>
                    </t>
                </ul>

            </div>
            
            <div class="col-md-8 col-md-offset-1" id="ref_content">
                <div class='navbar'>
                    <div>
                        <t t-call="website.pager"/>
                        <form action="" method="get" class="navbar-search pull-right pagination form-inline">
                            <div class="form-group pull-right">
                                <input type="text" name="search" class="search-query col-md-2 mt4 form-control" placeholder="Search" t-att-value="searches.get('search', '')"/>
                            </div>
                        </form>
                    </div>
                </div>
                <div>
                    <p t-if="not partners">No result found</p>
                    <t t-foreach="partners" t-as="partner">
                        <t t-if="last_grade != partner.grade_id.id">
                            <h3 class="text-center">
                                <span t-field="partner.grade_id"/> Partners
                            </h3>
                            <t t-set="last_grade" t-value="partner.grade_id.id"/>
                        </t>
                        <div class="media">
                            <a class="pull-left" t-attf-href="/partners/#{slug(partner)}?#{current_grade and 'grade_id=%s&amp;' % current_grade.id}#{current_country and 'country_id=%s' % current_country.id}"
                               t-field="partner.image"
                               t-field-options='{"widget": "image", "class": "media-object", "max_width": 128}'
                            ></a>
                            <div class="media-body o_partner_body" style="min-height: 64px;">
                                <a class="media-heading" t-attf-href="/partners/#{slug(partner)}?#{current_grade and 'grade_id=%s&amp;' % current_grade.id}#{current_country and 'country_id=%s' % current_country.id}">
                                    <span t-field="partner.display_name"/>
                                </a>
                                <div t-field="partner.website_short_description"/>
                                <t t-if="any([p.website_published for p in partner.implemented_partner_ids])">
                                    <small><a t-attf-href="/partners/#{slug(partner)}#right_column">
                                        <t t-raw="len([p for p in partner.implemented_partner_ids if p.website_published])"/> reference(s)
                                    </a></small>
                                </t>
                            </div>
                        </div>
                    </t>
                </div>
                <div class='navbar'>
                    <t t-call="website.pager">
                       <t t-set="classname">pull-left</t>
                    </t>
                </div>
            </div>
        </t>
    </t>
</template>

<template id="ref_country" inherit_id="website_crm_partner_assign.index" inherit_option_id="website_crm_partner_assign.index" name="Left World Map">
    <xpath expr="//ul[@id='reseller_countries']" position="after">
        <h3>World Map</h3>
        <ul class="nav">
<<<<<<< HEAD
            <iframe t-attf-src="/google_map/?width=260&amp;height=240&amp;partner_ids=#{ google_map_partner_ids }&amp;partner_url=/partners/"
                style="width:260px; height:260px; border:0; padding:0; margin:0;"></iframe>
=======
            <iframe t-attf-src="/google_map?width=320&amp;height=240&amp;partner_ids=#{ google_map_partner_ids }&amp;partner_url=/partners/"
                style="width:320px; height:260px; border:0; padding:0; margin:0;" scrolling="no"></iframe>
>>>>>>> 28e5e2bb
        </ul>
    </xpath>
</template>

<template id="partner" name="Partner Detail">
    <t t-call="website_crm_partner_assign.layout">
        <t t-set="ref_content">
            <div class="col-md-5">
                <ol class="breadcrumb">
                    <li><a t-attf-href="/partners#{current_grade and '/grade/%s' % slug(current_grade)}#{current_country and '/country/%s' % slug(current_country)}">Our Partners</a></li>
                    <li class="active"><span t-field="partner.display_name"/></li>
                </ol>
            </div>
            <t t-call="website_partner.partner_detail">
                <t t-set="right_column">
                    <div id="right_column" class="mb16"><t t-call="website_crm_partner_assign.references_block"/></div>
                </t>
            </t>
        </t>
    </t>
</template>

<template id="grade_in_detail" inherit_id="website_partner.partner_detail">
  <xpath expr="//*[@id='partner_name']" position="after">
    <h3 class="col-md-12 text-center text-muted" t-if="partner.grade_id and partner.grade_id.website_published">
      <span t-field="partner.grade_id"/> Partner</h3>
  </xpath>
</template>

<template id="references_block" name="Partner References Block">
    <t t-if="any([p.website_published for p in partner.implemented_partner_ids])">
        <h3 id="references">References</h3>
        <div t-foreach="partner.implemented_partner_ids" t-as="reference" class="media">
          <t t-if="reference.website_published">
            <a class="pull-left" t-attf-href="/customers/#{slug(reference)}">
                <span t-field="reference.image_small" t-field-options='{"widget": "image", "class": "center-block"}'/>
            </a>
            <div class="media-body" style="min-height: 64px;">
                <a class="media-heading" t-attf-href="/customers/#{slug(reference)}">
                    <span t-field="reference.self"/>
                </a>
                <div t-field='reference.website_short_description'/>
            </div>
          </t>
        </div>
    </t>
</template>

</data>
</openerp><|MERGE_RESOLUTION|>--- conflicted
+++ resolved
@@ -117,13 +117,8 @@
     <xpath expr="//ul[@id='reseller_countries']" position="after">
         <h3>World Map</h3>
         <ul class="nav">
-<<<<<<< HEAD
-            <iframe t-attf-src="/google_map/?width=260&amp;height=240&amp;partner_ids=#{ google_map_partner_ids }&amp;partner_url=/partners/"
-                style="width:260px; height:260px; border:0; padding:0; margin:0;"></iframe>
-=======
-            <iframe t-attf-src="/google_map?width=320&amp;height=240&amp;partner_ids=#{ google_map_partner_ids }&amp;partner_url=/partners/"
-                style="width:320px; height:260px; border:0; padding:0; margin:0;" scrolling="no"></iframe>
->>>>>>> 28e5e2bb
+            <iframe t-attf-src="/google_map?width=260&amp;height=240&amp;partner_ids=#{ google_map_partner_ids }&amp;partner_url=/partners/"
+                style="width:260px; height:260px; border:0; padding:0; margin:0;" scrolling="no"></iframe>
         </ul>
     </xpath>
 </template>
