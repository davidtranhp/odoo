--- conflicted
+++ resolved
@@ -612,64 +612,6 @@
     res = obj.read(cr, uid, ids, ['object', 'name'], context)
     return [(r['object'], r['name']) for r in res]
 
-<<<<<<< HEAD
-class crm_case_log(osv.osv):
-    """ Case Communication History """
-    _name = "crm.case.log"
-    _description = "Case Communication History"
-
-    _order = "id desc"
-    _columns = {
-        'name': fields.char('Status', size=64), 
-        'date': fields.datetime('Date'), 
-        'section_id': fields.many2one('crm.case.section', 'Sales Team'), 
-        'user_id': fields.many2one('res.users', 'User Responsible', readonly=True), 
-        'model_id': fields.many2one('ir.model', "Model"), 
-        'res_id': fields.integer('Resource ID'), 
-    }
-
-    _defaults = {
-        'date': lambda *a: time.strftime('%Y-%m-%d %H:%M:%S'), 
-    }
-
-crm_case_log()
-
-class crm_case_history(osv.osv):
-    """Case history"""
-
-    _name = "crm.case.history"
-    _description = "Case history"
-    _order = "id desc"
-    _inherits = {'crm.case.log': "log_id"}
-
-    def _note_get(self, cursor, user, ids, name, arg, context=None):
-        """ Gives case History Description
-        @param self: The object pointer
-        @param cr: the current row, from the database cursor,
-        @param uid: the current user’s ID for security checks,
-        @param ids: List of case History’s IDs
-        @param context: A standard dictionary for contextual values
-        """
-        res = {}
-        for hist in self.browse(cursor, user, ids, context or {}):
-            res[hist.id] = (hist.email_from or '/') + ' (' + str(hist.date) + ')\n'
-            res[hist.id] += (hist.description or '')
-        return res
-
-    _columns = {
-        'description': fields.text('Description'),
-        'note': fields.function(_note_get, method=True, string="Description", type="text"),
-        'email_to': fields.char('Email To', size=84),
-        'email_from' : fields.char('Email From', size=84),
-        'log_id': fields.many2one('crm.case.log','Log',ondelete='cascade'),
-        'message_id': fields.char('Message Id', size=1024, readonly=True, help="Message Id on Email Server.", select=True),
-    }
-
-crm_case_history()
-
-
-=======
->>>>>>> 734da018
 class users(osv.osv):
     _inherit = 'res.users'
     _description = "Users"
