--- conflicted
+++ resolved
@@ -28,7 +28,7 @@
 from tools.translate import _
 from crm import crm_case
 
-class crm_lead(osv.osv, crm_case, ):
+class crm_lead(osv.osv, crm_case):
     """ CRM Lead Case """
 
     _name = "crm.lead"
@@ -108,13 +108,8 @@
         'email_cc': fields.text('Watchers Emails', size=252 , help="These \
 people will receive a copy of the future communication between partner \
 and users by email"),
-<<<<<<< HEAD
-        'description': fields.text('Notes'),
-        'write_date': fields.datetime('Update Date' , readonly=True), 
-=======
         'description': fields.text('Description'),
         'write_date': fields.datetime('Update Date' , readonly=True),
->>>>>>> f30e575d
 
         # Lead fields
         'thread_id': fields.many2one('mailgate.thread', 'Thread', required=False), 
@@ -147,13 +142,8 @@
                                   help='The state is set to \'Draft\', when a case is created.\
                                   \nIf the case is in progress the state is set to \'Open\'.\
                                   \nWhen the case is over, the state is set to \'Done\'.\
-<<<<<<< HEAD
                                   \nIf the case needs to be reviewed then the state is set to \'Pending\'.'), 
     }
-=======
-                                  \nIf the case needs to be reviewed then the state is set to \'Pending\'.'),
-        }
->>>>>>> f30e575d
 
     _defaults = {
         'active': lambda *a: 1,
