# -*- coding: utf-8 -*-
# Part of Odoo. See LICENSE file for full copyright and licensing details.

from datetime import datetime, timedelta, date
from dateutil.relativedelta import relativedelta
import logging
from operator import itemgetter
from werkzeug import url_encode

from openerp import SUPERUSER_ID
from openerp import tools, api
from openerp.addons.base.res.res_partner import format_address
from openerp.addons.crm import crm_stage
from openerp.osv import fields, osv
from openerp.tools.translate import _
from openerp.tools import email_re, email_split
from openerp.exceptions import UserError, AccessError

_logger = logging.getLogger(__name__)

CRM_LEAD_FIELDS_TO_MERGE = ['name',
    'partner_id',
    'campaign_id',
    'company_id',
    'country_id',
    'team_id',
    'state_id',
    'stage_id',
    'medium_id',
    'source_id',
    'user_id',
    'title',
    'city',
    'contact_name',
    'description',
    'email',
    'fax',
    'mobile',
    'partner_name',
    'phone',
    'probability',
    'planned_revenue',
    'street',
    'street2',
    'zip',
    'create_date',
    'date_action_last',
    'date_action_next',
    'email_from',
    'email_cc',
    'partner_name']


class crm_lead(format_address, osv.osv):
    """ CRM Lead Case """
    _name = "crm.lead"
    _description = "Lead/Opportunity"
    _order = "priority desc,date_action,id desc"
    _inherit = ['mail.thread', 'ir.needaction_mixin', 'utm.mixin']
    _mail_mass_mailing = _('Leads / Opportunities')

    def _get_default_probability(self, cr, uid, context=None):
        """ Gives default probability """
        stage_id = self._get_default_stage_id(cr, uid, context=None)
        if stage_id:
            return self.pool['crm.stage'].browse(cr, uid, stage_id, context=context).probability
        else:
            return 10

    def _get_default_stage_id(self, cr, uid, context=None):
        """ Gives default stage_id """
        team_id = self.pool['crm.team']._get_default_team_id(cr, SUPERUSER_ID, context=context, user_id=uid)
        return self.stage_find(cr, uid, [], team_id, [('fold', '=', False)], context=context)

    def _resolve_type_from_context(self, cr, uid, context=None):
        """ Returns the type (lead or opportunity) from the type context
            key. Returns None if it cannot be resolved.
        """
        if context is None:
            context = {}
        return context.get('default_type')

    def _read_group_stage_ids(self, cr, uid, ids, domain, read_group_order=None, access_rights_uid=None, context=None):
        access_rights_uid = access_rights_uid or uid
        stage_obj = self.pool.get('crm.stage')
        order = stage_obj._order
        # lame hack to allow reverting search, should just work in the trivial case
        if read_group_order == 'stage_id desc':
            order = "%s desc" % order
        # retrieve team_id from the context and write the domain
        # - ('id', 'in', 'ids'): add columns that should be present
        # - OR ('fold', '=', False): add default columns that are not folded
        # - OR ('team_ids', '=', team_id), ('fold', '=', False) if team_id: add team columns that are not folded
        search_domain = []
        team_id = context and context.get('default_team_id') or False
        if team_id:
            search_domain += ['|', ('team_ids', '=', team_id)]
            search_domain += [('id', 'in', ids)]
        else:
            search_domain += [('id', 'in', ids)]
        # retrieve type from the context (if set: choose 'type' or 'both')
        type = self._resolve_type_from_context(cr, uid, context=context)
        if type:
            search_domain += ['|', ('type', '=', type), ('type', '=', 'both')]
        # perform search
        stage_ids = stage_obj._search(cr, uid, search_domain, order=order, access_rights_uid=access_rights_uid, context=context)
        result = stage_obj.name_get(cr, access_rights_uid, stage_ids, context=context)
        # restore order of the search
        result.sort(lambda x, y: cmp(stage_ids.index(x[0]), stage_ids.index(y[0])))

        fold = {}
        for stage in stage_obj.browse(cr, access_rights_uid, stage_ids, context=context):
            fold[stage.id] = stage.fold or False
        return result, fold

    def fields_view_get(self, cr, user, view_id=None, view_type='form', context=None, toolbar=False, submenu=False):
        if context and context.get('opportunity_id'):
            action = self.get_formview_action(cr, user, context['opportunity_id'], context=context)
            if action.get('views') and any(view_id for view_id in action['views'] if view_id[1] == view_type):
                view_id = next(view_id[0] for view_id in action['views'] if view_id[1] == view_type)
        res = super(crm_lead, self).fields_view_get(cr, user, view_id=view_id, view_type=view_type, context=context, toolbar=toolbar, submenu=submenu)
        if view_type == 'form':
            res['arch'] = self.fields_view_get_address(cr, user, res['arch'], context=context)
        return res

    _group_by_full = {
        'stage_id': _read_group_stage_ids
    }

    def _compute_day(self, cr, uid, ids, fields, args, context=None):
        """
        :return dict: difference between current date and log date
        """
        res = {}
        for lead in self.browse(cr, uid, ids, context=context):
            for field in fields:
                res[lead.id] = {}
                duration = 0
                ans = False
                if field == 'day_open':
                    if lead.date_open:
                        date_create = datetime.strptime(lead.create_date, "%Y-%m-%d %H:%M:%S")
                        date_open = datetime.strptime(lead.date_open, "%Y-%m-%d %H:%M:%S")
                        ans = date_open - date_create
                elif field == 'day_close':
                    if lead.date_closed:
                        date_create = datetime.strptime(lead.create_date, "%Y-%m-%d %H:%M:%S")
                        date_close = datetime.strptime(lead.date_closed, "%Y-%m-%d %H:%M:%S")
                        ans = date_close - date_create
                if ans:
                    duration = abs(int(ans.days))
                res[lead.id][field] = duration
        return res
    def _meeting_count(self, cr, uid, ids, field_name, arg, context=None):
        Event = self.pool['calendar.event']
        return {
            opp_id: Event.search_count(cr,uid, [('opportunity_id', '=', opp_id)], context=context)
            for opp_id in ids
        }

    _columns = {
        'partner_id': fields.many2one('res.partner', 'Partner', ondelete='set null', track_visibility='onchange',
            select=True, help="Linked partner (optional). Usually created when converting the lead."),

        'id': fields.integer('ID', readonly=True),
        'name': fields.char('Opportunity', required=True, select=1),
        'active': fields.boolean('Active', required=False),
        'date_action_last': fields.datetime('Last Action', readonly=1),
        'date_action_next': fields.datetime('Next Action', readonly=1),
        'email_from': fields.char('Email', size=128, help="Email address of the contact", select=1),
        'team_id': fields.many2one('crm.team', 'Sales Team', oldname='section_id',
                        select=True, track_visibility='onchange', help='When sending mails, the default email address is taken from the sales team.'),
        'create_date': fields.datetime('Creation Date', readonly=True),
        'email_cc': fields.text('Global CC', help="These email addresses will be added to the CC field of all inbound and outbound emails for this record before being sent. Separate multiple email addresses with a comma"),
        'description': fields.text('Notes'),
        'write_date': fields.datetime('Update Date', readonly=True),
        'tag_ids': fields.many2many('crm.lead.tag', 'crm_lead_tag_rel', 'lead_id', 'tag_id', 'Tags', help="Classify and analyze your lead/opportunity categories like: Training, Service"),
        'contact_name': fields.char('Contact Name', size=64),
        'partner_name': fields.char("Customer Name", size=64,help='The name of the future partner company that will be created while converting the lead into opportunity', select=1),
        'opt_out': fields.boolean('Opt-Out', oldname='optout',
            help="If opt-out is checked, this contact has refused to receive emails for mass mailing and marketing campaign. "
                    "Filter 'Available for Mass Mailing' allows users to filter the leads when performing mass mailing."),
        'type': fields.selection(
            [('lead', 'Lead'), ('opportunity', 'Opportunity')],
            string='Type', select=True, required=True,
            help="Type is used to separate Leads and Opportunities"),
        'priority': fields.selection(crm_stage.AVAILABLE_PRIORITIES, 'Rating', select=True),
        'date_closed': fields.datetime('Closed', readonly=True, copy=False),
        'stage_id': fields.many2one('crm.stage', 'Stage', track_visibility='onchange', select=True,
                        domain="['&', ('team_ids', '=', team_id), '|', ('type', '=', type), ('type', '=', 'both')]"),
        'user_id': fields.many2one('res.users', 'Salesperson', select=True, track_visibility='onchange'),
        'referred': fields.char('Referred By'),
        'date_open': fields.datetime('Assigned', readonly=True),
        'day_open': fields.function(_compute_day, string='Days to Assign',
                                    multi='day_open', type="float",
                                    store={'crm.lead': (lambda self, cr, uid, ids, c={}: ids, ['date_open'], 10)}),
        'day_close': fields.function(_compute_day, string='Days to Close',
                                     multi='day_open', type="float",
                                     store={'crm.lead': (lambda self, cr, uid, ids, c={}: ids, ['date_closed'], 10)}),
        'date_last_stage_update': fields.datetime('Last Stage Update', select=True),
        'date_conversion': fields.datetime('Conversion Date', readonly=1),

        # Messaging and marketing
        'message_bounce': fields.integer('Bounce', help="Counter of the number of bounced emails for this contact"),
        # Only used for type opportunity
        'probability': fields.float('Probability', group_operator="avg"),
        'planned_revenue': fields.float('Expected Revenue', track_visibility='always'),
        'date_deadline': fields.date('Expected Closing', help="Estimate of the date on which the opportunity will be won."),
        # CRM Actions
        'last_activity_id': fields.many2one("crm.activity", "Last Activity", select=True),
        'next_activity_id': fields.many2one("crm.activity", "Next Activity", select=True),
        'next_activity_1': fields.related("last_activity_id", "activity_1_id", "name", type="char", string="Next Activity 1"),
        'next_activity_2': fields.related("last_activity_id", "activity_2_id", "name", type="char", string="Next Activity 2"),
        'next_activity_3': fields.related("last_activity_id", "activity_3_id", "name", type="char", string="Next Activity 3"),
        'date_action': fields.date('Next Activity Date', select=True),
        'title_action': fields.char('Next Activity Summary'),

        'color': fields.integer('Color Index'),
        'partner_address_name': fields.related('partner_id', 'name', type='char', string='Partner Contact Name', readonly=True),
        'partner_address_email': fields.related('partner_id', 'email', type='char', string='Partner Contact Email', readonly=True),
        'company_currency': fields.related('company_id', 'currency_id', type='many2one', string='Currency', readonly=True, relation="res.currency"),
        'user_email': fields.related('user_id', 'email', type='char', string='User Email', readonly=True),
        'user_login': fields.related('user_id', 'login', type='char', string='User Login', readonly=True),

        # Fields for address, due to separation from crm and res.partner
        'street': fields.char('Street'),
        'street2': fields.char('Street2'),
        'zip': fields.char('Zip', change_default=True, size=24),
        'city': fields.char('City'),
        'state_id': fields.many2one("res.country.state", 'State'),
        'country_id': fields.many2one('res.country', 'Country'),
        'phone': fields.char('Phone'),
        'fax': fields.char('Fax'),
        'mobile': fields.char('Mobile'),
        'function': fields.char('Function'),
        'title': fields.many2one('res.partner.title', 'Title'),
        'company_id': fields.many2one('res.company', 'Company', select=1),
        'meeting_count': fields.function(_meeting_count, string='# Meetings', type='integer'),
        'lost_reason': fields.many2one('crm.lost.reason', 'Lost Reason', select=True, track_visibility='onchange'),
    }

    _defaults = {
        'active': 1,
        'type': lambda s, cr, uid, c: 'lead' if s.pool['res.users'].has_group(cr, uid, 'crm.group_use_lead') else 'opportunity',
        'user_id': lambda s, cr, uid, c: uid,
        'stage_id': lambda s, cr, uid, c: s._get_default_stage_id(cr, uid, c),
        'team_id': lambda s, cr, uid, c: s.pool['crm.team']._get_default_team_id(cr, SUPERUSER_ID, context=c, user_id=uid),
        'company_id': lambda s, cr, uid, c: s.pool.get('res.company')._company_default_get(cr, uid, 'crm.lead', context=c),
        'priority': lambda *a: crm_stage.AVAILABLE_PRIORITIES[0][0],
        'probability': lambda s, cr, uid, c: s._get_default_probability(cr, uid, c),
        'color': 0,
        'date_last_stage_update': fields.datetime.now,
    }

    _sql_constraints = [
        ('check_probability', 'check(probability >= 0 and probability <= 100)', 'The probability of closing the deal should be between 0% and 100%!')
    ]

    def onchange_stage_id(self, cr, uid, ids, stage_id, context=None):
        if not stage_id:
            return {'value': {}}
        stage = self.pool['crm.stage'].browse(cr, uid, stage_id, context=context)
        if not stage.on_change:
            return {'value': {}}
        return {'value': {'probability': stage.probability}}

    def on_change_partner_id(self, cr, uid, ids, partner_id, context=None):
        values = {}
        if partner_id:
            partner = self.pool.get('res.partner').browse(cr, uid, partner_id, context=context)
            partner_name = (partner.parent_id and partner.parent_id.name) or (partner.is_company and partner.name) or False
            values = {
                'partner_name': partner_name,
                'contact_name': (not partner.is_company and partner.name) or False,
                'title': partner.title and partner.title.id or False,
                'street': partner.street,
                'street2': partner.street2,
                'city': partner.city,
                'state_id': partner.state_id and partner.state_id.id or False,
                'country_id': partner.country_id and partner.country_id.id or False,
                'email_from': partner.email,
                'phone': partner.phone,
                'mobile': partner.mobile,
                'fax': partner.fax,
                'zip': partner.zip,
                'function': partner.function,
            }
        return {'value': values}

    def on_change_user(self, cr, uid, ids, user_id, context=None):
        """ When changing the user, also set a team_id or restrict team id
            to the ones user_id is member of. """
<<<<<<< HEAD
        team_id = self.pool['crm.team']._get_default_team_id(cr, uid, context=context, user_id=user_id)
=======
        if user_id and context.get('team_id'):
            team = self.pool['crm.team'].browse(cr, uid, context['team_id'], context=context)
            if user_id in team.member_ids.ids:
                return {}
        team_id = self.pool['crm.team']._get_default_team_id(cr, uid, user_id=user_id, context=context)
        if user_id and not team_id and self.pool['res.users'].has_group(cr, uid, 'base.group_multi_salesteams'):
            team_ids = self.pool.get('crm.team').search(cr, uid, ['|', ('user_id', '=', user_id), ('member_ids', '=', user_id)], context=context)
            if team_ids:
                team_id = team_ids[0]
>>>>>>> 19fe77b7
        return {'value': {'team_id': team_id}}

    def stage_find(self, cr, uid, cases, team_id, domain=None, order='sequence', context=None):
        """ Override of the base.stage method
            Parameter of the stage search taken from the lead:
            - type: stage type must be the same or 'both'
            - team_id: if set, stages must belong to this team or
              be a default stage; if not set, stages must be default
              stages
        """
        if isinstance(cases, (int, long)):
            cases = self.browse(cr, uid, cases, context=context)
        if context is None:
            context = {}
        # check whether we should try to add a condition on type
        avoid_add_type_term = any([term for term in domain if len(term) == 3 if term[0] == 'type'])
        # collect all team_ids
        team_ids = set()
        types = ['both']
        if not cases and context.get('default_type'):
            ctx_type = context.get('default_type')
            types += [ctx_type]
        if team_id:
            team_ids.add(team_id)
        for lead in cases:
            if lead.team_id:
                team_ids.add(lead.team_id.id)
            if lead.type not in types:
                types.append(lead.type)
        # OR all team_ids
        search_domain = []
        if team_ids:
            search_domain += [('|')] * (len(team_ids) - 1)
            for team_id in team_ids:
                search_domain.append(('team_ids', '=', team_id))
        # AND with cases types
        if not avoid_add_type_term:
            search_domain.append(('type', 'in', types))
        # AND with the domain in parameter
        search_domain += list(domain)
        # perform search, return the first found
        stage_ids = self.pool.get('crm.stage').search(cr, uid, search_domain, order=order, limit=1, context=context)
        if stage_ids:
            return stage_ids[0]
        return False

    def action_set_lost(self, cr, uid, ids, context=None):
        """ Lost semantic: probability = 0, active = False """
        return self.write(cr, uid, ids, {'probability': 0, 'active': False}, context=context)
    # Backward compatibility
    case_mark_lost = action_set_lost

    def action_set_active(self, cr, uid, ids, context=None):
        return self.write(cr, uid, ids, {'active': True}, context=context)

    def action_set_unactive(self, cr, uid, ids, context=None):
        return self.write(cr, uid, ids, {'active': False}, context=context)

    def action_set_won(self, cr, uid, ids, context=None):
        """ Won semantic: probability = 100 (active untouched) """
        stages_leads = {}
        for lead in self.browse(cr, uid, ids, context=context):
            stage_id = self.stage_find(cr, uid, [lead], lead.team_id.id or False, [('probability', '=', 100.0), ('on_change', '=', True)], context=context)
            if stage_id:
                if stages_leads.get(stage_id):
                    stages_leads[stage_id].append(lead.id)
                else:
                    stages_leads[stage_id] = [lead.id]
        for stage_id, lead_ids in stages_leads.items():
            self.write(cr, uid, lead_ids, {'stage_id': stage_id}, context=context)
        return self.write(cr, uid, ids, {'probability': 100}, context=context)
    # Backward compatibility
    case_mark_won = action_set_won

    def log_next_activity_1(self, cr, uid, ids, context=None):
        return self.set_next_activity(cr, uid, ids, next_activity_name='activity_1_id', context=context)

    def log_next_activity_2(self, cr, uid, ids, context=None):
        return self.set_next_activity(cr, uid, ids, next_activity_name='activity_2_id', context=context)

    def log_next_activity_3(self, cr, uid, ids, context=None):
        return self.set_next_activity(cr, uid, ids, next_activity_name='activity_3_id', context=context)

    def set_next_activity(self, cr, uid, ids, next_activity_name, context=None):
        for lead in self.browse(cr, uid, ids, context=context):
            if not lead.last_activity_id:
                continue
            next_activity = next_activity_name and getattr(lead.last_activity_id, next_activity_name, False) or False
            if next_activity:
                date_action = False
                if next_activity.days:
                    date_action = (datetime.now() + timedelta(days=next_activity.days)).strftime(tools.DEFAULT_SERVER_DATETIME_FORMAT),
                lead.write({
                    'next_activity_id': next_activity.id,
                    'date_action': date_action,
                    'title_action': next_activity.description,
                })
        return True

    def log_next_activity_done(self, cr, uid, ids, context=None, next_activity_name=False):
        to_clear_ids = []
        for lead in self.browse(cr, uid, ids, context=context):
            if not lead.next_activity_id:
                continue
            body_html = """<div><b>${object.next_activity_id.name}</b></div>
%if object.title_action:
<div>${object.title_action}</div>
%endif"""
            body_html = self.pool['mail.template'].render_template(cr, uid, body_html, 'crm.lead', lead.id, context=context)
            msg_id = lead.message_post(body_html, subtype_id=lead.next_activity_id.subtype_id.id)
            to_clear_ids.append(lead.id)
            self.write(cr, uid, [lead.id], {'last_activity_id': lead.next_activity_id.id}, context=context)

        if to_clear_ids:
            self.cancel_next_activity(cr, uid, to_clear_ids, context=context)
        return True

    def cancel_next_activity(self, cr, uid, ids, context=None):
        return self.write(cr, uid, ids,  {
            'next_activity_id': False,
            'date_action': False,
            'title_action': False,
        }, context=context)

    def onchange_next_activity_id(self, cr, uid, ids, next_activity_id, context=None):
        if not next_activity_id:
            return {'value': {
                'next_action1': False,
                'next_action2': False,
                'next_action3': False,
                'title_action': False,
                'date_action': False,
            }}
        activity = self.pool['crm.activity'].browse(cr, uid, next_activity_id, context=context)
        date_action = False
        if activity.days:
            date_action = (datetime.now() + timedelta(days=activity.days)).strftime(tools.DEFAULT_SERVER_DATETIME_FORMAT)
        return {'value': {
            'next_activity_1': activity.activity_1_id and activity.activity_1_id.name or False,
            'next_activity_2': activity.activity_2_id and activity.activity_2_id.name or False,
            'next_activity_3': activity.activity_3_id and activity.activity_3_id.name or False,
            'title_action': activity.description,
            'date_action': date_action,
            'last_activity_id': False,
        }}

    def _merge_get_result_type(self, cr, uid, opps, context=None):
        """
        Define the type of the result of the merge.  If at least one of the
        element to merge is an opp, the resulting new element will be an opp.
        Otherwise it will be a lead.

        We'll directly use a list of browse records instead of a list of ids
        for performances' sake: it will spare a second browse of the
        leads/opps.

        :param list opps: list of browse records containing the leads/opps to process
        :return string type: the type of the final element
        """
        for opp in opps:
            if (opp.type == 'opportunity'):
                return 'opportunity'

        return 'lead'

    def _merge_data(self, cr, uid, ids, oldest, fields, context=None):
        """
        Prepare lead/opp data into a dictionary for merging.  Different types
        of fields are processed in different ways:
        - text: all the values are concatenated
        - m2m and o2m: those fields aren't processed
        - m2o: the first not null value prevails (the other are dropped)
        - any other type of field: same as m2o

        :param list ids: list of ids of the leads to process
        :param list fields: list of leads' fields to process
        :return dict data: contains the merged values
        """
        opportunities = self.browse(cr, uid, ids, context=context)

        def _get_first_not_null(attr):
            for opp in opportunities:
                if hasattr(opp, attr) and bool(getattr(opp, attr)):
                    return getattr(opp, attr)
            return False

        def _get_first_not_null_id(attr):
            res = _get_first_not_null(attr)
            return res and res.id or False

        def _concat_all(attr):
            return '\n\n'.join(filter(lambda x: x, [getattr(opp, attr) or '' for opp in opportunities if hasattr(opp, attr)]))

        # Process the fields' values
        data = {}
        for field_name in fields:
            field = self._fields.get(field_name)
            if field is None:
                continue
            if field.type in ('many2many', 'one2many'):
                continue
            elif field.type == 'many2one':
                data[field_name] = _get_first_not_null_id(field_name)  # !!
            elif field.type == 'text':
                data[field_name] = _concat_all(field_name)  #not lost
            else:
                data[field_name] = _get_first_not_null(field_name)  #not lost

        # Define the resulting type ('lead' or 'opportunity')
        data['type'] = self._merge_get_result_type(cr, uid, opportunities, context)
        return data

    def _mail_body(self, cr, uid, lead, fields, title=False, context=None):
        body = []
        if title:
            body.append("%s\n" % (title))

        for field_name in fields:
            field = self._fields.get(field_name)
            if field is None:
                continue
            value = ''

            if field.type == 'selection':
                if callable(field.selection):
                    key = field.selection(self, cr, uid, context=context)
                else:
                    key = field.selection
                value = dict(key).get(lead[field_name], lead[field_name])
            elif field.type == 'many2one':
                if lead[field_name]:
                    value = lead[field_name].name_get()[0][1]
            elif field.type == 'many2many':
                if lead[field_name]:
                    for val in lead[field_name]:
                        field_value = val.name_get()[0][1]
                        value += field_value + ","
            else:
                value = lead[field_name]

            body.append("%s: %s" % (field.string, value or ''))
        return "<br/>".join(body + ['<br/>'])

    def _merge_notify(self, cr, uid, opportunity_id, opportunities, context=None):
        """
        Create a message gathering merged leads/opps information.
        """
        #TOFIX: mail template should be used instead of fix body, subject text
        details = []
        result_type = self._merge_get_result_type(cr, uid, opportunities, context)
        if result_type == 'lead':
            merge_message = _('Merged leads')
        else:
            merge_message = _('Merged opportunities')
        subject = [merge_message]
        for opportunity in opportunities:
            subject.append(opportunity.name)
            title = "%s : %s" % (opportunity.type == 'opportunity' and _('Merged opportunity') or _('Merged lead'), opportunity.name)
            fields = list(CRM_LEAD_FIELDS_TO_MERGE)
            details.append(self._mail_body(cr, uid, opportunity, fields, title=title, context=context))

        # Chatter message's subject
        subject = subject[0] + ": " + ", ".join(subject[1:])
        details = "\n\n".join(details)
        return self.message_post(cr, uid, [opportunity_id], body=details, subject=subject, context=context)

    def _merge_opportunity_history(self, cr, uid, opportunity_id, opportunities, context=None):
        message = self.pool.get('mail.message')
        for opportunity in opportunities:
            for history in opportunity.message_ids:
                message.write(cr, uid, history.id, {
                        'res_id': opportunity_id,
                        'subject' : _("From %s : %s") % (opportunity.name, history.subject)
                }, context=context)

        return True

    def _merge_opportunity_attachments(self, cr, uid, opportunity_id, opportunities, context=None):
        attach_obj = self.pool.get('ir.attachment')

        # return attachments of opportunity
        def _get_attachments(opportunity_id):
            attachment_ids = attach_obj.search(cr, uid, [('res_model', '=', self._name), ('res_id', '=', opportunity_id)], context=context)
            return attach_obj.browse(cr, uid, attachment_ids, context=context)

        first_attachments = _get_attachments(opportunity_id)
        #counter of all attachments to move. Used to make sure the name is different for all attachments
        count = 1
        for opportunity in opportunities:
            attachments = _get_attachments(opportunity.id)
            for attachment in attachments:
                values = {'res_id': opportunity_id,}
                for attachment_in_first in first_attachments:
                    if attachment.name == attachment_in_first.name:
                        values['name'] = "%s (%s)" % (attachment.name, count,),
                count+=1
                attachment.write(values)
        return True

    def get_duplicated_leads(self, cr, uid, ids, partner_id, include_lost=False, context=None):
        """
        Search for opportunities that have the same partner and that arent done or cancelled
        """
        lead = self.browse(cr, uid, ids[0], context=context)
        email = lead.partner_id and lead.partner_id.email or lead.email_from
        return self.pool['crm.lead']._get_duplicated_leads_by_emails(cr, uid, partner_id, email, include_lost=include_lost, context=context)

    def _get_duplicated_leads_by_emails(self, cr, uid, partner_id, email, include_lost=False, context=None):
        """
        Search for opportunities that have   the same partner and that arent done or cancelled
        """
        partner_match_domain = []
        for email in set(email_split(email) + [email]):
            partner_match_domain.append(('email_from', '=ilike', email))
        if partner_id:
            partner_match_domain.append(('partner_id', '=', partner_id))
        partner_match_domain = ['|'] * (len(partner_match_domain) - 1) + partner_match_domain
        if not partner_match_domain:
            return []
        domain = partner_match_domain
        if not include_lost:
            domain += ['&', ('active', '=', True), ('probability', '<', 100)]
        return self.search(cr, uid, domain, context=context)

    def merge_dependences(self, cr, uid, highest, opportunities, context=None):
        self._merge_notify(cr, uid, highest, opportunities, context=context)
        self._merge_opportunity_history(cr, uid, highest, opportunities, context=context)
        self._merge_opportunity_attachments(cr, uid, highest, opportunities, context=context)

    def merge_opportunity(self, cr, uid, ids, user_id=False, team_id=False, context=None):
        """
        Different cases of merge:
        - merge leads together = 1 new lead
        - merge at least 1 opp with anything else (lead or opp) = 1 new opp

        :param list ids: leads/opportunities ids to merge
        :return int id: id of the resulting lead/opp
        """
        if context is None:
            context = {}

        if len(ids) <= 1:
            raise UserError(_('Please select more than one element (lead or opportunity) from the list view.'))

        opportunities = self.browse(cr, uid, ids, context=context)
        sequenced_opps = []
        # Sorting the leads/opps according to the confidence level of its stage, which relates to the probability of winning it
        # The confidence level increases with the stage sequence, except when the stage probability is 0.0 (Lost cases)
        # An Opportunity always has higher confidence level than a lead, unless its stage probability is 0.0
        for opportunity in opportunities:
            sequence = -1
            if opportunity.stage_id and opportunity.stage_id.on_change:
                sequence = opportunity.stage_id.sequence
            sequenced_opps.append(((int(sequence != -1 and opportunity.type == 'opportunity'), sequence, -opportunity.id), opportunity))

        sequenced_opps.sort(reverse=True)
        opportunities = map(itemgetter(1), sequenced_opps)
        ids = [opportunity.id for opportunity in opportunities]
        highest = opportunities[0]
        opportunities_rest = opportunities[1:]

        tail_opportunities = opportunities_rest

        fields = list(CRM_LEAD_FIELDS_TO_MERGE)
        merged_data = self._merge_data(cr, uid, ids, highest, fields, context=context)

        if user_id:
            merged_data['user_id'] = user_id
        if team_id:
            merged_data['team_id'] = team_id

        # Merge notifications about loss of information
        opportunities = [highest]
        opportunities.extend(opportunities_rest)

        self.merge_dependences(cr, uid, highest.id, tail_opportunities, context=context)

        # Check if the stage is in the stages of the sales team. If not, assign the stage with the lowest sequence
        if merged_data.get('team_id'):
            team_stage_ids = self.pool.get('crm.stage').search(cr, uid, [('team_ids', 'in', merged_data['team_id']), ('type', 'in', [merged_data.get('type'), 'both'])], order='sequence', context=context)
            if merged_data.get('stage_id') not in team_stage_ids:
                merged_data['stage_id'] = team_stage_ids and team_stage_ids[0] or False
        # Write merged data into first opportunity
        self.write(cr, uid, [highest.id], merged_data, context=context)
        # Delete tail opportunities 
        # We use the SUPERUSER to avoid access rights issues because as the user had the rights to see the records it should be safe to do so
        self.unlink(cr, SUPERUSER_ID, [x.id for x in tail_opportunities], context=context)

        return highest.id

    def _convert_opportunity_data(self, cr, uid, lead, customer, team_id=False, context=None):
        crm_stage = self.pool.get('crm.stage')
        contact_id = False
        if customer:
            contact_id = self.pool.get('res.partner').address_get(cr, uid, [customer.id])['contact']
        if not team_id:
            team_id = lead.team_id and lead.team_id.id or False
        val = {
            'planned_revenue': lead.planned_revenue,
            'probability': lead.probability,
            'name': lead.name,
            'partner_id': customer and customer.id or False,
            'type': 'opportunity',
            'date_open': fields.datetime.now(),
            'email_from': customer and customer.email or lead.email_from,
            'phone': customer and customer.phone or lead.phone,
            'date_conversion': fields.datetime.now(),
        }
        if not lead.stage_id or lead.stage_id.type=='lead':
            val['stage_id'] = self.stage_find(cr, uid, [lead], team_id, [('type', 'in', ('opportunity', 'both'))], context=context)
        return val

    def convert_opportunity(self, cr, uid, ids, partner_id, user_ids=False, team_id=False, context=None):
        customer = False
        if partner_id:
            partner = self.pool.get('res.partner')
            customer = partner.browse(cr, uid, partner_id, context=context)
        for lead in self.browse(cr, uid, ids, context=context):
            if not lead.active or lead.probability == 100:
                continue
            vals = self._convert_opportunity_data(cr, uid, lead, customer, team_id, context=context)
            self.write(cr, uid, [lead.id], vals, context=context)

        if user_ids or team_id:
            self.allocate_salesman(cr, uid, ids, user_ids, team_id, context=context)

        return True

    def _lead_create_contact(self, cr, uid, lead, name, is_company, parent_id=False, context=None):
        partner = self.pool.get('res.partner')
        vals = {'name': name,
            'user_id': lead.user_id.id,
            'comment': lead.description,
            'team_id': lead.team_id.id or False,
            'parent_id': parent_id,
            'phone': lead.phone,
            'mobile': lead.mobile,
            'email': tools.email_split(lead.email_from) and tools.email_split(lead.email_from)[0] or False,
            'fax': lead.fax,
            'title': lead.title and lead.title.id or False,
            'function': lead.function,
            'street': lead.street,
            'street2': lead.street2,
            'zip': lead.zip,
            'city': lead.city,
            'country_id': lead.country_id and lead.country_id.id or False,
            'state_id': lead.state_id and lead.state_id.id or False,
            'is_company': is_company,
            'type': 'contact'
        }
        partner = partner.create(cr, uid, vals, context=context)
        return partner

    def _create_lead_partner(self, cr, uid, lead, context=None):
        contact_id = False
        contact_name = lead.contact_name or lead.email_from and self.pool.get('res.partner')._parse_partner_name(lead.email_from, context=context)[0] or False
        if lead.partner_name:
            partner_company_id = self._lead_create_contact(cr, uid, lead, lead.partner_name, True, context=context)
        elif lead.partner_id:
            partner_company_id = lead.partner_id.id
        else:
            partner_company_id = False

        if contact_name:
            contact_id = self._lead_create_contact(cr, uid, lead, contact_name, False, partner_company_id, context=context)

        partner_id = contact_id or partner_company_id or self._lead_create_contact(cr, uid, lead, lead.name, False, context=context)
        return partner_id

    def handle_partner_assignation(self, cr, uid, ids, action='create', partner_id=False, context=None):
        """
        Handle partner assignation during a lead conversion.
        if action is 'create', create new partner with contact and assign lead to new partner_id.
        otherwise assign lead to the specified partner_id

        :param list ids: leads/opportunities ids to process
        :param string action: what has to be done regarding partners (create it, assign an existing one, or nothing)
        :param int partner_id: partner to assign if any
        :return dict: dictionary organized as followed: {lead_id: partner_assigned_id}
        """
        partner_ids = {}
        for lead in self.browse(cr, uid, ids, context=context):
            # If the action is set to 'create' and no partner_id is set, create a new one
            if lead.partner_id:
                partner_ids[lead.id] = lead.partner_id.id
            if action == 'create':
                partner_id = self._create_lead_partner(cr, uid, lead, context)
                self.pool['res.partner'].write(cr, uid, partner_id, {'team_id': lead.team_id and lead.team_id.id or False})
            if partner_id:
                lead.write({'partner_id': partner_id})
            partner_ids[lead.id] = partner_id
        return partner_ids

    def allocate_salesman(self, cr, uid, ids, user_ids=None, team_id=False, context=None):
        """
        Assign salesmen and salesteam to a batch of leads.  If there are more
        leads than salesmen, these salesmen will be assigned in round-robin.
        E.g.: 4 salesmen (S1, S2, S3, S4) for 6 leads (L1, L2, ... L6).  They
        will be assigned as followed: L1 - S1, L2 - S2, L3 - S3, L4 - S4,
        L5 - S1, L6 - S2.

        :param list ids: leads/opportunities ids to process
        :param list user_ids: salesmen to assign
        :param int team_id: salesteam to assign
        :return bool
        """
        index = 0

        for lead_id in ids:
            value = {}
            if team_id:
                value['team_id'] = team_id
            if user_ids:
                value['user_id'] = user_ids[index]
                # Cycle through user_ids
                index = (index + 1) % len(user_ids)
            if value:
                self.write(cr, uid, [lead_id], value, context=context)
        return True

    def redirect_opportunity_view(self, cr, uid, opportunity_id, context=None):
        models_data = self.pool.get('ir.model.data')

        # Get opportunity views
        dummy, form_view = models_data.get_object_reference(cr, uid, 'crm', 'crm_case_form_view_oppor')
        dummy, tree_view = models_data.get_object_reference(cr, uid, 'crm', 'crm_case_tree_view_oppor')
        return {
            'name': _('Opportunity'),
            'view_type': 'form',
            'view_mode': 'tree, form',
            'res_model': 'crm.lead',
            'domain': [('type', '=', 'opportunity')],
            'res_id': int(opportunity_id),
            'view_id': False,
            'views': [(form_view or False, 'form'),
                      (tree_view or False, 'tree'), (False, 'kanban'),
                      (False, 'calendar'), (False, 'graph')],
            'type': 'ir.actions.act_window',
            'context': {'default_type': 'opportunity'}
        }

    def redirect_lead_view(self, cr, uid, lead_id, context=None):
        models_data = self.pool.get('ir.model.data')

        # Get lead views
        dummy, form_view = models_data.get_object_reference(cr, uid, 'crm', 'crm_case_form_view_leads')
        dummy, tree_view = models_data.get_object_reference(cr, uid, 'crm', 'crm_case_tree_view_leads')
        return {
            'name': _('Lead'),
            'view_type': 'form',
            'view_mode': 'tree, form',
            'res_model': 'crm.lead',
            'domain': [('type', '=', 'lead')],
            'res_id': int(lead_id),
            'view_id': False,
            'views': [(form_view or False, 'form'),
                      (tree_view or False, 'tree'),
                      (False, 'calendar'), (False, 'graph')],
            'type': 'ir.actions.act_window',
        }

    def action_schedule_meeting(self, cr, uid, ids, context=None):
        """
        Open meeting's calendar view to schedule meeting on current opportunity.
        :return dict: dictionary value for created Meeting view
        """
        lead = self.browse(cr, uid, ids[0], context)
        res = self.pool.get('ir.actions.act_window').for_xml_id(cr, uid, 'calendar', 'action_calendar_event', context)
        partner_ids = [self.pool['res.users'].browse(cr, uid, uid, context=context).partner_id.id]
        if lead.partner_id:
            partner_ids.append(lead.partner_id.id)
        res['context'] = {
            'search_default_opportunity_id': lead.type == 'opportunity' and lead.id or False,
            'default_opportunity_id': lead.type == 'opportunity' and lead.id or False,
            'default_partner_id': lead.partner_id and lead.partner_id.id or False,
            'default_partner_ids': partner_ids,
            'default_team_id': lead.team_id and lead.team_id.id or False,
            'default_name': lead.name,
        }
        return res

    def create(self, cr, uid, vals, context=None):
        context = dict(context or {})
        if vals.get('type') and not context.get('default_type'):
            context['default_type'] = vals.get('type')
        if vals.get('team_id') and not context.get('default_team_id'):
            context['default_team_id'] = vals.get('team_id')
        if vals.get('user_id') and 'date_open' not in vals:
            vals['date_open'] = fields.datetime.now()

        # context: no_log, because subtype already handle this
        create_context = dict(context, mail_create_nolog=True)
        return super(crm_lead, self).create(cr, uid, vals, context=create_context)

    def write(self, cr, uid, ids, vals, context=None):
        # stage change: update date_last_stage_update
        if 'stage_id' in vals:
            vals['date_last_stage_update'] = fields.datetime.now()
        if vals.get('user_id') and 'date_open' not in vals:
            vals['date_open'] = fields.datetime.now()
        # stage change with new stage: update probability and date_closed
        if vals.get('stage_id') and 'probability' not in vals:
            onchange_stage_values = self.onchange_stage_id(cr, uid, ids, vals.get('stage_id'), context=context)['value']
            vals.update(onchange_stage_values)
        if vals.get('probability') >= 100 or not vals.get('active', True):
            vals['date_closed'] = fields.datetime.now()
        return super(crm_lead, self).write(cr, uid, ids, vals, context=context)

    def copy(self, cr, uid, id, default=None, context=None):
        if not default:
            default = {}
        if not context:
            context = {}
        lead = self.browse(cr, uid, id, context=context)
        local_context = dict(context)
        local_context.setdefault('default_type', lead.type)
        local_context.setdefault('default_team_id', lead.team_id.id)
        if lead.type == 'opportunity':
            default['date_open'] = fields.datetime.now()
        else:
            default['date_open'] = False
        return super(crm_lead, self).copy(cr, uid, id, default, context=local_context)

    def get_empty_list_help(self, cr, uid, help, context=None):
        context = dict(context or {})
        context['empty_list_help_model'] = 'crm.team'
        context['empty_list_help_id'] = context.get('default_team_id', None)
        context['empty_list_help_document_name'] = _("opportunities")
        if help:
            alias_record = self.pool['ir.model.data'].xmlid_to_object(cr, uid, "crm.mail_alias_lead_info")
            if alias_record and alias_record.alias_domain and alias_record.alias_name:
                dynamic_help = '<p>%s</p>' % _("""All email incoming to %(link)s  will automatically create new opportunity.
Update your business card, phone book, social media,... Send an email right now and see it here.""") % {
                    'link': "<a href='mailto:%s'>%s</a>" % (alias_record.alias_name, alias_record.alias_domain)
                }
                return '<p class="oe_view_nocontent_create">%s</p>%s%s' % (
                    _('Click to add a new opportunity'),
                    help,
                    dynamic_help)
        return super(crm_lead, self).get_empty_list_help(cr, uid, help, context=context)

    # ----------------------------------------
    # Mail Gateway
    # ----------------------------------------

    def _track_subtype(self, cr, uid, ids, init_values, context=None):
        record = self.browse(cr, uid, ids[0], context=context)
        if 'stage_id' in init_values and record.probability == 100 and record.stage_id and record.stage_id.on_change:
            return 'crm.mt_lead_won'
        elif 'active' in init_values and record.probability == 0 and not record.active:
            return 'crm.mt_lead_lost'
        elif 'stage_id' in init_values and record.stage_id and record.stage_id.sequence <= 1:
            return 'crm.mt_lead_create'
        elif 'stage_id' in init_values:
            return 'crm.mt_lead_stage'
        return super(crm_lead, self)._track_subtype(cr, uid, ids, init_values, context=context)

    def _notification_group_recipients(self, cr, uid, ids, message, recipients, done_ids, group_data, context=None):
        """ Override the mail.thread method to handle salesman recipients.
        Indeed those will have specific action in their notification emails. """
        group_sale_salesman = self.pool['ir.model.data'].xmlid_to_res_id(cr, uid, 'base.group_sale_salesman')
        for recipient in recipients:
            if recipient.id in done_ids:
                continue
            if recipient.user_ids and group_sale_salesman in recipient.user_ids[0].groups_id.ids:
                group_data['group_sale_salesman'] |= recipient
                done_ids.add(recipient.id)
        return super(crm_lead, self)._notification_group_recipients(cr, uid, ids, message, recipients, done_ids, group_data, context=context)

    def _notification_get_recipient_groups(self, cr, uid, ids, message, recipients, context=None):
        res = super(crm_lead, self)._notification_get_recipient_groups(cr, uid, ids, message, recipients, context=context)

        won_action = self._notification_link_helper(cr, uid, ids, 'method', context=context, method='case_mark_won')
        lost_action = self._notification_link_helper(cr, uid, ids, 'method', context=context, method='case_mark_lost')
        convert_action = self._notification_link_helper(cr, uid, ids, 'method', context=context, method='convert_opportunity')

        lead = self.browse(cr, uid, ids[0], context=context)
        if lead.type == 'lead':
            res['group_sale_salesman'] = {
                'actions': [{'url': convert_action, 'title': 'Convert to opportunity'}]
            }
        else:
            res['group_sale_salesman'] = {
                'actions': [
                    {'url': won_action, 'title': 'Won'},
                    {'url': lost_action, 'title': 'Lost'}]
            }
        return res

    @api.cr_uid_context
    def message_get_reply_to(self, cr, uid, ids, default=None, context=None):
        """ Override to get the reply_to of the parent project. """
        leads = self.browse(cr, SUPERUSER_ID, ids, context=context)
        team_ids = set([lead.team_id.id for lead in leads if lead.team_id])
        aliases = self.pool['crm.team'].message_get_reply_to(cr, uid, list(team_ids), default=default, context=context)
        return dict((lead.id, aliases.get(lead.team_id and lead.team_id.id or 0, False)) for lead in leads)

    def get_formview_id(self, cr, uid, id, context=None):
        obj = self.browse(cr, uid, id, context=context)
        if obj.type == 'opportunity':
            model, view_id = self.pool.get('ir.model.data').get_object_reference(cr, uid, 'crm', 'crm_case_form_view_oppor')
        else:
            view_id = super(crm_lead, self).get_formview_id(cr, uid, id, context=context)
        return view_id

    def message_get_suggested_recipients(self, cr, uid, ids, context=None):
        recipients = super(crm_lead, self).message_get_suggested_recipients(cr, uid, ids, context=context)
        try:
            for lead in self.browse(cr, uid, ids, context=context):
                if lead.partner_id:
                    lead._message_add_suggested_recipient(recipients, partner=lead.partner_id, reason=_('Customer'))
                elif lead.email_from:
                    lead._message_add_suggested_recipient(recipients, email=lead.email_from, reason=_('Customer Email'))
        except AccessError:  # no read access rights -> just ignore suggested recipients because this imply modifying followers
            pass
        return recipients

    def message_new(self, cr, uid, msg, custom_values=None, context=None):
        """ Overrides mail_thread message_new that is called by the mailgateway
            through message_process.
            This override updates the document according to the email.
        """
        if custom_values is None:
            custom_values = {}
        defaults = {
            'name':  msg.get('subject') or _("No Subject"),
            'email_from': msg.get('from'),
            'email_cc': msg.get('cc'),
            'partner_id': msg.get('author_id', False),
            'user_id': False,
        }
        if msg.get('author_id'):
            defaults.update(self.on_change_partner_id(cr, uid, None, msg.get('author_id'), context=context)['value'])
        if msg.get('priority') in dict(crm_stage.AVAILABLE_PRIORITIES):
            defaults['priority'] = msg.get('priority')
        defaults.update(custom_values)
        return super(crm_lead, self).message_new(cr, uid, msg, custom_values=defaults, context=context)

    def message_update(self, cr, uid, ids, msg, update_vals=None, context=None):
        """ Overrides mail_thread message_update that is called by the mailgateway
            through message_process.
            This method updates the document according to the email.
        """
        if isinstance(ids, (str, int, long)):
            ids = [ids]
        if update_vals is None: update_vals = {}

        if msg.get('priority') in dict(crm_stage.AVAILABLE_PRIORITIES):
            update_vals['priority'] = msg.get('priority')
        maps = {
            'revenue': 'planned_revenue',
            'probability':'probability',
        }
        for line in msg.get('body', '').split('\n'):
            line = line.strip()
            res = tools.command_re.match(line)
            if res and maps.get(res.group(1).lower()):
                key = maps.get(res.group(1).lower())
                update_vals[key] = res.group(2).lower()

        return super(crm_lead, self).message_update(cr, uid, ids, msg, update_vals=update_vals, context=context)

    def log_meeting(self, cr, uid, ids, meeting_subject, meeting_date, duration, context=None):
        if not duration:
            duration = _('unknown')
        else:
            duration = str(duration)
        meet_date = datetime.strptime(meeting_date, tools.DEFAULT_SERVER_DATETIME_FORMAT)
        meeting_usertime = fields.datetime.context_timestamp(cr, uid, meet_date, context=context).strftime(tools.DEFAULT_SERVER_DATETIME_FORMAT)
        html_time = "<time datetime='%s+00:00'>%s</time>" % (meeting_date, meeting_usertime)
        message = _("Meeting scheduled at '%s'<br> Subject: %s <br> Duration: %s hour(s)") % (html_time, meeting_subject, duration)
        return self.message_post(cr, uid, ids, body=message, context=context)

    def onchange_state(self, cr, uid, ids, state_id, context=None):
        if state_id:
            country_id=self.pool.get('res.country.state').browse(cr, uid, state_id, context).country_id.id
            return {'value':{'country_id':country_id}}
        return {}

    def message_partner_info_from_emails(self, cr, uid, ids, emails, link_mail=False, context=None):
        res = super(crm_lead, self).message_partner_info_from_emails(cr, uid, ids, emails, link_mail=link_mail, context=context)
        lead = self.browse(cr, uid, ids[0], context=context)
        for partner_info in res:
            if not partner_info.get('partner_id') and (lead.partner_name or lead.contact_name):
                emails = email_re.findall(partner_info['full_name'] or '')
                email = emails and emails[0] or ''
                if email and lead.email_from and email.lower() == lead.email_from.lower():
                    partner_info['full_name'] = '%s <%s>' % (lead.partner_name or lead.contact_name, email)
                    break
        return res

    def retrieve_sales_dashboard(self, cr, uid, context=None):

        res = {
            'meeting': {
                'today': 0,
                'next_7_days': 0,
            },
            'activity': {
                'today': 0,
                'overdue': 0,
                'next_7_days': 0,
            },
            'closing': {
                'today': 0,
                'overdue': 0,
                'next_7_days': 0,
            },
            'done': {
                'this_month': 0,
                'last_month': 0,
            },
            'won': {
                'this_month': 0,
                'last_month': 0,
            },
            'nb_opportunities': 0,
        }

        opportunities = self.search_read(
            cr, uid,
            [('type', '=', 'opportunity'), ('user_id', '=', uid)],
            ['date_deadline', 'next_activity_id', 'date_action', 'date_closed', 'planned_revenue'], context=context)

        for opp in opportunities:

            # Expected closing
            if opp['date_deadline']:
                date_deadline = datetime.strptime(opp['date_deadline'], tools.DEFAULT_SERVER_DATE_FORMAT).date()

                if date_deadline == date.today():
                    res['closing']['today'] += 1
                if date_deadline >= date.today() and date_deadline <= date.today() + timedelta(days=7):
                    res['closing']['next_7_days'] += 1
                if date_deadline < date.today():
                    res['closing']['overdue'] += 1

            # Next activities
            if opp['next_activity_id'] and opp['date_action']:
                date_action = datetime.strptime(opp['date_action'], tools.DEFAULT_SERVER_DATE_FORMAT).date()

                if date_action == date.today():
                    res['activity']['today'] += 1
                if date_action >= date.today() and date_action <= date.today() + timedelta(days=7):
                    res['activity']['next_7_days'] += 1
                if date_action < date.today():
                    res['activity']['overdue'] += 1

            # Won in Opportunities
            if opp['date_closed']:
                date_closed = datetime.strptime(opp['date_closed'], tools.DEFAULT_SERVER_DATETIME_FORMAT).date()

                if date_closed <= date.today() and date_closed >= date.today().replace(day=1):
                    if opp['planned_revenue']:
                        res['won']['this_month'] += opp['planned_revenue']
                elif date_closed < date.today().replace(day=1) and date_closed >= date.today().replace(day=1) - relativedelta(months=+1):
                    if opp['planned_revenue']:
                        res['won']['last_month'] += opp['planned_revenue']

        # crm.activity is a very messy model so we need to do that in order to retrieve the actions done.
        cr.execute("""
            SELECT
                m.id,
                m.subtype_id,
                m.date,
                l.user_id,
                l.type
            FROM
                "mail_message" m
            LEFT JOIN
                "crm_lead" l
            ON
                (m.res_id = l.id)
            INNER JOIN
                "crm_activity" a
            ON
                (m.subtype_id = a.subtype_id)
            WHERE
                (m.model = 'crm.lead') AND (l.user_id = %s) AND (l.type = 'opportunity')
        """, (uid,))
        activites_done = cr.dictfetchall()

        for act in activites_done:
            if act['date']:
                date_act = datetime.strptime(act['date'], tools.DEFAULT_SERVER_DATETIME_FORMAT).date()
                if date_act <= date.today() and date_act >= date.today().replace(day=1):
                        res['done']['this_month'] += 1
                elif date_act < date.today().replace(day=1) and date_act >= date.today().replace(day=1) - relativedelta(months=+1):
                    res['done']['last_month'] += 1

        # Meetings
        min_date = datetime.now().strftime(tools.DEFAULT_SERVER_DATETIME_FORMAT)
        max_date = (datetime.now() + timedelta(days=8)).strftime(tools.DEFAULT_SERVER_DATETIME_FORMAT)
        meetings_domain = [
            ('start', '>=', min_date),
            ('start', '<=', max_date)
        ]
        # We need to add 'mymeetings' in the context for the search to be correct.
        meetings = self.pool.get('calendar.event').search_read(cr, uid, meetings_domain, ['start'], context=context.update({'mymeetings': 1}) if context else {'mymeetings': 1})
        for meeting in meetings:
            if meeting['start']:
                start = datetime.strptime(meeting['start'], tools.DEFAULT_SERVER_DATETIME_FORMAT).date()

                if start == date.today():
                    res['meeting']['today'] += 1
                if start >= date.today() and start <= date.today() + timedelta(days=7):
                    res['meeting']['next_7_days'] += 1

        res['nb_opportunities'] = len(opportunities)

        user = self.pool('res.users').browse(cr, uid, uid, context=context)
        res['done']['target'] = user.target_sales_done
        res['won']['target'] = user.target_sales_won

        res['currency_id'] = user.company_id.currency_id.id

        return res

    def modify_target_sales_dashboard(self, cr, uid, target_name, target_value, context=None):

        if target_name in ['won', 'done', 'invoiced']:
            # bypass rights (with superuser_id)
            self.pool('res.users').write(cr, SUPERUSER_ID, [uid], {'target_sales_' + target_name: target_value}, context=context)
        else:
            raise UserError(_('This target does not exist.'))


class crm_lead_tag(osv.Model):
    _name = "crm.lead.tag"
    _description = "Category of lead"
    _columns = {
        'name': fields.char('Name', required=True),
        'color': fields.integer('Color Index'),
        'team_id': fields.many2one('crm.team', 'Sales Team'),
    }
    _sql_constraints = [
            ('name_uniq', 'unique (name)', "Tag name already exists !"),
    ]


class crm_lost_reason(osv.Model):
    _name = "crm.lost.reason"
    _description = 'Reason for loosing leads'

    _columns = {
        'name': fields.char('Name', required=True),
        'active': fields.boolean('Active'),
    }

    _defaults = {
        'active': True,
    }<|MERGE_RESOLUTION|>--- conflicted
+++ resolved
@@ -290,19 +290,15 @@
     def on_change_user(self, cr, uid, ids, user_id, context=None):
         """ When changing the user, also set a team_id or restrict team id
             to the ones user_id is member of. """
-<<<<<<< HEAD
-        team_id = self.pool['crm.team']._get_default_team_id(cr, uid, context=context, user_id=user_id)
-=======
         if user_id and context.get('team_id'):
             team = self.pool['crm.team'].browse(cr, uid, context['team_id'], context=context)
             if user_id in team.member_ids.ids:
                 return {}
-        team_id = self.pool['crm.team']._get_default_team_id(cr, uid, user_id=user_id, context=context)
+        team_id = self.pool['crm.team']._get_default_team_id(cr, uid, context=context, user_id=user_id)
         if user_id and not team_id and self.pool['res.users'].has_group(cr, uid, 'base.group_multi_salesteams'):
             team_ids = self.pool.get('crm.team').search(cr, uid, ['|', ('user_id', '=', user_id), ('member_ids', '=', user_id)], context=context)
             if team_ids:
                 team_id = team_ids[0]
->>>>>>> 19fe77b7
         return {'value': {'team_id': team_id}}
 
     def stage_find(self, cr, uid, cases, team_id, domain=None, order='sequence', context=None):
