--- conflicted
+++ resolved
@@ -71,10 +71,7 @@
 
                     <field name="date" required="1"/>
                     <field name="user_id"/>
-<<<<<<< HEAD
-=======
                     <field name="section_id" colspan="1" widget="selection" />
->>>>>>> 3c6006b3
                     <button string="Convert to Opportunity"
                         name="%(phonecall2opportunity_act)d"
                         icon="gtk-index" type="action"
