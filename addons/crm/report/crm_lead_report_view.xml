--- conflicted
+++ resolved
@@ -118,70 +118,43 @@
 	            			<filter icon="terp-crm" string="My Case" help="My Case" domain="[('user_id','=',uid)]" />
                			</field>
                    </group>
-<<<<<<< HEAD
                    <newline/>
-                   <group  expand="1" string="Extended options..." colspan="10" col="12" groups="base.group_extended">
-                         <filter icon="terp-sale"
-                    		string="Done"
-                    		domain="[('state','=','done')]"/>
-                    	<filter icon="terp-sale"
-                    		string="Cancel"
-                    		domain="[('state','=','cancel')]"/>
-                   		<group>
-		            	    <separator orientation="vertical"/>
-		            	    <field name="stage_id" widget="selection" domain="[('object_id.model', '=', 'crm.lead')]"/>
-			                <field name="categ_id" widget="selection" domain="[('object_id.model', '=', 'crm.lead')]"/>
-			            </group>
-                   </group>
-                   <newline/>
-=======
->>>>>>> d359e085
                    <group  expand="1" string="Group By..." colspan="4" col="8">
                         <filter string="User" name="User" icon="terp-sale"
-                            domain="[]" context="{'group_by':'user_id'}" />
+                        	domain="[]" context="{'group_by':'user_id'}" />
 
                         <filter string="Company" icon="terp-sale"
-                            domain="[]"
-                            context="{'group_by':'company_id'}" />
+                        	domain="[]"
+                        	context="{'group_by':'company_id'}" />
 
                         <filter string="Section" icon="terp-sale"
-<<<<<<< HEAD
                         	domain="[]"
                         	context="{'group_by':'section_id'}" />
-=======
-                            domain="[]"
-                            context="{'group_by':'section_id'}" />
->>>>>>> d359e085
 
                         <separator orientation="vertical" />
                         <filter string="State" icon="terp-sale"
-                            domain="[]" context="{'group_by':'state'}" />
-
-                        <filter string="Stage" icon="terp-sale" domain="[]"
-                            context="{'group_by':'stage_id'}" />
-
-<<<<<<< HEAD
+                        	domain="[]" context="{'group_by':'state'}" />
+
 						<filter string="Stage" icon="terp-sale" domain="[]"
 							context="{'group_by':'stage_id'}" />
 
-=======
->>>>>>> d359e085
                         <filter string="Category" icon="terp-sale"
-                            domain="[]" context="{'group_by':'categ_id'}" />
+                        	domain="[]" context="{'group_by':'categ_id'}" />
 
                         <separator orientation="vertical" />
                         <filter string="Day" icon="terp-sale"
-                            domain="[]" context="{'group_by':'day'}"/>
+                        	domain="[]" context="{'group_by':'day'}"/>
 
                         <filter string="Month" icon="terp-sale"
-                            domain="[]" context="{'group_by':'month'}" />
+                        	domain="[]" context="{'group_by':'month'}" />
 
                         <filter string="Year" icon="terp-sale"
-                            domain="[]" context="{'group_by':'name'}" />
+                        	domain="[]" context="{'group_by':'name'}" />
 
                   </group>
                    <newline/>
-                   <group  expand="0" string="Extended options..." colspan="10" col="12">
+                   <group  expand="0" string="Extended options..." colspan="10" col="12" groups="base.group_extended">
+
                          <filter icon="terp-sale"
                     		string="Done"
                     		domain="[('state','=','done')]"/>
