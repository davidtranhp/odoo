<?xml version="1.0" encoding="utf-8"?>
<openerp>
    <data>

<!-- Leads by user and section Tree View -->

        <record id="view_report_crm_lead_tree" model="ir.ui.view">
            <field name="name">crm.lead.report.tree</field>
            <field name="model">crm.lead.report</field>
            <field name="type">tree</field>
            <field name="arch" type="xml">
            <tree string="Leads Analysis">
                <field name="name" invisible="1"/>
                <field name="state"  invisible="1"/>
                <field name="stage_id"  invisible="1"/>
                <field name="categ_id" invisible="1"/>
                <field name="type" invisible="1"/>
                <field name="priority" invisible="1"/>
                <field name="month" invisible="1"/>
                <field name="section_id" invisible="1"/>
                <field name="user_id" invisible="1"/>
                <field name="company_id" invisible="1"/>
                <field name="partner_id" invisible="1"/>
                <field name="day" invisible="1"/>
                <field name="nbr" sum="# Leads"/>
                <field name="email" sum="# Mails"/>
                <field name="delay_open"/>
                <field name="delay_close"/>
                <field name="delay_expected"/>
                <field name="avg_answers"/>
             </tree>
            </field>
        </record>

<!-- Leads by user and section Graph View -->

        <record id="view_report_crm_lead_graph" model="ir.ui.view">
            <field name="name">crm.lead.report.graph</field>
            <field name="model">crm.lead.report</field>
            <field name="type">graph</field>
            <field name="arch" type="xml">
<<<<<<< HEAD
                <graph orientation="horizontal" string="Leads Analysis" type="bar">
                    <field name="day"/>
=======
                <graph orientation="vertical" string="Leads Analysis" type="bar">
                    <field name="stage_id"/>
>>>>>>> 4533712f
                    <field name="planned_revenue" operator="+"/>
                    <field group="True" name="user_id"/>
                </graph>
            </field>
        </record>

<!-- Leads by user and section Search View -->

        <record id="view_report_crm_lead_filter" model="ir.ui.view">
            <field name="name">crm.lead.report.select</field>
            <field name="model">crm.lead.report</field>
            <field name="type">search</field>
            <field name="arch" type="xml">
                <search string="Leads Analysis">
                    <group col="20" colspan="8">
                        <filter icon="terp-check"
                            string="Opportunities"
                            name="opportunity"
                            domain="[('type','=','opportunity')]"/>
                        <filter icon="terp-check"
                            string="Leads"
                            name="lead"
                            domain="[('type','=','lead')]"/>
                        <separator orientation="vertical" />
                        <filter string="Last 365 Days" icon="terp-go-year"
                            domain="[('create_date','&gt;',(datetime.date.today()-datetime.timedelta(days=365)).strftime('%%Y-%%m-%%d'))]"/>
                        <filter string="Last 30 Days" icon="terp-go-month" name="this_month"
                            domain="[('create_date','&gt;',(datetime.date.today()-datetime.timedelta(days=30)).strftime('%%Y-%%m-%%d'))]"/>
                        <filter icon="terp-go-week" string="7 Days" separator="1"
                            domain="[('create_date','&gt;',(datetime.date.today()-datetime.timedelta(days=7)).strftime('%%Y-%%m-%%d'))]"/>
                        <separator orientation="vertical" />
                        <filter icon="terp-check"
                            string="Current"
                            domain="[('state','in',('draft','open')]"/>
                        <filter icon="terp-check"
                            string="Pending"
                            domain="[('state','=','pending')]"/>
                        <filter icon="terp-check"
                            string="Closed"
                            domain="[('state','=','done')]"/>
                        <separator orientation="vertical" />
                        <field name="section_id"
                            default="context.get('section_id', False)"
                            widget="selection"
                            context="{'invisible_section': False}">
                            <filter icon="terp-crm"
                                context="{'invisible_section': False}"
                                domain="[('section_id.user_id','=',uid)]"
                                help="My section" />
                        </field>
                        <field name="user_id" widget="selection">
                            <filter icon="terp-personal+" string="My Case" help="My Case" domain="[('user_id','=',uid)]" />
                        </field>
                   </group>
                   <newline/>
                   <group  expand="0" string="Group By...">
                        <filter string="User" name="user" icon="terp-personal"
                            domain="[]" context="{'group_by':'user_id'}" />
                       <filter string="Partner" icon="terp-personal" context="{'group_by':'partner_id'}" />
                        <separator orientation="vertical" />
                        <filter string="Section" icon="terp-personal+"
                            domain="[]"
                            context="{'group_by':'section_id'}" />
                        <filter string="Category" icon="terp-stock_symbol-selection"
                            domain="[]" context="{'group_by':'categ_id'}" />
                        <separator orientation="vertical" />
                        <filter string="Stage" icon="terp-stage" domain="[]" context="{'group_by':'stage_id'}"/>
                        <separator orientation="vertical"/>
                        <filter string="Priority"  icon="terp-rating-rated" domain="[]" context="{'group_by':'priority'}" />
                        <separator orientation="vertical" />
                        <filter string="State" icon="terp-stock_effects-object-colorize"
                            domain="[]" context="{'group_by':'state'}" />
                        <separator orientation="vertical" />
                        <filter string="Company" icon="terp-go-home"
                            domain="[]"
                            context="{'group_by':'company_id'}" />
                        <separator orientation="vertical" />
                        <filter string="Day" icon="terp-go-today"
                            domain="[]" context="{'group_by':'day'}"/>
                        <filter string="Month" icon="terp-go-month"
                            domain="[]" context="{'group_by':'month'}" />
                        <filter string="Year" icon="terp-go-year"
                            domain="[]" context="{'group_by':'name'}" />
                  </group>
                  <newline/>
                  <group  expand="0" string="Extended options..." groups="base.group_extended">
                      <field name="partner_id"/>
                      <separator orientation="vertical"/>
                      <field name="stage_id" widget="selection" domain="[('object_id.model', '=', 'crm.lead')]"/>
                      <field name="categ_id" widget="selection" domain="[('object_id.model', '=', 'crm.lead')]"/>
                      <separator orientation="vertical"/>
                      <field name="company_id" widget="selection" groups="base.group_multi_company"/>
                      <newline/>
                      <field name="creation_date"/>
                      <field name="opening_date"/>
                      <field name="date_closed"/>
                  </group>
               </search>
            </field>
        </record>

<!--     Opportunity tree view  -->

    <record id="view_report_crm_opportunity_tree" model="ir.ui.view">
            <field name="name">crm.lead.report.tree</field>
            <field name="model">crm.lead.report</field>
            <field name="type">tree</field>
            <field name="arch" type="xml">
            <tree string="Leads Analysis">
                <field name="name" invisible="1"/>
                <field name="month" invisible="1"/>
                <field name="section_id" invisible="1" groups="base.group_extended"/>
                <field name="user_id" invisible="1"/>
                <field name="partner_id" invisible="1"/>
                <field name="day" invisible="1"/>
                <field name="state"  invisible="1"/>
                <field name="stage_id"  invisible="1"/>
                <field name="priority"  invisible="1"/>
                <field name="categ_id" invisible="1"/>
                <field name="type" invisible="1"/>
                <field name="company_id" invisible="1" groups="base.group_multi_company"/>
                <field name="nbr" string="#Opportunities" sum="#Opportunities"/>
                <field name="planned_revenue" sum="Planned Revenues"/>
                <field name="email" sum="# of Emails"/>
                <field name="delay_open" sum='Delay to open'/>
                <field name="delay_close" sum='Delay to close'/>
                <field name="delay_expected"/>
                <field name="probability" widget="progressbar"/>
             </tree>
            </field>
        </record>

<!-- Leads by user and section Action -->

        <record id="action_report_crm_lead" model="ir.actions.act_window">
            <field name="name">Leads Analysis</field>
            <field name="res_model">crm.lead.report</field>
            <field name="view_type">form</field>
            <field name="context">{'search_default_opportunity':1, "search_default_user":1,"search_default_this_month":1,'group_by_no_leaf':1,'group_by':[]}</field>
            <field name="view_mode">tree,graph</field>
            <field name="domain">[]</field>
        </record>

       <record model="ir.actions.act_window.view" id="action_report_crm_lead_tree">
            <field name="sequence" eval="1"/>
            <field name="view_mode">tree</field>
            <field name="view_id" ref="view_report_crm_lead_tree"/>
            <field name="act_window_id" ref="action_report_crm_lead"/>
       </record>

       <record model="ir.actions.act_window.view" id="action_report_crm_lead_graph">
            <field name="sequence" eval="2"/>
            <field name="view_mode">graph</field>
            <field name="view_id" ref="view_report_crm_lead_graph"/>
            <field name="act_window_id" ref="action_report_crm_lead"/>
       </record>

       <record id="action_report_crm_opportunity" model="ir.actions.act_window">
            <field name="name">Opportunities Analysis</field>
            <field name="res_model">crm.lead.report</field>
            <field name="view_type">form</field>
            <field name="context">{"search_default_opportunity": 1, "search_default_user":1,"search_default_this_month":1,'group_by_no_leaf':1,'group_by':[]}</field>
            <field name="view_mode">tree,graph</field>
            <field name="domain">[]</field>
        </record>

       <record model="ir.actions.act_window.view" id="action_report_crm_opportunity_tree">
            <field name="sequence" eval="1"/>
            <field name="view_mode">tree</field>
            <field name="view_id" ref="view_report_crm_opportunity_tree"/>
            <field name="act_window_id" ref="action_report_crm_opportunity"/>
       </record>

       <record model="ir.actions.act_window.view" id="action_report_crm_opportunity_graph">
            <field name="sequence" eval="2"/>
            <field name="view_mode">graph</field>
            <field name="view_id" ref="view_report_crm_lead_graph"/>
            <field name="act_window_id" ref="action_report_crm_opportunity"/>
       </record>

       <menuitem name="Leads Analysis" id="menu_report_crm_leads_tree"
           parent="base.next_id_64" action="action_report_crm_lead" sequence="3"/>

       <menuitem name="Opportunities Analysis" id="menu_report_crm_opportunities_tree"
           parent="base.next_id_64" action="action_report_crm_opportunity" sequence="4"/>

    </data>
</openerp><|MERGE_RESOLUTION|>--- conflicted
+++ resolved
@@ -39,13 +39,8 @@
             <field name="model">crm.lead.report</field>
             <field name="type">graph</field>
             <field name="arch" type="xml">
-<<<<<<< HEAD
-                <graph orientation="horizontal" string="Leads Analysis" type="bar">
-                    <field name="day"/>
-=======
                 <graph orientation="vertical" string="Leads Analysis" type="bar">
                     <field name="stage_id"/>
->>>>>>> 4533712f
                     <field name="planned_revenue" operator="+"/>
                     <field group="True" name="user_id"/>
                 </graph>
