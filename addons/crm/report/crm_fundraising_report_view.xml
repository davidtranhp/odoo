--- conflicted
+++ resolved
@@ -9,7 +9,6 @@
             <field name="model">crm.fundraising.report</field>
             <field name="type">tree</field>
             <field name="arch" type="xml">
-<<<<<<< HEAD
             	<tree string="Fundraising">
 	              	<field name="name" invisible="1"/>
 					<field name="month" invisible="1"/>
@@ -22,20 +21,6 @@
                     <field name="probability" avg='Avg. Probability' widget="progressbar"/>
                     <field name="amount_revenue_prob" sum='Est. Rev*Prob.'/>
                     <field name="delay_close" avg='Avg Closing Delay'/>
-=======
-                <tree string="Fundraising">
-                      <field name="name" />
-                    <field name="month"/>
-                    <field name="section_id" />
-                    <field name="user_id" />
-                    <field name="company_id" />
-                    <field name="partner_id" />
-                    <field name="nbr" string="#Fundraising"/>
-                    <field name="amount_revenue"  sum="Total Revenue"/>
-                    <field name="probability"/>
-                    <field name="amount_revenue_prob"/>
-                    <field name="delay_close"/>
->>>>>>> 5e9e4eaa
                     <field name="state" invisible="1"/>
                     <field name="categ_id" invisible="1"/>
                     <field name="day" invisible="1"/>
