--- conflicted
+++ resolved
@@ -134,31 +134,6 @@
                                 <field name="email_to"/>  
                                 <field name="email_from"/>                                
                                 <button
-<<<<<<< HEAD
-                                   string="Add a CC"
-                                    name="%(crm.action_view_crm_email_add_cc_wizard)d"
-                                    icon="gtk-add" type="action"/>
-                            </group>
-                            <newline/>
-                            <field name="description" colspan="4"
-                            	nolabel="1" widget="text_tag" readonly="1" />
-                            <button colspan="4"
-                            	string="Reply to Last Email"
-                            	name="%(crm.action_crm_reply_mail)d"
-                            	context="{'mail':'reply', 'model': 'crm.lead'}"
-                            	icon="gtk-go-forward" type="action" />
-                        </form>
-                        <tree string="Communication history">
-                            <field name="description"/>
-                            <field name="email"/>
-                            <field name="date"/>
-                        </tree>
-                    </field>
-                    <button colspan="4" string="Send New Email"
-                        name="%(crm.action_crm_send_mail)d"
-                        context="{'mail':'new', 'model': 'crm.lead'}" icon="gtk-go-forward"
-                        type="action" />
-=======
                                      string="Add a CC"
                                                name="%(crm.action_view_crm_email_add_cc_wizard)d"
                                                icon="gtk-add" type="action"/>
@@ -181,7 +156,6 @@
                            	name="%(action_crm_send_mail)d"
                            	context="{'mail':'new', 'model': 'crm.lead'}"
                            	icon="gtk-go-forward" type="action" />
->>>>>>> 218995ec
                  </page>
                  <page string="Extra Info" groups="base.group_extended">
                     <group colspan="2" col="2">
