--- conflicted
+++ resolved
@@ -392,11 +392,7 @@
                                 name="%(opportunity2phonecall_act)d"/>
                             <button string="Meeting" type="object"
                                 name="action_makeMeeting"
-<<<<<<< HEAD
-                                context="{'search_default_attendee_id': active_id, 'default_attendee_id' : active_id}"/>
-=======
                                 type="object" />
->>>>>>> 3e7d3c7e
                         </div>
                         <div class="oe_title">
                             <label for="name" class="oe_edit_only"/>
