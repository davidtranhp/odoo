--- conflicted
+++ resolved
@@ -379,13 +379,8 @@
                             domain="['&amp;', ('section_ids', '=', section_id), '|', ('type', '=', type), ('type', '=', 'both')]"/>
                     </header>
                     <sheet>
-<<<<<<< HEAD
                         <div name="buttons" class="oe_right oe_button_box">
-                            <button class="oe_inline oe_stat_button" type="action" 
-=======
-                        <div class="oe_right oe_button_box">
                             <button class="oe_inline oe_stat_button" type="action"
->>>>>>> ed1c1739
                                 name="%(crm.crm_case_categ_phone_incoming0)d" icon="fa-phone"
                                 context="{'default_opportunity_id': active_id, 'search_default_opportunity_id': active_id, 'default_partner_id': partner_id, 'default_duration': 1.0}">
                                 <div>Calls</div>
