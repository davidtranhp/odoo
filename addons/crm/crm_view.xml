--- conflicted
+++ resolved
@@ -2,24 +2,14 @@
 <openerp>
     <data>
 
-<<<<<<< HEAD
-        <menuitem id="base.menu_crm_config_sales" name="Sales"
-            parent="base.menu_base_config" sequence="1" groups="base.group_system"/>
-=======
         <!--menuitem id="base.menu_crm_config_sales" name="Sales"
             parent="base.menu_base_config" sequence="1"/-->
->>>>>>> 14f89b5b
 
         <menuitem id="base.menu_crm_config_lead" name="Leads &amp; Opportunities"
             parent="base.menu_base_config" sequence="2" groups="base.group_extended"/>
 
-<<<<<<< HEAD
-        <menuitem id="menu_crm_config_meeting" name="Meeting"
-            parent="base.menu_base_config" sequence="4" groups="base.group_system"/>
-=======
         <!--menuitem id="menu_crm_config_meeting" name="Meeting"
             parent="base.menu_base_config" sequence="4"/-->
->>>>>>> 14f89b5b
 
         <menuitem id="menu_crm_config_phonecall" name="Phone Call"
             parent="base.menu_base_config" sequence="5" groups="base.group_extended"/>
@@ -97,11 +87,11 @@
             <field name="view_type">form</field>
             <field name="view_id" ref="crm_case_section_view_tree"/>
         </record>
-        
+
         <menuitem action="crm_case_section_act"
             id="menu_crm_case_section_act" sequence="4"
             parent="base.menu_crm_config_lead" />
-            
+
 
         <!-- CRM Stage Tree View -->
 
@@ -187,7 +177,7 @@
             <field name="view_type">form</field>
             <field name="view_id" ref="crm_case_categ_tree-view"/>
         </record>
-        
+
          <menuitem action="crm_case_categ-act"
             id="menu_crm_case_categ-act" name="Categories"
             parent="base.menu_crm_config_lead" sequence="1"/>
@@ -364,7 +354,7 @@
                 <page string="Current Activity" position="inside">
                     <field name="context_section_id" completion="1"
                         widget="selection"
-                        context="{'user_prefence':True}" 
+                        context="{'user_prefence':True}"
                         readonly="0"/>
                 </page>
             </field>
@@ -426,8 +416,8 @@
                     </field>
                 </field>
         </record>
-        
-        
+
+
         <!-- Custom Case Sections -->
         <record id="crm_case_section_custom_view_form" model="ir.ui.view">
             <field name="name">crm.case.section.custom.form</field>
@@ -473,9 +463,9 @@
                 </tree>
             </field>
         </record>
-        
+
         <!-- Custom crm case-->
-        
+
         <record id="crm_case_custom_tree_view" model="ir.ui.view">
             <field name="name">Custom Cases - Tree</field>
             <field name="model">crm.case.custom</field>
@@ -603,7 +593,7 @@
                 </form>
             </field>
         </record>
-        
+
         <record model="ir.ui.view" id="crm_case_custom_calendar_view">
             <field name="name">Custom Cases - Calendar</field>
             <field name="model">crm.case.custom</field>
@@ -617,7 +607,7 @@
                 </calendar>
             </field>
         </record>
-      
+
       <!-- Custom Cases Search View -->
 
     <record id="crm_case_custom_search_view" model="ir.ui.view">
