--- conflicted
+++ resolved
@@ -731,52 +731,7 @@
             <field name="view_mode">tree,form</field>
             <field name="view_id" ref="crm_email_gateway_tree"/>
         </record>
-<<<<<<< HEAD
         <menuitem id="crm_email_gateway_menu" name="Email Gateway" parent="next_id_51" action="crm_email_gateway_act" />
-
-        <!-- Caldav configartion view -->
-
-        <record id="view_config_crm_caldav_menu" model="ir.ui.view">
-            <field name="name">Configure Caldav Properties</field>
-            <field name="model">crm.calendar.config_wizard</field>
-            <field name="type">form</field>
-            <field name="inherit_id" ref="base.res_config_view_base"/>
-            <field name="arch" type="xml">
-              <data>
-                <form position="attributes"><attribute name="string">
-                  Configure view for Caldav Properties
-                </attribute></form>
-
-                <group string="res_config_contents" position="replace">
-                  <separator colspan="4" string=""/>
-                  <label colspan="4" align="0.0" string="
-                     Enable a detailed view of the caldav configuration
-                     screens."/>
-                  <newline/>
-                  <field name="caldav"/>
-                </group>
-                <xpath expr='//button[@name="action_skip"]' position='replace'/>
-              </data>
-            </field>
-        </record>
-
-        <record id="action_view_config_crm_caldav_menu" model="ir.actions.act_window">
-            <field name="name">Configure Caldav Properties</field>
-            <field name="type">ir.actions.act_window</field>
-            <field name="res_model">crm.calendar.config_wizard</field>
-            <field name="view_id" ref="view_config_crm_caldav_menu"/>
-            <field name="view_type">form</field>
-            <field name="view_mode">form</field>
-            <field name="target">new</field>
-        </record>
-
-        <!-- register configuration wizard -->
-        <record id="config_wizard_step_cam_caldav_menu" model="ir.actions.todo">
-            <field name="action_id" ref="action_view_config_crm_caldav_menu"/>
-        </record>
-=======
-        <menuitem id="crm_email_gateway_menu" name="Email Gateway" parent="next_id_51" action="crm_email_gateway_act" />        
->>>>>>> 4f7553af
 
     </data>
 </openerp>