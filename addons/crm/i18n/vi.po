--- conflicted
+++ resolved
@@ -1,7 +1,7 @@
 # Translation of Odoo Server.
 # This file contains the translation of the following modules:
 # * crm
-#
+# 
 # Translators:
 # thanh nguyen <thanhnguyen.icsc@gmail.com>, 2018
 # Duy BQ <duybq86@gmail.com>, 2018
@@ -17,17 +17,17 @@
 "PO-Revision-Date: 2018-10-02 10:04+0000\n"
 "Last-Translator: Minh Nguyen <ndminh210994@gmail.com>, 2018\n"
 "Language-Team: Vietnamese (https://www.transifex.com/odoo/teams/41243/vi/)\n"
-"Language: vi\n"
 "MIME-Version: 1.0\n"
 "Content-Type: text/plain; charset=UTF-8\n"
 "Content-Transfer-Encoding: \n"
+"Language: vi\n"
 "Plural-Forms: nplurals=1; plural=0;\n"
 
 #. module: crm
 #: model:ir.model.fields,field_description:crm.field_crm_lead__meeting_count
 #: model:ir.model.fields,field_description:crm.field_res_partner__meeting_count
 msgid "# Meetings"
-msgstr "Các cuộc gặp"
+msgstr "SL Cuộc gặp"
 
 #. module: crm
 #: model_terms:digest.tip,tip_description:crm.digest_tip_crm_0
@@ -68,7 +68,7 @@
 #, python-format
 msgid ""
 "<b>Invite coworkers</b> via email.<br/><i>Enter one email per line.</i>"
-msgstr "<b>Mời đồng nghiệp</b> qua email.<br/><i>Nhập mỗi email một dòng.</i>"
+msgstr "<b>Mời cộng sự</b> qua email.<br/><i>Nhập mỗi dòng một email</i>."
 
 #. module: crm
 #: code:addons/crm/models/crm_team.py:139
@@ -119,9 +119,18 @@
 msgstr "<span class=\"oe_grey\"> đạt </span>"
 
 #. module: crm
+#: model:ir.model.fields,help:crm.field_crm_team__alias_defaults
+msgid ""
+"A Python dictionary that will be evaluated to provide default values when "
+"creating new records for this alias."
+msgstr ""
+"Một Python dictionary mà sẽ được biểu thị/đánh giá để cung cấp các giá trị "
+"mặc định khi tạo mới các bản ghi cho bí danh này."
+
+#. module: crm
 #: model_terms:ir.ui.view,arch_db:crm.sales_team_form_view_in_crm
 msgid "Accept Emails From"
-msgstr "Chấp nhận email đến"
+msgstr "Chấp nhận email Từ"
 
 #. module: crm
 #: model:ir.model.fields,field_description:crm.field_crm_lead__message_needaction
@@ -200,7 +209,6 @@
 msgstr "Bí danh"
 
 #. module: crm
-<<<<<<< HEAD
 #: model:ir.model.fields,field_description:crm.field_crm_team__alias_contact
 msgid "Alias Contact Security"
 msgstr "An ninh về Bí danh liên hệ"
@@ -221,8 +229,6 @@
 msgstr "Bí danh Model"
 
 #. module: crm
-=======
->>>>>>> b6c89194
 #: model_terms:ir.ui.view,arch_db:crm.crm_case_form_view_leads
 msgid "Analysis"
 msgstr "Phân tích"
@@ -268,7 +274,7 @@
 msgstr "Danh sách đen"
 
 #. module: crm
-#: code:addons/crm/models/crm_lead.py:400
+#: code:addons/crm/models/crm_lead.py:399
 #, python-format
 msgid "Boom! Team record for the past 30 days."
 msgstr "Boom! Kỷ lục nhóm trong 30 ngày qua."
@@ -506,20 +512,13 @@
 msgstr "Chuyển thành Cơ hội"
 
 #. module: crm
-#: code:addons/crm/models/crm_lead.py:1116
+#: code:addons/crm/models/crm_lead.py:1115
 #: selection:crm.lead2opportunity.partner,name:0
 #: selection:crm.lead2opportunity.partner.mass,name:0
 #: model:ir.actions.act_window,name:crm.action_crm_lead2opportunity_partner
 #, python-format
 msgid "Convert to opportunity"
 msgstr "Chuyển thành Cơ hội"
-
-#. module: crm
-#: model_terms:ir.ui.view,arch_db:crm.res_config_settings_view_form
-msgid ""
-"Convert visitors of your website into leads in the CRM. Wre do data "
-"enrichment based on their IP address."
-msgstr ""
 
 #. module: crm
 #: model:ir.model.fields,help:crm.field_crm_lead__message_bounce
@@ -549,11 +548,6 @@
 msgstr "Tạo & Chỉnh sửa"
 
 #. module: crm
-#: model:ir.model.fields,field_description:crm.field_res_config_settings__module_crm_reveal
-msgid "Create Leads/Opportunities from your website's traffic"
-msgstr ""
-
-#. module: crm
 #: model_terms:ir.ui.view,arch_db:crm.view_crm_lead2opportunity_partner
 msgid "Create Opportunity"
 msgstr "Tạo Cơ hội"
@@ -587,7 +581,7 @@
 msgstr ""
 
 #. module: crm
-#: code:addons/crm/models/crm_lead.py:935
+#: code:addons/crm/models/crm_lead.py:934
 #, python-format
 msgid "Create an opportunity in your pipeline"
 msgstr ""
@@ -649,7 +643,7 @@
 msgstr "Tiền tệ"
 
 #. module: crm
-#: code:addons/crm/models/crm_lead.py:1168
+#: code:addons/crm/models/crm_lead.py:1167
 #: model:ir.model.fields,field_description:crm.field_crm_lead2opportunity_partner__partner_id
 #: model:ir.model.fields,field_description:crm.field_crm_lead2opportunity_partner_mass__partner_id
 #: model:ir.model.fields,field_description:crm.field_crm_lead__partner_id
@@ -664,7 +658,7 @@
 msgstr "Khách hàng"
 
 #. module: crm
-#: code:addons/crm/models/crm_lead.py:1170
+#: code:addons/crm/models/crm_lead.py:1169
 #, python-format
 msgid "Customer Email"
 msgstr "Email khách hàng"
@@ -706,6 +700,11 @@
 #: model:ir.model.fields,field_description:crm.field_res_config_settings__crm_alias_prefix
 msgid "Default Alias Name for Leads"
 msgstr "Tên bí danh mặc định cho Tiềm năng"
+
+#. module: crm
+#: model:ir.model.fields,field_description:crm.field_crm_team__alias_defaults
+msgid "Default Values"
+msgstr "Giá trị mặc định"
 
 #. module: crm
 #: model_terms:ir.actions.act_window,help:crm.crm_lost_reason_action
@@ -919,7 +918,7 @@
 msgstr "Định dạng số điện thoại dựa trên quy ước quốc gia"
 
 #. module: crm
-#: code:addons/crm/models/crm_lead.py:606
+#: code:addons/crm/models/crm_lead.py:605
 #, python-format
 msgid "From %s : %s"
 msgstr "Từ %s : %s"
@@ -952,7 +951,7 @@
 msgstr "CC Toàn cục"
 
 #. module: crm
-#: code:addons/crm/models/crm_lead.py:398
+#: code:addons/crm/models/crm_lead.py:397
 #, python-format
 msgid "Go, go, go! Congrats for your first deal."
 msgstr "Là lá la! Chúc mừng thương vụ đầu tiên của bạn."
@@ -1012,6 +1011,15 @@
 msgstr "ID"
 
 #. module: crm
+#: model:ir.model.fields,help:crm.field_crm_team__alias_parent_thread_id
+msgid ""
+"ID of the parent record holding the alias (example: project holding the task"
+" creation alias)"
+msgstr ""
+"ID của bản ghi cha mà chứa bí danh (ví dụ: dự án chứa bí danh để tạo nhiệm "
+"vụ)"
+
+#. module: crm
 #: model:ir.model.fields,help:crm.field_crm_lead__message_unread
 msgid "If checked new messages require your attention."
 msgstr "Nếu đánh dấu kiểm, các thông điệp mới yêu cầu sự có mặt của bạn."
@@ -1054,7 +1062,7 @@
 msgstr "Nhập & Đồng bộ"
 
 #. module: crm
-#: code:addons/crm/models/crm_lead.py:1230
+#: code:addons/crm/models/crm_lead.py:1229
 #, python-format
 msgid "Import Template for Leads & Opportunities"
 msgstr ""
@@ -1161,7 +1169,7 @@
 msgstr "Hoạt động bị trễ"
 
 #. module: crm
-#: code:addons/crm/models/crm_lead.py:913
+#: code:addons/crm/models/crm_lead.py:912
 #: selection:crm.activity.report,lead_type:0 selection:crm.lead,type:0
 #: model:ir.model.fields,field_description:crm.field_crm_activity_report__lead_id
 #: model_terms:ir.ui.view,arch_db:crm.crm_case_form_view_leads
@@ -1277,7 +1285,7 @@
 msgstr ""
 
 #. module: crm
-#: code:addons/crm/models/crm_lead.py:1122
+#: code:addons/crm/models/crm_lead.py:1121
 #: model_terms:ir.ui.view,arch_db:crm.crm_case_form_view_leads
 #: model_terms:ir.ui.view,arch_db:crm.crm_case_form_view_oppor
 #: model_terms:ir.ui.view,arch_db:crm.crm_opportunity_report_view_search
@@ -1368,7 +1376,7 @@
 msgstr "Phương thức"
 
 #. module: crm
-#: code:addons/crm/models/crm_lead.py:958
+#: code:addons/crm/models/crm_lead.py:957
 #, python-format
 msgid "Meeting scheduled at '%s'<br> Subject: %s <br> Duration: %s hour(s)"
 msgstr ""
@@ -1378,6 +1386,7 @@
 #: model:ir.actions.act_window,name:crm.act_crm_opportunity_calendar_event_new
 #: model:ir.actions.act_window,name:crm.calendar_event_partner
 #: model:ir.model.fields,field_description:crm.field_res_partner__meeting_ids
+#: model:ir.model.fields,field_description:crm.field_res_users__meeting_ids
 #: model_terms:ir.ui.view,arch_db:crm.view_partners_form_crm1
 msgid "Meetings"
 msgstr "Các cuộc gặp"
@@ -1415,25 +1424,25 @@
 msgstr "Trộn cơ hội đã tồn tại"
 
 #. module: crm
-#: code:addons/crm/models/crm_lead.py:556
+#: code:addons/crm/models/crm_lead.py:555
 #, python-format
 msgid "Merged lead"
 msgstr "Trộn Tiềm năng"
 
 #. module: crm
-#: code:addons/crm/models/crm_lead.py:588
+#: code:addons/crm/models/crm_lead.py:587
 #, python-format
 msgid "Merged leads"
 msgstr "Tiềm năng đã trộn"
 
 #. module: crm
-#: code:addons/crm/models/crm_lead.py:588
+#: code:addons/crm/models/crm_lead.py:587
 #, python-format
 msgid "Merged opportunities"
 msgstr "Cơ hội đã trộn"
 
 #. module: crm
-#: code:addons/crm/models/crm_lead.py:556
+#: code:addons/crm/models/crm_lead.py:555
 #, python-format
 msgid "Merged opportunity"
 msgstr "Cơ hội đã trộn"
@@ -1532,7 +1541,7 @@
 msgstr "Hoạt động Kế tiếp bị Muộn"
 
 #. module: crm
-#: code:addons/crm/models/crm_lead.py:1190
+#: code:addons/crm/models/crm_lead.py:1189
 #, python-format
 msgid "No Subject"
 msgstr "Không chủ đề"
@@ -1623,6 +1632,7 @@
 #: model:ir.model.fields,field_description:crm.field_crm_lead2opportunity_partner__opportunity_ids
 #: model:ir.model.fields,field_description:crm.field_crm_lead2opportunity_partner_mass__opportunity_ids
 #: model:ir.model.fields,field_description:crm.field_res_partner__opportunity_ids
+#: model:ir.model.fields,field_description:crm.field_res_users__opportunity_ids
 #: model:ir.ui.menu,name:crm.menu_crm_config_opportunity
 #: model_terms:ir.ui.view,arch_db:crm.crm_activity_report_view_search
 #: model_terms:ir.ui.view,arch_db:crm.crm_case_form_view_oppor
@@ -1671,12 +1681,13 @@
 msgstr ""
 
 #. module: crm
-#: code:addons/crm/models/crm_lead.py:446
-#: code:addons/crm/models/crm_lead.py:888
+#: code:addons/crm/models/crm_lead.py:445
+#: code:addons/crm/models/crm_lead.py:887
 #: selection:crm.activity.report,lead_type:0 selection:crm.lead,type:0
 #: model:ir.model.fields,field_description:crm.field_calendar_event__opportunity_id
 #: model:ir.model.fields,field_description:crm.field_crm_lead__name
 #: model:ir.model.fields,field_description:crm.field_res_partner__opportunity_count
+#: model:ir.model.fields,field_description:crm.field_res_users__opportunity_count
 #: model_terms:ir.ui.view,arch_db:crm.crm_case_tree_view_oppor
 #: model_terms:ir.ui.view,arch_db:crm.crm_opportunity_report_view_search
 #: model_terms:ir.ui.view,arch_db:crm.crm_team_salesteams_view_kanban
@@ -1729,6 +1740,17 @@
 msgstr "Cơ hội chiến thắng"
 
 #. module: crm
+#: model:ir.model.fields,help:crm.field_crm_team__alias_force_thread_id
+msgid ""
+"Optional ID of a thread (record) to which all incoming messages will be "
+"attached, even if they did not reply to it. If set, this will disable the "
+"creation of new records completely."
+msgstr ""
+"ID tuỳ chọn của một chủ đề/bản ghi (thread) mà tất cả các thông điệp đến sẽ "
+"được gắn/đính vào, thâm chí nếu người ta không reply nó. Nếu được thiết lập,"
+" điều này sẽ vô hiệu hoàn toàn việc tạo mới bản ghi."
+
+#. module: crm
 #: selection:crm.lead,activity_state:0
 msgid "Overdue"
 msgstr "Quá hạn"
@@ -1739,7 +1761,6 @@
 msgstr "Cơ hội Quá hạn"
 
 #. module: crm
-<<<<<<< HEAD
 #: model:ir.model.fields,field_description:crm.field_crm_team__alias_user_id
 msgid "Owner"
 msgstr "Chủ sở hữu"
@@ -1766,8 +1787,6 @@
 "(parent_model) and task (model))"
 
 #. module: crm
-=======
->>>>>>> b6c89194
 #: model:ir.model.fields,field_description:crm.field_crm_lead__partner_address_email
 msgid "Partner Contact Email"
 msgstr "Email liên hệ của đối tác"
@@ -1861,13 +1880,26 @@
 msgstr "Đã lên kế hoạch"
 
 #. module: crm
-#: code:addons/crm/models/crm_lead.py:660
+#: code:addons/crm/models/crm_lead.py:659
 #, python-format
 msgid ""
 "Please select more than one element (lead or opportunity) from the list "
 "view."
 msgstr ""
 "Vui lòng chọn nhiều hơn một phần tử (nguồn dẫn hoặc cơ hội) từ danh sách."
+
+#. module: crm
+#: model:ir.model.fields,help:crm.field_crm_team__alias_contact
+msgid ""
+"Policy to post a message on the document using the mailgateway.\n"
+"- everyone: everyone can post\n"
+"- partners: only authenticated partners\n"
+"- followers: only followers of the related document or members of following channels\n"
+msgstr ""
+"Cho sách cho phép post các thông điệp lên tài liệu sử dụng.\n"
+"- mọi người: Mọi người có thể post\n"
+"- đối tác: Chỉ các đối tác đã xác thực\n"
+"- đối tượng dõi theo: Chỉ những người ở trong danh sách dõi theo của tài liệu hoặc thành viên của các kênh sau đây\n"
 
 #. module: crm
 #: model:ir.model.fields,field_description:crm.field_crm_lead__priority
@@ -1914,6 +1946,11 @@
 "Ready to boost your sales? Your <b>Pipeline</b> can be found here, under the"
 " <b>CRM</b> app."
 msgstr ""
+
+#. module: crm
+#: model:ir.model.fields,field_description:crm.field_crm_team__alias_force_thread_id
+msgid "Record Thread ID"
+msgstr "Record Thread ID"
 
 #. module: crm
 #: model:ir.model.fields,field_description:crm.field_crm_lead__referred
@@ -1980,7 +2017,7 @@
 msgstr "Đội bán hàng"
 
 #. module: crm
-#: code:addons/crm/models/crm_lead.py:1125
+#: code:addons/crm/models/crm_lead.py:1124
 #, python-format
 msgid "Sales Team Settings"
 msgstr ""
@@ -2245,7 +2282,6 @@
 msgstr "Biểu đồ kênh này sẽ hiển thị trong Trang tổng quan.\n"
 
 #. module: crm
-<<<<<<< HEAD
 #: model:ir.model.fields,help:crm.field_crm_team__alias_model_id
 msgid ""
 "The model (Odoo Document Kind) to which this alias corresponds. Any incoming"
@@ -2267,8 +2303,6 @@
 "chỉ email <vieclam@vidu.odoo.com>"
 
 #. module: crm
-=======
->>>>>>> b6c89194
 #: model:ir.model.fields,help:crm.field_crm_lead__partner_name
 msgid ""
 "The name of the future partner company that will be created while converting"
@@ -2276,6 +2310,19 @@
 msgstr ""
 "Tên công ty của khách hàng mà sẽ được tạo trong khi chuyển tiềm năng thành "
 "cơ hội"
+
+#. module: crm
+#: model:ir.model.fields,help:crm.field_crm_team__alias_user_id
+msgid ""
+"The owner of records created upon receiving emails on this alias. If this "
+"field is not set the system will attempt to find the right owner based on "
+"the sender (From) address, or will use the Administrator account if no "
+"system user is found for that address."
+msgstr ""
+"The owner of records created upon receiving emails on this alias. If this "
+"field is not set the system will attempt to find the right owner based on "
+"the sender (From) address, or will use the Administrator account if no "
+"system user is found for that address."
 
 #. module: crm
 #: sql_constraint:crm.lead:0
@@ -2356,7 +2403,7 @@
 "thuộc giai đoạn này để hiển thị."
 
 #. module: crm
-#: code:addons/crm/models/crm_lead.py:1088
+#: code:addons/crm/models/crm_lead.py:1087
 #, python-format
 msgid "This target does not exist."
 msgstr "Mục tiêu này không tồn tại."
@@ -2536,11 +2583,6 @@
 msgstr "Trang web"
 
 #. module: crm
-#: model_terms:ir.ui.view,arch_db:crm.res_config_settings_view_form
-msgid "Website Lead Generation"
-msgstr ""
-
-#. module: crm
 #: model:ir.model.fields,field_description:crm.field_crm_lead__website_message_ids
 msgid "Website Messages"
 msgstr "Thông điệp Website"
@@ -2577,7 +2619,7 @@
 msgstr "Trong vòng một Năm"
 
 #. module: crm
-#: code:addons/crm/models/crm_lead.py:1121
+#: code:addons/crm/models/crm_lead.py:1120
 #: model:crm.stage,name:crm.stage_lead4
 #: model_terms:ir.ui.view,arch_db:crm.crm_activity_report_view_search
 #: model_terms:ir.ui.view,arch_db:crm.crm_case_form_view_leads
@@ -2595,7 +2637,7 @@
 msgstr "Đạt Mục tiêu các Cơ hội"
 
 #. module: crm
-#: code:addons/crm/models/crm_lead.py:402
+#: code:addons/crm/models/crm_lead.py:401
 #, python-format
 msgid "Yeah! Deal of the last 7 days for the team."
 msgstr "Yeah! Thương vụ của 7 ngày qua cho nhóm của bạn!"
@@ -2609,13 +2651,13 @@
 msgstr ""
 
 #. module: crm
-#: code:addons/crm/models/crm_lead.py:404
+#: code:addons/crm/models/crm_lead.py:403
 #, python-format
 msgid "You just beat your personal record for the past 30 days."
 msgstr "Bạn vừa phá kỷ lục của chính mình trong 30 ngày qua."
 
 #. module: crm
-#: code:addons/crm/models/crm_lead.py:406
+#: code:addons/crm/models/crm_lead.py:405
 #, python-format
 msgid "You just beat your personal record for the past 7 days."
 msgstr "Bạn vừa phá kỷ lục của chính mình trong 7 ngày qua."
@@ -2670,7 +2712,7 @@
 msgstr "ví dụ: www.icsc.com"
 
 #. module: crm
-#: code:addons/crm/models/crm_lead.py:946
+#: code:addons/crm/models/crm_lead.py:945
 #, python-format
 msgid "or send an email to %s"
 msgstr ""
@@ -2681,7 +2723,7 @@
 msgstr ""
 
 #. module: crm
-#: code:addons/crm/models/crm_lead.py:952
+#: code:addons/crm/models/crm_lead.py:951
 #, python-format
 msgid "unknown"
 msgstr "không xác định"