# Translation of Odoo Server.
# This file contains the translation of the following modules:
# * crm
# 
# Translators:
# Minh Nguyen <ndminh210994@gmail.com>, 2018
# Martin Trigaux, 2018
# fanha99 <fanha99@hotmail.com>, 2018
# son dang <son.dang@doda100.com>, 2018
# khoibv Mr <kendev2009@gmail.com>, 2018
# Duy BQ <duybq86@gmail.com>, 2018
# thanh nguyen <thanhnguyen.icsc@gmail.com>, 2019
# 
msgid ""
msgstr ""
"Project-Id-Version: Odoo Server 12.0\n"
"Report-Msgid-Bugs-To: \n"
"POT-Creation-Date: 2019-01-09 10:31+0000\n"
"PO-Revision-Date: 2018-08-24 09:17+0000\n"
"Last-Translator: thanh nguyen <thanhnguyen.icsc@gmail.com>, 2019\n"
"Language-Team: Vietnamese (https://www.transifex.com/odoo/teams/41243/vi/)\n"
"MIME-Version: 1.0\n"
"Content-Type: text/plain; charset=UTF-8\n"
"Content-Transfer-Encoding: \n"
"Language: vi\n"
"Plural-Forms: nplurals=1; plural=0;\n"

#. module: crm
#: model:ir.model.fields,field_description:crm.field_crm_lead__meeting_count
#: model:ir.model.fields,field_description:crm.field_res_partner__meeting_count
msgid "# Meetings"
msgstr "SL Cuộc gặp"

#. module: crm
#: model_terms:digest.tip,tip_description:crm.digest_tip_crm_0
msgid "% endif"
msgstr ""

#. module: crm
#: model_terms:digest.tip,tip_description:crm.digest_tip_crm_0
msgid ""
"% set email = object.env['crm.team'].search([('alias_name','!=', False)],limit=1).alias_id.display_name\n"
"    % if email\n"
"    <strong style=\"font-size: 16px;\">Try the mail gateway</strong>"
msgstr ""

#. module: crm
#. openerp-web
#: code:addons/crm/static/src/js/tour.js:28
#, python-format
msgid ""
"<b>Choose a name</b> for your opportunity, example: <i>'Need a new "
"website'</i>"
msgstr ""

#. module: crm
#. openerp-web
#: code:addons/crm/static/src/js/tour.js:36
#, python-format
msgid ""
"<b>Drag &amp; drop opportunities</b> between columns as you progress in your"
" sales cycle."
msgstr ""
"<b>Kéo &amp; thả các cơ hội</b> qua lại giữa các cột như là đánh dấu tiến "
"triển trong chu trình bán hàng của bạn."

#. module: crm
#. openerp-web
#: code:addons/crm/static/src/js/tour.js:86
#, python-format
msgid ""
"<b>Invite coworkers</b> via email.<br/><i>Enter one email per line.</i>"
msgstr "<b>Mời cộng sự</b> qua email.<br/><i>Nhập mỗi dòng một email</i>."

#. module: crm
#: model_terms:ir.ui.view,arch_db:crm.crm_case_form_view_oppor
msgid ""
"<i class=\"fa fa-ban\" style=\"color: red;\" role=\"img\" title=\"This email"
" is blacklisted for mass mailing\" aria-label=\"Blacklisted\" "
"attrs=\"{'invisible': ['|', ('is_blacklisted', '=', False), "
"('partner_address_email', '!=', False)]}\" groups=\"base.group_user\"/>"
msgstr ""

#. module: crm
#: model_terms:ir.ui.view,arch_db:crm.crm_case_form_view_oppor
msgid ""
"<i class=\"fa fa-ban\" style=\"color: red;\" role=\"img\" title=\"This email"
" is blacklisted for mass mailing\" aria-label=\"Blacklisted\" "
"attrs=\"{'invisible': ['|', ('partner_is_blacklisted', '=', False), "
"('partner_address_email', '=', False)]}\" groups=\"base.group_user\"/>"
msgstr ""

#. module: crm
#: model_terms:ir.ui.view,arch_db:crm.crm_case_form_view_leads
msgid ""
"<i class=\"fa fa-ban\" style=\"color: red;\" role=\"img\" title=\"This email"
" is blacklisted for mass mailing\" aria-label=\"Blacklisted\" "
"attrs=\"{'invisible': [('is_blacklisted', '=', False)]}\" "
"groups=\"base.group_user\"/>"
msgstr ""

#. module: crm
#: model_terms:ir.ui.view,arch_db:crm.view_crm_lead_kanban
msgid "<i class=\"fa fa-comments\" aria-label=\"Messages\" role=\"img\"/>"
msgstr ""

#. module: crm
#: model_terms:ir.ui.view,arch_db:crm.crm_case_kanban_view_leads
msgid "<i class=\"fa fa-comments\" aria-label=\"Unread messages\" role=\"img\"/>"
msgstr ""

#. module: crm
#: model_terms:ir.ui.view,arch_db:crm.crm_lead_partner_kanban_view
msgid ""
"<i class=\"fa fa-fw fa-calendar\" aria-label=\"Meetings\" role=\"img\" "
"title=\"Meetings\"/>"
msgstr ""

#. module: crm
#: model_terms:ir.ui.view,arch_db:crm.crm_lead_partner_kanban_view
msgid ""
"<i class=\"fa fa-fw fa-star\" aria-label=\"Favorites\" role=\"img\" "
"title=\"Favorites\"/>"
msgstr ""

#. module: crm
#: code:addons/crm/models/crm_team.py:139
#, python-format
msgid ""
"<p class='o_view_nocontent_smiling_face'>Add new opportunities</p><p>\n"
"    Looks like you are not a member of a Sales Team. You should add yourself\n"
"    as a member of one of the Sales Team.\n"
"</p>"
msgstr ""

#. module: crm
#. openerp-web
#: code:addons/crm/static/src/js/tour.js:67
#, python-format
msgid ""
"<p><b>Send messages</b> to your prospect and get replies automatically "
"attached to this opportunity.</p><p class=\"mb0\">Type <i>'@'</i> to mention"
" people - it's like cc-ing on emails.</p>"
msgstr ""
"<p><b>Gửi thông điệp</b> đến các triển vọng và nhận phản hồi được tự động "
"gắn với cơ hội này.</p><p class=\"mb0\">Gõ <i>'@'</i> để đề cập ai đó - "
"tương tự như tính năng CC trong email.</p>"

#. module: crm
#. openerp-web
#: code:addons/crm/static/src/js/tour.js:52
#, python-format
msgid ""
"<p>You will be able to customize your followup activities. "
"Examples:</p><ol><li>introductory email</li><li>call 10 days "
"after</li><li>second call 3 days after, ...</li></ol><p "
"class='mb0'><i>Select a standard activity for now.</i></p>"
msgstr ""

#. module: crm
#: model_terms:ir.ui.view,arch_db:crm.crm_case_form_view_oppor
msgid ""
"<span class=\"o_stat_text\" attrs=\"{'invisible': [('meeting_count', '&lt;', 2)]}\"> Meetings</span>\n"
"                                    <span class=\"o_stat_text\" attrs=\"{'invisible': [('meeting_count', '&gt;', 1)]}\"> Meeting</span>"
msgstr ""
"<span class=\"o_stat_text\" attrs=\"{'invisible': [('meeting_count', '&lt;', 2)]}\"> Cuộc gặp</span>\n"
"                                    <span class=\"o_stat_text\" attrs=\"{'invisible': [('meeting_count', '&gt;', 1)]}\"> Cuộc gặp</span>"

#. module: crm
#: model_terms:ir.ui.view,arch_db:crm.crm_case_form_view_oppor
msgid "<span class=\"oe_grey\"> at </span>"
msgstr "<span class=\"oe_grey\"> đạt </span>"

#. module: crm
#: model_terms:ir.ui.view,arch_db:crm.sales_team_form_view_in_crm
msgid "Accept Emails From"
msgstr "Chấp nhận email Từ"

#. module: crm
#: model:ir.model.fields,field_description:crm.field_crm_lead__message_needaction
msgid "Action Needed"
msgstr "Cần có Hành động"

#. module: crm
#: model:ir.model.fields,field_description:crm.field_crm_activity_report__active
#: model:ir.model.fields,field_description:crm.field_crm_lead__active
#: model:ir.model.fields,field_description:crm.field_crm_lost_reason__active
msgid "Active"
msgstr "Hiệu lực"

#. module: crm
#: model:ir.model.fields,field_description:crm.field_crm_lead__activity_ids
#: model:ir.ui.menu,name:crm.crm_activity_report_menu
msgid "Activities"
msgstr "Các hoạt động"

#. module: crm
#: model:ir.actions.act_window,name:crm.crm_activity_report_action
#: model:ir.actions.act_window,name:crm.crm_activity_report_action_team
#: model_terms:ir.ui.view,arch_db:crm.crm_activity_report_view_graph
#: model_terms:ir.ui.view,arch_db:crm.crm_activity_report_view_pivot
#: model_terms:ir.ui.view,arch_db:crm.crm_activity_report_view_search
#: model_terms:ir.ui.view,arch_db:crm.crm_team_salesteams_view_kanban
msgid "Activities Analysis"
msgstr "Phân tích hoạt động"

#. module: crm
#: model:ir.model.fields,field_description:crm.field_res_users__target_sales_done
msgid "Activities Done Target"
msgstr "Mục tiêu các hoạt động được hoàn thành"

#. module: crm
#: model_terms:ir.ui.view,arch_db:crm.view_crm_case_leads_filter
#: model_terms:ir.ui.view,arch_db:crm.view_crm_case_opportunities_filter
msgid "Activities Todo"
msgstr "Hoạt động Cần làm"

#. module: crm
#: model:ir.model.fields,field_description:crm.field_crm_lead__activity_state
msgid "Activity State"
msgstr "Trạng thái Hoạt động"

#. module: crm
#: model:ir.model.fields,field_description:crm.field_crm_activity_report__mail_activity_type_id
msgid "Activity Type"
msgstr "Kiểu Hoạt động"

#. module: crm
#: model:ir.ui.menu,name:crm.crm_team_menu_config_activity_types
msgid "Activity Types"
msgstr "Kiểu Hoạt động"

#. module: crm
#: code:addons/crm/models/crm_lead.py:933
#, python-format
msgid "Add a new lead"
msgstr ""

#. module: crm
#: model_terms:ir.ui.view,arch_db:crm.res_config_settings_view_form
msgid "Add a qualification step before creating an opportunity"
msgstr "Thêm một bước thẩm định trước khi tạo một cơ hội"

#. module: crm
#: model_terms:ir.ui.view,arch_db:crm.crm_case_form_view_leads
#: model_terms:ir.ui.view,arch_db:crm.crm_case_form_view_oppor
msgid "Address"
msgstr "Địa chỉ"

#. module: crm
#: model:ir.model.fields,field_description:crm.field_crm_team__alias_id
#: model_terms:ir.ui.view,arch_db:crm.res_config_settings_view_form
msgid "Alias"
msgstr "Bí danh"

#. module: crm
#: model_terms:ir.ui.view,arch_db:crm.crm_case_form_view_leads
msgid "Analysis"
msgstr "Phân tích"

#. module: crm
#: model:ir.model.fields,field_description:crm.field_crm_lead2opportunity_partner_mass__deduplicate
msgid "Apply deduplication"
msgstr "Áp dụng chống trùng lặp"

#. module: crm
#: model_terms:ir.ui.view,arch_db:crm.merge_opportunity_form
msgid "Assign opportunities to"
msgstr "Giao các cơ hội cho"

#. module: crm
#: model_terms:ir.ui.view,arch_db:crm.view_crm_lead2opportunity_partner_mass
msgid "Assign these opportunities to"
msgstr "Giao những cơ hội này cho"

#. module: crm
#: model_terms:ir.ui.view,arch_db:crm.view_crm_lead2opportunity_partner
msgid "Assign this opportunity to"
msgstr "Giao cơ hội này cho"

#. module: crm
#: model:ir.model.fields,field_description:crm.field_crm_lead__date_open
msgid "Assignation Date"
msgstr "Ngày phân công"

#. module: crm
#: model:ir.model.fields,field_description:crm.field_crm_lead__message_attachment_count
msgid "Attachment Count"
msgstr "Số đính kèm"

#. module: crm
#: model_terms:ir.ui.view,arch_db:crm.crm_case_tree_view_oppor
msgid "Avg. of Probability"
msgstr "Xác suất trung bình"

#. module: crm
#: model:ir.model.fields,field_description:crm.field_crm_lead__is_blacklisted
msgid "Blacklist"
msgstr "Danh sách đen"

#. module: crm
#: code:addons/crm/models/crm_lead.py:400
#, python-format
msgid "Boom! Team record for the past 30 days."
msgstr "Boom! Kỷ lục nhóm trong 30 ngày qua."

#. module: crm
#: model:ir.model.fields,field_description:crm.field_crm_lead__message_bounce
msgid "Bounce"
msgstr "Tỷ lệ trả về"

#. module: crm
#: model:ir.ui.menu,name:crm.crm_menu_root
#: model_terms:ir.ui.view,arch_db:crm.digest_digest_view_form
#: model_terms:ir.ui.view,arch_db:crm.res_config_settings_view_form
msgid "CRM"
msgstr "CRM"

#. module: crm
#: model:ir.model,name:crm.model_crm_activity_report
msgid "CRM Activity Analysis"
msgstr "Phân tích hoạt động CRM"

#. module: crm
#: model:ir.model,name:crm.model_crm_stage
msgid "CRM Stages"
msgstr ""

#. module: crm
#: model:mail.activity.type,name:crm.mail_activity_demo_call_demo
msgid "Call for Demo"
msgstr "Yêu cầu Demo"

#. module: crm
#: model:ir.model.fields,field_description:crm.field_crm_lead__campaign_id
#: model_terms:ir.ui.view,arch_db:crm.view_crm_case_leads_filter
#: model_terms:ir.ui.view,arch_db:crm.view_crm_case_opportunities_filter
msgid "Campaign"
msgstr "Chiến dịch"

#. module: crm
#: model_terms:ir.ui.view,arch_db:crm.crm_lead_lost_view_form
#: model_terms:ir.ui.view,arch_db:crm.merge_opportunity_form
#: model_terms:ir.ui.view,arch_db:crm.view_crm_lead2opportunity_partner
#: model_terms:ir.ui.view,arch_db:crm.view_crm_lead2opportunity_partner_mass
msgid "Cancel"
msgstr "Hủy"

#. module: crm
#: model:ir.actions.act_window,name:crm.crm_team_act_tree
msgid "Cases by Sales Team"
msgstr "Tình huống theo Đội bán hàng"

#. module: crm
#: model:ir.model.fields,field_description:crm.field_crm_stage__on_change
msgid "Change Probability Automatically"
msgstr "Tự động thay đổi xác suất"

#. module: crm
#: model_terms:ir.ui.view,arch_db:crm.crm_lost_reason_view_form
msgid "Channel"
msgstr "Kênh"

#. module: crm
#: model:ir.model.fields,help:crm.field_crm_team__use_leads
msgid ""
"Check this box to filter and qualify incoming requests as leads before "
"converting them into opportunities and assigning them to a salesperson."
msgstr ""
"Đánh dấu hộp này để lọc đủ điều kiện và các yêu cầu gửi đến dưới dạng khách "
"hàng tiềm  năng trước khi chuyển đổi chúng thành các cơ hội và phân công "
"chúng cho nhân viên bán hàng."

#. module: crm
#: model:ir.model.fields,help:crm.field_crm_team__use_opportunities
msgid "Check this box to manage a presales process with opportunities."
msgstr "Đánh dấu hộp này để quản lý quy trình đặt trước với các cơ hội."

#. module: crm
#: model:ir.model.fields,field_description:crm.field_crm_lead__city
#: model_terms:ir.ui.view,arch_db:crm.crm_case_form_view_leads
#: model_terms:ir.ui.view,arch_db:crm.crm_case_form_view_oppor
#: model_terms:ir.ui.view,arch_db:crm.crm_opportunity_report_view_search
#: model_terms:ir.ui.view,arch_db:crm.view_crm_case_leads_filter
#: model_terms:ir.ui.view,arch_db:crm.view_crm_case_opportunities_filter
msgid "City"
msgstr "Thành phố"

#. module: crm
#: model:ir.model.fields,help:crm.field_crm_lead__tag_ids
msgid ""
"Classify and analyze your lead/opportunity categories like: Training, "
"Service"
msgstr "Phân loại và phân tích nhóm tiềm năng/cơ hội như: Đào tạo, Dịch vụ"

#. module: crm
#. openerp-web
#: code:addons/crm/static/src/js/tour.js:32
#, python-format
msgid "Click here to <b>add your opportunity</b>."
msgstr ""

#. module: crm
#. openerp-web
#: code:addons/crm/static/src/js/tour.js:24
#, python-format
msgid ""
"Click here to <b>create your first opportunity</b> and add it to your "
"pipeline."
msgstr ""
"Bấm vào đây để <b>tạo cơ hội đầu tiên của bạn</b> và đưa nó vào pipeline."

#. module: crm
#. openerp-web
#: code:addons/crm/static/src/js/tour.js:60
#, python-format
msgid "Click on the opportunity to zoom in."
msgstr ""

#. module: crm
#: model:ir.model.fields,field_description:crm.field_crm_lead__date_closed
#: model_terms:ir.ui.view,arch_db:crm.crm_opportunity_report_view_search
#: model_terms:ir.ui.view,arch_db:crm.view_crm_case_leads_filter
#: model_terms:ir.ui.view,arch_db:crm.view_crm_case_opportunities_filter
msgid "Closed Date"
msgstr "Ngày đóng"

#. module: crm
#: code:addons/crm/wizard/crm_lead_to_opportunity.py:87
#, python-format
msgid "Closed/Dead leads cannot be converted into opportunities."
msgstr "Tiềm năng đã đóng/kết thúc không thể được chuyển thành cơ hội."

#. module: crm
#: model:ir.model.fields,field_description:crm.field_crm_lead__color
#: model:ir.model.fields,field_description:crm.field_crm_lead_tag__color
msgid "Color Index"
msgstr "Mã màu"

#. module: crm
#: model:ir.model.fields,field_description:crm.field_crm_activity_report__company_id
#: model:ir.model.fields,field_description:crm.field_crm_lead__company_id
#: model_terms:ir.ui.view,arch_db:crm.crm_activity_report_view_search
#: model_terms:ir.ui.view,arch_db:crm.crm_opportunity_report_view_search
#: model_terms:ir.ui.view,arch_db:crm.view_crm_case_leads_filter
#: model_terms:ir.ui.view,arch_db:crm.view_crm_case_opportunities_filter
msgid "Company"
msgstr "Công ty"

#. module: crm
#: model_terms:ir.ui.view,arch_db:crm.crm_case_form_view_leads
msgid "Company Name"
msgstr "Tên Công ty"

#. module: crm
#: model:ir.model,name:crm.model_res_config_settings
msgid "Config Settings"
msgstr "Cấu hình thiết lập"

#. module: crm
#: model:ir.ui.menu,name:crm.crm_menu_config
msgid "Configuration"
msgstr "Cấu hình"

#. module: crm
#. openerp-web
#: code:addons/crm/static/src/js/tour.js:76
#: code:addons/crm/static/src/js/tour.js:81
#, python-format
msgid "Configuration options are available in the Settings app."
msgstr "Các tuỳ chọn cấu hình có ở phần Thiết lập của ứng dụng."

#. module: crm
#: model:crm.lead.tag,name:crm.categ_oppor7
msgid "Consulting"
msgstr "Tư vấn"

#. module: crm
#: model:ir.model,name:crm.model_res_partner
msgid "Contact"
msgstr "Liên hệ"

#. module: crm
#: model:ir.model.fields,field_description:crm.field_crm_lead__contact_name
msgid "Contact Name"
msgstr "Tên liên hệ"

#. module: crm
#: model_terms:ir.ui.view,arch_db:crm.res_config_settings_view_form
msgid "Contacts"
msgstr "Liên hệ"

#. module: crm
#: model:ir.model.fields,field_description:crm.field_crm_team__dashboard_graph_model
msgid "Content"
msgstr "Nội dung"

#. module: crm
#: model:ir.model.fields,field_description:crm.field_crm_lead2opportunity_partner__name
#: model:ir.model.fields,field_description:crm.field_crm_lead2opportunity_partner_mass__name
msgid "Conversion Action"
msgstr "Hành động chuyển đổi"

#. module: crm
#: model:ir.model.fields,field_description:crm.field_crm_lead__date_conversion
#: model_terms:ir.ui.view,arch_db:crm.crm_opportunity_report_view_search
#: model_terms:ir.ui.view,arch_db:crm.view_crm_case_leads_filter
#: model_terms:ir.ui.view,arch_db:crm.view_crm_case_opportunities_filter
msgid "Conversion Date"
msgstr "Ngày chuyển đổi"

#. module: crm
#: model_terms:ir.ui.view,arch_db:crm.crm_opportunity_report_view_search
msgid "Conversion Date from Lead to Opportunity"
msgstr "Ngày chuyển đổi từ Tiềm năng thành Cơ hội"

#. module: crm
#: model_terms:ir.ui.view,arch_db:crm.view_crm_lead2opportunity_partner_mass
msgid "Conversion Options"
msgstr "Tùy chọn chuyển đổi"

#. module: crm
#: model:ir.model,name:crm.model_crm_lead2opportunity_partner_mass
msgid "Convert Lead to Opportunity (in mass)"
msgstr ""

#. module: crm
#: model:ir.model,name:crm.model_crm_lead2opportunity_partner
msgid "Convert Lead to Opportunity (not in mass)"
msgstr ""

#. module: crm
#: model_terms:ir.ui.view,arch_db:crm.view_crm_lead2opportunity_partner_mass
msgid "Convert to Opportunities"
msgstr "Chuyển thành Cơ hội"

#. module: crm
#: model_terms:ir.ui.view,arch_db:crm.crm_case_form_view_leads
#: model_terms:ir.ui.view,arch_db:crm.view_crm_lead2opportunity_partner
#: model_terms:ir.ui.view,arch_db:crm.view_crm_lead2opportunity_partner_mass
msgid "Convert to Opportunity"
msgstr "Chuyển thành Cơ hội"

#. module: crm
#: model:ir.actions.act_window,name:crm.action_crm_send_mass_convert
msgid "Convert to opportunities"
msgstr "Chuyển thành Cơ hội"

#. module: crm
#: code:addons/crm/models/crm_lead.py:1116
#: selection:crm.lead2opportunity.partner,name:0
#: selection:crm.lead2opportunity.partner.mass,name:0
#: model:ir.actions.act_window,name:crm.action_crm_lead2opportunity_partner
#, python-format
msgid "Convert to opportunity"
msgstr "Chuyển thành Cơ hội"

#. module: crm
#: model_terms:ir.ui.view,arch_db:crm.res_config_settings_view_form
msgid ""
"Convert visitors of your website into leads in the CRM. We do data "
"enrichment based on their IP address."
msgstr ""

#. module: crm
#: model:ir.model.fields,help:crm.field_crm_lead__message_bounce
msgid "Counter of the number of bounced emails for this contact"
msgstr "Bộ đếm các email trả về đối với liên hệ này"

#. module: crm
#: model:ir.model.fields,field_description:crm.field_crm_activity_report__country_id
#: model:ir.model.fields,field_description:crm.field_crm_lead__country_id
#: model_terms:ir.ui.view,arch_db:crm.crm_activity_report_view_search
#: model_terms:ir.ui.view,arch_db:crm.crm_case_form_view_leads
#: model_terms:ir.ui.view,arch_db:crm.crm_case_form_view_oppor
#: model_terms:ir.ui.view,arch_db:crm.crm_opportunity_report_view_search
#: model_terms:ir.ui.view,arch_db:crm.view_crm_case_leads_filter
#: model_terms:ir.ui.view,arch_db:crm.view_crm_case_opportunities_filter
msgid "Country"
msgstr "Quốc gia"

#. module: crm
#: model_terms:ir.ui.view,arch_db:crm.view_create_opportunity_simplified
msgid "Create"
msgstr "Tạo"

#. module: crm
#: model_terms:ir.ui.view,arch_db:crm.view_create_opportunity_simplified
msgid "Create & Edit"
msgstr "Tạo & Chỉnh sửa"

#. module: crm
#: model:ir.model.fields,field_description:crm.field_res_config_settings__module_crm_reveal
msgid "Create Leads/Opportunities from your website's traffic"
<<<<<<< HEAD
msgstr "Tạo Tiềm năng/Cơ hội từ khách ghé thăm website của bạn"
=======
msgstr ""
"Tạo khách hàng tiềm năng / cơ hội từ lưu lượng truy cập trang web của bạn"
>>>>>>> 69dbbea0

#. module: crm
#: model_terms:ir.ui.view,arch_db:crm.view_crm_lead2opportunity_partner
msgid "Create Opportunity"
msgstr "Tạo Cơ hội"

#. module: crm
#: selection:crm.lead2opportunity.partner,action:0
#: selection:crm.partner.binding,action:0
msgid "Create a new customer"
msgstr "Tạo khách hàng mới"

#. module: crm
#: model_terms:ir.actions.act_window,help:crm.crm_case_form_view_salesteams_lead
#: model_terms:ir.actions.act_window,help:crm.crm_case_form_view_salesteams_opportunity
msgid "Create a new lead"
msgstr ""

#. module: crm
#: model_terms:ir.actions.act_window,help:crm.crm_lead_tag_action
msgid "Create a new tag for your opportunities"
msgstr ""

#. module: crm
#: model:ir.actions.act_window,name:crm.create_opportunity_simplified
#: model_terms:ir.ui.view,arch_db:crm.view_create_opportunity_simplified
msgid "Create an Opportunity"
msgstr "Tạo một Cơ hội"

#. module: crm
#: model_terms:ir.actions.act_window,help:crm.relate_partner_opportunities
msgid "Create an new opportunity related to this customer"
msgstr "Tạo một cơ hội liên quan đến khách hàng này"

#. module: crm
#: code:addons/crm/models/crm_lead.py:935
#, python-format
msgid "Create an opportunity in your pipeline"
msgstr "Tạo một cơ hội cho pipeline của bạn"

#. module: crm
#: model_terms:ir.actions.act_window,help:crm.crm_lead_tag_action
msgid ""
"Create tags that fit your business (product structure, sales type, etc.) to "
"better manage and tack your opportunities."
msgstr ""

#. module: crm
#: model:ir.model.fields,field_description:crm.field_crm_activity_report__author_id
#: model_terms:ir.ui.view,arch_db:crm.crm_activity_report_view_search
msgid "Created By"
msgstr "Tạo bởi"

#. module: crm
#: model:ir.model.fields,field_description:crm.field_crm_lead2opportunity_partner__create_uid
#: model:ir.model.fields,field_description:crm.field_crm_lead2opportunity_partner_mass__create_uid
#: model:ir.model.fields,field_description:crm.field_crm_lead__create_uid
#: model:ir.model.fields,field_description:crm.field_crm_lead_lost__create_uid
#: model:ir.model.fields,field_description:crm.field_crm_lead_tag__create_uid
#: model:ir.model.fields,field_description:crm.field_crm_lost_reason__create_uid
#: model:ir.model.fields,field_description:crm.field_crm_merge_opportunity__create_uid
#: model:ir.model.fields,field_description:crm.field_crm_partner_binding__create_uid
#: model:ir.model.fields,field_description:crm.field_crm_stage__create_uid
msgid "Created by"
msgstr "Được tạo bởi"

#. module: crm
#: model:ir.model.fields,field_description:crm.field_crm_lead2opportunity_partner__create_date
#: model:ir.model.fields,field_description:crm.field_crm_lead2opportunity_partner_mass__create_date
#: model:ir.model.fields,field_description:crm.field_crm_lead__create_date
#: model:ir.model.fields,field_description:crm.field_crm_lead_lost__create_date
#: model:ir.model.fields,field_description:crm.field_crm_lead_tag__create_date
#: model:ir.model.fields,field_description:crm.field_crm_lost_reason__create_date
#: model:ir.model.fields,field_description:crm.field_crm_merge_opportunity__create_date
#: model:ir.model.fields,field_description:crm.field_crm_partner_binding__create_date
#: model:ir.model.fields,field_description:crm.field_crm_stage__create_date
msgid "Created on"
msgstr "Được tạo vào"

#. module: crm
#: model_terms:ir.ui.view,arch_db:crm.crm_opportunity_report_view_search
#: model_terms:ir.ui.view,arch_db:crm.view_crm_case_leads_filter
#: model_terms:ir.ui.view,arch_db:crm.view_crm_case_opportunities_filter
msgid "Creation Date"
msgstr "Ngày tạo"

#. module: crm
#: model:ir.actions.server,name:crm.action_your_pipeline
msgid "Crm: My Pipeline"
msgstr "CRM: Cơ hội của tôi"

#. module: crm
#: model:ir.model.fields,field_description:crm.field_crm_lead__company_currency
msgid "Currency"
msgstr "Tiền tệ"

#. module: crm
#: code:addons/crm/models/crm_lead.py:1168
#: model:ir.model.fields,field_description:crm.field_crm_lead2opportunity_partner__partner_id
#: model:ir.model.fields,field_description:crm.field_crm_lead2opportunity_partner_mass__partner_id
#: model:ir.model.fields,field_description:crm.field_crm_lead__partner_id
#: model:ir.model.fields,field_description:crm.field_crm_partner_binding__partner_id
#: model_terms:ir.ui.view,arch_db:crm.crm_case_form_view_leads
#: model_terms:ir.ui.view,arch_db:crm.crm_case_form_view_oppor
#: model_terms:ir.ui.view,arch_db:crm.crm_case_tree_view_oppor
#: model_terms:ir.ui.view,arch_db:crm.view_crm_case_leads_filter
#: model_terms:ir.ui.view,arch_db:crm.view_crm_case_opportunities_filter
#, python-format
msgid "Customer"
msgstr "Khách hàng"

#. module: crm
#: code:addons/crm/models/crm_lead.py:1170
#, python-format
msgid "Customer Email"
msgstr "Email khách hàng"

#. module: crm
#: model:ir.model.fields,field_description:crm.field_crm_lead__partner_name
msgid "Customer Name"
msgstr "Tên Khách hàng"

#. module: crm
#: model:ir.ui.menu,name:crm.res_partner_menu_customer
#: model_terms:ir.ui.view,arch_db:crm.view_crm_lead2opportunity_partner
#: model_terms:ir.ui.view,arch_db:crm.view_crm_lead2opportunity_partner_mass
msgid "Customers"
msgstr "Khách hàng"

#. module: crm
#: model:ir.model.fields,field_description:crm.field_crm_activity_report__date
#: model_terms:ir.ui.view,arch_db:crm.crm_activity_report_view_search
msgid "Date"
msgstr "Ngày"

#. module: crm
#: model_terms:ir.ui.view,arch_db:crm.crm_opportunity_report_view_search
msgid "Date Closed"
msgstr "Ngày đã đóng"

#. module: crm
#: model:ir.model.fields,field_description:crm.field_crm_lead__day_open
msgid "Days to Assign"
msgstr "Số ngày đến lúc Phân công"

#. module: crm
#: model:ir.model.fields,field_description:crm.field_crm_lead__day_close
msgid "Days to Close"
msgstr "Ngày đến lúc Đóng"

#. module: crm
#: model:ir.model.fields,field_description:crm.field_res_config_settings__crm_alias_prefix
msgid "Default Alias Name for Leads"
msgstr "Tên bí danh mặc định cho Tiềm năng"

#. module: crm
#: model_terms:ir.actions.act_window,help:crm.crm_lost_reason_action
msgid "Define a new lost reason"
msgstr "Định nghĩa một lý do mất"

#. module: crm
#: model_terms:ir.ui.view,arch_db:crm.crm_case_kanban_view_leads
msgid "Delete"
msgstr "Xoá"

#. module: crm
#: model_terms:ir.ui.view,arch_db:crm.crm_case_form_view_leads
msgid "Describe the lead..."
msgstr "Mô tả tiềm năng..."

#. module: crm
#: model:crm.lead.tag,name:crm.categ_oppor5
msgid "Design"
msgstr "Thiết kế"

#. module: crm
#: model:ir.model,name:crm.model_digest_digest
msgid "Digest"
msgstr ""

#. module: crm
#: model_terms:ir.ui.view,arch_db:crm.view_create_opportunity_simplified
msgid "Discard"
msgstr "Huỷ bỏ"

#. module: crm
#: model:ir.model.fields,field_description:crm.field_crm_activity_report__display_name
#: model:ir.model.fields,field_description:crm.field_crm_lead2opportunity_partner__display_name
#: model:ir.model.fields,field_description:crm.field_crm_lead2opportunity_partner_mass__display_name
#: model:ir.model.fields,field_description:crm.field_crm_lead__display_name
#: model:ir.model.fields,field_description:crm.field_crm_lead_lost__display_name
#: model:ir.model.fields,field_description:crm.field_crm_lead_tag__display_name
#: model:ir.model.fields,field_description:crm.field_crm_lost_reason__display_name
#: model:ir.model.fields,field_description:crm.field_crm_merge_opportunity__display_name
#: model:ir.model.fields,field_description:crm.field_crm_partner_binding__display_name
#: model:ir.model.fields,field_description:crm.field_crm_stage__display_name
msgid "Display Name"
msgstr "Tên hiển thị"

#. module: crm
#: code:addons/crm/models/digest.py:18 code:addons/crm/models/digest.py:29
#, python-format
msgid "Do not have access, skip this data for user's digest email"
msgstr ""

#. module: crm
#: selection:crm.lead2opportunity.partner,action:0
#: selection:crm.lead2opportunity.partner.mass,action:0
#: selection:crm.partner.binding,action:0
msgid "Do not link to a customer"
msgstr "Không liên kết tới một khách hàng"

#. module: crm
#: model_terms:ir.ui.view,arch_db:crm.crm_case_kanban_view_leads
msgid "Dropdown menu"
msgstr "Dropdown menu"

#. module: crm
#: model_terms:ir.ui.view,arch_db:crm.crm_case_kanban_view_leads
msgid "Edit"
msgstr "Sửa"

#. module: crm
#: model:ir.model.fields,field_description:crm.field_crm_lead__email_from
#: model_terms:ir.ui.view,arch_db:crm.crm_case_form_view_leads
#: model_terms:ir.ui.view,arch_db:crm.crm_case_form_view_oppor
msgid "Email"
msgstr "Email"

#. module: crm
#: model_terms:ir.ui.view,arch_db:crm.sales_team_form_view_in_crm
msgid "Email Alias"
msgstr "Bí danh Email"

#. module: crm
#: model:ir.model.fields,help:crm.field_crm_lead__email_from
msgid "Email address of the contact"
msgstr "Địa chỉ email của liên hệ"

#. module: crm
#: model_terms:digest.tip,tip_description:crm.digest_tip_crm_0
msgid ""
"Email sent to <strong>${email}</strong> generate opportunities in your "
"pipeline.<br>"
msgstr ""

#. module: crm
#: model_terms:ir.ui.view,arch_db:crm.res_config_settings_view_form
msgid ""
"Emails received to that address generate new leads not assigned to any Sales"
" Team yet. This can be made when converting them into opportunities. "
"Incoming emails can be automatically assigned to specific Sales Teams. To do"
" so, set an email alias on the Sales Team."
msgstr ""

#. module: crm
#: model:ir.model.fields,help:crm.field_crm_stage__requirements
msgid ""
"Enter here the internal requirements for this stage (ex: Offer sent to "
"customer). It will appear as a tooltip over the stage's name."
msgstr ""
"Nhập vào đây yêu cầu nội bộ cho giai đoạn này (vd: Báo giá được gửi cho "
"khách hàng). Nó sẽ xuất hiện như là một tooltip phí trên tên giai đoạn."

#. module: crm
#: model:ir.model.fields,help:crm.field_crm_lead__date_deadline
msgid "Estimate of the date on which the opportunity will be won."
msgstr "Dự kiến ngày mà cơ hội được đánh dấu là chiến thắng."

#. module: crm
#: model:ir.model,name:crm.model_calendar_event
msgid "Event"
msgstr "Sự kiện"

#. module: crm
#: model:ir.model.fields,field_description:crm.field_crm_lead__date_deadline
#: model_terms:ir.ui.view,arch_db:crm.crm_opportunity_report_view_search
#: model_terms:ir.ui.view,arch_db:crm.view_crm_case_opportunities_filter
msgid "Expected Closing"
msgstr "Đóng được dự kiến"

#. module: crm
#: model_terms:ir.ui.view,arch_db:crm.view_crm_case_leads_filter
#: model_terms:ir.ui.view,arch_db:crm.view_crm_case_opportunities_filter
msgid "Expected Closing Date"
msgstr "Ngày Đóng được dự kiến"

#. module: crm
#: selection:crm.team,dashboard_graph_group_pipeline:0
msgid "Expected Closing Day"
msgstr "Ngày Dự kiến Đóng"

#. module: crm
#: selection:crm.team,dashboard_graph_group_pipeline:0
msgid "Expected Closing Month"
msgstr "Tháng Dự kiến Đóng"

#. module: crm
#: selection:crm.team,dashboard_graph_group_pipeline:0
msgid "Expected Closing Week"
msgstr "Tuần Dự kiến Đóng"

#. module: crm
#: model:ir.model.fields,field_description:crm.field_crm_lead__planned_revenue
msgid "Expected Revenue"
msgstr "Doanh thu Mong đợi"

#. module: crm
#: model_terms:ir.ui.view,arch_db:crm.crm_case_tree_view_oppor
msgid "Expected Revenues"
msgstr "Doanh thu mong đợi"

#. module: crm
#: model:ir.model.fields,field_description:crm.field_crm_team__dashboard_graph_period_pipeline
msgid "Expected to Close"
msgstr "Được dự kiến Đóng"

#. module: crm
#: model:ir.model.fields,help:crm.field_crm_stage__legend_priority
msgid ""
"Explanation text to help users using the star and priority mechanism on "
"stages or issues that are in this stage."
msgstr ""
"Nội dung giải thích bằng chữ để giúp đỡ người dùng sử dụng cơ chế ưu tiên và"
" gắn sao cho các giai đoạn hoặc phát sinh mà ở trong giai đoạn này."

#. module: crm
#: model_terms:ir.ui.view,arch_db:crm.crm_opportunity_report_view_search
msgid "Extended Filters"
msgstr "Bộ lọc mở rộng..."

#. module: crm
#: model_terms:ir.ui.view,arch_db:crm.crm_case_form_view_leads
msgid "Extra Info"
msgstr "Thông tin thêm"

#. module: crm
#: model:ir.model.fields,field_description:crm.field_crm_stage__fold
msgid "Folded in Pipeline"
msgstr "Đóng ở trong Pipeline"

#. module: crm
#: model:mail.activity.type,name:crm.mail_activity_demo_followup_quote
msgid "Follow-up Quote"
msgstr "Theo sát Báo giá"

#. module: crm
#: model:ir.model.fields,field_description:crm.field_crm_lead__message_follower_ids
msgid "Followers"
msgstr "Người dõi theo"

#. module: crm
#: model:ir.model.fields,field_description:crm.field_crm_lead__message_channel_ids
msgid "Followers (Channels)"
msgstr "Người theo dõi (Các kênh)"

#. module: crm
#: model:ir.model.fields,field_description:crm.field_crm_lead__message_partner_ids
msgid "Followers (Partners)"
msgstr "Người theo dõi (Các đối tác)"

#. module: crm
#: model_terms:ir.ui.view,arch_db:crm.crm_case_form_view_oppor
msgid "Followup"
msgstr ""

#. module: crm
#: model:ir.model.fields,field_description:crm.field_crm_lead2opportunity_partner_mass__force_assignation
msgid "Force assignation"
msgstr "Cưỡng bức phân công"

#. module: crm
#: model_terms:ir.ui.view,arch_db:crm.res_config_settings_view_form
msgid "Format phone numbers based on national conventions"
msgstr "Định dạng số điện thoại dựa trên quy ước quốc gia"

#. module: crm
#: code:addons/crm/models/crm_lead.py:613
#, python-format
msgid "From %s : %s"
msgstr "Từ %s : %s"

#. module: crm
#: model_terms:ir.ui.view,arch_db:crm.view_crm_case_leads_filter
#: model_terms:ir.ui.view,arch_db:crm.view_crm_case_opportunities_filter
msgid "Future Activities"
msgstr "Hoạt động Tương lai"

#. module: crm
#: model_terms:ir.ui.view,arch_db:crm.res_config_settings_view_form
msgid ""
"Generate leads from incoming emails and assign them\n"
"                                    to a Sales Team manually"
msgstr ""

#. module: crm
#: model:ir.model,name:crm.model_crm_lead_lost
msgid "Get Lost Reason"
msgstr "Xem lý do Thất bại"

#. module: crm
#: model_terms:ir.ui.view,arch_db:crm.crm_stage_form
msgid "Give your team the requirements to move an opportunity to this stage."
msgstr ""

#. module: crm
#: model:ir.model.fields,field_description:crm.field_crm_lead__email_cc
msgid "Global CC"
msgstr "CC Toàn cục"

#. module: crm
#: code:addons/crm/models/crm_lead.py:398
#, python-format
msgid "Go, go, go! Congrats for your first deal."
msgstr "Là lá la! Chúc mừng thương vụ đầu tiên của bạn."

#. module: crm
#. openerp-web
#: code:addons/crm/static/src/js/tour.js:90
#: code:addons/crm/static/src/js/tour.js:95
#, python-format
msgid "Good job! You completed the tour of the CRM app."
msgstr ""

#. module: crm
#: model_terms:ir.ui.view,arch_db:crm.crm_activity_report_view_search
#: model_terms:ir.ui.view,arch_db:crm.crm_opportunity_report_view_search
#: model_terms:ir.ui.view,arch_db:crm.view_crm_case_leads_filter
#: model_terms:ir.ui.view,arch_db:crm.view_crm_case_opportunities_filter
msgid "Group By"
msgstr "Nhóm theo"

#. module: crm
#: model:ir.model.fields,field_description:crm.field_crm_team__dashboard_graph_group_pipeline
msgid "Grouping Method"
msgstr ""

#. module: crm
#: model_terms:ir.actions.act_window,help:crm.crm_lead_action_activities
msgid ""
"Here is the list of your next activities. Those are linked to your opportunities.\n"
"                   To set a next activity, go on an opportunity and add one. It will then appear in this list."
msgstr ""
"Đây là danh mục các hoạt động kế tiếp của bạn. Chúng được liên kết (link) đến các\n"
"                   cơ hội của bạn. Để thiết lập một hành động kế tiếp, hãy đến một cơ hội để thêm. Sau đó nó                   sẽ xuất hiện ở đây."

#. module: crm
#: selection:crm.lead,priority:0
msgid "High"
msgstr "Cao"

#. module: crm
#: model:ir.model.fields,help:crm.field_crm_team__dashboard_graph_group_pipeline
msgid "How this channel's dashboard graph will group the results."
msgstr "Cách mà đồ thị bảng thông tin của kênh này sẽ nhóm các kết quả."

#. module: crm
#: model:ir.model.fields,field_description:crm.field_crm_activity_report__id
#: model:ir.model.fields,field_description:crm.field_crm_lead2opportunity_partner__id
#: model:ir.model.fields,field_description:crm.field_crm_lead2opportunity_partner_mass__id
#: model:ir.model.fields,field_description:crm.field_crm_lead__id
#: model:ir.model.fields,field_description:crm.field_crm_lead_lost__id
#: model:ir.model.fields,field_description:crm.field_crm_lead_tag__id
#: model:ir.model.fields,field_description:crm.field_crm_lost_reason__id
#: model:ir.model.fields,field_description:crm.field_crm_merge_opportunity__id
#: model:ir.model.fields,field_description:crm.field_crm_partner_binding__id
#: model:ir.model.fields,field_description:crm.field_crm_stage__id
msgid "ID"
msgstr "ID"

#. module: crm
#: model:ir.model.fields,help:crm.field_crm_lead__message_unread
msgid "If checked new messages require your attention."
msgstr "Nếu đánh dấu kiểm, các thông điệp mới yêu cầu sự có mặt của bạn."

#. module: crm
#: model:ir.model.fields,help:crm.field_crm_lead__message_needaction
msgid "If checked, new messages require your attention."
msgstr "Nếu đánh dấu kiểm, các thông điệp mới yêu cầu sự có mặt của bạn."

#. module: crm
#: model:ir.model.fields,help:crm.field_crm_lead__message_has_error
msgid "If checked, some messages have a delivery error."
msgstr ""

#. module: crm
#: model:ir.model.fields,help:crm.field_res_partner__team_id
msgid ""
"If set, this Sales Team will be used for sales and assignations related to "
"this partner"
msgstr ""

#. module: crm
#: model:ir.model.fields,help:crm.field_crm_lead__is_blacklisted
#: model:ir.model.fields,help:crm.field_crm_lead__partner_is_blacklisted
msgid ""
"If the email address is on the blacklist, the contact won't receive mass "
"mailing anymore, from any list"
msgstr ""

#. module: crm
#: model:ir.model.fields,help:crm.field_crm_lead2opportunity_partner_mass__force_assignation
msgid "If unchecked, this will leave the salesman of duplicated opportunities"
msgstr ""
"Nếu bỏ dấu kiểm, việc này sẽ để lại nhân viên bán hàng phụ trách các cơ hội "
"trùng lặp"

#. module: crm
#: model:ir.ui.menu,name:crm.menu_import_crm
msgid "Import & Synchronize"
msgstr "Nhập & Đồng bộ"

#. module: crm
#: code:addons/crm/models/crm_lead.py:1230
#, python-format
msgid "Import Template for Leads & Opportunities"
msgstr ""

#. module: crm
#: model_terms:ir.ui.view,arch_db:crm.crm_lost_reason_view_search
msgid "Include archived"
msgstr "Bao gồm cả đã lưu trữ"

#. module: crm
#: model:crm.lead.tag,name:crm.categ_oppor4
msgid "Information"
msgstr "Thông tin"

#. module: crm
#: model_terms:ir.ui.view,arch_db:crm.crm_case_form_view_oppor
msgid "Initial Contact Information"
msgstr ""

#. module: crm
#: model_terms:ir.ui.view,arch_db:crm.crm_case_form_view_leads
#: model_terms:ir.ui.view,arch_db:crm.crm_case_form_view_oppor
msgid "Internal Notes"
msgstr "Ghi chú nội bộ"

#. module: crm
#: selection:crm.team,dashboard_graph_model:0
msgid "Invoices"
msgstr "Các hoá đơn"

#. module: crm
#: model:ir.model.fields,field_description:crm.field_crm_lead__message_is_follower
msgid "Is Follower"
msgstr "Trở thành người theo dõi"

#. module: crm
#: model:ir.model.fields,field_description:crm.field_crm_lead__function
msgid "Job Position"
msgstr "Chức vụ"

#. module: crm
#: model:ir.model.fields,field_description:crm.field_crm_lead__kanban_state
msgid "Kanban State"
msgstr "Giai đoạn Kanban"

#. module: crm
#: model:ir.model.fields,field_description:crm.field_digest_digest__kpi_crm_lead_created_value
msgid "Kpi Crm Lead Created Value"
msgstr ""

#. module: crm
#: model:ir.model.fields,field_description:crm.field_digest_digest__kpi_crm_opportunities_won_value
msgid "Kpi Crm Opportunities Won Value"
msgstr ""

#. module: crm
#: model:ir.model.fields,field_description:crm.field_crm_lead__date_action_last
msgid "Last Action"
msgstr "Hành động cuối cùng"

#. module: crm
#: model:ir.model.fields,field_description:crm.field_crm_activity_report____last_update
#: model:ir.model.fields,field_description:crm.field_crm_lead2opportunity_partner____last_update
#: model:ir.model.fields,field_description:crm.field_crm_lead2opportunity_partner_mass____last_update
#: model:ir.model.fields,field_description:crm.field_crm_lead____last_update
#: model:ir.model.fields,field_description:crm.field_crm_lead_lost____last_update
#: model:ir.model.fields,field_description:crm.field_crm_lead_tag____last_update
#: model:ir.model.fields,field_description:crm.field_crm_lost_reason____last_update
#: model:ir.model.fields,field_description:crm.field_crm_merge_opportunity____last_update
#: model:ir.model.fields,field_description:crm.field_crm_partner_binding____last_update
#: model:ir.model.fields,field_description:crm.field_crm_stage____last_update
msgid "Last Modified on"
msgstr "Sửa lần cuối"

#. module: crm
#: model:ir.model.fields,field_description:crm.field_crm_lead__date_last_stage_update
msgid "Last Stage Update"
msgstr "Cập nhật Giai đoạn Lần cuối"

#. module: crm
#: model:ir.model.fields,field_description:crm.field_crm_lead2opportunity_partner__write_uid
#: model:ir.model.fields,field_description:crm.field_crm_lead2opportunity_partner_mass__write_uid
#: model:ir.model.fields,field_description:crm.field_crm_lead__write_uid
#: model:ir.model.fields,field_description:crm.field_crm_lead_lost__write_uid
#: model:ir.model.fields,field_description:crm.field_crm_lead_tag__write_uid
#: model:ir.model.fields,field_description:crm.field_crm_lost_reason__write_uid
#: model:ir.model.fields,field_description:crm.field_crm_merge_opportunity__write_uid
#: model:ir.model.fields,field_description:crm.field_crm_partner_binding__write_uid
#: model:ir.model.fields,field_description:crm.field_crm_stage__write_uid
msgid "Last Updated by"
msgstr "Cập nhật lần cuối bởi"

#. module: crm
#: model:ir.model.fields,field_description:crm.field_crm_lead2opportunity_partner__write_date
#: model:ir.model.fields,field_description:crm.field_crm_lead2opportunity_partner_mass__write_date
#: model:ir.model.fields,field_description:crm.field_crm_lead__write_date
#: model:ir.model.fields,field_description:crm.field_crm_lead_lost__write_date
#: model:ir.model.fields,field_description:crm.field_crm_lead_tag__write_date
#: model:ir.model.fields,field_description:crm.field_crm_lost_reason__write_date
#: model:ir.model.fields,field_description:crm.field_crm_merge_opportunity__write_date
#: model:ir.model.fields,field_description:crm.field_crm_partner_binding__write_date
#: model:ir.model.fields,field_description:crm.field_crm_stage__write_date
msgid "Last Updated on"
msgstr "Cập nhật lần cuối"

#. module: crm
#: model_terms:ir.ui.view,arch_db:crm.view_crm_case_leads_filter
#: model_terms:ir.ui.view,arch_db:crm.view_crm_case_opportunities_filter
msgid "Late Activities"
msgstr "Hoạt động bị trễ"

#. module: crm
#: code:addons/crm/models/crm_lead.py:920
#: selection:crm.activity.report,lead_type:0 selection:crm.lead,type:0
#: model:ir.model.fields,field_description:crm.field_crm_activity_report__lead_id
#: model_terms:ir.ui.view,arch_db:crm.crm_case_form_view_leads
#: model_terms:ir.ui.view,arch_db:crm.crm_case_tree_view_leads
#: model_terms:ir.ui.view,arch_db:crm.crm_opportunity_report_view_search
#, python-format
msgid "Lead"
msgstr "Tiềm năng"

#. module: crm
#: model:ir.model,name:crm.model_crm_lead_tag
msgid "Lead Tag"
msgstr ""

#. module: crm
#: model_terms:ir.ui.view,arch_db:crm.crm_lead_tag_form
#: model_terms:ir.ui.view,arch_db:crm.crm_lead_tag_tree
msgid "Lead Tags"
msgstr "Thẻ cho Tiềm năng"

#. module: crm
#: model:ir.model,name:crm.model_crm_lead
msgid "Lead/Opportunity"
msgstr "Tiềm năng/Cơ hội"

#. module: crm
#: model:ir.actions.act_window,name:crm.crm_case_form_view_salesteams_lead
#: model:ir.actions.act_window,name:crm.crm_lead_all_leads
#: model:ir.model.fields,field_description:crm.field_crm_team__use_leads
#: model:ir.model.fields,field_description:crm.field_res_config_settings__group_use_lead
#: model:ir.ui.menu,name:crm.crm_menu_leads
#: model:ir.ui.menu,name:crm.crm_opportunity_report_menu_lead
#: model:ir.ui.menu,name:crm.menu_crm_leads
#: model_terms:ir.ui.view,arch_db:crm.crm_activity_report_view_search
#: model_terms:ir.ui.view,arch_db:crm.crm_case_tree_view_leads
#: model_terms:ir.ui.view,arch_db:crm.crm_team_salesteams_view_kanban
#: model_terms:ir.ui.view,arch_db:crm.sales_team_form_view_in_crm
#: model_terms:ir.ui.view,arch_db:crm.view_crm_case_leads_filter
msgid "Leads"
msgstr "Tiềm năng"

#. module: crm
#: model:ir.actions.act_window,name:crm.action_report_crm_lead_salesteam
#: model:ir.actions.act_window,name:crm.crm_opportunity_report_action_lead
#: model_terms:ir.ui.view,arch_db:crm.crm_opportunity_report_view_graph_lead
#: model_terms:ir.ui.view,arch_db:crm.crm_opportunity_report_view_pivot_lead
msgid "Leads Analysis"
msgstr "Phân tích Tiềm năng"

#. module: crm
#: model_terms:ir.actions.act_window,help:crm.action_report_crm_lead_salesteam
msgid ""
"Leads Analysis allows you to check different CRM related information like "
"the treatment delays or number of leads per state. You can sort out your "
"leads analysis by different groups to get accurate grained analysis."
msgstr ""
"Phân tích Tiềm năng cho phép bạn kiểm tra thông tin Quản trị quan hệ khách "
"hàng khác nhau như là việc xử lý chậm trễ hoặc số tiềm năng theo từng bước. "
"Bạn có thể sắp xếp tiềm năng theo các nhóm khác nhau."

#. module: crm
#: model_terms:ir.ui.view,arch_db:crm.crm_case_form_view_leads
msgid "Leads Form"
msgstr "Form Tiềm năng"

#. module: crm
#: model_terms:ir.ui.view,arch_db:crm.crm_case_calendar_view_leads
msgid "Leads Generation"
msgstr "Tạo tiềm năng"

#. module: crm
#: model_terms:ir.ui.view,arch_db:crm.view_crm_case_leads_filter
msgid "Leads that are assigned to me"
msgstr "Tiềm năng được giao cho bạn"

#. module: crm
#: model_terms:ir.ui.view,arch_db:crm.view_crm_lead2opportunity_partner_mass
msgid ""
"Leads that you selected that have duplicates. If the list is empty, it means"
" that no duplicates were found"
msgstr ""
"Tiềm năng mà bạn chọn có sự trùng lặp. Nếu danh sách trống, nó có nghĩa là "
"không có sự trùng lặp nào được tìm thấy"

#. module: crm
#: model_terms:ir.ui.view,arch_db:crm.view_crm_lead2opportunity_partner_mass
msgid "Leads with existing duplicates (for information)"
msgstr "Tiềm năng với thông tin trùng lặp"

#. module: crm
#: model:ir.model.fields,field_description:crm.field_crm_merge_opportunity__opportunity_ids
msgid "Leads/Opportunities"
msgstr "Tiềm năng/Cơ hội"

#. module: crm
#. openerp-web
#: code:addons/crm/static/src/js/tour.js:47
#, python-format
msgid "Let's schedule an activity."
msgstr ""

#. module: crm
#: selection:crm.lead2opportunity.partner,action:0
#: selection:crm.partner.binding,action:0
msgid "Link to an existing customer"
msgstr "Liên kết tới một khách hàng đã tồn tại"

#. module: crm
#: model:ir.model.fields,help:crm.field_crm_lead__partner_id
msgid ""
"Linked partner (optional). Usually created when converting the lead. You can"
" find a partner by its Name, TIN, Email or Internal Reference."
msgstr ""
"Đối tác liên quan (tuỳ chọn). Thường được tạo khi chuyển đổi tiềm năng."
" Bạn có thể tìm đối tác bằng Tên, Mã số thuế, Email hoặc Tham chiếu Nội bộ."

#. module: crm
#: code:addons/crm/models/crm_lead.py:1122
#: model_terms:ir.ui.view,arch_db:crm.crm_case_form_view_leads
#: model_terms:ir.ui.view,arch_db:crm.crm_case_form_view_oppor
#: model_terms:ir.ui.view,arch_db:crm.crm_opportunity_report_view_search
#: model_terms:ir.ui.view,arch_db:crm.view_crm_case_leads_filter
#: model_terms:ir.ui.view,arch_db:crm.view_crm_case_opportunities_filter
#, python-format
msgid "Lost"
msgstr "Thất bại"

#. module: crm
#: model:ir.actions.act_window,name:crm.crm_lead_lost_action
#: model:ir.model.fields,field_description:crm.field_crm_lead__lost_reason
#: model:ir.model.fields,field_description:crm.field_crm_lead_lost__lost_reason_id
#: model_terms:ir.ui.view,arch_db:crm.crm_lead_lost_view_form
#: model_terms:ir.ui.view,arch_db:crm.crm_opportunity_report_view_search
#: model_terms:ir.ui.view,arch_db:crm.view_crm_case_leads_filter
#: model_terms:ir.ui.view,arch_db:crm.view_crm_case_opportunities_filter
msgid "Lost Reason"
msgstr "Lý do Thất bại"

#. module: crm
#: model:ir.actions.act_window,name:crm.crm_lost_reason_action
#: model:ir.ui.menu,name:crm.menu_crm_lost_reason
msgid "Lost Reasons"
msgstr "Lý do Thất bại"

#. module: crm
#: selection:crm.lead,priority:0
msgid "Low"
msgstr "Thấp"

#. module: crm
#: model:ir.model.fields,field_description:crm.field_crm_lead__message_main_attachment_id
msgid "Main Attachment"
msgstr "Đính kèm Chính"

#. module: crm
#: model:mail.activity.type,name:crm.mail_activity_demo_make_quote
msgid "Make Quote"
msgstr "Tạo Báo giá"

#. module: crm
#: model:ir.model.fields,field_description:crm.field_res_config_settings__generate_lead_from_alias
msgid "Manual Assignation of Emails"
msgstr "Phân công Email Thủ công"

#. module: crm
#: model_terms:ir.ui.view,arch_db:crm.res_config_settings_view_form
msgid "Manual Assignation of Incoming Emails"
msgstr ""

#. module: crm
#: model:ir.actions.server,name:crm.action_mark_activities_done
msgid "Mark All Activities as Done"
msgstr "Đánh dấu Tất cả các Hoạt động là Hoàn thành"

#. module: crm
#: model:ir.actions.server,name:crm.action_mark_late_activities_done
msgid "Mark Late Activities as Done"
msgstr "Đánh dấu hoạt động trễ là hoàn thành"

#. module: crm
#: model_terms:ir.ui.view,arch_db:crm.crm_case_form_view_oppor
msgid "Mark Lost"
msgstr "Đánh dấu Thất bại"

#. module: crm
#: model_terms:ir.ui.view,arch_db:crm.crm_case_form_view_oppor
msgid "Mark Won"
msgstr "Đánh dấu thắng"

#. module: crm
#: model_terms:ir.ui.view,arch_db:crm.crm_case_form_view_leads
msgid "Mark as Lost"
msgstr ""

#. module: crm
#: model:ir.actions.server,name:crm.action_mark_as_lost
msgid "Mark as lost"
msgstr "Đánh dấu thất bại"

#. module: crm
#: model_terms:ir.ui.view,arch_db:crm.crm_case_form_view_oppor
msgid "Marketing"
msgstr "Marketing"

#. module: crm
#: selection:crm.lead,priority:0
#: model:ir.model.fields,field_description:crm.field_crm_lead__medium_id
#: model_terms:ir.ui.view,arch_db:crm.view_crm_case_leads_filter
#: model_terms:ir.ui.view,arch_db:crm.view_crm_case_opportunities_filter
msgid "Medium"
msgstr "Phương thức"

#. module: crm
#: code:addons/crm/models/crm_lead.py:958
#, python-format
msgid "Meeting scheduled at '%s'<br> Subject: %s <br> Duration: %s hour(s)"
msgstr ""
"Cuộc họp được đặt lịch tại '%s'<br> Chủ đề: %s <br> Trong khoảng: %s hour(s)"

#. module: crm
#: model:ir.actions.act_window,name:crm.act_crm_opportunity_calendar_event_new
#: model:ir.actions.act_window,name:crm.calendar_event_partner
#: model:ir.model.fields,field_description:crm.field_res_partner__meeting_ids
#: model_terms:ir.ui.view,arch_db:crm.view_partners_form_crm1
msgid "Meetings"
msgstr "Cuộc gặp"

#. module: crm
#: model:ir.actions.act_window,name:crm.action_merge_opportunities
#: model_terms:ir.ui.view,arch_db:crm.merge_opportunity_form
msgid "Merge"
msgstr "Trộn"

#. module: crm
#: model_terms:ir.ui.view,arch_db:crm.merge_opportunity_form
msgid "Merge Leads/Opportunities"
msgstr "Trộn Tiềm năng/Cơ hội"

#. module: crm
#: model:ir.model,name:crm.model_crm_merge_opportunity
msgid "Merge Opportunities"
msgstr ""

#. module: crm
#: model:ir.actions.act_window,name:crm.merge_opportunity_act
msgid "Merge leads/opportunities"
msgstr "Trộn Tiềm năng/Cơ hội"

#. module: crm
#: model:ir.model.fields,help:crm.field_crm_lead2opportunity_partner_mass__deduplicate
msgid "Merge with existing leads/opportunities of each partner"
msgstr "Trộn với tiềm năng/cơ hội đã tồn tại trên từng đối tác"

#. module: crm
#: selection:crm.lead2opportunity.partner,name:0
#: selection:crm.lead2opportunity.partner.mass,name:0
msgid "Merge with existing opportunities"
msgstr "Trộn cơ hội đã tồn tại"

#. module: crm
#: code:addons/crm/models/crm_lead.py:556
#, python-format
msgid "Merged lead"
msgstr "Trộn Tiềm năng"

#. module: crm
#: code:addons/crm/models/crm_lead.py:588
#, python-format
msgid "Merged leads"
msgstr "Tiềm năng đã trộn"

#. module: crm
#: code:addons/crm/models/crm_lead.py:588
#, python-format
msgid "Merged opportunities"
msgstr "Cơ hội đã trộn"

#. module: crm
#: code:addons/crm/models/crm_lead.py:556
#, python-format
msgid "Merged opportunity"
msgstr "Cơ hội đã trộn"

#. module: crm
#: model:ir.model.fields,field_description:crm.field_crm_lead__message_has_error
msgid "Message Delivery error"
msgstr "Thông báo gửi đi gặp lỗi"

#. module: crm
#: model:ir.model.fields,field_description:crm.field_crm_lead__message_ids
msgid "Messages"
msgstr "Thông điệp"

#. module: crm
#: model_terms:ir.ui.view,arch_db:crm.crm_case_form_view_oppor
msgid "Misc"
msgstr "Các thứ khác"

#. module: crm
#: model:ir.model.fields,field_description:crm.field_crm_lead__mobile
msgid "Mobile"
msgstr "Số di động"

#. module: crm
#: model_terms:ir.ui.view,arch_db:crm.crm_activity_report_view_search
msgid "My Activities"
msgstr "Hoạt động của tôi"

#. module: crm
#: model_terms:ir.ui.view,arch_db:crm.view_crm_case_leads_filter
msgid "My Leads"
msgstr "Tiềm năng của tôi"

#. module: crm
#: model_terms:ir.ui.view,arch_db:crm.crm_opportunity_report_view_search
msgid "My Opportunities"
msgstr "Cơ hội của tôi"

#. module: crm
#: model:ir.ui.menu,name:crm.menu_crm_opportunities
#: model_terms:ir.ui.view,arch_db:crm.view_crm_case_opportunities_filter
msgid "My Pipeline"
msgstr "Pipeline của tôi"

#. module: crm
#: model:ir.model.fields,field_description:crm.field_crm_lead_tag__name
#: model:ir.model.fields,field_description:crm.field_crm_lost_reason__name
msgid "Name"
msgstr "Tên"

#. module: crm
#: model:crm.stage,name:crm.stage_lead1
msgid "New"
msgstr "Mới"

#. module: crm
#: model:ir.model.fields,field_description:crm.field_digest_digest__kpi_crm_lead_created
msgid "New Leads/Opportunities"
msgstr ""

#. module: crm
#: model:ir.actions.act_window,name:crm.action_opportunity_form
msgid "New Opportunity"
msgstr "Cơ hội Mới"

#. module: crm
#: model:ir.actions.act_window,name:crm.crm_lead_action_activities
#: model_terms:ir.ui.view,arch_db:crm.crm_lead_view_tree_activity
msgid "Next Activities"
msgstr "Hoạt động tiếp theo"

#. module: crm
#: model:ir.model.fields,field_description:crm.field_crm_lead__activity_date_deadline
msgid "Next Activity Deadline"
msgstr "Hạn chót lần hành động kế tiếp"

#. module: crm
#: model:ir.model.fields,field_description:crm.field_crm_lead__activity_summary
msgid "Next Activity Summary"
msgstr "Tóm tắt Hoạt động Tiếp theo"

#. module: crm
#: model:ir.model.fields,field_description:crm.field_crm_lead__activity_type_id
msgid "Next Activity Type"
msgstr "Kiểu hành động kế tiếp"

#. module: crm
#: selection:crm.lead,kanban_state:0
msgid "Next activity is planned"
msgstr "Hoạt động tiếp theo được lên kế hoạch"

#. module: crm
#: selection:crm.lead,kanban_state:0
msgid "Next activity late"
msgstr "Hoạt động Kế tiếp bị Muộn"

#. module: crm
#: code:addons/crm/models/crm_lead.py:1190
#, python-format
msgid "No Subject"
msgstr "Không chủ đề"

#. module: crm
#: model_terms:ir.actions.act_window,help:crm.crm_lead_action_activities
msgid "No next activity"
msgstr ""

#. module: crm
#: selection:crm.lead,kanban_state:0
msgid "No next activity planned"
msgstr "Chưa có hoạt động tiếp theo được lên kế hoạch"

#. module: crm
#: model_terms:ir.ui.view,arch_db:crm.view_crm_case_opportunities_filter
msgid "No salesperson"
msgstr "Không có nhân viên bán hàng"

#. module: crm
#: model:crm.lost.reason,name:crm.lost_reason_3
msgid "Not enough stock"
msgstr "Không đủ dự trữ trong kho"

#. module: crm
#: model:ir.model.fields,field_description:crm.field_crm_lead__description
msgid "Notes"
msgstr "Ghi chú"

#. module: crm
#: model:ir.model.fields,field_description:crm.field_crm_lead__message_needaction_counter
msgid "Number of Actions"
msgstr "Số lượng Hành động"

#. module: crm
#: model:ir.model.fields,field_description:crm.field_crm_lead__message_has_error_counter
msgid "Number of error"
msgstr "Số lỗi"

#. module: crm
#: model:ir.model.fields,help:crm.field_crm_lead__message_needaction_counter
msgid "Number of messages which requires an action"
msgstr "Số thông điệp cần có hành động"

#. module: crm
#: model:ir.model.fields,help:crm.field_crm_lead__message_has_error_counter
msgid "Number of messages with delivery error"
msgstr "Số tin gửi đi bị lỗi"

#. module: crm
#: model:ir.model.fields,field_description:crm.field_crm_team__opportunities_count
msgid "Number of open opportunities"
msgstr "Số cơ hội đang mở"

#. module: crm
#: model:ir.model.fields,help:crm.field_crm_lead__message_unread_counter
msgid "Number of unread messages"
msgstr "Số thông điệp chưa đọc"

#. module: crm
#: model_terms:ir.actions.act_window,help:crm.crm_case_form_view_salesteams_opportunity
msgid ""
"Odoo helps you keep track of your sales pipeline to follow\n"
"                    up potential sales and better forecast your future revenues."
msgstr ""
"Odoo giúp bạn theo vết toàn bộ các tiềm năng và cơ hội bán hàng\n"
"                    đồng thời giúp dự bán tốt hơn về doanh số tương lai của bạn."

#. module: crm
#: model_terms:ir.ui.view,arch_db:crm.crm_team_salesteams_view_kanban
msgid "Open Opportunities"
msgstr "Cơ hội Mở"

#. module: crm
#: model_terms:ir.ui.view,arch_db:crm.crm_team_salesteams_view_kanban
msgid "Open Opportunity"
msgstr "Cơ hội Mở"

#. module: crm
#: model:ir.model,name:crm.model_crm_lost_reason
msgid "Opp. Lost Reason"
msgstr ""

#. module: crm
#: model:ir.actions.act_window,name:crm.crm_case_form_view_salesteams_opportunity
#: model:ir.actions.act_window,name:crm.crm_lead_opportunities
#: model:ir.actions.act_window,name:crm.relate_partner_opportunities
#: model:ir.model.fields,field_description:crm.field_crm_lead2opportunity_partner__opportunity_ids
#: model:ir.model.fields,field_description:crm.field_crm_lead2opportunity_partner_mass__opportunity_ids
#: model:ir.model.fields,field_description:crm.field_res_partner__opportunity_ids
#: model:ir.ui.menu,name:crm.menu_crm_config_opportunity
#: model_terms:ir.ui.view,arch_db:crm.crm_activity_report_view_search
#: model_terms:ir.ui.view,arch_db:crm.crm_case_form_view_oppor
#: model_terms:ir.ui.view,arch_db:crm.crm_case_tree_view_oppor
#: model_terms:ir.ui.view,arch_db:crm.crm_lead_view_graph
#: model_terms:ir.ui.view,arch_db:crm.crm_team_salesteams_view_kanban
#: model_terms:ir.ui.view,arch_db:crm.view_crm_case_leads_filter
#: model_terms:ir.ui.view,arch_db:crm.view_crm_lead2opportunity_partner
#: model_terms:ir.ui.view,arch_db:crm.view_partners_form_crm1
msgid "Opportunities"
msgstr "Cơ hội"

#. module: crm
#: model_terms:ir.ui.view,arch_db:crm.crm_opportunity_report_view_search
msgid "Opportunities Analysis"
msgstr "Phân tích Cơ hội"

#. module: crm
#: model_terms:ir.actions.act_window,help:crm.action_report_crm_opportunity_salesteam
msgid ""
"Opportunities Analysis gives you an instant access to your opportunities "
"with information such as the expected revenue, planned cost, missed "
"deadlines or the number of interactions per opportunity. This report is "
"mainly used by the sales manager in order to do the periodic review with the"
" channels of the sales pipeline."
msgstr ""
"Phân tích cơ hội cung cấp cho bạn quyền truy cập nhanh vào các cơ hội của "
"bạn với thông tin như doanh thu dự kiến, chi phí được lên kế hoạch, thời hạn"
" bị bỏ lỡ hoặc số lần tương tác trên mỗi cơ hội. Báo cáo này chủ yếu được "
"người quản lý bán hàng sử dụng để thực hiện đánh giá định kỳ với các kênh "
"của kênh bán hàng."

#. module: crm
#: model:ir.model.fields,field_description:crm.field_crm_team__opportunities_amount
msgid "Opportunities Revenues"
msgstr ""

#. module: crm
#: model:ir.model.fields,field_description:crm.field_digest_digest__kpi_crm_opportunities_won
msgid "Opportunities Won"
msgstr ""

#. module: crm
#: model_terms:ir.ui.view,arch_db:crm.view_crm_case_opportunities_filter
msgid "Opportunities that are assigned to me"
msgstr "Cơ hội được phân công cho bạn"

#. module: crm
#: model_terms:ir.ui.view,arch_db:crm.view_crm_case_opportunities_filter
msgid "Opportunities with a date of Expected Closing which is in the past"
msgstr ""

#. module: crm
#: code:addons/crm/models/crm_lead.py:446
#: code:addons/crm/models/crm_lead.py:888
#: selection:crm.activity.report,lead_type:0 selection:crm.lead,type:0
#: model:ir.model.fields,field_description:crm.field_calendar_event__opportunity_id
#: model:ir.model.fields,field_description:crm.field_crm_lead__name
#: model:ir.model.fields,field_description:crm.field_res_partner__opportunity_count
#: model_terms:ir.ui.view,arch_db:crm.crm_case_tree_view_oppor
#: model_terms:ir.ui.view,arch_db:crm.crm_opportunity_report_view_search
#: model_terms:ir.ui.view,arch_db:crm.crm_team_salesteams_view_kanban
#: model_terms:ir.ui.view,arch_db:crm.view_crm_case_opportunities_filter
#, python-format
msgid "Opportunity"
msgstr "Cơ hội"

#. module: crm
#: model:mail.message.subtype,name:crm.mt_lead_create
#: model:mail.message.subtype,name:crm.mt_salesteam_lead
msgid "Opportunity Created"
msgstr ""

#. module: crm
#: model:mail.message.subtype,name:crm.mt_lead_lost
#: model:mail.message.subtype,name:crm.mt_salesteam_lead_lost
msgid "Opportunity Lost"
msgstr "Cơ hội thất bại"

#. module: crm
#: model:mail.message.subtype,name:crm.mt_salesteam_lead_stage
msgid "Opportunity Stage Changed"
msgstr "Giai đoạn của cơ hội được thay đổi"

#. module: crm
#: model_terms:ir.ui.view,arch_db:crm.view_create_opportunity_simplified
msgid "Opportunity Title"
msgstr "Tiêu đề Cơ hội"

#. module: crm
#: model:mail.message.subtype,name:crm.mt_lead_won
#: model:mail.message.subtype,name:crm.mt_salesteam_lead_won
msgid "Opportunity Won"
msgstr "Cơ hội chiến thắng"

#. module: crm
#: model:mail.message.subtype,description:crm.mt_lead_create
msgid "Opportunity created"
msgstr ""

#. module: crm
#: model:mail.message.subtype,description:crm.mt_lead_lost
msgid "Opportunity lost"
msgstr "Cơ hội thất bại"

#. module: crm
#: model:mail.message.subtype,description:crm.mt_lead_won
msgid "Opportunity won"
msgstr "Cơ hội chiến thắng"

#. module: crm
#: model:crm.lead.tag,name:crm.categ_oppor8
msgid "Other"
msgstr "Khác"

#. module: crm
#: selection:crm.lead,activity_state:0
msgid "Overdue"
msgstr "Quá hạn"

#. module: crm
#: model_terms:ir.ui.view,arch_db:crm.view_crm_case_opportunities_filter
msgid "Overdue Opportunities"
msgstr "Cơ hội Quá hạn"

#. module: crm
#: model:ir.model.fields,field_description:crm.field_crm_lead__partner_address_email
msgid "Partner Contact Email"
msgstr "Email liên hệ của đối tác"

#. module: crm
#: model:ir.model.fields,field_description:crm.field_crm_lead__partner_address_name
msgid "Partner Contact Name"
msgstr "Tên liên hệ đối tác"

#. module: crm
#: model:ir.model.fields,field_description:crm.field_crm_lead__partner_address_phone
msgid "Partner Contact Phone"
msgstr ""

#. module: crm
#: model:ir.model.fields,field_description:crm.field_crm_lead__partner_is_blacklisted
msgid "Partner is blacklisted"
msgstr ""

#. module: crm
#: model:ir.model,name:crm.model_crm_partner_binding
msgid "Partner linking/binding in CRM wizard"
msgstr ""

#. module: crm
#: model:ir.model.fields,field_description:crm.field_crm_activity_report__partner_id
msgid "Partner/Customer"
msgstr "Đối tác/Khách hàng"

#. module: crm
#: model:ir.model.fields,field_description:crm.field_crm_lead__phone
#: model_terms:ir.ui.view,arch_db:crm.crm_case_form_view_oppor
msgid "Phone"
msgstr "Điện thoại"

#. module: crm
#: model:ir.model.fields,field_description:crm.field_res_config_settings__module_crm_phone_validation
msgid "Phone Formatting"
msgstr "Định dạng Số Điện thoại"

#. module: crm
#: code:addons/crm/models/crm_team.py:155
#: selection:crm.team,dashboard_graph_model:0
#: model:ir.actions.act_window,name:crm.crm_lead_opportunities_tree_view
#: model:ir.model.fields,field_description:crm.field_crm_team__use_opportunities
#: model:ir.ui.menu,name:crm.crm_opportunity_report_menu
#: model:ir.ui.menu,name:crm.menu_crm_config_lead
#, python-format
msgid "Pipeline"
msgstr "Cơ hội"

#. module: crm
#: model:ir.actions.act_window,name:crm.action_report_crm_opportunity_salesteam
#: model:ir.actions.act_window,name:crm.crm_opportunity_report_action
#: model:ir.actions.act_window,name:crm.crm_opportunity_report_action_graph
#: model_terms:ir.ui.view,arch_db:crm.crm_lead_view_pivot
#: model_terms:ir.ui.view,arch_db:crm.crm_opportunity_report_view_graph
#: model_terms:ir.ui.view,arch_db:crm.crm_opportunity_report_view_pivot
msgid "Pipeline Analysis"
msgstr "Phân tích Cơ hội"

#. module: crm
#: model_terms:ir.actions.act_window,help:crm.crm_opportunity_report_action
msgid ""
"Pipeline Analysis gives you an instant access to\n"
"your opportunities with information such as the expected revenue, planned cost,\n"
"missed deadlines or the number of interactions per opportunity. This report is\n"
"mainly used by the sales manager in order to do the periodic review with the\n"
"teams of the sales pipeline."
msgstr ""
"Phân tích đường ống cung cấp cho bạn quyền truy cập nhanh vào\n"
"cơ hội của bạn với thông tin như doanh thu dự kiến, chi phí dự kiến,\n"
"thời hạn bị lỡ hoặc số lần tương tác trên mỗi cơ hội. Báo cáo này là\n"
"chủ yếu được người quản lý bán hàng sử dụng để thực hiện đánh giá định kỳ với\n"
"đội của đường ống bán hàng."

#. module: crm
#: model_terms:ir.actions.act_window,help:crm.crm_opportunity_report_action_graph
msgid ""
"Pipeline Analysis gives you an instant access to\n"
"your opportunities with information such as the expected revenue, planned cost,\n"
"missed deadlines or the number of interactions per opportunity. This report is\n"
"mainly used by the sales manager in order to periodically review the pipeline\n"
"with the the Sales Team."
msgstr ""

#. module: crm
#: code:addons/crm/models/crm_team.py:224
#, python-format
msgid "Pipeline: Expected Revenue"
msgstr "Cơ hội: Doanh thu Mong đợi"

#. module: crm
#: selection:crm.lead,activity_state:0
msgid "Planned"
msgstr "Đã lên kế hoạch"

#. module: crm
#: code:addons/crm/models/crm_lead.py:660
#, python-format
msgid ""
"Please select more than one element (lead or opportunity) from the list "
"view."
msgstr ""
"Vui lòng chọn nhiều hơn một phần tử (nguồn dẫn hoặc cơ hội) từ danh sách."

#. module: crm
#: model:ir.model.fields,field_description:crm.field_crm_lead__priority
msgid "Priority"
msgstr "Mức ưu tiên"

#. module: crm
#: model:ir.model.fields,field_description:crm.field_crm_stage__legend_priority
msgid "Priority Management Explanation"
msgstr "Giải thích về Quản lý Mức ưu tiên"

#. module: crm
#: model:ir.model.fields,field_description:crm.field_crm_activity_report__probability
#: model:ir.model.fields,field_description:crm.field_crm_lead__probability
msgid "Probability"
msgstr "Xác suất"

#. module: crm
#: model:ir.model.fields,field_description:crm.field_crm_stage__probability
msgid "Probability (%)"
msgstr "Xác suất (%)"

#. module: crm
#: model:crm.lead.tag,name:crm.categ_oppor1
msgid "Product"
msgstr "Sản phẩm"

#. module: crm
#: model:crm.stage,name:crm.stage_lead3
msgid "Proposition"
msgstr "Đề xuất"

#. module: crm
#: model:ir.model.fields,field_description:crm.field_crm_lead__expected_revenue
msgid "Prorated Revenue"
msgstr ""

#. module: crm
#: model:crm.stage,name:crm.stage_lead2
msgid "Qualified"
msgstr "Được thẩm định"

#. module: crm
#. openerp-web
#: code:addons/crm/static/src/js/tour.js:13
#: code:addons/crm/static/src/js/tour.js:18
#, python-format
msgid ""
"Ready to boost your sales? Your <b>Pipeline</b> can be found here, under the"
" <b>CRM</b> app."
msgstr ""

#. module: crm
#: model:ir.model.fields,field_description:crm.field_crm_lead__referred
msgid "Referred By"
msgstr "Tham chiếu bởi"

#. module: crm
#: model:ir.model.fields,field_description:crm.field_crm_lead2opportunity_partner__action
#: model:ir.model.fields,field_description:crm.field_crm_lead2opportunity_partner_mass__action
#: model:ir.model.fields,field_description:crm.field_crm_partner_binding__action
msgid "Related Customer"
msgstr "Khách hàng liên quan"

#. module: crm
#: model:ir.ui.menu,name:crm.crm_menu_report
msgid "Reporting"
msgstr "Báo cáo"

#. module: crm
#: model:ir.model.fields,field_description:crm.field_crm_stage__requirements
#: model_terms:ir.ui.view,arch_db:crm.crm_stage_form
msgid "Requirements"
msgstr "Yêu cầu"

#. module: crm
#: model:ir.model.fields,field_description:crm.field_crm_lead__activity_user_id
msgid "Responsible User"
msgstr "Người chịu trách nhiệm"

#. module: crm
#: model_terms:ir.ui.view,arch_db:crm.crm_case_form_view_leads
#: model_terms:ir.ui.view,arch_db:crm.crm_case_form_view_oppor
msgid "Restore"
msgstr "Khôi phục"

#. module: crm
#: selection:crm.team,dashboard_graph_model:0
#: model:ir.ui.menu,name:crm.crm_menu_sales
msgid "Sales"
msgstr "Bán hàng"

#. module: crm
#: model_terms:ir.ui.view,arch_db:crm.view_crm_case_leads_filter
msgid "Sales Channel"
msgstr "Kênh Bán"

#. module: crm
#: model:ir.model,name:crm.model_crm_team
msgid "Sales Channels"
msgstr "Kênh Bán"

#. module: crm
#: model:ir.model.fields,field_description:crm.field_crm_activity_report__team_id
#: model:ir.model.fields,field_description:crm.field_crm_lead2opportunity_partner__team_id
#: model:ir.model.fields,field_description:crm.field_crm_lead2opportunity_partner_mass__team_id
#: model:ir.model.fields,field_description:crm.field_crm_lead__team_id
#: model:ir.model.fields,field_description:crm.field_crm_merge_opportunity__team_id
#: model:ir.model.fields,field_description:crm.field_crm_stage__team_id
#: model:ir.model.fields,field_description:crm.field_res_partner__team_id
#: model_terms:ir.ui.view,arch_db:crm.crm_activity_report_view_search
#: model_terms:ir.ui.view,arch_db:crm.crm_opportunity_report_view_search
#: model_terms:ir.ui.view,arch_db:crm.view_crm_case_opportunities_filter
msgid "Sales Team"
msgstr "Đội bán hàng"

#. module: crm
#: code:addons/crm/models/crm_lead.py:1125
#, python-format
msgid "Sales Team Settings"
msgstr "Thiết lập Đội Bán hàng"

#. module: crm
#: model:ir.ui.menu,name:crm.crm_team_config
msgid "Sales Teams"
msgstr "Kênh / Đội Bán hàng"

#. module: crm
#: model:ir.model.fields,field_description:crm.field_crm_lead2opportunity_partner_mass__user_ids
msgid "Salesmen"
msgstr "Nhân viên bán hàng"

#. module: crm
#: selection:crm.team,dashboard_graph_group_pipeline:0
#: model:ir.model.fields,field_description:crm.field_crm_activity_report__user_id
#: model:ir.model.fields,field_description:crm.field_crm_lead2opportunity_partner__user_id
#: model:ir.model.fields,field_description:crm.field_crm_lead2opportunity_partner_mass__user_id
#: model:ir.model.fields,field_description:crm.field_crm_lead__user_id
#: model:ir.model.fields,field_description:crm.field_crm_merge_opportunity__user_id
#: model_terms:ir.ui.view,arch_db:crm.crm_opportunity_report_view_search
#: model_terms:ir.ui.view,arch_db:crm.view_crm_case_leads_filter
#: model_terms:ir.ui.view,arch_db:crm.view_crm_case_opportunities_filter
msgid "Salesperson"
msgstr "Nhân viên bán hàng"

#. module: crm
#: model_terms:ir.ui.view,arch_db:crm.view_crm_case_leads_filter
msgid "Search Leads"
msgstr "Tìm kiếm Tiềm năng"

#. module: crm
#: model_terms:ir.ui.view,arch_db:crm.crm_lost_reason_view_search
#: model_terms:ir.ui.view,arch_db:crm.view_crm_case_opportunities_filter
msgid "Search Opportunities"
msgstr "Tìm kiếm các Cơ hội"

#. module: crm
#: model_terms:ir.ui.view,arch_db:crm.merge_opportunity_form
msgid "Select Leads/Opportunities"
msgstr "Chọn Tiềm năng/Cơ hội"

#. module: crm
#: model:ir.actions.act_window,name:crm.action_lead_mass_mail
msgid "Send an email"
msgstr ""

#. module: crm
#: model:ir.model.fields,field_description:crm.field_crm_stage__sequence
msgid "Sequence"
msgstr "Trình tự"

#. module: crm
#: model:crm.lead.tag,name:crm.categ_oppor3
msgid "Services"
msgstr "Dịch vụ"

#. module: crm
#: model_terms:ir.actions.act_window,help:crm.crm_stage_action
msgid "Set a new stage in your opportunity pipeline"
msgstr ""

#. module: crm
#: model:ir.model.fields,help:crm.field_crm_stage__on_change
msgid ""
"Setting this stage will change the probability automatically on the "
"opportunity."
msgstr ""
"Thiết lập giai đoạn này sẽ thay đổi xác suất một cách tự động đối với cơ "
"hội."

#. module: crm
#: model:ir.actions.act_window,name:crm.crm_config_settings_action
#: model:ir.ui.menu,name:crm.crm_config_settings_menu
msgid "Settings"
msgstr "Thiết lập"

#. module: crm
#: model:res.groups,name:crm.group_use_lead
msgid "Show Lead Menu"
msgstr "Hiển thị Trình đơn Tiềm năng"

#. module: crm
#: model_terms:ir.ui.view,arch_db:crm.view_crm_case_leads_filter
#: model_terms:ir.ui.view,arch_db:crm.view_crm_case_opportunities_filter
msgid "Show all opportunities for which the next action date is before today"
msgstr ""
"Hiển thị tất cả cơ hội mà có Ngày hành động tiếp theo trước ngày hôm nay"

#. module: crm
#: model_terms:ir.ui.view,arch_db:crm.crm_activity_report_view_search
#: model_terms:ir.ui.view,arch_db:crm.crm_opportunity_report_view_search
msgid "Show only lead"
msgstr "Chỉ hiển thị Tiềm năng"

#. module: crm
#: model_terms:ir.ui.view,arch_db:crm.crm_activity_report_view_search
#: model_terms:ir.ui.view,arch_db:crm.crm_opportunity_report_view_search
msgid "Show only opportunity"
msgstr "Chỉ hiển thị cơ hội"

#. module: crm
#: model:crm.lead.tag,name:crm.categ_oppor2
msgid "Software"
msgstr "Phân mềm"

#. module: crm
#: model_terms:ir.actions.act_window,help:crm.crm_lost_reason_action
msgid ""
"Some examples of lost reasons: \"We don't have people/skill\", \"Price too "
"high\""
msgstr ""
"Một số ví dụ về Lý do thất bại: \"Chúng ta không có người/kỹ năng\", \"Giá "
"quá cao\""

#. module: crm
#: model:ir.model.fields,field_description:crm.field_crm_lead__source_id
#: model_terms:ir.ui.view,arch_db:crm.view_crm_case_leads_filter
#: model_terms:ir.ui.view,arch_db:crm.view_crm_case_opportunities_filter
msgid "Source"
msgstr "Nguồn"

#. module: crm
#: model:ir.model.fields,help:crm.field_crm_stage__team_id
msgid ""
"Specific team that uses this stage. Other teams will not be able to see or "
"use this stage."
msgstr ""
"Các đội/kênh cụ thể mà sử dụng giai đoạn này. Các đội/kênh khác sẽ không thể"
" thấy hoặc sử dụng giai đoạn này"

#. module: crm
#: selection:crm.team,dashboard_graph_group_pipeline:0
#: model:ir.model.fields,field_description:crm.field_crm_activity_report__stage_id
#: model:ir.model.fields,field_description:crm.field_crm_lead__stage_id
#: model_terms:ir.ui.view,arch_db:crm.crm_activity_report_view_search
#: model_terms:ir.ui.view,arch_db:crm.crm_opportunity_report_view_search
#: model_terms:ir.ui.view,arch_db:crm.crm_stage_form
#: model_terms:ir.ui.view,arch_db:crm.view_crm_case_leads_filter
#: model_terms:ir.ui.view,arch_db:crm.view_crm_case_opportunities_filter
msgid "Stage"
msgstr "Giai đoạn"

#. module: crm
#: model:mail.message.subtype,name:crm.mt_lead_stage
msgid "Stage Changed"
msgstr "Giai đoạn được Thay đổi"

#. module: crm
#: model:ir.model.fields,field_description:crm.field_crm_stage__name
msgid "Stage Name"
msgstr "Tên giai đoạn"

#. module: crm
#: model_terms:ir.ui.view,arch_db:crm.crm_lead_stage_search
msgid "Stage Search"
msgstr "Tìm kiếm giai đoạn"

#. module: crm
#: model:mail.message.subtype,description:crm.mt_lead_stage
msgid "Stage changed"
msgstr "Giai đoạn đã thay đổi"

#. module: crm
#: model:ir.actions.act_window,name:crm.crm_stage_action
#: model:ir.ui.menu,name:crm.menu_crm_lead_stage_act
#: model_terms:ir.ui.view,arch_db:crm.crm_stage_tree
msgid "Stages"
msgstr "Giai đoạn"

#. module: crm
#: model_terms:ir.actions.act_window,help:crm.crm_stage_action
msgid ""
"Stages allow salespersons to easily track how a specific opportunity\n"
"            is positioned in the sales cycle."
msgstr ""
"Các Giai đoạn cho phép người bán hàng dễ dàng theo dõi vị trí và định vị một"
" cơ hội            đang ở đâu trong chu kỳ bán hàng"

#. module: crm
#: model:ir.model.fields,field_description:crm.field_crm_lead__state_id
#: model_terms:ir.ui.view,arch_db:crm.crm_case_form_view_leads
#: model_terms:ir.ui.view,arch_db:crm.crm_case_form_view_oppor
msgid "State"
msgstr "Trạng thái"

#. module: crm
#: model:ir.model.fields,help:crm.field_crm_lead__activity_state
msgid ""
"Status based on activities\n"
"Overdue: Due date is already passed\n"
"Today: Activity date is today\n"
"Planned: Future activities."
msgstr ""
"Trạng thái dựa trên hoạt động\n"
"Quá hạn: Ngày đến hạn đã trôi qua\n"
"Hôm nay: Hôm nay là ngày phải thực hiện\n"
"Đã hoạch định: Các hoạt động trong tương lai."

#. module: crm
#: model:ir.model.fields,field_description:crm.field_crm_lead__street
msgid "Street"
msgstr "Địa chỉ"

#. module: crm
#: model_terms:ir.ui.view,arch_db:crm.crm_case_form_view_leads
#: model_terms:ir.ui.view,arch_db:crm.crm_case_form_view_oppor
msgid "Street 2..."
msgstr "Địa chỉ dòng 2..."

#. module: crm
#: model_terms:ir.ui.view,arch_db:crm.crm_case_form_view_leads
#: model_terms:ir.ui.view,arch_db:crm.crm_case_form_view_oppor
msgid "Street..."
msgstr "Địa chỉ..."

#. module: crm
#: model:ir.model.fields,field_description:crm.field_crm_lead__street2
msgid "Street2"
msgstr "Địa chỉ dòng 2"

#. module: crm
#: model_terms:ir.ui.view,arch_db:crm.crm_lead_lost_view_form
msgid "Submit"
msgstr "Trình"

#. module: crm
#: model:ir.model.fields,field_description:crm.field_crm_activity_report__subtype_id
msgid "Subtype"
msgstr "Kiểu phụ"

#. module: crm
#: model:ir.model.fields,field_description:crm.field_crm_activity_report__subject
msgid "Summary"
msgstr "Tóm tắt"

#. module: crm
#: model_terms:ir.ui.view,arch_db:crm.view_crm_case_leads_filter
#: model_terms:ir.ui.view,arch_db:crm.view_crm_case_opportunities_filter
msgid "Tag"
msgstr "Từ khoá"

#. module: crm
#: sql_constraint:crm.lead.tag:0
msgid "Tag name already exists !"
msgstr "Tên từ khoá đã tồn tại!"

#. module: crm
#: model:ir.actions.act_window,name:crm.crm_lead_tag_action
#: model:ir.model.fields,field_description:crm.field_crm_lead__tag_ids
#: model:ir.ui.menu,name:crm.menu_crm_lead_categ
msgid "Tags"
msgstr "Thẻ"

#. module: crm
#: model:ir.ui.menu,name:crm.sales_team_menu_team_pipeline
msgid "Team Pipelines"
msgstr ""

#. module: crm
#: model:ir.model.fields,help:crm.field_crm_team__alias_id
msgid ""
"The email address associated with this channel. New emails received will "
"automatically create new leads assigned to the channel."
msgstr ""
"Địa chỉ email mà gắn với kênh này. Email gửi đến địa chỉ này sẽ tự động tạo "
"các tiềm năng cho kênh này."

#. module: crm
#: model:ir.model.fields,help:crm.field_crm_team__dashboard_graph_model
msgid "The graph this channel will display in the Dashboard.\n"
msgstr "Biểu đồ kênh này sẽ hiển thị trong Trang tổng quan.\n"

#. module: crm
#: model:ir.model.fields,help:crm.field_crm_lead__partner_name
msgid ""
"The name of the future partner company that will be created while converting"
" the lead into opportunity"
msgstr ""
"Tên công ty của khách hàng mà sẽ được tạo trong khi chuyển tiềm năng thành "
"cơ hội"

#. module: crm
#: sql_constraint:crm.lead:0
msgid "The probability of closing the deal should be between 0% and 100%!"
msgstr "Xác xuất đóng thương vụ phải ở giữa 0% và 100%!"

#. module: crm
#: model:ir.model.fields,help:crm.field_crm_team__dashboard_graph_period_pipeline
msgid "The time period this channel's dashboard graph will consider."
msgstr "Khoảng thời gian biểu đồ bảng điều khiển của kênh này sẽ xem xét."

#. module: crm
#: model:ir.model.fields,help:crm.field_crm_lead__email_cc
msgid ""
"These email addresses will be added to the CC field of all inbound and "
"outbound emails for this record before being sent. Separate multiple email "
"addresses with a comma"
msgstr ""
"Các địa chỉ email sẽ được thêm vào trường CC của tất cả các email đi, email "
"đến cho bản ghi này trước khi gửi. Mỗi địa chỉ email được ngăn cách bởi dấu "
"phẩy"

#. module: crm
#: model_terms:ir.ui.view,arch_db:crm.crm_case_kanban_view_leads
msgid ""
"This bar allows to filter the opportunities based on scheduled activities."
msgstr ""

#. module: crm
#: model:ir.model.fields,help:crm.field_crm_lead__campaign_id
msgid ""
"This is a name that helps you keep track of your different campaign efforts,"
" e.g. Fall_Drive, Christmas_Special"
msgstr ""

#. module: crm
#: model:ir.model.fields,help:crm.field_crm_lead__medium_id
msgid "This is the method of delivery, e.g. Postcard, Email, or Banner Ad"
msgstr ""

#. module: crm
#: model:ir.model.fields,help:crm.field_crm_lead__source_id
msgid ""
"This is the source of the link, e.g. Search Engine, another domain, or name "
"of email list"
msgstr ""

#. module: crm
#. openerp-web
#: code:addons/crm/static/src/js/tour.js:42
#, python-format
msgid "This opportunity has <b>no activity planned</b>."
msgstr ""

#. module: crm
#: model:ir.model.fields,help:crm.field_crm_stage__probability
msgid ""
"This percentage depicts the default/average probability of the Case for this"
" stage to be a success"
msgstr ""
"Phần trăm này để minh hoạ tính khả thi/thành công mặc định/trung bình đối "
"với cơ hội ở giai đoạn này"

#. module: crm
#: model_terms:ir.actions.act_window,help:crm.crm_opportunity_report_action_lead
msgid "This report analyses the source of your leads."
msgstr ""
"Báo cáo này phân tích nguồn đến của các tiềm năng\n"
"(bao gồm cả những tiềm năng đã được chuyển thành các cơ hội)."

#. module: crm
#: model:ir.model.fields,help:crm.field_crm_stage__fold
msgid ""
"This stage is folded in the kanban view when there are no records in that "
"stage to display."
msgstr ""
"Giai đoạn này sẽ hiện thị đóng ở giao diện Kanban khi không có bản ghi nào "
"thuộc giai đoạn này để hiển thị."

#. module: crm
#: code:addons/crm/models/crm_lead.py:1088
#, python-format
msgid "This target does not exist."
msgstr "Mục tiêu này không tồn tại."

#. module: crm
#: model:ir.model.fields,field_description:crm.field_crm_lead__title
#: model_terms:ir.ui.view,arch_db:crm.crm_case_form_view_leads
#: model_terms:ir.ui.view,arch_db:crm.crm_case_form_view_oppor
msgid "Title"
msgstr "Xưng hô"

#. module: crm
#: selection:crm.lead,activity_state:0
msgid "Today"
msgstr "Hôm nay"

#. module: crm
#: model_terms:ir.ui.view,arch_db:crm.view_crm_case_leads_filter
#: model_terms:ir.ui.view,arch_db:crm.view_crm_case_opportunities_filter
msgid "Today Activities"
msgstr "Hoạt động hôm nay"

#. module: crm
#: model:crm.lost.reason,name:crm.lost_reason_1
msgid "Too expensive"
msgstr "Quá đắt"

#. module: crm
#: model_terms:ir.ui.view,arch_db:crm.crm_case_form_view_leads
msgid "Tracking"
msgstr "Theo vết"

#. module: crm
#: model:crm.lead.tag,name:crm.categ_oppor6
msgid "Training"
msgstr "Đào tạo"

#. module: crm
#: model_terms:digest.tip,tip_description:crm.digest_tip_crm_0
msgid "Try Now"
msgstr "Thử Ngay"

#. module: crm
#: model:ir.model.fields,field_description:crm.field_crm_activity_report__lead_type
#: model:ir.model.fields,field_description:crm.field_crm_lead__type
msgid "Type"
msgstr "Kiểu"

#. module: crm
#: model:ir.model.fields,help:crm.field_crm_activity_report__lead_type
#: model:ir.model.fields,help:crm.field_crm_lead__type
msgid "Type is used to separate Leads and Opportunities"
msgstr "Kiểu được sử dụng để tách riêng Tiềm năng và Cơ hội"

#. module: crm
#: model_terms:ir.ui.view,arch_db:crm.view_crm_case_opportunities_filter
msgid "Unassigned"
msgstr "Chưa được giao"

#. module: crm
#: model_terms:ir.ui.view,arch_db:crm.crm_team_salesteams_view_kanban
msgid "Unassigned Lead"
msgstr "Tiềm năng chưa Phân công"

#. module: crm
#: model:ir.model.fields,field_description:crm.field_crm_team__unassigned_leads_count
#: model_terms:ir.ui.view,arch_db:crm.crm_team_salesteams_view_kanban
msgid "Unassigned Leads"
msgstr "Tiềm năng chưa Phân công"

#. module: crm
#: code:addons/crm/models/crm_team.py:201
#, python-format
msgid "Undefined"
msgstr "Không xác định"

#. module: crm
#: model:ir.model.fields,field_description:crm.field_crm_lead__message_unread
#: model_terms:ir.ui.view,arch_db:crm.crm_case_kanban_view_leads
#: model_terms:ir.ui.view,arch_db:crm.view_crm_case_opportunities_filter
#: model_terms:ir.ui.view,arch_db:crm.view_crm_lead_kanban
msgid "Unread Messages"
msgstr "Thông điệp chưa đọc"

#. module: crm
#: model:ir.model.fields,field_description:crm.field_crm_lead__message_unread_counter
msgid "Unread Messages Counter"
msgstr "Bộ đếm Thông điệp chưa đọc"

#. module: crm
#: model_terms:ir.ui.view,arch_db:crm.res_config_settings_view_form
msgid "Use an External Email Server"
msgstr "Sử dụng một máy chủ email bên ngoài"

#. module: crm
#: selection:crm.lead2opportunity.partner.mass,action:0
msgid "Use existing partner or create"
msgstr "Sử dụng đối tác đã tồn tại hoặc tạo mới"

#. module: crm
#: model_terms:ir.actions.act_window,help:crm.crm_case_form_view_salesteams_lead
msgid ""
"Use leads if you need a qualification step before creating an\n"
"                    opportunity or a customer. It can be a business card you received,\n"
"                    a contact form filled in your website, or a file of unqualified\n"
"                    prospects you import, etc."
msgstr ""
"Sử dụng tiềm năng nếu bạn muốn có thêm một bước thẩm định chất lượng trước\n"
"                    khi tạo một cơ hội hay một khách hàng. Đó có thể là một danh thiếp\n"
"                    bạn nhận được, một liên hệ từ form liên hệ trên website, hoặc một\n"
"                    tập tin chứa các triển vọng chưa thẩm định mà bạn có thể import vào, v.v."

#. module: crm
#: model_terms:ir.ui.view,arch_db:crm.res_config_settings_view_form
msgid ""
"Use leads if you need a qualification step before creating an opportunity or"
" a customer. It can be a business card you received, a contact form filled "
"in your website, or a file of unqualified prospects you import, etc. Once "
"qualified, the lead can be converted into a business opportunity and/or a "
"new customer in your address book."
msgstr ""

#. module: crm
#: model_terms:ir.actions.act_window,help:crm.crm_lost_reason_action
msgid "Use lost reasons to explain why an opportunity is lost."
msgstr "Sử dụng lý do mất để giải thích tại sao một cơ hội bị mất"

#. module: crm
#: model_terms:ir.actions.act_window,help:crm.relate_partner_opportunities
msgid ""
"Use opportunities to keep track of your sales pipeline, follow\n"
"                up potential sales and better forecast your future revenues."
msgstr ""
"Sử dụng Cơ hội để theo sát quy trình bán hàng của bạn, theo dõi\n"
"                hết tất cả các cơ hội bán hàng tiềm năng và dự đoán tốt hơn\n"
"                về doanh thu tương lai của bạn."

#. module: crm
#. openerp-web
#: code:addons/crm/static/src/js/tour.js:72
#, python-format
msgid "Use the breadcrumbs to <b>go back to your sales pipeline</b>."
msgstr "Sử dụng đường dẫn để <b>quay lại kênh bán hàng của bạn</b>."

#. module: crm
#: model:ir.model.fields,help:crm.field_crm_lead__user_login
msgid "Used to log into the system"
msgstr "Used to log into the system"

#. module: crm
#: model:ir.model.fields,help:crm.field_crm_stage__sequence
msgid "Used to order stages. Lower is better."
msgstr "Được sử dụng để sắp xếp giai đoạn. Thấp hơn thì tốt hơn."

#. module: crm
#: model:ir.model.fields,field_description:crm.field_crm_lead__user_email
msgid "User Email"
msgstr "Email người dùng"

#. module: crm
#: model:ir.model.fields,field_description:crm.field_crm_lead__user_login
msgid "User Login"
msgstr "Tên đăng nhập"

#. module: crm
#: model:ir.model,name:crm.model_res_users
msgid "Users"
msgstr "Người dùng"

#. module: crm
#: selection:crm.lead,priority:0
msgid "Very High"
msgstr "Rất Cao"

#. module: crm
#: model:crm.lost.reason,name:crm.lost_reason_2
msgid "We don't have people/skills"
msgstr "Chúng ta không có người/kỹ năng"

#. module: crm
#: model:ir.model.fields,field_description:crm.field_crm_lead__website
msgid "Website"
msgstr "Trang web"

#. module: crm
#: model_terms:ir.ui.view,arch_db:crm.res_config_settings_view_form
msgid "Website Lead Generation"
msgstr "Sinh Tiềm năng từ Website"

#. module: crm
#: model:ir.model.fields,field_description:crm.field_crm_lead__website_message_ids
msgid "Website Messages"
msgstr "Thông điệp Website"

#. module: crm
#: model:ir.model.fields,help:crm.field_crm_lead__website_message_ids
msgid "Website communication history"
msgstr "Lịch sử thông tin liên lạc website"

#. module: crm
#: model:ir.model.fields,help:crm.field_crm_lead__website
msgid "Website of the contact"
msgstr "Liên hệ trên Website"

#. module: crm
#: model:ir.model.fields,help:crm.field_crm_lead__team_id
msgid ""
"When sending mails, the default email address is taken from the Sales Team."
msgstr ""

#. module: crm
#: selection:crm.team,dashboard_graph_period_pipeline:0
msgid "Within a Month"
msgstr "Trong vòng một Tháng"

#. module: crm
#: selection:crm.team,dashboard_graph_period_pipeline:0
msgid "Within a Week"
msgstr "Trong vòng một Tuần"

#. module: crm
#: selection:crm.team,dashboard_graph_period_pipeline:0
msgid "Within a Year"
msgstr "Trong vòng một Năm"

#. module: crm
#: code:addons/crm/models/crm_lead.py:1121
#: model:crm.stage,name:crm.stage_lead4
#: model_terms:ir.ui.view,arch_db:crm.crm_activity_report_view_search
#: model_terms:ir.ui.view,arch_db:crm.crm_case_form_view_leads
#: model_terms:ir.ui.view,arch_db:crm.crm_case_form_view_oppor
#: model_terms:ir.ui.view,arch_db:crm.crm_opportunity_report_view_search
#: model_terms:ir.ui.view,arch_db:crm.view_crm_case_leads_filter
#: model_terms:ir.ui.view,arch_db:crm.view_crm_case_opportunities_filter
#, python-format
msgid "Won"
msgstr "Thắng"

#. module: crm
#: model:ir.model.fields,field_description:crm.field_res_users__target_sales_won
msgid "Won in Opportunities Target"
msgstr "Đạt Mục tiêu các Cơ hội"

#. module: crm
#: code:addons/crm/models/crm_lead.py:402
#, python-format
msgid "Yeah! Deal of the last 7 days for the team."
msgstr "Yeah! Thương vụ của 7 ngày qua cho nhóm của bạn!"

#. module: crm
#: code:addons/crm/models/crm_team.py:122
#, python-format
msgid ""
"You have to enable the Pipeline on your Sales Team to be able to set it as a"
" content for the graph"
msgstr ""

#. module: crm
#: code:addons/crm/models/crm_lead.py:404
#, python-format
msgid "You just beat your personal record for the past 30 days."
msgstr "Bạn vừa phá kỷ lục của chính mình trong 30 ngày qua."

#. module: crm
#: code:addons/crm/models/crm_lead.py:406
#, python-format
msgid "You just beat your personal record for the past 7 days."
msgstr "Bạn vừa phá kỷ lục của chính mình trong 7 ngày qua."

#. module: crm
#: model_terms:ir.actions.act_window,help:crm.relate_partner_opportunities
msgid ""
"You will be able to plan meetings and log activities from\n"
"                opportunities, convert them into quotations, attach related\n"
"                documents, track all discussions, and much more."
msgstr ""
"Bạn sẽ có thể lên kế hoạch các cuộc gặp và ghi lại các hoạt\n"
"                    động từ các cơ hội, chuyển đổi chúng thành báo giá, đính kèm\n"
"                    các tài liệu, theo vết các thảo luận, và nhiều hơn thế nữa."

#. module: crm
#: model_terms:ir.actions.act_window,help:crm.crm_case_form_view_salesteams_opportunity
msgid ""
"You will be able to plan meetings and phone calls from\n"
"                    opportunities, convert them into quotations, attach related\n"
"                    documents, track all discussions, and much more."
msgstr ""
"Bạn sẽ có thể lên kế hoạch các cuộc gặp và ghi lại các cuộc gọi\n"
"                    từ các cơ hội, chuyển đổi chúng thành báo giá, đính kèm\n"
"                    các tài liệu, theo vết các thảo luận, và nhiều hơn thế nữa."

#. module: crm
#: model_terms:ir.ui.view,arch_db:crm.crm_case_form_view_leads
#: model_terms:ir.ui.view,arch_db:crm.crm_case_form_view_oppor
msgid "ZIP"
msgstr "Mã Zip"

#. module: crm
#: model:ir.model.fields,field_description:crm.field_crm_lead__zip
msgid "Zip"
msgstr "Mã bưu chính"

#. module: crm
#: model_terms:ir.ui.view,arch_db:crm.view_create_opportunity_simplified
msgid "e.g. Customer Deal"
msgstr "ví dụ. Giao dịch khách hàng"

#. module: crm
#: model_terms:ir.ui.view,arch_db:crm.crm_case_form_view_oppor
msgid "e.g. Product Pricing"
msgstr "vd: Giá Sản phẩm"

#. module: crm
#: model_terms:ir.ui.view,arch_db:crm.crm_case_form_view_leads
#: model_terms:ir.ui.view,arch_db:crm.crm_case_form_view_oppor
msgid "e.g. www.odoo.com"
msgstr "ví dụ: www.icsc.com"

#. module: crm
#: code:addons/crm/models/crm_lead.py:946
#, python-format
msgid "or send an email to %s"
msgstr ""

#. module: crm
#: model:ir.model.fields,field_description:crm.field_crm_stage__team_count
msgid "team_count"
msgstr ""

#. module: crm
#: code:addons/crm/models/crm_lead.py:952
#, python-format
msgid "unknown"
msgstr "không xác định"<|MERGE_RESOLUTION|>--- conflicted
+++ resolved
@@ -592,12 +592,7 @@
 #. module: crm
 #: model:ir.model.fields,field_description:crm.field_res_config_settings__module_crm_reveal
 msgid "Create Leads/Opportunities from your website's traffic"
-<<<<<<< HEAD
 msgstr "Tạo Tiềm năng/Cơ hội từ khách ghé thăm website của bạn"
-=======
-msgstr ""
-"Tạo khách hàng tiềm năng / cơ hội từ lưu lượng truy cập trang web của bạn"
->>>>>>> 69dbbea0
 
 #. module: crm
 #: model_terms:ir.ui.view,arch_db:crm.view_crm_lead2opportunity_partner
@@ -813,7 +808,7 @@
 #. module: crm
 #: model_terms:ir.ui.view,arch_db:crm.crm_case_kanban_view_leads
 msgid "Dropdown menu"
-msgstr "Dropdown menu"
+msgstr ""
 
 #. module: crm
 #: model_terms:ir.ui.view,arch_db:crm.crm_case_kanban_view_leads
