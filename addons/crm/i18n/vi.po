--- conflicted
+++ resolved
@@ -29,12 +29,12 @@
 #: model:ir.model.fields,field_description:crm.field_crm_lead__meeting_count
 #: model:ir.model.fields,field_description:crm.field_res_partner__meeting_count
 msgid "# Meetings"
-msgstr "# SL Cuộc gặp"
+msgstr "SL Cuộc gặp"
 
 #. module: crm
 #: model_terms:digest.tip,tip_description:crm.digest_tip_crm_0
 msgid "% endif"
-msgstr "% endif"
+msgstr ""
 
 #. module: crm
 #: model_terms:digest.tip,tip_description:crm.digest_tip_crm_0
@@ -43,9 +43,6 @@
 "    % if email\n"
 "    <strong style=\"font-size: 16px;\">Try the mail gateway</strong>"
 msgstr ""
-"% set email = object.env['crm.team'].search([('alias_name','!=', False)],limit=1).alias_id.display_name\n"
-"    % if email\n"
-"    <strong style=\"font-size: 16px;\">Thử cổng email</strong>"
 
 #. module: crm
 #. openerp-web
@@ -74,7 +71,7 @@
 #, python-format
 msgid ""
 "<b>Invite coworkers</b> via email.<br/><i>Enter one email per line.</i>"
-msgstr "<b>Mời cộng sự</b> qua email.<br/><i>Nhập mỗi dòng một email</i>"
+msgstr "<b>Mời cộng sự</b> qua email.<br/><i>Nhập mỗi dòng một email.</i>"
 
 #. module: crm
 #: model_terms:ir.ui.view,arch_db:crm.crm_case_form_view_oppor
@@ -84,10 +81,6 @@
 "attrs=\"{'invisible': ['|', ('is_blacklisted', '=', False), "
 "('partner_address_email', '!=', False)]}\" groups=\"base.group_user\"/>"
 msgstr ""
-"<i class=\"fa fa-ban\" style=\"color: red;\" role=\"img\" title=\"This email"
-" is blacklisted for mass mailing\" aria-label=\"Blacklisted\" "
-"attrs=\"{'invisible': ['|', ('is_blacklisted', '=', False), "
-"('partner_address_email', '!=', False)]}\" groups=\"base.group_user\"/>"
 
 #. module: crm
 #: model_terms:ir.ui.view,arch_db:crm.crm_case_form_view_oppor
@@ -97,10 +90,6 @@
 "attrs=\"{'invisible': ['|', ('partner_is_blacklisted', '=', False), "
 "('partner_address_email', '=', False)]}\" groups=\"base.group_user\"/>"
 msgstr ""
-"<i class=\"fa fa-ban\" style=\"color: red;\" role=\"img\" title=\"This email"
-" is blacklisted for mass mailing\" aria-label=\"Blacklisted\" "
-"attrs=\"{'invisible': ['|', ('partner_is_blacklisted', '=', False), "
-"('partner_address_email', '=', False)]}\" groups=\"base.group_user\"/>"
 
 #. module: crm
 #: model_terms:ir.ui.view,arch_db:crm.crm_case_form_view_leads
@@ -110,20 +99,16 @@
 "attrs=\"{'invisible': [('is_blacklisted', '=', False)]}\" "
 "groups=\"base.group_user\"/>"
 msgstr ""
-"<i class=\"fa fa-ban\" style=\"color: red;\" role=\"img\" title=\"This email"
-" is blacklisted for mass mailing\" aria-label=\"Blacklisted\" "
-"attrs=\"{'invisible': [('is_blacklisted', '=', False)]}\" "
-"groups=\"base.group_user\"/>"
 
 #. module: crm
 #: model_terms:ir.ui.view,arch_db:crm.view_crm_lead_kanban
 msgid "<i class=\"fa fa-comments\" aria-label=\"Messages\" role=\"img\"/>"
-msgstr "<i class=\"fa fa-comments\" aria-label=\"Messages\" role=\"img\"/>"
+msgstr ""
 
 #. module: crm
 #: model_terms:ir.ui.view,arch_db:crm.crm_case_kanban_view_leads
 msgid "<i class=\"fa fa-comments\" aria-label=\"Unread messages\" role=\"img\"/>"
-msgstr "<i class=\"fa fa-comments\" aria-label=\"Unread messages\" role=\"img\"/>"
+msgstr ""
 
 #. module: crm
 #: model_terms:ir.ui.view,arch_db:crm.crm_lead_partner_kanban_view
@@ -131,8 +116,6 @@
 "<i class=\"fa fa-fw fa-calendar\" aria-label=\"Meetings\" role=\"img\" "
 "title=\"Meetings\"/>"
 msgstr ""
-"<i class=\"fa fa-fw fa-calendar\" aria-label=\"Meetings\" role=\"img\" "
-"title=\"Meetings\"/>"
 
 #. module: crm
 #: model_terms:ir.ui.view,arch_db:crm.crm_lead_partner_kanban_view
@@ -140,8 +123,6 @@
 "<i class=\"fa fa-fw fa-star\" aria-label=\"Favorites\" role=\"img\" "
 "title=\"Favorites\"/>"
 msgstr ""
-"<i class=\"fa fa-fw fa-star\" aria-label=\"Favorites\" role=\"img\" "
-"title=\"Favorites\"/>"
 
 #. module: crm
 #: code:addons/crm/models/crm_team.py:139
@@ -153,8 +134,8 @@
 "</p>"
 msgstr ""
 "<p class='o_view_nocontent_smiling_face'>Thêm cơ hội mới</p><p>\n"
-"    Giống như bạn không phải là một thành viên của nhóm bán hàng. Bạn nên thêm\n"
-"    bản thân vào một trong các thành viên của nhóm bán hàng.\n"
+"    Dường như bạn không phải là thành viên của một Đội Bán hàng nào. Bạn nên thêm\n"
+"    bản thân vào một trong các Đội Bán hàng.\n"
 "</p>"
 
 #. module: crm
@@ -305,7 +286,7 @@
 #. module: crm
 #: model:ir.model.fields,field_description:crm.field_crm_lead__date_open
 msgid "Assignation Date"
-msgstr "Ngày phân công"
+msgstr "Ngày Phân công"
 
 #. module: crm
 #: model:ir.model.fields,field_description:crm.field_crm_lead__message_attachment_count
@@ -348,7 +329,7 @@
 #. module: crm
 #: model:ir.model,name:crm.model_crm_stage
 msgid "CRM Stages"
-msgstr "Trạng thái"
+msgstr "Giai đoạn CRM"
 
 #. module: crm
 #: model:mail.activity.type,name:crm.mail_activity_demo_call_demo
@@ -373,11 +354,7 @@
 #. module: crm
 #: model:ir.actions.act_window,name:crm.crm_team_act_tree
 msgid "Cases by Sales Team"
-<<<<<<< HEAD
 msgstr "Tình huống theo Đội bán hàng"
-=======
-msgstr "Trường hợp tùy theo nhóm bán hàng"
->>>>>>> 72932d79
 
 #. module: crm
 #: model:ir.model.fields,field_description:crm.field_crm_stage__on_change
@@ -483,11 +460,7 @@
 #. module: crm
 #: model:ir.model,name:crm.model_res_config_settings
 msgid "Config Settings"
-<<<<<<< HEAD
 msgstr "Thiết lập Cấu hình"
-=======
-msgstr "Thiết lập cấu hình"
->>>>>>> 72932d79
 
 #. module: crm
 #: model:ir.ui.menu,name:crm.crm_menu_config
@@ -768,16 +741,12 @@
 #. module: crm
 #: model:ir.model.fields,field_description:crm.field_crm_lead__day_open
 msgid "Days to Assign"
-msgstr "Số ngày tới khi phân công"
+msgstr "Số ngày đến lúc Phân công"
 
 #. module: crm
 #: model:ir.model.fields,field_description:crm.field_crm_lead__day_close
 msgid "Days to Close"
-<<<<<<< HEAD
 msgstr "Ngày đến lúc Đóng"
-=======
-msgstr "Số ngày tới khi đóng"
->>>>>>> 72932d79
 
 #. module: crm
 #: model:ir.model.fields,field_description:crm.field_res_config_settings__crm_alias_prefix
@@ -833,8 +802,7 @@
 #, python-format
 msgid "Do not have access, skip this data for user's digest email"
 msgstr ""
-"Không có quyền truy cập, bỏ qua dữ liệu này cho email thông báo của người "
-"dùng"
+"Không có quyền truy cập, bỏ qua dữ liệu này đối với email tổng hợp gửi người dùng"
 
 #. module: crm
 #: selection:crm.lead2opportunity.partner,action:0
@@ -960,7 +928,7 @@
 #. module: crm
 #: model_terms:ir.ui.view,arch_db:crm.crm_opportunity_report_view_search
 msgid "Extended Filters"
-msgstr "Bộ lọc mở rộng"
+msgstr "Bộ lọc mở rộng..."
 
 #. module: crm
 #: model_terms:ir.ui.view,arch_db:crm.crm_case_form_view_leads
@@ -980,7 +948,7 @@
 #. module: crm
 #: model:ir.model.fields,field_description:crm.field_crm_lead__message_follower_ids
 msgid "Followers"
-msgstr "Theo dõi"
+msgstr "Người dõi theo"
 
 #. module: crm
 #: model:ir.model.fields,field_description:crm.field_crm_lead__message_channel_ids
@@ -1066,7 +1034,7 @@
 #. module: crm
 #: model:ir.model.fields,field_description:crm.field_crm_team__dashboard_graph_group_pipeline
 msgid "Grouping Method"
-msgstr "Phương thức nhóm"
+msgstr ""
 
 #. module: crm
 #: model_terms:ir.actions.act_window,help:crm.crm_lead_action_activities
@@ -1104,12 +1072,12 @@
 #. module: crm
 #: model:ir.model.fields,help:crm.field_crm_lead__message_unread
 msgid "If checked new messages require your attention."
-msgstr "Nếu đánh dấu chọn, các thông điệp mới yêu cầu sự có mặt của bạn."
+msgstr "Nếu đánh dấu kiểm, các thông điệp mới yêu cầu sự có mặt của bạn."
 
 #. module: crm
 #: model:ir.model.fields,help:crm.field_crm_lead__message_needaction
 msgid "If checked, new messages require your attention."
-msgstr "Nếu đánh dấu chọn, các thông điệp mới yêu cầu sự có mặt của bạn."
+msgstr "Nếu đánh dấu kiểm, các thông điệp mới yêu cầu sự có mặt của bạn."
 
 #. module: crm
 #: model:ir.model.fields,help:crm.field_crm_lead__message_has_error
@@ -1162,7 +1130,7 @@
 #. module: crm
 #: model_terms:ir.ui.view,arch_db:crm.crm_case_form_view_oppor
 msgid "Initial Contact Information"
-msgstr "Thông tin liên hệ ban đầu"
+msgstr ""
 
 #. module: crm
 #: model_terms:ir.ui.view,arch_db:crm.crm_case_form_view_leads
@@ -1270,7 +1238,7 @@
 #. module: crm
 #: model:ir.model,name:crm.model_crm_lead_tag
 msgid "Lead Tag"
-msgstr "Từ khoá tiềm năng"
+msgstr ""
 
 #. module: crm
 #: model_terms:ir.ui.view,arch_db:crm.crm_lead_tag_form
@@ -1357,7 +1325,7 @@
 #: code:addons/crm/static/src/js/tour.js:47
 #, python-format
 msgid "Let's schedule an activity."
-msgstr "Lên kế hoạch hoạt động tiếp theo."
+msgstr ""
 
 #. module: crm
 #: selection:crm.lead2opportunity.partner,action:0
@@ -1425,7 +1393,7 @@
 #. module: crm
 #: model_terms:ir.ui.view,arch_db:crm.res_config_settings_view_form
 msgid "Manual Assignation of Incoming Emails"
-msgstr "Phân bổ thủ công các email gửi tới"
+msgstr ""
 
 #. module: crm
 #: model:ir.actions.server,name:crm.action_mark_activities_done
@@ -1450,7 +1418,7 @@
 #. module: crm
 #: model_terms:ir.ui.view,arch_db:crm.crm_case_form_view_leads
 msgid "Mark as Lost"
-msgstr "Đánh dấu thất bại"
+msgstr ""
 
 #. module: crm
 #: model:ir.actions.server,name:crm.action_mark_as_lost
@@ -1468,11 +1436,7 @@
 #: model_terms:ir.ui.view,arch_db:crm.view_crm_case_leads_filter
 #: model_terms:ir.ui.view,arch_db:crm.view_crm_case_opportunities_filter
 msgid "Medium"
-<<<<<<< HEAD
 msgstr "Phương thức"
-=======
-msgstr "Kênh trung gian"
->>>>>>> 72932d79
 
 #. module: crm
 #: code:addons/crm/models/crm_lead.py:958
@@ -1503,7 +1467,7 @@
 #. module: crm
 #: model:ir.model,name:crm.model_crm_merge_opportunity
 msgid "Merge Opportunities"
-msgstr "Gộp các cơ hội"
+msgstr ""
 
 #. module: crm
 #: model:ir.actions.act_window,name:crm.merge_opportunity_act
@@ -1584,7 +1548,7 @@
 #: model:ir.ui.menu,name:crm.menu_crm_opportunities
 #: model_terms:ir.ui.view,arch_db:crm.view_crm_case_opportunities_filter
 msgid "My Pipeline"
-msgstr "Cơ hội của tôi"
+msgstr "Pipeline của tôi"
 
 #. module: crm
 #: model:ir.model.fields,field_description:crm.field_crm_lead_tag__name
@@ -1600,7 +1564,7 @@
 #. module: crm
 #: model:ir.model.fields,field_description:crm.field_digest_digest__kpi_crm_lead_created
 msgid "New Leads/Opportunities"
-msgstr "Tiềm năng/Cơ hội mới"
+msgstr "Tiềm năng/Cơ hội Mới"
 
 #. module: crm
 #: model:ir.actions.act_window,name:crm.action_opportunity_form
@@ -1662,7 +1626,7 @@
 #. module: crm
 #: model:crm.lost.reason,name:crm.lost_reason_3
 msgid "Not enough stock"
-msgstr "Không đủ tồn kho"
+msgstr "Không đủ dự trữ trong kho"
 
 #. module: crm
 #: model:ir.model.fields,field_description:crm.field_crm_lead__description
@@ -2005,7 +1969,7 @@
 #. module: crm
 #: model:crm.stage,name:crm.stage_lead2
 msgid "Qualified"
-msgstr "Đã thẩm định"
+msgstr "Được thẩm định"
 
 #. module: crm
 #. openerp-web
@@ -2016,7 +1980,7 @@
 "Ready to boost your sales? Your <b>Pipeline</b> can be found here, under the"
 " <b>CRM</b> app."
 msgstr ""
-"Bạn đã sẵn sàng khởi động lại việc kinh doanh của bạn? <b>Cơ hội</b> của bạn"
+"Bạn đã sẵn sàng tăng cường hoạt động kinh doanh của bạn? <b>Cơ hội</b> của bạn"
 " có thể được tìm thấy ở đây, dưới phân hệ <b>CRM</b>."
 
 #. module: crm
@@ -2062,20 +2026,12 @@
 #. module: crm
 #: model_terms:ir.ui.view,arch_db:crm.view_crm_case_leads_filter
 msgid "Sales Channel"
-<<<<<<< HEAD
 msgstr "Kênh Bán"
-=======
-msgstr "Kênh kinh doanh"
->>>>>>> 72932d79
 
 #. module: crm
 #: model:ir.model,name:crm.model_crm_team
 msgid "Sales Channels"
-<<<<<<< HEAD
 msgstr "Kênh Bán"
-=======
-msgstr "Kênh kinh doanh"
->>>>>>> 72932d79
 
 #. module: crm
 #: model:ir.model.fields,field_description:crm.field_crm_activity_report__team_id
@@ -2095,11 +2051,7 @@
 #: code:addons/crm/models/crm_lead.py:1125
 #, python-format
 msgid "Sales Team Settings"
-<<<<<<< HEAD
 msgstr "Thiết lập Đội Bán hàng"
-=======
-msgstr "Thiết lập nhóm bán hàng"
->>>>>>> 72932d79
 
 #. module: crm
 #: model:ir.ui.menu,name:crm.crm_team_config
@@ -2122,7 +2074,7 @@
 #: model_terms:ir.ui.view,arch_db:crm.view_crm_case_leads_filter
 #: model_terms:ir.ui.view,arch_db:crm.view_crm_case_opportunities_filter
 msgid "Salesperson"
-msgstr "Nhân viên kinh doanh"
+msgstr "Nhân viên bán hàng"
 
 #. module: crm
 #: model_terms:ir.ui.view,arch_db:crm.view_crm_case_leads_filter
@@ -2143,12 +2095,12 @@
 #. module: crm
 #: model:ir.actions.act_window,name:crm.action_lead_mass_mail
 msgid "Send an email"
-msgstr "Gửi một email"
+msgstr ""
 
 #. module: crm
 #: model:ir.model.fields,field_description:crm.field_crm_stage__sequence
 msgid "Sequence"
-msgstr "Thứ tự"
+msgstr "Trình tự"
 
 #. module: crm
 #: model:crm.lead.tag,name:crm.categ_oppor3
@@ -2158,7 +2110,7 @@
 #. module: crm
 #: model_terms:ir.actions.act_window,help:crm.crm_stage_action
 msgid "Set a new stage in your opportunity pipeline"
-msgstr "Đưa ra một giai đoạn mới trong luồng xử lý cơ hội của bạn"
+msgstr ""
 
 #. module: crm
 #: model:ir.model.fields,help:crm.field_crm_stage__on_change
@@ -2227,7 +2179,7 @@
 "use this stage."
 msgstr ""
 "Các đội/kênh cụ thể mà sử dụng giai đoạn này. Các đội/kênh khác sẽ không thể"
-" thấy hoặc sử dụng giai đoạn này."
+" thấy hoặc sử dụng giai đoạn này"
 
 #. module: crm
 #: selection:crm.team,dashboard_graph_group_pipeline:0
@@ -2274,8 +2226,8 @@
 "Stages allow salespersons to easily track how a specific opportunity\n"
 "            is positioned in the sales cycle."
 msgstr ""
-"Các giai đoạn cho phép người bán hàng dễ dàng theo dõi vị trí và định vị một cơ hội\n"
-"            đang ở đâu trong chu kỳ bán hàng."
+"Các Giai đoạn cho phép người bán hàng dễ dàng theo dõi vị trí và định vị một"
+" cơ hội            đang ở đâu trong chu kỳ bán hàng"
 
 #. module: crm
 #: model:ir.model.fields,field_description:crm.field_crm_lead__state_id
@@ -2343,11 +2295,7 @@
 #. module: crm
 #: sql_constraint:crm.lead.tag:0
 msgid "Tag name already exists !"
-<<<<<<< HEAD
 msgstr "Tên từ khoá đã tồn tại!"
-=======
-msgstr "Tên từ khóa đã tồn tại!"
->>>>>>> 72932d79
 
 #. module: crm
 #: model:ir.actions.act_window,name:crm.crm_lead_tag_action
@@ -2359,7 +2307,7 @@
 #. module: crm
 #: model:ir.ui.menu,name:crm.sales_team_menu_team_pipeline
 msgid "Team Pipelines"
-msgstr "Cơ hôi theo nhóm bán hàng"
+msgstr ""
 
 #. module: crm
 #: model:ir.model.fields,help:crm.field_crm_team__alias_id
@@ -2410,7 +2358,6 @@
 msgid ""
 "This bar allows to filter the opportunities based on scheduled activities."
 msgstr ""
-"Thanh này cho phép bộ lọc của cơ hội được dựa trên các hoạt động tiếp theo."
 
 #. module: crm
 #: model:ir.model.fields,help:crm.field_crm_lead__campaign_id
@@ -2509,11 +2456,7 @@
 #. module: crm
 #: model_terms:digest.tip,tip_description:crm.digest_tip_crm_0
 msgid "Try Now"
-<<<<<<< HEAD
 msgstr "Thử Ngay"
-=======
-msgstr "Thử ngay"
->>>>>>> 72932d79
 
 #. module: crm
 #: model:ir.model.fields,field_description:crm.field_crm_activity_report__lead_type
@@ -2665,11 +2608,7 @@
 #. module: crm
 #: model_terms:ir.ui.view,arch_db:crm.res_config_settings_view_form
 msgid "Website Lead Generation"
-<<<<<<< HEAD
 msgstr "Sinh Tiềm năng từ Website"
-=======
-msgstr "Tạo tiềm năng từ Website"
->>>>>>> 72932d79
 
 #. module: crm
 #: model:ir.model.fields,field_description:crm.field_crm_lead__website_message_ids
@@ -2690,7 +2629,7 @@
 #: model:ir.model.fields,help:crm.field_crm_lead__team_id
 msgid ""
 "When sending mails, the default email address is taken from the Sales Team."
-msgstr "Khi gửi mail, địa chỉ email mặc định được lấy từ đội ngũ bán hàng."
+msgstr "Khi gửi mail, địa chỉ email mặc định được lấy từ đội bán hàng."
 
 #. module: crm
 #: selection:crm.team,dashboard_graph_period_pipeline:0
@@ -2729,7 +2668,7 @@
 #: code:addons/crm/models/crm_lead.py:402
 #, python-format
 msgid "Yeah! Deal of the last 7 days for the team."
-msgstr "Yeah! Đây là các deal của 7 ngày qua cho nhóm của bạn."
+msgstr "Yeah! Thương vụ của 7 ngày qua cho nhóm của bạn!"
 
 #. module: crm
 #: code:addons/crm/models/crm_team.py:122
@@ -2806,12 +2745,12 @@
 #: code:addons/crm/models/crm_lead.py:946
 #, python-format
 msgid "or send an email to %s"
-msgstr "hoặc gửi qua email tới %s"
+msgstr "hoặc gửi một email tới %s"
 
 #. module: crm
 #: model:ir.model.fields,field_description:crm.field_crm_stage__team_count
 msgid "team_count"
-msgstr "team_count"
+msgstr ""
 
 #. module: crm
 #: code:addons/crm/models/crm_lead.py:952
