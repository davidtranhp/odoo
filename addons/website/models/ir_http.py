--- conflicted
+++ resolved
@@ -78,13 +78,6 @@
             request.session['geoip'] = record
             
         if request.website_enabled:
-<<<<<<< HEAD
-            if func:
-                self._authenticate(func.routing['auth'])
-            else:
-                self._auth_method_public()
-            request.redirect = lambda url, code=302: werkzeug.utils.redirect(url_for(url), code)
-=======
             try:
                 if func:
                     self._authenticate(func.routing['auth'])
@@ -93,8 +86,7 @@
             except Exception as e:
                 return self._handle_exception(e)
 
-            request.redirect = lambda url: werkzeug.utils.redirect(url_for(url))
->>>>>>> 9ce08b78
+            request.redirect = lambda url, code=302: werkzeug.utils.redirect(url_for(url), code)
             request.website = request.registry['website'].get_current_website(request.cr, request.uid, context=request.context)
             langs = [lg[0] for lg in request.website.get_languages()]
             path = request.httprequest.path.split('/')
