# -*- coding: utf-8 -*-
# Part of Odoo. See LICENSE file for full copyright and licensing details.

import inspect
import logging
import hashlib
import re

from werkzeug import urls
from werkzeug.exceptions import NotFound

from odoo import api, fields, models, tools
from odoo.addons.http_routing.models.ir_http import slugify, _guess_mimetype
from odoo.addons.website.models.ir_http import sitemap_qs2dom
from odoo.addons.portal.controllers.portal import pager
from odoo.tools import pycompat
from odoo.http import request
from odoo.osv.expression import FALSE_DOMAIN
from odoo.tools.translate import _

logger = logging.getLogger(__name__)


DEFAULT_CDN_FILTERS = [
    "^/[^/]+/static/",
    "^/web/(css|js)/",
    "^/web/image",
    "^/web/content",
    # retrocompatibility
    "^/website/image/",
]


class Website(models.Model):

    _name = "website"  # Avoid website.website convention for conciseness (for new api). Got a special authorization from xmo and rco
    _description = "Website"

    def _active_languages(self):
        return self.env['res.lang'].search([]).ids

    def _default_language(self):
        lang_code = self.env['ir.default'].get('res.partner', 'lang')
        def_lang = self.env['res.lang'].search([('code', '=', lang_code)], limit=1)
        return def_lang.id if def_lang else self._active_languages()[0]

    name = fields.Char('Website Name')
    domain = fields.Char('Website Domain')
    company_id = fields.Many2one('res.company', string="Company", default=lambda self: self.env.ref('base.main_company').id)
    language_ids = fields.Many2many('res.lang', 'website_lang_rel', 'website_id', 'lang_id', 'Languages', default=_active_languages)
    default_lang_id = fields.Many2one('res.lang', string="Default Language", default=_default_language, required=True)
    default_lang_code = fields.Char(related='default_lang_id.code', string="Default language code", store=True)
    auto_redirect_lang = fields.Boolean('Autoredirect Language', default=True, help="Should users be redirected to their browser's language")

    social_twitter = fields.Char(related="company_id.social_twitter")
    social_facebook = fields.Char(related="company_id.social_facebook")
    social_github = fields.Char(related="company_id.social_github")
    social_linkedin = fields.Char(related="company_id.social_linkedin")
    social_youtube = fields.Char(related="company_id.social_youtube")
    social_googleplus = fields.Char(related="company_id.social_googleplus")

    google_analytics_key = fields.Char('Google Analytics Key')
    google_management_client_id = fields.Char('Google Client ID')
    google_management_client_secret = fields.Char('Google Client Secret')

    user_id = fields.Many2one('res.users', string='Public User', required=True, default=lambda self: self.env.ref('base.public_user').id)
    cdn_activated = fields.Boolean('Activate CDN for assets')
    cdn_url = fields.Char('CDN Base URL', default='')
    cdn_filters = fields.Text('CDN Filters', default=lambda s: '\n'.join(DEFAULT_CDN_FILTERS), help="URL matching those filters will be rewritten using the CDN Base URL")
    partner_id = fields.Many2one(related='user_id.partner_id', relation='res.partner', string='Public Partner')
    menu_id = fields.Many2one('website.menu', compute='_compute_menu', string='Main Menu')
    homepage_id = fields.Many2one('website.page', string='Homepage')
    favicon = fields.Binary(string="Website Favicon", help="This field holds the image used to display a favicon on the website.")

    @api.onchange('language_ids')
    def _onchange_language_ids(self):
        if self.language_ids and self.default_lang_id not in self.language_ids:
            self.default_lang_id = self.language_ids[0]

    @api.multi
    def _compute_menu(self):
        Menu = self.env['website.menu']
        for website in self:
            website.menu_id = Menu.search([('parent_id', '=', False), ('website_id', '=', website.id)], order='id', limit=1).id

    # cf. Wizard hack in website_views.xml
    def noop(self, *args, **kwargs):
        pass

    @api.multi
    def write(self, values):
        self._get_languages.clear_cache(self)
        result = super(Website, self).write(values)
        if 'cdn_activated' in values or 'cdn_url' in values or 'cdn_filters' in values:
            # invalidate the caches from static node at compile time
            self.env['ir.qweb'].clear_caches()
        return result

    #----------------------------------------------------------
    # Page Management
    #----------------------------------------------------------
    @api.model
    def new_page(self, name=False, add_menu=False, template='website.default_page', ispage=True, namespace=None):
        """ Create a new website page, and assign it a xmlid based on the given one
            :param name : the name of the page
            :param template : potential xml_id of the page to create
            :param namespace : module part of the xml_id if none, the template module name is used
        """
        if namespace:
            template_module = namespace
        else:
            template_module, _ = template.split('.')
        page_url = '/' + slugify(name, max_length=1024, path=True)
        page_url = self.get_unique_path(page_url)
        page_key = slugify(name)
        result = dict({'url': page_url, 'view_id': False})

        if not name:
            name = 'Home'
            page_key = 'home'

        template_record = self.env.ref(template)
        website_id = self._context.get('website_id')
        key = self.get_unique_key(page_key, template_module)
        view = template_record.copy({'website_id': website_id, 'key': key})

        view.with_context(lang=None).write({
            'arch': template_record.arch.replace(template, key),
            'name': name,
        })

        if view.arch_fs:
            view.arch_fs = False

        if ispage:
            page = self.env['website.page'].create({
                'url': page_url,
                'website_ids': [(6, None, [self.get_current_website().id])],
                'view_id': view.id
            })
            result['view_id'] = view.id
        if add_menu:
            self.env['website.menu'].create({
                'name': name,
                'url': page_url,
                'parent_id': self.get_current_website().menu_id.id,
                'page_id': page.id,
                'website_id': self.get_current_website().id,
            })
        return result

    @api.model
    def guess_mimetype(self):
        return _guess_mimetype()

    def get_unique_path(self, page_url):
        """ Given an url, return that url suffixed by counter if it already exists
            :param page_url : the url to be checked for uniqueness
        """
        website_id = self.get_current_website().id
        inc = 0
        domain_static = ['|', ('website_ids', '=', False), ('website_ids', 'in', website_id)]
        page_temp = page_url
        while self.env['website.page'].with_context(active_test=False).sudo().search([('url', '=', page_temp)] + domain_static):
            inc += 1
            page_temp = page_url + (inc and "-%s" % inc or "")
        return page_temp

    def get_unique_key(self, string, template_module=False):
        """ Given a string, return an unique key including module prefix.
            It will be suffixed by a counter if it already exists to garantee uniqueness.
            :param string : the key to be checked for uniqueness, you can pass it with 'website.' or not
            :param template_module : the module to be prefixed on the key, if not set, we will use website
        """
        website_id = self.get_current_website().id
        if template_module:
            string = template_module + '.' + string
        else:
            if not string.startswith('website.'):
                string = 'website.' + string

        #Look for unique key
        key_copy = string
        inc = 0
        domain_static = ['|', ('website_ids', '=', False), ('website_ids', 'in', website_id)]
        while self.env['website.page'].with_context(active_test=False).sudo().search([('key', '=', key_copy)] + domain_static):
            inc += 1
            key_copy = string + (inc and "-%s" % inc or "")
        return key_copy

    def key_to_view_id(self, view_id):
        return self.env['ir.ui.view'].search([
            ('id', '=', view_id),
            '|', ('website_id', '=', self._context.get('website_id')), ('website_id', '=', False),
            ('type', '=', 'qweb')
        ])

    @api.model
    def page_search_dependencies(self, page_id=False):
        """ Search dependencies just for information. It will not catch 100%
            of dependencies and False positive is more than possible
            Each module could add dependences in this dict
            :returns a dictionnary where key is the 'categorie' of object related to the given
                view, and the value is the list of text and link to the resource using given page
        """
        dependencies = {}
        if not page_id:
            return dependencies

        page = self.env['website.page'].browse(int(page_id))
        website_id = self._context.get('website_id')
        url = page.url

        # search for website_page with link
        website_page_search_dom = [
            '|', ('website_ids', 'in', website_id), ('website_ids', '=', False), ('view_id.arch_db', 'ilike', url)
        ]
        pages = self.env['website.page'].search(website_page_search_dom)
        page_key = _('Page')
        if len(pages) > 1:
            page_key = _('Pages')
        page_view_ids = []
        for page in pages:
            dependencies.setdefault(page_key, [])
            dependencies[page_key].append({
                'text': _('Page <b>%s</b> contains a link to this page') % page.url,
                'item': page.name,
                'link': page.url,
            })
            page_view_ids.append(page.view_id.id)

        # search for ir_ui_view (not from a website_page) with link
        page_search_dom = [
            '|', ('website_id', '=', website_id), ('website_id', '=', False),
            ('arch_db', 'ilike', url), ('id', 'not in', page_view_ids)
        ]
        views = self.env['ir.ui.view'].search(page_search_dom)
        view_key = _('Template')
        if len(views) > 1:
            view_key = _('Templates')
        for view in views:
            dependencies.setdefault(view_key, [])
            dependencies[view_key].append({
                'text': _('Template <b>%s (id:%s)</b> contains a link to this page') % (view.key or view.name, view.id),
                'link': '/web#id=%s&view_type=form&model=ir.ui.view' % view.id,
                'item': _('%s (id:%s)') % (view.key or view.name, view.id),
            })
        # search for menu with link
        menu_search_dom = [
            '|', ('website_id', '=', website_id), ('website_id', '=', False), ('url', 'ilike', '%s' % url)
        ]

        menus = self.env['website.menu'].search(menu_search_dom)
        menu_key = _('Menu')
        if len(menus) > 1:
            menu_key = _('Menus')
        for menu in menus:
            dependencies.setdefault(menu_key, []).append({
                'text': _('This page is in the menu <b>%s</b>') % menu.name,
                'link': '/web#id=%s&view_type=form&model=website.menu' % menu.id,
                'item': menu.name,
            })

        return dependencies

    @api.model
    def page_search_key_dependencies(self, page_id=False):
        """ Search dependencies just for information. It will not catch 100%
            of dependencies and False positive is more than possible
            Each module could add dependences in this dict
            :returns a dictionnary where key is the 'categorie' of object related to the given
                view, and the value is the list of text and link to the resource using given page
        """
        dependencies = {}
        if not page_id:
            return dependencies

        page = self.env['website.page'].browse(int(page_id))
        website_id = self._context.get('website_id')
        key = page.key

        # search for website_page with link
        website_page_search_dom = [
            '|', ('website_ids', 'in', website_id), ('website_ids', '=', False), ('view_id.arch_db', 'ilike', key),
            ('id', '!=', page.id),
        ]
        pages = self.env['website.page'].search(website_page_search_dom)
        page_key = _('Page')
        if len(pages) > 1:
            page_key = _('Pages')
        page_view_ids = []
        for p in pages:
            dependencies.setdefault(page_key, [])
            dependencies[page_key].append({
                'text': _('Page <b>%s</b> is calling this file') % p.url,
                'item': p.name,
                'link': p.url,
            })
            page_view_ids.append(p.view_id.id)

        # search for ir_ui_view (not from a website_page) with link
        page_search_dom = [
            '|', ('website_id', '=', website_id), ('website_id', '=', False),
            ('arch_db', 'ilike', key), ('id', 'not in', page_view_ids),
            ('id', '!=', page.view_id.id),
        ]
        views = self.env['ir.ui.view'].search(page_search_dom)
        view_key = _('Template')
        if len(views) > 1:
            view_key = _('Templates')
        for view in views:
            dependencies.setdefault(view_key, [])
            dependencies[view_key].append({
            'text': _('Template <b>%s (id:%s)</b> is calling this file') % (view.key or view.name, view.id),
            'item': _('%s (id:%s)') % (view.key or view.name, view.id),
            'link': '/web#id=%s&view_type=form&model=ir.ui.view' % view.id,
            })

        return dependencies

    @api.model
    def page_exists(self, name, module='website'):
        try:
            name = (name or "").replace("/website.", "").replace("/", "")
            if not name:
                return False
            return self.env.ref('%s.%s' % module, name)
        except Exception:
            return False

    #----------------------------------------------------------
    # Languages
    #----------------------------------------------------------

    @api.multi
    def get_languages(self):
        self.ensure_one()
        return self._get_languages()

    @tools.cache('self.id')
    def _get_languages(self):
        return [(lg.code, lg.name) for lg in self.language_ids]

    @api.multi
    def get_alternate_languages(self, req=None):
        langs = []
        if req is None:
            req = request.httprequest
        default = self.get_current_website().default_lang_code
        shorts = []

        def get_url_localized(router, lang):
            arguments = dict(request.endpoint_arguments)
            for key, val in list(arguments.items()):
                if isinstance(val, models.BaseModel):
                    arguments[key] = val.with_context(lang=lang)
            return router.build(request.endpoint, arguments)

        router = request.httprequest.app.get_db_router(request.db).bind('')
        for code, dummy in self.get_languages():
            lg_path = ('/' + code) if code != default else ''
            lg_codes = code.split('_')
            shorts.append(lg_codes[0])
            uri = get_url_localized(router, code) if request.endpoint else request.httprequest.path
            if req.query_string:
                uri += u'?' + req.query_string.decode('utf-8')
            lang = {
                'hreflang': ('-'.join(lg_codes)).lower(),
                'short': lg_codes[0],
                'href': req.url_root[0:-1] + lg_path + uri,
            }
            langs.append(lang)
        for lang in langs:
            if shorts.count(lang['short']) == 1:
                lang['hreflang'] = lang['short']
        return langs

    #----------------------------------------------------------
    # Utilities
    #----------------------------------------------------------

    @api.model
    def get_current_website(self):
        domain_name = request and request.httprequest.environ.get('HTTP_HOST', '').split(':')[0] or None
        website_id = self._get_current_website_id(domain_name)
        if request:
            request.context = dict(request.context, website_id=website_id)
        return self.browse(website_id)

    @tools.cache('domain_name')
    def _get_current_website_id(self, domain_name):
        """ Reminder : cached method should be return record, since they will use a closed cursor. """
        website = self.search([('domain', '=', domain_name)], limit=1)
        if not website:
            website = self.search([], limit=1)
        return website.id

    @api.model
    def is_publisher(self):
        return self.env['ir.model.access'].check('ir.ui.view', 'write', False)

    @api.model
    def is_user(self):
        return self.env['ir.model.access'].check('ir.ui.menu', 'read', False)

    @api.model
    def is_public_user(self):
        return request.env.user.id == request.website.user_id.id

    @api.model
    def get_template(self, template):
        View = self.env['ir.ui.view']
        if isinstance(template, pycompat.integer_types):
            view_id = template
        else:
            if '.' not in template:
                template = 'website.%s' % template
            view_id = View.get_view_id(template)
        if not view_id:
            raise NotFound
        return View.browse(view_id)

    @api.model
    def pager(self, url, total, page=1, step=30, scope=5, url_args=None):
        return pager(url, total, page=page, step=step, scope=scope, url_args=url_args)

    def rule_is_enumerable(self, rule):
        """ Checks that it is possible to generate sensible GET queries for
            a given rule (if the endpoint matches its own requirements)
            :type rule: werkzeug.routing.Rule
            :rtype: bool
        """
        endpoint = rule.endpoint
        methods = endpoint.routing.get('methods') or ['GET']

        converters = list(rule._converters.values())
        if not ('GET' in methods
            and endpoint.routing['type'] == 'http'
            and endpoint.routing['auth'] in ('none', 'public')
            and endpoint.routing.get('website', False)
            and all(hasattr(converter, 'generate') for converter in converters)
            and endpoint.routing.get('website')):
            return False

        # dont't list routes without argument having no default value or converter
        spec = inspect.getargspec(endpoint.method.original_func)

        # remove self and arguments having a default value
        defaults_count = len(spec.defaults or [])
        args = spec.args[1:(-defaults_count or None)]

        # check that all args have a converter
        return all((arg in rule._converters) for arg in args)

    @api.multi
    def enumerate_pages(self, query_string=None, force=False):
        """ Available pages in the website/CMS. This is mostly used for links
            generation and can be overridden by modules setting up new HTML
            controllers for dynamic pages (e.g. blog).
            By default, returns template views marked as pages.
            :param str query_string: a (user-provided) string, fetches pages
                                     matching the string
            :returns: a list of mappings with two keys: ``name`` is the displayable
                      name of the resource (page), ``url`` is the absolute URL
                      of the same.
            :rtype: list({name: str, url: str})
        """

        router = request.httprequest.app.get_db_router(request.db)
        # Force enumeration to be performed as public user
        url_set = set()

        sitemap_endpoint_done = set()

        for rule in router.iter_rules():
            if 'sitemap' in rule.endpoint.routing:
                if rule.endpoint in sitemap_endpoint_done:
                    continue
                sitemap_endpoint_done.add(rule.endpoint)

                func = rule.endpoint.routing['sitemap']
                if func is False:
                    continue
                for loc in func(self.env, rule, query_string):
                    yield loc
                continue

            if not self.rule_is_enumerable(rule):
                continue

            converters = rule._converters or {}
            if query_string and not converters and (query_string not in rule.build([{}], append_unknown=False)[1]):
                continue
            values = [{}]
            # converters with a domain are processed after the other ones
            convitems = sorted(
                converters.items(),
                key=lambda x: (hasattr(x[1], 'domain') and (x[1].domain != '[]'), rule._trace.index((True, x[0]))))

            for (i, (name, converter)) in enumerate(convitems):
                newval = []
                for val in values:
                    query = i == len(convitems)-1 and query_string
                    if query:
                        r = "".join([x[1] for x in rule._trace[1:] if not x[0]])  # remove model converter from route
                        query = sitemap_qs2dom(query, r, self.env[converter.model]._rec_name)
                        if query == FALSE_DOMAIN:
                            continue
                    for value_dict in converter.generate(uid=self.env.uid, dom=query, args=val):
                        newval.append(val.copy())
                        value_dict[name] = value_dict['loc']
                        del value_dict['loc']
                        newval[-1].update(value_dict)
                values = newval

            for value in values:
                domain_part, url = rule.build(value, append_unknown=False)
                if not query_string or query_string.lower() in url.lower():
                    page = {'loc': url}
                    for key, val in value.items():
                        if key.startswith('__'):
                            page[key[2:]] = val
                    if url in ('/sitemap.xml',):
                        continue
                    if url in url_set:
                        continue
                    url_set.add(url)

                    yield page

        # '/' already has a http.route & is in the routing_map so it will already have an entry in the xml
        domain = [('url', '!=', '/')]
        if not force:
            domain += [('website_indexed', '=', True)]
            #is_visible
            domain += [('website_published', '=', True), '|', ('date_publish', '=', False), ('date_publish', '<=', fields.Datetime.now())]

        if query_string:
            domain += [('url', 'like', query_string)]

        pages = self.get_website_pages(domain)

        for page in pages:
            record = {'loc': page['url'], 'id': page['id'], 'name': page['name']}
            if page.view_id and page.view_id.priority != 16:
                record['__priority'] = min(round(page.view_id.priority / 32.0, 1), 1)
            if page['write_date']:
                record['__lastmod'] = page['write_date'][:10]
            yield record

    @api.multi
    def get_website_pages(self, domain=[], order='name', limit=None):
        domain += ['|', ('website_ids', 'in', self.get_current_website().id), ('website_ids', '=', False)]
        pages = request.env['website.page'].search(domain, order='name', limit=limit)
        return pages

    @api.multi
    def search_pages(self, needle=None, limit=None):
        name = slugify(needle, max_length=50, path=True)
        res = []
        for page in self.enumerate_pages(query_string=name, force=True):
            res.append(page)
            if len(res) == limit:
                break
        return res

    @api.model
    def image_url(self, record, field, size=None):
        """ Returns a local url that points to the image field of a given browse record. """
        sudo_record = record.sudo()
        sha = hashlib.sha1(getattr(sudo_record, '__last_update').encode('utf-8')).hexdigest()[0:7]
        size = '' if size is None else '/%s' % size
        return '/web/image/%s/%s/%s%s?unique=%s' % (record._name, record.id, field, size, sha)

    def get_cdn_url(self, uri):
        self.ensure_one()
        if not uri:
            return ''
        cdn_url = self.cdn_url
        cdn_filters = (self.cdn_filters or '').splitlines()
        for flt in cdn_filters:
            if flt and re.match(flt, uri):
                return urls.url_join(cdn_url, uri)
        return uri

    @api.model
    def action_dashboard_redirect(self):
        if self.env.user.has_group('base.group_system') or self.env.user.has_group('website.group_website_designer'):
            return self.env.ref('website.backend_dashboard').read()[0]
        return self.env.ref('website.action_website').read()[0]


class SeoMetadata(models.AbstractModel):

    _name = 'website.seo.metadata'
    _description = 'SEO metadata'

    website_meta_title = fields.Char("Website meta title", translate=True)
    website_meta_description = fields.Text("Website meta description", translate=True)
    website_meta_keywords = fields.Char("Website meta keywords", translate=True)


class WebsitePublishedMixin(models.AbstractModel):

    _name = "website.published.mixin"

    website_published = fields.Boolean('Visible in Website', copy=False)
    website_url = fields.Char('Website URL', compute='_compute_website_url', help='The full URL to access the document through the website.')

    @api.multi
    def _compute_website_url(self):
        for record in self:
            record.website_url = '#'

    @api.multi
    def website_publish_button(self):
        self.ensure_one()
        if self.env.user.has_group('website.group_website_publisher') and self.website_url != '#':
            return self.open_website_url()
        return self.write({'website_published': not self.website_published})

    def open_website_url(self):
        return {
            'type': 'ir.actions.act_url',
            'url': self.website_url,
            'target': 'self',
        }


class Page(models.Model):
    _name = 'website.page'
    _inherits = {'ir.ui.view': 'view_id'}
    _inherit = 'website.published.mixin'
    _description = 'Page'

    url = fields.Char('Page URL')
    website_ids = fields.Many2many('website', string='Websites')
    view_id = fields.Many2one('ir.ui.view', string='View', required=True, ondelete="cascade")
    website_indexed = fields.Boolean('Page Indexed', default=True)
    date_publish = fields.Datetime('Publishing Date')
    # This is needed to be able to display if page is a menu in /website/pages
    menu_ids = fields.One2many('website.menu', 'page_id', 'Related Menus')
    is_homepage = fields.Boolean(compute='_compute_homepage', inverse='_set_homepage', string='Homepage')
    is_visible = fields.Boolean(compute='_compute_visible', string='Is Visible')

    @api.one
    def _compute_homepage(self):
        self.is_homepage = self == self.env['website'].get_current_website().homepage_id

    @api.one
    def _set_homepage(self):
        website = self.env['website'].get_current_website()
        if self.is_homepage:
            if website.homepage_id != self:
                website.write({'homepage_id': self.id})
        else:
            if website.homepage_id == self:
                website.write({'homepage_id': None})

    @api.one
    def _compute_visible(self):
        self.is_visible = self.website_published and (not self.date_publish or self.date_publish < fields.Datetime.now())

    @api.model
    def get_page_info(self, id, website_id):
        domain = ['|', ('website_ids', 'in', website_id), ('website_ids', '=', False), ('id', '=', id)]
        item = self.search_read(domain, fields=['id', 'name', 'url', 'website_published', 'website_indexed', 'date_publish', 'menu_ids', 'is_homepage'], limit=1)
        return item

    @api.multi
    def get_view_identifier(self):
        """ Get identifier of this page view that may be used to render it """
        return self.view_id.id

    @api.model
    def save_page_info(self, website_id, data):
        website = self.env['website'].browse(website_id)
        page = self.browse(int(data['id']))

        #If URL has been edited, slug it
        original_url = page.url
        url = data['url']
        if not url.startswith('/'):
            url = '/' + url
        if page.url != url:
            url = '/' + slugify(url, max_length=1024, path=True)
            url = self.env['website'].get_unique_path(url)

        #If name has changed, check for key uniqueness
        if page.name != data['name']:
            page_key = self.env['website'].get_unique_key(slugify(data['name']))
        else:
            page_key = page.key

        menu = self.env['website.menu'].search([('page_id', '=', int(data['id']))])
        if not data['is_menu']:
            #If the page is no longer in menu, we should remove its website_menu
            if menu:
                menu.unlink()
        else:
            #The page is now a menu, check if has already one
            if menu:
                menu.write({'url': url})
            else:
                self.env['website.menu'].create({
                    'name': data['name'],
                    'url': url,
                    'page_id': data['id'],
                    'parent_id': website.menu_id.id,
                    'website_id': website.id,
                })

        page.write({
            'key': page_key,
            'name': data['name'],
            'url': url,
            'website_published': data['website_published'],
            'website_indexed': data['website_indexed'],
            'date_publish': data['date_publish'] or None,
            'is_homepage': data['is_homepage'],
        })

        # Create redirect if needed
        if data['create_redirect']:
            self.env['website.redirect'].create({
                'type': data['redirect_type'],
                'url_from': original_url,
                'url_to': url,
                'website_id': website.id,
            })

        return url

    @api.multi
    @api.returns('self', lambda value: value.id)
    def copy(self, default=None):
        # website.page's ir.ui.view should have a different key than the one
        # it is copied from (website_version, multi-website..)
        default = dict(default or {})
        default.update(
            name='%s %s' % (self.name, _('(copy)')),
            url=self.env['website'].get_unique_path(self.url),
            key=self.key + '.copy')
        return super(Page, self).copy(default=default)

    @api.model
    def clone_page(self, page_id, clone_menu=True):
        """ Clone a page, given its identifier
            :param page_id : website.page identifier
        """
        page = self.browse(int(page_id))
        new_page = page.copy()
        if clone_menu:
            menu = self.env['website.menu'].search([('page_id', '=', page_id)], limit=1)
            if menu:
                # If the page being cloned has a menu, clone it too
                new_menu = menu.copy()
                new_menu.write({'url': new_page.url, 'name': '%s %s' % (menu.name,  _('(copy)')), 'page_id': new_page.id})

        return new_page.url + '?enable_editor=1'

    @api.multi
    def unlink(self):
        """ When a website_page is deleted, the ORM does not delete its ir_ui_view.
            So we got to delete it ourself, but only if the ir_ui_view is not used by another website_page.
        """
        # Handle it's ir_ui_view
        for page in self:
            # Other pages linked to the ir_ui_view of the page being deleted (will it even be possible?)
            pages_linked_to_iruiview = self.search(
                [('view_id', '=', page.view_id.id), ('id', '!=', page.id)]
            )
            if not pages_linked_to_iruiview:
                # If there is no other pages linked to that ir_ui_view, we can delete the ir_ui_view
                page.view_id.unlink()
        # And then delete the website_page itself
        return super(Page, self).unlink()

    @api.model
    def delete_page(self, page_id):
        """ Delete a page, given its identifier
            :param page_id : website.page identifier
        """
        # If we are deleting a page (that could possibly be a menu with a page)
        page = self.env['website.page'].browse(int(page_id))
        if page:
            # Check if it is a menu with a page and also delete menu if so
            menu = self.env['website.menu'].search([('page_id', '=', page.id)], limit=1)
            if menu:
                menu.unlink()
            page.unlink()

    @api.multi
    def write(self, vals):
        if 'url' in vals and not vals['url'].startswith('/'):
            vals['url'] = '/' + vals['url']
        result = super(Page, self).write(vals)
        return result


class Menu(models.Model):

    _name = "website.menu"
    _description = "Website Menu"

    _parent_store = True
    _order = "sequence, id"

    def _default_sequence(self):
        menu = self.search([], limit=1, order="sequence DESC")
        return menu.sequence or 0

    name = fields.Char('Menu', required=True, translate=True)
    url = fields.Char('Url', default='')
    page_id = fields.Many2one('website.page', 'Related Page')
    new_window = fields.Boolean('New Window')
    sequence = fields.Integer(default=_default_sequence)
    website_id = fields.Many2one('website', 'Website')  # TODO: support multiwebsite once done for ir.ui.views
    parent_id = fields.Many2one('website.menu', 'Parent Menu', index=True, ondelete="cascade")
    child_id = fields.One2many('website.menu', 'parent_id', string='Child Menus')
    parent_path = fields.Char(index=True)
    is_visible = fields.Boolean(compute='_compute_visible', string='Is Visible')

    @api.one
    def _compute_visible(self):
        visible = True
        if self.page_id and not self.page_id.sudo().is_visible and not self.user_has_groups('base.group_user'):
            visible = False
        self.is_visible = visible

    @api.model
    def clean_url(self):
        # clean the url with heuristic
        if self.page_id:
            url = self.page_id.sudo().url
        else:
            url = self.url
            if url and not self.url.startswith('/'):
                if '@' in self.url:
                    if not self.url.startswith('mailto'):
                        url = 'mailto:%s' % self.url
                elif not self.url.startswith('http'):
                    url = '/%s' % self.url
        return url

    # would be better to take a menu_id as argument
    @api.model
    def get_tree(self, website_id, menu_id=None):
        def make_tree(node):
            page_id = node.page_id.id if node.page_id else None
            is_homepage = page_id and self.env['website'].browse(website_id).homepage_id.id == page_id
            menu_node = dict(
                id=node.id,
                name=node.name,
                url=node.page_id.url if page_id else node.url,
                new_window=node.new_window,
                sequence=node.sequence,
                parent_id=node.parent_id.id,
                children=[],
                is_homepage=is_homepage,
            )
            for child in node.child_id:
                menu_node['children'].append(make_tree(child))
            return menu_node
        if menu_id:
            menu = self.browse(menu_id)
        else:
            menu = self.env['website'].browse(website_id).menu_id
        return make_tree(menu)

    @api.model
    def save(self, website_id, data):
        def replace_id(old_id, new_id):
            for menu in data['data']:
                if menu['id'] == old_id:
                    menu['id'] = new_id
                if menu['parent_id'] == old_id:
                    menu['parent_id'] = new_id
        to_delete = data['to_delete']
        if to_delete:
            self.browse(to_delete).unlink()
        for menu in data['data']:
            mid = menu['id']
            # new menu are prefixed by new-
            if isinstance(mid, pycompat.string_types):
                new_menu = self.create({'name': menu['name']})
                replace_id(mid, new_menu.id)
        for menu in data['data']:
            menu_id = self.browse(menu['id'])
            # if the url match a website.page, set the m2o relation
            page = self.env['website.page'].search(['|', ('url', '=', menu['url']), ('url', '=', '/' + menu['url'])], limit=1)
            if page:
                menu['page_id'] = page.id
                menu['url'] = page.url
            elif menu_id.page_id:
                menu_id.page_id.write({'url': menu['url']})
            menu_id.write(menu)

        return True


class WebsiteRedirect(models.Model):
    _name = "website.redirect"
    _description = "Website Redirect"
    _order = "sequence, id"
    _rec_name = 'url_from'

<<<<<<< HEAD
    type = fields.Selection([('301', 'Moved permanently (301)'), ('302', 'Moved temporarily (302)')], string='Redirection Type', required=True)
    url_from = fields.Char('Redirect From', required=True)
    url_to = fields.Char('Redirect To', required=True)
=======
    type = fields.Selection([('301', 'Moved permanently'), ('302', 'Moved temporarily')], string='Redirection Type', default='301')
    url_from = fields.Char('Redirect From')
    url_to = fields.Char('Redirect To')
>>>>>>> 4c93e4be
    website_id = fields.Many2one('website', 'Website')
    active = fields.Boolean(default=True)
    sequence = fields.Integer()<|MERGE_RESOLUTION|>--- conflicted
+++ resolved
@@ -905,15 +905,9 @@
     _order = "sequence, id"
     _rec_name = 'url_from'
 
-<<<<<<< HEAD
-    type = fields.Selection([('301', 'Moved permanently (301)'), ('302', 'Moved temporarily (302)')], string='Redirection Type', required=True)
+    type = fields.Selection([('301', 'Moved permanently (301)'), ('302', 'Moved temporarily (302)')], string='Redirection Type', required=True, default='301')
     url_from = fields.Char('Redirect From', required=True)
     url_to = fields.Char('Redirect To', required=True)
-=======
-    type = fields.Selection([('301', 'Moved permanently'), ('302', 'Moved temporarily')], string='Redirection Type', default='301')
-    url_from = fields.Char('Redirect From')
-    url_to = fields.Char('Redirect To')
->>>>>>> 4c93e4be
     website_id = fields.Many2one('website', 'Website')
     active = fields.Boolean(default=True)
     sequence = fields.Integer()