--- conflicted
+++ resolved
@@ -300,19 +300,11 @@
 
         # dont't list routes without argument having no default value or converter
         spec = inspect.getargspec(endpoint.method.original_func)
-<<<<<<< HEAD
 
         # remove self and arguments having a default value
         defaults_count = len(spec.defaults or [])
         args = spec.args[1:(-defaults_count or None)]
 
-=======
-
-        # remove self and arguments having a default value
-        defaults_count = len(spec.defaults or [])
-        args = spec.args[1:(-defaults_count or None)]
-
->>>>>>> bb26dea6
         # check that all args have a converter
         return all( (arg in rule._converters) for arg in args)
 
@@ -512,10 +504,9 @@
         if not ids:
             return self._image_placeholder(response)
 
-        presized = '%s_big' % field
         concurrency = '__last_update'
         [record] = Model.read(cr, openerp.SUPERUSER_ID, [id],
-                              [concurrency, field, presized],
+                              [concurrency, field],
                               context=context)
 
         if concurrency in record:
@@ -540,32 +531,29 @@
         if response.status_code == 304:
             return response
 
-        data = (record.get(presized) or record[field]).decode('base64')
+        data = record[field].decode('base64')
+
+        if (not max_width) and (not max_height):
+            response.data = data
+            return response
 
         image = Image.open(cStringIO.StringIO(data))
         response.mimetype = Image.MIME[image.format]
 
-        # record provides a pre-resized version of the base field, use that
-        # directly
-        if record.get(presized):
-            response.data = data
-            return response
-
-        fit = int(max_width), int(max_height)
         w, h = image.size
-        max_w, max_h = fit
+        max_w, max_h = int(max_width), int(max_height)
 
         if w < max_w and h < max_h:
             response.data = data
         else:
-            image.thumbnail(fit, Image.ANTIALIAS)
+            image.thumbnail((max_w, max_h), Image.ANTIALIAS)
             image.save(response.stream, image.format)
             # invalidate content-length computed by make_conditional as
             # writing to response.stream does not do it (as of werkzeug 0.9.3)
             del response.headers['Content-Length']
 
         return response
-        
+
 
 class website_menu(osv.osv):
     _name = "website.menu"
