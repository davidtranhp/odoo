--- conflicted
+++ resolved
@@ -261,11 +261,7 @@
             <t t-call="website.layout">
                 <div class="container">
                     <h1 class="mt32">500: Internal Server Error!</h1>
-<<<<<<< HEAD
-                    <pre t-esc="traceback"></pre>
-=======
                     <pre t-if="editable" t-esc="traceback"/>
->>>>>>> 667d96ff
                 </div>
             </t>
         </template>
@@ -274,10 +270,7 @@
             <t t-call="website.layout">
                 <div class="container">
                     <h1 class="mt32">401: Unauthorized Access!</h1>
-<<<<<<< HEAD
-                    <p>The page you were looking for could not be authorized.</p>
-                    <p>Maybe you were looking for one of these popular pages ?</p> <pre class="hidden" t-esc="error"></pre>
-=======
+
                     <p>
                         The page you were looking for could not be
                         authorized.
@@ -286,7 +279,6 @@
                         popular pages ?
                     </p>
                     <pre t-if="editable" t-esc="error"/>
->>>>>>> 667d96ff
                     <ul>
                         <li><a href="/">Homepage</a></li>
                         <li><a href="/">Contact Us</a></li>
@@ -369,16 +361,6 @@
         </template>
 
         <template id="snippets">
-
-<<<<<<< HEAD
-            <div class="oe_snippet" name="Spacer" data-selector-siblings="#wrap .container">
-                <div class="oe_snippet_thumbnail oe_label">Spacer</div>
-                <div class="oe_snippet_body container mt32"></div>
-            </div>
-
-            <div class="oe_snippet" name="FooBar" data-selector-siblings="#wrap .container">
-                <div class="oe_snippet_thumbnail oe_label">Main Title</div>
-=======
             <div class='oe_snippet' data-snippet-id='darken' data-action='mutate' data-selector='#wrap .container' data-action-function='openerp.website.mutations.darken'>
                 <div class='oe_snippet_thumbnail oe_label'>Darken</div>
             </div>
@@ -396,7 +378,6 @@
                 <div class='oe_snippet_thumbnail oe_label'>
                     Main Title
                 </div>
->>>>>>> 667d96ff
                 <section class="oe_snippet_body container">
                     <div class="row">
                         <div class="col-md-12 text-center">
@@ -407,11 +388,7 @@
                 </section>
             </div>
 
-<<<<<<< HEAD
-            <div class="oe_snippet" name="BarFoo" data-selector-siblings="#wrap .container">
-=======
             <div class='oe_snippet' data-snippet-id='' data-action='insert' data-selector-siblings='#wrap .container'>
->>>>>>> 667d96ff
                 <section class="oe_snippet_body container">
                     <div class="row">
                         <div class="col-md-12 text-center">
@@ -446,11 +423,7 @@
                 </section>
             </div>
 
-<<<<<<< HEAD
-            <div class="oe_snippet" name="Header" data-selector-siblings="#wrap .container">
-=======
             <div class='oe_snippet' name='Header' data-action='insert' data-selector-siblings='#wrap .container'>
->>>>>>> 667d96ff
                 <section class="container oe_snippet_body">
                     <div class="row">
                         <div class="col-md-5">
