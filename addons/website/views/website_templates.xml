--- conflicted
+++ resolved
@@ -62,7 +62,6 @@
             <script type="text/javascript" src="/web/static/lib/underscore/underscore.js"></script>
             <script type="text/javascript" src="/web/static/lib/underscore.string/lib/underscore.string.js"></script>
             <script type="text/javascript" src="/web/static/lib/jquery/jquery.js"></script>
-            <script type="text/javascript" src="/web/static/lib/jquery.form/jquery.form.js"></script>
             <script type="text/javascript" src="/website/static/lib/bootstrap/js/bootstrap.js"></script>
             <script type="text/javascript">
                 // Bootstrap and jQuery UI conflicts
@@ -76,7 +75,7 @@
             <script type="text/javascript" src="/website/static/src/js/website.js"></script>
             <script t-if="not translatable" type="text/javascript" src="/website/static/src/js/website.snippets.animation.js"></script>
 
-            <t t-raw="head or ''"/>
+            <t t-raw="head or ''" name='layout_head'/>
         </head>
         <body>
             <div id="wrapwrap">
@@ -97,16 +96,13 @@
                                     <t t-foreach="website.menu_id.child_id" t-as="submenu">
                                         <t t-call="website.submenu"/>
                                     </t>
-<<<<<<< HEAD
-=======
                                     <li class="divider" t-if="user_id.id != website.public_user.id"/>
->>>>>>> 57505a1b
                                     <li class="dropdown" t-ignore="true" t-if="user_id.id != website.public_user.id">
                                         <a href="#" class="dropdown-toggle" data-toggle="dropdown">
-                                            <span class="badge">
+                                            <b>
                                                 <span t-esc="user_id.name"/>
                                                 <span class="caret"></span>
-                                            </span>
+                                            </b>
                                         </a>
                                         <ul class="dropdown-menu js_usermenu" role="menu">
                                             <li><a href="/web" role="menuitem">Administration</a></li>
@@ -208,7 +204,7 @@
 </template>
 
 <template id="editor_head" inherit_id="website.layout" name="Editor" groups="base.group_website_publisher">
-    <xpath expr="//head" position="inside">
+    <xpath expr='//t[@name="layout_head"]' position="before">
         <link rel='stylesheet' href='/website/static/src/css/snippets.css'/>
         <link rel='stylesheet' href='/website/static/src/css/editor.css'/>
         <link rel='stylesheet' href='/website/static/lib/bootstrap-tour/bootstrap-tour.css'/>
@@ -248,7 +244,7 @@
         <li class="divider" t-if="user_id.id == website.public_user.id"/>
         <li t-if="user_id.id == website.public_user.id">
             <a t-attf-href="/web#redirect=#{ quote_plus(url_for('', keep_query='*')) }">
-                <span class="badge">Sign in</span>
+                <b>Sign in</b>
             </a>
         </li>
     </xpath>
@@ -546,7 +542,7 @@
                     </div>
 
                     <div class="container" t-if="views">
-                        <div class="bs-callout bs-callout-danger" t-if="qweb_template and editable">
+                        <div class="alert alert-danger" t-if="qweb_template and editable">
                             <h4>Template fallback</h4>
                             <p>An error occured while rendering the template <code t-esc="qweb_template"/>.</p>
                             <p>If this error is caused by a change of yours in the templates, you have the possibility to reset one or more templates to their <strong>factory settings</strong>.</p>
