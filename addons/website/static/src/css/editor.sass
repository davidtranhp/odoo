@charset "utf-8"

.oe_hidden
    display: none !important

.oe_website_editorbar
    position: fixed
    top: 0
    right: 0
    z-index: 10
    display: block
    width: 100%
    padding: 2px
    margin: 0px
    z-index: 10000
    background-color: #414141
    background: -webkit-linear-gradient(#646060, #262626)
    box-sizing: border-box
    li
        display: inline
        color: #eee
        &:hover
            background: rgba(0,0,0,0.2)
            text-shadow: black 0px 0px 3px
            color: white

.oe_website_editorbar .oe_rte_toolbar
    div.dropdown
        display: inline-block
        li
            display: list-item

    button
        font-family: FontAwesome
        font-weight: normal
        font-style: normal
        text-decoration: inherit
        &.oe_button_list
            padding-right: 3px
            &:after
                content: "\F0D7"
                padding-left: 6px

.oe_editable:focus
    outline: none !important

.oe_carousel_options
    cursor: pointer
    position: absolute
    white-space: nowrap
    z-index: 1
    display: none

.oe_snippets
    position: fixed
    left: 0px
    right: 0px
    bottom: 0px
    max-height: 280px
    min-height: 140px
    background: rgb(40,40,40)
    box-shadow: 0px 10px 10px -10px black inset
    overflow-y: auto

.oe_snippet
    display: inline-block
    vertical-align: top
    background: white
    width: 120px
    height: 120px
    border-radius: 3px
    margin: 10px
    margin-right: 0px
    cursor: move
    position: relative
    box-shadow: 0px 3px 10px rgba(0,0,0,0.2)
    overflow: hidden
    -webkit-user-select: none
    user-select: none

    .oe_snippet_thumbnail.oe_label
        text-align: center
        background: rgb(116, 116, 116)
        background-image: radial-gradient(rgba(0,0,0,0.25),rgba(0,0,0,0.4))
        height: 100%
        line-height: 120px
        color: white
        text-shadow: 0px 1px 2px rgba(0, 0, 0, 0.95)

    .oe_snippet_body
        display: none
    & > *
        pointer-events: none

    & > *:first-child:not(.oe_snippet_thumbnail)
        display: block
        -webkit-transform-origin-x: 5px
        -webkit-transform-origin-y: 10px
        -webkit-transform: scale(0.095)


.oe_drop_zone
    display: block
    background: rgba(153, 0, 255, 0.17)
    border-radius: 3px
    height: 32px
    margin: -16px 0px
    -webkit-transition: margin 250ms linear
    &:first-child:not(:last-child)
        margin-top: -8px
        margin-bottom: -24px
    &:last-child:not(:first-child)
        margin-top: -24px
        margin-bottom: -8px
    &.oe_hover
        background: rgba(0, 255, 133, 0.22)
        z-index: 100000
    &:before
        content: ""
        display: block
        border-top: dashed 2px rgba(209, 178, 255, 0.72)
        position: relative
        top: 16px
    &:first-child:not(:last-child):before
        top: 8px
    &:last-child:not(:first-child):before
        top: 24px
    &.oe_hover:before
        border-top: dashed 2px rgba(116, 255, 161, 0.72)

<<<<<<< HEAD
.oe_hover_zone
    position: absolute
    background: rgba(153, 0, 255, 0.17)
    border-radius: 3px

    &.oe_hover
        background: rgba(0, 255, 133, 0.22)
        z-index: 100000
    

=======
.oe_stop_scrolling
    height: 100%
    overflow: hidden

#mobile-preview.modal
    height: 660px
    background-color: black
    border: 2px solid
    border-radius: 10px
    margin: auto
    position: absolute
    top: 0
    left: 0
    bottom: 0
    right: 0
    max-width: 330px

#mobile-preview
    .modal-header
        border-bottom: 0
        border-top-left-radius: 10px
        border-top-right-radius: 10px
    .modal-body
        max-height: 600px
        padding: 0
        margin: 0

.oe_mobile_viewport
    width: 320px
    height: 568px
    padding: 5px
    border: none

.oe_mobile_preview_header
    .close
        color: lightgrey
        opacity: 1
    .close:hover
        color: darkgrey
>>>>>>> fe45f507
<|MERGE_RESOLUTION|>--- conflicted
+++ resolved
@@ -71,7 +71,6 @@
     border-radius: 3px
     margin: 10px
     margin-right: 0px
-    cursor: move
     position: relative
     box-shadow: 0px 3px 10px rgba(0,0,0,0.2)
     overflow: hidden
@@ -128,7 +127,6 @@
     &.oe_hover:before
         border-top: dashed 2px rgba(116, 255, 161, 0.72)
 
-<<<<<<< HEAD
 .oe_hover_zone
     position: absolute
     background: rgba(153, 0, 255, 0.17)
@@ -137,9 +135,7 @@
     &.oe_hover
         background: rgba(0, 255, 133, 0.22)
         z-index: 100000
-    
 
-=======
 .oe_stop_scrolling
     height: 100%
     overflow: hidden
@@ -150,7 +146,6 @@
     border: 2px solid
     border-radius: 10px
     margin: auto
-    position: absolute
     top: 0
     left: 0
     bottom: 0
@@ -178,5 +173,4 @@
         color: lightgrey
         opacity: 1
     .close:hover
-        color: darkgrey
->>>>>>> fe45f507
+        color: darkgrey