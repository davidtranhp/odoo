odoo.define('website.contentMenu', function (require) {
"use strict";

var ajax = require('web.ajax');
var core = require('web.core');
var Widget = require('web.Widget');
var editor = require('website.editor');
var website = require('website.website');

var _t = core._t;
var QWeb = core.qweb;

website.add_template_file('/website/static/src/xml/website.contentMenu.xml');

var EditorBarContent = Widget.extend({
    start: function() {
        var self = this;
        self.$el.on('click', 'a[data-action]', function(ev) {
            ev.preventDefault();
            var $content_item = $(this);
            var data_action = self[$content_item.data('action')];
            if (data_action) {
                data_action();
            }
        });
        return this._super();
    },
    edit_menu: function() {
        var context = website.get_context();
        var def = $.Deferred();
        if ($("[data-content_menu_id]").length) {
            var select = new SelectEditMenuDialog();
            select.appendTo(document.body);
            select.on('save', this, function (root) {
                def.resolve(root);
            });
<<<<<<< HEAD
        } else {
            def.resolve(null);
        }
=======
        },
        rename_page: function() {
            var self = this;
            var context = website.get_context();
            self.mo_id = self.getMainObject().id;

            openerp.jsonRpc('/web/dataset/call_kw', 'call', {
                model: 'website',
                method: 'page_search_dependencies',
                args: [self.mo_id],
                kwargs: {
                    context: context
                },
            }).then(function (deps) {
                website.prompt({
                    id: "editor_rename_page",
                    window_title: _t("Rename Page"),
                    dependencies: deps,
                }, 'website.rename_page').then(function (val, field, $dialog) {
                    openerp.jsonRpc('/web/dataset/call_kw', 'call', {
                        model: 'website',
                        method: 'rename_page',
                        args: [
                            self.mo_id,
                            val,
                        ],
                        kwargs: {
                            context: context
                        },
                    }).then(function (new_name) {
                        window.location = "/page/" + encodeURIComponent(new_name);
                    });
                });
            });
        },
        delete_page: function() {
            var self = this;
            var context = website.get_context();
            self.mo_id = self.getMainObject().id;
>>>>>>> e941c0f7

        def.then(function (root_id) {
            ajax.jsonRpc('/web/dataset/call_kw', 'call', {
                model: 'website.menu',
                method: 'get_tree',
                args: [context.website_id, root_id],
                kwargs: {
                    context: context
                },
<<<<<<< HEAD
            }).then(function (menu) {
                var result = new EditMenuDialog(menu).appendTo(document.body);
                return result;
=======
            }).then(function (deps) {
                website.prompt({
                    id: "editor_delete_page",
                    window_title: _t("Delete Page"),
                    dependencies: deps,
                    init: function() { $('.btn-continue').prop("disabled", true)},
                }, 'website.delete_page').then(function (val, field, $dialog) {

                    if ($dialog.find('input[type="checkbox"]').is(':checked')){
                        openerp.jsonRpc('/web/dataset/call_kw', 'call', {
                            model: 'website',
                            method: 'delete_page',
                            args: [self.mo_id],
                            kwargs: {
                                context: context
                            },
                        }).then(function () {
                            window.location = "/";
                        });
                    }
                });
>>>>>>> e941c0f7
            });
        });
    },
    new_page: function() {
        website.prompt({
            id: "editor_new_page",
            window_title: _t("New Page"),
            input: _t("Page Title"),
            init: function () {
                var $group = this.$dialog.find("div.form-group");
                $group.removeClass("mb0");

                var $add = $(
                    '<div class="form-group mb0">'+
                        '<label class="col-sm-offset-3 col-sm-9 text-left">'+
                        '    <input type="checkbox" checked="checked" required="required"/> '+
                        '</label>'+
                    '</div>');
                $add.find('label').append(_t("Add page in menu"));
                $group.after($add);
            }
        }).then(function (val, field, $dialog) {
            if (val) {
                var url = '/website/add/' + encodeURIComponent(val);
                if ($dialog.find('input[type="checkbox"]').is(':checked')) url +="?add_menu=1";
                document.location = url;
            }
        });
    },
    delete_page: function() {
        var self = this;
        var context = website.get_context();
        self.mo_id = self.getMainObject().id;

        ajax.jsonRpc('/web/dataset/call_kw', 'call', {
            model: 'website',
            method: 'page_search_dependencies',
            args: [self.mo_id],
            kwargs: {
                context: context
            },
        }).then(function (deps) {
            website.prompt({
                id: "editor_delete_page",
                window_title: _t("Delete Page"),
                dependencies: deps,
            }, 'website.delete_page').then(function (val, field, $dialog) {
                if ($dialog.find('input[type="checkbox"]').is(':checked')){
                    ajax.jsonRpc('/web/dataset/call_kw', 'call', {
                        model: 'website',
                        method: 'delete_page',
                        args: [self.mo_id],
                        kwargs: {
                            context: context
                        },
                    }).then(function () {
                        window.location = "/";
                    });
                }
            });
        });
    },
    getMainObject: function () {
        var repr = $('html').data('main-object');
        var m = repr.match(/(.+)\((\d+),(.*)\)/);
        if (!m) {
            return null;
        } else {
            return {
                model: m[1],
                id: m[2]|0
            };
        }
    }
});

var SelectEditMenuDialog = editor.Dialog.extend({
    template: 'website.contentMenu.dialog.select',
    init: function () {
        var self = this;
        self.roots = [{id: null, name: _t("Top Menu")}];
        $("[data-content_menu_id]").each(function () {
            self.roots.push({id: $(this).data("content_menu_id"), name: $(this).attr("name")});
        });
        this._super();
    },
    save: function () {
        this.trigger("save", parseInt(this.$el.find("select").val() || null));
        this._super();
    }
});

var EditMenuDialog = editor.Dialog.extend({
    template: 'website.contentMenu.dialog.edit',
    events: _.extend({}, editor.Dialog.prototype.events, {
        'click a.js_add_menu': 'add_menu',
        'click button.js_edit_menu': 'edit_menu',
        'click button.js_delete_menu': 'delete_menu',
    }),
    init: function (menu) {
        this.menu = menu;
        this.root_menu_id = menu.id;
        this.flat = this.flatenize(menu);
        this.to_delete = [];
        this._super();
    },
    start: function () {
        var r = this._super.apply(this, arguments);
        this.$('.oe_menu_editor').nestedSortable({
            listType: 'ul',
            handle: 'div',
            items: 'li',
            maxLevels: 2,
            toleranceElement: '> div',
            forcePlaceholderSize: true,
            opacity: 0.6,
            placeholder: 'oe_menu_placeholder',
            tolerance: 'pointer',
            attribute: 'data-menu-id',
            expression: '()(.+)', // nestedSortable takes the second match of an expression (*sigh*)
        });
        return r;
    },
    flatenize: function (node, dict) {
        dict = dict || {};
        var self = this;
        dict[node.id] = node;
        node.children.forEach(function (child) {
            self.flatenize(child, dict);
        });
        return dict;
    },
    add_menu: function () {
        var self = this;
        var dialog = new MenuEntryDialog(undefined, {});
        dialog.on('save', this, function (link) {
            var new_menu = {
                id: _.uniqueId('new-'),
                name: link.text,
                url: link.url,
                new_window: link.newWindow,
                parent_id: false,
                sequence: 0,
                children: [],
            };
            self.flat[new_menu.id] = new_menu;
            self.$('.oe_menu_editor').append(
                QWeb.render('website.contentMenu.dialog.submenu', { submenu: new_menu }));
        });
        dialog.appendTo(document.body);
    },
    edit_menu: function (ev) {
        var self = this;
        var menu_id = $(ev.currentTarget).closest('[data-menu-id]').data('menu-id');
        var menu = self.flat[menu_id];
        if (menu) {
            var dialog = new website.contentMenu.MenuEntryDialog(undefined, menu);
            dialog.on('save', this, function (link) {
                var id = link.id;
                var menu_obj = self.flat[id];
                _.extend(menu_obj, {
                    'name': link.text,
                    'url': link.url,
                    'new_window': link.newWindow,
                });
                var $menu = self.$('[data-menu-id="' + id + '"]');
                $menu.find('.js_menu_label').first().text(menu_obj.name);
            });
            dialog.appendTo(document.body);
        } else {
            alert("Could not find menu entry");
        }
    },
    delete_menu: function (ev) {
        var self = this;
        var $menu = $(ev.currentTarget).closest('[data-menu-id]');
        var mid = $menu.data('menu-id')|0;
        if (mid) {
            this.to_delete.push(mid);
        }
        $menu.remove();
    },
    save: function () {
        var self = this;
        var new_menu = this.$('.oe_menu_editor').nestedSortable('toArray', {startDepthCount: 0});
        var levels = [];
        var data = [];
        var context = website.get_context();
        // Resequence, re-tree and remove useless data
        new_menu.forEach(function (menu) {
            if (menu.item_id) {
                levels[menu.depth] = (levels[menu.depth] || 0) + 1;
                var mobj = self.flat[menu.item_id];
                mobj.sequence = levels[menu.depth];
                mobj.parent_id = (menu.parent_id|0) || menu.parent_id || self.root_menu_id;
                delete(mobj.children);
                data.push(mobj);
            }
        });
        ajax.jsonRpc('/web/dataset/call_kw', 'call', {
            model: 'website.menu',
            method: 'save',
            args: [[context.website_id], { data: data, to_delete: self.to_delete }],
            kwargs: {
                context: context
            },
        }).then(function (menu) {
            self.close();
            website.reload();
        });
    },
});

var MenuEntryDialog = editor.LinkDialog.extend({
    template: 'website.contentMenu.dialog.add',
    init: function (editor, data) {
        data.text = data.name || '';
        data.newWindow = data.new_window;
        this.data = data;
        return this._super.apply(this, arguments);
    },
    start: function () {
        var self = this;
        var result = $.when(this._super.apply(this, arguments)).then(function () {
            if (self.data) {
                self.bind_data();
            }
            var $link_text = self.$('#link-text').focus();
            self.$('#link-page').change(function (e) {
                if ($link_text.val()) { return; }
                var data = $(this).select2('data');
                $link_text.val(data.create ? data.id : data.text);
                $link_text.focus();
            });
        });
        return result;
    },
    save: function () {
        var $e = this.$('#link-text');
        if (!$e.val() || !$e[0].checkValidity()) {
            $e.closest('.form-group').addClass('has-error');
            $e.focus();
            return;
        }
        return this._super.apply(this, arguments);
    },
    destroy: function () {
        this._super.apply(this, arguments);
    },
});

$(document).ready(function() {
    var content = new EditorBarContent();
    content.setElement($('.oe_content_menu'));
    content.start();
});

return {
    EditorBarContent: EditorBarContent,
};

});<|MERGE_RESOLUTION|>--- conflicted
+++ resolved
@@ -34,12 +34,50 @@
             select.on('save', this, function (root) {
                 def.resolve(root);
             });
-<<<<<<< HEAD
         } else {
             def.resolve(null);
         }
-=======
-        },
+
+        def.then(function (root_id) {
+            ajax.jsonRpc('/web/dataset/call_kw', 'call', {
+                model: 'website.menu',
+                method: 'get_tree',
+                args: [context.website_id, root_id],
+                kwargs: {
+                    context: context
+                },
+            }).then(function (menu) {
+                var result = new EditMenuDialog(menu).appendTo(document.body);
+                return result;
+            });
+        });
+    },
+    new_page: function() {
+        website.prompt({
+            id: "editor_new_page",
+            window_title: _t("New Page"),
+            input: _t("Page Title"),
+            init: function () {
+                var $group = this.$dialog.find("div.form-group");
+                $group.removeClass("mb0");
+
+                var $add = $(
+                    '<div class="form-group mb0">'+
+                        '<label class="col-sm-offset-3 col-sm-9 text-left">'+
+                        '    <input type="checkbox" checked="checked" required="required"/> '+
+                        '</label>'+
+                    '</div>');
+                $add.find('label').append(_t("Add page in menu"));
+                $group.after($add);
+            }
+        }).then(function (val, field, $dialog) {
+            if (val) {
+                var url = '/website/add/' + encodeURIComponent(val);
+                if ($dialog.find('input[type="checkbox"]').is(':checked')) url +="?add_menu=1";
+                document.location = url;
+            }
+        });
+    },
         rename_page: function() {
             var self = this;
             var context = website.get_context();
@@ -74,76 +112,6 @@
                 });
             });
         },
-        delete_page: function() {
-            var self = this;
-            var context = website.get_context();
-            self.mo_id = self.getMainObject().id;
->>>>>>> e941c0f7
-
-        def.then(function (root_id) {
-            ajax.jsonRpc('/web/dataset/call_kw', 'call', {
-                model: 'website.menu',
-                method: 'get_tree',
-                args: [context.website_id, root_id],
-                kwargs: {
-                    context: context
-                },
-<<<<<<< HEAD
-            }).then(function (menu) {
-                var result = new EditMenuDialog(menu).appendTo(document.body);
-                return result;
-=======
-            }).then(function (deps) {
-                website.prompt({
-                    id: "editor_delete_page",
-                    window_title: _t("Delete Page"),
-                    dependencies: deps,
-                    init: function() { $('.btn-continue').prop("disabled", true)},
-                }, 'website.delete_page').then(function (val, field, $dialog) {
-
-                    if ($dialog.find('input[type="checkbox"]').is(':checked')){
-                        openerp.jsonRpc('/web/dataset/call_kw', 'call', {
-                            model: 'website',
-                            method: 'delete_page',
-                            args: [self.mo_id],
-                            kwargs: {
-                                context: context
-                            },
-                        }).then(function () {
-                            window.location = "/";
-                        });
-                    }
-                });
->>>>>>> e941c0f7
-            });
-        });
-    },
-    new_page: function() {
-        website.prompt({
-            id: "editor_new_page",
-            window_title: _t("New Page"),
-            input: _t("Page Title"),
-            init: function () {
-                var $group = this.$dialog.find("div.form-group");
-                $group.removeClass("mb0");
-
-                var $add = $(
-                    '<div class="form-group mb0">'+
-                        '<label class="col-sm-offset-3 col-sm-9 text-left">'+
-                        '    <input type="checkbox" checked="checked" required="required"/> '+
-                        '</label>'+
-                    '</div>');
-                $add.find('label').append(_t("Add page in menu"));
-                $group.after($add);
-            }
-        }).then(function (val, field, $dialog) {
-            if (val) {
-                var url = '/website/add/' + encodeURIComponent(val);
-                if ($dialog.find('input[type="checkbox"]').is(':checked')) url +="?add_menu=1";
-                document.location = url;
-            }
-        });
-    },
     delete_page: function() {
         var self = this;
         var context = website.get_context();
@@ -161,7 +129,9 @@
                 id: "editor_delete_page",
                 window_title: _t("Delete Page"),
                 dependencies: deps,
+                    init: function() { $('.btn-continue').prop("disabled", true)},
             }, 'website.delete_page').then(function (val, field, $dialog) {
+
                 if ($dialog.find('input[type="checkbox"]').is(':checked')){
                     ajax.jsonRpc('/web/dataset/call_kw', 'call', {
                         model: 'website',
