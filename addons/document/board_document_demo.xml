--- conflicted
+++ resolved
@@ -2,8 +2,6 @@
 <openerp>
     <data noupdate="1">
 
-<<<<<<< HEAD
-=======
         <!--
             Administrator shortcut
             Demo user startup menu
@@ -15,6 +13,6 @@
              <field name="sequence">1</field>
             <field name="res_id" ref="menu_board_document_manager"/>
          </record> -->
->>>>>>> 93693b73
+
      </data>
  </openerp>