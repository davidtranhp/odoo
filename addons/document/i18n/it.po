--- conflicted
+++ resolved
@@ -1,18 +1,3 @@
-<<<<<<< HEAD
-# Italian translation for openobject-addons
-# Copyright (c) 2014 Rosetta Contributors and Canonical Ltd 2014
-# This file is distributed under the same license as the openobject-addons package.
-# FIRST AUTHOR <EMAIL@ADDRESS>, 2014.
-#
-msgid ""
-msgstr ""
-"Project-Id-Version: openobject-addons\n"
-"Report-Msgid-Bugs-To: FULL NAME <EMAIL@ADDRESS>\n"
-"POT-Creation-Date: 2014-09-23 16:27+0000\n"
-"PO-Revision-Date: 2014-10-03 07:11+0000\n"
-"Last-Translator: Nicola Riolini - Micronaet <nicola.riolini@gmail.com>\n"
-"Language-Team: Italian <it@li.org>\n"
-=======
 # Translation of Odoo Server.
 # This file contains the translation of the following modules:
 # * document
@@ -28,16 +13,14 @@
 "PO-Revision-Date: 2016-04-20 10:01+0000\n"
 "Last-Translator: Paolo Valier\n"
 "Language-Team: Italian (http://www.transifex.com/odoo/odoo-8/language/it/)\n"
->>>>>>> 0410d118
 "MIME-Version: 1.0\n"
 "Content-Type: text/plain; charset=UTF-8\n"
-"Content-Transfer-Encoding: 8bit\n"
-"X-Launchpad-Export-Date: 2014-10-04 06:49+0000\n"
-"X-Generator: Launchpad (build 17196)\n"
-
-#. module: document
-#: field:report.document.file,nbr:0
-#: field:report.document.user,nbr:0
+"Content-Transfer-Encoding: \n"
+"Language: it\n"
+"Plural-Forms: nplurals=2; plural=(n != 1);\n"
+
+#. module: document
+#: field:report.document.file,nbr:0 field:report.document.user,nbr:0
 msgid "# of Files"
 msgstr "Num. di files"
 
@@ -49,8 +32,7 @@
 msgstr "%s (%s)"
 
 #. module: document
-#: code:addons/document/document.py:117
-#: code:addons/document/document.py:307
+#: code:addons/document/document.py:117 code:addons/document/document.py:307
 #, python-format
 msgid "%s (copy)"
 msgstr "%s (copia)"
@@ -61,36 +43,18 @@
 "<p class=\"oe_view_nocontent_create\">\n"
 "            Click to create a new document. \n"
 "          </p><p>\n"
-"            The Documents repository gives you access to all attachments, "
-"such\n"
+"            The Documents repository gives you access to all attachments, such\n"
 "            as mails, project documents, invoices etc.\n"
 "          </p>\n"
 "        "
-msgstr ""
-"<p class=\"oe_view_nocontent_create\">\n"
-"            Cliccare per creare un nuovo documento. \n"
-"          </p><p>\n"
-"            L'archivio Documenti permette l'accesso a tutti gli allegati, "
-"quali\n"
-"            email, documenti di progetto, fatture, ecc.\n"
-"          </p>\n"
-"        "
+msgstr "<p class=\"oe_view_nocontent_create\">\n            Cliccare per creare un nuovo documento. \n          </p><p>\n            L'archivio Documenti permette l'accesso a tutti gli allegati, quali\n            email, documenti di progetto, fatture, ecc.\n          </p>\n        "
 
 #. module: document
 #: help:document.directory.dctx,expr:0
 msgid ""
 "A python expression used to evaluate the field.\n"
-<<<<<<< HEAD
-"You can use 'dir_id' for current dir, 'res_id', 'res_model' as a reference "
-"to the current record, in dynamic folders"
-msgstr ""
-"Espressione python usata per interpretare il campo.\n"
-"E' possibile usare \"dir_id\" per dir. corrente, \"res_id\", \"res_model\" "
-"come riferimento al record corrente, nelle cartelle dinamiche."
-=======
 "You can use 'dir_id' for current dir, 'res_id', 'res_model' as a reference to the current record, in dynamic folders"
 msgstr "Espressione python usata per interpretare il campo.\nÈ possibile usare \"dir_id\" per dir. corrente, \"res_id\", \"res_model\" come riferimento al record corrente, nelle cartelle dinamiche."
->>>>>>> 0410d118
 
 #. module: document
 #: field:document.directory.content.type,active:0
@@ -112,9 +76,7 @@
 msgid ""
 "Along with Parent Model, this ID attaches this folder to a specific record "
 "of Parent Model."
-msgstr ""
-"Insieme con il Modello Superiore, questo ID attribuisce questa cartella ad "
-"uno specifico record del Modello Superiore."
+msgstr "Insieme con il Modello Superiore, questo ID attribuisce questa cartella ad uno specifico record del Modello Superiore."
 
 #. module: document
 #: selection:report.document.user,month:0
@@ -141,22 +103,16 @@
 #. module: document
 #: help:document.directory.content,include_name:0
 msgid ""
-"Check this field if you want that the name of the file to contain the record "
-"name.\n"
+"Check this field if you want that the name of the file to contain the record name.\n"
 "If set, the directory will have to be a resource one."
-msgstr ""
-"Selezionare questo campo se si desidera che il nome del file contenga il "
-"nome del record.\n"
-"Se impostata, la cartella dovrà essere una risorsa."
+msgstr "Selezionare questo campo se si desidera che il nome del file contenga il nome del record.\nSe impostata, la cartella dovrà essere una risorsa."
 
 #. module: document
 #: help:document.directory,ressource_tree:0
 msgid ""
-"Check this if you want to use the same tree structure as the object selected "
-"in the system."
-msgstr ""
-"Spunta se vuoi usare la stessa struttura ad albero come l'oggetto "
-"selezionato nel sistema"
+"Check this if you want to use the same tree structure as the object selected"
+" in the system."
+msgstr "Spunta se vuoi usare la stessa struttura ad albero come l'oggetto selezionato nel sistema"
 
 #. module: document
 #: field:document.directory,child_ids:0
@@ -237,8 +193,7 @@
 #. module: document
 #: view:document.directory:document.view_document_directory_form
 msgid "Define words in the context, for all child directories and files"
-msgstr ""
-"Definire parole nel contesto, per tutte le cartelle figlie e per i files"
+msgstr "Definire parole nel contesto, per tutte le cartelle figlie e per i files"
 
 #. module: document
 #: view:document.directory:document.view_document_directory_form
@@ -308,8 +263,7 @@
 msgstr "Il nome della cartella contiene caratteri speciali !"
 
 #. module: document
-#: code:addons/document/document.py:337
-#: code:addons/document/document.py:342
+#: code:addons/document/document.py:337 code:addons/document/document.py:342
 #, python-format
 msgid "Directory name must be unique!"
 msgstr "Il nome della cartella deve essere univoco!"
@@ -349,15 +303,10 @@
 msgid ""
 "Each directory can either have the type Static or be linked to another "
 "resource. A static directory, as with Operating Systems, is the classic "
-"directory that can contain a set of files. The directories linked to systems "
-"resources automatically possess sub-directories for each of resource types "
+"directory that can contain a set of files. The directories linked to systems"
+" resources automatically possess sub-directories for each of resource types "
 "defined in the parent directory."
-msgstr ""
-"Ogni cartella può avere il tipo statico o essere collegata ad altra risorsa. "
-"Una cartella statica, come per i sistemi operativi, è la classica cartella "
-"che può contenere un set di file. Le cartelle collegate ad una risorsa di "
-"sistema, possiedono automaticamente le sotto-cartelle per ogni tipo di "
-"risorsa definito nella cartella superiore."
+msgstr "Ogni cartella può avere il tipo statico o essere collegata ad altra risorsa. Una cartella statica, come per i sistemi operativi, è la classica cartella che può contenere un set di file. Le cartelle collegate ad una risorsa di sistema, possiedono automaticamente le sotto-cartelle per ogni tipo di risorsa definito nella cartella superiore."
 
 #. module: document
 #: code:addons/document/document.py:573
@@ -395,9 +344,7 @@
 msgid ""
 "Field to be used as name on resource directories. If empty, the \"name\" "
 "will be used."
-msgstr ""
-"Campo da usare come nome sulle cartelle risorsa. Se vuoto verrà usato il "
-"campo \"nome\"."
+msgstr "Campo da usare come nome sulle cartelle risorsa. Se vuoto verrà usato il campo \"nome\"."
 
 #. module: document
 #: view:document.directory:document.view_document_directory_form
@@ -488,14 +435,11 @@
 msgstr "Gruppi"
 
 #. module: document
-#: field:document.configuration,id:0
-#: field:document.directory,id:0
+#: field:document.configuration,id:0 field:document.directory,id:0
 #: field:document.directory.content,id:0
 #: field:document.directory.content.type,id:0
-#: field:document.directory.dctx,id:0
-#: field:document.storage,id:0
-#: field:report.document.file,id:0
-#: field:report.document.user,id:0
+#: field:document.directory.dctx,id:0 field:document.storage,id:0
+#: field:report.document.file,id:0 field:report.document.user,id:0
 msgid "ID"
 msgstr "ID"
 
@@ -504,22 +448,16 @@
 msgid ""
 "If true, all attachments that match this resource will  be located. If "
 "false, only ones that have this as parent."
-msgstr ""
-"Se vero, tutti gli allegati che corrispondono a questa risorsa verranno "
-"collocati. Se falso, solo quelli che hanno questa come superiore."
+msgstr "Se vero, tutti gli allegati che corrispondono a questa risorsa verranno collocati. Se falso, solo quelli che hanno questa come superiore."
 
 #. module: document
 #: help:document.directory,ressource_parent_type_id:0
 msgid ""
-"If you put an object here, this directory template will appear bellow all of "
-"these objects. Such directories are \"attached\" to the specific model or "
+"If you put an object here, this directory template will appear bellow all of"
+" these objects. Such directories are \"attached\" to the specific model or "
 "record, just like attachments. Don't put a parent directory if you select a "
 "parent model."
-msgstr ""
-"Se si inserisce un oggetto qui, questo modello di cartella apparirà sotto  "
-"tutti questi oggetti. Tali cartelle saranno \"collegate\" ad uno specifico "
-"modello o record, semplicemente come allegati. Non inserire una cartella "
-"superiore se si seleziona un modello superiore."
+msgstr "Se si inserisce un oggetto qui, questo modello di cartella apparirà sotto  tutti questi oggetti. Tali cartelle saranno \"collegate\" ad uno specifico modello o record, semplicemente come allegati. Non inserire una cartella superiore se si seleziona un modello superiore."
 
 #. module: document
 #: field:document.directory.content,include_name:0
@@ -606,8 +544,7 @@
 msgstr "Data modificata"
 
 #. module: document
-#: field:report.document.file,month:0
-#: field:report.document.user,month:0
+#: field:report.document.file,month:0 field:report.document.user,month:0
 msgid "Month"
 msgstr "Mese"
 
@@ -643,28 +580,20 @@
 "documents. The virtual folder of a document can be used to manage the files "
 "attached to the document, or to print and download any report. This tool "
 "will create directories automatically according to modules installed."
-msgstr ""
-"Il sistema gestione documentale di ODOO supporta la tracciatura delle "
-"cartelle con i documenti. Le cartelle virtuali dei documenti possono essere "
-"utlizzate per gestire i file collegato ai documenti oppure per stampare e "
-"scaricare alcuni report. Questo strumento creerà directory automaticamente "
-"in accordo con il modulo installato."
+msgstr "Il sistema gestione documentale di ODOO supporta la tracciatura delle cartelle con i documenti. Le cartelle virtuali dei documenti possono essere utlizzate per gestire i file collegato ai documenti oppure per stampare e scaricare alcuni report. Questo strumento creerà directory automaticamente in accordo con il modulo installato."
 
 #. module: document
 #: view:document.directory:document.view_document_directory_form
 msgid ""
 "Only members of these groups will have access to this directory and its "
 "files."
-msgstr ""
-"Solo gli appartenenti a questi gruppi avranno accesso a questa cartella e ai "
-"suoi files."
+msgstr "Solo gli appartenenti a questi gruppi avranno accesso a questa cartella e ai suoi files."
 
 #. module: document
 #: view:document.directory:document.view_document_directory_filter
 #: field:document.directory,user_id:0
 #: view:ir.attachment:document.view_attach_filter_inherit2
-#: field:ir.attachment,user_id:0
-#: field:report.document.user,user_id:0
+#: field:ir.attachment,user_id:0 field:report.document.user,user_id:0
 msgid "Owner"
 msgstr "Proprietario"
 
@@ -735,9 +664,7 @@
 msgid ""
 "Select an object here and there will be one folder per record of that "
 "resource."
-msgstr ""
-"Selezionare un oggetto qui e ci sarà una cartella per record di quella "
-"risorsa."
+msgstr "Selezionare un oggetto qui e ci sarà una cartella per record di quella risorsa."
 
 #. module: document
 #: selection:report.document.user,month:0
@@ -794,9 +721,7 @@
 msgid ""
 "These groups, however, do NOT apply to children directories, which must "
 "define their own groups."
-msgstr ""
-"Questi gruppi, comunque, NON si applicano alle cartelle figlie, per le quali "
-"bisogna definire i loro gruppi."
+msgstr "Questi gruppi, comunque, NON si applicano alle cartelle figlie, per le quali bisogna definire i loro gruppi."
 
 #. module: document
 #: field:document.directory,ressource_tree:0
@@ -813,8 +738,7 @@
 #: help:document.directory,domain:0
 msgid ""
 "Use a domain if you want to apply an automatic filter on visible resources."
-msgstr ""
-"Usa un Dominio se vui applicare un filtro automatico sulle risorse visibili"
+msgstr "Usa un Dominio se vui applicare un filtro automatico sulle risorse visibili"
 
 #. module: document
 #: view:report.document.user:document.view_report_document_user_search
@@ -822,8 +746,7 @@
 msgstr "File Utente"
 
 #. module: document
-#: code:addons/document/document.py:337
-#: code:addons/document/document.py:342
+#: code:addons/document/document.py:337 code:addons/document/document.py:342
 #: code:addons/document/document.py:347
 #, python-format
 msgid "ValidateError"
@@ -837,11 +760,9 @@
 #. module: document
 #: view:document.configuration:document.view_auto_config_form
 msgid ""
-"When executing this wizard, it will configure your directories automatically "
-"according to modules installed."
-msgstr ""
-"Eseguendo questa procedura, verranno configurate automaticamente le cartelle "
-"in conformità ai moduli installati."
+"When executing this wizard, it will configure your directories automatically"
+" according to modules installed."
+msgstr "Eseguendo questa procedura, verranno configurate automaticamente le cartelle in conformità ai moduli installati."
 
 #. module: document
 #: field:report.document.user,name:0
@@ -849,6 +770,11 @@
 msgstr "Anno"
 
 #. module: document
+#: view:ir.attachment:document.view_document_file_form
+msgid "on"
+msgstr "il"
+
+#. module: document
 #: view:document.configuration:document.view_auto_config_form
 msgid "res_config_contents"
 msgstr "res_config_contents"
