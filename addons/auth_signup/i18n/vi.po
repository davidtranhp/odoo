# Translation of Odoo Server.
# This file contains the translation of the following modules:
# * auth_signup
# 
# Translators:
# Martin Trigaux, 2018
# fanha99 <fanha99@hotmail.com>, 2018
# Duy BQ <duybq86@gmail.com>, 2018
# Nancy Momoland <thanhnguyen.icsc@gmail.com>, 2019
# Chinh Chinh <trinhttp@trobz.com>, 2019
# 
msgid ""
msgstr ""
"Project-Id-Version: Odoo Server 12.0\n"
"Report-Msgid-Bugs-To: \n"
"POT-Creation-Date: 2019-03-29 10:09+0000\n"
"PO-Revision-Date: 2018-08-24 09:16+0000\n"
"Last-Translator: Chinh Chinh <trinhttp@trobz.com>, 2019\n"
"Language-Team: Vietnamese (https://www.transifex.com/odoo/teams/41243/vi/)\n"
"MIME-Version: 1.0\n"
"Content-Type: text/plain; charset=UTF-8\n"
"Content-Transfer-Encoding: \n"
"Language: vi\n"
"Plural-Forms: nplurals=1; plural=0;\n"

#. module: auth_signup
#: model:mail.template,subject:auth_signup.set_password_email
msgid ""
"${object.create_uid.name} from ${object.company_id.name} invites you to "
"connect to Odoo"
msgstr ""
"${object.create_uid.name} từ ${object.company_id.name} mời bạn kết nối với "
"hệ thống Odoo"

#. module: auth_signup
#: code:addons/auth_signup/models/res_users.py:126
#, python-format
msgid "%s connected"
msgstr "%s đã kết nối"

#. module: auth_signup
#: model_terms:ir.ui.view,arch_db:auth_signup.res_users_view_form
msgid ""
"<strong>A password reset has been requested for this user. An email "
"containing the following link has been sent:</strong>"
msgstr ""
"<strong>Một yêu cầu đặt lại mật khẩu cho người dùng này vừa được tạo và gửi "
"đến người dùng qua email chứa liên kết (link) sau:</strong>"

#. module: auth_signup
#: model_terms:ir.ui.view,arch_db:auth_signup.res_users_view_form
msgid ""
"<strong>An invitation email containing the following subscription link has "
"been sent:</strong>"
msgstr ""
"<strong>Một thư mời chứa liên kết đăng ký nhận tin sau đây đã được "
"gửi</strong>"

#. module: auth_signup
#: model:mail.template,body_html:auth_signup.set_password_email
msgid ""
"<table border=\"0\" cellpadding=\"0\" cellspacing=\"0\" style=\"padding-top: 16px; background-color: #F1F1F1; font-family:Verdana, Arial,sans-serif; color: #454748; width: 100%; border-collapse:separate;\"><tr><td align=\"center\">\n"
"<table border=\"0\" cellpadding=\"0\" cellspacing=\"0\" width=\"590\" style=\"padding: 16px; background-color: white; color: #454748; border-collapse:separate;\">\n"
"<tbody>\n"
"    <!-- HEADER -->\n"
"    <tr>\n"
"        <td align=\"center\" style=\"min-width: 590px;\">\n"
"            <table border=\"0\" cellpadding=\"0\" cellspacing=\"0\" width=\"590\" style=\"min-width: 590px; background-color: white; padding: 0px 8px 0px 8px; border-collapse:separate;\">\n"
"                <tr><td valign=\"middle\">\n"
"                    <span style=\"font-size: 10px;\">Welcome to Odoo</span><br/>\n"
"                    <span style=\"font-size: 20px; font-weight: bold;\">\n"
"                        ${object.name}\n"
"                    </span>\n"
"                </td><td valign=\"middle\" align=\"right\">\n"
"                    <img src=\"/logo.png?company=${object.company_id.id}\" style=\"padding: 0px; margin: 0px; height: auto; width: 80px;\" alt=\"${object.company_id.name}\"/>\n"
"                </td></tr>\n"
"                <tr><td colspan=\"2\" style=\"text-align:center;\">\n"
"                  <hr width=\"100%\" style=\"background-color:rgb(204,204,204);border:medium none;clear:both;display:block;font-size:0px;min-height:1px;line-height:0; margin: 16px 0px 16px 0px;\"/>\n"
"                </td></tr>\n"
"            </table>\n"
"        </td>\n"
"    </tr>\n"
"    <!-- CONTENT -->\n"
"    <tr>\n"
"        <td align=\"center\" style=\"min-width: 590px;\">\n"
"            <table border=\"0\" cellpadding=\"0\" cellspacing=\"0\" width=\"590\" style=\"min-width: 590px; background-color: white; padding: 0px 8px 0px 8px; border-collapse:separate;\">\n"
"                <tr><td valign=\"top\" style=\"font-size: 13px;\">\n"
"                    <div>\n"
"                        Dear ${object.name},<br/><br/>\n"
"                        You have been invited by ${object.create_uid.name} of ${object.company_id.name} to connect on Odoo.\n"
"                        <div style=\"margin: 16px 0px 16px 0px;\">\n"
"                            <a href=\"${object.signup_url}\" style=\"background-color: #875A7B; padding: 8px 16px 8px 16px; text-decoration: none; color: #fff; border-radius: 5px; font-size:13px;\">\n"
"                                Accept invitation\n"
"                            </a>\n"
"                        </div>\n"
"                        % set website_url = object.env['ir.config_parameter'].sudo().get_param('web.base.url')\n"
"                        Your Odoo domain is: <b><a href=\"${website_url}\">${website_url}</a></b><br/>\n"
"                        Your sign in email is: <b><a href=\"/web/login?login=${object.email}\" target=\"_blank\">${object.email}</a></b><br/><br/>\n"
"                        Never heard of Odoo? It’s an all-in-one business software loved by 3+ million users. It will considerably improve your experience at work and increase your productivity.\n"
"                        <br/><br/>\n"
"                        Have a look at the <a href=\"https://www.odoo.com/page/tour?utm_source=db&amp;utm_medium=auth\" style=\"color: #875A7B;\">Odoo Tour</a> to discover the tool.\n"
"                        <br/><br/>\n"
"                        Enjoy Odoo!<br/>\n"
"                        --<br/>The ${object.company_id.name} Team\n"
"                    </div>\n"
"                </td></tr>\n"
"                <tr><td style=\"text-align:center;\">\n"
"                  <hr width=\"100%\" style=\"background-color:rgb(204,204,204);border:medium none;clear:both;display:block;font-size:0px;min-height:1px;line-height:0; margin: 16px 0px 16px 0px;\"/>\n"
"                </td></tr>\n"
"            </table>\n"
"        </td>\n"
"    </tr>\n"
"    <!-- FOOTER -->\n"
"    <tr>\n"
"        <td align=\"center\" style=\"min-width: 590px;\">\n"
"            <table border=\"0\" cellpadding=\"0\" cellspacing=\"0\" width=\"590\" style=\"min-width: 590px; background-color: white; font-size: 11px; padding: 0px 8px 0px 8px; border-collapse:separate;\">\n"
"                <tr><td valign=\"middle\" align=\"left\">\n"
"                    ${object.company_id.name}\n"
"                </td></tr>\n"
"                <tr><td valign=\"middle\" align=\"left\" style=\"opacity: 0.7;\">\n"
"                    ${object.company_id.phone}\n"
"                    % if object.company_id.email\n"
"                        | <a href=\"'mailto:%s' % ${object.company_id.email}\" style=\"text-decoration:none; color: #454748;\">${object.company_id.email}</a>\n"
"                    % endif\n"
"                    % if object.company_id.website\n"
"                        | <a href=\"'%s' % ${object.company_id.website}\" style=\"text-decoration:none; color: #454748;\">\n"
"                        ${object.company_id.website}\n"
"                    </a>\n"
"                    % endif\n"
"                </td></tr>\n"
"            </table>\n"
"        </td>\n"
"    </tr>\n"
"</tbody>\n"
"</table>\n"
"</td></tr>\n"
"<!-- POWERED BY -->\n"
"<tr><td align=\"center\" style=\"min-width: 590px;\">\n"
"    <table border=\"0\" cellpadding=\"0\" cellspacing=\"0\" width=\"590\" style=\"min-width: 590px; background-color: #F1F1F1; color: #454748; padding: 8px; border-collapse:separate;\">\n"
"      <tr><td style=\"text-align: center; font-size: 13px;\">\n"
"        Powered by <a target=\"_blank\" href=\"https://www.odoo.com?utm_source=db&amp;utm_medium=auth\" style=\"color: #875A7B;\">Odoo</a>\n"
"      </td></tr>\n"
"    </table>\n"
"</td></tr>\n"
"</table>"
msgstr ""
"<table border=\"0\" cellpadding=\"0\" cellspacing=\"0\" style=\"padding-top: 16px; background-color: #F1F1F1; font-family:Verdana, Arial,sans-serif; color: #454748; width: 100%; border-collapse:separate;\"><tr><td align=\"center\">\n"
"<table border=\"0\" cellpadding=\"0\" cellspacing=\"0\" width=\"590\" style=\"padding: 16px; background-color: white; color: #454748; border-collapse:separate;\">\n"
"<tbody>\n"
"    <!-- HEADER -->\n"
"    <tr>\n"
"        <td align=\"center\" style=\"min-width: 590px;\">\n"
"            <table border=\"0\" cellpadding=\"0\" cellspacing=\"0\" width=\"590\" style=\"min-width: 590px; background-color: white; padding: 0px 8px 0px 8px; border-collapse:separate;\">\n"
"                <tr><td valign=\"middle\">\n"
<<<<<<< HEAD
"                    <span style=\"font-size: 10px;\">Chào mừng đến với Odoo</span><br/>\n"
=======
"                    <span style=\"font-size: 10px;\">Chào mừng bạn đến với Odoo</span><br/>\n"
>>>>>>> df85ddc2
"                    <span style=\"font-size: 20px; font-weight: bold;\">\n"
"                        ${object.name}\n"
"                    </span>\n"
"                </td><td valign=\"middle\" align=\"right\">\n"
"                    <img src=\"/logo.png?company=${object.company_id.id}\" style=\"padding: 0px; margin: 0px; height: auto; width: 80px;\" alt=\"${object.company_id.name}\"/>\n"
"                </td></tr>\n"
"                <tr><td colspan=\"2\" style=\"text-align:center;\">\n"
"                  <hr width=\"100%\" style=\"background-color:rgb(204,204,204);border:medium none;clear:both;display:block;font-size:0px;min-height:1px;line-height:0; margin: 16px 0px 16px 0px;\"/>\n"
"                </td></tr>\n"
"            </table>\n"
"        </td>\n"
"    </tr>\n"
"    <!-- CONTENT -->\n"
"    <tr>\n"
"        <td align=\"center\" style=\"min-width: 590px;\">\n"
"            <table border=\"0\" cellpadding=\"0\" cellspacing=\"0\" width=\"590\" style=\"min-width: 590px; background-color: white; padding: 0px 8px 0px 8px; border-collapse:separate;\">\n"
"                <tr><td valign=\"top\" style=\"font-size: 13px;\">\n"
"                    <div>\n"
<<<<<<< HEAD
"                        Dear ${object.name},<br/><br/>\n"
"                        Bạn vừa được ${object.create_uid.name} của ${object.company_id.name} mời kết nối đến hệ thống Odoo.\n"
"                        <div style=\"margin: 16px 0px 16px 0px;\">\n"
"                            <a href=\"${object.signup_url}\" style=\"background-color: #875A7B; padding: 8px 16px 8px 16px; text-decoration: none; color: #fff; border-radius: 5px; font-size:13px;\">\n"
"                                Chấp thuận lời mời\n"
"                            </a>\n"
"                        </div>\n"
"                        % set website_url = object.env['ir.config_parameter'].sudo().get_param('web.base.url')\n"
"                        Địa chỉ hệ thống Odoo của bạn: <b><a href=\"${website_url}\">${website_url}</a></b><br/>\n"
"                        Email đăng ký của bạn: <b><a href=\"/web/login?login=${object.email}\" target=\"_blank\">${object.email}</a></b><br/><br/>\n"
"                        Chưa nghe gì về Odoo? Đó là một giải pháp phần mềm tất cả trong một được yêu mến bởi hơn 3 triệu người dùng. Nó sẽ cải thiện đáng kể trải nghiệm của bạn khi làm việ cũng như giúp tăng cường hiệu quả công việc của bạn.\n"
"                        <br/><br/>\n"
"                        Bạn có thể xem thêm về Odoo tại <a href=\"https://www.odoo.com/page/tour?utm_source=db&amp;utm_medium=auth\" style=\"color: #875A7B;\">Odoo Tour</a> để khám phá các tính năng.\n"
"                        <br/><br/>\n"
"                        Hãy tận hưởng sự ưu việt của Odoo!<br/>\n"
"                        --<br/>${object.company_id.name}\n"
=======
"                        Thân gửi ${object.name},<br/><br/>\n"
"                        Bạn đã được mời bởi ${object.create_uid.name} của ${object.company_id.name} để kết nối với Odoo.\n"
"                        <div style=\"margin: 16px 0px 16px 0px;\">\n"
"                            <a href=\"${object.signup_url}\" style=\"background-color: #875A7B; padding: 8px 16px 8px 16px; text-decoration: none; color: #fff; border-radius: 5px; font-size:13px;\">\n"
"                                Chấp nhận lời mời\n"
"                            </a>\n"
"                        </div>\n"
"                        % set website_url = object.env['ir.config_parameter'].sudo().get_param('web.base.url')\n"
"                        Tên miền Odoo của bạn là: <b><a href=\"${website_url}\">${website_url}</a></b><br/>\n"
"                        Email đăng nhập của bạn là: <b><a href=\"/web/login?login=${object.email}\" target=\"_blank\">${object.email}</a></b><br/><br/>\n"
"                        Chưa bao giờ nghe nói về Odoo? Nó có một phần mềm kinh doanh tất cả trong một được hơn 3 triệu người dùng yêu thích. Nó sẽ cải thiện đáng kể kinh nghiệm của bạn trong công việc và tăng năng suất của bạn.\n"
"                        <br/><br/>\n"
"                        Hãy xem <a href=\"https://www.odoo.com/page/tour?utm_source=db&amp;utm_medium=auth\" style=\"color: #875A7B;\">Odoo Tour</a>để khám phá công cụ.\n"
"                        <br/><br/>\n"
"                        Tân hưởng Odoo!<br/>\n"
"                        --<br/> ${object.company_id.name} \n"
>>>>>>> df85ddc2
"                    </div>\n"
"                </td></tr>\n"
"                <tr><td style=\"text-align:center;\">\n"
"                  <hr width=\"100%\" style=\"background-color:rgb(204,204,204);border:medium none;clear:both;display:block;font-size:0px;min-height:1px;line-height:0; margin: 16px 0px 16px 0px;\"/>\n"
"                </td></tr>\n"
"            </table>\n"
"        </td>\n"
"    </tr>\n"
"    <!-- FOOTER -->\n"
"    <tr>\n"
"        <td align=\"center\" style=\"min-width: 590px;\">\n"
"            <table border=\"0\" cellpadding=\"0\" cellspacing=\"0\" width=\"590\" style=\"min-width: 590px; background-color: white; font-size: 11px; padding: 0px 8px 0px 8px; border-collapse:separate;\">\n"
"                <tr><td valign=\"middle\" align=\"left\">\n"
"                    ${object.company_id.name}\n"
"                </td></tr>\n"
"                <tr><td valign=\"middle\" align=\"left\" style=\"opacity: 0.7;\">\n"
"                    ${object.company_id.phone}\n"
"                    % if object.company_id.email\n"
"                        | <a href=\"'mailto:%s' % ${object.company_id.email}\" style=\"text-decoration:none; color: #454748;\">${object.company_id.email}</a>\n"
"                    % endif\n"
"                    % if object.company_id.website\n"
"                        | <a href=\"'%s' % ${object.company_id.website}\" style=\"text-decoration:none; color: #454748;\">\n"
"                        ${object.company_id.website}\n"
"                    </a>\n"
"                    % endif\n"
"                </td></tr>\n"
"            </table>\n"
"        </td>\n"
"    </tr>\n"
"</tbody>\n"
"</table>\n"
"</td></tr>\n"
"<!-- POWERED BY -->\n"
"<tr><td align=\"center\" style=\"min-width: 590px;\">\n"
"    <table border=\"0\" cellpadding=\"0\" cellspacing=\"0\" width=\"590\" style=\"min-width: 590px; background-color: #F1F1F1; color: #454748; padding: 8px; border-collapse:separate;\">\n"
"      <tr><td style=\"text-align: center; font-size: 13px;\">\n"
<<<<<<< HEAD
"        Vận hành bởi <a target=\"_blank\" href=\"https://www.odoo.com?utm_source=db&amp;utm_medium=auth\" style=\"color: #875A7B;\">Odoo</a>\n"
=======
"        Phát hành bởi <a target=\"_blank\" href=\"https://www.odoo.com?utm_source=db&amp;utm_medium=auth\" style=\"color: #875A7B;\">Odoo</a>\n"
>>>>>>> df85ddc2
"      </td></tr>\n"
"    </table>\n"
"</td></tr>\n"
"</table>"

#. module: auth_signup
#: model:mail.template,body_html:auth_signup.reset_password_email
msgid ""
"<table border=\"0\" cellpadding=\"0\" cellspacing=\"0\" style=\"padding-top: 16px; background-color: #F1F1F1; font-family:Verdana, Arial,sans-serif; color: #454748; width: 100%; border-collapse:separate;\"><tr><td align=\"center\">\n"
"<table border=\"0\" cellpadding=\"0\" cellspacing=\"0\" width=\"590\" style=\"padding: 16px; background-color: white; color: #454748; border-collapse:separate;\">\n"
"<tbody>\n"
"    <!-- HEADER -->\n"
"    <tr>\n"
"        <td align=\"center\" style=\"min-width: 590px;\">\n"
"            <table border=\"0\" cellpadding=\"0\" cellspacing=\"0\" width=\"590\" style=\"min-width: 590px; background-color: white; padding: 0px 8px 0px 8px; border-collapse:separate;\">\n"
"                <tr><td valign=\"middle\">\n"
"                    <span style=\"font-size: 10px;\">Your Account</span><br/>\n"
"                    <span style=\"font-size: 20px; font-weight: bold;\">\n"
"                        ${object.name}\n"
"                    </span>\n"
"                </td><td valign=\"middle\" align=\"right\">\n"
"                    <img src=\"/logo.png?company=${object.company_id.id}\" style=\"padding: 0px; margin: 0px; height: auto; width: 80px;\" alt=\"${object.company_id.name}\"/>\n"
"                </td></tr>\n"
"                <tr><td colspan=\"2\" style=\"text-align:center;\">\n"
"                  <hr width=\"100%\" style=\"background-color:rgb(204,204,204);border:medium none;clear:both;display:block;font-size:0px;min-height:1px;line-height:0; margin: 16px 0px 16px 0px;\"/>\n"
"                </td></tr>\n"
"            </table>\n"
"        </td>\n"
"    </tr>\n"
"    <!-- CONTENT -->\n"
"    <tr>\n"
"        <td align=\"center\" style=\"min-width: 590px;\">\n"
"            <table border=\"0\" cellpadding=\"0\" cellspacing=\"0\" width=\"590\" style=\"min-width: 590px; background-color: white; padding: 0px 8px 0px 8px; border-collapse:separate;\">\n"
"                <tr><td valign=\"top\" style=\"font-size: 13px;\">\n"
"                    <div>\n"
"                        Dear ${object.name},<br/><br/>\n"
"                        A password reset was requested for the Odoo account linked to this email.\n"
"                        You may change your password by following this link which will remain valid during 24 hours:<br/>\n"
"                        <div style=\"margin: 16px 0px 16px 0px;\">\n"
"                            <a href=\"${object.signup_url}\" style=\"background-color: #875A7B; padding: 8px 16px 8px 16px; text-decoration: none; color: #fff; border-radius: 5px; font-size:13px;\">\n"
"                                Change password\n"
"                            </a>\n"
"                        </div>\n"
"                        If you do not expect this, you can safely ignore this email.<br/><br/>\n"
"                        Thanks,<br/>\n"
"                        ${user.signature | safe}<br/>\n"
"                    </div>\n"
"                </td></tr>\n"
"                <tr><td style=\"text-align:center;\">\n"
"                  <hr width=\"100%\" style=\"background-color:rgb(204,204,204);border:medium none;clear:both;display:block;font-size:0px;min-height:1px;line-height:0; margin: 16px 0px 16px 0px;\"/>\n"
"                </td></tr>\n"
"            </table>\n"
"        </td>\n"
"    </tr>\n"
"    <!-- FOOTER -->\n"
"    <tr>\n"
"        <td align=\"center\" style=\"min-width: 590px;\">\n"
"            <table border=\"0\" cellpadding=\"0\" cellspacing=\"0\" width=\"590\" style=\"min-width: 590px; background-color: white; font-size: 11px; padding: 0px 8px 0px 8px; border-collapse:separate;\">\n"
"                <tr><td valign=\"middle\" align=\"left\">\n"
"                    ${object.company_id.name}\n"
"                </td></tr>\n"
"                <tr><td valign=\"middle\" align=\"left\" style=\"opacity: 0.7;\">\n"
"                    ${object.company_id.phone}\n"
"                    % if object.company_id.email\n"
"                        | <a href=\"'mailto:%s' % ${object.company_id.email}\" style=\"text-decoration:none; color: #454748;\">${object.company_id.email}</a>\n"
"                    % endif\n"
"                    % if object.company_id.website\n"
"                        | <a href=\"'%s' % ${object.company_id.website}\" style=\"text-decoration:none; color: #454748;\">\n"
"                        ${object.company_id.website}\n"
"                    </a>\n"
"                    % endif\n"
"                </td></tr>\n"
"            </table>\n"
"        </td>\n"
"    </tr>\n"
"</tbody>\n"
"</table>\n"
"</td></tr>\n"
"<!-- POWERED BY -->\n"
"<tr><td align=\"center\" style=\"min-width: 590px;\">\n"
"    <table border=\"0\" cellpadding=\"0\" cellspacing=\"0\" width=\"590\" style=\"min-width: 590px; background-color: #F1F1F1; color: #454748; padding: 8px; border-collapse:separate;\">\n"
"      <tr><td style=\"text-align: center; font-size: 13px;\">\n"
"        Powered by <a target=\"_blank\" href=\"https://www.odoo.com?utm_source=db&amp;utm_medium=auth\" style=\"color: #875A7B;\">Odoo</a>\n"
"      </td></tr>\n"
"    </table>\n"
"</td></tr>\n"
"</table>\n"
"            "
msgstr ""
"<table border=\"0\" cellpadding=\"0\" cellspacing=\"0\" style=\"padding-top: 16px; background-color: #F1F1F1; font-family:Verdana, Arial,sans-serif; color: #454748; width: 100%; border-collapse:separate;\"><tr><td align=\"center\">\n"
"<table border=\"0\" cellpadding=\"0\" cellspacing=\"0\" width=\"590\" style=\"padding: 16px; background-color: white; color: #454748; border-collapse:separate;\">\n"
"<tbody>\n"
"    <!-- HEADER -->\n"
"    <tr>\n"
"        <td align=\"center\" style=\"min-width: 590px;\">\n"
"            <table border=\"0\" cellpadding=\"0\" cellspacing=\"0\" width=\"590\" style=\"min-width: 590px; background-color: white; padding: 0px 8px 0px 8px; border-collapse:separate;\">\n"
"                <tr><td valign=\"middle\">\n"
"                    <span style=\"font-size: 10px;\">Tài khoản của bạn</span><br/>\n"
"                    <span style=\"font-size: 20px; font-weight: bold;\">\n"
"                        ${object.name}\n"
"                    </span>\n"
"                </td><td valign=\"middle\" align=\"right\">\n"
"                    <img src=\"/logo.png?company=${object.company_id.id}\" style=\"padding: 0px; margin: 0px; height: auto; width: 80px;\" alt=\"${object.company_id.name}\"/>\n"
"                </td></tr>\n"
"                <tr><td colspan=\"2\" style=\"text-align:center;\">\n"
"                  <hr width=\"100%\" style=\"background-color:rgb(204,204,204);border:medium none;clear:both;display:block;font-size:0px;min-height:1px;line-height:0; margin: 16px 0px 16px 0px;\"/>\n"
"                </td></tr>\n"
"            </table>\n"
"        </td>\n"
"    </tr>\n"
"    <!-- CONTENT -->\n"
"    <tr>\n"
"        <td align=\"center\" style=\"min-width: 590px;\">\n"
"            <table border=\"0\" cellpadding=\"0\" cellspacing=\"0\" width=\"590\" style=\"min-width: 590px; background-color: white; padding: 0px 8px 0px 8px; border-collapse:separate;\">\n"
"                <tr><td valign=\"top\" style=\"font-size: 13px;\">\n"
"                    <div>\n"
"                        Dear ${object.name},<br/><br/>\n"
"                        Một yêu cầu đặt lại mật khẩu cho tài khoản Odoo liên kết với email này đã được tạo.\n"
"                        Bạn có thể thay đổi mật khẩu của bạn bằng các bấn vào link (chỉ có giá trị trong vòng 24 giờ) dưới đây:<br/>\n"
"                        <div style=\"margin: 16px 0px 16px 0px;\">\n"
"                            <a href=\"${object.signup_url}\" style=\"background-color: #875A7B; padding: 8px 16px 8px 16px; text-decoration: none; color: #fff; border-radius: 5px; font-size:13px;\">\n"
"                                Đổi Mật khẩu\n"
"                            </a>\n"
"                        </div>\n"
"                        Nếu bạn không mong đợi điều này, chỉ cần bỏ qua email này.<br/><br/>\n"
"                        Cám ơn,<br/>\n"
"                        ${user.signature | safe}<br/>\n"
"                    </div>\n"
"                </td></tr>\n"
"                <tr><td style=\"text-align:center;\">\n"
"                  <hr width=\"100%\" style=\"background-color:rgb(204,204,204);border:medium none;clear:both;display:block;font-size:0px;min-height:1px;line-height:0; margin: 16px 0px 16px 0px;\"/>\n"
"                </td></tr>\n"
"            </table>\n"
"        </td>\n"
"    </tr>\n"
"    <!-- FOOTER -->\n"
"    <tr>\n"
"        <td align=\"center\" style=\"min-width: 590px;\">\n"
"            <table border=\"0\" cellpadding=\"0\" cellspacing=\"0\" width=\"590\" style=\"min-width: 590px; background-color: white; font-size: 11px; padding: 0px 8px 0px 8px; border-collapse:separate;\">\n"
"                <tr><td valign=\"middle\" align=\"left\">\n"
"                    ${object.company_id.name}\n"
"                </td></tr>\n"
"                <tr><td valign=\"middle\" align=\"left\" style=\"opacity: 0.7;\">\n"
"                    ${object.company_id.phone}\n"
"                    % if object.company_id.email\n"
"                        | <a href=\"'mailto:%s' % ${object.company_id.email}\" style=\"text-decoration:none; color: #454748;\">${object.company_id.email}</a>\n"
"                    % endif\n"
"                    % if object.company_id.website\n"
"                        | <a href=\"'%s' % ${object.company_id.website}\" style=\"text-decoration:none; color: #454748;\">\n"
"                        ${object.company_id.website}\n"
"                    </a>\n"
"                    % endif\n"
"                </td></tr>\n"
"            </table>\n"
"        </td>\n"
"    </tr>\n"
"</tbody>\n"
"</table>\n"
"</td></tr>\n"
"<!-- POWERED BY -->\n"
"<tr><td align=\"center\" style=\"min-width: 590px;\">\n"
"    <table border=\"0\" cellpadding=\"0\" cellspacing=\"0\" width=\"590\" style=\"min-width: 590px; background-color: #F1F1F1; color: #454748; padding: 8px; border-collapse:separate;\">\n"
"      <tr><td style=\"text-align: center; font-size: 13px;\">\n"
"        Vận hành bởi <a target=\"_blank\" href=\"https://www.odoo.com?utm_source=db&amp;utm_medium=auth\" style=\"color: #875A7B;\">Odoo</a>\n"
"      </td></tr>\n"
"    </table>\n"
"</td></tr>\n"
"</table>\n"
"            "

#. module: auth_signup
#: model:mail.template,body_html:auth_signup.mail_template_user_signup_account_created
msgid ""
"<table border=\"0\" cellpadding=\"0\" cellspacing=\"0\" style=\"padding-top: 16px; background-color: #F1F1F1; font-family:Verdana, Arial,sans-serif; color: #454748; width: 100%; border-collapse:separate;\"><tr><td align=\"center\">\n"
"<table border=\"0\" cellpadding=\"0\" cellspacing=\"0\" width=\"590\" style=\"padding: 16px; background-color: white; color: #454748; border-collapse:separate;\">\n"
"<tbody>\n"
"    <!-- HEADER -->\n"
"    <tr>\n"
"        <td align=\"center\" style=\"min-width: 590px;\">\n"
"            <table border=\"0\" cellpadding=\"0\" cellspacing=\"0\" width=\"590\" style=\"min-width: 590px; background-color: white; padding: 0px 8px 0px 8px; border-collapse:separate;\">\n"
"                <tr><td valign=\"middle\">\n"
"                    <span style=\"font-size: 10px;\">Your Account</span><br/>\n"
"                    <span style=\"font-size: 20px; font-weight: bold;\">\n"
"                        ${object.name}\n"
"                    </span>\n"
"                </td><td valign=\"middle\" align=\"right\">\n"
"                    <img src=\"/logo.png?company=${object.company_id.id}\" style=\"padding: 0px; margin: 0px; height: auto; width: 80px;\" alt=\"${object.company_id.name}\"/>\n"
"                </td></tr>\n"
"                <tr><td colspan=\"2\" style=\"text-align:center;\">\n"
"                  <hr width=\"100%\" style=\"background-color:rgb(204,204,204);border:medium none;clear:both;display:block;font-size:0px;min-height:1px;line-height:0; margin: 16px 0px 16px 0px;\"/>\n"
"                </td></tr>\n"
"            </table>\n"
"        </td>\n"
"    </tr>\n"
"    <!-- CONTENT -->\n"
"    <tr>\n"
"        <td align=\"center\" style=\"min-width: 590px;\">\n"
"            <table border=\"0\" cellpadding=\"0\" cellspacing=\"0\" width=\"590\" style=\"min-width: 590px; background-color: white; padding: 0px 8px 0px 8px; border-collapse:separate;\">\n"
"                <tr><td valign=\"top\" style=\"font-size: 13px;\">\n"
"                    <div>\n"
"                        Dear ${object.name},<br/><br/>\n"
"                        Your account has been successfully created!<br/>\n"
"                        Your login is <strong>${object.email}</strong><br/>\n"
"                        To gain access to your account, you can use the following link:\n"
"                        <div style=\"margin: 16px 0px 16px 0px;\">\n"
"                            <a href=\"/web/login?${ctx['auth_login']}\" style=\"background-color: #875A7B; padding: 8px 16px 8px 16px; text-decoration: none; color: #fff; border-radius: 5px; font-size:13px;\">\n"
"                                Go to My Account\n"
"                            </a>\n"
"                        </div>\n"
"                        Thanks,<br/><br/>\n"
"                        ${user.signature | safe}<br/>\n"
"                    </div>\n"
"                </td></tr>\n"
"                <tr><td style=\"text-align:center;\">\n"
"                  <hr width=\"100%\" style=\"background-color:rgb(204,204,204);border:medium none;clear:both;display:block;font-size:0px;min-height:1px;line-height:0; margin: 16px 0px 16px 0px;\"/>\n"
"                </td></tr>\n"
"            </table>\n"
"        </td>\n"
"    </tr>\n"
"    <!-- FOOTER -->\n"
"    <tr>\n"
"        <td align=\"center\" style=\"min-width: 590px;\">\n"
"            <table border=\"0\" cellpadding=\"0\" cellspacing=\"0\" width=\"590\" style=\"min-width: 590px; background-color: white; font-size: 11px; padding: 0px 8px 0px 8px; border-collapse:separate;\">\n"
"                <tr><td valign=\"middle\" align=\"left\">\n"
"                    ${object.company_id.name}\n"
"                </td></tr>\n"
"                <tr><td valign=\"middle\" align=\"left\" style=\"opacity: 0.7;\">\n"
"                    ${object.company_id.phone}\n"
"                    % if object.company_id.email\n"
"                        | <a href=\"'mailto:%s' % ${object.company_id.email}\" style=\"text-decoration:none; color: #454748;\">${object.company_id.email}</a>\n"
"                    % endif\n"
"                    % if object.company_id.website\n"
"                        | <a href=\"'%s' % ${object.company_id.website}\" style=\"text-decoration:none; color: #454748;\">\n"
"                        ${object.company_id.website}\n"
"                    </a>\n"
"                    % endif\n"
"                </td></tr>\n"
"            </table>\n"
"        </td>\n"
"    </tr>\n"
"</tbody>\n"
"</table>\n"
"</td></tr>\n"
"<!-- POWERED BY -->\n"
"<tr><td align=\"center\" style=\"min-width: 590px;\">\n"
"    <table border=\"0\" cellpadding=\"0\" cellspacing=\"0\" width=\"590\" style=\"min-width: 590px; background-color: #F1F1F1; color: #454748; padding: 8px; border-collapse:separate;\">\n"
"      <tr><td style=\"text-align: center; font-size: 13px;\">\n"
"        Powered by <a target=\"_blank\" href=\"https://www.odoo.com?utm_source=db&amp;utm_medium=auth\" style=\"color: #875A7B;\">Odoo</a>\n"
"      </td></tr>\n"
"    </table>\n"
"</td></tr>\n"
"</table>"
msgstr ""
"<table border=\"0\" cellpadding=\"0\" cellspacing=\"0\" style=\"padding-top: 16px; background-color: #F1F1F1; font-family:Verdana, Arial,sans-serif; color: #454748; width: 100%; border-collapse:separate;\"><tr><td align=\"center\">\n"
"<table border=\"0\" cellpadding=\"0\" cellspacing=\"0\" width=\"590\" style=\"padding: 16px; background-color: white; color: #454748; border-collapse:separate;\">\n"
"<tbody>\n"
"    <!-- HEADER -->\n"
"    <tr>\n"
"        <td align=\"center\" style=\"min-width: 590px;\">\n"
"            <table border=\"0\" cellpadding=\"0\" cellspacing=\"0\" width=\"590\" style=\"min-width: 590px; background-color: white; padding: 0px 8px 0px 8px; border-collapse:separate;\">\n"
"                <tr><td valign=\"middle\">\n"
"                    <span style=\"font-size: 10px;\">Tài khoản của bạn</span><br/>\n"
"                    <span style=\"font-size: 20px; font-weight: bold;\">\n"
"                        ${object.name}\n"
"                    </span>\n"
"                </td><td valign=\"middle\" align=\"right\">\n"
"                    <img src=\"/logo.png?company=${object.company_id.id}\" style=\"padding: 0px; margin: 0px; height: auto; width: 80px;\" alt=\"${object.company_id.name}\"/>\n"
"                </td></tr>\n"
"                <tr><td colspan=\"2\" style=\"text-align:center;\">\n"
"                  <hr width=\"100%\" style=\"background-color:rgb(204,204,204);border:medium none;clear:both;display:block;font-size:0px;min-height:1px;line-height:0; margin: 16px 0px 16px 0px;\"/>\n"
"                </td></tr>\n"
"            </table>\n"
"        </td>\n"
"    </tr>\n"
"    <!-- CONTENT -->\n"
"    <tr>\n"
"        <td align=\"center\" style=\"min-width: 590px;\">\n"
"            <table border=\"0\" cellpadding=\"0\" cellspacing=\"0\" width=\"590\" style=\"min-width: 590px; background-color: white; padding: 0px 8px 0px 8px; border-collapse:separate;\">\n"
"                <tr><td valign=\"top\" style=\"font-size: 13px;\">\n"
"                    <div>\n"
"                        Dear ${object.name},<br/><br/>\n"
"                        Tài khoản của bạn đã được khởi tạo thành công!<br/>\n"
"                        Tên đăng nhập là <strong>${object.email}</strong><br/>\n"
"                        Để truy cập vào tài khoản của bạn, vui lòng bấm vào link dưới đây:\n"
"                        <div style=\"margin: 16px 0px 16px 0px;\">\n"
"                            <a href=\"/web/login?${ctx['auth_login']}\" style=\"background-color: #875A7B; padding: 8px 16px 8px 16px; text-decoration: none; color: #fff; border-radius: 5px; font-size:13px;\">\n"
"                                Đi đến Tài khoản\n"
"                            </a>\n"
"                        </div>\n"
"                        Cám ơn,<br/><br/>\n"
"                        ${user.signature | safe}<br/>\n"
"                    </div>\n"
"                </td></tr>\n"
"                <tr><td style=\"text-align:center;\">\n"
"                  <hr width=\"100%\" style=\"background-color:rgb(204,204,204);border:medium none;clear:both;display:block;font-size:0px;min-height:1px;line-height:0; margin: 16px 0px 16px 0px;\"/>\n"
"                </td></tr>\n"
"            </table>\n"
"        </td>\n"
"    </tr>\n"
"    <!-- FOOTER -->\n"
"    <tr>\n"
"        <td align=\"center\" style=\"min-width: 590px;\">\n"
"            <table border=\"0\" cellpadding=\"0\" cellspacing=\"0\" width=\"590\" style=\"min-width: 590px; background-color: white; font-size: 11px; padding: 0px 8px 0px 8px; border-collapse:separate;\">\n"
"                <tr><td valign=\"middle\" align=\"left\">\n"
"                    ${object.company_id.name}\n"
"                </td></tr>\n"
"                <tr><td valign=\"middle\" align=\"left\" style=\"opacity: 0.7;\">\n"
"                    ${object.company_id.phone}\n"
"                    % if object.company_id.email\n"
"                        | <a href=\"'mailto:%s' % ${object.company_id.email}\" style=\"text-decoration:none; color: #454748;\">${object.company_id.email}</a>\n"
"                    % endif\n"
"                    % if object.company_id.website\n"
"                        | <a href=\"'%s' % ${object.company_id.website}\" style=\"text-decoration:none; color: #454748;\">\n"
"                        ${object.company_id.website}\n"
"                    </a>\n"
"                    % endif\n"
"                </td></tr>\n"
"            </table>\n"
"        </td>\n"
"    </tr>\n"
"</tbody>\n"
"</table>\n"
"</td></tr>\n"
"<!-- POWERED BY -->\n"
"<tr><td align=\"center\" style=\"min-width: 590px;\">\n"
"    <table border=\"0\" cellpadding=\"0\" cellspacing=\"0\" width=\"590\" style=\"min-width: 590px; background-color: #F1F1F1; color: #454748; padding: 8px; border-collapse:separate;\">\n"
"      <tr><td style=\"text-align: center; font-size: 13px;\">\n"
"        Vận hành bởi <a target=\"_blank\" href=\"https://www.odoo.com?utm_source=db&amp;utm_medium=auth\" style=\"color: #875A7B;\">Odoo</a>\n"
"      </td></tr>\n"
"    </table>\n"
"</td></tr>\n"
"</table>"

#. module: auth_signup
#: model_terms:ir.ui.view,arch_db:auth_signup.signup
msgid "Already have an account?"
msgstr "Đã có tài khoản rồi?"

#. module: auth_signup
#: code:addons/auth_signup/controllers/main.py:80
#, python-format
msgid "An email has been sent with credentials to reset your password"
msgstr ""
"Một email chứa các thông tin chứng thực để đặt lại mật khẩu của bạn đã được "
"gửi."

#. module: auth_signup
#: code:addons/auth_signup/controllers/main.py:52
#, python-format
msgid "Another user is already registered using this email address."
msgstr "Một ai đó đã đăng ký tài khoản và sử dụng email này rồi."

#. module: auth_signup
#: code:addons/auth_signup/controllers/main.py:137
#, python-format
msgid "Authentication Failed."
msgstr "Chứng thực hỏng"

#. module: auth_signup
#: model_terms:ir.ui.view,arch_db:auth_signup.reset_password
msgid "Back to Login"
msgstr "Quay lại Đăng nhập"

#. module: auth_signup
#: code:addons/auth_signup/models/res_users.py:199
#, python-format
msgid "Cannot send email: user %s has no email address."
msgstr "Không thể gửi email: người dùng %s không có địa chỉ email."

#. module: auth_signup
#: model_terms:ir.ui.view,arch_db:auth_signup.res_users_view_form
msgid "Close"
msgstr "Đóng"

#. module: auth_signup
#: model:ir.model,name:auth_signup.model_res_config_settings
msgid "Config Settings"
msgstr "Thiết lập Cấu hình"

#. module: auth_signup
#: model_terms:ir.ui.view,arch_db:auth_signup.reset_password
msgid "Confirm"
msgstr "Xác nhận"

#. module: auth_signup
#: model_terms:ir.ui.view,arch_db:auth_signup.fields
msgid "Confirm Password"
msgstr "Xác nhận mật khẩu"

#. module: auth_signup
#: selection:res.users,state:0
msgid "Confirmed"
msgstr "Đã xác nhận"

#. module: auth_signup
#: model:ir.model,name:auth_signup.model_res_partner
msgid "Contact"
msgstr "Liên hệ"

#. module: auth_signup
#: code:addons/auth_signup/controllers/main.py:55
#, python-format
msgid "Could not create a new account."
msgstr "Không thể tạo được tài khoản mới."

#. module: auth_signup
#: code:addons/auth_signup/controllers/main.py:84
#, python-format
msgid "Could not reset your password"
msgstr "Không thể đặt lại mật khẩu của bạn"

#. module: auth_signup
#: model:ir.model.fields,field_description:auth_signup.field_res_config_settings__auth_signup_uninvited
msgid "Customer Account"
msgstr "Tài khoản khách hàng"

#. module: auth_signup
#: model_terms:ir.ui.view,arch_db:auth_signup.res_config_settings_view_form
msgid "Default Access Rights"
msgstr "Quyền truy cập mặc định"

#. module: auth_signup
#: model_terms:ir.ui.view,arch_db:auth_signup.login
msgid "Don't have an account?"
msgstr "Chưa có tài khoản?"

#. module: auth_signup
#: model:ir.model.fields,field_description:auth_signup.field_res_config_settings__auth_signup_reset_password
#: model_terms:ir.ui.view,arch_db:auth_signup.res_config_settings_view_form
msgid "Enable password reset from Login page"
msgstr "Cho phép đặt lại mật khẩu từ trang Đăng nhập"

#. module: auth_signup
#: model:ir.model,name:auth_signup.model_ir_http
msgid "HTTP Routing"
msgstr "HTTP Routing"

#. module: auth_signup
#: code:addons/auth_signup/controllers/main.py:115
#, python-format
msgid "Invalid signup token"
msgstr "Token đăng ký không hợp lệ"

#. module: auth_signup
#: model_terms:ir.ui.view,arch_db:auth_signup.res_config_settings_view_form
msgid "Let your customers log in to see their documents"
msgstr "Cho phép khách hàng của bạn đăng nhập để xem các tài liệu của họ"

#. module: auth_signup
#: selection:res.users,state:0
msgid "Never Connected"
msgstr "Chưa bao giờ kết nối"

#. module: auth_signup
#: code:addons/auth_signup/controllers/main.py:75
#, python-format
msgid "No login provided."
msgstr "Không có thông tin đăng nhập được cung cấp"

#. module: auth_signup
#: model_terms:ir.ui.view,arch_db:auth_signup.fields
msgid "Password"
msgstr "Mật khẩu"

#. module: auth_signup
#: model_terms:ir.ui.view,arch_db:auth_signup.res_config_settings_view_form
msgid "Password Reset"
msgstr "Đặt lại mật khẩu"

#. module: auth_signup
#: model:mail.template,subject:auth_signup.reset_password_email
msgid "Password reset"
msgstr "Quên mật khẩu"

#. module: auth_signup
#: code:addons/auth_signup/controllers/main.py:125
#, python-format
msgid "Passwords do not match; please retype them."
msgstr "Mật khẩu không khớp; vui lòng gõ lại."

#. module: auth_signup
#: model_terms:ir.ui.view,arch_db:auth_signup.login
msgid "Reset Password"
msgstr "Đặt lại mật khẩu"

#. module: auth_signup
#: code:addons/auth_signup/models/res_users.py:163
#, python-format
msgid "Reset password: invalid username or email"
msgstr "Đặt lại mật khẩu: tên đăng nhập hoặc email không hợp lệ"

#. module: auth_signup
#: model_terms:ir.ui.view,arch_db:auth_signup.res_users_view_form
msgid "Send Reset Password Instructions"
msgstr "Gửi Hướng dẫn đặt lại mật khẩu"

#. module: auth_signup
#: model_terms:ir.ui.view,arch_db:auth_signup.res_users_view_form
msgid "Send an Invitation Email"
msgstr "Gửi một thư mời (email)"

#. module: auth_signup
#: model_terms:ir.ui.view,arch_db:auth_signup.signup
msgid "Sign up"
msgstr "Đăng ký"

#. module: auth_signup
#: model:ir.model.fields,field_description:auth_signup.field_res_partner__signup_expiration
#: model:ir.model.fields,field_description:auth_signup.field_res_users__signup_expiration
msgid "Signup Expiration"
msgstr "Hết hạn đăng ký"

#. module: auth_signup
#: model:ir.model.fields,field_description:auth_signup.field_res_partner__signup_token
#: model:ir.model.fields,field_description:auth_signup.field_res_users__signup_token
msgid "Signup Token"
msgstr "Token đăng ký"

#. module: auth_signup
#: model:ir.model.fields,field_description:auth_signup.field_res_partner__signup_type
#: model:ir.model.fields,field_description:auth_signup.field_res_users__signup_type
msgid "Signup Token Type"
msgstr "Kiểu Token đăng ký"

#. module: auth_signup
#: model:ir.model.fields,field_description:auth_signup.field_res_partner__signup_valid
#: model:ir.model.fields,field_description:auth_signup.field_res_users__signup_valid
msgid "Signup Token is Valid"
msgstr "Token đăng ký hợp lệ"

#. module: auth_signup
#: model:ir.model.fields,field_description:auth_signup.field_res_partner__signup_url
#: model:ir.model.fields,field_description:auth_signup.field_res_users__signup_url
msgid "Signup URL"
msgstr "URL đăng ký"

#. module: auth_signup
#: code:addons/auth_signup/models/res_users.py:117
#, python-format
msgid "Signup is not allowed for uninvited users"
msgstr "Đăng ký thì không cho phép với người chưa được mời"

#. module: auth_signup
#: code:addons/auth_signup/models/res_partner.py:149
#, python-format
msgid "Signup token '%s' is no longer valid"
msgstr "Token đăng ký '%s' không còn hợp lệ"

#. module: auth_signup
#: code:addons/auth_signup/models/res_partner.py:145
#, python-format
msgid "Signup token '%s' is not valid"
msgstr "Token đăng ký '%s' không hợp lệ"

#. module: auth_signup
#: code:addons/auth_signup/models/res_users.py:138
#, python-format
msgid "Signup: invalid template user"
msgstr "Đăng ký: người dùng mẫu không hợp lệ"

#. module: auth_signup
#: code:addons/auth_signup/models/res_users.py:141
#, python-format
msgid "Signup: no login given for new user"
<<<<<<< HEAD
msgstr "Đăng ký: không thấy có tên đăng nhập đối với người dùng mới"
=======
msgstr "Đăng ký: không có thông tin đăng nhập cho người dùng mới"
>>>>>>> df85ddc2

#. module: auth_signup
#: code:addons/auth_signup/models/res_users.py:143
#, python-format
msgid "Signup: no name or partner given for new user"
<<<<<<< HEAD
msgstr "Đăng ký: không có tên hoặc đối tác để tạo người dùng mới"
=======
msgstr "Đăng ký: không có tên hoặc đối tác được cung cấp cho người dùng mới"
>>>>>>> df85ddc2

#. module: auth_signup
#: model:ir.model.fields,field_description:auth_signup.field_res_users__state
msgid "Status"
msgstr "Tình trạng"

#. module: auth_signup
#: model:ir.model.fields,field_description:auth_signup.field_res_config_settings__auth_signup_template_user_id
msgid "Template user for new users created through signup"
msgstr "Mẫu người dùng sử dụng khi đăng ký"

#. module: auth_signup
#: code:addons/auth_signup/controllers/main.py:123
#, python-format
msgid "The form was not properly filled in."
msgstr "Mẫu chưa được nhập liệu đúng."

#. module: auth_signup
#: code:addons/auth_signup/models/res_users.py:127
#, python-format
msgid "This is his first connection. Wish him welcome"
<<<<<<< HEAD
msgstr "Đây là lần kết nối đầu tiên của người dùng này. Hãy chạy mừng bạn ấy"
=======
msgstr "Đây là kết nối đầu tiên của anh ấy. Chúc anh chào đón"
>>>>>>> df85ddc2

#. module: auth_signup
#: model_terms:ir.ui.view,arch_db:auth_signup.res_config_settings_view_form
msgid ""
"To send invitations in B2B mode, open a contact or select several ones in "
"list view and click on 'Portal Access Management' option in the dropdown "
"menu *Action*."
msgstr ""
"Để gửi lời mời trong chế độ B2B, hãy mở một số liên lạc hoặc chọn một số "
"người trong chế độ xem danh sách và nhấp vào tùy chọn 'Quản lý truy cập cổng"
" thông tin' trong menu thả xuống * Hành động *."

#. module: auth_signup
#: model:ir.model,name:auth_signup.model_res_users
msgid "Users"
msgstr "Người dùng"

#. module: auth_signup
#: model:mail.template,subject:auth_signup.mail_template_user_signup_account_created
msgid "Welcome to ${object.company_id.name}!"
msgstr "Chào mừng tới ${object.company_id.name}!"

#. module: auth_signup
#: model_terms:ir.ui.view,arch_db:auth_signup.fields
#: model_terms:ir.ui.view,arch_db:auth_signup.reset_password
msgid "Your Email"
msgstr "Email của bạn"

#. module: auth_signup
#: model_terms:ir.ui.view,arch_db:auth_signup.fields
msgid "Your Name"
msgstr "Họ và tên"

#. module: auth_signup
#: model_terms:ir.ui.view,arch_db:auth_signup.fields
msgid "e.g. John Doe"
msgstr "vd: John Doe"<|MERGE_RESOLUTION|>--- conflicted
+++ resolved
@@ -152,11 +152,7 @@
 "        <td align=\"center\" style=\"min-width: 590px;\">\n"
 "            <table border=\"0\" cellpadding=\"0\" cellspacing=\"0\" width=\"590\" style=\"min-width: 590px; background-color: white; padding: 0px 8px 0px 8px; border-collapse:separate;\">\n"
 "                <tr><td valign=\"middle\">\n"
-<<<<<<< HEAD
 "                    <span style=\"font-size: 10px;\">Chào mừng đến với Odoo</span><br/>\n"
-=======
-"                    <span style=\"font-size: 10px;\">Chào mừng bạn đến với Odoo</span><br/>\n"
->>>>>>> df85ddc2
 "                    <span style=\"font-size: 20px; font-weight: bold;\">\n"
 "                        ${object.name}\n"
 "                    </span>\n"
@@ -175,7 +171,6 @@
 "            <table border=\"0\" cellpadding=\"0\" cellspacing=\"0\" width=\"590\" style=\"min-width: 590px; background-color: white; padding: 0px 8px 0px 8px; border-collapse:separate;\">\n"
 "                <tr><td valign=\"top\" style=\"font-size: 13px;\">\n"
 "                    <div>\n"
-<<<<<<< HEAD
 "                        Dear ${object.name},<br/><br/>\n"
 "                        Bạn vừa được ${object.create_uid.name} của ${object.company_id.name} mời kết nối đến hệ thống Odoo.\n"
 "                        <div style=\"margin: 16px 0px 16px 0px;\">\n"
@@ -192,24 +187,6 @@
 "                        <br/><br/>\n"
 "                        Hãy tận hưởng sự ưu việt của Odoo!<br/>\n"
 "                        --<br/>${object.company_id.name}\n"
-=======
-"                        Thân gửi ${object.name},<br/><br/>\n"
-"                        Bạn đã được mời bởi ${object.create_uid.name} của ${object.company_id.name} để kết nối với Odoo.\n"
-"                        <div style=\"margin: 16px 0px 16px 0px;\">\n"
-"                            <a href=\"${object.signup_url}\" style=\"background-color: #875A7B; padding: 8px 16px 8px 16px; text-decoration: none; color: #fff; border-radius: 5px; font-size:13px;\">\n"
-"                                Chấp nhận lời mời\n"
-"                            </a>\n"
-"                        </div>\n"
-"                        % set website_url = object.env['ir.config_parameter'].sudo().get_param('web.base.url')\n"
-"                        Tên miền Odoo của bạn là: <b><a href=\"${website_url}\">${website_url}</a></b><br/>\n"
-"                        Email đăng nhập của bạn là: <b><a href=\"/web/login?login=${object.email}\" target=\"_blank\">${object.email}</a></b><br/><br/>\n"
-"                        Chưa bao giờ nghe nói về Odoo? Nó có một phần mềm kinh doanh tất cả trong một được hơn 3 triệu người dùng yêu thích. Nó sẽ cải thiện đáng kể kinh nghiệm của bạn trong công việc và tăng năng suất của bạn.\n"
-"                        <br/><br/>\n"
-"                        Hãy xem <a href=\"https://www.odoo.com/page/tour?utm_source=db&amp;utm_medium=auth\" style=\"color: #875A7B;\">Odoo Tour</a>để khám phá công cụ.\n"
-"                        <br/><br/>\n"
-"                        Tân hưởng Odoo!<br/>\n"
-"                        --<br/> ${object.company_id.name} \n"
->>>>>>> df85ddc2
 "                    </div>\n"
 "                </td></tr>\n"
 "                <tr><td style=\"text-align:center;\">\n"
@@ -246,11 +223,7 @@
 "<tr><td align=\"center\" style=\"min-width: 590px;\">\n"
 "    <table border=\"0\" cellpadding=\"0\" cellspacing=\"0\" width=\"590\" style=\"min-width: 590px; background-color: #F1F1F1; color: #454748; padding: 8px; border-collapse:separate;\">\n"
 "      <tr><td style=\"text-align: center; font-size: 13px;\">\n"
-<<<<<<< HEAD
-"        Vận hành bởi <a target=\"_blank\" href=\"https://www.odoo.com?utm_source=db&amp;utm_medium=auth\" style=\"color: #875A7B;\">Odoo</a>\n"
-=======
-"        Phát hành bởi <a target=\"_blank\" href=\"https://www.odoo.com?utm_source=db&amp;utm_medium=auth\" style=\"color: #875A7B;\">Odoo</a>\n"
->>>>>>> df85ddc2
+"        Bởi Nền tảng <a target=\"_blank\" href=\"https://www.odoo.com?utm_source=db&amp;utm_medium=auth\" style=\"color: #875A7B;\">Odoo</a>\n"
 "      </td></tr>\n"
 "    </table>\n"
 "</td></tr>\n"
@@ -665,12 +638,12 @@
 #. module: auth_signup
 #: model:ir.model.fields,field_description:auth_signup.field_res_config_settings__auth_signup_uninvited
 msgid "Customer Account"
-msgstr "Tài khoản khách hàng"
+msgstr "Tài khoản Khách hàng"
 
 #. module: auth_signup
 #: model_terms:ir.ui.view,arch_db:auth_signup.res_config_settings_view_form
 msgid "Default Access Rights"
-msgstr "Quyền truy cập mặc định"
+msgstr "Quyền Truy cập Mặc định"
 
 #. module: auth_signup
 #: model_terms:ir.ui.view,arch_db:auth_signup.login
@@ -718,7 +691,7 @@
 #. module: auth_signup
 #: model_terms:ir.ui.view,arch_db:auth_signup.res_config_settings_view_form
 msgid "Password Reset"
-msgstr "Đặt lại mật khẩu"
+msgstr "Đặt lại Mật khẩu"
 
 #. module: auth_signup
 #: model:mail.template,subject:auth_signup.reset_password_email
@@ -750,7 +723,7 @@
 #. module: auth_signup
 #: model_terms:ir.ui.view,arch_db:auth_signup.res_users_view_form
 msgid "Send an Invitation Email"
-msgstr "Gửi một thư mời (email)"
+msgstr "Gửi một Thư mời (email)"
 
 #. module: auth_signup
 #: model_terms:ir.ui.view,arch_db:auth_signup.signup
@@ -773,19 +746,19 @@
 #: model:ir.model.fields,field_description:auth_signup.field_res_partner__signup_type
 #: model:ir.model.fields,field_description:auth_signup.field_res_users__signup_type
 msgid "Signup Token Type"
-msgstr "Kiểu Token đăng ký"
+msgstr "Kiểu Token Đăng ký"
 
 #. module: auth_signup
 #: model:ir.model.fields,field_description:auth_signup.field_res_partner__signup_valid
 #: model:ir.model.fields,field_description:auth_signup.field_res_users__signup_valid
 msgid "Signup Token is Valid"
-msgstr "Token đăng ký hợp lệ"
+msgstr "Token Đăng ký hợp lệ"
 
 #. module: auth_signup
 #: model:ir.model.fields,field_description:auth_signup.field_res_partner__signup_url
 #: model:ir.model.fields,field_description:auth_signup.field_res_users__signup_url
 msgid "Signup URL"
-msgstr "URL đăng ký"
+msgstr "URL Đăng ký"
 
 #. module: auth_signup
 #: code:addons/auth_signup/models/res_users.py:117
@@ -815,21 +788,13 @@
 #: code:addons/auth_signup/models/res_users.py:141
 #, python-format
 msgid "Signup: no login given for new user"
-<<<<<<< HEAD
 msgstr "Đăng ký: không thấy có tên đăng nhập đối với người dùng mới"
-=======
-msgstr "Đăng ký: không có thông tin đăng nhập cho người dùng mới"
->>>>>>> df85ddc2
 
 #. module: auth_signup
 #: code:addons/auth_signup/models/res_users.py:143
 #, python-format
 msgid "Signup: no name or partner given for new user"
-<<<<<<< HEAD
 msgstr "Đăng ký: không có tên hoặc đối tác để tạo người dùng mới"
-=======
-msgstr "Đăng ký: không có tên hoặc đối tác được cung cấp cho người dùng mới"
->>>>>>> df85ddc2
 
 #. module: auth_signup
 #: model:ir.model.fields,field_description:auth_signup.field_res_users__state
@@ -851,11 +816,7 @@
 #: code:addons/auth_signup/models/res_users.py:127
 #, python-format
 msgid "This is his first connection. Wish him welcome"
-<<<<<<< HEAD
 msgstr "Đây là lần kết nối đầu tiên của người dùng này. Hãy chạy mừng bạn ấy"
-=======
-msgstr "Đây là kết nối đầu tiên của anh ấy. Chúc anh chào đón"
->>>>>>> df85ddc2
 
 #. module: auth_signup
 #: model_terms:ir.ui.view,arch_db:auth_signup.res_config_settings_view_form
@@ -864,9 +825,9 @@
 "list view and click on 'Portal Access Management' option in the dropdown "
 "menu *Action*."
 msgstr ""
-"Để gửi lời mời trong chế độ B2B, hãy mở một số liên lạc hoặc chọn một số "
-"người trong chế độ xem danh sách và nhấp vào tùy chọn 'Quản lý truy cập cổng"
-" thông tin' trong menu thả xuống * Hành động *."
+"Để gửi lời mời trong chế độ B2B, hãy mở liên hệ hoặc chọn một số "
+"người trong giao diện danh sách và nhấp vào tùy chọn 'Cấp quyền Truy cập"
+" Portal' trong menu thả xuống * Hành động *."
 
 #. module: auth_signup
 #: model:ir.model,name:auth_signup.model_res_users
