odoo.define('web.basic_fields_tests', function (require) {
"use strict";

var basicFields = require('web.basic_fields');
var concurrency = require('web.concurrency');
var config = require('web.config');
var core = require('web.core');
var FormView = require('web.FormView');
var KanbanView = require('web.KanbanView');
var ListView = require('web.ListView');
var session = require('web.session');
var testUtils = require('web.test_utils');
var field_registry = require('web.field_registry');

var createView = testUtils.createView;
var createAsyncView = testUtils.createAsyncView;
var DebouncedField = basicFields.DebouncedField;
var JournalDashboardGraph = basicFields.JournalDashboardGraph;
var _t = core._t;

QUnit.module('fields', {}, function () {

QUnit.module('basic_fields', {
    beforeEach: function () {
        this.data = {
            partner: {
                fields: {
                    date: {string: "A date", type: "date", searchable: true},
                    datetime: {string: "A datetime", type: "datetime", searchable: true},
                    display_name: {string: "Displayed name", type: "char", searchable: true},
                    foo: {string: "Foo", type: "char", default: "My little Foo Value", searchable: true, trim: true},
                    bar: {string: "Bar", type: "boolean", default: true, searchable: true},
                    txt: {string: "txt", type: "text", default: "My little txt Value\nHo-ho-hoooo Merry Christmas"},
                    int_field: {string: "int_field", type: "integer", sortable: true, searchable: true},
                    qux: {string: "Qux", type: "float", digits: [16,1], searchable: true},
                    p: {string: "one2many field", type: "one2many", relation: 'partner', searchable: true},
                    trululu: {string: "Trululu", type: "many2one", relation: 'partner', searchable: true},
                    timmy: {string: "pokemon", type: "many2many", relation: 'partner_type', searchable: true},
                    product_id: {string: "Product", type: "many2one", relation: 'product', searchable: true},
                    sequence: {type: "integer", string: "Sequence", searchable: true},
                    currency_id: {string: "Currency", type: "many2one", relation: "currency", searchable: true},
                    selection: {string: "Selection", type: "selection", searchable:true,
                        selection: [['normal', 'Normal'],['blocked', 'Blocked'],['done', 'Done']]},
                    document: {string: "Binary", type: "binary"},
                },
                records: [{
                    id: 1,
                    date: "2017-02-03",
                    datetime: "2017-02-08 10:00:00",
                    display_name: "first record",
                    bar: true,
                    foo: "yop",
                    int_field: 10,
                    qux: 0.44444,
                    p: [],
                    timmy: [],
                    trululu: 4,
                    selection: 'blocked',
                    document: 'coucou==\n',
                }, {
                    id: 2,
                    display_name: "second record",
                    bar: true,
                    foo: "blip",
                    int_field: 0,
                    qux: 0,
                    p: [],
                    timmy: [],
                    trululu: 1,
                    sequence: 4,
                    currency_id: 2,
                    selection: 'normal',
                }, {
                    id: 4,
                    display_name: "aaa",
                    foo: "abc",
                    sequence: 9,
                    int_field: false,
                    qux: false,
                    selection: 'done',
                },
                {id: 3, bar: true, foo: "gnap", int_field: 80, qux: -3.89859, m2o: 1, m2m: []},
                {id: 5, bar: false, foo: "blop", int_field: -4, qux: 9.1, m2o: 1, m2m: [1], currency_id: 1}],
                onchanges: {},
            },
            product: {
                fields: {
                    name: {string: "Product Name", type: "char", searchable: true}
                },
                records: [{
                    id: 37,
                    display_name: "xphone",
                }, {
                    id: 41,
                    display_name: "xpad",
                }]
            },
            partner_type: {
                fields: {
                    name: {string: "Partner Type", type: "char", searchable: true},
                    color: {string: "Color index", type: "integer", searchable: true},
                },
                records: [
                    {id: 12, display_name: "gold", color: 2},
                    {id: 14, display_name: "silver", color: 5},
                ]
            },
            currency: {
                fields: {
                    symbol: {string: "Currency Sumbol", type: "char", searchable: true},
                    position: {string: "Currency Position", type: "char", searchable: true},
                },
                records: [{
                    id: 1,
                    display_name: "$",
                    symbol: "$",
                    position: "before",
                }, {
                    id: 2,
                    display_name: "€",
                    symbol: "€",
                    position: "after",
                }]
            },
        };
    }
}, function () {

    QUnit.module('DebouncedField');

    QUnit.test('debounced fields do not trigger call _setValue once destroyed', function (assert) {
        var done = assert.async();
        assert.expect(4);

        var def = $.Deferred();
        var _doAction = DebouncedField.prototype._doAction;
        DebouncedField.prototype._doAction = function () {
            _doAction.apply(this, arguments);
            def.resolve();
        };
        var _setValue = DebouncedField.prototype._setValue;
        DebouncedField.prototype._setValue = function () {
            assert.step('_setValue');
            _setValue.apply(this, arguments);
        };

        var form = createView({
            View: FormView,
            model: 'partner',
            data: this.data,
            arch: '<form string="Partners">' +
                    '<sheet>' +
                        '<group>' +
                            '<field name="foo"/>' +
                        '</group>' +
                    '</sheet>' +
                '</form>',
            res_id: 1,
            fieldDebounce: 3,
            viewOptions: {
                mode: 'edit',
            },
        });

        // change the value
        form.$('input').val('new value').trigger('input');
        assert.verifySteps([], "_setValue shouldn't have been called yet");

        // save
        form.$buttons.find('.o_form_button_save').click();
        assert.verifySteps(['_setValue'], "_setValue should have been called once");

        // destroy the form view
        def = $.Deferred();
        form.destroy();

        // wait for the debounced callback to be called
        def.then(function () {
            assert.verifySteps(['_setValue'],
                "_setValue should not have been called after widget destruction");

            DebouncedField.prototype._doAction = _doAction;
            DebouncedField.prototype._setValue = _setValue;
            done();
        });

    });

    QUnit.module('FieldBoolean');

    QUnit.test('boolean field in form view', function (assert) {
        assert.expect(12);

        var form = createView({
            View: FormView,
            model: 'partner',
            data: this.data,
            arch: '<form><label for="bar" string="Awesome checkbox"/><field name="bar"/></form>',
            res_id: 1,
        });

        assert.strictEqual(form.$('.o_field_boolean input:checked').length, 1,
            "checkbox should be checked");

        // switch to edit mode and check the result
        form.$buttons.find('.o_form_button_edit').click();
        assert.strictEqual(form.$('.o_field_boolean input:checked').length, 1,
            "checkbox should still be checked");

        // uncheck the checkbox
        form.$('.o_field_boolean input:checked').click();
        assert.strictEqual(form.$('.o_field_boolean input:checked').length, 0,
            "checkbox should no longer be checked");

        // save
        form.$buttons.find('.o_form_button_save').click();
        assert.strictEqual(form.$('.o_field_boolean input:checked').length, 0,
            "checkbox should still no longer be checked");

        // switch to edit mode and test the opposite change
        form.$buttons.find('.o_form_button_edit').click();
        assert.strictEqual(form.$('.o_field_boolean input:checked').length, 0,
            "checkbox should still be unchecked");

        // check the checkbox
        form.$('.o_field_boolean input').click();
        assert.strictEqual(form.$('.o_field_boolean input:checked').length, 1,
            "checkbox should now be checked");

        // uncheck it back
        form.$('.o_field_boolean input').click();
        assert.strictEqual(form.$('.o_field_boolean input:checked').length, 0,
            "checkbox should now be unchecked");

        // check the checkbox by clicking on label
        form.$('label:first').click();
        assert.strictEqual(form.$('.o_field_boolean input:checked').length, 1,
            "checkbox should now be checked");

        // uncheck it back
        form.$('label:first').click();
        assert.strictEqual(form.$('.o_field_boolean input:checked').length, 0,
            "checkbox should now be unchecked");

        // check the checkbox by hitting the "enter" key after focusing it
        form.$('.o_field_boolean input')
            .trigger("focusin")
            .trigger({type: "keydown", which: $.ui.keyCode.ENTER})
            .trigger({type: "keyup", which: $.ui.keyCode.ENTER});
        assert.strictEqual(form.$('.o_field_boolean input:checked').length, 1,
            "checkbox should now be checked");
        // blindly press enter again, it should uncheck the checkbox
        $(document.activeElement).trigger({type: "keydown", which: $.ui.keyCode.ENTER});
        assert.strictEqual(form.$('.o_field_boolean input:checked').length, 0,
            "checkbox should not be checked");
        // blindly press enter again, it should check the checkbox back
        $(document.activeElement).trigger({type: "keydown", which: $.ui.keyCode.ENTER});

        // save
        form.$buttons.find('.o_form_button_save').click();
        assert.strictEqual(form.$('.o_field_boolean input:checked').length, 1,
            "checkbox should still be checked");
        form.destroy();
    });

    QUnit.test('boolean field in editable list view', function (assert) {
        assert.expect(11);

        var list = createView({
            View: ListView,
            model: 'partner',
            data: this.data,
            arch: '<tree editable="bottom"><field name="bar"/></tree>',
        });

        assert.strictEqual(list.$('tbody td:not(.o_list_record_selector) .custom-checkbox input').length, 5,
            "should have 5 checkboxes");
        assert.strictEqual(list.$('tbody td:not(.o_list_record_selector) .custom-checkbox input:checked').length, 4,
            "should have 4 checked input");

        // Edit a line
        var $cell = list.$('tr.o_data_row:has(.custom-checkbox input:checked) td:not(.o_list_record_selector)').first();
        assert.ok($cell.find('.custom-checkbox input:checked').prop('disabled'),
            "input should be disabled in readonly mode");
        $cell.click();
        assert.ok(!$cell.find('.custom-checkbox input:checked').prop('disabled'),
            "input should not have the disabled property in edit mode");
        $cell.find('.custom-checkbox input:checked').click();

        // save
        list.$buttons.find('.o_list_button_save').click();
        $cell = list.$('tr.o_data_row:has(.custom-checkbox input:not(:checked)) td:not(.o_list_record_selector)').first();
        assert.ok($cell.find('.custom-checkbox input:not(:checked)').prop('disabled'),
            "input should be disabled again");
        assert.strictEqual(list.$('tbody td:not(.o_list_record_selector) .custom-checkbox input').length, 5,
            "should still have 5 checkboxes");
        assert.strictEqual(list.$('tbody td:not(.o_list_record_selector) .custom-checkbox input:checked').length, 3,
            "should now have only 3 checked input");

        // Re-Edit the line and fake-check the checkbox
        $cell.click();
        $cell.find('.custom-checkbox input').click(); // Change the checkbox
        $cell.find('.custom-checkbox input').click(); // Undo the change

        // Save
        list.$buttons.find('.o_list_button_save').click();
        assert.strictEqual(list.$('tbody td:not(.o_list_record_selector) .custom-checkbox input').length, 5,
            "should still have 5 checkboxes");
        assert.strictEqual(list.$('tbody td:not(.o_list_record_selector) .custom-checkbox input:checked').length, 3,
            "should still have only 3 checked input");

        // Re-Edit the line to check the checkbox back but this time click on
        // the checkbox directly in readonly mode !
        $cell = list.$('tr.o_data_row:has(.custom-checkbox input:not(:checked)) td:not(.o_list_record_selector)').first();
        $cell.find('.custom-checkbox .custom-control-label').click();

        // save
        list.$buttons.find('.o_form_button_save').click();
        assert.strictEqual(list.$('tbody td:not(.o_list_record_selector) .custom-checkbox input').length, 5,
            "should still have 5 checkboxes");
        assert.strictEqual(list.$('tbody td:not(.o_list_record_selector) .custom-checkbox input:checked').length, 4,
            "should now have 4 checked input back");
        list.destroy();
    });


    QUnit.module('FieldBooleanButton');

    QUnit.test('use custom terminology in form view', function (assert) {
        assert.expect(2);

        var terminology = {
            string_true: "Production Environment",
            hover_true: "Switch to test environment",
            string_false: "Test Environment",
            hover_false: "Switch to production environment"
        };
        var form = createView({
            View: FormView,
            model: 'partner',
            data: this.data,
            arch: '<form>' +
                    '<div name="button_box" class="oe_button_box">' +
                        '<button type="object" class="oe_stat_button" icon="fa-check-square">' +
                            '<field name="bar" widget="boolean_button" options=\'{"terminology": ' +
                                JSON.stringify(terminology) + '}\'/>' +
                        '</button>' +
                    '</div>' +
                '</form>',
            res_id: 2,
        });

        assert.strictEqual(form.$('.o_stat_text.o_not_hover:contains(Production Environment)').length, 1,
            "button should contain correct string");
        assert.strictEqual(form.$('.o_stat_text.o_hover:contains(Switch to test environment)').length, 1,
            "button should display correct string when hovering");
        form.destroy();
    });

    QUnit.module('FieldBooleanToggle');

    QUnit.test('use boolean toggle widget in form view', function (assert) {
        assert.expect(1);

        var form = createView({
            View: FormView,
            model: 'partner',
            data: this.data,
            arch: '<form><field name="bar" widget="boolean_toggle"/></form>',
            res_id: 2,
        });

        assert.strictEqual(form.$(".custom-checkbox.o_boolean_toggle").length, 1, "Boolean toggle widget applied to boolean field");
        form.destroy();
    });

    QUnit.module('FieldToggleButton');

    QUnit.test('use toggle_button in list view', function (assert) {
        assert.expect(6);

        var list = createView({
            View: ListView,
            model: 'partner',
            data: this.data,
            arch: '<tree>' +
                    '<field name="bar" widget="toggle_button" ' +
                        'options="{&quot;active&quot;: &quot;Reported in last payslips&quot;, &quot;inactive&quot;: &quot;To Report in Payslip&quot;}"/>' +
                '</tree>',
        });

        assert.strictEqual(list.$('button i.fa.fa-circle.o_toggle_button_success').length, 4,
            "should have 4 green buttons");
        assert.strictEqual(list.$('button i.fa.fa-circle.text-muted').length, 1,
            "should have 1 muted button");

        assert.strictEqual(list.$('button').first().attr('title'), "Reported in last payslips",
            "active buttons should have proper tooltip");
        assert.strictEqual(list.$('button').last().attr('title'), "To Report in Payslip",
            "inactive buttons should have proper tooltip");

        // clicking on first button to check the state is properly changed
        list.$('button').first().click();
        assert.strictEqual(list.$('button i.fa.fa-circle.o_toggle_button_success').length, 3,
            "should have 3 green buttons");

        list.$('button').first().click();
        assert.strictEqual(list.$('button i.fa.fa-circle.o_toggle_button_success').length, 4,
            "should have 4 green buttons");
        list.destroy();
    });

    QUnit.test('toggle_button in form view (edit mode)', function (assert) {
        assert.expect(6);

        var form = createView({
            View: FormView,
            model: 'partner',
            data: this.data,
            arch: '<form>' +
                    '<field name="bar" widget="toggle_button" ' +
                        'options="{\'active\': \'Active value\', \'inactive\': \'Inactive value\'}"/>' +
                '</form>',
            mockRPC: function (route, args) {
                if (args.method === 'write') {
                    assert.step('write');
                }
                return this._super.apply(this, arguments);
            },
            res_id: 2,
            viewOptions: {
                mode: 'edit',
            },
        });

        assert.strictEqual(form.$('.o_field_widget[name=bar] i.o_toggle_button_success:not(.text-muted)').length,
            1, "should be green");

        // click on the button to toggle the value
        form.$('.o_field_widget[name=bar]').click();

        assert.strictEqual(form.$('.o_field_widget[name=bar] i.text-muted:not(.o_toggle_button_success)').length,
            1, "should be gray");
        assert.verifySteps([]);

        // save
        form.$buttons.find('.o_form_button_save').click();

        assert.strictEqual(form.$('.o_field_widget[name=bar] i.text-muted:not(.o_toggle_button_success)').length,
            1, "should still be gray");
        assert.verifySteps(['write']);

        form.destroy();
    });

    QUnit.test('toggle_button in form view (readonly mode)', function (assert) {
        assert.expect(4);

        var form = createView({
            View: FormView,
            model: 'partner',
            data: this.data,
            arch: '<form>' +
                    '<field name="bar" widget="toggle_button" ' +
                        'options="{\'active\': \'Active value\', \'inactive\': \'Inactive value\'}"/>' +
                '</form>',
            mockRPC: function (route, args) {
                if (args.method === 'write') {
                    assert.step('write');
                }
                return this._super.apply(this, arguments);
            },
            res_id: 2,
        });

        assert.strictEqual(form.$('.o_field_widget[name=bar] i.o_toggle_button_success:not(.text-muted)').length,
            1, "should be green");

        // click on the button to toggle the value
        form.$('.o_field_widget[name=bar]').click();

        assert.strictEqual(form.$('.o_field_widget[name=bar] i.text-muted:not(.o_toggle_button_success)').length,
            1, "should be gray");
        assert.verifySteps(['write']);

        form.destroy();
    });

    QUnit.module('FieldFloat');

    QUnit.test('float field when unset', function (assert) {
        assert.expect(2);

        var form = createView({
            View: FormView,
            model: 'partner',
            data: this.data,
            arch:'<form string="Partners">' +
                    '<sheet>' +
                    '<field name="qux" digits="[5,3]"/>' +
                    '</sheet>' +
                '</form>',
            res_id: 4,
        });

        assert.notOk(form.$('.o_field_widget').hasClass('o_field_empty'),
        'Non-set float field should be considered as 0.');
        assert.strictEqual(form.$('.o_field_widget').text(), "0.000",
        'Non-set float field should be considered as 0.');

        form.destroy();
    });

    QUnit.test('float fields use correct digit precision', function (assert) {
        assert.expect(1);

        var form = createView({
            View: FormView,
            model: 'partner',
            data: this.data,
            arch: '<form string="Partners">' +
                    '<sheet>' +
                        '<group>' +
                            '<field name="qux"/>' +
                        '</group>' +
                    '</sheet>' +
                '</form>',
            res_id: 1,
        });
        assert.strictEqual(form.$('span.o_field_number:contains(0.4)').length, 1,
                            "should contain a number rounded to 1 decimal");
        form.destroy();
    });

    QUnit.test('float field in form view', function (assert) {
        assert.expect(5);

        var form = createView({
            View: FormView,
            model: 'partner',
            data: this.data,
            arch:'<form string="Partners">' +
                    '<sheet>' +
                        '<field name="qux" widget="float" digits="[5,3]"/>' +
                    '</sheet>' +
                '</form>',
            res_id: 2,
        });

        assert.ok(!form.$('.o_field_widget').hasClass('o_field_empty'),
            'Float field should be considered set for value 0.');
        assert.strictEqual(form.$('.o_field_widget').first().text(), '0.000',
            'The value should be displayed properly.');

        form.$buttons.find('.o_form_button_edit').click();
        assert.strictEqual(form.$('input').val(), '0.000',
            'The value should be rendered with correct precision.');

        form.$('input').val('108.2458938598598').trigger('input');
        assert.strictEqual(form.$('input').val(), '108.2458938598598',
            'The value should not be formated yet.');

        form.$('input').val('18.8958938598598').trigger('input');
        form.$buttons.find('.o_form_button_save').click();
        assert.strictEqual(form.$('.o_field_widget').first().text(), '18.896',
            'The new value should be rounded properly.');

        form.destroy();
    });

    QUnit.test('float field in editable list view', function (assert) {
        assert.expect(4);

        var list = createView({
            View: ListView,
            model: 'partner',
            data: this.data,
            arch: '<tree editable="bottom">' +
                    '<field name="qux" widget="float" digits="[5,3]"/>' +
                  '</tree>',
        });

        var zeroValues = list.$('td.o_data_cell').filter(function () {return $(this).text() === '';});
        assert.strictEqual(zeroValues.length, 1,
            'Unset float values should be rendered as empty strings.');

        // switch to edit mode
        var $cell = list.$('tr.o_data_row td:not(.o_list_record_selector)').first();
        $cell.click();

        assert.strictEqual(list.$('input[name="qux"]').length, 1,
            'The view should have 1 input for editable float.');

        list.$('input[name="qux"]').val('108.2458938598598').trigger('input');
        assert.strictEqual(list.$('input[name="qux"]').val(), '108.2458938598598',
            'The value should not be formated yet.');

        list.$('input[name="qux"]').val('18.8958938598598').trigger('input');
        list.$buttons.find('.o_list_button_save').click();
        assert.strictEqual(list.$('.o_field_widget').first().text(), '18.896',
            'The new value should be rounded properly.');

        list.destroy();
    });

    QUnit.test('do not trigger a field_changed if they have not changed', function (assert) {
        assert.expect(2);

        this.data.partner.records[1].qux = false;
        this.data.partner.records[1].int_field = false;
        var form = createView({
            View: FormView,
            model: 'partner',
            data: this.data,
            arch:'<form string="Partners">' +
                    '<sheet>' +
                        '<field name="qux" widget="float" digits="[5,3]"/>' +
                        '<field name="int_field"/>' +
                    '</sheet>' +
                '</form>',
            res_id: 2,
            mockRPC: function (route, args) {
                assert.step(args.method);
                return this._super.apply(this, arguments);
            }
        });

        form.$buttons.find('.o_form_button_edit').click();
        form.$buttons.find('.o_form_button_save').click();

        assert.verifySteps(['read']); // should not have save as nothing changed

        form.destroy();
    });

    QUnit.test('float widget on monetary field', function (assert) {
        assert.expect(1);

        this.data.partner.fields.monetary = {string: "Monetary", type: 'monetary'};
        this.data.partner.records[0].monetary = 9.99;
        this.data.partner.records[0].currency_id = 1;

        var form = createView({
            View: FormView,
            model: 'partner',
            data: this.data,
            arch:'<form string="Partners">' +
                    '<sheet>' +
                        '<field name="monetary" widget="float"/>' +
                        '<field name="currency_id" invisible="1"/>' +
                    '</sheet>' +
                '</form>',
            res_id: 1,
            session: {
                currencies: _.indexBy(this.data.currency.records, 'id'),
            },
        });

        assert.strictEqual(form.$('.o_field_widget[name=monetary]').text(), '9.99',
            'value should be correctly formatted (with the float formatter)');

        form.destroy();
    });

    QUnit.test('float field with monetary widget and decimal precision', function (assert) {
        assert.expect(5);

        this.data.partner.records = [{
            id: 1,
            qux: -8.89859,
            currency_id: 1,
        }]
        var form = createView({
            View: FormView,
            model: 'partner',
            data: this.data,
            arch:'<form string="Partners">' +
                    '<sheet>' +
                        '<field name="qux" widget="monetary" options="{\'field_digits\': True}"/>' +
                        '<field name="currency_id" invisible="1"/>' +
                    '</sheet>' +
                '</form>',
            res_id: 1,
            session: {
                currencies: _.indexBy(this.data.currency.records, 'id'),
            },
        });

        // Non-breaking space between the currency and the amount
        assert.strictEqual(form.$('.o_field_widget').first().text(), '$\u00a0-8.9',
            'The value should be displayed properly.');

        form.$buttons.find('.o_form_button_edit').click();
        assert.strictEqual(form.$('input').val(), '-8.9',
            'The input should be rendered without the currency symbol.');
        assert.strictEqual(form.$('input').parent().children().first().text(), '$',
            'The input should be preceded by a span containing the currency symbol.');

        form.$('input').val('109.2458938598598').trigger('input');
        assert.strictEqual(form.$('input').val(), '109.2458938598598',
            'The value should not be formated yet.');

        form.$buttons.find('.o_form_button_save').click();
        // Non-breaking space between the currency and the amount
        assert.strictEqual(form.$('.o_field_widget').first().text(), '$\u00a0109.2',
            'The new value should be rounded properly.');

        form.destroy();
    });

    QUnit.test('float field with type number option', function (assert) {
        assert.expect(4);

        var form = createView({
            View: FormView,
            model: 'partner',
            data: this.data,
            arch: '<form string="Partners">' +
                '<field name="qux" options="{\'type\': \'number\'}"/>' +
            '</form>',
            res_id: 4,
            translateParameters: {
                thousands_sep: ",",
                grouping: [3, 0],
            },
        });

        form.$buttons.find('.o_form_button_edit').click();
        assert.ok(form.$('.o_field_widget')[0].hasAttribute('type'),
            'Float field with option type must have a type attribute.');
        assert.strictEqual(form.$('.o_field_widget').attr('type'), 'number',
            'Float field with option type must have a type attribute equals to "number".');
        form.$('input').val('123456.7890').trigger('input');
        form.$buttons.find('.o_form_button_save').click();
        form.$buttons.find('.o_form_button_edit').click();
        assert.strictEqual(form.$('.o_field_widget').val(), '123456.789',
            'Float value must be not formatted if input type is number.');
        form.$buttons.find('.o_form_button_save').click();
        assert.strictEqual(form.$('.o_field_widget').text(), '123,456.8',
            'Float value must be formatted in readonly view even if the input type is number.');

        form.destroy();
    });

    QUnit.test('float field without type number option', function (assert) {
        assert.expect(2);

        var form = createView({
            View: FormView,
            model: 'partner',
            data: this.data,
            arch: '<form string="Partners">' +
                '<field name="qux"/>' +
            '</form>',
            res_id: 4,
            translateParameters: {
                thousands_sep: ",",
                grouping: [3, 0],
            },
        });

        form.$buttons.find('.o_form_button_edit').click();
        assert.strictEqual(form.$('.o_field_widget').attr('type'), 'text',
            'Float field with option type must have a text type (default type).');

        form.$('input').val('123456.7890').trigger('input');
        form.$buttons.find('.o_form_button_save').click();
        form.$buttons.find('.o_form_button_edit').click();
        assert.strictEqual(form.$('.o_field_widget').val(), '123,456.8',
            'Float value must be formatted if input type isn\'t number.');

        form.destroy();
    });


    QUnit.module('FieldEmail');

    QUnit.test('email field in form view', function (assert) {
        assert.expect(7);

        var form = createView({
            View: FormView,
            model: 'partner',
            data: this.data,
            arch:'<form string="Partners">' +
                    '<sheet>' +
                        '<group>' +
                            '<field name="foo" widget="email"/>' +
                        '</group>' +
                    '</sheet>' +
                '</form>',
            res_id: 1,
        });

        var $mailtoLink = form.$('a.o_form_uri.o_field_widget.o_text_overflow');
        assert.strictEqual($mailtoLink.length, 1,
            "should have a anchor with correct classes");
        assert.strictEqual($mailtoLink.text(), 'yop',
            "the value should be displayed properly");
        assert.strictEqual($mailtoLink.attr('href'), 'mailto:yop',
            "should have proper mailto prefix");

        // switch to edit mode and check the result
        form.$buttons.find('.o_form_button_edit').click();
        assert.strictEqual(form.$('input[type="text"].o_field_widget').length, 1,
            "should have an input for the email field");
        assert.strictEqual(form.$('input[type="text"].o_field_widget').val(), 'yop',
            "input should contain field value in edit mode");

        // change value in edit mode
        form.$('input[type="text"].o_field_widget').val('new').trigger('input');

        // save
        form.$buttons.find('.o_form_button_save').click();
        $mailtoLink = form.$('a.o_form_uri.o_field_widget.o_text_overflow');
        assert.strictEqual($mailtoLink.text(), 'new',
            "new value should be displayed properly");
        assert.strictEqual($mailtoLink.attr('href'), 'mailto:new',
            "should still have proper mailto prefix");

        form.destroy();
    });

    QUnit.test('email field in editable list view', function (assert) {
        assert.expect(10);

        var list = createView({
            View: ListView,
            model: 'partner',
            data: this.data,
            arch: '<tree editable="bottom"><field name="foo"  widget="email"/></tree>',
        });

        assert.strictEqual(list.$('tbody td:not(.o_list_record_selector)').length, 5,
            "should have 5 cells");
        assert.strictEqual(list.$('tbody td:not(.o_list_record_selector)').first().text(), 'yop',
            "value should be displayed properly as text");

        var $mailtoLink = list.$('a.o_form_uri.o_field_widget.o_text_overflow');
        assert.strictEqual($mailtoLink.length, 5,
            "should have anchors with correct classes");
        assert.strictEqual($mailtoLink.first().attr('href'), 'mailto:yop',
            "should have proper mailto prefix");

        // Edit a line and check the result
        var $cell = list.$('tbody td:not(.o_list_record_selector)').first();
        $cell.click();
        assert.ok($cell.parent().hasClass('o_selected_row'), 'should be set as edit mode');
        assert.strictEqual($cell.find('input').val(), 'yop',
            'should have the corect value in internal input');
        $cell.find('input').val('new').trigger('input');

        // save
        list.$buttons.find('.o_list_button_save').click();
        $cell = list.$('tbody td:not(.o_list_record_selector)').first();
        assert.ok(!$cell.parent().hasClass('o_selected_row'), 'should not be in edit mode anymore');
        assert.strictEqual(list.$('tbody td:not(.o_list_record_selector)').first().text(), 'new',
            "value should be properly updated");
        $mailtoLink = list.$('a.o_form_uri.o_field_widget.o_text_overflow');
        assert.strictEqual($mailtoLink.length, 5,
            "should still have anchors with correct classes");
        assert.strictEqual($mailtoLink.first().attr('href'), 'mailto:new',
            "should still have proper mailto prefix");

        list.destroy();
    });


    QUnit.module('FieldChar');

    QUnit.test('char widget isValid method works', function (assert) {
        assert.expect(1);

        this.data.partner.fields.foo.required = true;
        var form = createView({
            View: FormView,
            model: 'partner',
            data: this.data,
            arch:'<form string="Partners">' +
                        '<field name="foo"/>' +
                '</form>',
            res_id: 1,
        });

        var charField = _.find(form.renderer.allFieldWidgets)[0];
        assert.strictEqual(charField.isValid(), true);
        form.destroy();
    });

    QUnit.test('char field in form view', function (assert) {
        assert.expect(4);

        var form = createView({
            View: FormView,
            model: 'partner',
            data: this.data,
            arch: '<form string="Partners">' +
                    '<sheet>' +
                        '<group>' +
                            '<field name="foo"/>' +
                        '</group>' +
                    '</sheet>' +
                '</form>',
            res_id: 1,
        });

        assert.strictEqual(form.$('.o_field_widget').text(), 'yop',
            "the value should be displayed properly");

        // switch to edit mode and check the result
        form.$buttons.find('.o_form_button_edit').click();
        assert.strictEqual(form.$('input[type="text"].o_field_widget').length, 1,
            "should have an input for the char field");
        assert.strictEqual(form.$('input[type="text"].o_field_widget').val(), 'yop',
            "input should contain field value in edit mode");

        // change value in edit mode
        form.$('input[type="text"].o_field_widget').val('limbo').trigger('input');

        // save
        form.$buttons.find('.o_form_button_save').click();
        assert.strictEqual(form.$('.o_field_widget').text(), 'limbo',
            'the new value should be displayed');
        form.destroy();
    });

    QUnit.test('setting a char field to empty string is saved as a false value', function (assert) {
        assert.expect(1);

        var form = createView({
            View: FormView,
            model: 'partner',
            data: this.data,
            arch: '<form string="Partners">' +
                    '<sheet>' +
                        '<group>' +
                            '<field name="foo"/>' +
                        '</group>' +
                    '</sheet>' +
                '</form>',
            res_id: 1,
            viewOptions: {mode: 'edit'},
            mockRPC: function (route, args) {
                if (args.method === 'write') {
                    assert.strictEqual(args.args[1].foo, false,
                        'the foo value should be false');
                }
                return this._super.apply(this, arguments);
            }
        });

        form.$('input[type="text"].o_field_widget').val('').trigger('input');

        // save
        form.$buttons.find('.o_form_button_save').click();
        form.destroy();
    });

    QUnit.test('char field with size attribute', function (assert) {
        assert.expect(1);

        this.data.partner.fields.foo.size = 5; // max length
        var form = createView({
            View: FormView,
            model: 'partner',
            data: this.data,
            arch: '<form>' +
                    '<sheet>' +
                        '<group><field name="foo"/></group>' +
                    '</sheet>' +
                '</form>',
            res_id: 1,
            viewOptions: {
                mode: 'edit',
            },
        });

        assert.strictEqual(form.$('input.o_field_widget').attr('maxlength'), '5',
            "maxlength attribute should have been set correctly on the input");

        form.destroy();
    });

    QUnit.test('char field in editable list view', function (assert) {
        assert.expect(6);

        var list = createView({
            View: ListView,
            model: 'partner',
            data: this.data,
            arch: '<tree editable="bottom"><field name="foo"/></tree>',
        });

        assert.strictEqual(list.$('tbody td:not(.o_list_record_selector)').length, 5,
            "should have 5 cells");
        assert.strictEqual(list.$('tbody td:not(.o_list_record_selector)').first().text(), 'yop',
            "value should be displayed properly as text");

        // Edit a line and check the result
        var $cell = list.$('tbody td:not(.o_list_record_selector)').first();
        $cell.click();
        assert.ok($cell.parent().hasClass('o_selected_row'), 'should be set as edit mode');
        assert.strictEqual($cell.find('input').val(), 'yop',
            'should have the corect value in internal input');
        $cell.find('input').val('brolo').trigger('input');

        // save
        list.$buttons.find('.o_list_button_save').click();
        $cell = list.$('tbody td:not(.o_list_record_selector)').first();
        assert.ok(!$cell.parent().hasClass('o_selected_row'), 'should not be in edit mode anymore');
        assert.strictEqual(list.$('tbody td:not(.o_list_record_selector)').first().text(), 'brolo',
            "value should be properly updated");
        list.destroy();
    });

    QUnit.test('char field translatable', function (assert) {
        assert.expect(3);

        this.data.partner.fields.foo.translate = true;

        var multiLang = _t.database.multi_lang;
        _t.database.multi_lang = true;

        var form = createView({
            View: FormView,
            model: 'partner',
            data: this.data,
            arch: '<form string="Partners">' +
                    '<sheet>' +
                        '<group>' +
                            '<field name="foo"/>' +
                        '</group>' +
                    '</sheet>' +
                '</form>',
            res_id: 1,
            mockRPC: function (route, args) {
                if (route === "/web/dataset/call_button" && args.method === 'translate_fields') {
                    assert.deepEqual(args.args, ["partner",1,"foo",{}], 'should call "call_button" route');
                    return $.when();
                }
                return this._super.apply(this, arguments);
            },
        });
        form.$buttons.find('.o_form_button_edit').click();
        var $button = form.$('input[type="text"].o_field_char + .o_field_translate');
        assert.strictEqual($button.length, 1, "should have a translate button");
        $button.click();
        form.destroy();

        form = createView({
            View: FormView,
            model: 'partner',
            data: this.data,
            arch: '<form string="Partners">' +
                    '<sheet>' +
                        '<group>' +
                            '<field name="foo"/>' +
                        '</group>' +
                    '</sheet>' +
                '</form>',
        });
        $button = form.$('input[type="text"].o_field_char + .o_field_translate');
        assert.strictEqual($button.length, 0, "should not have a translate button in create mode");
        form.destroy();

        _t.database.multi_lang = multiLang;
    });

    QUnit.test('char field does not allow html injections', function (assert) {
        assert.expect(1);

        var form = createView({
            View: FormView,
            model: 'partner',
            data: this.data,
            arch: '<form string="Partners">' +
                    '<sheet>' +
                        '<group>' +
                            '<field name="foo"/>' +
                        '</group>' +
                    '</sheet>' +
                '</form>',
            res_id: 1,
            viewOptions: {
                mode: 'edit',
            },
        });

        form.$('input').val('<script>throw Error();</script>').trigger('input');
        form.$buttons.find('.o_form_button_save').click();
        assert.strictEqual(form.$('.o_field_widget').text(), '<script>throw Error();</script>',
            'the value should have been properly escaped');

        form.destroy();
    });

    QUnit.test('char field trim (or not) characters', function (assert) {
        assert.expect(2);

        this.data.partner.fields.foo2 = {string: "Foo2", type: "char", trim: false};

        var form = createView({
            View: FormView,
            model: 'partner',
            data: this.data,
            arch: '<form string="Partners">' +
                    '<sheet>' +
                        '<group>' +
                            '<field name="foo"/>' +
                            '<field name="foo2"/>' +
                        '</group>' +
                    '</sheet>' +
                '</form>',
            res_id: 1,
            viewOptions: {
                mode: 'edit',
            },
        });

        form.$('input[name="foo"]').val('  abc  ').trigger('input');
        form.$('input[name="foo2"]').val('  def  ').trigger('input');

        form.$buttons.find('.o_form_button_save').click();

        // edit mode
        form.$buttons.find('.o_form_button_edit').click();

        assert.strictEqual(form.$('input[name="foo"]').val(), 'abc', 'Foo value should have been trimmed');
        assert.strictEqual(form.$('input[name="foo2"]').val(), '  def  ', 'Foo2 value should not have been trimmed');

        form.destroy();
    });

    QUnit.test('input field: change value before pending onchange returns', function (assert) {
        assert.expect(3);

        this.data.partner.onchanges = {
            product_id: function () {},
        };

        var def;
        var form = createView({
            View: FormView,
            model: 'partner',
            data: this.data,
            arch: '<form>' +
                    '<sheet>' +
                        '<field name="p">' +
                            '<tree editable="bottom">' +
                                '<field name="product_id"/>' +
                                '<field name="foo"/>' +
                            '</tree>' +
                        '</field>' +
                    '</sheet>' +
                '</form>',
            res_id: 1,
            mockRPC: function (route, args) {
                var result = this._super.apply(this, arguments);
                if (args.method === "onchange") {
                    return $.when(def).then(function () {
                        return result;
                    });
                } else {
                    return result;
                }
            },
            viewOptions: {
                mode: 'edit',
            },
        });

        form.$('.o_field_x2many_list_row_add a').click();
        assert.strictEqual(form.$('input[name="foo"]').val(), 'My little Foo Value',
            'should contain the default value');

        def = $.Deferred();
        form.$('.o_field_many2one input').click();
        var $dropdown = form.$('.o_field_many2one input').autocomplete('widget');
        $dropdown.find('li:first()').click();

        // set foo before onchange
        form.$('input[name="foo"]').val("tralala").trigger('input');
        assert.strictEqual(form.$('input[name="foo"]').val(), 'tralala',
            'input should contain tralala');

        // complete the onchange
        def.resolve();
        assert.strictEqual(form.$('input[name="foo"]').val(), 'tralala',
            'input should contain the same value as before onchange');

        form.destroy();
    });

    QUnit.test('input field: change value before pending onchange renaming', function (assert) {
        assert.expect(3);

        this.data.partner.onchanges = {
            product_id: function (obj) {
                obj.foo = 'on change value';
            },
        };

        var def = $.Deferred();
        var form = createView({
            View: FormView,
            model: 'partner',
            data: this.data,
            arch: '<form>' +
                    '<sheet>' +
                        '<field name="product_id"/>' +
                        '<field name="foo"/>' +
                    '</sheet>' +
                '</form>',
            res_id: 1,
            mockRPC: function (route, args) {
                var result = this._super.apply(this, arguments);
                if (args.method === "onchange") {
                    return $.when(def).then(function () {
                        return result;
                    });
                } else {
                    return result;
                }
            },
            viewOptions: {
                mode: 'edit',
            },
        });

        assert.strictEqual(form.$('input[name="foo"]').val(), 'yop',
            'should contain the correct value');

        form.$('.o_field_many2one input').click();
        var $dropdown = form.$('.o_field_many2one input').autocomplete('widget');
        $dropdown.find('li:first()').click();

        // set foo before onchange
        form.$('input[name="foo"]').val("tralala").trigger('input');
        assert.strictEqual(form.$('input[name="foo"]').val(), 'tralala',
            'input should contain tralala');

        // complete the onchange
        def.resolve();
        assert.strictEqual(form.$('input[name="foo"]').val(), 'tralala',
            'input should contain the same value as before onchange');

        form.destroy();
    });

    QUnit.skip('input field: change password value', function (assert) {
        // password policy needs an RPC call to initialize &
        // presents somewhat differently (custom widget), need way
        // to augment/override tests
        assert.expect(4);

        var form = createView({
            View: FormView,
            model: 'partner',
            data: this.data,
            arch: '<form>' +
                    '<field name="foo" password="True"/>' +
                '</form>',
            res_id: 1,
        });

        assert.notEqual(form.$('.o_field_char').text(), "yop",
            "password field value should not be visible in read mode");
        assert.strictEqual(form.$('.o_field_char').text(), "***",
            "password field value should be hidden with '*' in read mode");

        form.$buttons.find('.o_form_button_edit').click();

        assert.strictEqual(form.$('input.o_field_char').attr('type'), 'password',
            "password field input should be with type 'password' in edit mode");
        assert.strictEqual(form.$('input.o_field_char').val(), 'yop',
            "password field input value should be the (non-hidden) password value");

        form.destroy();
    });

    QUnit.skip('input field: empty password', function (assert) {
        assert.expect(3);

        this.data.partner.records[0].foo = false;

        var form = createView({
            View: FormView,
            model: 'partner',
            data: this.data,
            arch: '<form>' +
                    '<field name="foo" password="True"/>' +
                '</form>',
            res_id: 1,
        });

        assert.strictEqual(form.$('.o_field_char').text(), "",
            "password field value should be empty in read mode");

        form.$buttons.find('.o_form_button_edit').click();

        assert.strictEqual(form.$('input.o_field_char').attr('type'), 'password',
            "password field input should be with type 'password' in edit mode");
        assert.strictEqual(form.$('input.o_field_char').val(), '',
            "password field input value should be the (non-hidden, empty) password value");

        form.destroy();
    });

    QUnit.module('UrlWidget');

    QUnit.test('url widget in form view', function (assert) {
        assert.expect(9);

        var form = createView({
            View: FormView,
            model: 'partner',
            data: this.data,
            arch:'<form string="Partners">' +
                    '<sheet>' +
                        '<group>' +
                            '<field name="foo" widget="url"/>' +
                        '</group>' +
                    '</sheet>' +
                '</form>',
            res_id: 1,
        });

        assert.strictEqual(form.$('a.o_form_uri.o_field_widget.o_text_overflow').length, 1,
            "should have a anchor with correct classes");
        assert.strictEqual(form.$('a.o_form_uri.o_field_widget.o_text_overflow').attr('href'), 'yop',
            "should have proper href link");
        assert.strictEqual(form.$('a.o_form_uri.o_field_widget.o_text_overflow').attr('target'), '_blank',
            "should have target attribute set to _blank");
        assert.strictEqual(form.$('a.o_form_uri.o_field_widget.o_text_overflow').text(), 'yop',
            "the value should be displayed properly");

        // switch to edit mode and check the result
        form.$buttons.find('.o_form_button_edit').click();
        assert.strictEqual(form.$('input[type="text"].o_field_widget').length, 1,
            "should have an input for the char field");
        assert.strictEqual(form.$('input[type="text"].o_field_widget').val(), 'yop',
            "input should contain field value in edit mode");

        // change value in edit mode
        form.$('input[type="text"].o_field_widget').val('limbo').trigger('input');

        // save
        form.$buttons.find('.o_form_button_save').click();
        assert.strictEqual(form.$('a.o_form_uri.o_field_widget.o_text_overflow').length, 1,
            "should still have a anchor with correct classes");
        assert.strictEqual(form.$('a.o_form_uri.o_field_widget.o_text_overflow').attr('href'), 'limbo',
            "should have proper new href link");
        assert.strictEqual(form.$('a.o_form_uri.o_field_widget.o_text_overflow').text(), 'limbo',
            'the new value should be displayed');

        form.destroy();
    });

    QUnit.test('url widget takes text from proper attribute', function (assert) {
        assert.expect(1);

        var form = createView({
            View: FormView,
            model: 'partner',
            data: this.data,
            arch:'<form string="Partners">' +
                    '<field name="foo" widget="url" text="kebeclibre"/>' +
                '</form>',
            res_id: 1,
        });

        assert.strictEqual(form.$('a[name="foo"]').text(), 'kebeclibre',
            "url text should come from the text attribute");
        form.destroy();
    });

    QUnit.test('char field in editable list view', function (assert) {
        assert.expect(10);

        var list = createView({
            View: ListView,
            model: 'partner',
            data: this.data,
            arch: '<tree editable="bottom"><field name="foo" widget="url"/></tree>',
        });

        assert.strictEqual(list.$('tbody td:not(.o_list_record_selector)').length, 5,
            "should have 5 cells");
        assert.strictEqual(list.$('a.o_form_uri.o_field_widget.o_text_overflow').length, 5,
            "should have 5 anchors with correct classes");
        assert.strictEqual(list.$('a.o_form_uri.o_field_widget.o_text_overflow').first().attr('href'), 'yop',
            "should have proper href link");
        assert.strictEqual(list.$('tbody td:not(.o_list_record_selector)').first().text(), 'yop',
            "value should be displayed properly as text");

        // Edit a line and check the result
        var $cell = list.$('tbody td:not(.o_list_record_selector)').first();
        $cell.click();
        assert.ok($cell.parent().hasClass('o_selected_row'), 'should be set as edit mode');
        assert.strictEqual($cell.find('input').val(), 'yop',
            'should have the corect value in internal input');
        $cell.find('input').val('brolo').trigger('input');

        // save
        list.$buttons.find('.o_list_button_save').click();
        $cell = list.$('tbody td:not(.o_list_record_selector)').first();
        assert.ok(!$cell.parent().hasClass('o_selected_row'), 'should not be in edit mode anymore');
        assert.strictEqual(list.$('a.o_form_uri.o_field_widget.o_text_overflow').length, 5,
            "should still have 5 anchors with correct classes");
        assert.strictEqual(list.$('a.o_form_uri.o_field_widget.o_text_overflow').first().attr('href'), 'brolo',
            "should have proper new href link");
        assert.strictEqual(list.$('a.o_form_uri.o_field_widget.o_text_overflow').first().text(), 'brolo',
            "value should be properly updated");

        list.destroy();
    });

    QUnit.module('copy_clipboard', {
        beforeEach: function () {
            this.data = {
                partner: {
                    fields: {
                        script_external: {string: "Script External", type: "text"},
                        web_page: {string: "Web page link", type: "char"}
                    },
                    records: [{
                        id: 1,
                        script_external:'Random Text',
                        web_page: 'web page links'
                    },],
                },
            };
        }
    });

    QUnit.test('Char & Text Fields: Copy to clipboard button', function (assert) {
        assert.expect(2);
        var done = assert.async();
        testUtils.createAsyncView({
            View: FormView,
            model: 'partner',
            data: this.data,
            arch: '<form string="Partners">' +
                    '<sheet>' +
                            '<div>' +
                                '<field name="script_external" widget="CopyClipboardText"/>' +
                                '<field name="web_page" widget="CopyClipboardChar"/>' +
                            '</div>' +
                    '</sheet>' +
                '</form>',
        }).then(function (form) {
            assert.strictEqual(form.$('.o_clipboard_button.o_btn_text_copy').length, 1,"Should have copy button on text type field");
            assert.strictEqual(form.$('.o_clipboard_button.o_btn_char_copy').length, 1,"Should have copy button on char type field");
            form.destroy();
            done();
        });
    });

    QUnit.module('FieldText');

    QUnit.test('text fields are correctly rendered', function (assert) {
        assert.expect(7);

        this.data.partner.fields.foo.type = 'text';
        var form = createView({
            View: FormView,
            model: 'partner',
            data: this.data,
            arch: '<form string="Partners">' +
                    '<field name="int_field"/>' +
                    '<field name="foo"/>' +
                '</form>',
            res_id: 1,
        });

        assert.ok(form.$('.o_field_text').length, "should have a text area");
        assert.strictEqual(form.$('.o_field_text').text(), 'yop', 'should be "yop" in readonly');

        form.$buttons.find('.o_form_button_edit').click();

        var $textarea = form.$('textarea.o_field_text');
        assert.ok($textarea.length, "should have a text area");
        assert.strictEqual($textarea.val(), 'yop', 'should still be "yop" in edit');

        $textarea.val('hello').trigger('input');
        assert.strictEqual($textarea.val(), 'hello', 'should be "hello" after first edition');

        $textarea.val('hello world').trigger('input');
        assert.strictEqual($textarea.val(), 'hello world', 'should be "hello world" after second edition');

        form.$buttons.find('.o_form_button_save').click();

        assert.strictEqual(form.$('.o_field_text').text(), 'hello world',
            'should be "hello world" after save');
        form.destroy();
    });

    QUnit.test('text fields in edit mode have correct height', function (assert) {
        assert.expect(2);

        this.data.partner.fields.foo.type = 'text';
        this.data.partner.records[0].foo = "f\nu\nc\nk\nm\ni\nl\ng\nr\no\nm";
        var form = createView({
            View: FormView,
            model: 'partner',
            data: this.data,
            arch: '<form string="Partners">' +
                    '<field name="foo"/>' +
                '</form>',
            res_id: 1,
        });

        var $field = form.$('.o_field_text');

        assert.strictEqual($field.outerHeight(), $field[0].scrollHeight,
            "text field should not have a scroll bar");

        form.$buttons.find('.o_form_button_edit').click();

        var $textarea = form.$('textarea:first');

        // the difference is to take small calculation errors into account
        assert.strictEqual($textarea.innerHeight(), $textarea[0].scrollHeight,
            "textarea should not have a scroll bar");
        form.destroy();
    });

    QUnit.test('text fields in edit mode, no vertical resize', function (assert) {
        assert.expect(1);

        var form = createView({
            View: FormView,
            model: 'partner',
            data: this.data,
            arch: '<form string="Partners">' +
                    '<field name="txt"/>' +
                '</form>',
            res_id: 1,
        });

        form.$buttons.find('.o_form_button_edit').click();

        var $textarea = form.$('textarea:first');

        assert.strictEqual($textarea.css('resize'), 'none',
            "should not have vertical resize");

        form.destroy();
    });

    QUnit.test('text fields in editable list have correct height', function (assert) {
        assert.expect(2);

        this.data.partner.records[0].txt = "a\nb\nc\nd\ne\nf";

        var list = createView({
            View: ListView,
            model: 'partner',
            data: this.data,
            arch: '<list editable="top">' +
                    '<field name="foo"/>' +
                    '<field name="txt"/>' +
                '</list>',
        });

        // Click to enter edit: in this test we specifically do not set
        // the focus on the textarea by clicking on another column.
        // The main goal is to test the resize is actually triggered in this
        // particular case.
        list.$('.o_data_cell:first').click();
        var $textarea = list.$('textarea:first');

        // make sure the correct data is there
        assert.strictEqual($textarea.val(), this.data.partner.records[0].txt);

        // make sure there is no scroll bar
        assert.strictEqual($textarea.innerHeight(), $textarea[0].scrollHeight,
            "textarea should not have a scroll bar");

        list.destroy();
    });

    QUnit.test('text fields in edit mode should resize on reset', function (assert) {
        assert.expect(1);

        this.data.partner.fields.foo.type = 'text';

        this.data.partner.onchanges = {
            bar: function (obj) {
                obj.foo = 'a\nb\nc\nd\ne\nf';
            },
        };

        var form = createView({
            View: FormView,
            model: 'partner',
            data: this.data,
            arch: '<form string="Partners">' +
                    '<field name="bar"/>' +
                    '<field name="foo"/>' +
                '</form>',
            res_id: 1,
        });

        // edit the form
        // trigger a textarea reset (through onchange) by clicking the box
        // then check there is no scroll bar
        form.$buttons.find('.o_form_button_edit').click();

        form.$('div[name="bar"] input').click();

        var $textarea = form.$('textarea:first');
        assert.strictEqual($textarea.innerHeight(), $textarea[0].scrollHeight,
            "textarea should not have a scroll bar");

        form.destroy();
    });

    QUnit.test('text field translatable', function (assert) {
        assert.expect(3);

        this.data.partner.fields.txt.translate = true;

        var multiLang = _t.database.multi_lang;
        _t.database.multi_lang = true;

        var form = createView({
            View: FormView,
            model: 'partner',
            data: this.data,
            arch: '<form string="Partners">' +
                    '<sheet>' +
                        '<group>' +
                            '<field name="txt"/>' +
                        '</group>' +
                    '</sheet>' +
                '</form>',
            res_id: 1,
            mockRPC: function (route, args) {
                if (route === "/web/dataset/call_button" && args.method === 'translate_fields') {
                    assert.deepEqual(args.args, ["partner",1,"txt",{}], 'should call "call_button" route');
                    return $.when();
                }
                return this._super.apply(this, arguments);
            },
        });
        form.$buttons.find('.o_form_button_edit').click();
        var $button = form.$('textarea + .o_field_translate');
        assert.strictEqual($button.length, 1, "should have a translate button");
        $button.click();
        form.destroy();

        form = createView({
            View: FormView,
            model: 'partner',
            data: this.data,
            arch: '<form string="Partners">' +
                    '<sheet>' +
                        '<group>' +
                            '<field name="txt"/>' +
                        '</group>' +
                    '</sheet>' +
                '</form>',
        });
        $button = form.$('textarea + .o_field_translate');
        assert.strictEqual($button.length, 0, "should not have a translate button in create mode");
        form.destroy();

        _t.database.multi_lang = multiLang;
    });

    QUnit.test('go to next line (and not the next row) when pressing enter', function (assert) {
        assert.expect(4);

        this.data.partner.fields.foo.type = 'text';
        var list = createView({
            View: ListView,
            model: 'partner',
            data: this.data,
            arch: '<list editable="top">' +
                    '<field name="int_field"/>' +
                    '<field name="foo"/>' +
                    '<field name="qux"/>' +
                '</list>',
        });

        list.$('tbody tr:first .o_list_text').click();
        var $textarea = list.$('textarea.o_field_text');
        assert.strictEqual($textarea.length, 1, "should have a text area");
        assert.strictEqual($textarea.val(), 'yop', 'should still be "yop" in edit');

        assert.strictEqual(list.$('textarea').get(0), document.activeElement,
            "text area should have the focus");

        // click on enter
        list.$('textarea')
            .trigger({type: "keydown", which: $.ui.keyCode.ENTER})
            .trigger({type: "keyup", which: $.ui.keyCode.ENTER});

        assert.strictEqual(list.$('textarea').first().get(0), document.activeElement,
            "text area should still have the focus");

        list.destroy();
    });

    // Firefox-specific
    // Copying from <div style="white-space:pre-wrap"> does not keep line breaks
    // See https://bugzilla.mozilla.org/show_bug.cgi?id=1390115
    QUnit.test('copying text fields in RO mode should preserve line breaks', function (assert) {
        assert.expect(1);

        var form = createView({
            View: FormView,
            model: 'partner',
            data: this.data,
            arch: '<form string="Partners">' +
                    '<sheet>' +
                        '<group>' +
                            '<field name="txt"/>' +
                        '</group>' +
                    '</sheet>' +
                '</form>',
            res_id: 1,
        });

        // Copying from a div tag with white-space:pre-wrap doesn't work in Firefox
        assert.strictEqual(form.$('[name="txt"]').prop("tagName").toLowerCase(), 'span',
            "the field contents should be surrounded by a span tag");

        form.destroy();
    });

    QUnit.module('FieldBinary');

    QUnit.test('binary fields are correctly rendered', function (assert) {
        assert.expect(16);

        // save the session function
        var oldGetFile = session.get_file;
        session.get_file = function (option) {
            assert.strictEqual(option.data.field, 'document',
                "we should download the field document");
            assert.strictEqual(option.data.data, 'coucou==\n',
                "we should download the correct data");
            option.complete();
            return $.when();
        };

        this.data.partner.records[0].foo = 'coucou.txt';
        var form = createView({
            View: FormView,
            model: 'partner',
            data: this.data,
            arch: '<form string="Partners">' +
                    '<field name="document" filename="foo"/>' +
                    '<field name="foo"/>' +
                '</form>',
            res_id: 1,
        });

        assert.strictEqual(form.$('a.o_field_widget[name="document"] > .fa-download').length, 1,
            "the binary field should be rendered as a downloadable link in readonly");
        assert.strictEqual(form.$('a.o_field_widget[name="document"]').text().trim(), 'coucou.txt',
            "the binary field should display the name of the file in the link");
        assert.strictEqual(form.$('.o_field_char').text(), 'coucou.txt',
            "the filename field should have the file name as value");

        form.$('a.o_field_widget[name="document"]').click();

        form.$buttons.find('.o_form_button_edit').click();

        assert.strictEqual(form.$('a.o_field_widget[name="document"] > .fa-download').length, 0,
            "the binary field should not be rendered as a downloadable link in edit");
        assert.strictEqual(form.$('div.o_field_binary_file[name="document"] > input').val(), 'coucou.txt',
            "the binary field should display the file name in the input edit mode");
        assert.strictEqual(form.$('.o_field_binary_file > input').attr('readonly'), 'readonly',
            "the input should be readonly");
        assert.strictEqual(form.$('.o_field_binary_file > .o_clear_file_button').length, 1,
            "there shoud be a button to clear the file");
        assert.strictEqual(form.$('input.o_field_char').val(), 'coucou.txt',
            "the filename field should have the file name as value");


        form.$('.o_field_binary_file > .o_clear_file_button').click();

        assert.ok(form.$('.o_field_binary_file > input').hasClass('o_hidden'),
            "the input should be hidden");
        assert.strictEqual(form.$('.o_field_binary_file > .o_select_file_button:not(.o_hidden)').length, 1,
            "there shoud be a button to upload the file");
        assert.strictEqual(form.$('input.o_field_char').val(), '',
            "the filename field should be empty since we removed the file");

        form.$buttons.find('.o_form_button_save').click();
        assert.strictEqual(form.$('a.o_field_widget[name="document"] > .fa-download').length, 0,
            "the binary field should not render as a downloadable link since we removed the file");
        assert.strictEqual(form.$('a.o_field_widget[name="document"]').text().trim(), '',
            "the binary field should not display a filename in the link since we removed the file");
        assert.strictEqual(form.$('.o_field_char').text().trim(), '',
            "the filename field should be empty since we removed the file");

        form.destroy();

        // restore the session function
        session.get_file = oldGetFile;
    });

    QUnit.test('binary fields that are readonly in create mode do not download', function (assert) {
        assert.expect(2);

        // save the session function
        var oldGetFile = session.get_file;
        session.get_file = function (option) {
            assert.step('We shouldn\'t be getting the file.');
            return oldGetFile.bind(session)(option);
        };

        this.data.partner.onchanges = {
            product_id: function (obj) {
                obj.document = "onchange==\n";
            },
        };

        this.data.partner.fields.document.readonly = true;

        var form = createView({
            View: FormView,
            model: 'partner',
            data: this.data,
            arch: '<form string="Partners">' +
                    '<field name="product_id"/>' +
                    '<field name="document" filename="\'yooo\'"/>' +
                '</form>',
            res_id: 1,
        });

        form.$buttons.find('.o_form_button_create').click();
        var $dropdown = form.$('.o_field_many2one input').autocomplete('widget');

        form.$('.o_field_many2one input').click();
        $dropdown.find('li:not(.o_m2o_dropdown_option):contains(xphone)').click();

        assert.strictEqual(form.$('a.o_field_widget[name="document"] > .fa-download').length, 1,
            'The link to download the binary should be present');

        form.$('a.o_field_widget[name="document"]').click();

        assert.verifySteps([]); // We shoudln't have passed through steps

        form.destroy();
        session.get_file = oldGetFile;
    });

    QUnit.module('FieldPdfViewer');

    QUnit.test("pdf_viewer without data", function (assert) {
        assert.expect(4);

        var form = createView({
            View: FormView,
            model: 'partner',
            data: this.data,
            arch:
                '<form>' +
                    '<field name="document" widget="pdf_viewer"/>' +
                '</form>',
        });

        assert.ok(form.$('.o_field_widget').hasClass('o_field_pdfviewer'));
        assert.strictEqual(form.$('.o_select_file_button:not(.o_hidden)').length, 1,
            "there should be a visible 'Upload' button");
        assert.ok(form.$('.o_field_widget iframe.o_pdfview_iframe').hasClass('o_hidden'),
            "there should be an invisible iframe");
        assert.strictEqual(form.$('input[type="file"]').length, 1,
            "there should be one input");

        form.destroy();
    });

    QUnit.test("pdf_viewer: basic rendering", function (assert) {
        assert.expect(4);

        var form = createView({
            View: FormView,
            model: 'partner',
            data: this.data,
            res_id: 1,
            arch:
                '<form>' +
                    '<field name="document" widget="pdf_viewer"/>' +
                '</form>',
            mockRPC: function (route) {
                if (route.indexOf('/web/static/lib/pdfjs/web/viewer.html') !== -1) {
                    return $.when();
                }
                return this._super.apply(this, arguments);
            }
        });

        assert.ok(form.$('.o_field_widget').hasClass('o_field_pdfviewer'));
        assert.strictEqual(form.$('.o_select_file_button:not(.o_hidden)').length, 0,
            "there should not be a any visible 'Upload' button");
        assert.notOk(form.$('.o_field_widget iframe.o_pdfview_iframe').hasClass('o_hidden'),
            "there should be an visible iframe");
        assert.strictEqual(form.$('.o_field_widget iframe.o_pdfview_iframe').attr('data-src'),
            '/web/static/lib/pdfjs/web/viewer.html?file=%2Fweb%2Fimage%3Fmodel%3Dpartner%26field%3Ddocument%26id%3D1#page=1',
            "the src attribute should be correctly set on the iframe");

        form.destroy();
    });

    QUnit.test("pdf_viewer: upload rendering", function (assert) {
        assert.expect(6);

        testUtils.patch(field_registry.map.pdf_viewer, {
            on_file_change: function (ev) {
                ev.target = {files: [new Blob()]};
                this._super.apply(this, arguments);
            },
            _getURI: function (fileURI) {
                var res = this._super.apply(this, arguments);
                assert.step('_getURI');
                assert.ok(_.str.startsWith(fileURI, 'blob:'));
                this.PDFViewerApplication = {
                    open: function (URI) {
                        assert.step('open');
                        assert.ok(_.str.startsWith(URI, 'blob:'));
                    },
                };
                return 'about:blank';
            },
        });

        var form = createView({
            View: FormView,
            model: 'partner',
            data: this.data,
            arch:
                '<form>' +
                    '<field name="document" widget="pdf_viewer"/>' +
                '</form>',
        });

        // first upload initialize iframe
        form.$('input[type="file"]').trigger('change');
        assert.verifySteps(['_getURI']);
        // second upload call pdfjs method inside iframe
        form.$('input[type="file"]').trigger('change');
        assert.verifySteps(['_getURI', 'open']);

        testUtils.unpatch(field_registry.map.pdf_viewer);
        form.destroy();
    });

    QUnit.test('text field rendering in list view', function (assert) {
        assert.expect(1);

        var data = {
            foo: {
                fields: {foo: {string: "F", type: "text"}},
                records: [{id: 1, foo: "some text"}]
            },
        };
        var list = createView({
            View: ListView,
            model: 'foo',
            data: data,
            arch: '<tree><field name="foo"/></tree>',
        });

        assert.strictEqual(list.$('tbody td.o_list_text:contains(some text)').length, 1,
            "should have a td with the .o_list_text class");
        list.destroy();
    });

    QUnit.test('field text in editable list view', function (assert) {
        assert.expect(1);

        this.data.partner.fields.foo.type = 'text';

        var list = createView({
            View: ListView,
            model: 'partner',
            data: this.data,
            arch: '<tree string="Phonecalls" editable="top">' +
                    '<field name="foo"/>' +
                '</tree>',
        });

        list.$buttons.find('.o_list_button_add').click();

        assert.strictEqual(list.$('textarea').first().get(0), document.activeElement,
            "text area should have the focus");
        list.destroy();
    });

    QUnit.test('field changes are correctly debounced in text fields', function (assert) {
        var done = assert.async();
        assert.expect(5);

        this.data.partner.fields.foo.type = 'text';

        var def = $.Deferred();
        var nbNotifyChanges = 0;
        var form = createView({
            View: FormView,
            model: 'partner',
            data: this.data,
            arch: '<form string="Partners">' +
                    '<field name="foo"/>' +
                '</form>',
            res_id: 2,
            fieldDebounce: 3,
        });

        var _onFieldChanged = form._onFieldChanged;
        form._onFieldChanged = function () {
            _onFieldChanged.apply(form, arguments);
            nbNotifyChanges++;
            def.resolve();
        };

        form.$buttons.find('.o_form_button_edit').click();

        form.$('textarea').val("1").trigger('input');
        assert.strictEqual(nbNotifyChanges, 0,
            "no event should have been triggered");
        form.$('textarea').val("12").trigger('input');
        assert.strictEqual(nbNotifyChanges, 0,
            "no event should have been triggered");

        return waitForChangeTriggered().then(function () {
            assert.strictEqual(nbNotifyChanges, 1,
                "one event should have been triggered");

            // add something in the textarea, then focus another input
            form.$('textarea').first().val("123").trigger('input');
            form.$('textarea').first().change();
            assert.strictEqual(nbNotifyChanges, 2,
                "one event should have been triggered immediately");

            return waitForChangeTriggered();
        }).then(function () {
            assert.strictEqual(nbNotifyChanges, 2,
                "no extra event should have been triggered");

            form.destroy();
            done();
        });

        function waitForChangeTriggered() {
            return def.then(function () {
                def = $.Deferred();
                return concurrency.delay(0);
            });
        }
    });

    QUnit.module('FieldImage');

    QUnit.test('image fields are correctly rendered', function (assert) {
        assert.expect(7);

        this.data.partner.records[0].__last_update = '2017-02-08 10:00:00';
        this.data.partner.records[0].document = 'myimage';

        var form = createView({
            View: FormView,
            model: 'partner',
            data: this.data,
            arch: '<form string="Partners">' +
                    '<field name="document" widget="image" options="{\'size\': [90, 90]}"/> ' +
                '</form>',
            res_id: 1,
            mockRPC: function (route, args) {
                if (route === '/web/dataset/call_kw/partner/read') {
                    assert.deepEqual(args.args[1], ['document', '__last_update', 'display_name'], "The fields document, display_name and __last_update should be present when reading an image");
                }
                if (route === 'data:image/png;base64,myimage') {
                    assert.ok(true, "should called the correct route");
                    return $.when('wow');
                }
                return this._super.apply(this, arguments);
            },
        });

        assert.ok(form.$('div[name="document"]').hasClass('o_field_image'),
            "the widget should have the correct class");
        assert.strictEqual(form.$('div[name="document"] > img').length, 1,
            "the widget should contain an image");
        assert.ok(form.$('div[name="document"] > img').hasClass('img-fluid'),
            "the image should have the correct class");
        assert.strictEqual(form.$('div[name="document"] > img').attr('width'), "90",
            "the image should correctly set its attributes");
        assert.strictEqual(form.$('div[name="document"] > img').css('max-width'), "90px",
            "the image should correctly set its attributes");
        form.destroy();
    });

    QUnit.test('image fields in subviews are loaded correctly', function (assert) {
        assert.expect(6);

        this.data.partner.records[0].__last_update = '2017-02-08 10:00:00';
        this.data.partner.records[0].document = 'myimage';
        this.data.partner_type.fields.image = {name: 'image', type: 'binary'};
        this.data.partner_type.records[0].image = 'product_image';
        this.data.partner.records[0].timmy = [12];

        var form = createView({
            View: FormView,
            model: 'partner',
            data: this.data,
            arch: '<form string="Partners">' +
                    '<field name="document" widget="image" options="{\'size\': [90, 90]}"/>' +
                    '<field name="timmy" widget="many2many">' +
                        '<tree>' +
                            '<field name="display_name"/>' +
                        '</tree>' +
                        '<form>' +
                            '<field name="image" widget="image"/>' +
                        '</form>' +
                    '</field>' +
                '</form>',
            res_id: 1,
            mockRPC: function (route, args) {
                if (route === 'data:image/png;base64,myimage') {
                    assert.step("The view's image should have been fetched");
                    return $.when('wow');
                }
                if (route === 'data:image/png;base64,product_image') {
                    assert.step("The dialog's image should have been fetched");
                    return $.when();
                }
                return this._super.apply(this, arguments);
            },
        });
        assert.verifySteps(["The view's image should have been fetched"]);

        assert.strictEqual(form.$('tr.o_data_row').length, 1,
            'There should be one record in the many2many');

        // Actual flow: click on an element of the m2m to get its form view
        form.$('tbody td:contains(gold)').click();
        assert.strictEqual($('.modal').length, 1,
            'The modal should have opened');
        assert.verifySteps([
            "The view's image should have been fetched",
            "The dialog's image should have been fetched",
        ]);

        form.destroy();
    });

    QUnit.test('image fields in x2many list are loaded correctly', function (assert) {
        assert.expect(2);

        this.data.partner_type.fields.image = {name: 'image', type: 'binary'};
        this.data.partner_type.records[0].image = 'product_image';
        this.data.partner.records[0].timmy = [12];

        var form = createView({
            View: FormView,
            model: 'partner',
            data: this.data,
            arch: '<form string="Partners">' +
                    '<field name="timmy" widget="many2many">' +
                        '<tree>' +
                            '<field name="image" widget="image"/>' +
                        '</tree>' +
                    '</field>' +
                '</form>',
            res_id: 1,
            mockRPC: function (route, args) {
                if (route === 'data:image/png;base64,product_image') {
                    assert.ok(true, "The list's image should have been fetched");
                    return $.when();
                }
                return this._super.apply(this, arguments);
            },
        });

        assert.strictEqual(form.$('tr.o_data_row').length, 1,
            'There should be one record in the many2many');

        form.destroy();
    });

    QUnit.test('image fields with required attribute', function (assert) {
        assert.expect(2);

        var form = createView({
            View: FormView,
            model: 'partner',
            data: this.data,
            arch: '<form string="Partners">' +
                    '<field name="document" required="1" widget="image"/>' +
                '</form>',
            mockRPC: function (route, args) {
                if (args.method === 'create') {
                    throw new Error("Should not do a create RPC with unset required image field");
                }
                return this._super.apply(this, arguments);
            },
        });

        form.$buttons.find('.o_form_button_save').click();

        assert.ok(form.$('.o_form_view').hasClass('o_form_editable'),
            "form view should still be editable");
        assert.ok(form.$('.o_field_widget').hasClass('o_field_invalid'),
            "image field should be displayed as invalid");

        form.destroy();
    });

    QUnit.module('JournalDashboardGraph', {
        beforeEach: function () {
            _.extend(this.data.partner.fields, {
                graph_data: { string: "Graph Data", type: "text" },
                graph_type: {
                    string: "Graph Type",
                    type: "selection",
                    selection: [['line', 'Line'], ['bar', 'Bar']]
                },
            });
            this.data.partner.records[0].graph_type = "bar";
            this.data.partner.records[1].graph_type = "line";
            var graph_values = [
                {'value': 300, 'label': '5-11 Dec'},
                {'value': 500, 'label': '12-18 Dec'},
                {'value': 100, 'label': '19-25 Dec'},
            ];
            this.data.partner.records[0].graph_data = JSON.stringify([{
                color: 'red',
                title: 'Partner 0',
                values: graph_values,
                key: 'A key',
                area: true,
            }]);
            this.data.partner.records[1].graph_data = JSON.stringify([{
                color: 'blue',
                title: 'Partner 1',
                values: graph_values,
                key: 'A key',
                area: true,
            }]);
        },
    });

    QUnit.test('graph dashboard widget attach/detach callbacks', function (assert) {
        // This widget is rendered with nvd3, and nvd3 renders the graphs when
        // the svg is in the DOM. The intent of this test is to determine when
        // the field widgets are in the DOM, so that we can tell nvd3 to render
        // them.
        var done = assert.async();
        assert.expect(6);

        testUtils.patch(JournalDashboardGraph, {
            on_attach_callback: function () {
                assert.step('on_attach_callback');
            },
            on_detach_callback: function () {
                assert.step('on_detach_callback');
            },
        });

        createAsyncView({
            View: KanbanView,
            model: 'partner',
            data: this.data,
            arch: '<kanban class="o_kanban_test">' +
                    '<field name="graph_type"/>' +
                    '<templates><t t-name="kanban-box">' +
                        '<div>' +
                        '<field name="graph_data" t-att-graph_type="record.graph_type.raw_value" widget="dashboard_graph"/>' +
                        '</div>' +
                    '</t>' +
                '</templates></kanban>',
            domain: [['id', 'in', [1, 2]]],
        }).then(function (kanban) {
            assert.verifySteps([
                'on_attach_callback',
                'on_attach_callback'
            ]);

            kanban.on_detach_callback();

            assert.verifySteps([
                'on_attach_callback',
                'on_attach_callback',
                'on_detach_callback',
                'on_detach_callback'
            ]);

            kanban.destroy();
            testUtils.unpatch(JournalDashboardGraph);
            done();
        });
    });

    QUnit.test('graph dashboard widget is rendered correctly', function (assert) {
        var done = assert.async();
        assert.expect(4);

        var graph_key = JSON.parse(this.data.partner.records[0].graph_data)[0].key;
        createAsyncView({
            View: KanbanView,
            model: 'partner',
            data: this.data,
            arch: '<kanban class="o_kanban_test">' +
                    '<field name="graph_type"/>' +
                    '<templates><t t-name="kanban-box">' +
                        '<div>' +
                        '<field name="graph_data" t-att-graph_type="record.graph_type.raw_value" widget="dashboard_graph"/>' +
                        '</div>' +
                    '</t>' +
                '</templates></kanban>',
            domain: [['id', 'in', [1, 2]]],
        }).then(function (kanban) {
            // nvd3 seems to do a setTimeout(0) each time the addGraph function is
            // called, which is done twice in this case as there are 2 records.
            // for that reason, we need to do two setTimeout(0) as well here to ensure
            // that both graphs are rendered before starting to check if the rendering
            // is correct.
            concurrency.delay(0).then(function () {
                return concurrency.delay(0);
            }).then(function () {
                assert.strictEqual(kanban.$('.o_kanban_record:first() .o_graph_barchart').length, 1,
                    "graph of first record should be a barchart");
                assert.strictEqual(kanban.$('.o_kanban_record:nth(1) .o_graph_linechart').length, 1,
                    "graph of second record should be a linechart");

                var evt = document.createEvent("MouseEvents"); //taken ref from https://developer.mozilla.org/en-US/docs/Web/API/MouseEvent/initMouseEvent
                evt.initMouseEvent("mouseover", true, true, window, 0, 0, 0, 80, 20, false, false, false, false, 0, null);
                $('.discreteBar')[0].dispatchEvent(evt);
                var tooltip = $('.nvtooltip').find('table').find('.key')[0].innerText;
                assert.equal(tooltip, graph_key, "graph tooltip should be generated ");
                $('.nvtooltip').remove();

                // force a re-rendering of the first record (to check if the
                // previous rendered graph is correctly removed from the DOM)
                var firstRecordState = kanban.model.get(kanban.handle).data[0];
                return kanban.renderer.updateRecord(firstRecordState);
            }).then(function () {
                return concurrency.delay(0); // one graph is re-rendered
            }).then(function () {
                assert.strictEqual(kanban.$('.o_kanban_record:first() svg').length, 1,
                    "there should be only one rendered graph by record");

                kanban.destroy();
                done();
            });
        });
    });

    QUnit.test('graph dashboard widget does not need nv to be destroyed', function (assert) {
        // this test ensures that the JournalDashboardGraph widget doesn't crash
        // when being destroyed before nv has been loaded
        assert.expect(2);

        var destroy = basicFields.JournalDashboardGraph.prototype.destroy;
        basicFields.JournalDashboardGraph.prototype.destroy = function () {
            assert.step('destroy');
            var nv = window.nv;
            delete window.nv;
            destroy.apply(this, arguments);
            window.nv = nv;
        };

        var kanban = createView({
            View: KanbanView,
            model: 'partner',
            data: this.data,
            arch: '<kanban class="o_kanban_test">' +
                    '<field name="graph_type"/>' +
                    '<templates><t t-name="kanban-box">' +
                        '<div>' +
                        '<field name="graph_data" t-att-graph_type="record.graph_type.raw_value" widget="dashboard_graph"/>' +
                        '</div>' +
                    '</t>' +
                '</templates></kanban>',
            domain: [['id', 'in', [1]]],
        });

        kanban.destroy();
        basicFields.JournalDashboardGraph.prototype.destroy = destroy;

        assert.verifySteps(['destroy']);
    });

    QUnit.test('graph dashboard widget can be destroyed when nv is partially loaded', function (assert) {
        // this test ensures that the JournalDashboardGraph widget doesn't crash
        // when being destroyed before nv has been completely loaded
        assert.expect(2);

        testUtils.patch(basicFields.JournalDashboardGraph, {
            destroy: function () {
                assert.step('destroy');
                // nv is fully loaded only when nvd3.js has been loaded
                // which happens sequentially after nv.d3.js
                // we simulate this race condition with:
                var offWindowResize = window.nv.utils.offWindowResize;
                window.nv.utils.offWindowResize = undefined;
                this._super.apply(this, arguments);
                window.nv.utils.offWindowResize = offWindowResize;
            },
        });

        var kanban = createView({
            View: KanbanView,
            model: 'partner',
            data: this.data,
            arch: '<kanban class="o_kanban_test">' +
                    '<field name="graph_type"/>' +
                    '<templates><t t-name="kanban-box">' +
                        '<div>' +
                        '<field name="graph_data" t-att-graph_type="record.graph_type.raw_value" widget="dashboard_graph"/>' +
                        '</div>' +
                    '</t>' +
                '</templates></kanban>',
            domain: [['id', 'in', [1]]],
        });

        kanban.destroy();
        testUtils.unpatch(basicFields.JournalDashboardGraph);

        assert.verifySteps(['destroy']);
    });

    QUnit.module('AceEditor');

    QUnit.test('ace widget on text fields works', function (assert) {
        assert.expect(2);
        var done = assert.async();

        this.data.partner.fields.foo.type = 'text';
        testUtils.createAsyncView({
            View: FormView,
            model: 'partner',
            data: this.data,
            arch: '<form string="Partners">' +
                    '<field name="foo" widget="ace"/>' +
                '</form>',
            res_id: 1,
        }).then(function (form) {
            assert.ok('ace' in window, "the ace library should be loaded");
            assert.ok(form.$('div.ace_content').length, "should have rendered something with ace editor");
            form.destroy();
            done();
        });
    });

    QUnit.module('HandleWidget');

    QUnit.test('handle widget in x2m', function (assert) {
        assert.expect(6);

        this.data.partner.records[0].p = [2, 4];
        var form = createView({
            View: FormView,
            model: 'partner',
            data: this.data,
            arch: '<form string="Partners">' +
                        '<field name="p">' +
                            '<tree editable="bottom">' +
                                '<field name="sequence" widget="handle"/>' +
                                '<field name="display_name"/>' +
                            '</tree>' +
                        '</field>' +
                '</form>',
            res_id: 1,
        });

        assert.strictEqual(form.$('td span.o_row_handle').text(), "",
            "handle should not have any content");

        assert.notOk(form.$('td span.o_row_handle').is(':visible'),
            "handle should be invisible in readonly mode");

        assert.strictEqual(form.$('span.o_row_handle').length, 2, "should have 2 handles");

        form.$buttons.find('.o_form_button_edit').click();

        assert.ok(form.$('td:first').hasClass('o_handle_cell'),
            "column widget should be displayed in css class");

        assert.ok(form.$('td span.o_row_handle').is(':visible'),
            "handle should be visible in readonly mode");

        form.$('td').eq(1).click();
        assert.strictEqual(form.$('td:first span.o_row_handle').length, 1,
            "content of the cell should have been replaced");
        form.destroy();
    });

    QUnit.test('handle widget with falsy values', function (assert) {
        assert.expect(1);

        var list = createView({
            View: ListView,
            model: 'partner',
            data: this.data,
            arch: '<tree>' +
                    '<field name="sequence" widget="handle"/>' +
                    '<field name="display_name"/>' +
                '</tree>',
        });

        assert.strictEqual(list.$('.o_row_handle:visible').length, this.data.partner.records.length,
            'there should be a visible handle for each record');
        list.destroy();
    });


    QUnit.module('FieldDate');

    QUnit.test('date field: toggle datepicker', function (assert) {
        assert.expect(3);

        var form = createView({
            View: FormView,
            model: 'partner',
            data: this.data,
            arch:'<form><field name="foo"/><field name="date"/></form>',
            translateParameters: {  // Avoid issues due to localization formats
                date_format: '%m/%d/%Y',
            },
        });

        assert.strictEqual($('.bootstrap-datetimepicker-widget:visible').length, 0,
            "datepicker should be closed initially");

        testUtils.openDatepicker(form.$('.o_datepicker'));

        assert.strictEqual($('.bootstrap-datetimepicker-widget:visible').length, 1,
            "datepicker should be opened");

        // focus another field
        form.$('.o_field_widget[name=foo]').click().focus();

        assert.strictEqual($('.bootstrap-datetimepicker-widget:visible').length, 0,
            "datepicker should close itself when the user clicks outside");

        form.destroy();
    });

    QUnit.test('date field is empty if no date is set', function (assert) {
        assert.expect(2);

        var form = createView({
            View: FormView,
            model: 'partner',
            data: this.data,
            arch:'<form string="Partners"><field name="date"/></form>',
            res_id: 4,
        });
        var $span = form.$('span.o_field_widget');
        assert.strictEqual($span.length, 1, "should have one span in the form view");
        assert.strictEqual($span.text(), "", "and it should be empty");
        form.destroy();
    });

    QUnit.test('date field value should not set on first click', function (assert) {
        assert.expect(3);

        var form = createView({
            View: FormView,
            model: 'partner',
            data: this.data,
            arch:'<form string="Partners"><field name="date"/></form>',
            res_id: 4,
        });

        form.$buttons.find('.o_form_button_edit').click();
<<<<<<< HEAD

        // open datepicker and select a date
        testUtils.openDatepicker(form.$('.o_datepicker'));
        assert.strictEqual(form.$('.o_datepicker_input').val(), '', "date field's input should be empty on first click");
        $('.day:contains(22)').click();

        // re-open datepicker
        testUtils.openDatepicker(form.$('.o_datepicker'));
        assert.strictEqual($('.day.active').text(), '22',
            "datepicker should be highlight with 22nd day of month");

=======
        assert.strictEqual($('.bootstrap-datetimepicker-widget').length, 1, "there should be a datepicker (autofocus)");
        assert.strictEqual(form.$('.o_datepicker_input').val(), '', "date field's input should be empty on first click");
        $('.day:contains(22)').click();
        form.$('.o_datepicker_input').focus(); // Open Datepicker second time
        assert.strictEqual($('.day.active').text(), '22', 'datepicker should be highlight with 22nd day of month');
>>>>>>> 3c108977
        form.destroy();
    });

    QUnit.test('date field in form view (with positive time zone offset)', function (assert) {
        assert.expect(8);

        var form = createView({
            View: FormView,
            model: 'partner',
            data: this.data,
            arch:'<form string="Partners"><field name="date"/></form>',
            res_id: 1,
            mockRPC: function (route, args) {
                if (route === '/web/dataset/call_kw/partner/write') {
                    assert.strictEqual(args.args[1].date, '2017-02-22', 'the correct value should be saved');
                }
                return this._super.apply(this, arguments);
            },
            translateParameters: {  // Avoid issues due to localization formats
              date_format: '%m/%d/%Y',
            },
            session: {
                getTZOffset: function () {
                    return 120; // Should be ignored by date fields
                },
            },
        });

        assert.strictEqual(form.$('.o_field_date').text(), '02/03/2017',
            'the date should be correctly displayed in readonly');

        // switch to edit mode
        form.$buttons.find('.o_form_button_edit').click();
        assert.strictEqual(form.$('.o_datepicker_input').val(), '02/03/2017',
            'the date should be correct in edit mode');

<<<<<<< HEAD
        // open datepicker and select another value
        testUtils.openDatepicker(form.$('.o_datepicker'));
=======
        // select another value
>>>>>>> 3c108977
        assert.ok($('.bootstrap-datetimepicker-widget').length, 'datepicker should be open');
        assert.strictEqual($('.day.active').data('day'), '02/03/2017', 'datepicker should be highlight February 3');
        $('.bootstrap-datetimepicker-widget .picker-switch').first().click();  // Month selection
        $('.bootstrap-datetimepicker-widget .picker-switch').first().click();  // Year selection
        $('.bootstrap-datetimepicker-widget .year:contains(2017)').click();
        $('.bootstrap-datetimepicker-widget .month').eq(1).click();  // February
        $('.day:contains(22)').click(); // select the 22 February
        assert.ok(!$('.bootstrap-datetimepicker-widget').length, 'datepicker should be closed');
        assert.strictEqual(form.$('.o_datepicker_input').val(), '02/22/2017',
            'the selected date should be displayed in the input');

        // save
        form.$buttons.find('.o_form_button_save').click();
        assert.strictEqual(form.$('.o_field_date').text(), '02/22/2017',
            'the selected date should be displayed after saving');
        form.destroy();
    });

    QUnit.test('date field in form view (with negative time zone offset)', function (assert) {
        assert.expect(2);

        var form = createView({
            View: FormView,
            model: 'partner',
            data: this.data,
            arch:'<form string="Partners"><field name="date"/></form>',
            res_id: 1,
            translateParameters: {  // Avoid issues due to localization formats
              date_format: '%m/%d/%Y',
            },
            session: {
                getTZOffset: function () {
                    return -120; // Should be ignored by date fields
                },
            },
        });

        assert.strictEqual(form.$('.o_field_date').text(), '02/03/2017',
            'the date should be correctly displayed in readonly');

        // switch to edit mode
        form.$buttons.find('.o_form_button_edit').click();
        assert.strictEqual(form.$('.o_datepicker_input').val(), '02/03/2017',
            'the date should be correct in edit mode');

        form.destroy();
    });

    QUnit.test('date field with warn_future option', function (assert) {
        assert.expect(2);

        var form = createView({
            View: FormView,
            model: 'partner',
            data: this.data,
            arch:'<form string="Partners">' +
                    '<field name="date" options="{\'datepicker\': {\'warn_future\': true}}"/>' +
                 '</form>',
            res_id: 4,
        });

        // switch to edit mode
        form.$buttons.find('.o_form_button_edit').click();
        // open datepicker and select another value
        testUtils.openDatepicker(form.$('.o_datepicker'));
        $('.bootstrap-datetimepicker-widget .picker-switch').first().click();  // Month selection
        $('.bootstrap-datetimepicker-widget .picker-switch').first().click();  // Year selection
        $('.bootstrap-datetimepicker-widget .year').eq(11).click();  // last year
        $('.bootstrap-datetimepicker-widget .month').eq(11).click();  // December
        $('.day:contains(31)').click(); // select the 31 December

        var $warn = form.$('.o_datepicker_warning:visible');
        assert.strictEqual($warn.length, 1, "should have a warning in the form view");

        form.$('.o_field_widget[name=date] input').val('').trigger('change');  // remove the value

        $warn = form.$('.o_datepicker_warning:visible');
        assert.strictEqual($warn.length, 0, "the warning in the form view should be hidden");

        form.destroy();
    });

    QUnit.test('date field in editable list view', function (assert) {
        assert.expect(8);

        var list = createView({
            View: ListView,
            model: 'partner',
            data: this.data,
            arch: '<tree editable="bottom">' +
                    '<field name="date"/>' +
                  '</tree>',
            translateParameters: {  // Avoid issues due to localization formats
                date_format: '%m/%d/%Y',
            },
            session: {
                getTZOffset: function () {
                    return 0;
                },
            },
        });

        var $cell = list.$('tr.o_data_row td:not(.o_list_record_selector)').first();
        assert.strictEqual($cell.text(), '02/03/2017',
            'the date should be displayed correctly in readonly');
        $cell.click();

        assert.strictEqual(list.$('input.o_datepicker_input').length, 1,
            "the view should have a date input for editable mode");

        assert.strictEqual(list.$('input.o_datepicker_input').get(0), document.activeElement,
            "date input should have the focus");

        assert.strictEqual(list.$('input.o_datepicker_input').val(), '02/03/2017',
            'the date should be correct in edit mode');

<<<<<<< HEAD
        // open datepicker and select another value
        testUtils.openDatepicker(list.$('.o_datepicker'));
=======
        // select another value
>>>>>>> 3c108977
        assert.ok($('.bootstrap-datetimepicker-widget').length, 'datepicker should be open');
        $('.bootstrap-datetimepicker-widget .picker-switch').first().click();  // Month selection
        $('.bootstrap-datetimepicker-widget .picker-switch').first().click();  // Year selection
        $('.bootstrap-datetimepicker-widget .year:contains(2017)').click();
        $('.bootstrap-datetimepicker-widget .month').eq(1).click();  // February
        $('.day:contains(22)').click(); // select the 22 February
        assert.ok(!$('.bootstrap-datetimepicker-widget').length, 'datepicker should be closed');
        assert.strictEqual(list.$('.o_datepicker_input').val(), '02/22/2017',
            'the selected date should be displayed in the input');

        // save
        list.$buttons.find('.o_list_button_save').click();
        assert.strictEqual(list.$('tr.o_data_row td:not(.o_list_record_selector)').text(), '02/22/2017',
            'the selected date should be displayed after saving');

        list.destroy();
    });

    QUnit.test('date field remove value', function (assert) {
        assert.expect(4);

        var form = createView({
            View: FormView,
            model: 'partner',
            data: this.data,
            arch:'<form string="Partners"><field name="date"/></form>',
            res_id: 1,
            mockRPC: function (route, args) {
                if (route === '/web/dataset/call_kw/partner/write') {
                    assert.strictEqual(args.args[1].date, false, 'the correct value should be saved');
                }
                return this._super.apply(this, arguments);
            },
            translateParameters: {  // Avoid issues due to localization formats
                date_format: '%m/%d/%Y',
            },
        });

        // switch to edit mode
        form.$buttons.find('.o_form_button_edit').click();
        assert.strictEqual(form.$('.o_datepicker_input').val(), '02/03/2017',
            'the date should be correct in edit mode');

        form.$('.o_datepicker_input').val('').trigger('input').trigger('change').trigger('focusout');
        assert.strictEqual(form.$('.o_datepicker_input').val(), '',
            'should have correctly removed the value');

        // save
        form.$buttons.find('.o_form_button_save').click();
        assert.strictEqual(form.$('.o_field_date').text(), '',
            'the selected date should be displayed after saving');

        form.destroy();
    });

    QUnit.test('do not trigger a field_changed for datetime field with date widget', function (assert) {
        assert.expect(3);

        var form = createView({
            View: FormView,
            model: 'partner',
            data: this.data,
            arch:'<form string="Partners"><field name="datetime" widget="date"/></form>',
            translateParameters: {  // Avoid issues due to localization formats
                date_format: '%m/%d/%Y',
                time_format: '%H:%M:%S',
            },
            res_id: 1,
            viewOptions: {
                mode: 'edit',
            },
            mockRPC: function (route, args) {
                assert.step(args.method);
                return this._super.apply(this, arguments);
            },
        });

        assert.strictEqual(form.$('.o_datepicker_input').val(), '02/08/2017',
            'the date should be correct');

        form.$('input[name="datetime"]').val('02/08/2017')
                                        .trigger('input').trigger('change').trigger('focusout');
        form.$buttons.find('.o_form_button_save').click();

        assert.verifySteps(['read']); // should not have save as nothing changed

        form.destroy();
    });

    QUnit.module('FieldDatetime');

    QUnit.test('datetime field in form view', function (assert) {
        assert.expect(6);

        var form = createView({
            View: FormView,
            model: 'partner',
            data: this.data,
            arch:'<form string="Partners"><field name="datetime"/></form>',
            res_id: 1,
            translateParameters: {  // Avoid issues due to localization formats
                date_format: '%m/%d/%Y',
                time_format: '%H:%M:%S',
            },
            session: {
                getTZOffset: function () {
                    return 120;
                },
            },
        });

        var expectedDateString = "02/08/2017 12:00:00"; // 10:00:00 without timezone
        assert.strictEqual(form.$('.o_field_date').text(), expectedDateString,
            'the datetime should be correctly displayed in readonly');

        // switch to edit mode
        form.$buttons.find('.o_form_button_edit').click();
        assert.strictEqual(form.$('.o_datepicker_input').val(), expectedDateString,
            'the datetime should be correct in edit mode');
        // select 22 February at 8:23:33
        assert.ok($('.bootstrap-datetimepicker-widget').length, 'datepicker should be open');
        $('.bootstrap-datetimepicker-widget .picker-switch').first().click();  // Month selection
        $('.bootstrap-datetimepicker-widget .picker-switch').first().click();  // Year selection
        $('.bootstrap-datetimepicker-widget .year:contains(2017)').click();
        $('.bootstrap-datetimepicker-widget .month').eq(3).click();  // April
        $('.bootstrap-datetimepicker-widget .day:contains(22)').click();
        $('.bootstrap-datetimepicker-widget .fa-clock-o').click();
        $('.bootstrap-datetimepicker-widget .timepicker-hour').click();
        $('.bootstrap-datetimepicker-widget .hour:contains(08)').click();
        $('.bootstrap-datetimepicker-widget .timepicker-minute').click();
        $('.bootstrap-datetimepicker-widget .minute:contains(25)').click();
        $('.bootstrap-datetimepicker-widget .timepicker-second').click();
        $('.bootstrap-datetimepicker-widget .second:contains(35)').click();
        $('.bootstrap-datetimepicker-widget .fa-times').click();  // close
        assert.ok(!$('.bootstrap-datetimepicker-widget').length, 'datepicker should be closed');

        var newExpectedDateString = "04/22/2017 08:25:35";
        assert.strictEqual(form.$('.o_datepicker_input').val(), newExpectedDateString,
            'the selected date should be displayed in the input');

        // save
        form.$buttons.find('.o_form_button_save').click();
        assert.strictEqual(form.$('.o_field_date').text(), newExpectedDateString,
            'the selected date should be displayed after saving');

        form.destroy();
    });


    QUnit.test('datetime field not visible in form view should not capture the focus on keyboard navigation', function (assert) {
        assert.expect(1);

        var form = createView({
            View: FormView,
            model: 'partner',
            data: this.data,
            arch:'<form string="Partners"><field name="txt"/>' +
            '<field name="datetime" invisible="True"/></form>',
            res_id: 1,
            viewOptions: {
                mode: 'edit',
            },
        });

        form.$el.find('textarea[name=txt]').trigger($.Event('keydown', {
            which: $.ui.keyCode.TAB,
            keyCode: $.ui.keyCode.TAB,
        }));
        assert.strictEqual(document.activeElement, form.$buttons.find('.o_form_button_save')[0],
            "the save button should be selected, because the datepicker did not capture the focus");
        form.destroy();
    });

    QUnit.test('datetime field with datetime formatted without second', function (assert) {
        assert.expect(2);

        this.data.partner.fields.datetime.default = "2017-08-02 12:00:05";
        this.data.partner.fields.datetime.required = true;

        var form = createView({
            View: FormView,
            model: 'partner',
            data: this.data,
            arch:'<form string="Partners"><field name="datetime"/></form>',
            translateParameters: {  // Avoid issues due to localization formats
                date_format: '%m/%d/%Y',
                time_format: '%H:%M',
            },
        });

        var expectedDateString = "08/02/2017 12:00"; // 10:00:00 without timezone
        assert.strictEqual(form.$('.o_field_date input').val(), expectedDateString,
            'the datetime should be correctly displayed in readonly');

        form.$buttons.find('.o_form_button_cancel').click();

        assert.strictEqual($('.modal').length, 0,
            "there should not be a Warning dialog");

        form.destroy();
    });

    QUnit.test('datetime field in editable list view', function (assert) {
        assert.expect(8);

        var list = createView({
            View: ListView,
            model: 'partner',
            data: this.data,
            arch: '<tree editable="bottom">' +
                    '<field name="datetime"/>' +
                  '</tree>',
            translateParameters: {  // Avoid issues due to localization formats
                date_format: '%m/%d/%Y',
                time_format: '%H:%M:%S',
            },
            session: {
                getTZOffset: function () {
                    return 120;
                },
            },
        });

        var expectedDateString = "02/08/2017 12:00:00"; // 10:00:00 without timezone
        var $cell = list.$('tr.o_data_row td:not(.o_list_record_selector)').first();
        assert.strictEqual($cell.text(), expectedDateString,
            'the datetime should be correctly displayed in readonly');

        // switch to edit mode
        $cell.click();
        assert.strictEqual(list.$('input.o_datepicker_input').length, 1,
            "the view should have a date input for editable mode");

        assert.strictEqual(list.$('input.o_datepicker_input').get(0), document.activeElement,
            "date input should have the focus");

        assert.strictEqual(list.$('input.o_datepicker_input').val(), expectedDateString,
            'the date should be correct in edit mode');

        // select 22 February at 8:23:33
        assert.ok($('.bootstrap-datetimepicker-widget').length, 'datepicker should be open');
        $('.bootstrap-datetimepicker-widget .picker-switch').first().click();  // Month selection
        $('.bootstrap-datetimepicker-widget .picker-switch').first().click();  // Year selection
        $('.bootstrap-datetimepicker-widget .year:contains(2017)').click();
        $('.bootstrap-datetimepicker-widget .month').eq(3).click();  // April
        $('.bootstrap-datetimepicker-widget .day:contains(22)').click();
        $('.bootstrap-datetimepicker-widget .fa-clock-o').click();
        $('.bootstrap-datetimepicker-widget .timepicker-hour').click();
        $('.bootstrap-datetimepicker-widget .hour:contains(08)').click();
        $('.bootstrap-datetimepicker-widget .timepicker-minute').click();
        $('.bootstrap-datetimepicker-widget .minute:contains(25)').click();
        $('.bootstrap-datetimepicker-widget .timepicker-second').click();
        $('.bootstrap-datetimepicker-widget .second:contains(35)').click();
        $('.bootstrap-datetimepicker-widget .fa-times').click();  // close
        assert.ok(!$('.bootstrap-datetimepicker-widget').length, 'datepicker should be closed');

        var newExpectedDateString = "04/22/2017 08:25:35";
        assert.strictEqual(list.$('.o_datepicker_input').val(), newExpectedDateString,
            'the selected datetime should be displayed in the input');

        // save
        list.$buttons.find('.o_list_button_save').click();
        assert.strictEqual(list.$('tr.o_data_row td:not(.o_list_record_selector)').text(), newExpectedDateString,
            'the selected datetime should be displayed after saving');

        list.destroy();
    });

    QUnit.test('datetime field remove value', function (assert) {
        assert.expect(4);

        var form = createView({
            View: FormView,
            model: 'partner',
            data: this.data,
            arch:'<form string="Partners"><field name="datetime"/></form>',
            res_id: 1,
            mockRPC: function (route, args) {
                if (route === '/web/dataset/call_kw/partner/write') {
                    assert.strictEqual(args.args[1].datetime, false, 'the correct value should be saved');
                }
                return this._super.apply(this, arguments);
            },
            translateParameters: {  // Avoid issues due to localization formats
                date_format: '%m/%d/%Y',
                time_format: '%H:%M:%S',
            },
            session: {
                getTZOffset: function () {
                    return 120;
                },
            },
        });

        // switch to edit mode
        form.$buttons.find('.o_form_button_edit').click();
        assert.strictEqual(form.$('.o_datepicker_input').val(), '02/08/2017 12:00:00',
            'the date time should be correct in edit mode');

        $('.o_datepicker_input').val('').trigger('input').trigger('change').trigger('focusout');
        assert.strictEqual(form.$('.o_datepicker_input').val(), '',
            "should have an empty input");

        // save
        form.$buttons.find('.o_form_button_save').click();
        assert.strictEqual(form.$('.o_field_date').text(), '',
            'the selected date should be displayed after saving');

        form.destroy();
    });

    QUnit.test('datetime field with date/datetime widget (with day change)', function (assert) {
        assert.expect(2);

        this.data.partner.records[0].p = [2];
        this.data.partner.records[1].datetime = "2017-02-08 02:00:00"; // UTC

        var form = createView({
            View: FormView,
            model: 'partner',
            data: this.data,
            arch:'<form string="Partners">' +
                    '<field name="p">' +
                        '<tree>' +
                            '<field name="datetime"/>' +
                        '</tree>' +
                        '<form>' +
                            '<field name="datetime" widget="date"/>' +
                        '</form>' +
                     '</field>' +
                 '</form>',
            res_id: 1,
            translateParameters: {  // Avoid issues due to localization formats
                date_format: '%m/%d/%Y',
                time_format: '%H:%M:%S',
            },
            session: {
                getTZOffset: function () {
                    return -240;
                },
            },
        });

        var expectedDateString = "02/07/2017 22:00:00"; // local time zone
        assert.strictEqual(form.$('.o_field_widget[name=p] .o_data_cell').text(), expectedDateString,
            'the datetime (datetime widget) should be correctly displayed in tree view');

        // switch to form view
        form.$('.o_field_widget[name=p] .o_data_row').click();
        assert.strictEqual($('.modal .o_field_date[name=datetime]').text(), '02/07/2017',
            'the datetime (date widget) should be correctly displayed in form view');

        form.destroy();
    });

    QUnit.test('datetime field with date/datetime widget (without day change)', function (assert) {
        assert.expect(2);

        this.data.partner.records[0].p = [2];
        this.data.partner.records[1].datetime = "2017-02-08 10:00:00"; // without timezone

        var form = createView({
            View: FormView,
            model: 'partner',
            data: this.data,
            arch:'<form string="Partners">' +
                    '<field name="p">' +
                        '<tree>' +
                            '<field name="datetime"/>' +
                        '</tree>' +
                        '<form>' +
                            '<field name="datetime" widget="date"/>' +
                        '</form>' +
                     '</field>' +
                 '</form>',
            res_id: 1,
            translateParameters: {  // Avoid issues due to localization formats
                date_format: '%m/%d/%Y',
                time_format: '%H:%M:%S',
            },
            session: {
                getTZOffset: function () {
                    return -240;
                },
            },
        });

        var expectedDateString = "02/08/2017 06:00:00"; // with timezone
        assert.strictEqual(form.$('.o_field_widget[name=p] .o_data_cell').text(), expectedDateString,
            'the datetime (datetime widget) should be correctly displayed in tree view');

        // switch to form view
        form.$('.o_field_widget[name=p] .o_data_row').click();
        assert.strictEqual($('.modal .o_field_date[name=datetime]').text(), '02/08/2017',
            'the datetime (date widget) should be correctly displayed in form view');

        form.destroy();
    });

    QUnit.test('datepicker option: daysOfWeekDisabled', function (assert) {
        assert.expect(2);

        this.data.partner.fields.datetime.default = "2017-08-02 12:00:05";
        this.data.partner.fields.datetime.required = true;

        var form = createView({
            View: FormView,
            model: 'partner',
            data: this.data,
            arch:'<form string="Partners">' +
                    '<field name="datetime" ' +
                            'options=\'{"datepicker": {"daysOfWeekDisabled": [0, 6]}}\'/>' +
                '</form>',
            res_id: 1,
        });

        form.$buttons.find('.o_form_button_create').click();
        assert.ok($('.day:last-child(),.day:nth-child(2)').hasClass('disabled'),
            'first and last days must be disabled');
        assert.notOk($('.day:not(:last-child()):not(:nth-child(2))').hasClass('disabled'),
            'other days must stay clickable');

        form.destroy();
    });

    QUnit.module('FieldMonetary');

    QUnit.test('monetary field in form view', function (assert) {
        assert.expect(5);

        var form = createView({
            View: FormView,
            model: 'partner',
            data: this.data,
            arch:'<form string="Partners">' +
                    '<sheet>' +
                        '<field name="qux" widget="monetary"/>' +
                        '<field name="currency_id" invisible="1"/>' +
                    '</sheet>' +
                '</form>',
            res_id: 5,
            session: {
                currencies: _.indexBy(this.data.currency.records, 'id'),
            },
        });

        // Non-breaking space between the currency and the amount
        assert.strictEqual(form.$('.o_field_widget').first().text(), '$\u00a09.10',
            'The value should be displayed properly.');

        form.$buttons.find('.o_form_button_edit').click();
        assert.strictEqual(form.$('input').val(), '9.10',
            'The input should be rendered without the currency symbol.');
        assert.strictEqual(form.$('input').parent().children().first().text(), '$',
            'The input should be preceded by a span containing the currency symbol.');

        form.$('input').val('108.2458938598598').trigger('input');
        assert.strictEqual(form.$('input').val(), '108.2458938598598',
            'The value should not be formated yet.');

        form.$buttons.find('.o_form_button_save').click();
        // Non-breaking space between the currency and the amount
        assert.strictEqual(form.$('.o_field_widget').first().text(), '$\u00a0108.25',
            'The new value should be rounded properly.');

        form.destroy();
    });

    QUnit.test('monetary field with currency symbol after', function (assert) {
        assert.expect(5);

        var form = createView({
            View: FormView,
            model: 'partner',
            data: this.data,
            arch:'<form string="Partners">' +
                    '<sheet>' +
                        '<field name="qux" widget="monetary"/>' +
                        '<field name="currency_id" invisible="1"/>' +
                    '</sheet>' +
                '</form>',
            res_id: 2,
            session: {
                currencies: _.indexBy(this.data.currency.records, 'id'),
            },
        });

        // Non-breaking space between the currency and the amount
        assert.strictEqual(form.$('.o_field_widget').first().text(), '0.00\u00a0€',
            'The value should be displayed properly.');

        form.$buttons.find('.o_form_button_edit').click();
        assert.strictEqual(form.$('input').first().val(), '0.00',
            'The input should be rendered without the currency symbol.');
        assert.strictEqual(form.$('input').parent().children().eq(1).text(), '€',
            'The input should be followed by a span containing the currency symbol.');

        form.$('input').first().val('108.2458938598598').trigger('input');
        assert.strictEqual(form.$('input').first().val(), '108.2458938598598',
            'The value should not be formated yet.');

        form.$buttons.find('.o_form_button_save').click();
        // Non-breaking space between the currency and the amount
        assert.strictEqual(form.$('.o_field_widget').first().text(), '108.25\u00a0€',
            'The new value should be rounded properly.');

        form.destroy();
    });

    QUnit.test('monetary field with currency digits != 2', function (assert) {
        assert.expect(5);

        this.data.partner.records = [{
            id: 1,
            bar: false,
            foo: "pouet",
            int_field: 68,
            qux: 99.1234,
            currency_id: 1,
        }];
        this.data.currency.records = [{
            id: 1,
            display_name: "VEF",
            symbol: "Bs.F",
            position: "after",
            digits: [16, 4],
        }];

        var form = createView({
            View: FormView,
            model: 'partner',
            data: this.data,
            arch:'<form string="Partners">' +
                    '<sheet>' +
                        '<field name="qux" widget="monetary"/>' +
                        '<field name="currency_id" invisible="1"/>' +
                    '</sheet>' +
                '</form>',
            res_id: 1,
            session: {
                currencies: _.indexBy(this.data.currency.records, 'id'),
            },
        });

        // Non-breaking space between the currency and the amount
        assert.strictEqual(form.$('.o_field_widget').first().text(), '99.1234\u00a0Bs.F',
            'The value should be displayed properly.');

        form.$buttons.find('.o_form_button_edit').click();
        assert.strictEqual(form.$('input').first().val(), '99.1234',
            'The input should be rendered without the currency symbol.');
        assert.strictEqual(form.$('input').parent().children().eq(1).text(), 'Bs.F',
            'The input should be followed by a span containing the currency symbol.');

        form.$('input').first().val('99.111111111').trigger('input');
        assert.strictEqual(form.$('input').first().val(), '99.111111111',
            'The value should not be formated yet.');

        form.$buttons.find('.o_form_button_save').click();
        // Non-breaking space between the currency and the amount
        assert.strictEqual(form.$('.o_field_widget').first().text(), '99.1111\u00a0Bs.F',
            'The new value should be rounded properly.');

        form.destroy();
    });

    QUnit.test('monetary field in editable list view', function (assert) {
        assert.expect(9);

        var list = createView({
            View: ListView,
            model: 'partner',
            data: this.data,
            arch: '<tree editable="bottom">' +
                    '<field name="qux" widget="monetary"/>' +
                    '<field name="currency_id" invisible="1"/>' +
                  '</tree>',
            session: {
                currencies: _.indexBy(this.data.currency.records, 'id'),
            },
        });

        var dollarValues = list.$('td').filter(function () {return _.str.include($(this).text(), '$');});
        assert.strictEqual(dollarValues.length, 1,
            'Only one line has dollar as a currency.');

        var euroValues = list.$('td').filter(function () {return _.str.include($(this).text(), '€');});
        assert.strictEqual(euroValues.length, 1,
            'One one line has euro as a currency.');

        var zeroValues = list.$('td.o_data_cell').filter(function () {return $(this).text() === '';});
        assert.strictEqual(zeroValues.length, 1,
            'Unset float values should be rendered as empty strings.');

        // switch to edit mode
        var $cell = list.$('tr.o_data_row td:not(.o_list_record_selector):contains($)');
        $cell.click();

        assert.strictEqual($cell.children().length, 1,
            'The cell td should only contain the special div of monetary widget.');
        assert.strictEqual(list.$('[name="qux"] input').length, 1,
            'The view should have 1 input for editable monetary float.');
        assert.strictEqual(list.$('[name="qux"] input').val(), '9.10',
            'The input should be rendered without the currency symbol.');
        assert.strictEqual(list.$('[name="qux"] input').parent().children().first().text(), '$',
            'The input should be preceded by a span containing the currency symbol.');

        list.$('[name="qux"] input').val('108.2458938598598').trigger('input');
        assert.strictEqual(list.$('[name="qux"] input').val(), '108.2458938598598',
            'The typed value should be correctly displayed.');

        list.$buttons.find('.o_list_button_save').click();
        assert.strictEqual(list.$('tr.o_data_row td:not(.o_list_record_selector):contains($)').text(), '$\u00a0108.25',
            'The new value should be rounded properly.');

        list.destroy();
    });

    QUnit.test('monetary field with real monetary field in model', function (assert) {
        assert.expect(7);

        this.data.partner.fields.qux.type = "monetary";
        this.data.partner.fields.quux = {
            string: "Quux", type: "monetary", digits: [16,1], searchable: true, readonly: true,
        };

        (_.find(this.data.partner.records, function (record) { return record.id === 5 })).quux = 4.2;

        this.data.partner.onchanges = {
            bar: function (obj) {
                obj.qux = obj.bar ? 100 : obj.qux;
            },
        };

        var form = createView({
            View: FormView,
            model: 'partner',
            data: this.data,
            arch:'<form string="Partners">' +
                    '<sheet>' +
                        '<field name="qux"/>' +
                        '<field name="quux"/>' +
                        '<field name="currency_id"/>' +
                        '<field name="bar"/>' +
                    '</sheet>' +
                '</form>',
            res_id: 5,
            session: {
                currencies: _.indexBy(this.data.currency.records, 'id'),
            },
        });

        assert.strictEqual(form.$('.o_field_monetary').first().html(), "$&nbsp;9.10",
            "readonly value should contain the currency");
        assert.strictEqual(form.$('.o_field_monetary').first().next().html(), "$&nbsp;4.20",
            "readonly value should contain the currency");

        form.$buttons.find('.o_form_button_edit').click();

        assert.strictEqual(form.$('.o_field_monetary > input').val(), "9.10",
            "input value in edition should only contain the value, without the currency");

        form.$('input[type="checkbox"]').click(); // Change the field on which the monetary depends
        assert.strictEqual(form.$('.o_field_monetary > input').length, 1,
            "After the onchange, the monetary <input/> should not have been duplicated");
        assert.strictEqual(form.$('.o_field_monetary[name=quux]').length, 1,
            "After the onchange, the monetary readonly field should not have been duplicated");

        var $dropdown = form.$('.o_field_many2one input').autocomplete('widget');
        form.$('.o_field_many2one input').click();
        $dropdown.find('li:not(.o_m2o_dropdown_option):last').mouseenter().click();
        assert.strictEqual(form.$('.o_field_monetary > span').html(), "€",
            "After currency change, the monetary field currency should have been updated");
        assert.strictEqual(form.$('.o_field_monetary').first().next().html(), "4.20&nbsp;€",
            "readonly value should contain the updated currency");

        form.destroy();
    });

    QUnit.test('monetary field with monetary field given in options', function (assert) {
        assert.expect(1);

        this.data.partner.fields.qux.type = "monetary";
        this.data.partner.fields.company_currency_id = {
            string: "Company Currency", type: "many2one", relation: "currency",
        };
        this.data.partner.records[4].company_currency_id = 2;

        var form = createView({
            View: FormView,
            model: 'partner',
            data: this.data,
            arch:'<form string="Partners">' +
                    '<sheet>' +
                        '<field name="qux" options="{\'currency_field\': \'company_currency_id\'}"/>' +
                        '<field name="company_currency_id"/>' +
                    '</sheet>' +
                '</form>',
            res_id: 5,
            session: {
                currencies: _.indexBy(this.data.currency.records, 'id'),
            },
        });

        assert.strictEqual(form.$('.o_field_monetary').html(), "9.10&nbsp;€",
            "field monetary should be formatted with correct currency");

        form.destroy();
    });

    QUnit.test('should keep the focus when being edited in x2many lists', function (assert) {
        assert.expect(6);

        this.data.partner.fields.currency_id.default = 1;
        this.data.partner.fields.m2m = {
            string: "m2m", type: "many2many", relation: 'partner', default: [[6, false, [2]]],
        };
        var form = createView({
            View: FormView,
            model: 'partner',
            data: this.data,
            arch:'<form string="Partners">' +
                    '<sheet>' +
                        '<field name="p"/>' +
                        '<field name="m2m"/>' +
                    '</sheet>' +
                '</form>',
            archs: {
                'partner,false,list': '<tree editable="bottom">' +
                    '<field name="qux" widget="monetary"/>' +
                    '<field name="currency_id" invisible="1"/>' +
                '</tree>',
            },
            session: {
                currencies: _.indexBy(this.data.currency.records, 'id'),
            },
        });

        // test the monetary field inside the one2many
        var $o2m = form.$('.o_field_widget[name=p]');
        $o2m.find('.o_field_x2many_list_row_add a').click();
        $o2m.find('.o_field_widget input').val("22").trigger('input');

        assert.strictEqual($o2m.find('.o_field_widget input').get(0), document.activeElement,
            "the focus should still be on the input");
        assert.strictEqual($o2m.find('.o_field_widget input').val(), "22",
            "the value should not have been formatted yet");

        form.$el.click(); // focusout the input

        assert.strictEqual($o2m.find('.o_field_widget[name=qux]').html(), "$&nbsp;22.00",
            "the value should have been formatted after losing the focus");

        // test the monetary field inside the many2many
        var $m2m = form.$('.o_field_widget[name=m2m]');
        $m2m.find('.o_data_row td:first').click();
        $m2m.find('.o_field_widget input').val("22").trigger('input');

        assert.strictEqual($m2m.find('.o_field_widget input').get(0), document.activeElement,
            "the focus should still be on the input");
        assert.strictEqual($m2m.find('.o_field_widget input').val(), "22",
            "the value should not have been formatted yet");

        form.$el.click(); // focusout the input

        assert.strictEqual($m2m.find('.o_field_widget[name=qux]').html(), "22.00&nbsp;€",
            "the value should have been formatted after losing the focus");

        form.destroy();
    });

    QUnit.test('monetary field with currency set by an onchange', function (assert) {
        // this test ensures that the monetary field can be re-rendered with and
        // without currency (which can happen as the currency can be set by an
        // onchange)
        assert.expect(8);

        this.data.partner.onchanges = {
            int_field: function (obj) {
                obj.currency_id = obj.int_field ? 2 : null;
            },
        };

        var list = createView({
            View: ListView,
            model: 'partner',
            data: this.data,
            arch: '<tree editable="top">' +
                        '<field name="int_field"/>' +
                        '<field name="qux" widget="monetary"/>' +
                        '<field name="currency_id" invisible="1"/>' +
                    '</tree>',
            session: {
                currencies: _.indexBy(this.data.currency.records, 'id'),
            },
        });

        list.$buttons.find('.o_list_button_add').click();
        assert.strictEqual(list.$('div.o_field_widget[name=qux] input').length, 1,
            "monetary field should have been rendered correctly (without currency)");
        assert.strictEqual(list.$('.o_field_widget[name=qux] span').length, 0,
            "monetary field should have been rendered correctly (without currency)");

        // set a value for int_field -> should set the currency and re-render qux
        list.$('.o_field_widget[name=int_field]').click().val('7').trigger('input');
        assert.strictEqual(list.$('div.o_field_widget[name=qux] input').length, 1,
            "monetary field should have been re-rendered correctly (with currency)");
        assert.strictEqual(list.$('.o_field_widget[name=qux] span:contains(€)').length, 1,
            "monetary field should have been re-rendered correctly (with currency)");
        var $quxInput = list.$('.o_field_widget[name=qux] input');
        $quxInput.click(); // check that the field is focusable
        assert.strictEqual(document.activeElement, $quxInput[0],
            "focus should be on the qux field's input");

        // unset the value of int_field -> should unset the currency and re-render qux
        list.$('.o_field_widget[name=int_field]').click().val('0').trigger('input');
        $quxInput = list.$('div.o_field_widget[name=qux] input');
        assert.strictEqual($quxInput.length, 1,
            "monetary field should have been re-rendered correctly (without currency)");
        assert.strictEqual(list.$('.o_field_widget[name=qux] span').length, 0,
            "monetary field should have been re-rendered correctly (without currency)");
        $quxInput.click(); // check that the field is still focusable
        assert.strictEqual(document.activeElement, $quxInput[0],
            "focus should be on the qux field's input");

        list.destroy();
    });

    QUnit.module('FieldInteger');

    QUnit.test('integer field when unset', function (assert) {
        assert.expect(2);

        var form = createView({
            View: FormView,
            model: 'partner',
            data: this.data,
            arch:'<form string="Partners"><field name="int_field"/></form>',
            res_id: 4,
        });

        assert.notOk(form.$('.o_field_widget').hasClass('o_field_empty'),
            'Non-set integer field should be recognized as 0.');
        assert.strictEqual(form.$('.o_field_widget').text(), "0",
            'Non-set integer field should be recognized as 0.');

        form.destroy();
    });

    QUnit.test('integer field in form view', function (assert) {
        assert.expect(4);

        var form = createView({
            View: FormView,
            model: 'partner',
            data: this.data,
            arch:'<form string="Partners"><field name="int_field"/></form>',
            res_id: 2,
        });

        assert.ok(!form.$('.o_field_widget').hasClass('o_field_empty'),
            'Integer field should be considered set for value 0.');

        form.$buttons.find('.o_form_button_edit').click();
        assert.strictEqual(form.$('input').val(), '0',
            'The value should be rendered correctly in edit mode.');

        form.$('input').val('-18').trigger('input');
        assert.strictEqual(form.$('input').val(), '-18',
            'The value should be correctly displayed in the input.');

        form.$buttons.find('.o_form_button_save').click();
        assert.strictEqual(form.$('.o_field_widget').text(), '-18',
            'The new value should be saved and displayed properly.');

        form.destroy();
    });

    QUnit.test('integer field in form view with virtual id', function (assert) {
        assert.expect(1);
        var params = {
            View: FormView,
            model: 'partner',
            data: this.data,
            arch:'<form string="Partners"><field name="id"/></form>',
        };

        params.res_id = this.data.partner.records[1].id = "2-20170808020000";
        var form = createView(params);
        assert.strictEqual(form.$('.o_field_widget').text(), "2-20170808020000",
            "Should display virtual id");

        form.destroy();
    });

    QUnit.test('integer field in editable list view', function (assert) {
        assert.expect(4);

        var list = createView({
            View: ListView,
            model: 'partner',
            data: this.data,
            arch: '<tree editable="bottom">' +
                    '<field name="int_field"/>' +
                  '</tree>',
        });

        var zeroValues = list.$('td').filter(function () {return $(this).text() === '0';});
        assert.strictEqual(zeroValues.length, 1,
            'Unset integer values should not be rendered as zeros.');

        // switch to edit mode
        var $cell = list.$('tr.o_data_row td:not(.o_list_record_selector)').first();
        $cell.click();

        assert.strictEqual(list.$('input[name="int_field"]').length, 1,
            'The view should have 1 input for editable integer.');

        list.$('input[name="int_field"]').val('-28').trigger('input');
        assert.strictEqual(list.$('input[name="int_field"]').val(), '-28',
            'The value should be displayed properly in the input.');

        list.$buttons.find('.o_list_button_save').click();
        assert.strictEqual(list.$('td:not(.o_list_record_selector)').first().text(), '-28',
            'The new value should be saved and displayed properly.');

        list.destroy();
    });

    QUnit.test('integer field with type number option', function (assert) {
        assert.expect(4);

        var form = createView({
            View: FormView,
            model: 'partner',
            data: this.data,
            arch: '<form string="Partners">' +
                '<field name="int_field" options="{\'type\': \'number\'}"/>' +
            '</form>',
            res_id: 4,
            translateParameters: {
                thousands_sep: ",",
                grouping: [3, 0],
            },
        });

        form.$buttons.find('.o_form_button_edit').click();
        assert.ok(form.$('.o_field_widget')[0].hasAttribute('type'),
            'Integer field with option type must have a type attribute.');
        assert.strictEqual(form.$('.o_field_widget').attr('type'), 'number',
            'Integer field with option type must have a type attribute equals to "number".');

        form.$('input').val('1234567890').trigger('input');
        form.$buttons.find('.o_form_button_save').click();
        form.$buttons.find('.o_form_button_edit').click();
        assert.strictEqual(form.$('.o_field_widget').val(), '1234567890',
            'Integer value must be not formatted if input type is number.');
        form.$buttons.find('.o_form_button_save').click();
        assert.strictEqual(form.$('.o_field_widget').text(), '1,234,567,890',
            'Integer value must be formatted in readonly view even if the input type is number.');

        form.destroy();
    });

    QUnit.test('integer field without type number option', function (assert) {
        assert.expect(2);

        var form = createView({
            View: FormView,
            model: 'partner',
            data: this.data,
            arch: '<form string="Partners">' +
                '<field name="int_field"/>' +
            '</form>',
            res_id: 4,
            translateParameters: {
                thousands_sep: ",",
                grouping: [3, 0],
            },
        });

        form.$buttons.find('.o_form_button_edit').click();
        assert.strictEqual(form.$('.o_field_widget').attr('type'), 'text',
            'Integer field without option type must have a text type (default type).');

        form.$('input').val('1234567890').trigger('input');
        form.$buttons.find('.o_form_button_save').click();
        form.$buttons.find('.o_form_button_edit').click();
        assert.strictEqual(form.$('.o_field_widget').val(), '1,234,567,890',
            'Integer value must be formatted if input type isn\'t number.');

        form.destroy();
    });


    QUnit.module('FieldFloatTime');

    QUnit.test('float_time field in form view', function (assert) {
        assert.expect(5);

        var form = createView({
            View: FormView,
            model: 'partner',
            data: this.data,
            arch:'<form string="Partners">' +
                    '<sheet>' +
                        '<field name="qux" widget="float_time"/>' +
                    '</sheet>' +
                '</form>',
            mockRPC: function (route, args) {
                if (route === '/web/dataset/call_kw/partner/write') {
                    // 48 / 60 = 0.8
                    assert.strictEqual(args.args[1].qux, -11.8, 'the correct float value should be saved');
                }
                return this._super.apply(this, arguments);
            },
            res_id: 5,
        });

        // 9 + 0.1 * 60 = 9.06
        assert.strictEqual(form.$('.o_field_widget').first().text(), '09:06',
            'The formatted time value should be displayed properly.');

        form.$buttons.find('.o_form_button_edit').click();
        assert.strictEqual(form.$('input').val(), '09:06',
            'The value should be rendered correctly in the input.');

        form.$('input').val('-11:48').trigger('input');
        assert.strictEqual(form.$('input').val(), '-11:48',
            'The new value should be displayed properly in the input.');

        form.$buttons.find('.o_form_button_save').click();
        assert.strictEqual(form.$('.o_field_widget').first().text(), '-11:48',
            'The new value should be saved and displayed properly.');

        form.destroy();
    });


    QUnit.module('FieldFloatFactor');

    QUnit.test('float_factor field in form view', function (assert) {
        assert.expect(4);

        var form = createView({
            View: FormView,
            model: 'partner',
            data: this.data,
            arch:'<form string="Partners">' +
                    '<sheet>' +
                        '<field name="qux" widget="float_factor" options="{\'factor\': 0.5}" digits="[16,2]"/>' +
                    '</sheet>' +
                '</form>',
            mockRPC: function (route, args) {
                if (route === '/web/dataset/call_kw/partner/write') {
                    // 16.4 / 2 = 8.2
                    assert.strictEqual(args.args[1].qux, 4.6, 'the correct float value should be saved');
                }
                return this._super.apply(this, arguments);
            },
            res_id: 5,
        });
        assert.strictEqual(form.$('.o_field_widget').first().text(), '4.55', // 9.1 / 0.5
            'The formatted value should be displayed properly.');

        form.$buttons.find('.o_form_button_edit').click();
        assert.strictEqual(form.$('input').val(), '4.55',
            'The value should be rendered correctly in the input.');

        form.$('input').val('2.3').trigger('input');

        form.$buttons.find('.o_form_button_save').click();
        assert.strictEqual(form.$('.o_field_widget').first().text(), '2.30',
            'The new value should be saved and displayed properly.');

        form.destroy();
    });

    QUnit.module('FieldFloatToggle');

    QUnit.test('float_toggle field in form view', function (assert) {
        assert.expect(5);

        var form = createView({
            View: FormView,
            model: 'partner',
            data: this.data,
            arch:'<form string="Partners">' +
                    '<sheet>' +
                        '<field name="qux" widget="float_toggle" options="{\'factor\': 0.125, \'range\': [0, 1, 0.75, 0.5, 0.25]}" digits="[5,3]"/>' +
                    '</sheet>' +
                '</form>',
            mockRPC: function (route, args) {
                if (route === '/web/dataset/call_kw/partner/write') {
                    // 1.000 / 0.125 = 8
                    assert.strictEqual(args.args[1].qux, 8, 'the correct float value should be saved');
                }
                return this._super.apply(this, arguments);
            },
            res_id: 1,
        });
        assert.strictEqual(form.$('.o_field_widget').first().text(), '0.056',
            'The formatted time value should be displayed properly.');

        form.$buttons.find('.o_form_button_edit').click();

        assert.strictEqual(form.$('button.o_field_float_toggle').text(), '0.056',
            'The value should be rendered correctly on the button.');

        form.$('button.o_field_float_toggle').click(); // clicking will make the next value 1, since 0 was the closest of 0.056

        assert.strictEqual(form.$('button.o_field_float_toggle').text(), '1.000',
            'The value should be rendered correctly on the button.');

        form.$buttons.find('.o_form_button_save').click();

        assert.strictEqual(form.$('.o_field_widget').first().text(), '1.000',
            'The new value should be saved and displayed properly.');

        form.destroy();
    });


    QUnit.module('PhoneWidget');

    QUnit.test('phone field in form view on normal screens', function (assert) {
        assert.expect(5);

        var form = createView({
            View: FormView,
            model: 'partner',
            data: this.data,
            arch:'<form string="Partners">' +
                    '<sheet>' +
                        '<group>' +
                            '<field name="foo" widget="phone"/>' +
                        '</group>' +
                    '</sheet>' +
                '</form>',
            res_id: 1,
            config: {
                device: {
                    size_class: config.device.SIZES.LG,
                },
            },
        });

        var $phone = form.$('a.o_field_widget.o_form_uri');
        assert.strictEqual($phone.length, 1,
            "should have rendered the phone number as a link with correct classes");
        assert.strictEqual($phone.text(), 'yop',
            "value should be displayed properly");

        // switch to edit mode and check the result
        form.$buttons.find('.o_form_button_edit').click();
        assert.strictEqual(form.$('input[type="text"].o_field_widget').length, 1,
            "should have an input for the phone field");
        assert.strictEqual(form.$('input[type="text"].o_field_widget').val(), 'yop',
            "input should contain field value in edit mode");

        // change value in edit mode
        form.$('input[type="text"].o_field_widget').val('new').trigger('input');

        // save
        form.$buttons.find('.o_form_button_save').click();
        assert.strictEqual(form.$('a.o_field_widget.o_form_uri').text(), 'new',
            "new value should be displayed properly");

        form.destroy();
    });

    QUnit.test('phone field in editable list view on normal screens', function (assert) {
        assert.expect(8);

        var list = createView({
            View: ListView,
            model: 'partner',
            data: this.data,
            arch: '<tree editable="bottom"><field name="foo"  widget="phone"/></tree>',
            config: {
                device: {
                    size_class: config.device.SIZES.LG,
                },
            },
        });

        assert.strictEqual(list.$('tbody td:not(.o_list_record_selector)').length, 5,
            "should have 5 cells");
        assert.strictEqual(list.$('tbody td:not(.o_list_record_selector)').first().text(), 'yop',
            "value should be displayed properly");

        assert.strictEqual(list.$('a.o_field_widget.o_form_uri').length, 5,
            "should have the correct classnames");

        // Edit a line and check the result
        var $cell = list.$('tbody td:not(.o_list_record_selector)').first();
        $cell.click();
        assert.ok($cell.parent().hasClass('o_selected_row'), 'should be set as edit mode');
        assert.strictEqual($cell.find('input').val(), 'yop',
            'should have the corect value in internal input');
        $cell.find('input').val('new').trigger('input');

        // save
        list.$buttons.find('.o_list_button_save').click();
        $cell = list.$('tbody td:not(.o_list_record_selector)').first();
        assert.ok(!$cell.parent().hasClass('o_selected_row'), 'should not be in edit mode anymore');
        assert.strictEqual(list.$('tbody td:not(.o_list_record_selector)').first().text(), 'new',
            "value should be properly updated");
        assert.strictEqual(list.$('a.o_field_widget.o_form_uri').length, 5,
            "should still have links with correct classes");

        list.destroy();
    });

    QUnit.test('use TAB to navigate to a phone field', function (assert) {
        assert.expect(2);

        var form = createView({
            View: FormView,
            model: 'partner',
            data: this.data,
            arch:'<form string="Partners">' +
                    '<sheet>' +
                        '<group>' +
                            '<field name="display_name"/>' +
                            '<field name="foo" widget="phone"/>' +
                        '</group>' +
                    '</sheet>' +
                '</form>',
        });

        form.$('input[name=display_name]').click();
        assert.strictEqual(form.$('input[name="display_name"]')[0], document.activeElement,
            "display_name should be focused");
        form.$('input[name="display_name"]').trigger($.Event('keydown', {which: $.ui.keyCode.TAB}));
        assert.strictEqual(form.$('input[name="foo"]')[0], document.activeElement,
            "foo should be focused");

        form.destroy();
    });

    QUnit.module('PriorityWidget');

    QUnit.test('priority widget when not set', function (assert) {
        assert.expect(4);

        var form = createView({
            View: FormView,
            model: 'partner',
            data: this.data,
            arch: '<form string="Partners">' +
                    '<sheet>' +
                        '<group>' +
                            '<field name="selection" widget="priority"/>' +
                        '</group>' +
                    '</sheet>' +
                '</form>',
            res_id: 2,
        });

        assert.strictEqual(form.$('.o_field_widget.o_priority:not(.o_field_empty)').length, 1,
            "widget should be considered set, even though there is no value for this field");
        assert.strictEqual(form.$('.o_field_widget.o_priority').find('a.o_priority_star').length, 2,
            "should have two stars for representing each possible value: no star, one star and two stars");
        assert.strictEqual(form.$('.o_field_widget.o_priority').find('a.o_priority_star.fa-star').length, 0,
            "should have no full star since there is no value");
        assert.strictEqual(form.$('.o_field_widget.o_priority').find('a.o_priority_star.fa-star-o').length, 2,
            "should have two empty stars since there is no value");

        form.destroy();
    });

    QUnit.test('priority widget in form view', function (assert) {
        assert.expect(22);

        var form = createView({
            View: FormView,
            model: 'partner',
            data: this.data,
            arch: '<form string="Partners">' +
                    '<sheet>' +
                        '<group>' +
                            '<field name="selection" widget="priority"/>' +
                        '</group>' +
                    '</sheet>' +
                '</form>',
            res_id: 1,
        });

        assert.strictEqual(form.$('.o_field_widget.o_priority:not(.o_field_empty)').length, 1,
            "widget should be considered set");
        assert.strictEqual(form.$('.o_field_widget.o_priority').find('a.o_priority_star').length, 2,
            "should have two stars for representing each possible value: no star, one star and two stars");
        assert.strictEqual(form.$('.o_field_widget.o_priority').find('a.o_priority_star.fa-star').length, 1,
            "should have one full star since the value is the second value");
        assert.strictEqual(form.$('.o_field_widget.o_priority').find('a.o_priority_star.fa-star-o').length, 1,
            "should have one empty star since the value is the second value");

        // hover last star
        form.$('.o_field_widget.o_priority a.o_priority_star.fa-star-o').last().trigger('mouseover');
        assert.strictEqual(form.$('.o_field_widget.o_priority').find('a.o_priority_star').length, 2,
            "should have two stars for representing each possible value: no star, one star and two stars");
        assert.strictEqual(form.$('.o_field_widget.o_priority').find('a.o_priority_star.fa-star').length, 2,
            "should temporary have two full stars since we are hovering the third value");
        assert.strictEqual(form.$('.o_field_widget.o_priority').find('a.o_priority_star.fa-star-o').length, 0,
            "should temporary have no empty star since we are hovering the third value");

        // Here we should test with mouseout, but currently the effect associated with it
        // occurs in a setTimeout after 200ms so it's not trivial to test it here.

        // switch to edit mode and check the result
        form.$buttons.find('.o_form_button_edit').click();
        assert.strictEqual(form.$('.o_field_widget.o_priority').find('a.o_priority_star').length, 2,
            "should still have two stars");
        assert.strictEqual(form.$('.o_field_widget.o_priority').find('a.o_priority_star.fa-star').length, 1,
            "should still have one full star since the value is the second value");
        assert.strictEqual(form.$('.o_field_widget.o_priority').find('a.o_priority_star.fa-star-o').length, 1,
            "should still have one empty star since the value is the second value");

        // save
        form.$buttons.find('.o_form_button_save').click();
        assert.strictEqual(form.$('.o_field_widget.o_priority').find('a.o_priority_star').length, 2,
            "should still have two stars");
        assert.strictEqual(form.$('.o_field_widget.o_priority').find('a.o_priority_star.fa-star').length, 1,
            "should still have one full star since the value is the second value");
        assert.strictEqual(form.$('.o_field_widget.o_priority').find('a.o_priority_star.fa-star-o').length, 1,
            "should still have one empty star since the value is the second value");

        // switch to edit mode to check that the new value was properly written
        form.$buttons.find('.o_form_button_edit').click();
        assert.strictEqual(form.$('.o_field_widget.o_priority').find('a.o_priority_star').length, 2,
            "should still have two stars");
        assert.strictEqual(form.$('.o_field_widget.o_priority').find('a.o_priority_star.fa-star').length, 1,
            "should still have one full star since the value is the second value");
        assert.strictEqual(form.$('.o_field_widget.o_priority').find('a.o_priority_star.fa-star-o').length, 1,
            "should still have one empty star since the value is the second value");

        // click on the second star in edit mode
        form.$('.o_field_widget.o_priority a.o_priority_star.fa-star-o').last().click();

        assert.strictEqual(form.$('.o_field_widget.o_priority').find('a.o_priority_star').length, 2,
            "should still have two stars");
        assert.strictEqual(form.$('.o_field_widget.o_priority').find('a.o_priority_star.fa-star').length, 2,
            "should now have two full stars since the value is the third value");
        assert.strictEqual(form.$('.o_field_widget.o_priority').find('a.o_priority_star.fa-star-o').length, 0,
            "should now have no empty star since the value is the third value");

        // save
        form.$buttons.find('.o_form_button_save').click();
        assert.strictEqual(form.$('.o_field_widget.o_priority').find('a.o_priority_star').length, 2,
            "should still have two stars");
        assert.strictEqual(form.$('.o_field_widget.o_priority').find('a.o_priority_star.fa-star').length, 2,
            "should now have two full stars since the value is the third value");
        assert.strictEqual(form.$('.o_field_widget.o_priority').find('a.o_priority_star.fa-star-o').length, 0,
            "should now have no empty star since the value is the third value");

        form.destroy();
    });

    QUnit.test('priority widget in editable list view', function (assert) {
        assert.expect(25);

        var list = createView({
            View: ListView,
            model: 'partner',
            data: this.data,
            arch: '<tree editable="bottom"><field name="selection" widget="priority"/></tree>',
        });

        assert.strictEqual(list.$('.o_data_row').first().find('.o_priority:not(.o_field_empty)').length, 1,
            "widget should be considered set");
        assert.strictEqual(list.$('.o_data_row').first().find('.o_priority a.o_priority_star').length, 2,
            "should have two stars for representing each possible value: no star, one star and two stars");
        assert.strictEqual(list.$('.o_data_row').first().find('.o_priority a.o_priority_star.fa-star').length, 1,
            "should have one full star since the value is the second value");
        assert.strictEqual(list.$('.o_data_row').first().find('.o_priority a.o_priority_star.fa-star-o').length, 1,
            "should have one empty star since the value is the second value");

        // Here we should test with mouseout, but currently the effect associated with it
        // occurs in a setTimeout after 200ms so it's not trivial to test it here.

        // switch to edit mode and check the result
        var $cell = list.$('tbody td:not(.o_list_record_selector)').first();
        $cell.click();
        assert.strictEqual(list.$('.o_data_row').first().find('.o_priority a.o_priority_star').length, 2,
            "should have two stars for representing each possible value: no star, one star and two stars");
        assert.strictEqual(list.$('.o_data_row').first().find('.o_priority a.o_priority_star.fa-star').length, 1,
            "should have one full star since the value is the second value");
        assert.strictEqual(list.$('.o_data_row').first().find('.o_priority a.o_priority_star.fa-star-o').length, 1,
            "should have one empty star since the value is the second value");

        // save
        list.$buttons.find('.o_list_button_save').click();
        assert.strictEqual(list.$('.o_data_row').first().find('.o_priority a.o_priority_star').length, 2,
            "should have two stars for representing each possible value: no star, one star and two stars");
        assert.strictEqual(list.$('.o_data_row').first().find('.o_priority a.o_priority_star.fa-star').length, 1,
            "should have one full star since the value is the second value");
        assert.strictEqual(list.$('.o_data_row').first().find('.o_priority a.o_priority_star.fa-star-o').length, 1,
            "should have one empty star since the value is the second value");

        // hover last star
        list.$('.o_data_row .o_priority a.o_priority_star.fa-star-o').first().trigger('mouseenter');
        assert.strictEqual(list.$('.o_data_row').first().find('.o_priority a.o_priority_star').length, 2,
            "should have two stars for representing each possible value: no star, one star and two stars");
        assert.strictEqual(list.$('.o_data_row').first().find('a.o_priority_star.fa-star').length, 2,
            "should temporary have two full stars since we are hovering the third value");
        assert.strictEqual(list.$('.o_data_row').first().find('a.o_priority_star.fa-star-o').length, 0,
            "should temporary have no empty star since we are hovering the third value");

        // click on the first star in readonly mode
        list.$('.o_priority a.o_priority_star.fa-star').first().click();

        assert.strictEqual(list.$('.o_data_row').first().find('.o_priority a.o_priority_star').length, 2,
            "should still have two stars");
        assert.strictEqual(list.$('.o_data_row').first().find('.o_priority a.o_priority_star.fa-star').length, 0,
            "should now have no full star since the value is the first value");
        assert.strictEqual(list.$('.o_data_row').first().find('.o_priority a.o_priority_star.fa-star-o').length, 2,
            "should now have two empty stars since the value is the first value");

        // re-enter edit mode to force re-rendering the widget to check if the value was correctly saved
        $cell = list.$('tbody td:not(.o_list_record_selector)').first();
        $cell.click();

        assert.strictEqual(list.$('.o_data_row').first().find('.o_priority a.o_priority_star').length, 2,
            "should still have two stars");
        assert.strictEqual(list.$('.o_data_row').first().find('.o_priority a.o_priority_star.fa-star').length, 0,
            "should now only have no full star since the value is the first value");
        assert.strictEqual(list.$('.o_data_row').first().find('.o_priority a.o_priority_star.fa-star-o').length, 2,
            "should now have two empty stars since the value is the first value");

        // Click on second star in edit mode
        list.$('.o_priority a.o_priority_star.fa-star-o').last().click();

        assert.strictEqual(list.$('.o_data_row').last().find('.o_priority a.o_priority_star').length, 2,
            "should still have two stars");
        assert.strictEqual(list.$('.o_data_row').last().find('.o_priority a.o_priority_star.fa-star').length, 2,
            "should now have two full stars since the value is the third value");
        assert.strictEqual(list.$('.o_data_row').last().find('.o_priority a.o_priority_star.fa-star-o').length, 0,
            "should now have no empty star since the value is the third value");

        // save
        list.$buttons.find('.o_list_button_save').click();
        assert.strictEqual(list.$('.o_data_row').last().find('.o_priority a.o_priority_star').length, 2,
            "should still have two stars");
        assert.strictEqual(list.$('.o_data_row').last().find('.o_priority a.o_priority_star.fa-star').length, 2,
            "should now have two full stars since the value is the third value");
        assert.strictEqual(list.$('.o_data_row').last().find('.o_priority a.o_priority_star.fa-star-o').length, 0,
            "should now have no empty star since the value is the third value");

        list.destroy();
    });


    QUnit.module('StateSelection Widget');

    QUnit.test('state_selection widget in form view', function (assert) {
        assert.expect(21);

        var form = createView({
            View: FormView,
            model: 'partner',
            data: this.data,
            arch: '<form string="Partners">' +
                    '<sheet>' +
                        '<group>' +
                            '<field name="selection" widget="state_selection"/>' +
                        '</group>' +
                    '</sheet>' +
                '</form>',
            res_id: 1,
            viewOptions: {
                disable_autofocus: true,
            },
        });

        assert.strictEqual(form.$('.o_field_widget.o_selection > a span.o_status.o_status_red').length, 1,
            "should have one red status since selection is the second, blocked state");
        assert.strictEqual(form.$('.o_field_widget.o_selection > a span.o_status.o_status_green').length, 0,
            "should not have one green status since selection is the second, blocked state");
        assert.strictEqual(form.$('.dropdown-menu.state:visible').length, 0,
            "there should not be a dropdown");

        // Click on the status button to make the dropdown appear
        form.$('.o_field_widget.o_selection .o_status').first().click();
        assert.strictEqual(form.$('.dropdown-menu.state:visible').length, 1,
            "there should be a dropdown");
        assert.strictEqual(form.$('.dropdown-menu.state:visible .dropdown-item').length, 2,
            "there should be two options in the dropdown");

        // Click on the first option, "Normal"
        form.$('.dropdown-menu.state:visible .dropdown-item').first().click();
        assert.strictEqual(form.$('.dropdown-menu.state:visible').length, 0,
            "there should not be a dropdown anymore");
        assert.strictEqual(form.$('.o_field_widget.o_selection > a span.o_status.o_status_red').length, 0,
            "should not have one red status since selection is the first, normal state");
        assert.strictEqual(form.$('.o_field_widget.o_selection > a span.o_status.o_status_green').length, 0,
            "should not have one green status since selection is the first, normal state");
        assert.strictEqual(form.$('.o_field_widget.o_selection > a span.o_status').length, 1,
            "should have one grey status since selection is the first, normal state");

        // switch to edit mode and check the result
        form.$buttons.find('.o_form_button_edit').click();
        assert.strictEqual(form.$('.dropdown-menu.state:visible').length, 0,
            "there should still not be a dropdown");
        assert.strictEqual(form.$('.o_field_widget.o_selection > a span.o_status.o_status_red').length, 0,
            "should still not have one red status since selection is the first, normal state");
        assert.strictEqual(form.$('.o_field_widget.o_selection > a span.o_status.o_status_green').length, 0,
            "should still not have one green status since selection is the first, normal state");
        assert.strictEqual(form.$('.o_field_widget.o_selection > a span.o_status').length, 1,
            "should still have one grey status since selection is the first, normal state");

        // Click on the status button to make the dropdown appear
        form.$('.o_field_widget.o_selection .o_status').first().click();
        assert.strictEqual(form.$('.dropdown-menu.state:visible').length, 1,
            "there should be a dropdown");
        assert.strictEqual(form.$('.dropdown-menu.state:visible .dropdown-item').length, 2,
            "there should be two options in the dropdown");

        // Click on the last option, "Done"
        form.$('.dropdown-menu.state:visible .dropdown-item').last().click();
        assert.strictEqual(form.$('.dropdown-menu.state:visible').length, 0,
            "there should not be a dropdown anymore");
        assert.strictEqual(form.$('.o_field_widget.o_selection > a span.o_status.o_status_red').length, 0,
            "should not have one red status since selection is the third, done state");
        assert.strictEqual(form.$('.o_field_widget.o_selection > a span.o_status.o_status_green').length, 1,
            "should have one green status since selection is the third, done state");

        // save
        form.$buttons.find('.o_form_button_save').click();
        assert.strictEqual(form.$('.dropdown-menu.state:visible').length, 0,
            "there should still not be a dropdown anymore");
        assert.strictEqual(form.$('.o_field_widget.o_selection > a span.o_status.o_status_red').length, 0,
            "should still not have one red status since selection is the third, done state");
        assert.strictEqual(form.$('.o_field_widget.o_selection > a span.o_status.o_status_green').length, 1,
            "should still have one green status since selection is the third, done state");

        form.destroy();
    });

    QUnit.test('state_selection widget in editable list view', function (assert) {
        assert.expect(32);

        var list = createView({
            View: ListView,
            model: 'partner',
            data: this.data,
            arch: '<tree editable="bottom">' +
                    '<field name="foo"/>' +
                    '<field name="selection" widget="state_selection"/>' +
                  '</tree>',
        });

        assert.strictEqual(list.$('.o_state_selection_cell .o_selection > a span.o_status').length, 5,
            "should have five status selection widgets");
        assert.strictEqual(list.$('.o_state_selection_cell .o_selection > a span.o_status.o_status_red').length, 1,
            "should have one red status");
        assert.strictEqual(list.$('.o_state_selection_cell .o_selection > a span.o_status.o_status_green').length, 1,
            "should have one green status");
        assert.strictEqual(list.$('.dropdown-menu.state:visible').length, 0,
            "there should not be a dropdown");

        // Click on the status button to make the dropdown appear
        var $cell = list.$('tbody td.o_state_selection_cell').first();
        list.$('.o_state_selection_cell .o_selection > a span.o_status').first().click();
        assert.ok(!$cell.parent().hasClass('o_selected_row'),
            'should not be in edit mode since we clicked on the state selection widget');
        assert.strictEqual(list.$('.dropdown-menu.state:visible').length, 1,
            "there should be a dropdown");
        assert.strictEqual(list.$('.dropdown-menu.state:visible .dropdown-item').length, 2,
            "there should be two options in the dropdown");

        // Click on the first option, "Normal"
        list.$('.dropdown-menu.state:visible .dropdown-item').first().click();
        assert.strictEqual(list.$('.o_state_selection_cell .o_selection > a span.o_status').length, 5,
            "should still have five status selection widgets");
        assert.strictEqual(list.$('.o_state_selection_cell .o_selection > a span.o_status.o_status_red').length, 0,
            "should now have no red status");
        assert.strictEqual(list.$('.o_state_selection_cell .o_selection > a span.o_status.o_status_green').length, 1,
            "should still have one green status");
        assert.strictEqual(list.$('.dropdown-menu.state:visible').length, 0,
            "there should not be a dropdown");

        // switch to edit mode and check the result
        $cell = list.$('tbody td.o_state_selection_cell').first();
        $cell.click();
        assert.ok($cell.parent().hasClass('o_selected_row'),
            'should now be in edit mode');
        assert.strictEqual(list.$('.o_state_selection_cell .o_selection > a span.o_status').length, 5,
            "should still have five status selection widgets");
        assert.strictEqual(list.$('.o_state_selection_cell .o_selection > a span.o_status.o_status_red').length, 0,
            "should now have no red status");
        assert.strictEqual(list.$('.o_state_selection_cell .o_selection > a span.o_status.o_status_green').length, 1,
            "should still have one green status");
        assert.strictEqual(list.$('.dropdown-menu.state:visible').length, 0,
            "there should not be a dropdown");

        // Click on the status button to make the dropdown appear
        list.$('.o_state_selection_cell .o_selection > a span.o_status').first().click();
        assert.strictEqual(list.$('.dropdown-menu.state:visible').length, 1,
            "there should be a dropdown");
        assert.strictEqual(list.$('.dropdown-menu.state:visible .dropdown-item').length, 2,
            "there should be two options in the dropdown");

        // Click on another row
        var $firstCell = list.$('tbody td.o_state_selection_cell').first();
        var $lastCell = list.$('tbody td.o_state_selection_cell').last();
        $lastCell.click();
        assert.strictEqual(list.$('.dropdown-menu.state:visible').length, 0,
            "there should not be a dropdown anymore");
        assert.ok(!$firstCell.parent().hasClass('o_selected_row'),
            'first row should not be in edit mode anymore');
        assert.ok($lastCell.parent().hasClass('o_selected_row'),
            'last row should be in edit mode');

        // Click on the last status button to make the dropdown appear
        list.$('.o_state_selection_cell .o_selection > a span.o_status').last().click();
        assert.strictEqual(list.$('.dropdown-menu.state:visible').length, 1,
            "there should be a dropdown");
        assert.strictEqual(list.$('.dropdown-menu.state:visible .dropdown-item').length, 2,
            "there should be two options in the dropdown");

        // Click on the last option, "Done"
        list.$('.dropdown-menu.state:visible .dropdown-item').last().click();
        assert.strictEqual(list.$('.dropdown-menu.state:visible').length, 0,
            "there should not be a dropdown anymore");
        assert.strictEqual(list.$('.o_state_selection_cell .o_selection > a span.o_status').length, 5,
            "should still have five status selection widgets");
        assert.strictEqual(list.$('.o_state_selection_cell .o_selection > a span.o_status.o_status_red').length, 0,
            "should still have no red status");
        assert.strictEqual(list.$('.o_state_selection_cell .o_selection > a span.o_status.o_status_green').length, 2,
            "should now have two green status");
        assert.strictEqual(list.$('.dropdown-menu.state:visible').length, 0,
            "there should not be a dropdown");

        // save
        list.$buttons.find('.o_list_button_save').click();
        assert.strictEqual(list.$('.o_state_selection_cell .o_selection > a span.o_status').length, 5,
            "should have five status selection widgets");
        assert.strictEqual(list.$('.o_state_selection_cell .o_selection > a span.o_status.o_status_red').length, 0,
            "should have no red status");
        assert.strictEqual(list.$('.o_state_selection_cell .o_selection > a span.o_status.o_status_green').length, 2,
            "should have two green status");
        assert.strictEqual(list.$('.dropdown-menu.state:visible').length, 0,
            "there should not be a dropdown");

        list.destroy();
    });


    QUnit.module('FavoriteWidget');

    QUnit.test('favorite widget in kanban view', function (assert) {
        assert.expect(4);

        var kanban = createView({
            View: KanbanView,
            model: 'partner',
            data: this.data,
            arch: '<kanban class="o_kanban_test">' +
                    '<templates>' +
                        '<t t-name="kanban-box">' +
                            '<div>' +
                                '<field name="bar" widget="boolean_favorite" />' +
                            '</div>' +
                        '</t>' +
                    '</templates>' +
                  '</kanban>',
            domain: [['id', '=', 1]],
        });

        assert.strictEqual(kanban.$('.o_kanban_record .o_field_widget.o_favorite > a i.fa.fa-star').length, 1,
            'should be favorite');
        assert.strictEqual(kanban.$('.o_kanban_record .o_field_widget.o_favorite > a').text(), ' Remove from Favorites',
            'the label should say "Remove from Favorites"');

        // click on favorite
        kanban.$('.o_field_widget.o_favorite').click();
        assert.strictEqual(kanban.$('.o_kanban_record  .o_field_widget.o_favorite > a i.fa.fa-star').length, 0,
            'should not be favorite');
        assert.strictEqual(kanban.$('.o_kanban_record  .o_field_widget.o_favorite > a').text(), ' Add to Favorites',
            'the label should say "Add to Favorites"');

        kanban.destroy();
    });

    QUnit.test('favorite widget in form view', function (assert) {
        assert.expect(10);

        var form = createView({
            View: FormView,
            model: 'partner',
            data: this.data,
            arch: '<form string="Partners">' +
                    '<sheet>' +
                        '<group>' +
                            '<field name="bar" widget="boolean_favorite" />' +
                        '</group>' +
                    '</sheet>' +
                '</form>',
            res_id: 1,
        });

        assert.strictEqual(form.$('.o_field_widget.o_favorite > a i.fa.fa-star').length, 1,
            'should be favorite');
        assert.strictEqual(form.$('.o_field_widget.o_favorite > a').text(), ' Remove from Favorites',
            'the label should say "Remove from Favorites"');

        // click on favorite
        form.$('.o_field_widget.o_favorite').click();
        assert.strictEqual(form.$('.o_field_widget.o_favorite > a i.fa.fa-star').length, 0,
            'should not be favorite');
        assert.strictEqual(form.$('.o_field_widget.o_favorite > a').text(), ' Add to Favorites',
            'the label should say "Add to Favorites"');

        // switch to edit mode
        form.$buttons.find('.o_form_button_edit').click();
        assert.strictEqual(form.$('.o_field_widget.o_favorite > a i.fa.fa-star-o').length, 1,
            'should not be favorite');
        assert.strictEqual(form.$('.o_field_widget.o_favorite > a').text(), ' Add to Favorites',
            'the label should say "Add to Favorites"');

        // click on favorite
        form.$('.o_field_widget.o_favorite').click();
        assert.strictEqual(form.$('.o_field_widget.o_favorite > a i.fa.fa-star').length, 1,
            'should be favorite');
        assert.strictEqual(form.$('.o_field_widget.o_favorite > a').text(), ' Remove from Favorites',
            'the label should say "Remove from Favorites"');

        // save
        form.$buttons.find('.o_form_button_save').click();
        assert.strictEqual(form.$('.o_field_widget.o_favorite > a i.fa.fa-star').length, 1,
            'should be favorite');
        assert.strictEqual(form.$('.o_field_widget.o_favorite > a').text(), ' Remove from Favorites',
            'the label should say "Remove from Favorites"');

        form.destroy();
    });

    QUnit.test('favorite widget in editable list view without label', function (assert) {
        assert.expect(4);

        var list = createView({
            View: ListView,
            model: 'partner',
            data: this.data,
            arch: '<tree editable="bottom">' +
                    '<field name="bar" widget="boolean_favorite" nolabel="1" />' +
                  '</tree>',
        });

        assert.strictEqual(list.$('.o_data_row:first .o_field_widget.o_favorite > a i.fa.fa-star').length, 1,
            'should be favorite');

        // switch to edit mode
        list.$('tbody td:not(.o_list_record_selector)').first().click();
        assert.strictEqual(list.$('.o_data_row:first .o_field_widget.o_favorite > a i.fa.fa-star').length, 1,
            'should be favorite');

        // click on favorite
        list.$('.o_data_row:first .o_field_widget.o_favorite').click();
        assert.strictEqual(list.$('.o_data_row:first .o_field_widget.o_favorite > a i.fa.fa-star').length, 0,
            'should not be favorite');

        // save
        list.$buttons.find('.o_list_button_save').click();
        assert.strictEqual(list.$('.o_data_row:first .o_field_widget.o_favorite > a i.fa.fa-star-o').length, 1,
            'should not be favorite');

        list.destroy();
    });


    QUnit.module('LabelSelectionWidget');

    QUnit.test('label_selection widget in form view', function (assert) {
        assert.expect(12);

        var form = createView({
            View: FormView,
            model: 'partner',
            data: this.data,
            arch: '<form string="Partners">' +
                    '<sheet>' +
                        '<group>' +
                            '<field name="selection" widget="label_selection" ' +
                            ' options="{\'classes\': {\'normal\': \'secondary\', \'blocked\': \'warning\',\'done\': \'success\'}}"/>' +
                        '</group>' +
                    '</sheet>' +
                '</form>',
            res_id: 1,
        });

        assert.strictEqual(form.$('.o_field_widget.badge.badge-warning').length, 1,
            "should have a warning status label since selection is the second, blocked state");
        assert.strictEqual(form.$('.o_field_widget.badge.badge-secondary').length, 0,
            "should not have a default status since selection is the second, blocked state");
        assert.strictEqual(form.$('.o_field_widget.badge.badge-success').length, 0,
            "should not have a success status since selection is the second, blocked state");
        assert.strictEqual(form.$('.o_field_widget.badge.badge-warning').text(), 'Blocked',
            "the label should say 'Blocked' since this is the label value for that state");

        // // switch to edit mode and check the result
        form.$buttons.find('.o_form_button_edit').click();
        assert.strictEqual(form.$('.o_field_widget.badge.badge-warning').length, 1,
            "should have a warning status label since selection is the second, blocked state");
        assert.strictEqual(form.$('.o_field_widget.badge.badge-secondary').length, 0,
            "should not have a default status since selection is the second, blocked state");
        assert.strictEqual(form.$('.o_field_widget.badge.badge-success').length, 0,
            "should not have a success status since selection is the second, blocked state");
        assert.strictEqual(form.$('.o_field_widget.badge.badge-warning').text(), 'Blocked',
            "the label should say 'Blocked' since this is the label value for that state");

        // save
        form.$buttons.find('.o_form_button_save').click();
        assert.strictEqual(form.$('.o_field_widget.badge.badge-warning').length, 1,
            "should have a warning status label since selection is the second, blocked state");
        assert.strictEqual(form.$('.o_field_widget.badge.badge-secondary').length, 0,
            "should not have a default status since selection is the second, blocked state");
        assert.strictEqual(form.$('.o_field_widget.badge.badge-success').length, 0,
            "should not have a success status since selection is the second, blocked state");
        assert.strictEqual(form.$('.o_field_widget.badge.badge-warning').text(), 'Blocked',
            "the label should say 'Blocked' since this is the label value for that state");

        form.destroy();
    });

    QUnit.test('label_selection widget in editable list view', function (assert) {
        assert.expect(21);

        var list = createView({
            View: ListView,
            model: 'partner',
            data: this.data,
            arch: '<tree editable="bottom">' +
                    '<field name="foo"/>' +
                    '<field name="selection" widget="label_selection"' +
                    ' options="{\'classes\': {\'normal\': \'secondary\', \'blocked\': \'warning\',\'done\': \'success\'}}"/>' +
                  '</tree>',
        });

        assert.strictEqual(list.$('.o_field_widget.badge:not(:empty)').length, 3,
            "should have three visible status labels");
        assert.strictEqual(list.$('.o_field_widget.badge.badge-warning').length, 1,
            "should have one warning status label");
        assert.strictEqual(list.$('.o_field_widget.badge.badge-warning').text(), 'Blocked',
            "the warning label should read 'Blocked'");
        assert.strictEqual(list.$('.o_field_widget.badge.badge-secondary').length, 1,
            "should have one default status label");
        assert.strictEqual(list.$('.o_field_widget.badge.badge-secondary').text(), 'Normal',
            "the default label should read 'Normal'");
        assert.strictEqual(list.$('.o_field_widget.badge.badge-success').length, 1,
            "should have one success status label");
        assert.strictEqual(list.$('.o_field_widget.badge.badge-success').text(), 'Done',
            "the success label should read 'Done'");

        // switch to edit mode and check the result
        list.$('tbody td:not(.o_list_record_selector)').first().click();
        assert.strictEqual(list.$('.o_field_widget.badge:not(:empty)').length, 3,
            "should have three visible status labels");
        assert.strictEqual(list.$('.o_field_widget.badge.badge-warning').length, 1,
            "should have one warning status label");
        assert.strictEqual(list.$('.o_field_widget.badge.badge-warning').text(), 'Blocked',
            "the warning label should read 'Blocked'");
        assert.strictEqual(list.$('.o_field_widget.badge.badge-secondary').length, 1,
            "should have one default status label");
        assert.strictEqual(list.$('.o_field_widget.badge.badge-secondary').text(), 'Normal',
            "the default label should read 'Normal'");
        assert.strictEqual(list.$('.o_field_widget.badge.badge-success').length, 1,
            "should have one success status label");
        assert.strictEqual(list.$('.o_field_widget.badge.badge-success').text(), 'Done',
            "the success label should read 'Done'");

        // save and check the result
        list.$buttons.find('.o_list_button_save').click();
        assert.strictEqual(list.$('.o_field_widget.badge:not(:empty)').length, 3,
            "should have three visible status labels");
        assert.strictEqual(list.$('.o_field_widget.badge.badge-warning').length, 1,
            "should have one warning status label");
        assert.strictEqual(list.$('.o_field_widget.badge.badge-warning').text(), 'Blocked',
            "the warning label should read 'Blocked'");
        assert.strictEqual(list.$('.o_field_widget.badge.badge-secondary').length, 1,
            "should have one default status label");
        assert.strictEqual(list.$('.o_field_widget.badge.badge-secondary').text(), 'Normal',
            "the default label should read 'Normal'");
        assert.strictEqual(list.$('.o_field_widget.badge.badge-success').length, 1,
            "should have one success status label");
        assert.strictEqual(list.$('.o_field_widget.badge.badge-success').text(), 'Done',
            "the success label should read 'Done'");

        list.destroy();
    });


    QUnit.module('StatInfo');

    QUnit.test('statinfo widget formats decimal precision', function (assert) {
        // sometimes the round method can return numbers such as 14.000001
        // when asked to round a number to 2 decimals, as such is the behaviour of floats.
        // we check that even in that eventuality, only two decimals are displayed
        assert.expect(2);

        this.data.partner.fields.monetary = {string: "Monetary", type: 'monetary'};
        this.data.partner.records[0].monetary = 9.999999;
        this.data.partner.records[0].currency_id = 1;

        var form = createView({
            View: FormView,
            model: 'partner',
            data: this.data,
            arch: '<form string="Partners">' +
                        '<button class="oe_stat_button" name="items" icon="fa-gear">' +
                            '<field name="qux" widget="statinfo"/>' +
                        '</button>' +
                        '<button class="oe_stat_button" name="money" icon="fa-money">' +
                            '<field name="monetary" widget="statinfo"/>' +
                        '</button>' +
                  '</form>',
            res_id: 1,
        });

        // formatFloat renders according to this.field.digits
        assert.strictEqual(form.$('.oe_stat_button .o_field_widget.o_stat_info .o_stat_value').eq(0).text(),
            '0.4', "Default precision should be [16,1]");
        assert.strictEqual(form.$('.oe_stat_button .o_field_widget.o_stat_info .o_stat_value').eq(1).text(),
            '10.00', "Currency decimal precision should be 2");

        form.destroy();
    });

    QUnit.test('statinfo widget in form view', function (assert) {
        assert.expect(9);

        var form = createView({
            View: FormView,
            model: 'partner',
            data: this.data,
            arch: '<form string="Partners">' +
                    '<sheet>' +
                        '<div class="oe_button_box" name="button_box">' +
                            '<button class="oe_stat_button" name="items"  type="object" icon="fa-gear">' +
                                '<field name="int_field" widget="statinfo"/>' +
                            '</button>' +
                        '</div>' +
                        '<group>' +
                            '<field name="foo"/>' +
                        '</group>' +
                    '</sheet>' +
                '</form>',
            res_id: 1,
        });

        assert.strictEqual(form.$('.oe_stat_button .o_field_widget.o_stat_info').length, 1,
            "should have one stat button");
        assert.strictEqual(form.$('.oe_stat_button .o_field_widget.o_stat_info .o_stat_value').text(),
            '10', "should have 10 as value");
        assert.strictEqual(form.$('.oe_stat_button .o_field_widget.o_stat_info .o_stat_text').text(),
            'int_field', "should have 'int_field' as text");

        // switch to edit mode and check the result
        form.$buttons.find('.o_form_button_edit').click();
        assert.strictEqual(form.$('.oe_stat_button .o_field_widget.o_stat_info').length, 1,
            "should still have one stat button");
        assert.strictEqual(form.$('.oe_stat_button .o_field_widget.o_stat_info .o_stat_value').text(),
            '10', "should still have 10 as value");
        assert.strictEqual(form.$('.oe_stat_button .o_field_widget.o_stat_info .o_stat_text').text(),
            'int_field', "should have 'int_field' as text");

        // save
        form.$buttons.find('.o_form_button_save').click();
        assert.strictEqual(form.$('.oe_stat_button .o_field_widget.o_stat_info').length, 1,
            "should have one stat button");
        assert.strictEqual(form.$('.oe_stat_button .o_field_widget.o_stat_info .o_stat_value').text(),
            '10', "should have 10 as value");
        assert.strictEqual(form.$('.oe_stat_button .o_field_widget.o_stat_info .o_stat_text').text(),
            'int_field', "should have 'int_field' as text");

        form.destroy();
    });

    QUnit.test('statinfo widget in form view with specific label_field', function (assert) {
        assert.expect(9);

        var form = createView({
            View: FormView,
            model: 'partner',
            data: this.data,
            arch: '<form string="Partners">' +
                    '<sheet>' +
                        '<div class="oe_button_box" name="button_box">' +
                            '<button class="oe_stat_button" name="items"  type="object" icon="fa-gear">' +
                                '<field string="Useful stat button" name="int_field" widget="statinfo" ' +
                                        'options="{\'label_field\': \'foo\'}"/>' +
                            '</button>' +
                        '</div>' +
                        '<group>' +
                            '<field name="foo" invisible="1"/>' +
                            '<field name="bar"/>' +
                        '</group>' +
                    '</sheet>' +
                '</form>',
            res_id: 1,
        });

        assert.strictEqual(form.$('.oe_stat_button .o_field_widget.o_stat_info').length, 1,
            "should have one stat button");
        assert.strictEqual(form.$('.oe_stat_button .o_field_widget.o_stat_info .o_stat_value').text(),
            '10', "should have 10 as value");
        assert.strictEqual(form.$('.oe_stat_button .o_field_widget.o_stat_info .o_stat_text').text(),
            'yop', "should have 'yop' as text, since it is the value of field foo");

        // switch to edit mode and check the result
        form.$buttons.find('.o_form_button_edit').click();
        assert.strictEqual(form.$('.oe_stat_button .o_field_widget.o_stat_info').length, 1,
            "should still have one stat button");
        assert.strictEqual(form.$('.oe_stat_button .o_field_widget.o_stat_info .o_stat_value').text(),
            '10', "should still have 10 as value");
        assert.strictEqual(form.$('.oe_stat_button .o_field_widget.o_stat_info .o_stat_text').text(),
            'yop', "should have 'yop' as text, since it is the value of field foo");

        // save
        form.$buttons.find('.o_form_button_save').click();
        assert.strictEqual(form.$('.oe_stat_button .o_field_widget.o_stat_info').length, 1,
            "should have one stat button");
        assert.strictEqual(form.$('.oe_stat_button .o_field_widget.o_stat_info .o_stat_value').text(),
            '10', "should have 10 as value");
        assert.strictEqual(form.$('.oe_stat_button .o_field_widget.o_stat_info .o_stat_text').text(),
            'yop', "should have 'yop' as text, since it is the value of field foo");

        form.destroy();
    });

    QUnit.test('statinfo widget in form view with no label', function (assert) {
        assert.expect(9);

        var form = createView({
            View: FormView,
            model: 'partner',
            data: this.data,
            arch: '<form string="Partners">' +
                    '<sheet>' +
                        '<div class="oe_button_box" name="button_box">' +
                            '<button class="oe_stat_button" name="items"  type="object" icon="fa-gear">' +
                                '<field string="Useful stat button" name="int_field" widget="statinfo" nolabel="1"/>' +
                            '</button>' +
                        '</div>' +
                        '<group>' +
                            '<field name="foo" invisible="1"/>' +
                            '<field name="bar"/>' +
                        '</group>' +
                    '</sheet>' +
                '</form>',
            res_id: 1,
        });

        assert.strictEqual(form.$('.oe_stat_button .o_field_widget.o_stat_info').length, 1,
            "should have one stat button");
        assert.strictEqual(form.$('.oe_stat_button .o_field_widget.o_stat_info .o_stat_value').text(),
            '10', "should have 10 as value");
        assert.strictEqual(form.$('.oe_stat_button .o_field_widget.o_stat_info .o_stat_text').text(),
            '', "should not have any label");

        // switch to edit mode and check the result
        form.$buttons.find('.o_form_button_edit').click();
        assert.strictEqual(form.$('.oe_stat_button .o_field_widget.o_stat_info').length, 1,
            "should still have one stat button");
        assert.strictEqual(form.$('.oe_stat_button .o_field_widget.o_stat_info .o_stat_value').text(),
            '10', "should still have 10 as value");
        assert.strictEqual(form.$('.oe_stat_button .o_field_widget.o_stat_info .o_stat_text').text(),
            '', "should not have any label");

        // save
        form.$buttons.find('.o_form_button_save').click();
        assert.strictEqual(form.$('.oe_stat_button .o_field_widget.o_stat_info').length, 1,
            "should have one stat button");
        assert.strictEqual(form.$('.oe_stat_button .o_field_widget.o_stat_info .o_stat_value').text(),
            '10', "should have 10 as value");
        assert.strictEqual(form.$('.oe_stat_button .o_field_widget.o_stat_info .o_stat_text').text(),
            '', "should not have any label");

        form.destroy();
    });


    QUnit.module('PercentPie');

    QUnit.test('percentpie widget in form view with value < 50%', function (assert) {
        assert.expect(12);

        var form = createView({
            View: FormView,
            model: 'partner',
            data: this.data,
            arch: '<form string="Partners">' +
                    '<sheet>' +
                        '<group>' +
                            '<field name="int_field" widget="percentpie"/>' +
                        '</group>' +
                    '</sheet>' +
                '</form>',
            res_id: 1,
        });

        assert.strictEqual(form.$('.o_field_percent_pie.o_field_widget .o_pie').length, 1,
            "should have a pie chart");
        assert.strictEqual(form.$('.o_field_percent_pie.o_field_widget .o_pie .o_pie_value').text(),
            '10%', "should have 10% as pie value since int_field=10");
        assert.ok(_.str.include(form.$('.o_field_percent_pie.o_field_widget .o_pie .o_mask').first().attr('style'),
            'transform: rotate(180deg);'), "left mask should be covering the whole left side of the pie");
        assert.ok(_.str.include(form.$('.o_field_percent_pie.o_field_widget .o_pie .o_mask').last().attr('style'),
            'transform: rotate(36deg);'), "right mask should be rotated from 360*(10/100) = 36 degrees");

        // switch to edit mode and check the result
        form.$buttons.find('.o_form_button_edit').click();
        assert.strictEqual(form.$('.o_field_percent_pie.o_field_widget .o_pie').length, 1,
            "should have a pie chart");
        assert.strictEqual(form.$('.o_field_percent_pie.o_field_widget .o_pie .o_pie_value').text(),
            '10%', "should have 10% as pie value since int_field=10");
        assert.ok(_.str.include(form.$('.o_field_percent_pie.o_field_widget .o_pie .o_mask').first().attr('style'),
            'transform: rotate(180deg);'), "left mask should be covering the whole left side of the pie");
        assert.ok(_.str.include(form.$('.o_field_percent_pie.o_field_widget .o_pie .o_mask').last().attr('style'),
            'transform: rotate(36deg);'), "right mask should be rotated from 360*(10/100) = 36 degrees");

        // save
        form.$buttons.find('.o_form_button_save').click();
        assert.strictEqual(form.$('.o_field_percent_pie.o_field_widget .o_pie').length, 1,
            "should have a pie chart");
        assert.strictEqual(form.$('.o_field_percent_pie.o_field_widget .o_pie .o_pie_value').text(),
            '10%', "should have 10% as pie value since int_field=10");
        assert.ok(_.str.include(form.$('.o_field_percent_pie.o_field_widget .o_pie .o_mask').first().attr('style'),
            'transform: rotate(180deg);'), "left mask should be covering the whole left side of the pie");
        assert.ok(_.str.include(form.$('.o_field_percent_pie.o_field_widget .o_pie .o_mask').last().attr('style'),
            'transform: rotate(36deg);'), "right mask should be rotated from 360*(10/100) = 36 degrees");

        form.destroy();
    });

    QUnit.test('percentpie widget in form view with value > 50%', function (assert) {
        assert.expect(12);

        var form = createView({
            View: FormView,
            model: 'partner',
            data: this.data,
            arch: '<form string="Partners">' +
                    '<sheet>' +
                        '<group>' +
                            '<field name="int_field" widget="percentpie"/>' +
                        '</group>' +
                    '</sheet>' +
                '</form>',
            res_id: 3,
        });

        assert.strictEqual(form.$('.o_field_percent_pie.o_field_widget .o_pie').length, 1,
            "should have a pie chart");
        assert.strictEqual(form.$('.o_field_percent_pie.o_field_widget .o_pie .o_pie_value').text(),
            '80%', "should have 80% as pie value since int_field=80");
        assert.ok(_.str.include(form.$('.o_field_percent_pie.o_field_widget .o_pie .o_mask').first().attr('style'),
            'transform: rotate(288deg);'), "left mask should be rotated from 360*(80/100) = 288 degrees");
        assert.ok(form.$('.o_field_percent_pie.o_field_widget .o_pie .o_mask').last().hasClass('o_full'),
            "right mask should be hidden since the value > 50%");

        // switch to edit mode and check the result
        form.$buttons.find('.o_form_button_edit').click();
        assert.strictEqual(form.$('.o_field_percent_pie.o_field_widget .o_pie').length, 1,
            "should have a pie chart");
        assert.strictEqual(form.$('.o_field_percent_pie.o_field_widget .o_pie .o_pie_value').text(),
            '80%', "should have 80% as pie value since int_field=80");
        assert.ok(_.str.include(form.$('.o_field_percent_pie.o_field_widget .o_pie .o_mask').first().attr('style'),
            'transform: rotate(288deg);'), "left mask should be rotated from 360*(80/100) = 288 degrees");
        assert.ok(form.$('.o_field_percent_pie.o_field_widget .o_pie .o_mask').last().hasClass('o_full'),
            "right mask should be hidden since the value > 50%");

        // save
        form.$buttons.find('.o_form_button_save').click();
        assert.strictEqual(form.$('.o_field_percent_pie.o_field_widget .o_pie').length, 1,
            "should have a pie chart");
        assert.strictEqual(form.$('.o_field_percent_pie.o_field_widget .o_pie .o_pie_value').text(),
            '80%', "should have 80% as pie value since int_field=80");
        assert.ok(_.str.include(form.$('.o_field_percent_pie.o_field_widget .o_pie .o_mask').first().attr('style'),
            'transform: rotate(288deg);'), "left mask should be rotated from 360*(80/100) = 288 degrees");
        assert.ok(form.$('.o_field_percent_pie.o_field_widget .o_pie .o_mask').last().hasClass('o_full'),
            "right mask should be hidden since the value > 50%");

        form.destroy();
    });

    // TODO: This test would pass without any issue since all the classes and
    //       custom style attributes are correctly set on the widget in list
    //       view, but since the scss itself for this widget currently only
    //       applies inside the form view, the widget is unusable. This test can
    //       be uncommented when we refactor the scss files so that this widget
    //       stylesheet applies in both form and list view.
    // QUnit.test('percentpie widget in editable list view', function(assert) {
    //     assert.expect(10);
    //
    //     var list = createView({
    //         View: ListView,
    //         model: 'partner',
    //         data: this.data,
    //         arch: '<tree editable="bottom">' +
    //                 '<field name="foo"/>' +
    //                 '<field name="int_field" widget="percentpie"/>' +
    //               '</tree>',
    //     });
    //
    //     assert.strictEqual(list.$('.o_field_percent_pie .o_pie').length, 5,
    //         "should have five pie charts");
    //     assert.strictEqual(list.$('.o_field_percent_pie:first .o_pie .o_pie_value').first().text(),
    //         '10%', "should have 10% as pie value since int_field=10");
    //     assert.strictEqual(list.$('.o_field_percent_pie:first .o_pie .o_mask').first().attr('style'),
    //         'transform: rotate(180deg);', "left mask should be covering the whole left side of the pie");
    //     assert.strictEqual(list.$('.o_field_percent_pie:first .o_pie .o_mask').last().attr('style'),
    //         'transform: rotate(36deg);', "right mask should be rotated from 360*(10/100) = 36 degrees");
    //
    //     // switch to edit mode and check the result
    //     list.$('tbody td:not(.o_list_record_selector)').first().click();
    //     assert.strictEqual(list.$('.o_field_percent_pie:first .o_pie .o_pie_value').first().text(),
    //         '10%', "should have 10% as pie value since int_field=10");
    //     assert.strictEqual(list.$('.o_field_percent_pie:first .o_pie .o_mask').first().attr('style'),
    //         'transform: rotate(180deg);', "left mask should be covering the whole right side of the pie");
    //     assert.strictEqual(list.$('.o_field_percent_pie:first .o_pie .o_mask').last().attr('style'),
    //         'transform: rotate(36deg);', "right mask should be rotated from 360*(10/100) = 36 degrees");
    //
    //     // save
    //     list.$buttons.find('.o_list_button_save').click();
    //     assert.strictEqual(list.$('.o_field_percent_pie:first .o_pie .o_pie_value').first().text(),
    //         '10%', "should have 10% as pie value since int_field=10");
    //     assert.strictEqual(list.$('.o_field_percent_pie:first .o_pie .o_mask').first().attr('style'),
    //         'transform: rotate(180deg);', "left mask should be covering the whole right side of the pie");
    //     assert.strictEqual(list.$('.o_field_percent_pie:first .o_pie .o_mask').last().attr('style'),
    //         'transform: rotate(36deg);', "right mask should be rotated from 360*(10/100) = 36 degrees");
    //
    //     list.destroy();
    // });


    QUnit.module('FieldDomain');

    QUnit.test('The domain editor should not crash the view when given a dynamic filter', function (assert) {
        //dynamic filters (containing variables, such as uid, parent or today)
        //are not handled by the domain editor, but it shouldn't crash the view
        assert.expect(1);

        this.data.partner.records[0].foo = '[["int_field", "=", uid]]';

        var form = createView({
            View: FormView,
            model: 'partner',
            data: this.data,
            arch:
                '<form>' +
                    '<field name="foo" widget="domain" options="{\'model\': \'partner\'}"/>' +
                    '<field name="int_field" invisible="1"/>' +
                '</form>',
            res_id: 1,
            session: {
                user_context: {uid: 14},
            },
        });

        assert.strictEqual(form.$('.o_read_mode').text(), "This domain is not supported.",
            "The widget should not crash the view, but gracefully admit its failure.");
        form.destroy();
    });

    QUnit.test('basic domain field usage is ok', function (assert) {
        assert.expect(6);

        this.data.partner.records[0].foo = "[]";

        var form = createView({
            View: FormView,
            model: 'partner',
            data: this.data,
            arch:
                '<form>' +
                    '<sheet>' +
                        '<group>' +
                            '<field name="foo" widget="domain" options="{\'model\': \'partner_type\'}"/>' +
                        '</group>' +
                    '</sheet>' +
                '</form>',
            res_id: 1,
        });
        form.$buttons.find('.o_form_button_edit').click();

        // As the domain is empty, there should be a button to add the first
        // domain part
        var $domain = form.$(".o_field_domain");
        var $domainAddFirstNodeButton = $domain.find(".o_domain_add_first_node_button");
        assert.equal($domainAddFirstNodeButton.length, 1,
            "there should be a button to create first domain element");

        // Clicking on the button should add the [["id", "=", "1"]] domain, so
        // there should be a field selector in the DOM
        $domainAddFirstNodeButton.click();
        var $fieldSelector = $domain.find(".o_field_selector");
        assert.equal($fieldSelector.length, 1,
            "there should be a field selector");

        // Focusing the field selector input should open the field selector
        // popover
        $fieldSelector.trigger('focusin');
        var $fieldSelectorPopover = $fieldSelector.find(".o_field_selector_popover");
        assert.ok($fieldSelectorPopover.is(":visible"),
            "field selector popover should be visible");

        // The popover should contain the list of partner_type fields and so
        // there should be the "Color index" field
        var $lis = $fieldSelectorPopover.find("li");
        var $colorIndex = $();
        $lis.each(function () {
            var $li = $(this);
            if ($li.html().indexOf("Color index") >= 0) {
                $colorIndex = $li;
            }
        });
        assert.equal($colorIndex.length, 1,
            "field selector popover should contain 'Color index' field");

        // Clicking on this field should close the popover, then changing the
        // associated value should reveal one matched record
        $colorIndex.click();
        $domain.find(".o_domain_leaf_value_input").val(2).change();
        assert.equal($domain.find(".o_domain_show_selection_button").text().trim().substr(0, 2), "1 ",
            "changing color value to 2 should reveal only one record");

        // Saving the form view should show a readonly domain containing the
        // "color" field
        form.$buttons.find('.o_form_button_save').click();
        $domain = form.$(".o_field_domain");
        assert.ok($domain.html().indexOf("Color index") >= 0,
            "field selector readonly value should now contain 'Color index'");
        form.destroy();
    });

    QUnit.test('domain field is correctly reset on every view change', function (assert) {
        assert.expect(7);

        this.data.partner.records[0].foo = '[["id","=",1]]';
        this.data.partner.fields.bar.type = "char";
        this.data.partner.records[0].bar = "product";

        var form = createView({
            View: FormView,
            model: 'partner',
            data: this.data,
            arch:
                '<form>' +
                    '<sheet>' +
                        '<group>' +
                            '<field name="bar"/>' +
                            '<field name="foo" widget="domain" options="{\'model\': \'bar\'}"/>' +
                        '</group>' +
                    '</sheet>' +
                '</form>',
            res_id: 1,
        });
        form.$buttons.find('.o_form_button_edit').click();

        // As the domain is equal to [["id", "=", 1]] there should be a field
        // selector to change this
        var $domain = form.$(".o_field_domain");
        var $fieldSelector = $domain.find(".o_field_selector");
        assert.equal($fieldSelector.length, 1,
            "there should be a field selector");

        // Focusing its input should open the field selector popover
        $fieldSelector.trigger('focusin');
        var $fieldSelectorPopover = $fieldSelector.find(".o_field_selector_popover");
        assert.ok($fieldSelectorPopover.is(":visible"),
            "field selector popover should be visible");

        // As the value of the "bar" field is "product", the field selector
        // popover should contain the list of "product" fields
        var $lis = $fieldSelectorPopover.find("li");
        var $sampleLi = $();
        $lis.each(function () {
            var $li = $(this);
            if ($li.html().indexOf("Product Name") >= 0) {
                $sampleLi = $li;
            }
        });
        assert.strictEqual($lis.length, 1,
            "field selector popover should contain only one field");
        assert.strictEqual($sampleLi.length, 1,
            "field selector popover should contain 'Product Name' field");

        // Now change the value of the "bar" field to "partner_type"
        form.$("input.o_field_widget").click().val("partner_type").trigger("input");

        // Refocusing the field selector input should open the popover again
        $fieldSelector = form.$(".o_field_selector");
        $fieldSelector.trigger('focusin');
        $fieldSelectorPopover = $fieldSelector.find(".o_field_selector_popover");
        assert.ok($fieldSelectorPopover.is(":visible"),
            "field selector popover should be visible");

        // Now the list of fields should be the ones of the "partner_type" model
        $lis = $fieldSelectorPopover.find("li");
        $sampleLi = $();
        $lis.each(function () {
            var $li = $(this);
            if ($li.html().indexOf("Color index") >= 0) {
                $sampleLi = $li;
            }
        });
        assert.strictEqual($lis.length, 2,
            "field selector popover should contain two fields");
        assert.strictEqual($sampleLi.length, 1,
            "field selector popover should contain 'Color index' field");
        form.destroy();
    });

    QUnit.test('domain field can be reset with a new domain (from onchange)', function (assert) {
        assert.expect(2);

        this.data.partner.records[0].foo = '[]';
        this.data.partner.onchanges = {
            display_name: function (obj) {
                obj.foo = '[["id", "=", 1]]';
            },
        };

        var form = createView({
            View: FormView,
            model: 'partner',
            data: this.data,
            arch:
                '<form>' +
                    '<field name="display_name"/>' +
                    '<field name="foo" widget="domain" options="{\'model\': \'partner\'}"/>' +
                '</form>',
            res_id: 1,
            viewOptions: {
                mode: 'edit',
            },
        });

        assert.equal(form.$('.o_domain_show_selection_button').text().trim(), '5 record(s)',
            "the domain being empty, there should be 5 records");

        // update display_name to trigger the onchange and reset foo
        form.$('.o_field_widget[name=display_name]').val('new value').trigger('input');

        assert.equal(form.$('.o_domain_show_selection_button').text().trim(), '1 record(s)',
            "the domain has changed, there should be only 1 record");

        form.destroy();
    });

    QUnit.test('domain field: handle false domain as []', function (assert) {
        assert.expect(3);

        this.data.partner.records[0].foo = false;
        this.data.partner.fields.bar.type = "char";
        this.data.partner.records[0].bar = "product";

        var form = createView({
            View: FormView,
            model: 'partner',
            data: this.data,
            arch:
                '<form>' +
                    '<sheet>' +
                        '<group>' +
                            '<field name="bar"/>' +
                            '<field name="foo" widget="domain" options="{\'model\': \'bar\'}"/>' +
                        '</group>' +
                    '</sheet>' +
                '</form>',
            mockRPC: function (route, args) {
                if (args.method === 'search_count') {
                    assert.deepEqual(args.args[0], [], "should send a valid domain");
                }
                return this._super.apply(this, arguments);
            },
            res_id: 1,
        });

        assert.strictEqual(form.$('.o_field_widget[name=foo]:not(.o_field_empty)').length, 1,
            "there should be a domain field, not considered empty");

        form.$buttons.find('.o_form_button_edit').click();

        var $warning = form.$('.o_field_widget[name=foo] .text-warning');
        assert.strictEqual($warning.length, 0, "should not display that the domain is invalid");

        form.destroy();
    });

    QUnit.test('basic domain field: show the selection', function (assert) {
        assert.expect(2);

        this.data.partner.records[0].foo = "[]";

        var form = createView({
            View: FormView,
            model: 'partner',
            data: this.data,
            arch:
                '<form>' +
                    '<sheet>' +
                        '<group>' +
                            '<field name="foo" widget="domain" options="{\'model\': \'partner_type\'}"/>' +
                        '</group>' +
                    '</sheet>' +
                '</form>',
            archs: {
                'partner_type,false,list': '<tree><field name="display_name"/></tree>',
                'partner_type,false,search': '<search><field name="name" string="Name"/></search>',
            },
            res_id: 1,
        });

        assert.equal(form.$(".o_domain_show_selection_button").text().trim().substr(0, 2), "2 ",
            "selection should contain 2 records");

        // open the selection
        form.$(".o_domain_show_selection_button").click();
        assert.strictEqual($('.modal .o_list_view .o_data_row').length, 2,
            "should have open a list view with 2 records in a dialog");

        // click on a record -> should not open the record
        // we don't actually check that it doesn't open the record because even
        // if it tries to, it will crash as we don't define an arch in this test
        $('.modal .o_list_view .o_data_row:first .o_data_cell').click();

        form.destroy();
    });
});
});
});<|MERGE_RESOLUTION|>--- conflicted
+++ resolved
@@ -2560,7 +2560,7 @@
     });
 
     QUnit.test('date field value should not set on first click', function (assert) {
-        assert.expect(3);
+        assert.expect(2);
 
         var form = createView({
             View: FormView,
@@ -2571,7 +2571,6 @@
         });
 
         form.$buttons.find('.o_form_button_edit').click();
-<<<<<<< HEAD
 
         // open datepicker and select a date
         testUtils.openDatepicker(form.$('.o_datepicker'));
@@ -2583,13 +2582,6 @@
         assert.strictEqual($('.day.active').text(), '22',
             "datepicker should be highlight with 22nd day of month");
 
-=======
-        assert.strictEqual($('.bootstrap-datetimepicker-widget').length, 1, "there should be a datepicker (autofocus)");
-        assert.strictEqual(form.$('.o_datepicker_input').val(), '', "date field's input should be empty on first click");
-        $('.day:contains(22)').click();
-        form.$('.o_datepicker_input').focus(); // Open Datepicker second time
-        assert.strictEqual($('.day.active').text(), '22', 'datepicker should be highlight with 22nd day of month');
->>>>>>> 3c108977
         form.destroy();
     });
 
@@ -2626,12 +2618,8 @@
         assert.strictEqual(form.$('.o_datepicker_input').val(), '02/03/2017',
             'the date should be correct in edit mode');
 
-<<<<<<< HEAD
         // open datepicker and select another value
         testUtils.openDatepicker(form.$('.o_datepicker'));
-=======
-        // select another value
->>>>>>> 3c108977
         assert.ok($('.bootstrap-datetimepicker-widget').length, 'datepicker should be open');
         assert.strictEqual($('.day.active').data('day'), '02/03/2017', 'datepicker should be highlight February 3');
         $('.bootstrap-datetimepicker-widget .picker-switch').first().click();  // Month selection
@@ -2748,12 +2736,8 @@
         assert.strictEqual(list.$('input.o_datepicker_input').val(), '02/03/2017',
             'the date should be correct in edit mode');
 
-<<<<<<< HEAD
         // open datepicker and select another value
         testUtils.openDatepicker(list.$('.o_datepicker'));
-=======
-        // select another value
->>>>>>> 3c108977
         assert.ok($('.bootstrap-datetimepicker-widget').length, 'datepicker should be open');
         $('.bootstrap-datetimepicker-widget .picker-switch').first().click();  // Month selection
         $('.bootstrap-datetimepicker-widget .picker-switch').first().click();  // Year selection
