odoo.define('web.form_tests', function (require) {
"use strict";

var BasicModel = require('web.BasicModel');
var concurrency = require('web.concurrency');
var config = require('web.config');
var core = require('web.core');
var fieldRegistry = require('web.field_registry');
var FormView = require('web.FormView');
var mixins = require('web.mixins');
var NotificationService = require('web.NotificationService');
var pyUtils = require('web.py_utils');
var testUtils = require('web.test_utils');
var widgetRegistry = require('web.widget_registry');
var Widget = require('web.Widget');

var _t = core._t;
var createView = testUtils.createView;
var createAsyncView = testUtils.createAsyncView;
var createActionManager = testUtils.createActionManager;

QUnit.module('Views', {
    beforeEach: function () {
        this.data = {
            partner: {
                fields: {
                    display_name: { string: "Displayed name", type: "char" },
                    foo: {string: "Foo", type: "char", default: "My little Foo Value"},
                    bar: {string: "Bar", type: "boolean"},
                    int_field: {string: "int_field", type: "integer", sortable: true},
                    qux: {string: "Qux", type: "float", digits: [16,1] },
                    p: {string: "one2many field", type: "one2many", relation: 'partner'},
                    trululu: {string: "Trululu", type: "many2one", relation: 'partner'},
                    timmy: { string: "pokemon", type: "many2many", relation: 'partner_type'},
                    product_id: {string: "Product", type: "many2one", relation: 'product'},
                    priority: {
                        string: "Priority",
                        type: "selection",
                        selection: [[1, "Low"], [2, "Medium"], [3, "High"]],
                        default: 1,
                    },
                    state: {string: "State", type: "selection", selection: [["ab", "AB"], ["cd", "CD"], ["ef", "EF"]]},
                    date: {string: "Some Date", type: "date"},
                    datetime: {string: "Datetime Field", type: 'datetime'},
                    product_ids: {string: "one2many product", type: "one2many", relation: "product"},
                },
                records: [{
                    id: 1,
                    display_name: "first record",
                    bar: true,
                    foo: "yop",
                    int_field: 10,
                    qux: 0.44,
                    p: [],
                    timmy: [],
                    trululu: 4,
                    state: "ab",
                    date: "2017-01-25",
                    datetime: "2016-12-12 10:55:05",
                }, {
                    id: 2,
                    display_name: "second record",
                    bar: true,
                    foo: "blip",
                    int_field: 9,
                    qux: 13,
                    p: [],
                    timmy: [],
                    trululu: 1,
                    state: "cd",
                }, {
                    id: 4,
                    display_name: "aaa",
                    state: "ef",
                }, {
                    id: 5,
                    display_name: "aaa",
                    foo:'',
                    bar:false,
                    state: "ef",
                }],
                onchanges: {},
            },
            product: {
                fields: {
                    name: {string: "Product Name", type: "char"},
                    partner_type_id: {string: "Partner type", type: "many2one", relation: "partner_type"},
                },
                records: [{
                    id: 37,
                    display_name: "xphone",
                }, {
                    id: 41,
                    display_name: "xpad",
                }]
            },
            partner_type: {
                fields: {
                    name: {string: "Partner Type", type: "char"},
                    color: {string: "Color index", type: "integer"},
                },
                records: [
                    {id: 12, display_name: "gold", color: 2},
                    {id: 14, display_name: "silver", color: 5},
                ]
            },
        };

        this.actions = [{
            id: 1,
            name: 'Partners Action 1',
            res_model: 'partner',
            type: 'ir.actions.act_window',
            views: [[false, 'kanban'], [false, 'form']],
        }];
    }
}, function () {

    QUnit.module('FormView');

    QUnit.test('simple form rendering', function (assert) {
        assert.expect(12);

        var form = createView({
            View: FormView,
            model: 'partner',
            data: this.data,
            arch: '<form string="Partners">' +
                    '<div class="test" style="opacity: 0.5;">some html<span>aa</span></div>' +
                    '<sheet>' +
                        '<group>' +
                            '<group style="background-color: red">' +
                                '<field name="foo" style="color: blue"/>' +
                                '<field name="bar"/>' +
                                '<field name="int_field" string="f3_description"/>' +
                                '<field name="qux"/>' +
                            '</group>' +
                            '<group>' +
                                '<div class="hello"></div>' +
                            '</group>' +
                        '</group>' +
                        '<notebook>' +
                            '<page string="Partner Yo">' +
                                '<field name="p">' +
                                    '<tree>' +
                                        '<field name="foo"/>' +
                                        '<field name="bar"/>' +
                                    '</tree>' +
                                '</field>' +
                            '</page>' +
                        '</notebook>' +
                    '</sheet>' +
                '</form>',
            res_id: 2,
        });


        assert.containsOnce(form, 'div.test');
        assert.strictEqual(form.$('div.test').css('opacity'), '0.5',
            "should keep the inline style on html elements");
        assert.containsOnce(form, 'label:contains(Foo)');
        assert.containsOnce(form, 'span:contains(blip)');
        assert.hasAttrValue(form.$('.o_group .o_group:first'), 'style', 'background-color: red',
            "should apply style attribute on groups");
        assert.hasAttrValue(form.$('.o_field_widget[name=foo]'), 'style', 'color: blue',
            "should apply style attribute on fields");
        assert.containsNone(form, 'label:contains(something_id)');
        assert.containsOnce(form, 'label:contains(f3_description)');
        assert.containsOnce(form, 'div.o_field_one2many table');
        assert.containsOnce(form, 'tbody td:not(.o_list_record_selector) .custom-checkbox input:checked');
        assert.containsOnce(form, '.o_control_panel .breadcrumb:contains(second record)');
        assert.containsNone(form, 'label.o_form_label_empty:contains(timmy)');

        form.destroy();
    });

    QUnit.test('attributes are transferred on async widgets', function (assert) {
        assert.expect(1);

        var def = $.Deferred();

        var FieldChar = fieldRegistry.get('char');
        fieldRegistry.add('asyncwidget', FieldChar.extend({
            willStart: function () {
                return def;
            },
        }));

        createAsyncView({
            View: FormView,
            model: 'partner',
            data: this.data,
            arch: '<form string="Partners">' +
                    '<group>' +
                        '<field name="foo" style="color: blue" widget="asyncwidget"/>' +
                    '</group>' +
                '</form>',
            res_id: 2,
        }).then(function (form) {
            assert.hasAttrValue(form.$('.o_field_widget[name=foo]'), 'style', 'color: blue',
                "should apply style attribute on fields");
            form.destroy();
            delete fieldRegistry.map.asyncwidget;
        });
        def.resolve();
    });

    QUnit.test('decoration works on widgets', function (assert) {
        assert.expect(2);

        var form = createView({
            View: FormView,
            model: 'partner',
            data: this.data,
            arch: '<form string="Partners">' +
                    '<field name="int_field"/>' +
                    '<field name="display_name" decoration-danger="int_field &lt; 5"/>' +
                    '<field name="foo" decoration-danger="int_field &gt; 5"/>' +
                '</form>',
            res_id: 2,
        });
        assert.doesNotHaveClass(form.$('span[name="display_name"]'), 'text-danger');
        assert.hasClass(form.$('span[name="foo"]'), 'text-danger');
        form.destroy();
    });

    QUnit.test('decoration on widgets are reevaluated if necessary', function (assert) {
        assert.expect(2);

        var form = createView({
            View: FormView,
            model: 'partner',
            data: this.data,
            arch: '<form string="Partners">' +
                    '<field name="int_field"/>' +
                    '<field name="display_name" decoration-danger="int_field &lt; 5"/>' +
                '</form>',
            res_id: 2,
            viewOptions: {mode: 'edit'},
        });
        assert.doesNotHaveClass(form.$('input[name="display_name"]'), 'text-danger');
        testUtils.fields.editInput(form.$('input[name=int_field]'), 3);
        assert.hasClass(form.$('input[name="display_name"]'), 'text-danger');
        form.destroy();
    });

    QUnit.test('decoration on widgets works on same widget', function (assert) {
        assert.expect(2);

        var form = createView({
            View: FormView,
            model: 'partner',
            data: this.data,
            arch: '<form string="Partners">' +
                    '<field name="int_field" decoration-danger="int_field &lt; 5"/>' +
                '</form>',
            res_id: 2,
            viewOptions: {mode: 'edit'},
        });
        assert.doesNotHaveClass(form.$('input[name="int_field"]'), 'text-danger');
        testUtils.fields.editInput(form.$('input[name=int_field]'), 3);
        assert.hasClass(form.$('input[name="int_field"]'), 'text-danger');
        form.destroy();
    });

    QUnit.test('only necessary fields are fetched with correct context', function (assert) {
        assert.expect(2);

        var form = createView({
            View: FormView,
            model: 'partner',
            data: this.data,
            arch: '<form string="Partners">' +
                        '<field name="foo"/>' +
                '</form>',
            res_id: 1,
            mockRPC: function (route, args) {
                // NOTE: actually, the current web client always request the __last_update
                // field, not sure why.  Maybe this test should be modified.
                assert.deepEqual(args.args[1], ["foo", "display_name"],
                    "should only fetch requested fields");
                assert.deepEqual(args.kwargs.context, {bin_size: true},
                    "bin_size should always be in the context");
                return this._super(route, args);
            }
        });
        form.destroy();
    });

    QUnit.test('group rendering', function (assert) {
        assert.expect(1);

        var form = createView({
            View: FormView,
            model: 'partner',
            data: this.data,
            arch: '<form string="Partners">' +
                    '<sheet>' +
                        '<group>' +
                            '<field name="foo"/>' +
                        '</group>' +
                    '</sheet>' +
                '</form>',
            res_id: 1,
        });

        assert.containsOnce(form, 'table.o_inner_group');

        form.destroy();
    });
    QUnit.test('Form and subview with _view_ref contexts', function (assert) {
        assert.expect(2);

        this.data.product.fields.partner_type_ids = {string: "one2many field", type: "one2many", relation: "partner_type"},
        this.data.product.records = [{id: 1, name: 'Tromblon', partner_type_ids: [12,14]}];
        this.data.partner.records[0].product_id = 1;

        var actionManager = createActionManager({
            data: this.data,
            archs: {
                'product,false,form': '<form>'+
                                            '<field name="name"/>'+
                                            '<field name="partner_type_ids" context="{\'tree_view_ref\': \'some_other_tree_view\'}"/>' +
                                        '</form>',

                'partner_type,false,list': '<tree>'+
                                                '<field name="color"/>'+
                                            '</tree>',
                'product,false,search': '<search></search>',
            },
            mockRPC: function (route, args) {
                if (args.method === 'load_views') {
                    var context = args.kwargs.context;
                    if (args.model === 'product') {
                        assert.deepEqual(context, {tree_view_ref: 'some_tree_view'},
                            'The correct _view_ref should have been sent to the server, first time');
                    }
                    if (args.model === 'partner_type') {
                        assert.deepEqual(context, {tree_view_ref: 'some_other_tree_view'},
                            'The correct _view_ref should have been sent to the server for the subview');
                    }
                }
                return this._super.apply(this, arguments);
            },
        });

        var form = createView({
            View: FormView,
            model: 'partner',
            data: this.data,
            arch: '<form>' +
                     '<field name="name"/>' +
                     '<field name="product_id" context="{\'tree_view_ref\': \'some_tree_view\'}"/>' +
                  '</form>',
            res_id: 1,

            mockRPC: function(route, args) {
                if (args.method === 'get_formview_action') {
                    return $.when({
                        res_id: 1,
                        type: 'ir.actions.act_window',
                        target: 'current',
                        res_model: args.model,
                        context: args.kwargs.context,
                        'view_type': 'form',
                        'view_mode': 'form',
                        'views': [[false, 'form']],
                    });
                }
                return this._super(route, args);
            },

            interceptsPropagate: {
                do_action: function (ev) {
                    actionManager.doAction(ev.data.action);
                },
            },
        });
        form.$('.o_field_widget[name="product_id"]').click();
        form.destroy();
        actionManager.destroy();
    });
    QUnit.test('invisible fields are properly hidden', function (assert) {
        assert.expect(4);

        var form = createView({
            View: FormView,
            model: 'partner',
            data: this.data,
            arch: '<form string="Partners">' +
                    '<sheet>' +
                        '<group>' +
                            '<field name="foo" invisible="1"/>' +
                            '<field name="bar"/>' +
                        '</group>' +
                        '<field name="qux" invisible="1"/>' +
                        // x2many field without inline view: as it is always invisible, the view
                        // should not be fetched. we don't specify any view in this test, so if it
                        // ever tries to fetch it, it will crash, indicating that this is wrong.
                        '<field name="p" invisible="True"/>' +
                    '</sheet>' +
                '</form>',
            res_id: 1,
        });

        assert.containsOnce(form, 'label.o_invisible_modifier:contains(Foo)');
        assert.containsOnce(form, 'span.o_invisible_modifier:contains(yop)');
        assert.containsOnce(form, '.o_field_widget.o_invisible_modifier:contains(0.4)');
        assert.hasClass(form.$('.o_field_widget[name=p]'), 'o_invisible_modifier');
        form.destroy();
    });

    QUnit.test('invisible elements are properly hidden', function (assert) {
        assert.expect(3);

        var form = createView({
            View: FormView,
            model: 'partner',
            data: this.data,
            arch: '<form string="Partners">' +
                    '<header invisible="1">' +
                        '<button name="myaction" string="coucou"/>' +
                    '</header>' +
                    '<sheet>' +
                        '<group>' +
                            '<group string="invgroup" invisible="1">' +
                                '<field name="foo"/>' +
                            '</group>' +
                        '</group>' +
                        '<notebook>' +
                            '<page string="visible"/>' +
                            '<page string="invisible" invisible="1"/>' +
                        '</notebook>' +
                    '</sheet>' +
                '</form>',
            res_id: 1,
        });
        assert.containsOnce(form, '.o_form_statusbar.o_invisible_modifier button:contains(coucou)');
        assert.containsOnce(form, '.o_notebook li.o_invisible_modifier a:contains(invisible)');
        assert.containsOnce(form, 'table.o_inner_group.o_invisible_modifier td:contains(invgroup)');
        form.destroy();
    });

    QUnit.test('invisible attrs on fields are re-evaluated on field change', async function (assert) {
        assert.expect(3);

        // we set the value bar to simulate a falsy boolean value.
        this.data.partner.records[0].bar = false;
        var form = createView({
            View: FormView,
            model: 'partner',
            data: this.data,
            arch: '<form string="Partners">' +
                    '<sheet><group>' +
                        '<field name="product_id"/>' +
                        '<field name="timmy" invisible="1"/>' +
                        '<field name="foo" class="foo_field" attrs=\'{"invisible": [["product_id", "=", false]]}\'/>' +
                        '<field name="bar" class="bar_field" attrs=\'{"invisible":[("bar","=",False),("timmy","=",[])]}\'/>' +
                    '</group></sheet>' +
                '</form>',
            res_id: 1,
        });

        testUtils.form.clickEdit(form);
        assert.hasClass(form.$('.foo_field'), 'o_invisible_modifier');
        assert.hasClass(form.$('.bar_field'), 'o_invisible_modifier');

        // set a value on the m2o
        await testUtils.fields.many2one.searchAndClickItem('product_id');
        assert.doesNotHaveClass(form.$('.foo_field'), 'o_invisible_modifier');

        form.destroy();
    });

    QUnit.test('asynchronous fields can be set invisible', function (assert) {
        assert.expect(1);

        var def = $.Deferred();

        // we choose this widget because it is a quite simple widget with a non
        // empty qweb template
        var PercentPieWidget = fieldRegistry.get('percentpie');
        fieldRegistry.add('asyncwidget', PercentPieWidget.extend({
            willStart: function () {
                return def;
            },
        }));

        createAsyncView({
            View: FormView,
            model: 'partner',
            data: this.data,
            arch: '<form string="Partners">' +
                    '<sheet><group>' +
                        '<field name="foo"/>' +
                        '<field name="int_field" invisible="1" widget="asyncwidget"/>' +
                    '</group></sheet>' +
                '</form>',
            res_id: 1,
        }).then(function (form) {
            assert.hasClass(form.$('.o_field_widget[name="int_field"]'), 'o_invisible_modifier');
            form.destroy();
            delete fieldRegistry.map.asyncwidget;
        });
        def.resolve();
    });


    QUnit.test('properly handle modifiers and attributes on notebook tags', function (assert) {
        assert.expect(2);

        var form = createView({
            View: FormView,
            model: 'partner',
            data: this.data,
            arch: '<form string="Partners">' +
                    '<sheet>' +
                        '<field name="product_id"/>' +
                        '<notebook class="new_class" attrs=\'{"invisible": [["product_id", "=", false]]}\'>' +
                            '<page string="Foo">' +
                                '<field name="foo"/>' +
                            '</page>' +
                        '</notebook>' +
                    '</sheet>' +
                '</form>',
            res_id: 1,
        });

        assert.hasClass(form.$('.o_notebook'), 'o_invisible_modifier');
        assert.hasClass(form.$('.o_notebook'), 'new_class');
        form.destroy();
    });

    QUnit.test('invisible attrs on first notebook page', function (assert) {
        assert.expect(6);

        var form = createView({
            View: FormView,
            model: 'partner',
            data: this.data,
            arch: '<form string="Partners">' +
                    '<sheet>' +
                        '<field name="product_id"/>' +
                        '<notebook>' +
                            '<page string="Foo" attrs=\'{"invisible": [["product_id", "!=", false]]}\'>' +
                                '<field name="foo"/>' +
                            '</page>' +
                            '<page string="Bar">' +
                                '<field name="bar"/>' +
                            '</page>' +
                        '</notebook>' +
                    '</sheet>' +
                '</form>',
            res_id: 1,
        });

        testUtils.form.clickEdit(form);
        assert.hasClass(form.$('.o_notebook .nav .nav-link:first()'), 'active');
        assert.doesNotHaveClass(form.$('.o_notebook .nav .nav-item:first()'), 'o_invisible_modifier');

        // set a value on the m2o
        testUtils.fields.many2one.searchAndClickItem('product_id');
        assert.doesNotHaveClass(form.$('.o_notebook .nav .nav-link:first()'), 'active');
        assert.hasClass(form.$('.o_notebook .nav .nav-item:first()'), 'o_invisible_modifier');
        assert.hasClass(form.$('.o_notebook .nav .nav-link:nth(1)'), 'active');
        assert.hasClass(form.$('.o_notebook .tab-content .tab-pane:nth(1)'), 'active');
        form.destroy();
    });

    QUnit.test('first notebook page invisible', function (assert) {
        assert.expect(2);

        var form = createView({
            View: FormView,
            model: 'partner',
            data: this.data,
            arch: '<form string="Partners">' +
                    '<sheet>' +
                        '<field name="product_id"/>' +
                        '<notebook>' +
                            '<page string="Foo" invisible="1">' +
                                '<field name="foo"/>' +
                            '</page>' +
                            '<page string="Bar">' +
                                '<field name="bar"/>' +
                            '</page>' +
                        '</notebook>' +
                    '</sheet>' +
                '</form>',
            res_id: 1,
        });

        assert.notOk(form.$('.o_notebook .nav .nav-item:first()').is(':visible'),
            'first tab should be invisible');
        assert.hasClass(form.$('.o_notebook .nav .nav-link:nth(1)'), 'active');

        form.destroy();
    });

    QUnit.test('autofocus on second notebook page', function (assert) {
        assert.expect(2);

        var form = createView({
            View: FormView,
            model: 'partner',
            data: this.data,
            arch: '<form string="Partners">' +
                    '<sheet>' +
                        '<field name="product_id"/>' +
                        '<notebook>' +
                            '<page string="Choucroute">' +
                                '<field name="foo"/>' +
                            '</page>' +
                            '<page string="Cassoulet" autofocus="autofocus">' +
                                '<field name="bar"/>' +
                            '</page>' +
                        '</notebook>' +
                    '</sheet>' +
                '</form>',
            res_id: 1,
        });

        assert.doesNotHaveClass(form.$('.o_notebook .nav .nav-link:first()'), 'active');
        assert.hasClass(form.$('.o_notebook .nav .nav-link:nth(1)'), 'active');

        form.destroy();
    });

    QUnit.test('invisible attrs on group are re-evaluated on field change', function (assert) {
        assert.expect(2);

        var form = createView({
            View: FormView,
            model: 'partner',
            data: this.data,
            arch: '<form string="Partners">' +
                    '<sheet>' +
                        '<field name="bar"/>' +
                        '<group attrs=\'{"invisible": [["bar", "!=", true]]}\'>' +
                            '<group>' +
                                '<field name="foo"/>' +
                            '</group>' +
                        '</group>' +
                    '</sheet>' +
                '</form>',
            res_id: 1
        });

        assert.containsOnce(form, 'div.o_group:visible');
        testUtils.form.clickEdit(form);
        testUtils.dom.click('.o_field_boolean input', form);
        assert.containsOnce(form, 'div.o_group:hidden');
        form.destroy();
    });

    QUnit.test('invisible attrs with zero value in domain and unset value in data', function (assert) {
        assert.expect(1);

        this.data.partner.fields.int_field.type = 'monetary';

        var form = createView({
            View: FormView,
            model: 'partner',
            data: this.data,
            arch: '<form string="Partners">' +
                    '<sheet>' +
                        '<field name="foo"/>' +
                        '<group attrs=\'{"invisible": [["int_field", "=", 0.0]]}\'>' +
                            '<div class="hello">this should be invisible</div>' +
                            '<field name="int_field"/>' +
                        '</group>' +
                    '</sheet>' +
                '</form>',
        });

        assert.isNotVisible(form.$('div.hello'));
        form.destroy();
    });

    QUnit.test('rendering stat buttons', function (assert) {
        assert.expect(3);

        var form = createView({
            View: FormView,
            model: 'partner',
            data: this.data,
            arch:'<form string="Partners">' +
                    '<sheet>' +
                        '<div name="button_box">' +
                            '<button class="oe_stat_button">' +
                                '<field name="int_field"/>' +
                            '</button>' +
                            '<button class="oe_stat_button" attrs=\'{"invisible": [["bar", "=", true]]}\'>' +
                                '<field name="bar"/>' +
                            '</button>' +
                        '</div>' +
                        '<group>' +
                            '<field name="foo"/>' +
                        '</group>' +
                    '</sheet>' +
                '</form>',
            res_id: 2,
        });

        assert.containsN(form, 'button.oe_stat_button', 2);
        assert.containsOnce(form, 'button.oe_stat_button.o_invisible_modifier');

        var count = 0;
        testUtils.mock.intercept(form, "execute_action", function () {
            count++;
        });
        testUtils.dom.click('.oe_stat_button');
        assert.strictEqual(count, 1, "should have triggered a execute action");
        form.destroy();
    });

    QUnit.test('label uses the string attribute', function (assert) {
        assert.expect(1);

        var form = createView({
            View: FormView,
            model: 'partner',
            data: this.data,
            arch:'<form string="Partners">' +
                    '<sheet>' +
                        '<group>' +
                            '<label for="bar" string="customstring"/>' +
                            '<div><field name="bar"/></div>' +
                        '</group>' +
                    '</sheet>' +
                '</form>',
            res_id: 2,
        });

        assert.containsOnce(form, 'label.o_form_label:contains(customstring)');
        form.destroy();
    });

    QUnit.test('readonly attrs on fields are re-evaluated on field change', function (assert) {
        assert.expect(4);

        var form = createView({
            View: FormView,
            model: 'partner',
            data: this.data,
            arch: '<form string="Partners">' +
                    '<sheet>' +
                        '<group>' +
                            '<field name="foo" attrs="{\'readonly\': [[\'bar\', \'=\', True]]}"/>' +
                            '<field name="bar"/>' +
                        '</group>' +
                    '</sheet>' +
                '</form>',
            res_id: 1,
        });
        testUtils.form.clickEdit(form);

        assert.containsOnce(form, 'span[name="foo"]',
            "the foo field widget should be readonly");
        testUtils.dom.click(form.$('.o_field_boolean input'));
        assert.containsOnce(form, 'input[name="foo"]',
            "the foo field widget should have been rerendered to now be editable");
        testUtils.dom.click(form.$('.o_field_boolean input'));
        assert.containsOnce(form, 'span[name="foo"]',
            "the foo field widget should have been rerendered to now be readonly again");
        testUtils.dom.click(form.$('.o_field_boolean input'));
        assert.containsOnce(form, 'input[name="foo"]',
            "the foo field widget should have been rerendered to now be editable again");

        form.destroy();
    });

    QUnit.test('empty fields have o_form_empty class in readonly mode', function (assert) {
        assert.expect(8);

        this.data.partner.fields.foo.default = false; // no default value for this test
        this.data.partner.records[1].foo = false;  // 1 is record with id=2
        this.data.partner.records[1].trululu = false;  // 1 is record with id=2
        this.data.partner.fields.int_field.readonly = true;
        this.data.partner.onchanges.foo = function (obj) {
            if (obj.foo === "hello") {
                obj.int_field = false;
            }
        };

        var form = createView({
            View: FormView,
            model: 'partner',
            data: this.data,
            arch: '<form string="Partners">' +
                    '<sheet>' +
                        '<group>' +
                            '<field name="foo"/>' +
                            '<field name="trululu" attrs="{\'readonly\': [[\'foo\', \'=\', False]]}"/>' +
                            '<field name="int_field"/>' +
                        '</group>' +
                    '</sheet>' +
                '</form>',
            res_id: 2,
        });

        assert.containsN(form, '.o_field_widget.o_field_empty', 2,
            "should have 2 empty fields with correct class");
        assert.containsN(form, '.o_form_label_empty', 2,
            "should have 2 muted labels (for the empty fieds) in readonly");

        testUtils.form.clickEdit(form);

        assert.containsOnce(form, '.o_field_empty',
            "in edit mode, only empty readonly fields should have the o_field_empty class");
        assert.containsOnce(form, '.o_form_label_empty',
            "in edit mode, only labels associated to empty readonly fields should have the o_form_label_empty class");

        testUtils.fields.editInput(form.$('input[name=foo]'), 'test');

        assert.containsNone(form, '.o_field_empty',
            "after readonly modifier change, the o_field_empty class should have been removed");
        assert.containsNone(form, '.o_form_label_empty',
            "after readonly modifier change, the o_form_label_empty class should have been removed");

        testUtils.fields.editInput(form.$('input[name=foo]'), 'hello');

        assert.containsOnce(form, '.o_field_empty',
            "after value changed to false for a readonly field, the o_field_empty class should have been added");
        assert.containsOnce(form, '.o_form_label_empty',
            "after value changed to false for a readonly field, the o_form_label_empty class should have been added");

        form.destroy();
    });

    QUnit.test('empty fields\' labels still get the empty class after widget rerender', function (assert) {
        assert.expect(6);

        this.data.partner.fields.foo.default = false; // no default value for this test
        this.data.partner.records[1].foo = false;  // 1 is record with id=2
        this.data.partner.records[1].display_name = false;  // 1 is record with id=2

        var form = createView({
            View: FormView,
            model: 'partner',
            data: this.data,
            arch: '<form>' +
                    '<group>' +
                        '<field name="foo"/>' +
                        '<field name="display_name" attrs="{\'readonly\': [[\'foo\', \'=\', \'readonly\']]}"/>' +
                    '</group>' +
                '</form>',
            res_id: 2,
        });

        assert.containsN(form, '.o_field_widget.o_field_empty', 2)
        assert.containsN(form, '.o_form_label_empty', 2,
            "should have 1 muted label (for the empty fied) in readonly");

        testUtils.form.clickEdit(form);

        assert.containsNone(form, '.o_field_empty',
            "in edit mode, only empty readonly fields should have the o_field_empty class");
        assert.containsNone(form, '.o_form_label_empty',
            "in edit mode, only labels associated to empty readonly fields should have the o_form_label_empty class");

        testUtils.fields.editInput(form.$('input[name=foo]'), 'readonly');
        testUtils.fields.editInput(form.$('input[name=foo]'), 'edit');
        testUtils.fields.editInput(form.$('input[name=display_name]'), 'some name');
        testUtils.fields.editInput(form.$('input[name=foo]'), 'readonly');

        assert.containsNone(form, '.o_field_empty',
            "there still should not be any empty class on fields as the readonly one is now set");
        assert.containsNone(form, '.o_form_label_empty',
            "there still should not be any empty class on labels as the associated readonly field is now set");

        form.destroy();
    });

    QUnit.test('empty inner readonly fields don\'t have o_form_empty class in "create" mode', function (assert) {
        assert.expect(2);

        this.data.partner.fields.product_id.readonly = true;
        var form = createView({
            View: FormView,
            model: 'partner',
            data: this.data,
            arch: '<form string="Partners">' +
                    '<sheet>' +
                        '<group>' +
                            '<group>' +
                                '<field name="product_id"/>' +
                            '</group>' +
                        '</group>' +
                    '</sheet>' +
                '</form>',
        });
        assert.containsNone(form, '.o_form_label_empty',
                "no empty class on label");
        assert.containsNone(form, '.o_field_empty',
                "no empty class on field");
        form.destroy();
    });

    QUnit.test('form view can switch to edit mode', function (assert) {
        assert.expect(9);

        var form = createView({
            View: FormView,
            model: 'partner',
            data: this.data,
            arch: '<form>' +
                    '<field name="foo"/>' +
                '</form>',
            res_id: 1,
        });

        assert.strictEqual(form.mode, 'readonly', 'form view should be in readonly mode');
        assert.hasClass(form.$('.o_form_view'), 'o_form_readonly');
        assert.isVisible(form.$buttons.find('.o_form_buttons_view'));
        assert.isNotVisible(form.$buttons.find('.o_form_buttons_edit'));

        testUtils.form.clickEdit(form);

        assert.strictEqual(form.mode, 'edit', 'form view should be in edit mode');
        assert.hasClass(form.$('.o_form_view'), 'o_form_editable');
        assert.doesNotHaveClass(form.$('.o_form_view'), 'o_form_readonly');
        assert.isNotVisible(form.$buttons.find('.o_form_buttons_view'));
        assert.isVisible(form.$buttons.find('.o_form_buttons_edit'));
        form.destroy();
    });

    QUnit.test('required attrs on fields are re-evaluated on field change', function (assert) {
        assert.expect(3);

        var form = createView({
            View: FormView,
            model: 'partner',
            data: this.data,
            arch: '<form string="Partners">' +
                    '<sheet>' +
                        '<group>' +
                            '<field name="foo" attrs="{\'required\': [[\'bar\', \'=\', True]]}"/>' +
                            '<field name="bar"/>' +
                        '</group>' +
                    '</sheet>' +
                '</form>',
            res_id: 1,
        });
        testUtils.form.clickEdit(form);

        assert.containsOnce(form, 'input[name="foo"].o_required_modifier',
            "the foo field widget should be required");
        testUtils.dom.click('.o_field_boolean input');
        assert.containsOnce(form, 'input[name="foo"]:not(.o_required_modifier)',
            "the foo field widget should now have been marked as non-required");
        testUtils.dom.click('.o_field_boolean input');
        assert.containsOnce(form, 'input[name="foo"].o_required_modifier',
            "the foo field widget should now have been marked as required again");

        form.destroy();
    });

    QUnit.test('required fields should have o_required_modifier in readonly mode', function (assert) {
        assert.expect(2);

        this.data.partner.fields.foo.required = true;
        var form = createView({
            View: FormView,
            model: 'partner',
            data: this.data,
            arch: '<form string="Partners">' +
                    '<sheet>' +
                        '<group>' +
                            '<field name="foo"/>' +
                        '</group>' +
                    '</sheet>' +
                '</form>',
            res_id: 1,
        });

        assert.containsOnce(form, 'span.o_required_modifier', form);

        testUtils.form.clickEdit(form);
        assert.containsOnce(form, 'input.o_required_modifier',
                    "in edit mode, should have 1 input with o_required_modifier");
        form.destroy();
    });

    QUnit.test('required float fields works as expected', function (assert) {
        assert.expect(10);

        this.data.partner.fields.qux.required = true;
        var form = createView({
            View: FormView,
            model: 'partner',
            data: this.data,
            arch: '<form string="Partners">' +
                    '<sheet>' +
                        '<group>' +
                            '<field name="qux"/>' +
                        '</group>' +
                    '</sheet>' +
                '</form>',
            mockRPC: function (route, args) {
                assert.step(args.method);
                return this._super.apply(this, arguments);
            },
        });

        assert.hasClass(form.$('input[name="qux"]'), 'o_required_modifier');
        assert.strictEqual(form.$('input[name="qux"]').val(), "0.0",
            "qux input is 0 by default (float field)");

        testUtils.form.clickSave(form);

        assert.containsNone(form.$('input[name="qux"]'), "should have switched to readonly");

        testUtils.form.clickEdit(form);

        testUtils.fields.editInput(form.$('input[name=qux]'), '1');

        testUtils.form.clickSave(form);

        testUtils.form.clickEdit(form);

        assert.strictEqual(form.$('input[name="qux"]').val(), "1.0",
            "qux input is properly formatted");

        assert.verifySteps(['default_get', 'create', 'read', 'write', 'read']);
        form.destroy();
    });

    QUnit.test('separators', function (assert) {
        assert.expect(1);

        var form = createView({
            View: FormView,
            model: 'partner',
            data: this.data,
            arch: '<form string="Partners">' +
                    '<sheet>' +
                        '<group>' +
                            '<separator string="Geolocation"/>' +
                            '<field name="foo"/>' +
                        '</group>' +
                    '</sheet>' +
                '</form>',
            res_id: 1,
        });

        assert.containsOnce(form, 'div.o_horizontal_separator');
        form.destroy();
    });

    QUnit.test('invisible attrs on separators', function (assert) {
        assert.expect(1);

        var form = createView({
            View: FormView,
            model: 'partner',
            data: this.data,
            arch: '<form string="Partners">' +
                    '<sheet>' +
                        '<group>' +
                            '<separator string="Geolocation" attrs=\'{"invisible": [["bar", "=", True]]}\'/>'+
                            '<field name="bar"/>' +
                        '</group>' +
                    '</sheet>' +
                '</form>',
            res_id: 1,
        });

        assert.hasClass(form.$('div.o_horizontal_separator'), 'o_invisible_modifier');

        form.destroy();
    });

    QUnit.test('buttons in form view', function (assert) {
        assert.expect(8);

        var rpcCount = 0;

        var form = createView({
            View: FormView,
            model: 'partner',
            data: this.data,
            arch: '<form string="Partners">' +
                    '<field name="state" invisible="1"/>' +
                    '<header>' +
                        '<button name="post" class="p" string="Confirm" type="object"/>' +
                        '<button name="some_method" class="s" string="Do it" type="object"/>' +
                        '<button name="some_other_method" states="ab,ef" string="Do not" type="object"/>' +
                    '</header>' +
                    '<sheet>' +
                        '<group>' +
                            '<button string="Geolocate" name="geo_localize" icon="fa-check" type="object"/>' +
                        '</group>' +
                    '</sheet>' +
                '</form>',
            res_id: 2,
            mockRPC: function () {
                rpcCount++;
                return this._super.apply(this, arguments);
            },
        });
        assert.containsOnce(form, 'button.btn i.fa.fa-check');
        assert.containsN(form, '.o_form_statusbar button', 3);
        assert.containsOnce(form, 'button.p[name="post"]:contains(Confirm)');
        assert.containsN(form, '.o_form_statusbar button:visible', 2);

        testUtils.mock.intercept(form, 'execute_action', function (ev) {
            assert.strictEqual(ev.data.action_data.name, 'post',
                "should trigger execute_action with correct method name");
            assert.deepEqual(ev.data.env.currentID, 2, "should have correct id in ev data");
            ev.data.on_success();
            ev.data.on_closed();
        });
        rpcCount = 0;
        testUtils.dom.click('.o_form_statusbar button.p', form);

        assert.strictEqual(rpcCount, 1, "should have done 1 rpcs to reload");

        testUtils.mock.intercept(form, 'execute_action', function (ev) {
            ev.data.on_fail();
        });
        testUtils.dom.click('.o_form_statusbar button.s', form);

        assert.strictEqual(rpcCount, 1,
            "should have done 1 rpc, because we do not reload anymore if the server action fails");

        form.destroy();
    });

    QUnit.test('buttons classes in form view', function (assert) {
        assert.expect(16);

        var form = createView({
            View: FormView,
            model: 'partner',
            data: this.data,
            arch:
                '<form string="Partners">' +
                    '<header>' +
                        '<button name="0"/>' +
                        '<button name="1" class="btn-primary"/>' +
                        '<button name="2" class="oe_highlight"/>' +
                        '<button name="3" class="btn-secondary"/>' +
                        '<button name="4" class="btn-link"/>' +
                        '<button name="5" class="oe_link"/>' +
                        '<button name="6" class="btn-success"/>' +
                        '<button name="7" class="o_this_is_a_button"/>' +
                    '</header>' +
                    '<sheet>' +
                        '<button name="8"/>' +
                        '<button name="9" class="btn-primary"/>' +
                        '<button name="10" class="oe_highlight"/>' +
                        '<button name="11" class="btn-secondary"/>' +
                        '<button name="12" class="btn-link"/>' +
                        '<button name="13" class="oe_link"/>' +
                        '<button name="14" class="btn-success"/>' +
                        '<button name="15" class="o_this_is_a_button"/>' +
                    '</sheet>' +
                '</form>',
            res_id: 2,
        });

        assert.hasAttrValue(form.$('button[name="0"]'), 'class', 'btn btn-secondary');
        assert.hasAttrValue(form.$('button[name="1"]'), 'class', 'btn btn-primary');
        assert.hasAttrValue(form.$('button[name="2"]'), 'class', 'btn btn-primary');
        assert.hasAttrValue(form.$('button[name="3"]'), 'class', 'btn btn-secondary');
        assert.hasAttrValue(form.$('button[name="4"]'), 'class', 'btn btn-link');
        assert.hasAttrValue(form.$('button[name="5"]'), 'class', 'btn btn-link');
        assert.hasAttrValue(form.$('button[name="6"]'), 'class', 'btn btn-success');
        assert.hasAttrValue(form.$('button[name="7"]'), 'class', 'btn o_this_is_a_button btn-secondary');
        assert.hasAttrValue(form.$('button[name="8"]'), 'class', 'btn btn-secondary');
        assert.hasAttrValue(form.$('button[name="9"]'), 'class', 'btn btn-primary');
        assert.hasAttrValue(form.$('button[name="10"]'), 'class', 'btn btn-primary');
        assert.hasAttrValue(form.$('button[name="11"]'), 'class', 'btn btn-secondary');
        assert.hasAttrValue(form.$('button[name="12"]'), 'class', 'btn btn-link');
        assert.hasAttrValue(form.$('button[name="13"]'), 'class', 'btn btn-link');
        assert.hasAttrValue(form.$('button[name="14"]'), 'class', 'btn btn-success');
        assert.hasAttrValue(form.$('button[name="15"]'), 'class', 'btn o_this_is_a_button');

        form.destroy();
    });

    QUnit.test('buttons in form view, new record', function (assert) {
        // this simulates a situation similar to the settings forms.
        assert.expect(7);

        var resID;

        var form = createView({
            View: FormView,
            model: 'partner',
            data: this.data,
            arch: '<form string="Partners">' +
                    '<header>' +
                        '<button name="post" class="p" string="Confirm" type="object"/>' +
                        '<button name="some_method" class="s" string="Do it" type="object"/>' +
                    '</header>' +
                    '<sheet>' +
                        '<group>' +
                            '<button string="Geolocate" name="geo_localize" icon="fa-check" type="object"/>' +
                        '</group>' +
                    '</sheet>' +
                '</form>',
            mockRPC: function (route, args) {
                assert.step(args.method);
                if (args.method === 'create') {
                    return this._super.apply(this, arguments).then(function (result) {
                        resID = result;
                        return resID;
                    });
                }
                return this._super.apply(this, arguments);
            },
        });

        testUtils.mock.intercept(form, 'execute_action', function (event) {
            assert.step('execute_action');
            assert.deepEqual(event.data.env.currentID, resID,
                "execute action should be done on correct record id");
            event.data.on_success();
            event.data.on_closed();
        });
        testUtils.dom.click('.o_form_statusbar button.p', form);

        assert.verifySteps(['default_get', 'create', 'read', 'execute_action', 'read']);
        form.destroy();
    });

    QUnit.test('buttons in form view, new record, with field id in view', function (assert) {
        assert.expect(7);
        // buttons in form view are one of the rare example of situation when we
        // save a record without reloading it immediately, because we only care
        // about its id for the next step.  But at some point, if the field id
        // is in the view, it was registered in the changes, and caused invalid
        // values in the record (data.id was set to null)

        var resID;

        var form = createView({
            View: FormView,
            model: 'partner',
            data: this.data,
            arch: '<form string="Partners">' +
                    '<header>' +
                        '<button name="post" class="p" string="Confirm" type="object"/>' +
                    '</header>' +
                    '<sheet>' +
                        '<group>' +
                            '<field name="id" invisible="1"/>' +
                            '<field name="foo"/>' +
                        '</group>' +
                    '</sheet>' +
                '</form>',
            mockRPC: function (route, args) {
                assert.step(args.method);
                if (args.method === 'create') {
                    return this._super.apply(this, arguments).then(function (result) {
                        resID = result;
                        return resID;
                    });
                }
                return this._super.apply(this, arguments);
            },
        });

        testUtils.mock.intercept(form, 'execute_action', function (event) {
            assert.step('execute_action');
            assert.deepEqual(event.data.env.currentID, resID,
                "execute action should be done on correct record id");
            event.data.on_success();
            event.data.on_closed();
        });
        testUtils.dom.click('.o_form_statusbar button.p', form);

        assert.verifySteps(['default_get', 'create', 'read', 'execute_action', 'read']);
        form.destroy();
    });

    QUnit.test('change and save char', function (assert) {
        assert.expect(6);
        var form = createView({
            View: FormView,
            model: 'partner',
            data: this.data,
            arch: '<form string="Partners">' +
                    '<group><field name="foo"/></group>' +
                '</form>',
            mockRPC: function (route, args) {
                if (args.method === 'write') {
                    assert.ok(true, "should call the /write route");
                }
                return this._super(route, args);
            },
            res_id: 2,
        });

        assert.strictEqual(form.mode, 'readonly', 'form view should be in readonly mode');
        assert.containsOnce(form, 'span:contains(blip)',
                        "should contain span with field value");

        testUtils.form.clickEdit(form);

        assert.strictEqual(form.mode, 'edit', 'form view should be in edit mode');
        testUtils.fields.editInput(form.$('input[name=foo]'), 'tralala');
        testUtils.form.clickSave(form);

        assert.strictEqual(form.mode, 'readonly', 'form view should be in readonly mode');
        assert.containsOnce(form, 'span:contains(tralala)',
                        "should contain span with field value");
        form.destroy();
    });

    QUnit.test('properly reload data from server', function (assert) {
        assert.expect(1);

        var form = createView({
            View: FormView,
            model: 'partner',
            data: this.data,
            arch: '<form string="Partners">' +
                    '<group><field name="foo"/></group>' +
                '</form>',
            mockRPC: function (route, args) {
                if (args.method === 'write') {
                    args.args[1].foo = "apple";
                }
                return this._super(route, args);
            },
            res_id: 2,
        });

        testUtils.form.clickEdit(form);
        testUtils.fields.editInput(form.$('input[name=foo]'), 'tralala');
        testUtils.form.clickSave(form);
        assert.containsOnce(form, 'span:contains(apple)',
                        "should contain span with field value");
        form.destroy();
    });

    QUnit.test('disable buttons until reload data from server', function (assert) {
        assert.expect(2);

        var form = createView({
            View: FormView,
            model: 'partner',
            data: this.data,
            arch: '<form string="Partners">' +
                    '<group><field name="foo"/></group>' +
                '</form>',
            mockRPC: function (route, args) {
                if (args.method === 'write') {
                    args.args[1].foo = "apple";
                } else if (args.method === 'read') {
                    // Block the 'read' call
                    var result = this._super.apply(this, arguments);
                    return $.when(def).then(_.constant(result));
                }
                return this._super(route, args);
            },
            res_id: 2,
        });

        var def = $.Deferred();
        testUtils.form.clickEdit(form);
        testUtils.fields.editInput(form.$('input[name=foo]'), 'tralala');
        testUtils.form.clickSave(form);

        // Save button should be disabled
        assert.hasAttrValue(form.$buttons.find('.o_form_button_save'), 'disabled', 'disabled');
        // Release the 'read' call
        def.resolve();

        // Edit button should be enabled after the reload
        assert.hasAttrValue(form.$buttons.find('.o_form_button_edit'), 'disabled', undefined);

        form.destroy();
    });

    QUnit.test('properly apply onchange in simple case', function (assert) {
        assert.expect(2);

        this.data.partner.onchanges = {
            foo: function (obj) {
                obj.int_field = obj.foo.length + 1000;
            },
        };
        var form = createView({
            View: FormView,
            model: 'partner',
            data: this.data,
            arch: '<form string="Partners">' +
                    '<group><field name="foo"/><field name="int_field"/></group>' +
                '</form>',
            res_id: 2,
        });

        testUtils.form.clickEdit(form);

        assert.strictEqual(form.$('input[name=int_field]').val(), "9",
                        "should contain input with initial value");

        testUtils.fields.editInput(form.$('input[name=foo]'), 'tralala');

        assert.strictEqual(form.$('input[name=int_field]').val(), "1007",
                        "should contain input with onchange applied");
        form.destroy();
    });

    QUnit.test('properly apply onchange when changed field is active field', function (assert) {
        assert.expect(3);

        this.data.partner.onchanges = {
            int_field: function (obj) {
                obj.int_field = 14;
            },
        };
        var form = createView({
            View: FormView,
            model: 'partner',
            data: this.data,
            arch: '<form string="Partners">' +
                    '<group><field name="int_field"/></group>' +
                '</form>',
            res_id: 2,
            viewOptions: {mode: 'edit'},
        });


        assert.strictEqual(form.$('input[name=int_field]').val(), "9",
                        "should contain input with initial value");

        testUtils.fields.editInput(form.$('input[name=int_field]'), '666');

        assert.strictEqual(form.$('input[name=int_field]').val(), "14",
                "value should have been set to 14 by onchange");

        testUtils.form.clickSave(form);

        assert.strictEqual(form.$('.o_field_widget[name=int_field]').text(), "14",
            "value should still be 14");

        form.destroy();
    });

    QUnit.test('onchange send only the present fields to the server', function (assert) {
        assert.expect(1);
        this.data.partner.records[0].product_id = false;
        this.data.partner.onchanges.foo = function (obj) {
            obj.foo = obj.foo + " alligator";
        };

        var form = createView({
            View: FormView,
            model: 'partner',
            data: this.data,
            arch: '<form string="Partners">' +
                    '<field name="foo"/>' +
                    '<field name="p">' +
                        '<tree>' +
                            '<field name="bar"/>' +
                            '<field name="product_id"/>' +
                        '</tree>' +
                    '</field>' +
                    '<field name="timmy"/>' +
                '</form>',
            archs: {
                "partner_type,false,list": '<tree><field name="name"/></tree>'
            },
            res_id: 1,
            mockRPC: function (route, args) {
                if (args.method === "onchange") {
                    assert.deepEqual(args.args[3],
                        {"foo": "1", "p": "", "p.bar": "", "p.product_id": "", "timmy": "", "timmy.name": ""},
                        "should send only the fields used in the views");
                }
                return this._super(route, args);
            },
        });

        testUtils.form.clickEdit(form);
        testUtils.fields.editInput(form.$('input[name=foo]'), 'tralala');

        form.destroy();
    });

    QUnit.test('onchange only send present fields value', function (assert) {
        assert.expect(1);
        this.data.partner.onchanges.foo = function (obj) {};

        var form = createView({
            View: FormView,
            model: 'partner',
            data: this.data,
            arch: '<form string="Partners">' +
                    '<field name="display_name"/>' +
                    '<field name="foo"/>' +
                    '<field name="p">' +
                        '<tree editable="top">' +
                            '<field name="display_name"/>' +
                            '<field name="qux"/>' +
                        '</tree>' +
                    '</field>' +
                '</form>',
            res_id: 1,
            mockRPC: function (route, args) {
                if (args.method === "onchange") {
                    assert.deepEqual(args.args[1], {
                        display_name: "first record",
                        foo: "tralala",
                        id: 1,
                        p: [[0, args.args[1].p[0][1], {"display_name": "valid line", "qux": 12.4}]]
                    }, "should send the values for the present fields");
                }
                return this._super(route, args);
            },
        });

        testUtils.form.clickEdit(form);

        // add a o2m row
        testUtils.dom.click('.o_field_x2many_list_row_add a');
        form.$('.o_field_one2many input:first').focus();
        testUtils.fields.editInput(form.$('.o_field_one2many input[name=display_name]'), 'valid line');
        form.$('.o_field_one2many input:last').focus();
        testUtils.fields.editInput(form.$('.o_field_one2many input[name=qux]'), '12.4');

        // trigger an onchange by modifying foo
        testUtils.fields.editInput(form.$('input[name=foo]'), 'tralala');

        form.destroy();
    });

    QUnit.test('evaluate in python field options', function (assert) {
        assert.expect(1);

        var isOk = false;
        var tmp = py.eval;
        py.eval = function (expr) {
            if (expr === "{'horizontal': true}") {
                isOk = true;
            }
            return tmp.apply(tmp, arguments);
        };
        var form = createView({
            View: FormView,
            model: 'partner',
            data: this.data,
            arch: '<form string="Partners">' +
                    '<field name="foo" options="{\'horizontal\': true}"/>' +
                '</form>',
            res_id: 2,
        });

        py.eval = tmp;

        assert.ok(isOk, "should have evaluated the field options");
        form.destroy();
    });

    QUnit.test('can create a record with default values', function (assert) {
        assert.expect(5);

        var form = createView({
            View: FormView,
            model: 'partner',
            data: this.data,
            arch: '<form string="Partners">' +
                    '<sheet>' +
                        '<group>' +
                            '<field name="foo"/>' +
                            '<field name="bar"/>' +
                        '</group>' +
                    '</sheet>' +
                '</form>',
            res_id: 1,
            viewOptions: {
                context: {active_field: 2},
            },
            mockRPC: function (route, args) {
                if (args.method === 'create') {
                    assert.strictEqual(args.kwargs.context.active_field, 2,
                        "should have send the correct context");
                }
                return this._super.apply(this, arguments);
            },
        });
        var n = this.data.partner.records.length;

        testUtils.form.clickCreate(form);
        assert.strictEqual(form.mode, 'edit', 'form view should be in edit mode');

        assert.strictEqual(form.$('input[name=foo]').val(), "My little Foo Value",
            "should have correct default_get value");
        testUtils.form.clickSave(form);
        assert.strictEqual(form.mode, 'readonly', 'form view should be in readonly mode');
        assert.strictEqual(this.data.partner.records.length, n + 1, "should have created a record");
        form.destroy();
    });

    QUnit.test('default record with a one2many and an onchange on sub field', function (assert) {
        assert.expect(4);

        this.data.partner.onchanges.foo = function () {};

        var form = createView({
            View: FormView,
            model: 'partner',
            data: this.data,
            arch: '<form string="Partners">' +
                    '<field name="p">' +
                        '<tree>' +
                            '<field name="foo"/>' +
                        '</tree>' +
                    '</field>' +
                '</form>',
            mockRPC: function (route, args) {
                assert.step(args.method);
                if (args.method === 'onchange') {
                    assert.deepEqual(args.args[3], {
                        p: '',
                        'p.foo': '1'
                    }, "onchangeSpec should be correct (with sub fields)");
                }
                return this._super.apply(this, arguments);
            },
        });
        assert.verifySteps(['default_get', 'onchange']);
        form.destroy();
    });

    QUnit.test('sidebar is hidden when switching to edit mode', function (assert) {
        assert.expect(3);

        var form = createView({
            View: FormView,
            model: 'partner',
            data: this.data,
            arch: '<form string="Partners">' +
                    '<sheet>' +
                        '<field name="foo"/>' +
                    '</sheet>' +
                '</form>',
            viewOptions: {hasSidebar: true},
            res_id: 1,
        });

        assert.isVisible(form.sidebar);
        testUtils.form.clickEdit(form);
        assert.isNotVisible(form.sidebar);
        testUtils.form.clickDiscard(form);
        assert.isVisible(form.sidebar);

        form.destroy();
    });

    QUnit.test('basic default record', function (assert) {
        assert.expect(2);

        this.data.partner.fields.foo.default = "default foo value";

        var count = 0;
        var form = createView({
            View: FormView,
            model: 'partner',
            data: this.data,
            arch:'<form string="Partners">' +
                    '<field name="foo"/>' +
                '</form>',
            mockRPC: function (route, args) {
                count++;
                return this._super(route, args);
            },
        });

        assert.strictEqual(form.$('input[name=foo]').val(), "default foo value", "should have correct default");
        assert.strictEqual(count, 1, "should do only one rpc");
        form.destroy();
    });

    QUnit.test('make default record with non empty one2many', function (assert) {
        assert.expect(4);

        this.data.partner.fields.p.default = [
            [6, 0, []],                  // replace with zero ids
            [0, 0, {foo: "new foo1", product_id: 41}],   // create a new value
            [0, 0, {foo: "new foo2", product_id: 37}],   // create a new value
        ];

        var nameGetCount = 0;

        var form = createView({
            View: FormView,
            model: 'partner',
            data: this.data,
            arch:'<form string="Partners">' +
                    '<field name="p">' +
                        '<tree>' +
                            '<field name="foo"/>' +
                            '<field name="product_id"/>' +
                        '</tree>' +
                    '</field>' +
                '</form>',
            mockRPC: function (route, args) {
                if (args.method === 'name_get') {
                    nameGetCount++;
                }
                return this._super(route, args);
            },
        });
        assert.containsOnce(form, 'td:contains(new foo1)',
            "should have new foo1 value in one2many");
        assert.containsOnce(form, 'td:contains(new foo2)',
            "should have new foo2 value in one2many");
        assert.containsOnce(form, 'td:contains(xphone)',
            "should have a cell with the name field 'product_id', set to xphone");
        assert.strictEqual(nameGetCount, 1, "should have done only 1 nameget");
        form.destroy();
    });

    QUnit.test('make default record with non empty many2one', function (assert) {
        var done = assert.async();
        assert.expect(2);

        this.data.partner.fields.trululu.default = 4;

        var nameGetCount = 0;

        createAsyncView({
            View: FormView,
            model: 'partner',
            data: this.data,
            arch:'<form string="Partners"><field name="trululu"/></form>',
            mockRPC: function (route, args) {
                if (args.method === 'name_get') {
                    nameGetCount++;
                    var result = this._super.apply(this, arguments);
                    return concurrency.delay(1).then(function () {
                        return result;
                    });
                }
                return this._super.apply(this, arguments);
            },
        }).then(function (form) {
            assert.strictEqual(form.$('.o_field_widget[name=trululu] input').val(), 'aaa',
                "default value should be correctly displayed");
            assert.strictEqual(nameGetCount, 1, "should have done one name_get");
            form.destroy();
            done();
        });
    });

    QUnit.test('form view properly change its title', function (assert) {
        assert.expect(2);

        var form = createView({
            View: FormView,
            model: 'partner',
            data: this.data,
            arch: '<form string="Partners">' +
                        '<field name="foo"/>' +
                '</form>',
            res_id: 1,
        });

        assert.strictEqual(form.$('.o_control_panel .breadcrumb').text(), 'first record',
            "should have the display name of the record as  title");

        testUtils.form.clickCreate(form);
        assert.strictEqual(form.$('.o_control_panel .breadcrumb').text(), _t("New"),
            "should have the display name of the record as title");

        form.destroy();
    });

    QUnit.test('can duplicate a record', function (assert) {
        assert.expect(3);

        var form = createView({
            View: FormView,
            model: 'partner',
            data: this.data,
            arch: '<form string="Partners">' +
                        '<field name="foo"/>' +
                '</form>',
            res_id: 1,
            viewOptions: {hasSidebar: true},
        });

        assert.strictEqual(form.$('.o_control_panel .breadcrumb').text(), 'first record',
            "should have the display name of the record as  title");

        testUtils.dom.click(form.sidebar.$('.o_dropdown_toggler_btn:contains(Action)'));
        testUtils.dom.click(form.sidebar.$('a:contains(Duplicate)'));

        assert.strictEqual(form.$('.o_control_panel .breadcrumb').text(), 'first record (copy)',
            "should have duplicated the record");

        assert.strictEqual(form.mode, "edit", 'should be in edit mode');
        form.destroy();
    });

    QUnit.test('duplicating a record preserve the context', function (assert) {
        assert.expect(2);

        var form = createView({
            View: FormView,
            model: 'partner',
            data: this.data,
            arch: '<form string="Partners">' +
                        '<field name="foo"/>' +
                '</form>',
            res_id: 1,
            viewOptions: {hasSidebar: true, context: {hey: 'hoy'}},
            mockRPC: function (route, args) {
                if (args.method === 'read') {
                    // should have 2 read, one for initial load, second for
                    // read after duplicating
                    assert.strictEqual(args.kwargs.context.hey, 'hoy',
                        "should have send the correct context");
                }
                return this._super.apply(this, arguments);
            },
        });

        testUtils.dom.click(form.sidebar.$('.o_dropdown_toggler_btn:contains(Action)'));
        testUtils.dom.click(form.sidebar.$('a:contains(Duplicate)'));

        form.destroy();
    });

    QUnit.test('cannot duplicate a record', function (assert) {
        assert.expect(2);

        var form = createView({
            View: FormView,
            model: 'partner',
            data: this.data,
            arch: '<form string="Partners" duplicate="false">' +
                        '<field name="foo"/>' +
                '</form>',
            res_id: 1,
            viewOptions: {hasSidebar: true},
        });

        assert.strictEqual(form.$('.o_control_panel .breadcrumb').text(), 'first record',
            "should have the display name of the record as  title");
        assert.containsNone(form.sidebar, 'a:contains(Duplicate)',
            "should not contains a 'Duplicate' action");
        form.destroy();
    });

    QUnit.test('clicking on stat buttons in edit mode', function (assert) {
        assert.expect(9);

        var form = createView({
            View: FormView,
            model: 'partner',
            data: this.data,
            arch:'<form string="Partners">' +
                    '<sheet>' +
                        '<div name="button_box">' +
                            '<button class="oe_stat_button">' +
                                '<field name="bar"/>' +
                            '</button>' +
                        '</div>' +
                        '<group>' +
                            '<field name="foo"/>' +
                        '</group>' +
                    '</sheet>' +
                '</form>',
            res_id: 2,
            mockRPC: function (route, args) {
                if (args.method === 'write') {
                    assert.strictEqual(args.args[1].foo, "tralala", "should have saved the changes");
                }
                assert.step(args.method);
                return this._super(route, args);
            },
        });

        testUtils.form.clickEdit(form);

        var count = 0;
        testUtils.mock.intercept(form, "execute_action", function (event) {
            event.stopPropagation();
            count++;
        });
        testUtils.dom.click('.oe_stat_button');
        assert.strictEqual(count, 1, "should have triggered a execute action");
        assert.strictEqual(form.mode, "edit", "form view should be in edit mode");

        testUtils.fields.editInput(form.$('input[name=foo]'), 'tralala');
        testUtils.dom.click('.oe_stat_button:first');

        assert.strictEqual(form.mode, "edit", "form view should be in edit mode");
        assert.strictEqual(count, 2, "should have triggered a execute action");
        assert.verifySteps(['read', 'write', 'read']);
        form.destroy();
    });

    QUnit.test('clicking on stat buttons save and reload in edit mode', function (assert) {
        assert.expect(2);

        var form = createView({
            View: FormView,
            model: 'partner',
            data: this.data,
            arch:'<form string="Partners">' +
                    '<sheet>' +
                        '<div name="button_box">' +
                            '<button class="oe_stat_button" type="action">' +
                                '<field name="int_field" widget="statinfo" string="Some number"/>' +
                            '</button>' +
                        '</div>' +
                        '<group>' +
                            '<field name="name"/>' +
                        '</group>' +
                    '</sheet>' +
                '</form>',
            res_id: 2,
            mockRPC: function (route, args) {
                if (args.method === 'write') {
                    // simulate an override of the model...
                    args.args[1].display_name = "GOLDORAK";
                    args.args[1].name = "GOLDORAK";
                }
                return this._super.apply(this, arguments);
            },
        });

        assert.strictEqual(form.$('.o_control_panel .breadcrumb').text(), 'second record',
            "should have correct display_name");
        testUtils.form.clickEdit(form);
        testUtils.fields.editInput(form.$('input[name=name]'), 'some other name');

        testUtils.dom.click('.oe_stat_button');
        assert.strictEqual(form.$('.o_control_panel .breadcrumb').text(), 'GOLDORAK',
            "should have correct display_name");

        form.destroy();
    });

    QUnit.test('buttons with attr "special" do not trigger a save', function (assert) {
        assert.expect(4);

        var executeActionCount = 0;
        var writeCount = 0;

        var form = createView({
            View: FormView,
            model: 'partner',
            data: this.data,
            arch: '<form string="Partners">' +
                        '<field name="foo"/>' +
                        '<button string="Do something" class="btn-primary" name="abc" type="object"/>' +
                        '<button string="Or discard" class="btn-secondary" special="cancel"/>' +
                '</form>',
            res_id: 1,
            mockRPC: function (route, args) {
                if (args.method === 'write') {
                    writeCount++;
                }
                return this._super(route, args);
            }
        });
        testUtils.mock.intercept(form, "execute_action", function () {
            executeActionCount++;
        });

        testUtils.form.clickEdit(form);

        // make the record dirty
        testUtils.fields.editInput(form.$('input[name=foo]'), 'tralala');

        testUtils.dom.click(form.$('button:contains(Do something)'));
        assert.strictEqual(writeCount, 1, "should have triggered a write");
        assert.strictEqual(executeActionCount, 1, "should have triggered a execute action");

        testUtils.fields.editInput(form.$('input[name=foo]'), 'abcdef');

        testUtils.dom.click(form.$('button:contains(Or discard)'));
        assert.strictEqual(writeCount, 1, "should not have triggered a write");
        assert.strictEqual(executeActionCount, 2, "should have triggered a execute action");

        form.destroy();
    });

    QUnit.test('buttons with attr "special=save" save', function (assert) {
        assert.expect(5);

        var form = createView({
            View: FormView,
            model: 'partner',
            data: this.data,
            arch: '<form string="Partners">' +
                        '<field name="foo"/>' +
                        '<button string="Save" class="btn-primary" special="save"/>' +
                '</form>',
            res_id: 1,
            intercepts: {
                execute_action: function () {
                    assert.step('execute_action');
                },
            },
            mockRPC: function (route, args) {
                assert.step(args.method);
                return this._super(route, args);
            },
            viewOptions: {
                mode: 'edit',
            },
        });

        testUtils.fields.editInput(form.$('input[name=foo]'), 'tralala');
        testUtils.dom.click(form.$('.o_form_view button'));
        assert.verifySteps(['read', 'write', 'read', 'execute_action']);

        form.destroy();
    });

    QUnit.test('missing widgets do not crash', function (assert) {
        assert.expect(1);

        this.data.partner.fields.foo.type = 'new field type without widget';
        var form = createView({
            View: FormView,
            model: 'partner',
            data: this.data,
            arch: '<form string="Partners">' +
                        '<field name="foo"/>' +
                '</form>',
            res_id: 1,
        });
        assert.containsOnce(form, '.o_field_widget');
        form.destroy();
    });

    QUnit.test('nolabel', function (assert) {
        assert.expect(6);

        var form = createView({
            View: FormView,
            model: 'partner',
            data: this.data,
            arch: '<form string="Partners">' +
                    '<sheet>' +
                        '<group>' +
                            '<group class="firstgroup"><field name="foo" nolabel="1"/></group>' +
                            '<group class="secondgroup">'+
                                '<field name="product_id"/>' +
                                '<field name="int_field" nolabel="1"/><field name="qux" nolabel="1"/>' +
                            '</group>' +
                            '<group><field name="bar"/></group>' +
                        '</group>' +
                    '</sheet>' +
                '</form>',
            res_id: 1,
        });

        assert.containsN(form, "label.o_form_label", 2);
        assert.strictEqual(form.$("label.o_form_label").first().text(), "Product",
            "one should be the one for the product field");
        assert.strictEqual(form.$("label.o_form_label").eq(1).text(), "Bar",
            "one should be the one for the bar field");

        assert.hasAttrValue(form.$('.firstgroup td').first(), 'colspan', undefined,
            "foo td should have a default colspan (1)");
        assert.containsN(form, '.secondgroup tr', 2,
            "int_field and qux should have same tr");

        assert.containsN(form, '.secondgroup tr:first td', 2,
            "product_id field should be on its own tr");
        form.destroy();
    });

    QUnit.test('many2one in a one2many', function (assert) {
        assert.expect(1);

        this.data.partner.records[0].p = [2];
        this.data.partner.records[1].product_id = 37;

        var form = createView({
            View: FormView,
            model: 'partner',
            data: this.data,
            arch:'<form string="Partners">' +
                    '<field name="p">' +
                        '<tree>' +
                            '<field name="product_id"/>' +
                        '</tree>' +
                    '</field>' +
                '</form>',
            res_id: 1,
        });
        assert.containsOnce(form, 'td:contains(xphone)', "should display the name of the many2one");
        form.destroy();
    });

    QUnit.test('circular many2many\'s', function (assert) {
        assert.expect(4);
        this.data.partner_type.fields.partner_ids = {string: "partners", type: "many2many", relation: 'partner'}
        this.data.partner.records[0].timmy = [12];
        this.data.partner_type.records[0].partner_ids = [1];

        var form = createView({
            View: FormView,
            model: 'partner',
            data: this.data,
            arch:'<form string="Partners">' +
                    '<field name="timmy">' +
                        '<tree>' +
                            '<field name="display_name"/>' +
                        '</tree>' +
                        '<form>' +
                            '<field name="partner_ids">' +
                                '<tree>' +
                                    '<field name="display_name"/>' +
                                '</tree>' +
                                '<form>' +
                                    '<field name="display_name"/>' +
                                '</form>' +
                            '</field>' +
                        '</form>' +
                    '</field>' +
                '</form>',
            res_id: 1,
        });

        assert.containsOnce(form, 'td:contains(gold)',
            "should display the name of the many2many on the original form");
        testUtils.dom.click(form.$('td:contains(gold)'));

        assert.containsOnce(document.body, '.modal');
        assert.containsOnce($('.modal'), 'td:contains(first record)',
            "should display the name of the many2many on the modal form");

        testUtils.dom.click('.modal td:contains(first record)');
        assert.containsN(document.body, '.modal', 2,
            "there should be 2 modals (partner on top of partner_type) opened");

        form.destroy();
    });

    QUnit.test('discard changes on a non dirty form view', function (assert) {
        assert.expect(4);

        var nbWrite = 0;
        var form = createView({
            View: FormView,
            model: 'partner',
            data: this.data,
            arch: '<form string="Partners"><field name="foo"></field></form>',
            res_id: 1,
            mockRPC: function (route) {
                if (route === '/web/dataset/call_kw/partner/write') {
                    nbWrite++;
                }
                return this._super.apply(this, arguments);
            },
        });

        // switch to edit mode
        testUtils.form.clickEdit(form);
        assert.strictEqual(form.$('input[name=foo]').val(), 'yop',
            "input should contain yop");

        // click on discard
        testUtils.form.clickDiscard(form);
        assert.containsNone(document.body, '.modal', "no confirm modal should be displayed");
        assert.strictEqual(form.$('.o_field_widget').text(), 'yop',
            "field in readonly should display yop");

        assert.strictEqual(nbWrite, 0, "no write RPC should have been done");
        form.destroy();
    });

    QUnit.test('discard changes on a dirty form view', function (assert) {
        assert.expect(7);

        var nbWrite = 0;
        var form = createView({
            View: FormView,
            model: 'partner',
            data: this.data,
            arch: '<form string="Partners"><field name="foo"></field></form>',
            res_id: 1,
            mockRPC: function (route) {
                if (route === '/web/dataset/call_kw/partner/write') {
                    nbWrite++;
                }
                return this._super.apply(this, arguments);
            },
        });

        // switch to edit mode and edit the foo field
        testUtils.form.clickEdit(form);
        assert.strictEqual(form.$('input[name=foo]').val(), 'yop', "input should contain yop");
        testUtils.fields.editInput(form.$('input[name=foo]'), 'new value');
        assert.strictEqual(form.$('input[name=foo]').val(), 'new value',
            "input should contain new value");

        // click on discard and cancel the confirm request
        testUtils.form.clickDiscard(form);
        assert.containsOnce(document.body, '.modal', "a confirm modal should be displayed");
        testUtils.dom.click('.modal-footer .btn-secondary');
        assert.strictEqual(form.$('input[name=foo]').val(), 'new value',
            "input should still contain new value");

        // click on discard and confirm
        testUtils.form.clickDiscard(form);
        assert.containsOnce(document.body, '.modal', "a confirm modal should be displayed");
        testUtils.dom.click('.modal-footer .btn-primary');
        assert.strictEqual(form.$('.o_field_widget').text(), 'yop',
            "field in readonly should display yop");

        assert.strictEqual(nbWrite, 0, "no write RPC should have been done");
        form.destroy();
    });

    QUnit.test('discard changes on a dirty form view (for date field)', function (assert) {
        assert.expect(1);

        // this test checks that the basic model properly handles date object
        // when they are discarded and saved.  This may be an issue because
        // dates are saved as moment object, and were at one point stringified,
        // then parsed into string, which is wrong.

        this.data.partner.fields.date.default = "2017-01-25";
        var form = createView({
            View: FormView,
            model: 'partner',
            data: this.data,
            arch: '<form string="Partners"><field name="date"></field></form>',
            intercepts: {
                history_back: function () {
                    form.update({}, {reload: false});
                }
            },
        });

        // focus the buttons before clicking on them to precisely reproduce what
        // really happens (mostly because the datepicker lib need that focus
        // event to properly focusout the input, otherwise it crashes later on
        // when the 'blur' event is triggered by the re-rendering)
        form.$buttons.find('.o_form_button_cancel').focus();
        testUtils.dom.click('.o_form_button_cancel');
        form.$buttons.find('.o_form_button_save').focus();
        testUtils.dom.click('.o_form_button_save');
        assert.containsOnce(form, 'span:contains(2017)');

        form.destroy();
    });

    QUnit.test('discard changes on relational data on new record', function (assert) {
        assert.expect(3);

        var form = createView({
            View: FormView,
            model: 'partner',
            data: this.data,
            arch: '<form string="Partners"><sheet><group>' +
                    '<field name="p">' +
                        '<tree editable="top">' +
                            '<field name="product_id"/>' +
                        '</tree>' +
                    '</field>' +
                '</group></sheet></form>',
            intercepts: {
                history_back: function () {
                    assert.ok(true, "should have sent correct event");
                    // simulate the response from the action manager, in the case
                    // where we have only one active view (the form).  If there
                    // was another view, we would have switched to that view
                    // instead
                    form.update({}, {reload: false});
                }
            },
        });

        // edit the p field
        testUtils.dom.click(form.$('.o_field_x2many_list_row_add a'));
        testUtils.fields.many2one.clickOpenDropdown('product_id');
        testUtils.fields.many2one.clickHighlightedItem('product_id');

        assert.strictEqual(form.$('.o_field_widget[name=product_id] input').val(), 'xphone',
            "input should contain xphone");

        // click on discard and confirm
        testUtils.form.clickDiscard(form);
        testUtils.dom.click('.modal-footer .btn-primary'); // click on confirm

        assert.notOk(form.$el.prop('outerHTML').match('xphone'),
            "the string xphone should not be present after discarding");
        form.destroy();
    });

    QUnit.test('discard changes on a new (non dirty, except for defaults) form view', function (assert) {
        assert.expect(3);

        this.data.partner.fields.foo.default = "ABC";

        var form = createView({
            View: FormView,
            model: 'partner',
            data: this.data,
            arch: '<form string="Partners"><field name="foo"></field></form>',
            intercepts: {
                history_back: function () {
                    assert.ok(true, "should have sent correct event");
                }
            }
        });

        // edit the foo field
        assert.strictEqual(form.$('input[name=foo]').val(), 'ABC',
            "input should contain ABC");

        testUtils.form.clickDiscard(form);

        assert.containsNone(document.body, '.modal',
            "there should not be a confirm modal");

        form.destroy();
    });

    QUnit.test('discard changes on a new (dirty) form view', function (assert) {
        assert.expect(8);

        this.data.partner.fields.foo.default = "ABC";

        var form = createView({
            View: FormView,
            model: 'partner',
            data: this.data,
            arch: '<form string="Partners"><field name="foo"></field></form>',
            intercepts: {
                history_back: function () {
                    assert.ok(true, "should have sent correct event");
                    // simulate the response from the action manager, in the case
                    // where we have only one active view (the form).  If there
                    // was another view, we would have switched to that view
                    // instead
                    form.update({}, {reload: false});
                }
            },
        });

        // edit the foo field
        assert.strictEqual(form.$('input[name=foo]').val(), 'ABC',
            "input should contain ABC");
        testUtils.fields.editInput(form.$('input[name=foo]'), 'DEF');

        // discard the changes and check it has properly been discarded
        testUtils.form.clickDiscard(form);
        assert.containsOnce(document.body, '.modal', "there should be a confirm modal");
        assert.strictEqual(form.$('input[name=foo]').val(), 'DEF',
            "input should be DEF");
        testUtils.dom.click('.modal-footer .btn-primary'); // click on confirm
        assert.strictEqual(form.$('input[name=foo]').val(), 'ABC',
            "input should now be ABC");

        // redirty and discard the field foo (to make sure initial changes haven't been lost)
        testUtils.fields.editInput(form.$('input[name=foo]'), 'GHI');
        testUtils.form.clickDiscard(form);
        assert.strictEqual(form.$('input[name=foo]').val(), 'GHI',
            "input should be GHI");
        testUtils.dom.click('.modal-footer .btn-primary') // click on confirm
        assert.strictEqual(form.$('input[name=foo]').val(), 'ABC',
            "input should now be ABC");

        form.destroy();
    });

    QUnit.test('discard changes on a duplicated record', function (assert) {
        assert.expect(2);

        var form = createView({
            View: FormView,
            model: 'partner',
            data: this.data,
            arch: '<form string="Partners"><field name="foo"></field></form>',
            res_id: 1,
            viewOptions: {hasSidebar: true},
        });
        testUtils.form.clickEdit(form);
        testUtils.fields.editInput(form.$('input[name=foo]'), 'tralala');
        testUtils.form.clickSave(form);

        testUtils.dom.click(form.sidebar.$('.o_dropdown_toggler_btn:contains(Action)'));
        testUtils.dom.click(form.sidebar.$('a:contains(Duplicate)'));

        assert.strictEqual(form.$('input[name=foo]').val(), 'tralala',
            "input should contain ABC");

        testUtils.form.clickDiscard(form);

        assert.containsNone(document.body, '.modal', "there should not be a confirm modal");

        form.destroy();
    });

    QUnit.test('switching to another record from a dirty one', function (assert) {
        assert.expect(11);

        var nbWrite = 0;
        var form = createView({
            View: FormView,
            model: 'partner',
            data: this.data,
            arch: '<form string="Partners"><field name="foo"></field></form>',
            viewOptions: {
                ids: [1, 2],
                index: 0,
            },
            res_id: 1,
            mockRPC: function (route) {
                if (route === '/web/dataset/call_kw/partner/write') {
                    nbWrite++;
                }
                return this._super.apply(this, arguments);
            },
        });

        assert.strictEqual(form.$('.o_pager_value').text(), '1', "pager value should be 1");
        assert.strictEqual(form.$('.o_pager_limit').text(), '2', "pager limit should be 2");

        // switch to edit mode
        testUtils.form.clickEdit(form);
        assert.strictEqual(form.$('input[name=foo]').val(), 'yop', "input should contain yop");

        // edit the foo field
        testUtils.fields.editInput(form.$('input[name=foo]'), 'new value');
        assert.strictEqual(form.$('input[name=foo]').val(), 'new value',
            "input should contain new value");

        // click on the pager to switch to the next record and cancel the confirm request
        testUtils.dom.click('.o_pager_next'); // click on next
        assert.containsOnce(document.body, '.modal', "a confirm modal should be displayed");
        testUtils.dom.click('.modal-footer .btn-secondary'); // click on cancel
        assert.strictEqual(form.$('input[name=foo]').val(), 'new value',
            "input should still contain new value");
        assert.strictEqual(form.$('.o_pager_value').text(), '1', "pager value should still be 1");

        // click on the pager to switch to the next record and confirm
        testUtils.dom.click('.o_pager_next'); // click on next
        assert.containsOnce(document.body, '.modal', "a confirm modal should be displayed");
        testUtils.dom.click('.modal-footer .btn-primary'); // click on confirm
        assert.strictEqual(form.$('input[name=foo]').val(), 'blip', "input should contain blip");
        assert.strictEqual(form.$('.o_pager_value').text(), '2', "pager value should be 2");

        assert.strictEqual(nbWrite, 0, 'no write RPC should have been done');
        form.destroy();
    });

    QUnit.test('handling dirty state: switching to another record', function (assert) {
        assert.expect(12);

        var form = createView({
            View: FormView,
            model: 'partner',
            data: this.data,
            arch: '<form string="Partners">' +
                    '<field name="foo"></field>' +
                    '<field name="priority" widget="priority"></field>' +
                '</form>',
            viewOptions: {
                ids: [1, 2],
                index: 0,
            },
            res_id: 1,
        });
        assert.strictEqual(form.$('.o_pager_value').text(), '1', "pager value should be 1");

        // switch to edit mode
        testUtils.form.clickEdit(form);
        assert.strictEqual(form.$('input[name=foo]').val(), 'yop', "input should contain yop");

        // edit the foo field
        testUtils.fields.editInput(form.$('input[name=foo]'), 'new value');
        assert.strictEqual(form.$('input[name=foo]').val(), 'new value',
            "input should contain new value");

        testUtils.form.clickSave(form);

        // click on the pager to switch to the next record and cancel the confirm request
        testUtils.dom.click('.o_pager_next'); // click on next
        assert.containsNone(document.body, '.modal:visible',
            "no confirm modal should be displayed");
        assert.strictEqual(form.$('.o_pager_value').text(), '2', "pager value should be 2");

        assert.containsN(form, '.o_priority .fa-star-o', 2,
            'priority widget should have been rendered with correct value');

        // edit the value in readonly
        testUtils.dom.click(form.$('.o_priority .fa-star-o:first')); // click on the first star
        assert.containsOnce(form, '.o_priority .fa-star',
            'priority widget should have been updated');

        testUtils.dom.click('.o_pager_next'); // click on next
        assert.containsNone(document.body, '.modal:visible',
            "no confirm modal should be displayed");
        assert.strictEqual(form.$('.o_pager_value').text(), '1', "pager value should be 1");

        // switch to edit mode
        testUtils.form.clickEdit(form);
        assert.strictEqual(form.$('input[name=foo]').val(), 'new value',
            "input should contain yop");

        // edit the foo field
        testUtils.fields.editInput(form.$('input[name=foo]'), 'wrong value');

        testUtils.form.clickDiscard(form);
        assert.containsOnce(document.body, '.modal', "a confirm modal should be displayed");
        testUtils.dom.click('.modal-footer .btn-primary'); // click on confirm
        testUtils.dom.click('.o_pager_next'); // click on next
        assert.strictEqual(form.$('.o_pager_value').text(), '2', "pager value should be 2");
        form.destroy();
    });

    QUnit.test('restore local state when switching to another record', function (assert) {
        assert.expect(4);

        var form = createView({
            View: FormView,
            model: 'partner',
            data: this.data,
            arch: '<form string="Partners">' +
                        '<notebook>' +
                            '<page string="First Page" name="first">' +
                                '<field name="foo"/>' +
                            '</page>' +
                            '<page string="Second page" name="second">' +
                                '<field name="bar"/>' +
                            '</page>' +
                        '</notebook>' +
                    '</form>',
            viewOptions: {
                ids: [1, 2],
                index: 0,
            },
            res_id: 1,
        });

        // click on second page tab
        testUtils.dom.click(form.$('.o_notebook .nav-link:eq(1)'));

        assert.doesNotHaveClass(form.$('.o_notebook .nav-link:eq(0)'), 'active');
        assert.hasClass(form.$('.o_notebook .nav-link:eq(1)'), 'active');

        // click on the pager to switch to the next record
        testUtils.dom.click('.o_pager_next');

        assert.doesNotHaveClass(form.$('.o_notebook .nav-link:eq(0)'), 'active');
        assert.hasClass(form.$('.o_notebook .nav-link:eq(1)'), 'active');
        form.destroy();
    });

    QUnit.test('pager is hidden in create mode', function (assert) {
        assert.expect(7);

        var form = createView({
            View: FormView,
            model: 'partner',
            data: this.data,
            arch: '<form string="Partners">' +
                        '<field name="foo"/>' +
                '</form>',
            res_id: 1,
            viewOptions: {
                ids: [1, 2],
                index: 0,
            },
        });

        assert.isVisible(form.pager);
        assert.strictEqual(form.pager.$('.o_pager_value').text(), "1",
            "current pager value should be 1");
        assert.strictEqual(form.pager.$('.o_pager_limit').text(), "2",
            "current pager limit should be 1");

        testUtils.form.clickCreate(form);
        assert.isNotVisible(form.pager);

        testUtils.form.clickSave(form);
        assert.isVisible(form.pager);
        assert.strictEqual(form.pager.$('.o_pager_value').text(), "3",
            "current pager value should be 3");
        assert.strictEqual(form.pager.$('.o_pager_limit').text(), "3",
            "current pager limit should be 3");

        form.destroy();
    });

    QUnit.test('switching to another record, in readonly mode', function (assert) {
        assert.expect(5);

        var pushStateCount = 0;

        var form = createView({
            View: FormView,
            model: 'partner',
            data: this.data,
            arch: '<form string="Partners"><field name="foo"></field></form>',
            viewOptions: {
                ids: [1, 2],
                index: 0,
            },
            res_id: 1,
            intercepts: {
                push_state: function (event) {
                    pushStateCount++;
                }
            }
        });

        assert.strictEqual(form.mode, 'readonly', 'form view should be in readonly mode');
        assert.strictEqual(form.pager.$('.o_pager_value').text(), "1", 'pager value should be 1');
        testUtils.dom.click(form.pager.$('.o_pager_next'));

        assert.strictEqual(form.pager.$('.o_pager_value').text(), "2", 'pager value should be 2');
        assert.strictEqual(form.mode, 'readonly', 'form view should be in readonly mode');

        assert.strictEqual(pushStateCount, 2, "should have triggered 2 push_state");
        form.destroy();
    });

    QUnit.test('modifiers are reevaluated when creating new record', function (assert) {
        assert.expect(4);

        var form = createView({
            View: FormView,
            model: 'partner',
            data: this.data,
            arch: '<form string="Partners">' +
                    '<sheet><group>' +
                        '<field name="foo" class="foo_field" attrs=\'{"invisible": [["bar", "=", True]]}\'/>' +
                        '<field name="bar"/>' +
                    '</group></sheet>' +
                '</form>',
            res_id: 1,
        });

        assert.containsOnce(form, 'span.foo_field');
        assert.isNotVisible(form.$('span.foo_field'));

        testUtils.form.clickCreate(form);

        assert.containsOnce(form, 'input.foo_field');
        assert.isVisible(form.$('input.foo_field'));

        form.destroy();
    });

    QUnit.test('empty readonly fields are visible on new records', function (assert) {
        assert.expect(2);

        this.data.partner.fields.foo.readonly = true;
        this.data.partner.fields.foo.default = undefined;
        this.data.partner.records[0].foo = undefined;

        var form = createView({
            View: FormView,
            model: 'partner',
            data: this.data,
            arch: '<form string="Partners">' +
                    '<sheet><group>' +
                        '<field name="foo"/>' +
                    '</group></sheet>' +
                '</form>',
            res_id: 1,
        });

        assert.containsOnce(form, '.o_field_empty');

        testUtils.form.clickCreate(form);

        assert.containsNone(form, '.o_field_empty');
        form.destroy();
    });

    QUnit.test('all group children have correct layout classname', function (assert) {
        assert.expect(2);

        var form = createView({
            View: FormView,
            model: 'partner',
            data: this.data,
            arch: '<form string="Partners">' +
                    '<sheet><group>' +
                        '<group class="inner_group">' +
                            '<field name="name"/>' +
                        '</group>' +
                        '<div class="inner_div">' +
                            '<field name="foo"/>' +
                        '</div>' +
                    '</group></sheet>' +
                '</form>',
            res_id: 1,
        });

        assert.hasClass(form.$('.inner_group'), 'o_group_col_6'),
        assert.hasClass(form.$('.inner_div'), 'o_group_col_6'),
        form.destroy();
    });

    QUnit.test('deleting a record', function (assert) {
        assert.expect(8);

        var form = createView({
            View: FormView,
            model: 'partner',
            data: this.data,
            arch: '<form string="Partners"><field name="foo"></field></form>',
            viewOptions: {
                ids: [1, 2, 4],
                index: 0,
                hasSidebar: true,
            },
            res_id: 1,
        });

        assert.strictEqual(form.pager.$('.o_pager_value').text(), "1", 'pager value should be 1');
        assert.strictEqual(form.pager.$('.o_pager_limit').text(), "3", 'pager limit should be 3');
        assert.strictEqual(form.$('span:contains(yop)').length, 1,
            'should have a field with foo value for record 1');
        assert.ok(!$('.modal:visible').length, 'no confirm modal should be displayed');

        // open sidebar and delete
        testUtils.dom.click(form.sidebar.$('.o_dropdown_toggler_btn:contains(Action)'));
        testUtils.dom.click(form.sidebar.$('a:contains(Delete)'));

        assert.ok($('.modal').length, 'a confirm modal should be displayed');

        // confirm the delete
        testUtils.dom.click($('.modal-footer button.btn-primary'));

        assert.strictEqual(form.pager.$('.o_pager_value').text(), "1", 'pager value should be 1');
        assert.strictEqual(form.pager.$('.o_pager_limit').text(), "2", 'pager limit should be 2');
        assert.strictEqual(form.$('span:contains(blip)').length, 1,
            'should have a field with foo value for record 2');
        form.destroy();
    });

    QUnit.test('deleting the last record', function (assert) {
        assert.expect(6);

        var form = createView({
            View: FormView,
            model: 'partner',
            data: this.data,
            arch: '<form string="Partners"><field name="foo"></field></form>',
            viewOptions: {
                ids: [1],
                index: 0,
                hasSidebar: true,
            },
            res_id: 1,
            mockRPC: function (route, args) {
                assert.step(args.method);
                return this._super.apply(this, arguments);
            }
        });

        // open sidebar, click on delete and confirm
        testUtils.dom.click(form.sidebar.$('.o_dropdown_toggler_btn:contains(Action)'));
        testUtils.dom.click(form.sidebar.$('a:contains(Delete)'));

        testUtils.mock.intercept(form, 'history_back', function () {
            assert.step('history_back');
        });
        assert.strictEqual($('.modal').length, 1, 'a confirm modal should be displayed');
        testUtils.dom.click($('.modal-footer button.btn-primary'));
        assert.strictEqual($('.modal').length, 0, 'no confirm modal should be displayed');

        assert.verifySteps(['read', 'unlink', 'history_back']);
        form.destroy();
    });

    QUnit.test('empty required fields cannot be saved', function (assert) {
        assert.expect(5);

        this.data.partner.fields.foo.required = true;
        delete this.data.partner.fields.foo.default;

        var form = createView({
            View: FormView,
            model: 'partner',
            data: this.data,
            arch: '<form string="Partners">' +
                        '<group><field name="foo"/></group>' +
                '</form>',
            services: {
                notification: NotificationService.extend({
                    notify: function (params) {
                        if (params.type !== 'warning') {
                            return;
                        }
                        assert.strictEqual(params.title, 'The following fields are invalid:',
                            "should have a warning with correct title");
                        assert.strictEqual(params.message, '<ul><li>Foo</li></ul>',
                            "should have a warning with correct message");
                    }
                }),
            },
        });

        testUtils.form.clickSave(form);
        assert.hasClass(form.$('label.o_form_label'),'o_field_invalid');
        assert.hasClass(form.$('input[name=foo]'),'o_field_invalid');

        testUtils.fields.editInput(form.$('input[name=foo]'), 'tralala');

        assert.containsNone(form, '.o_field_invalid');

        form.destroy();
    });

    QUnit.test('changes in a readonly form view are saved directly', function (assert) {
        assert.expect(10);

        var nbWrite = 0;
        var form = createView({
            View: FormView,
            model: 'partner',
            data: this.data,
            arch: '<form string="Partners">' +
                        '<group>' +
                            '<field name="foo"/>' +
                            '<field name="priority" widget="priority"/>' +
                        '</group>' +
                '</form>',
            mockRPC: function (route) {
                if (route === '/web/dataset/call_kw/partner/write') {
                    nbWrite++;
                }
                return this._super.apply(this, arguments);
            },
            res_id: 1,
        });

        assert.containsN(form, '.o_priority .o_priority_star', 2,
            'priority widget should have been rendered');
        assert.containsN(form, '.o_priority .fa-star-o', 2,
            'priority widget should have been rendered with correct value');

        // edit the value in readonly
        testUtils.dom.click(form.$('.o_priority .fa-star-o:first'));
        assert.strictEqual(nbWrite, 1, 'should have saved directly');
        assert.containsOnce(form, '.o_priority .fa-star',
            'priority widget should have been updated');

        // switch to edit mode and edit the value again
        testUtils.form.clickEdit(form);
        assert.containsN(form, '.o_priority .o_priority_star', 2,
            'priority widget should have been correctly rendered');
        assert.containsOnce(form, '.o_priority .fa-star',
            'priority widget should have correct value');
        testUtils.dom.click(form.$('.o_priority .fa-star-o:first'));
        assert.strictEqual(nbWrite, 1, 'should not have saved directly');
        assert.containsN(form, '.o_priority .fa-star', 2,
            'priority widget should have been updated');

        // save
        testUtils.form.clickSave(form);
        assert.strictEqual(nbWrite, 2, 'should not have saved directly');
        assert.containsN(form, '.o_priority .fa-star', 2,
            'priority widget should have correct value');
        form.destroy();
    });

    QUnit.test('display a dialog if onchange result is a warning', function (assert) {
        assert.expect(5);

        this.data.partner.onchanges = { foo: true };

        var form = createView({
            View: FormView,
            model: 'partner',
            data: this.data,
            arch: '<form string="Partners">' +
                    '<group><field name="foo"/><field name="int_field"/></group>' +
                '</form>',
            res_id: 2,
            mockRPC: function (route, args) {
                if (args.method === 'onchange') {
                    return $.when({
                        value: { int_field: 10 },
                        warning: {
                            title: "Warning",
                            message: "You must first select a partner"
                        }
                    });
                }
                return this._super.apply(this, arguments);
            },
            intercepts: {
                warning: function (event) {
                    assert.strictEqual(event.data.type, 'dialog',
                        "should have triggered an event with the correct data");
                    assert.strictEqual(event.data.title, "Warning",
                        "should have triggered an event with the correct data");
                    assert.strictEqual(event.data.message, "You must first select a partner",
                        "should have triggered an event with the correct data");
                },
            },
        });

        testUtils.form.clickEdit(form);

        assert.strictEqual(form.$('input[name=int_field]').val(), '9');

        testUtils.fields.editInput(form.$('input[name=foo]'), 'tralala');

        assert.strictEqual(form.$('input[name=int_field]').val(), '10');

        form.destroy();
    });

    QUnit.test('can create record even if onchange returns a warning', function (assert) {
        assert.expect(2);

        this.data.partner.onchanges = { foo: true };

        var form = createView({
            View: FormView,
            model: 'partner',
            data: this.data,
            arch: '<form string="Partners">' +
                    '<group><field name="foo"/><field name="int_field"/></group>' +
                '</form>',
            mockRPC: function (route, args) {
                if (args.method === 'onchange') {
                    return $.when({
                        value: { int_field: 10 },
                        warning: {
                            title: "Warning",
                            message: "You must first select a partner"
                        }
                    });
                }
                return this._super.apply(this, arguments);
            },
            intercepts: {
                warning: function (event) {
                    assert.step('warning');
                },
            },
        });
        assert.strictEqual(form.$('input[name="int_field"]').val(), "10",
            "record should have been created and rendered");

        form.destroy();
    });

    QUnit.test('do nothing if add a line in one2many result in a onchange with a warning', function (assert) {
        assert.expect(2);

        this.data.partner.onchanges = { foo: true };

        var form = createView({
            View: FormView,
            model: 'partner',
            data: this.data,
            arch: '<form string="Partners">' +
                    '<field name="p">' +
                        '<tree editable="top">' +
                            '<field name="foo"/>' +
                        '</tree>' +
                    '</field>' +
                '</form>',
            res_id: 2,
            mockRPC: function (route, args) {
                if (args.method === 'onchange') {
                    return $.when({
                        value: {},
                        warning: {
                            title: "Warning",
                            message: "You must first select a partner"
                        }
                    });
                }
                return this._super.apply(this, arguments);
            },
            intercepts: {
                warning: function () {
                    assert.step("should have triggered a warning");
                },
            },
        });

        // go to edit mode, click to add a record in the o2m
        testUtils.form.clickEdit(form);
        testUtils.dom.click(form.$('.o_field_x2many_list_row_add a'));
        assert.containsNone(form, 'tr.o_data_row',
            "should not have added a line");
        form.destroy();
    });

    QUnit.test('default_get, onchange which fails, should still work', function (assert) {
        assert.expect(1);

        this.data.partner.onchanges.foo = true;

        var form = createView({
            View: FormView,
            model: 'partner',
            data: this.data,
            arch: '<form>' +
                    '<field name="foo"/>' +
                '</form>',
            mockRPC: function (route, args) {
                if (args.method === 'onchange') {
                    // we simulate a validation error.  In the 'real' web client,
                    // the server error will be used by the session to display
                    // an error dialog.  From the point of view of the basic
                    // model, the deferred is just rejected.
                    return $.Deferred().reject();
                }
                return this._super.apply(this, arguments);
            },
        });

        // this test checks that a form view is still rendered when the server
        // onchange fails (for example, because of a validation error, or, more
        // likely, a bug in the onchange code).  This is quite rare, but if the
        // onchange fails, we still want to display the form view (with the error
        // dialog from the session/crashmanager).  Otherwise, we could be in the
        // situation where a user clicks on a button, it should open a wizard,
        // but something fails and the wizard is not even rendered.  In that
        // case, there is nothing that the user could do.
        assert.strictEqual(form.$('.o_field_widget[name="foo"]').val(), 'My little Foo Value',
            "should display proper default value");

        form.destroy();
    });

    QUnit.test('attrs are properly transmitted to new records', function (assert) {
        assert.expect(2);

        // this test checks that the fieldsInfo have been transmitted to the
        // load function when creating a new record

        var terminology = {
            string_true: "Production Environment",
            hover_true: "Switch to test environment",
            string_false: "Test Environment",
            hover_false: "Switch to production environment"
        };
        var form = createView({
            View: FormView,
            model: 'partner',
            data: this.data,
            arch: '<form>' +
                    '<group>' +
                        '<field name="bar" widget="boolean_button" options=\'{"terminology": ' +
                            JSON.stringify(terminology) + '}\'/>' +
                    '</group>' +
                '</form>',
            res_id: 2,
        });

        assert.strictEqual(form.$('.o_stat_text.o_not_hover:contains(Production Environment)').length, 1,
            "button should contain correct string");

        testUtils.form.clickCreate(form);

        assert.strictEqual(form.$('.o_stat_text.o_not_hover:contains(Test Environment)').length, 1,
            "button should contain correct string");

        form.destroy();
    });

    QUnit.test('button box is rendered in create mode', function (assert) {
        assert.expect(3);

        var form = createView({
            View: FormView,
            model: 'partner',
            data: this.data,
            arch: '<form>' +
                    '<div name="button_box" class="oe_button_box">' +
                        '<button type="object" class="oe_stat_button" icon="fa-check-square">' +
                            '<field name="bar"/>' +
                        '</button>' +
                    '</div>' +
                '</form>',
            res_id: 2,
        });

        // readonly mode
        assert.containsOnce(form, '.oe_stat_button',
            "button box should be displayed in readonly");

        // edit mode
        testUtils.form.clickEdit(form);

        assert.containsOnce(form, '.oe_stat_button',
            "button box should be displayed in edit on an existing record");

        // create mode (leave edition first!)
        testUtils.form.clickDiscard(form);
        testUtils.form.clickCreate(form);
        assert.containsOnce(form, '.oe_stat_button',
            "button box should be displayed when creating a new record as well");

        form.destroy();
    });

    QUnit.test('properly apply onchange on one2many fields', function (assert) {
        assert.expect(5);

        this.data.partner.records[0].p = [4];
        this.data.partner.onchanges = {
            foo: function (obj) {
                obj.p = [
                    [5],
                    [1, 4, {display_name: "updated record"}],
                    [0, null, {display_name: "created record"}],
                ];
            },
        };
        var form = createView({
            View: FormView,
            model: 'partner',
            data: this.data,
            arch: '<form string="Partners">' +
                    '<group><field name="foo"/></group>' +
                    '<field name="p">' +
                        '<tree>' +
                            '<field name="display_name"/>' +
                        '</tree>' +
                    '</field>' +
                '</form>',
            res_id: 1,
        });

        assert.containsOnce(form, '.o_field_one2many .o_data_row',
            "there should be one one2many record linked at first");
        assert.strictEqual(form.$('.o_field_one2many .o_data_row td:first').text(), 'aaa',
            "the 'display_name' of the one2many record should be correct");

        // switch to edit mode
        testUtils.form.clickEdit(form);
        testUtils.fields.editInput(form.$('input[name=foo]'), 'let us trigger an onchange');
        var $o2m = form.$('.o_field_one2many');
        assert.strictEqual($o2m.find('.o_data_row').length, 2,
            "there should be two linked record");
        assert.strictEqual($o2m.find('.o_data_row:first td:first').text(), 'updated record',
            "the 'display_name' of the first one2many record should have been updated");
        assert.strictEqual($o2m.find('.o_data_row:nth(1) td:first').text(), 'created record',
            "the 'display_name' of the second one2many record should be correct");

        form.destroy();
    });

    QUnit.test('update many2many value in one2many after onchange', function (assert) {
        assert.expect(2);

        this.data.partner.records[1].p = [4];
        this.data.partner.onchanges = {
            foo: function (obj) {
                obj.p = [
                    [5],
                    [1, 4, {
                        display_name: "gold",
                        timmy: [5]
                    }],
                ];
            },
        };
        var form = createView({
            View: FormView,
            model: 'partner',
            data: this.data,
            arch: '<form>' +
                    '<field name="foo"/>' +
                    '<field name="p">' +
                        '<tree editable="top">' +
                            '<field name="display_name" attrs="{\'readonly\': [(\'timmy\', \'=\', false)]}"/>' +
                            '<field name="timmy"/>' +
                        '</tree>' +
                    '</field>' +
                '</form>',
            res_id: 2,
        });
        assert.strictEqual($('div[name="p"] .o_data_row td').text().trim(), "aaaNo records",
            "should have proper initial content");
        testUtils.form.clickEdit(form);

        testUtils.fields.editInput(form.$('input[name=foo]'), 'tralala');

        assert.strictEqual($('div[name="p"] .o_data_row td').text().trim(), "goldNo records",
            "should have proper initial content");
        form.destroy();
    });

    QUnit.test('delete a line in a one2many while editing another line triggers a warning', function (assert) {
        assert.expect(3);

        this.data.partner.records[0].p = [1, 2];

        var form = createView({
            View: FormView,
            model: 'partner',
            data: this.data,
            arch: '<form>' +
                    '<field name="p">' +
                        '<tree editable="bottom">' +
                            '<field name="display_name" required="True"/>' +
                        '</tree>' +
                    '</field>' +
                '</form>',
            res_id: 1,
        });

        testUtils.form.clickEdit(form);
        testUtils.dom.click(form.$('.o_data_cell').first());
        testUtils.fields.editInput(form.$('input[name=display_name]'), '');
        testUtils.dom.click(form.$('.fa-trash-o').eq(1));

        assert.strictEqual($('.modal').find('.modal-title').first().text(), "Warning",
            "Clicking out of a dirty line while editing should trigger a warning modal.");

        testUtils.dom.click($('.modal').find('.btn-primary'));

        assert.strictEqual(form.$('.o_data_cell').first().text(), "first record",
            "Value should have been reset to what it was before editing began.");
        assert.containsOnce(form, '.o_data_row',
            "The other line should have been deleted.");
        form.destroy();
    });

    QUnit.test('properly apply onchange on many2many fields', function (assert) {
        assert.expect(14);

        this.data.partner.onchanges = {
            foo: function (obj) {
                obj.timmy = [
                    [5],
                    [4, 12],
                    [4, 14],
                ];
            },
        };
        var form = createView({
            View: FormView,
            model: 'partner',
            data: this.data,
            arch: '<form string="Partners">' +
                    '<group><field name="foo"/></group>' +
                    '<field name="timmy">' +
                        '<tree>' +
                            '<field name="display_name"/>' +
                        '</tree>' +
                    '</field>' +
                '</form>',
            mockRPC: function (route, args) {
                assert.step(args.method);
                if (args.method === 'read' && args.model === 'partner_type') {
                    assert.deepEqual(args.args[0], [12, 14],
                        "should read both m2m with one RPC");
                }
                if (args.method === 'write') {
                    assert.deepEqual(args.args[1].timmy, [[6, false, [12, 14]]],
                        "should correctly save the changed m2m values");

                }
                return this._super.apply(this, arguments);
            },
            res_id: 2,
        });

        assert.containsNone(form, '.o_field_many2many .o_data_row',
            "there should be no many2many record linked at first");

        // switch to edit mode
        testUtils.form.clickEdit(form);
        testUtils.fields.editInput(form.$('input[name=foo]'), 'let us trigger an onchange');
        var $m2m = form.$('.o_field_many2many');
        assert.strictEqual($m2m.find('.o_data_row').length, 2,
            "there should be two linked records");
        assert.strictEqual($m2m.find('.o_data_row:first td:first').text(), 'gold',
            "the 'display_name' of the first m2m record should be correctly displayed");
        assert.strictEqual($m2m.find('.o_data_row:nth(1) td:first').text(), 'silver',
            "the 'display_name' of the second m2m record should be correctly displayed");

        testUtils.form.clickSave(form);

        assert.verifySteps(['read', 'onchange', 'read', 'write', 'read', 'read']);

        form.destroy();
    });

    QUnit.test('display_name not sent for onchanges if not in view', function (assert) {
        assert.expect(7);

        this.data.partner.records[0].timmy = [12];
        this.data.partner.onchanges = {
            foo: function () {},
        };
        this.data.partner_type.onchanges = {
            name: function () {},
        };
        var readInModal = false;
        var form = createView({
            View: FormView,
            model: 'partner',
            data: this.data,
            arch: '<form string="Partners">' +
                    '<group>' +
                        '<field name="foo"/>' +
                        '<field name="timmy">' +
                            '<tree>' +
                                '<field name="name"/>' +
                            '</tree>' +
                            '<form>' +
                                '<field name="name"/>' +
                                '<field name="color"/>' +
                            '</form>' +
                        '</field>' +
                    '</group>' +
                '</form>',
            mockRPC: function (route, args) {
                if (args.method === 'read' && args.model === 'partner') {
                    assert.deepEqual(args.args[1], ['foo', 'timmy', 'display_name'],
                        "should read display_name even if not in the view");
                }
                if (args.method === 'read' && args.model === 'partner_type') {
                    if (!readInModal) {
                        assert.deepEqual(args.args[1], ['name'],
                            "should not read display_name for records in the list");
                    } else {
                        assert.deepEqual(args.args[1], ['name', 'color', 'display_name'],
                            "should read display_name when opening the subrecord");
                    }
                }
                if (args.method === 'onchange' && args.model === 'partner') {
                    assert.deepEqual(args.args[1], {
                        id: 1,
                        foo: 'coucou',
                        timmy: [[6, false, [12]]],
                    }, "should only send the value of fields in the view (+ id)");
                    assert.deepEqual(args.args[3], {
                        foo: '1',
                        timmy: '',
                        'timmy.name': '1',
                        'timmy.color': '',
                    }, "only the fields in the view should be in the onchange spec");
                }
                if (args.method === 'onchange' && args.model === 'partner_type') {
                    assert.deepEqual(args.args[1], {
                        id: 12,
                        name: 'new name',
                        color: 2,
                    }, "should only send the value of fields in the view (+ id)");
                    assert.deepEqual(args.args[3], {
                        name: '1',
                        color: '',
                    }, "only the fields in the view should be in the onchange spec");
                }
                return this._super.apply(this, arguments);
            },
            res_id: 1,
            viewOptions: {
                mode: 'edit',
            },
        });

        // trigger the onchange
        testUtils.fields.editInput(form.$('.o_field_widget[name=foo]'), "coucou");

        // open a subrecord and trigger an onchange
        readInModal = true;
        testUtils.dom.click(form.$('.o_data_row .o_data_cell:first'));
        testUtils.fields.editInput($('.modal .o_field_widget[name=name]'), "new name");

        form.destroy();
    });

    QUnit.test('onchanges on date(time) fields', function (assert) {
        assert.expect(6);

        this.data.partner.onchanges = {
            foo: function (obj) {
                obj.date = '2021-12-12';
                obj.datetime = '2021-12-12 10:55:05';
            },
        };
        var form = createView({
            View: FormView,
            model: 'partner',
            data: this.data,
            arch: '<form string="Partners">' +
                    '<group>' +
                        '<field name="foo"/>' +
                        '<field name="date"/>' +
                        '<field name="datetime"/>' +
                    '</group>' +
                '</form>',
            res_id: 1,
            session: {
                getTZOffset: function () {
                    return 120;
                },
            },
        });

        assert.strictEqual(form.$('.o_field_widget[name=date]').text(),
            '01/25/2017', "the initial date should be correct");
        assert.strictEqual(form.$('.o_field_widget[name=datetime]').text(),
            '12/12/2016 12:55:05', "the initial datetime should be correct");

        testUtils.form.clickEdit(form);

        assert.strictEqual(form.$('.o_field_widget[name=date] input').val(),
            '01/25/2017', "the initial date should be correct in edit");
        assert.strictEqual(form.$('.o_field_widget[name=datetime] input').val(),
            '12/12/2016 12:55:05', "the initial datetime should be correct in edit");

        // trigger the onchange
        testUtils.fields.editInput(form.$('.o_field_widget[name="foo"]'), "coucou");

        assert.strictEqual(form.$('.o_field_widget[name=date] input').val(),
            '12/12/2021', "the initial date should be correct in edit");
        assert.strictEqual(form.$('.o_field_widget[name=datetime] input').val(),
            '12/12/2021 12:55:05', "the initial datetime should be correct in edit");

        form.destroy();
    });

    QUnit.test('onchanges are not sent for each keystrokes', function (assert) {
        var done = assert.async();
        assert.expect(5);

        var onchangeNbr = 0;

        this.data.partner.onchanges = {
            foo: function (obj) {
                obj.int_field = obj.foo.length + 1000;
            },
        };
        var def = $.Deferred();
        var form = createView({
            View: FormView,
            model: 'partner',
            data: this.data,
            arch: '<form>' +
                    '<group><field name="foo"/><field name="int_field"/></group>' +
                '</form>',
            res_id: 2,
            fieldDebounce: 3,
            mockRPC: function (route, args) {
                var result = this._super.apply(this, arguments);
                if (args.method === 'onchange') {
                    onchangeNbr++;
                    return concurrency.delay(3).then(function () {
                        def.resolve();
                        return result;
                    });
                }
                return result;
            },
        });

        testUtils.form.clickEdit(form);

        testUtils.fields.editInput(form.$('input[name=foo]'), '1');
        assert.strictEqual(onchangeNbr, 0, "no onchange has been called yet");
        testUtils.fields.editInput(form.$('input[name=foo]'), '12');
        assert.strictEqual(onchangeNbr, 0, "no onchange has been called yet");

        return waitForFinishedOnChange().then(function () {
            assert.strictEqual(onchangeNbr, 1, "one onchange has been called");

            // add something in the input, then focus another input
            testUtils.fields.editInput(form.$('input[name=foo]'), '123');
            form.$('input[name=foo]').change();
            assert.strictEqual(onchangeNbr, 2, "one onchange has been called immediately");

            return waitForFinishedOnChange();
        }).then(function () {
            assert.strictEqual(onchangeNbr, 2, "no extra onchange should have been called");

            form.destroy();
            done();
        });

        function waitForFinishedOnChange() {
            return def.then(function () {
                def = $.Deferred();
                return concurrency.delay(0);
            });
        }
    });

    QUnit.test('onchanges are not sent for invalid values', function (assert) {
        assert.expect(6);

        this.data.partner.onchanges = {
            int_field: function (obj) {
                obj.foo = String(obj.int_field);
            },
        };
        var form = createView({
            View: FormView,
            model: 'partner',
            data: this.data,
            arch: '<form>' +
                    '<group><field name="foo"/><field name="int_field"/></group>' +
                '</form>',
            res_id: 2,
            mockRPC: function (route, args) {
                assert.step(args.method);
                return this._super.apply(this, arguments);
            },
        });

        testUtils.form.clickEdit(form);

        // edit int_field, and check that an onchange has been applied
        testUtils.fields.editInput(form.$('input[name="int_field"]'), "123");
        assert.strictEqual(form.$('input[name="foo"]').val(), "123",
            "the onchange has been applied");

        // enter an invalid value in a float, and check that no onchange has
        // been applied
        testUtils.fields.editInput(form.$('input[name="int_field"]'), "123a");
        assert.strictEqual(form.$('input[name="foo"]').val(), "123",
            "the onchange has not been applied");

        // save, and check that the int_field input is marked as invalid
        testUtils.form.clickSave(form);
        assert.hasClass(form.$('input[name="int_field"]'),'o_field_invalid',
            "input int_field is marked as invalid");

        assert.verifySteps(['read', 'onchange']);
        form.destroy();
    });

    QUnit.test('rpc complete after destroying parent', function (assert) {
        // We just test that there is no crash in this situation
        assert.expect(0);
        var form = createView({
            View: FormView,
            model: 'partner',
            data: this.data,
            arch: '<form>' +
                    '<button name="update_module" type="object" class="o_form_button_update"/>' +
                '</form>',
            res_id: 2,
            intercepts: {
                execute_action: function (event) {
                    form.destroy();
                    event.data.on_success();
                }
            }
        });
        testUtils.dom.click(form.$('.o_form_button_update'));
    });

    QUnit.test('onchanges that complete after discarding', function (assert) {
        assert.expect(4);

        var def1 = $.Deferred();

        this.data.partner.onchanges = {
            foo: function (obj) {
                obj.int_field = obj.foo.length + 1000;
            },
        };
        var form = createView({
            View: FormView,
            model: 'partner',
            data: this.data,
            arch: '<form>' +
                    '<group><field name="foo"/><field name="int_field"/></group>' +
                '</form>',
            res_id: 2,
            mockRPC: function (route, args) {
                var result = this._super.apply(this, arguments);
                if (args.method === 'onchange') {
                    assert.step('onchange is done');
                    return def1.then(function () {
                        return result;
                    });
                }
                return result;
            },
        });

        // go into edit mode
        assert.strictEqual(form.$('span[name="foo"]').text(), "blip",
            "field foo should be displayed to initial value");
        testUtils.form.clickEdit(form);

        // edit a value
        testUtils.fields.editInput(form.$('input[name=foo]'), '1234');

        // discard changes
        testUtils.form.clickDiscard(form);
        testUtils.dom.click($('.modal-footer .btn-primary'));
        assert.strictEqual(form.$('span[name="foo"]').text(), "blip",
            "field foo should still be displayed to initial value");

        // complete the onchange
        def1.resolve();
        assert.strictEqual(form.$('span[name="foo"]').text(), "blip",
            "field foo should still be displayed to initial value");

        form.destroy();
    });

    QUnit.test('discarding before save returns', function (assert) {
        assert.expect(4);

        var def = $.Deferred();

        var form = createView({
            View: FormView,
            model: 'partner',
            data: this.data,
            arch: '<form>' +
                    '<group><field name="foo"/></group>' +
                '</form>',
            res_id: 2,
            mockRPC: function (route, args) {
                var result = this._super.apply(this, arguments);
                if (args.method === 'write') {
                    return def.then(_.constant(result));
                }
                return result;
            },
            viewOptions: {
                mode: 'edit',
            },
        });

        testUtils.fields.editInput(form.$('input[name=foo]'), '1234');

        // save the value and discard directly
        testUtils.form.clickSave(form);
        form.discardChanges(); // Simulate click on breadcrumb

        assert.strictEqual(form.$('.o_field_widget[name="foo"]').val(), "1234",
            "field foo should still contain new value");
        assert.strictEqual($('.modal').length, 0,
            "Confirm dialog should not be displayed");

        // complete the write
        def.resolve();

        assert.strictEqual($('.modal').length, 0,
            "Confirm dialog should not be displayed");
        assert.strictEqual(form.$('.o_field_widget[name="foo"]').text(), "1234",
            "value should have been saved and rerendered in readonly");

        form.destroy();
    });

    QUnit.test('unchanged relational data is sent for onchanges', function (assert) {
        assert.expect(1);

        this.data.partner.records[1].p = [4];
        this.data.partner.onchanges = {
            foo: function (obj) {
                obj.int_field = obj.foo.length + 1000;
            },
        };
        var form = createView({
            View: FormView,
            model: 'partner',
            data: this.data,
            arch: '<form>' +
                    '<group>' +
                        '<field name="foo"/>' +
                        '<field name="int_field"/>' +
                        '<field name="p">' +
                            '<tree>' +
                                '<field name="foo"/>' +
                                '<field name="bar"/>' +
                            '</tree>' +
                        '</field>' +
                    '</group>' +
                '</form>',
            res_id: 2,
            mockRPC: function (route, args) {
                if (args.method === 'onchange') {
                    assert.deepEqual(args.args[1].p, [[4, 4, false]],
                        "should send a command for field p even if it hasn't changed");
                }
                return this._super.apply(this, arguments);
            },
        });

        testUtils.form.clickEdit(form);
        testUtils.fields.editInput(form.$('input[name=foo]'), 'trigger an onchange');

        form.destroy();
    });

    QUnit.test('onchanges on unknown fields of o2m are ignored', function (assert) {
        // many2one fields need to be postprocessed (the onchange returns [id,
        // display_name]), but if we don't know the field, we can't know it's a
        // many2one, so it isn't ignored, its value is an array instead of a
        // dataPoint id, which may cause errors later (e.g. when saving).
        assert.expect(2);

        this.data.partner.records[1].p = [4];
        this.data.partner.onchanges = {
            foo: function () {},
        };
        var form = createView({
            View: FormView,
            model: 'partner',
            data: this.data,
            arch: '<form>' +
                    '<group>' +
                        '<field name="foo"/>' +
                        '<field name="int_field"/>' +
                        '<field name="p">' +
                            '<tree>' +
                                '<field name="foo"/>' +
                                '<field name="bar"/>' +
                            '</tree>' +
                            '<form>' +
                                '<field name="foo"/>' +
                                '<field name="product_id"/>' +
                            '</form>' +
                        '</field>' +
                    '</group>' +
                '</form>',
            res_id: 2,
            mockRPC: function (route, args) {
                if (args.method === 'onchange') {
                    return $.when({
                        value: {
                            p: [
                                [5],
                                [1, 4, {
                                    foo: 'foo changed',
                                    product_id: [37, "xphone"],
                                }]
                            ],
                        },
                    });
                }
                if (args.method === 'write') {
                    assert.deepEqual(args.args[1].p, [[1, 4, {
                        foo: 'foo changed',
                    }]], "should only write value of known fields");
                }
                return this._super.apply(this, arguments);
            },
        });

        testUtils.form.clickEdit(form);
        testUtils.fields.editInput(form.$('input[name=foo]'), 'trigger an onchange');

        assert.strictEqual(form.$('.o_data_row td:first').text(), 'foo changed',
            "onchange should have been correctly applied on field in o2m list");

        testUtils.form.clickSave(form);

        form.destroy();
    });

    QUnit.test('onchange value are not discarded on o2m edition', function (assert) {
        assert.expect(4);

        this.data.partner.records[1].p = [4];
        this.data.partner.onchanges = {
            foo: function () {},
        };
        var form = createView({
            View: FormView,
            model: 'partner',
            data: this.data,
            arch: '<form>' +
                    '<group>' +
                        '<field name="foo"/>' +
                        '<field name="int_field"/>' +
                        '<field name="p">' +
                            '<tree>' +
                                '<field name="foo"/>' +
                                '<field name="bar"/>' +
                            '</tree>' +
                            '<form>' +
                                '<field name="foo"/>' +
                                '<field name="product_id"/>' +
                            '</form>' +
                        '</field>' +
                    '</group>' +
                '</form>',
            res_id: 2,
            mockRPC: function (route, args) {
                if (args.method === 'onchange') {
                    return $.when({
                        value: {
                            p: [[5], [1, 4, {foo: 'foo changed'}]],
                        },
                    });
                }
                if (args.method === 'write') {
                    assert.deepEqual(args.args[1].p, [[1, 4, {
                        foo: 'foo changed',
                    }]], "should only write value of known fields");
                }
                return this._super.apply(this, arguments);
            },
        });

        testUtils.form.clickEdit(form);

        assert.strictEqual(form.$('.o_data_row td:first').text(), 'My little Foo Value',
            "the initial value should be the default one");

        testUtils.fields.editInput(form.$('input[name=foo]'), 'trigger an onchange');

        assert.strictEqual(form.$('.o_data_row td:first').text(), 'foo changed',
            "onchange should have been correctly applied on field in o2m list");

        testUtils.dom.click(form.$('.o_data_row'));
        assert.strictEqual($('.modal .modal-title').text().trim(), 'Open: one2many field',
            "the field string is displayed in the modal title");
        assert.strictEqual($('.modal .o_field_widget').val(), 'foo changed',
            "the onchange value hasn't been discarded when opening the o2m");

        form.destroy();
    });

    QUnit.test('args of onchanges in o2m fields are correct (inline edition)', function (assert) {
        assert.expect(3);

        this.data.partner.records[1].p = [4];
        this.data.partner.fields.p.relation_field = 'rel_field';
        this.data.partner.fields.int_field.default = 14;
        this.data.partner.onchanges = {
            int_field: function (obj) {
                obj.foo = '[' + obj.rel_field.foo + '] ' + obj.int_field;
            },
        };
        var form = createView({
            View: FormView,
            model: 'partner',
            data: this.data,
            arch: '<form>' +
                    '<group>' +
                        '<field name="foo"/>' +
                        '<field name="p">' +
                            '<tree editable="top">' +
                                '<field name="foo"/>' +
                                '<field name="int_field"/>' +
                            '</tree>' +
                        '</field>' +
                    '</group>' +
                '</form>',
            res_id: 2,
        });

        testUtils.form.clickEdit(form);

        assert.strictEqual(form.$('.o_data_row td:first').text(), 'My little Foo Value',
            "the initial value should be the default one");

        testUtils.dom.click(form.$('.o_data_row td:nth(1)'));
        testUtils.fields.editInput(form.$('.o_data_row input:nth(1)'), 77);

        assert.strictEqual(form.$('.o_data_row input:first').val(), '[blip] 77',
            "onchange should have been correctly applied");

        // create a new o2m record
        testUtils.dom.click(form.$('.o_field_x2many_list_row_add a'));
        assert.strictEqual(form.$('.o_data_row input:first').val(), '[blip] 14',
            "onchange should have been correctly applied after default get");

        form.destroy();
    });

    QUnit.test('args of onchanges in o2m fields are correct (dialog edition)', function (assert) {
        assert.expect(6);

        this.data.partner.records[1].p = [4];
        this.data.partner.fields.p.relation_field = 'rel_field';
        this.data.partner.fields.int_field.default = 14;
        this.data.partner.onchanges = {
            int_field: function (obj) {
                obj.foo = '[' + obj.rel_field.foo + '] ' + obj.int_field;
            },
        };
        var form = createView({
            View: FormView,
            model: 'partner',
            data: this.data,
            arch: '<form>' +
                    '<group>' +
                        '<field name="foo"/>' +
                        '<field name="p" string="custom label">' +
                            '<tree>' +
                                '<field name="foo"/>' +
                            '</tree>' +
                            '<form>' +
                                '<field name="foo"/>' +
                                '<field name="int_field"/>' +
                            '</form>' +
                        '</field>' +
                    '</group>' +
                '</form>',
            res_id: 2,
        });

        testUtils.form.clickEdit(form);

        assert.strictEqual(form.$('.o_data_row td:first').text(), 'My little Foo Value',
            "the initial value should be the default one");

        testUtils.dom.click(form.$('.o_data_row td:first'));
        testUtils.fields.editInput($('.modal input:nth(1)'), 77);
        assert.strictEqual($('.modal input:first').val(), '[blip] 77',
            "onchange should have been correctly applied");
        testUtils.dom.click($('.modal-footer .btn-primary'));
        assert.strictEqual(form.$('.o_data_row td:first').text(), '[blip] 77',
            "onchange should have been correctly applied");

        // create a new o2m record
        testUtils.dom.click(form.$('.o_field_x2many_list_row_add a'));
        assert.strictEqual($('.modal .modal-title').text().trim(), 'Create custom label',
            "the custom field label is applied in the modal title");
        assert.strictEqual($('.modal input:first').val(), '[blip] 14',
            "onchange should have been correctly applied after default get");
        testUtils.dom.clickFirst($('.modal-footer .btn-primary'));
        assert.strictEqual(form.$('.o_data_row:nth(1) td:first').text(), '[blip] 14',
            "onchange should have been correctly applied after default get");

        form.destroy();
    });

    QUnit.test('context of onchanges contains the context of changed fields', function (assert) {
        assert.expect(2);

        this.data.partner.onchanges = {
            foo: function () {},
        };
        var form = createView({
            View: FormView,
            model: 'partner',
            data: this.data,
            arch: '<form>' +
                    '<group>' +
                        '<field name="foo" context="{\'test\': 1}"/>' +
                        '<field name="int_field" context="{\'int_ctx\': 1}"/>' +
                    '</group>' +
                '</form>',
            mockRPC: function (route, args) {
                if (args.method === 'onchange') {
                    assert.strictEqual(args.args[4].test, 1,
                        "the context of the field triggering the onchange should be given");
                    assert.strictEqual(args.args[4].int_ctx, undefined,
                        "the context of other fields should not be given");
                }
                return this._super.apply(this, arguments);
            },
            res_id: 2,
        });

        testUtils.form.clickEdit(form);
        testUtils.fields.editInput(form.$('input[name=foo]'), 'coucou');

        form.destroy();
    });

    QUnit.test('navigation with tab key in form view', function (assert) {
        assert.expect(3);

        var form = createView({
            View: FormView,
            model: 'partner',
            data: this.data,
            arch: '<form string="Partners">' +
                    '<sheet>' +
                        '<group>' +
                            '<field name="foo" widget="email"/>' +
                            '<field name="bar"/>' +
                            '<field name="display_name" widget="url"/>' +
                        '</group>' +
                    '</sheet>' +
                '</form>',
            res_id: 2,
        });

        // go to edit mode
        testUtils.form.clickEdit(form);

        // focus first input, trigger tab
        form.$('input[name="foo"]').focus();

        form.$('input[name="foo"]').trigger($.Event('keydown', {which: $.ui.keyCode.TAB}));
        assert.ok($.contains(form.$('div[name="bar"]')[0], document.activeElement),
            "bar checkbox should be focused");

        form.$('div[name="bar"]').trigger($.Event('keydown', {which: $.ui.keyCode.TAB}));
        assert.strictEqual(form.$('input[name="display_name"]')[0], document.activeElement,
            "display_name should be focused");

        // simulate shift+tab on active element
        $(document.activeElement).trigger($.Event('keydown', {which: $.ui.keyCode.TAB, shiftKey: true}));
        $(document.activeElement).trigger($.Event('keydown', {which: $.ui.keyCode.TAB, shiftKey: true}));
        assert.strictEqual(document.activeElement, form.$('input[name="foo"]')[0],
            "first input should be focused");

        form.destroy();
    });

    QUnit.test('navigation with tab key in readonly form view', function (assert) {
        assert.expect(3);

        this.data.partner.records[1].product_id = 37;

        var form = createView({
            View: FormView,
            model: 'partner',
            data: this.data,
            arch: '<form string="Partners">' +
                    '<sheet>' +
                        '<group>' +
                            '<field name="trululu"/>' +
                            '<field name="foo"/>' +
                            '<field name="product_id"/>' +
                            '<field name="foo" widget="phone"/>' +
                            '<field name="display_name" widget="url"/>' +
                        '</group>' +
                    '</sheet>' +
                '</form>',
            res_id: 2,
        });

        // focus first field, trigger tab
        form.$('[name="trululu"]').focus();
        form.$('[name="trululu"]').trigger($.Event('keydown', {which: $.ui.keyCode.TAB}));
        form.$('[name="foo"]').trigger($.Event('keydown', {which: $.ui.keyCode.TAB}));
        assert.strictEqual(form.$('[name="product_id"]')[0], document.activeElement,
            "product_id should be focused");
        form.$('[name="product_id"]').trigger($.Event('keydown', {which: $.ui.keyCode.TAB}));
        form.$('[name="foo"]:eq(1)').trigger($.Event('keydown', {which: $.ui.keyCode.TAB}));
        assert.strictEqual(form.$('[name="display_name"]')[0], document.activeElement,
            "display_name should be focused");

        // simulate shift+tab on active element
        $(document.activeElement).trigger($.Event('keydown', {which: $.ui.keyCode.TAB, shiftKey: true}));
        $(document.activeElement).trigger($.Event('keydown', {which: $.ui.keyCode.TAB, shiftKey: true}));
        $(document.activeElement).trigger($.Event('keydown', {which: $.ui.keyCode.TAB, shiftKey: true}));
        $(document.activeElement).trigger($.Event('keydown', {which: $.ui.keyCode.TAB, shiftKey: true}));
        assert.strictEqual(document.activeElement, form.$('[name="trululu"]')[0],
            "first many2one should be focused");

        form.destroy();
    });

    QUnit.test('skip invisible fields when navigating with TAB', function (assert) {
        assert.expect(1);

        this.data.partner.records[0].bar = true;

        var form = createView({
            View: FormView,
            model: 'partner',
            data: this.data,
            arch: '<form string="Partners">' +
                    '<sheet><group>' +
                        '<field name="foo"/>' +
                        '<field name="bar" invisible="1"/>' +
                        '<field name="product_id" attrs=\'{"invisible": [["bar", "=", true]]}\'/>' +
                        '<field name="int_field"/>' +
                    '</group></sheet>' +
                '</form>',
            res_id: 1,
        });

        testUtils.form.clickEdit(form);
        form.$('input[name="foo"]').focus();
        form.$('input[name="foo"]').trigger($.Event('keydown', {which: $.ui.keyCode.TAB}));
        assert.strictEqual(form.$('input[name="int_field"]')[0], document.activeElement,
            "int_field should be focused");

        form.destroy();
    });

    QUnit.test('clicking on a stat button with a context', function (assert) {
        assert.expect(1);

        var form = createView({
            View: FormView,
            model: 'partner',
            data: this.data,
            arch:
                '<form string="Partners">' +
                    '<sheet>' +
                        '<div class="oe_button_box" name="button_box">' +
                            '<button class="oe_stat_button" type="action" name="1" context="{\'test\': active_id}">' +
                                '<field name="qux" widget="statinfo"/>' +
                            '</button>' +
                        '</div>' +
                    '</sheet>' +
                '</form>',
            res_id: 2,
            viewOptions: {
                context: {some_context: true},
            },
            intercepts: {
                execute_action: function (e) {
                    assert.deepEqual(e.data.action_data.context, {
                        'test': 2
                    }, "button context should have been evaluated and given to the action, with magicc without previous context");
                },
            },
        });

        testUtils.dom.click(form.$('.oe_stat_button'));

        form.destroy();
    });

    QUnit.test('clicking on a stat button with no context', function (assert) {
        assert.expect(1);

        var form = createView({
            View: FormView,
            model: 'partner',
            data: this.data,
            arch:
                '<form string="Partners">' +
                    '<sheet>' +
                        '<div class="oe_button_box" name="button_box">' +
                            '<button class="oe_stat_button" type="action" name="1">' +
                                '<field name="qux" widget="statinfo"/>' +
                            '</button>' +
                        '</div>' +
                    '</sheet>' +
                '</form>',
            res_id: 2,
            viewOptions: {
                context: {some_context: true},
            },
            intercepts: {
                execute_action: function (e) {
                    assert.deepEqual(e.data.action_data.context, {
                    }, "button context should have been evaluated and given to the action, with magic keys but without previous context");
                },
            },
        });

        testUtils.dom.click(form.$('.oe_stat_button'));

        form.destroy();
    });

    QUnit.test('diplay a stat button outside a buttonbox', function (assert) {
        assert.expect(3);

        var form = createView({
            View: FormView,
            model: 'partner',
            data: this.data,
            arch:
                '<form string="Partners">' +
                    '<sheet>' +
                        '<button class="oe_stat_button" type="action" name="1">' +
                            '<field name="int_field" widget="statinfo"/>' +
                        '</button>' +
                    '</sheet>' +
                '</form>',
            res_id: 2,
        });

        assert.containsOnce(form, 'button .o_field_widget',
            "a field widget should be display inside the button");
        assert.strictEqual(form.$('button .o_field_widget').children().length, 2,
            "the field widget should have 2 children, the text and the value");
        assert.strictEqual(parseInt(form.$('button .o_field_widget .o_stat_value').text()), 9,
            "the value rendered should be the same than the field value");
        form.destroy();
    });

    QUnit.test('diplay something else than a button in a buttonbox', function (assert) {
        assert.expect(3);

        var form = createView({
            View: FormView,
            model: 'partner',
            data: this.data,
            arch: '<form>' +
                    '<div name="button_box" class="oe_button_box">' +
                        '<button type="object" class="oe_stat_button" icon="fa-check-square">' +
                            '<field name="bar"/>' +
                        '</button>' +
                        '<label/>' +
                    '</div>' +
                '</form>',
            res_id: 2,
        });

        assert.strictEqual(form.$('.oe_button_box').children().length, 2,
            "button box should contain two children");
        assert.containsOnce(form, '.oe_button_box > .oe_stat_button',
            "button box should only contain one button");
        assert.containsOnce(form, '.oe_button_box > label',
            "button box should only contain one label");

        form.destroy();
    });

    QUnit.test('display correctly buttonbox, in large size class', function (assert) {
        assert.expect(1);

        var form = createView({
            View: FormView,
            model: 'partner',
            data: this.data,
            arch: '<form>' +
                    '<div name="button_box" class="oe_button_box">' +
                        '<button type="object" class="oe_stat_button" icon="fa-check-square">' +
                            '<field name="bar"/>' +
                        '</button>' +
                        '<button type="object" class="oe_stat_button" icon="fa-check-square">' +
                            '<field name="foo"/>' +
                        '</button>' +
                    '</div>' +
                '</form>',
            res_id: 2,
            config: {
                device: {size_class: 5},
            },
        });

        assert.strictEqual(form.$('.oe_button_box').children().length, 2,
            "button box should contain two children");

        form.destroy();
    });

    QUnit.test('one2many default value creation', function (assert) {
        assert.expect(1);

        this.data.partner.records[0].product_ids = [37];

        var form = createView({
            View: FormView,
            model: 'partner',
            data: this.data,
            arch: '<form string="Partners">' +
                    '<sheet>' +
                        '<group>' +
                            '<field name="product_ids" nolabel="1">' +
                                '<tree editable="top" create="0">' +
                                    '<field name="name" readonly="1"/>' +
                                '</tree>' +
                            '</field>' +
                        '</group>' +
                    '</sheet>' +
                '</form>',
            mockRPC: function (route, args) {
                if (args.method === 'default_get') {
                    return $.when({
                        product_ids: [[0, 0, {
                            name: 'xdroid',
                            partner_type_id: 12,
                        }]]
                    });
                }
                if (args.method === 'create') {
                    var command = args.args[0].product_ids[0];
                    assert.strictEqual(command[2].partner_type_id, 12,
                        "the default partner_type_id should be equal to 12");
                }
                return this._super.apply(this, arguments);
            },
        });
        testUtils.form.clickSave(form);
        form.destroy();
    });

    QUnit.test('many2manys inside one2manys are saved correctly', function (assert) {
        assert.expect(1);

        var form = createView({
            View: FormView,
            model: 'partner',
            data: this.data,
            arch: '<form string="Partners">' +
                    '<sheet>' +
                        '<field name="p">' +
                            '<tree editable="top">' +
                                '<field name="timmy" widget="many2many_tags"/>' +
                            '</tree>' +
                        '</field>' +
                    '</sheet>' +
                '</form>',
            mockRPC: function (route, args) {
                if (args.method === 'create') {
                    var command = args.args[0].p;
                    assert.deepEqual(command, [[0, command[0][1], {
                        timmy: [[6, false, [12]]],
                    }]], "the default partner_type_id should be equal to 12");
                }
                return this._super.apply(this, arguments);
            },
        });

        // add a o2m subrecord with a m2m tag
        testUtils.dom.click(form.$('.o_field_x2many_list_row_add a'));
        testUtils.fields.many2one.clickOpenDropdown('timmy');
        testUtils.fields.many2one.clickHighlightedItem('timmy');

        testUtils.form.clickSave(form);

        form.destroy();
    });

    QUnit.test('one2manys (list editable) inside one2manys are saved correctly', function (assert) {
        assert.expect(3);

        var form = createView({
            View: FormView,
            model: 'partner',
            data: this.data,
            arch: '<form string="Partners">' +
                    '<sheet>' +
                        '<field name="p">' +
                            '<tree>' +
                                '<field name="p"/>' +
                            '</tree>' +
                        '</field>' +
                    '</sheet>' +
                '</form>',
            archs: {
                "partner,false,form": '<form>' +
                        '<field name="p">' +
                            '<tree editable="top">' +
                                '<field name="display_name"/>' +
                            '</tree>' +
                        '</field>' +
                    '</form>'
            },
            mockRPC: function (route, args) {
                if (args.method === 'create') {
                    assert.deepEqual(args.args[0].p,
                        [[0, args.args[0].p[0][1], {
                            p: [[0, args.args[0].p[0][2].p[0][1], {display_name: "xtv"}]],
                        }]],
                        "create should be called with the correct arguments");
                }
                return this._super.apply(this, arguments);
            },
        });

        // add a o2m subrecord
        testUtils.dom.click(form.$('.o_field_x2many_list_row_add a'));
        testUtils.dom.click($('.modal-body .o_field_one2many .o_field_x2many_list_row_add a'));
        testUtils.fields.editInput($('.modal-body input'), 'xtv');
        testUtils.dom.click($('.modal-footer button:first'));
        assert.strictEqual($('.modal').length, 0,
            "dialog should be closed");

        var row = form.$('.o_field_one2many .o_list_view .o_data_row');
        assert.strictEqual(row.children()[0].textContent, '1 record',
            "the cell should contains the number of record: 1");

        testUtils.form.clickSave(form);

        form.destroy();
    });

    QUnit.test('*_view_ref in context are passed correctly', function (assert) {
        var done = assert.async();
        assert.expect(3);

        createAsyncView({
            View: FormView,
            model: 'partner',
            data: this.data,
            arch: '<form string="Partners">' +
                    '<sheet>' +
                        '<field name="p" context="{\'tree_view_ref\':\'module.tree_view_ref\'}"/>' +
                    '</sheet>' +
                '</form>',
            res_id: 1,
            intercepts: {
                load_views: function (event) {
                    var context = event.data.context;
                    assert.strictEqual(context.tree_view_ref, 'module.tree_view_ref',
                        "context should contain tree_view_ref");
                    event.data.on_success();
                }
            },
            viewOptions: {
                context: {some_context: false},
            },
            mockRPC: function (route, args) {
                if (args.method === 'read') {
                    assert.strictEqual('some_context' in args.kwargs.context && !args.kwargs.context.some_context, true,
                        "the context should have been set");
                }
                return this._super.apply(this, arguments);
            },
        }).then(function (form) {
            // reload to check that the record's context hasn't been modified
            form.reload();
            form.destroy();
            done();
        });
    });

    QUnit.test('readonly fields with modifiers may be saved', function (assert) {
        // the readonly property on the field description only applies on view,
        // this is not a DB constraint. It should be seen as a default value,
        // that may be overriden in views, for example with modifiers. So
        // basically, a field defined as readonly may be edited.
        assert.expect(3);

        this.data.partner.fields.foo.readonly = true;
        var form = createView({
            View: FormView,
            model: 'partner',
            data: this.data,
            arch: '<form string="Partners">' +
                    '<sheet>' +
                        '<field name="foo" attrs="{\'readonly\': [(\'bar\',\'=\',False)]}"/>' +
                        '<field name="bar"/>' +
                    '</sheet>' +
                '</form>',
            res_id: 1,
            mockRPC: function (route, args) {
                if (args.method === 'write') {
                    assert.deepEqual(args.args[1], {foo: 'New foo value'},
                        "the new value should be saved");
                }
                return this._super.apply(this, arguments);
            },
        });

        // bar being set to true, foo shouldn't be readonly and thus its value
        // could be saved, even if in its field description it is readonly
        testUtils.form.clickEdit(form);

        assert.containsOnce(form, 'input[name="foo"]',
            "foo field should be editable");
        testUtils.fields.editInput(form.$('input[name="foo"]'), 'New foo value');

        testUtils.form.clickSave(form);

        assert.strictEqual(form.$('.o_field_widget[name=foo]').text(), 'New foo value',
            "new value for foo field should have been saved");

        form.destroy();
    });

    QUnit.test('check if id and active_id are defined', function (assert) {
        assert.expect(2);

        var form = createView({
            View: FormView,
            model: 'partner',
            data: this.data,
            arch: '<form string="Partners">' +
                    '<sheet>' +
                        '<field name="p" context="{\'default_trululu\':active_id, \'current_id\':id}">' +
                            '<tree>' +
                                '<field name="trululu"/>' +
                            '</tree>' +
                        '</field>' +
                    '</sheet>' +
                '</form>',
            archs: {
                "partner,false,form": '<form><field name="trululu"/></form>'
            },
            mockRPC: function (route, args) {
                if (args.method === 'default_get' && args.args[0][0] === 'trululu') {
                  assert.strictEqual(args.kwargs.context.current_id, false,
                      "current_id should be false");
                    assert.strictEqual(args.kwargs.context.default_trululu, false,
                        "default_trululu should be false");
                }
                return this._super.apply(this, arguments);
            },
        });

        testUtils.dom.click(form.$('.o_field_x2many_list_row_add a'));
        form.destroy();
    });

    QUnit.test('modifiers are considered on multiple <footer/> tags', function (assert) {
        assert.expect(2);

        var form = createView({
            View: FormView,
            model: 'partner',
            data: this.data,
            arch:
                '<form>' +
                    '<field name="bar"/>' +
                    '<footer attrs="{\'invisible\': [(\'bar\',\'=\',False)]}">' +
                        '<button>Hello</button>' +
                        '<button>World</button>' +
                    '</footer>' +
                    '<footer attrs="{\'invisible\': [(\'bar\',\'!=\',False)]}">' +
                        '<button>Foo</button>' +
                    '</footer>' +
                '</form>',
            res_id: 1,
            viewOptions: {
                footerToButtons: true,
                mode: 'edit',
            },
        });

        assert.deepEqual(getVisibleButtonTexts(), ["Hello", "World"],
            "only the first button section should be visible");

        testUtils.dom.click(form.$(".o_field_boolean input"));

        assert.deepEqual(getVisibleButtonTexts(), ["Foo"],
            "only the second button section should be visible");

        form.destroy();

        function getVisibleButtonTexts() {
            var $visibleButtons = form.$buttons.find('button:visible');
            return _.map($visibleButtons, function (el) {
                return el.innerHTML.trim();
            });
        }
    });

    QUnit.test('buttons in footer are moved to $buttons if necessary', function (assert) {
        assert.expect(4);

        var form = createView({
            View: FormView,
            model: 'partner',
            data: this.data,
            arch: '<form string="Partners">' +
                        '<field name="foo"/>' +
                        '<footer>' +
                            '<button string="Create" type="object" class="infooter"/>' +
                        '</footer>' +
                '</form>',
            res_id: 1,
            viewOptions: {footerToButtons: true},
        });

        assert.containsOnce(form.$('.o_control_panel'), 'button.infooter');
        assert.containsNone(form.$('.o_form_view'), 'button.infooter');

        // check that this still works after a reload
        testUtils.form.reload(form);

        assert.containsOnce(form.$('.o_control_panel'), 'button.infooter');
        assert.containsNone(form.$('.o_form_view'), 'button.infooter');

        form.destroy();
    });

    QUnit.test('render stat button with string inline', function (assert) {
        assert.expect(1);

        var form = createView({
            View: FormView,
            model: 'partner',
            res_id: 1,
            data: this.data,
            arch: '<form string="Manufacturing Orders">' +
                    '<sheet>' +
                        '<div class="oe_button_box" name="button_box">' +
                            '<button string="Inventory Moves" class="oe_stat_button" icon="fa-arrows-v"/>' +
                        '</div>' +
                    '</sheet>' +
                '</form>',
        });
        var $button = form.$('.o_form_view .o_form_sheet .oe_button_box .oe_stat_button span');
        assert.strictEqual($button.text(), "Inventory Moves",
            "the stat button should contain a span with the string attribute value");
        form.destroy();
    });

    QUnit.test('renderer waits for asynchronous fields rendering', function (assert) {
        assert.expect(1);
        var done = assert.async();

        testUtils.createAsyncView({
            View: FormView,
            model: 'partner',
            data: this.data,
            arch: '<form string="Partners">' +
                    '<field name="bar"/>' +
                    '<field name="foo" widget="ace"/>' +
                    '<field name="int_field"/>' +
                '</form>',
            res_id: 1,
        }).then(function (form) {
            assert.containsOnce(form, '.ace_editor',
                "should have waited for ace to load its dependencies");
            form.destroy();
            done();
        });
    });

    QUnit.test('open one2many form containing one2many', function (assert) {
        assert.expect(9);

        this.data.partner.records[0].product_ids = [37];
        this.data.product.fields.partner_type_ids = {
            string: "one2many partner", type: "one2many", relation: "partner_type",
        };
        this.data.product.records[0].partner_type_ids = [12];

        var form = createView({
            View: FormView,
            model: 'partner',
            res_id: 1,
            data: this.data,
            arch: '<form string="Partners">' +
                    '<sheet>' +
                        '<group>' +
                            '<field name="product_ids">' +
                                '<tree create="0">' +
                                    '<field name="display_name"/>' +
                                    '<field name="partner_type_ids"/>' +
                                '</tree>' +
                            '</field>' +
                        '</group>' +
                    '</sheet>' +
                '</form>',
            archs: {
                'product,false,form':
                    '<form string="Products">' +
                        '<sheet>' +
                            '<group>' +
                                '<field name="partner_type_ids">' +
                                    '<tree create="0">' +
                                        '<field name="display_name"/>' +
                                        '<field name="color"/>' +
                                    '</tree>' +
                                '</field>' +
                            '</group>' +
                        '</sheet>' +
                    '</form>',
            },
            mockRPC: function (route, args) {
                assert.step(args.method);
                return this._super.apply(this, arguments);
            },
        });
        var row = form.$('.o_field_one2many .o_list_view .o_data_row');
        assert.strictEqual(row.children()[1].textContent, '1 record',
            "the cell should contains the number of record: 1");
        testUtils.dom.click(row);
        var modal_row = $('.modal-body .o_form_sheet .o_field_one2many .o_list_view .o_data_row');
        assert.strictEqual(modal_row.children().length, 2,
            "the row should contains the 2 fields defined in the form view");
        assert.strictEqual($(modal_row).text(), "gold2",
            "the value of the fields should be fetched and displayed");
        assert.verifySteps(['read', 'read', 'load_views', 'read', 'read'],
            "there should be 4 read rpcs");
        form.destroy();
    });

    QUnit.test('in edit mode, first field is focused', function (assert) {
        assert.expect(2);

        var form = createView({
            View: FormView,
            model: 'partner',
            data: this.data,
            arch: '<form string="Partners">' +
                        '<field name="foo"/>' +
                        '<field name="bar"/>' +
                '</form>',
            res_id: 1,
        });
        testUtils.form.clickEdit(form);

        assert.strictEqual(document.activeElement, form.$('input[name="foo"]')[0],
            "foo field should have focus");
        assert.strictEqual(form.$('input[name="foo"]')[0].selectionStart, 3,
            "cursor should be at the end");

        form.destroy();
    });

    QUnit.test('autofocus fields are focused', function (assert) {
        assert.expect(1);

        var form = createView({
            View: FormView,
            model: 'partner',
            data: this.data,
            arch: '<form string="Partners">' +
                        '<field name="bar"/>' +
                        '<field name="foo" default_focus="1"/>' +
                '</form>',
            res_id: 1,
        });
        testUtils.form.clickEdit(form);
        assert.strictEqual(document.activeElement, form.$('input[name="foo"]')[0],
            "foo field should have focus");

        form.destroy();
    });

    QUnit.test('in create mode, autofocus fields are focused', function (assert) {
        assert.expect(1);

        var form = createView({
            View: FormView,
            model: 'partner',
            data: this.data,
            arch: '<form string="Partners">' +
                        '<field name="int_field"/>' +
                        '<field name="foo" default_focus="1"/>' +
                '</form>',
        });
        assert.strictEqual(document.activeElement, form.$('input[name="foo"]')[0],
            "foo field should have focus");

        form.destroy();
    });

    QUnit.test('create with false values', function (assert) {
        assert.expect(1);
        var form = createView({
            View: FormView,
            model: 'partner',
            data: this.data,
            arch: '<form string="Partners">' +
                    '<group><field name="bar"/></group>' +
                '</form>',
            mockRPC: function (route, args) {
                if (args.method === 'create') {
                    assert.strictEqual(args.args[0].bar, false,
                        "the false value should be given as parameter");
                }
                return this._super(route, args);
            },
        });

        testUtils.form.clickSave(form);

        form.destroy();
    });

    QUnit.test('autofocus first visible field', function (assert) {
        assert.expect(1);

        var form = createView({
            View: FormView,
            model: 'partner',
            data: this.data,
            arch: '<form string="Partners">' +
                        '<field name="int_field" invisible="1"/>' +
                        '<field name="foo"/>' +
                '</form>',
        });
        assert.strictEqual(document.activeElement, form.$('input[name="foo"]')[0],
            "foo field should have focus");

        form.destroy();
    });

    QUnit.test('no autofocus with disable_autofocus option [REQUIRE FOCUS]', function (assert) {
        assert.expect(2);

        var form = createView({
            View: FormView,
            model: 'partner',
            data: this.data,
            arch: '<form string="Partners">' +
                        '<field name="int_field"/>' +
                        '<field name="foo"/>' +
                '</form>',
            viewOptions: {
                disable_autofocus: true,
            },
        });
        assert.notStrictEqual(document.activeElement, form.$('input[name="int_field"]')[0],
            "int_field field should not have focus");

        form.update({});

        assert.notStrictEqual(document.activeElement, form.$('input[name="int_field"]')[0],
            "int_field field should not have focus");

        form.destroy();
    });

    QUnit.test('open one2many form containing many2many_tags', function (assert) {
            assert.expect(4);

            this.data.partner.records[0].product_ids = [37];
            this.data.product.fields.partner_type_ids = {
                string: "many2many partner_type", type: "many2many", relation: "partner_type",
            };
            this.data.product.records[0].partner_type_ids = [12, 14];

            var form = createView({
                View: FormView,
                model: 'partner',
                res_id: 1,
                data: this.data,
                arch: '<form string="Partners">' +
                        '<sheet>' +
                            '<group>' +
                                '<field name="product_ids">' +
                                    '<tree create="0">' +
                                        '<field name="display_name"/>' +
                                        '<field name="partner_type_ids" widget="many2many_tags"/>' +
                                    '</tree>' +
                                    '<form string="Products">' +
                                        '<sheet>' +
                                            '<group>' +
                                                '<label for="partner_type_ids"/>' +
                                                '<div>' +
                                                    '<field name="partner_type_ids" widget="many2many_tags"/>' +
                                                '</div>' +
                                            '</group>' +
                                        '</sheet>' +
                                    '</form>' +
                                '</field>' +
                            '</group>' +
                        '</sheet>' +
                    '</form>',
                mockRPC: function (route, args) {
                    assert.step(args.method);
                    return this._super.apply(this, arguments);
                },
            });
            var row = form.$('.o_field_one2many .o_list_view .o_data_row');
            testUtils.dom.click(row);
            assert.verifySteps(['read', 'read', 'read'],
                "there should be 3 read rpcs");
            form.destroy();
        });

    QUnit.test('onchanges are applied before checking if it can be saved', function (assert) {
        assert.expect(4);

        this.data.partner.onchanges.foo = function (obj) {};
        this.data.partner.fields.foo.required = true;

        var def = $.Deferred();

        var form = createView({
            View: FormView,
            model: 'partner',
            data: this.data,
            arch: '<form string="Partners">' +
                    '<sheet><group>' +
                        '<field name="foo"/>' +
                    '</group></sheet>' +
                '</form>',
            res_id: 2,
            mockRPC: function (route, args) {
                var result = this._super.apply(this, arguments);
                assert.step(args.method);
                if (args.method === 'onchange') {
                    return def.then(function () {
                        return result;
                    });
                }
                return result;
            },
            services: {
                notification: NotificationService.extend({
                    notify: function (params) {
                        assert.step(params.type);
                    }
                }),
            },
        });

        testUtils.form.clickEdit(form);
        testUtils.fields.editInput(form.$('input[name="foo"]'), '');
        testUtils.form.clickSave(form);

        def.resolve();

        assert.verifySteps(['read', 'onchange', 'warning']);
        form.destroy();
    });

    QUnit.test('display toolbar', function (assert) {
        assert.expect(8);

        var form = createView({
            View: FormView,
            model: 'partner',
            data: this.data,
            res_id: 1,
            arch: '<form string="Partners">' +
                    '<group><field name="bar"/></group>' +
                '</form>',
            toolbar: {
                action: [{
                    model_name: 'partner',
                    name: 'Action partner',
                    type: 'ir.actions.server',
                    usage: 'ir_actions_server',
                }],
                print: [],
            },
            viewOptions: {
                hasSidebar: true,
            },
            mockRPC: function (route, args) {
                if (route === '/web/action/load') {
                    assert.strictEqual(args.context.active_id, 1,
                        "the active_id shoud be 1.");
                    assert.deepEqual(args.context.active_ids, [1],
                        "the active_ids should be an array with 1 inside.");
                    return $.when({});
                }
                return this._super.apply(this, arguments);
            },
        });

        var $printMenu = form.$('.o_cp_sidebar .o_dropdown:contains(Print)');
        assert.isNotVisible($printMenu);
        var $actionMenu = form.$('.o_cp_sidebar .o_dropdown:contains(Action)');
        assert.isVisible($actionMenu);

        testUtils.dom.click($actionMenu.find('button')); // open Action menu
        assert.strictEqual($actionMenu.find('.dropdown-item').length, 3,
            'there should be 3 actions');
        var $customAction = $actionMenu.find('.dropdown-item:last');
        assert.strictEqual($customAction.text().trim(), 'Action partner',
            "the custom action should have 'Action partner' as name");
        testUtils.mock.intercept(form, 'do_action', function (event) {
            var context = event.data.action.context.__contexts[1];
            assert.strictEqual(context.active_id, 1,
                "the active_id shoud be 1.");
            assert.deepEqual(context.active_ids, [1],
                "the active_ids should be an array with 1 inside.");
        });
        testUtils.dom.click($customAction);

        form.destroy();
    });

    QUnit.test('check interactions between multiple FormViewDialogs', function (assert) {
        assert.expect(8);

        this.data.product.fields.product_ids = {
            string: "one2many product", type: "one2many", relation: "product",
        };

        this.data.partner.records[0].product_id = 37;

        var form = createView({
            View: FormView,
            model: 'partner',
            res_id: 1,
            data: this.data,
            arch: '<form string="Partners">' +
                    '<sheet>' +
                        '<group>' +
                            '<field name="product_id"/>' +
                        '</group>' +
                    '</sheet>' +
                '</form>',
            archs: {
                'product,false,form':
                    '<form string="Products">' +
                        '<sheet>' +
                            '<group>' +
                                '<field name="display_name"/>' +
                                '<field name="product_ids"/>' +
                            '</group>' +
                        '</sheet>' +
                    '</form>',
                'product,false,list': '<tree><field name="display_name"/></tree>'
            },
            mockRPC: function (route, args) {
                if (route === '/web/dataset/call_kw/product/get_formview_id') {
                    return $.when(false);
                } else if (args.method === 'write') {
                    assert.strictEqual(args.model, 'product',
                        "should write on product model");
                    assert.strictEqual(args.args[1].product_ids[0][2].display_name, 'xtv',
                        "display_name of the new object should be xtv");
                }
                return this._super.apply(this, arguments);
            },
        });

        testUtils.form.clickEdit(form);
        // Open first dialog
        testUtils.dom.click(form.$('.o_external_button'));
        assert.strictEqual($('.modal').length, 1,
            "One FormViewDialog should be opened");
        var $firstModal = $('.modal');
        assert.strictEqual($('.modal .modal-title').first().text().trim(), 'Open: Product',
            "dialog title should display the python field string as label");
        assert.strictEqual($firstModal.find('input').val(), 'xphone',
            "display_name should be correctly displayed");

        // Open second dialog
        testUtils.dom.click($firstModal.find('.o_field_x2many_list_row_add a'));
        assert.strictEqual($('.modal').length, 2,
            "two FormViewDialogs should be opened");
        var $secondModal = $('.modal:nth(1)');
        // Add new value
        testUtils.fields.editInput($secondModal.find('input'), 'xtv');
        testUtils.dom.click($secondModal.find('.modal-footer button:first'));
        assert.strictEqual($('.modal').length, 1,
            "last opened dialog should be closed");

        // Check that data in first dialog is correctly updated
        assert.strictEqual($firstModal.find('tr.o_data_row td').text(), 'xtv',
            "should have added a line with xtv as new record");
        testUtils.dom.click($firstModal.find('.modal-footer button:first'));
        form.destroy();
    });

    QUnit.test('fields and record contexts are not mixed', function (assert) {
        assert.expect(2);

        var form = createView({
            View: FormView,
            model: 'partner',
            data: this.data,
            arch: '<form>' +
                    '<group>' +
                        '<field name="trululu" context="{\'test\': 1}"/>' +
                    '</group>' +
                '</form>',
            mockRPC: function (route, args) {
                if (args.method === 'name_search') {
                    assert.strictEqual(args.kwargs.context.test, 1,
                        "field's context should be sent");
                    assert.notOk('mainContext' in args.kwargs.context,
                        "record's context should not be sent");
                }
                return this._super.apply(this, arguments);
            },
            res_id: 2,
            viewOptions: {
                mode: 'edit',
                context: {mainContext: 3},
            },
        });

        testUtils.dom.click(form.$('.o_field_widget[name=trululu] input'));

        form.destroy();
    });

    QUnit.test('do not activate an hidden tab when switching between records', function (assert) {
        assert.expect(6);

        var form = createView({
            View: FormView,
            model: 'partner',
            data: this.data,
            arch: '<form string="Partners">' +
                    '<sheet>' +
                        '<notebook>' +
                            '<page string="Foo" attrs=\'{"invisible": [["id", "=", 2]]}\'>' +
                                '<field name="foo"/>' +
                            '</page>' +
                            '<page string="Bar">' +
                                '<field name="bar"/>' +
                            '</page>' +
                        '</notebook>' +
                    '</sheet>' +
                '</form>',
            viewOptions: {
                ids: [1, 2],
                index: 0,
            },
            res_id: 1,
        });

        assert.strictEqual(form.$('.o_notebook .nav-item:not(.o_invisible_modifier)').length, 2,
            "both tabs should be visible");
        assert.hasClass(form.$('.o_notebook .nav-link:first'),'active',
            "first tab should be active");

        // click on the pager to switch to the next record
        testUtils.dom.click(form.pager.$('.o_pager_next'));
        assert.strictEqual(form.$('.o_notebook .nav-item:not(.o_invisible_modifier)').length, 1,
            "only the second tab should be visible");
        assert.hasClass(form.$('.o_notebook .nav-item:not(.o_invisible_modifier) .nav-link'),'active',
            "the visible tab should be active");

        // click on the pager to switch back to the previous record
        testUtils.dom.click(form.pager.$('.o_pager_previous'));
        assert.strictEqual(form.$('.o_notebook .nav-item:not(.o_invisible_modifier)').length, 2,
            "both tabs should be visible again");
        assert.hasClass(form.$('.o_notebook .nav-link:nth(1)'),'active',
            "second tab should be active");

        form.destroy();
    });

    QUnit.test('support anchor tags with action type', function (assert) {
        assert.expect(1);

        var form = createView({
            View: FormView,
            model: 'partner',
            data: this.data,
            arch: '<form string="Partners">' +
                            '<a type="action" name="42"><i class="fa fa-arrow-right"/> Click me !</a>' +
                  '</form>',
            res_id: 1,
            intercepts: {
                do_action: function (event) {
                    assert.strictEqual(event.data.action, "42",
                        "should trigger do_action with correct action parameter");
                }
            }
        });
        testUtils.dom.click(form.$('a[type="action"]'));

        form.destroy();
    });

    QUnit.test('do not perform extra RPC to read invisible many2one fields', function (assert) {
        assert.expect(2);

        this.data.partner.fields.trululu.default = 2;

        var form = createView({
            View: FormView,
            model: 'partner',
            data: this.data,
            arch: '<form string="Partners">' +
                    '<sheet>' +
                        '<field name="trululu" invisible="1"/>' +
                    '</sheet>' +
                '</form>',
            mockRPC: function (route, args) {
                assert.step(args.method);
                return this._super.apply(this, arguments);
            },
        });

        assert.verifySteps(['default_get'], "only one RPC should have been done");

        form.destroy();
    });

    QUnit.test('do not perform extra RPC to read invisible x2many fields', function (assert) {
        assert.expect(2);

        this.data.partner.records[0].p = [2]; // one2many
        this.data.partner.records[0].product_ids = [37]; // one2many
        this.data.partner.records[0].timmy = [12]; // many2many

        var form = createView({
            View: FormView,
            model: 'partner',
            data: this.data,
            arch: '<form string="Partners">' +
                    '<sheet>' +
                        '<field name="p" invisible="1"/>' + // no inline view
                        '<field name="product_ids" invisible="1">' + // inline view
                            '<tree><field name="display_name"/></tree>' +
                        '</field>' +
                        '<field name="timmy" invisible="1" widget="many2many_tags"/>' + // no view
                    '</sheet>' +
                '</form>',
            mockRPC: function (route, args) {
                assert.step(args.method);
                return this._super.apply(this, arguments);
            },
            res_id: 1,
        });

        assert.verifySteps(['read'], "only one read should have been done");

        form.destroy();
    });

    QUnit.test('default_order on x2many embedded view', function (assert) {
        assert.expect(11);

        this.data.partner.fields.display_name.sortable = true;
        this.data.partner.records[0].p = [1, 4];

        var form = createView({
            View: FormView,
            model: 'partner',
            data: this.data,
            arch: '<form string="Partners">' +
                    '<sheet>' +
                        '<field name="p">' +
                            '<tree default_order="foo desc">' +
                                '<field name="display_name"/>' +
                                '<field name="foo"/>' +
                                '</tree>' +
                        '</field>' +
                    '</sheet>' +
                '</form>',
            archs: {
                'partner,false,form':
                    '<form string="Partner">' +
                        '<sheet>' +
                            '<group>' +
                                '<field name="foo"/>' +
                            '</group>' +
                        '</sheet>' +
                    '</form>',
            },
            res_id: 1,
        });

        assert.ok(form.$('.o_field_one2many tbody tr:first td:contains(yop)').length,
            "record 1 should be first");
        testUtils.form.clickEdit(form);
        testUtils.dom.click(form.$('.o_field_x2many_list_row_add a'));
        assert.strictEqual($('.modal').length, 1,
            "FormViewDialog should be opened");
        testUtils.fields.editInput($('.modal input[name="foo"]'), 'xop')
        testUtils.dom.click($('.modal-footer button:eq(1)'));
        testUtils.fields.editInput($('.modal input[name="foo"]'), 'zop')
        testUtils.dom.click($('.modal-footer button:first'));

        // client-side sort
        assert.ok(form.$('.o_field_one2many tbody tr:eq(0) td:contains(zop)').length,
            "record zop should be first");
        assert.ok(form.$('.o_field_one2many tbody tr:eq(1) td:contains(yop)').length,
            "record yop should be second");
        assert.ok(form.$('.o_field_one2many tbody tr:eq(2) td:contains(xop)').length,
            "record xop should be third");

        // server-side sort
        testUtils.form.clickSave(form);
        assert.ok(form.$('.o_field_one2many tbody tr:eq(0) td:contains(zop)').length,
            "record zop should be first");
        assert.ok(form.$('.o_field_one2many tbody tr:eq(1) td:contains(yop)').length,
            "record yop should be second");
        assert.ok(form.$('.o_field_one2many tbody tr:eq(2) td:contains(xop)').length,
            "record xop should be third");

        // client-side sort on edit
        testUtils.form.clickEdit(form);
        testUtils.dom.click(form.$('.o_field_one2many tbody tr:eq(1) td:contains(yop)'));
        testUtils.fields.editInput($('.modal input[name="foo"]'), 'zzz');
        testUtils.dom.click($('.modal-footer button:first'));
        assert.ok(form.$('.o_field_one2many tbody tr:eq(0) td:contains(zzz)').length,
            "record zzz should be first");
        assert.ok(form.$('.o_field_one2many tbody tr:eq(1) td:contains(zop)').length,
            "record zop should be second");
        assert.ok(form.$('.o_field_one2many tbody tr:eq(2) td:contains(xop)').length,
            "record xop should be third");

        form.destroy();
    });

    QUnit.test('action context is used when evaluating domains', function (assert) {
        assert.expect(1);

        var form = createView({
            View: FormView,
            model: 'partner',
            data: this.data,
            arch: '<form string="Partners">' +
                    '<sheet>' +
                        '<field name="trululu" domain="[(\'id\', \'in\', context.get(\'product_ids\', []))]"/>' +
                    '</sheet>' +
                '</form>',
            res_id: 1,
            viewOptions: {
                context: {product_ids: [45,46,47]}
            },
            mockRPC: function (route, args) {
                if (args.method === 'name_search') {
                    assert.deepEqual(args.kwargs.args[0], ['id', 'in', [45,46,47]],
                        "domain should be properly evaluated");
                }
                return this._super.apply(this, arguments);
            },
        });
        testUtils.form.clickEdit(form);
        testUtils.dom.click(form.$('div[name="trululu"] input'));

        form.destroy();
    });

    QUnit.test('form rendering with groups with col/colspan', function (assert) {
        assert.expect(46);

        var form = createView({
            View: FormView,
            model: 'partner',
            data: this.data,
            arch:
                '<form>' +
                    '<sheet>' +
                        '<group col="6" class="parent_group">' +
                            '<group col="4" colspan="3" class="group_4">' +
                                '<div colspan="3"/>' +
                                '<div colspan="2"/><div/>' +
                                '<div colspan="4"/>' +
                            '</group>' +
                            '<group col="3" colspan="4" class="group_3">' +
                                '<group col="1" class="group_1">' +
                                    '<div/><div/><div/>' +
                                '</group>' +
                                '<div/>' +
                                '<group col="3" class="field_group">' +
                                    '<field name="foo" colspan="3"/>' +
                                    '<div/><field name="bar" nolabel="1"/>' +
                                    '<field name="qux"/>' +
                                    '<field name="int_field" colspan="3" nolabel="1"/>' +
                                    '<span/><field name="product_id"/>' +
                                '</group>' +
                            '</group>' +
                        '</group>' +
                        '<group>' +
                            '<field name="p">' +
                                '<tree>' +
                                    '<field name="display_name"/>' +
                                    '<field name="foo"/>' +
                                    '<field name="int_field"/>' +
                                '</tree>' +
                            '</field>' +
                        '</group>' +
                    '</sheet>' +
                '</form>',
            res_id: 1,
        });

        var $parentGroup = form.$('.parent_group');
        var $group4 = form.$('.group_4');
        var $group3 = form.$('.group_3');
        var $group1 = form.$('.group_1');
        var $fieldGroup = form.$('.field_group');

        // Verify outergroup/innergroup
        assert.strictEqual($parentGroup[0].tagName, 'DIV', ".parent_group should be an outergroup");
        assert.strictEqual($group4[0].tagName, 'TABLE', ".group_4 should be an innergroup");
        assert.strictEqual($group3[0].tagName, 'DIV', ".group_3 should be an outergroup");
        assert.strictEqual($group1[0].tagName, 'TABLE', ".group_1 should be an innergroup");
        assert.strictEqual($fieldGroup[0].tagName, 'TABLE', ".field_group should be an innergroup");

        // Verify .parent_group content
        var $parentGroupChildren = $parentGroup.children();
        assert.strictEqual($parentGroupChildren.length, 2, "there should be 2 groups in .parent_group");
        assert.ok($parentGroupChildren.eq(0).is('.o_group_col_6'), "first .parent_group group should be 1/2 parent width");
        assert.ok($parentGroupChildren.eq(1).is('.o_group_col_8'), "second .parent_group group should be 2/3 parent width");

        // Verify .group_4 content
        var $group4rows = $group4.find('> tbody > tr');
        assert.strictEqual($group4rows.length, 3, "there should be 3 rows in .group_4");
        var $group4firstRowTd = $group4rows.eq(0).children('td');
        assert.strictEqual($group4firstRowTd.length, 1, "there should be 1 td in first row");
        assert.hasAttrValue($group4firstRowTd, 'colspan', "3", "the first td colspan should be 3");
        assert.strictEqual($group4firstRowTd.attr('style').substr(0, 9), "width: 75", "the first td should be 75% width");
        assert.strictEqual($group4firstRowTd.children()[0].tagName, "DIV", "the first td should contain a div");
        var $group4secondRowTds = $group4rows.eq(1).children('td');
        assert.strictEqual($group4secondRowTds.length, 2, "there should be 2 tds in second row");
        assert.hasAttrValue($group4secondRowTds.eq(0), 'colspan', "2", "the first td colspan should be 2");
        assert.strictEqual($group4secondRowTds.eq(0).attr('style').substr(0, 9), "width: 50", "the first td be 50% width");
        assert.hasAttrValue($group4secondRowTds.eq(1), 'colspan', undefined, "the second td colspan should be default one (1)");
        assert.strictEqual($group4secondRowTds.eq(1).attr('style').substr(0, 9), "width: 25", "the second td be 75% width");
        var $group4thirdRowTd = $group4rows.eq(2).children('td');
        assert.strictEqual($group4thirdRowTd.length, 1, "there should be 1 td in third row");
        assert.hasAttrValue($group4thirdRowTd, 'colspan', "4", "the first td colspan should be 4");
        assert.strictEqual($group4thirdRowTd.attr('style').substr(0, 10), "width: 100", "the first td should be 100% width");

        // Verify .group_3 content
        assert.strictEqual($group3.children().length, 3, ".group_3 should have 3 children");
        assert.strictEqual($group3.children('.o_group_col_4').length, 3, ".group_3 should have 3 children of 1/3 width");

        // Verify .group_1 content
        assert.strictEqual($group1.find('> tbody > tr').length, 3, "there should be 3 rows in .group_1");

        // Verify .field_group content
        var $fieldGroupRows = $fieldGroup.find('> tbody > tr');
        assert.strictEqual($fieldGroupRows.length, 5, "there should be 5 rows in .field_group");
        var $fieldGroupFirstRowTds = $fieldGroupRows.eq(0).children('td');
        assert.strictEqual($fieldGroupFirstRowTds.length, 2, "there should be 2 tds in first row");
        assert.hasClass($fieldGroupFirstRowTds.eq(0),'o_td_label', "first td should be a label td");
        assert.hasAttrValue($fieldGroupFirstRowTds.eq(1), 'colspan', "2", "second td colspan should be given colspan (3) - 1 (label)");
        assert.strictEqual($fieldGroupFirstRowTds.eq(1).attr('style').substr(0, 10), "width: 100", "second td width should be 100%");
        var $fieldGroupSecondRowTds = $fieldGroupRows.eq(1).children('td');
        assert.strictEqual($fieldGroupSecondRowTds.length, 2, "there should be 2 tds in second row");
        assert.hasAttrValue($fieldGroupSecondRowTds.eq(0), 'colspan', undefined, "first td colspan should be default one (1)");
        assert.strictEqual($fieldGroupSecondRowTds.eq(0).attr('style').substr(0, 9), "width: 33", "first td width should be 33.3333%");
        assert.hasAttrValue($fieldGroupSecondRowTds.eq(1), 'colspan', undefined, "second td colspan should be default one (1)");
        assert.strictEqual($fieldGroupSecondRowTds.eq(1).attr('style').substr(0, 9), "width: 33", "second td width should be 33.3333%");
        var $fieldGroupThirdRowTds = $fieldGroupRows.eq(2).children('td'); // new row as label/field pair colspan is greater than remaining space
        assert.strictEqual($fieldGroupThirdRowTds.length, 2, "there should be 2 tds in third row");
        assert.hasClass($fieldGroupThirdRowTds.eq(0),'o_td_label', "first td should be a label td");
        assert.hasAttrValue($fieldGroupThirdRowTds.eq(1), 'colspan', undefined, "second td colspan should be default one (1)");
        assert.strictEqual($fieldGroupThirdRowTds.eq(1).attr('style').substr(0, 9), "width: 50", "second td should be 50% width");
        var $fieldGroupFourthRowTds = $fieldGroupRows.eq(3).children('td');
        assert.strictEqual($fieldGroupFourthRowTds.length, 1, "there should be 1 td in fourth row");
        assert.hasAttrValue($fieldGroupFourthRowTds, 'colspan', "3", "the td should have a colspan equal to 3");
        assert.strictEqual($fieldGroupFourthRowTds.attr('style').substr(0, 10), "width: 100", "the td should have 100% width");
        var $fieldGroupFifthRowTds = $fieldGroupRows.eq(4).children('td'); // label/field pair can be put after the 1-colspan span
        assert.strictEqual($fieldGroupFifthRowTds.length, 3, "there should be 3 tds in fourth row");
        assert.strictEqual($fieldGroupFifthRowTds.eq(0).attr('style').substr(0, 9), "width: 50", "the first td should 50% width");
        assert.hasClass($fieldGroupFifthRowTds.eq(1),'o_td_label', "the second td should be a label td");
        assert.strictEqual($fieldGroupFifthRowTds.eq(2).attr('style').substr(0, 9), "width: 50", "the third td should 50% width");

        // Verify that one2many list table hasn't been impacted
        assert.hasAttrValue(form.$('.o_field_one2many th:first'), 'style', undefined,
            "o2m list columns should have no width harcoded");

        form.destroy();
    });

    QUnit.test('outer and inner groups string attribute', function (assert) {
        assert.expect(5);

        var form = createView({
            View: FormView,
            model: 'partner',
            data: this.data,
            arch: '<form string="Partners">' +
                    '<sheet>' +
                        '<group string="parent group" class="parent_group">' +
                            '<group string="child group 1" class="group_1">' +
                                '<field name="bar"/>' +
                            '</group>' +
                            '<group string="child group 2" class="group_2">' +
                                '<field name="bar"/>' +
                            '</group>' +
                        '</group>' +
                    '</sheet>' +
                '</form>',
            res_id: 1,
        });

        var $parentGroup = form.$('.parent_group');
        var $group1 = form.$('.group_1');
        var $group2 = form.$('.group_2');

        assert.containsN(form, 'table.o_inner_group', 2,
            "should contain two inner groups");
        assert.strictEqual($group1.find('.o_horizontal_separator').length, 1,
            "inner group should contain one string separator");
        assert.strictEqual($group1.find('.o_horizontal_separator:contains(child group 1)').length, 1,
            "first inner group should contain 'child group 1' string");
        assert.strictEqual($group2.find('.o_horizontal_separator:contains(child group 2)').length, 1,
            "second inner group should contain 'child group 2' string");
        assert.strictEqual($parentGroup.find('> div.o_horizontal_separator:contains(parent group)').length, 1,
            "outer group should contain 'parent group' string");

        form.destroy();
    });

    QUnit.test('form group with newline tag inside', function (assert) {
        assert.expect(6);

        var form = createView({
            View: FormView,
            model: 'partner',
            data: this.data,
            arch:
                '<form>' +
                    '<sheet>' +
                        '<group col="5" class="main_inner_group">' +
                            // col=5 otherwise the test is ok even without the
                            // newline code as this will render a <newline/> DOM
                            // element in the third column, leaving no place for
                            // the next field and its label on the same line.
                            '<field name="foo"/>' +
                            '<newline/>' +
                            '<field name="bar"/>' +
                            '<field name="qux"/>' +
                        '</group>' +
                        '<group col="3">' +
                            // col=3 otherwise the test is ok even without the
                            // newline code as this will render a <newline/> DOM
                            // element with the o_group_col_6 class, leaving no
                            // place for the next group on the same line.
                            '<group class="top_group">' +
                                '<div style="height: 200px;"/>' +
                            '</group>' +
                            '<newline/>' +
                            '<group class="bottom_group">' +
                                '<div/>' +
                            '</group>' +
                        '</group>' +
                    '</sheet>' +
                '</form>',
            res_id: 1,
        });

        // Inner group
        assert.containsN(form, '.main_inner_group > tbody > tr', 2,
            "there should be 2 rows in the group");
        assert.containsOnce(form, '.main_inner_group > tbody > tr:first > .o_td_label',
            "there should be only one label in the first row");
        assert.containsOnce(form, '.main_inner_group > tbody > tr:first .o_field_widget',
            "there should be only one widget in the first row");
        assert.containsN(form, '.main_inner_group > tbody > tr:last > .o_td_label', 2,
            "there should be two labels in the second row");
        assert.containsN(form, '.main_inner_group > tbody > tr:last .o_field_widget', 2,
            "there should be two widgets in the second row");

        // Outer group
        assert.ok((form.$('.bottom_group').position().top - form.$('.top_group').position().top) >= 200,
            "outergroup children should not be on the same line");

        form.destroy();
    });

    QUnit.test('custom open record dialog title', function (assert) {
        assert.expect(1);

        this.data.partner.records[0].p = [2];
        var form = createView({
            View: FormView,
            model: 'partner',
            data: this.data,
            arch:'<form string="Partners">' +
                    '<field name="p" widget="many2many" string="custom label">' +
                        '<tree>' +
                            '<field name="display_name"/>' +
                        '</tree>' +
                        '<form>' +
                            '<field name="display_name"/>' +
                        '</form>' +
                    '</field>' +
                '</form>',
            session: {},
            res_id: 1,
        });

        testUtils.dom.click(form.$('.o_data_row:first'));
        assert.strictEqual($('.modal .modal-title').first().text().trim(), 'Open: custom label',
            "modal should use the python field string as title");

        form.destroy();
    });

    QUnit.test('display translation alert', function (assert) {
        assert.expect(2);

        this.data.partner.fields.foo.translate = true;
        this.data.partner.fields.display_name.translate = true;

        var multi_lang = _t.database.multi_lang;
        _t.database.multi_lang = true;

        var form = createView({
            View: FormView,
            model: 'partner',
            data: this.data,
            arch: '<form string="Partners">' +
                    '<sheet>' +
                        '<group>' +
                            '<field name="foo"/>' +
                            '<field name="display_name"/>' +
                        '</group>' +
                    '</sheet>' +
                '</form>',
            res_id: 1,
        });

        testUtils.form.clickEdit(form);
        testUtils.fields.editInput(form.$('input[name="foo"]'), "test");
        testUtils.form.clickSave(form);
        assert.containsOnce(form, '.o_form_view > .alert > div .oe_field_translate',
                            "should have single translation alert");

        testUtils.form.clickEdit(form);
        testUtils.fields.editInput(form.$('input[name="display_name"]'), "test2");
        testUtils.form.clickSave(form);
        assert.containsN(form, '.o_form_view > .alert > div .oe_field_translate', 2,
                         "should have two translate fields in translation alert");

        form.destroy();

        _t.database.multi_lang = multi_lang;
    });

    QUnit.test('translation alerts are preserved on pager change', function (assert) {
        assert.expect(5);

        this.data.partner.fields.foo.translate = true;

        var multi_lang = _t.database.multi_lang;
        _t.database.multi_lang = true;

        var form = createView({
            View: FormView,
            model: 'partner',
            data: this.data,
            arch: '<form string="Partners">' +
                    '<sheet>' +
                        '<field name="foo"/>' +
                    '</sheet>' +
                '</form>',
            viewOptions: {
                ids: [1, 2],
                index: 0,
            },
            res_id: 1,
        });

        testUtils.form.clickEdit(form);
        testUtils.fields.editInput(form.$('input[name="foo"]'), "test");
        testUtils.form.clickSave(form);

        assert.containsOnce(form, '.o_form_view > .alert > div',"should have a translation alert");


        // click on the pager to switch to the next record
        form.pager.$('.o_pager_next').click();
        assert.strictEqual(form.$('.o_form_view > .alert > div').length, 0,
            "should not have a translation alert");

        // click on the pager to switch back to the previous record
        form.pager.$('.o_pager_previous').click();
        assert.containsOnce(form, '.o_form_view > .alert > div',"should have a translation alert");

        // remove translation alert by click X and check alert even after form reload
        form.$('.o_form_view > .alert > .close').click();
        assert.strictEqual(form.$('.o_form_view > .alert > div').length, 0,
            "should not have a translation alert");
        form.reload();
        assert.strictEqual(form.$('.o_form_view > .alert > div').length, 0,
            "should not have a translation alert after reload");

        form.destroy();
        _t.database.multi_lang = multi_lang;
    });

    QUnit.test('translation alerts preseved on reverse breadcrumb', function (assert) {
        assert.expect(2);

        this.data['ir.translation'] = {
            fields: {
                name: { string: "name", type: "char" },
                source: {string: "Source", type: "char"},
                value: {string: "Value", type: "char"},
            },
            records: [],
        };

        this.data.partner.fields.foo.translate = true;

        var multi_lang = _t.database.multi_lang;
        _t.database.multi_lang = true;

        var archs = {
            'partner,false,form': '<form string="Partners">' +
                    '<sheet>' +
                        '<field name="foo"/>' +
                    '</sheet>' +
                '</form>',
            'partner,false,search': '<search></search>',
            'ir.translation,false,list': '<tree>' +
                        '<field name="name"/>' +
                        '<field name="source"/>' +
                        '<field name="value"/>' +
                    '</tree>',
            'ir.translation,false,search': '<search></search>',
        };

        var actions = [{
            id: 1,
            name: 'Partner',
            res_model: 'partner',
            type: 'ir.actions.act_window',
            views: [[false, 'form']],
        }, {
            id: 2,
            name: 'Translate',
            res_model: 'ir.translation',
            type: 'ir.actions.act_window',
            views: [[false, 'list']],
            target: 'current',
            flags: {'search_view': true, 'action_buttons': true},
        }];

        var actionManager = createActionManager({
            actions: actions,
            archs: archs,
            data: this.data,
        });

        actionManager.doAction(1);

        actionManager.$('.o_form_button_edit').click();
        actionManager.$('input[name="foo"]').val("test").trigger("input");
        actionManager.$('.o_form_button_save').click();

        assert.strictEqual(actionManager.$('.o_form_view > .alert > div').length, 1,
            "should have a translation alert");

        var currentController = actionManager.getCurrentController().widget;
        actionManager.doAction(2, {
            on_reverse_breadcrumb: function () {
                if (!_.isEmpty(currentController.renderer.alertFields)) {
                    currentController.renderer.displayTranslationAlert();
                }
                return false;
            },
        });

        $('.o_control_panel .breadcrumb a:first').click();
        assert.strictEqual(actionManager.$('.o_form_view > .alert > div').length, 1,
            "should have a translation alert");

        actionManager.destroy();
        _t.database.multi_lang = multi_lang;
    });

    QUnit.test('translate event correctly handled with multiple controllers', function (assert) {
        assert.expect(3);

        this.data.product.fields.name.translate = true;
        this.data.partner.records[0].product_id = 37;
        var nbTranslateCalls = 0;

        var multi_lang = _t.database.multi_lang;
        _t.database.multi_lang = true;

        var form = createView({
            View: FormView,
            model: 'partner',
            data: this.data,
            arch: '<form string="Partners">' +
                    '<sheet>' +
                        '<group>' +
                            '<field name="product_id"/>' +
                        '</group>' +
                    '</sheet>' +
                '</form>',
            archs: {
                'product,false,form': '<form>' +
                        '<sheet>' +
                            '<group>' +
                                '<field name="name"/>' +
                                '<field name="partner_type_id"/>' +
                            '</group>' +
                        '</sheet>' +
                    '</form>',
            },
            res_id: 1,
            mockRPC: function (route, args) {
                if (route === '/web/dataset/call_kw/product/get_formview_id') {
                    return $.when(false);
                } else if (route === "/web/dataset/call_button" && args.method === 'translate_fields') {
                    assert.deepEqual(args.args, ["product",37,"name",{}], 'should call "call_button" route');
                    nbTranslateCalls++;
                    return $.when();
                }
                return this._super.apply(this, arguments);
            },
        });

        testUtils.form.clickEdit(form);
        testUtils.dom.click(form.$('[name="product_id"] .o_external_button'));

        assert.strictEqual($('.modal-body .o_field_translate').length, 1,
            "there should be a translate button in the modal");

        testUtils.dom.click($('.modal-body .o_field_translate'));

        assert.strictEqual(nbTranslateCalls, 1, "should call_button translate once");

        form.destroy();
        _t.database.multi_lang = multi_lang;
    });

    QUnit.test('buttons are disabled until status bar action is resolved', function (assert) {
        assert.expect(9);

        var def = $.Deferred();

        var form = createView({
            View: FormView,
            model: 'partner',
            data: this.data,
            arch: '<form string="Partners">' +
                    '<header>' +
                        '<button name="post" class="p" string="Confirm" type="object"/>' +
                        '<button name="some_method" class="s" string="Do it" type="object"/>' +
                    '</header>' +
                    '<sheet>' +
                        '<div name="button_box" class="oe_button_box">' +
                            '<button class="oe_stat_button">' +
                                '<field name="bar"/>' +
                            '</button>' +
                        '</div>' +
                        '<group>' +
                            '<field name="foo"/>' +
                        '</group>' +
                    '</sheet>' +
                '</form>',
            res_id: 1,
            intercepts: {
                execute_action: function (event) {
                    return def.then(function() {
                        event.data.on_success();
                    });
                }
            },
        });

        assert.strictEqual(form.$buttons.find('button:not(:disabled)').length, 4,
            "control panel buttons should be enabled");
        assert.strictEqual(form.$('.o_form_statusbar button:not(:disabled)').length, 2,
            "status bar buttons should be enabled");
        assert.strictEqual(form.$('.oe_button_box button:not(:disabled)').length, 1,
            "stat buttons should be enabled");

        testUtils.dom.clickFirst(form.$('.o_form_statusbar button'));

        // The unresolved deferred lets us check the state of the buttons
        assert.strictEqual(form.$buttons.find('button:disabled').length, 4,
            "control panel buttons should be disabled");
        assert.containsN(form, '.o_form_statusbar button:disabled', 2,
            "status bar buttons should be disabled");
        assert.containsOnce(form, '.oe_button_box button:disabled',
            "stat buttons should be disabled");

        def.resolve();

        assert.strictEqual(form.$buttons.find('button:not(:disabled)').length, 4,
            "control panel buttons should be enabled");
        assert.strictEqual(form.$('.o_form_statusbar button:not(:disabled)').length, 2,
            "status bar buttons should be enabled");
        assert.strictEqual(form.$('.oe_button_box button:not(:disabled)').length, 1,
            "stat buttons should be enabled");

        form.destroy();
    });

    QUnit.test('buttons are disabled until button box action is resolved', function (assert) {
        assert.expect(9);

        var def = $.Deferred();

        var form = createView({
            View: FormView,
            model: 'partner',
            data: this.data,
            arch: '<form string="Partners">' +
                    '<header>' +
                        '<button name="post" class="p" string="Confirm" type="object"/>' +
                        '<button name="some_method" class="s" string="Do it" type="object"/>' +
                    '</header>' +
                    '<sheet>' +
                        '<div name="button_box" class="oe_button_box">' +
                            '<button class="oe_stat_button">' +
                                '<field name="bar"/>' +
                            '</button>' +
                        '</div>' +
                        '<group>' +
                            '<field name="foo"/>' +
                        '</group>' +
                    '</sheet>' +
                '</form>',
            res_id: 1,
            intercepts: {
                execute_action: function (event) {
                    return def.then(function() {
                        event.data.on_success();
                    });
                }
            },
        });

        assert.strictEqual(form.$buttons.find('button:not(:disabled)').length, 4,
            "control panel buttons should be enabled");
        assert.strictEqual(form.$('.o_form_statusbar button:not(:disabled)').length, 2,
            "status bar buttons should be enabled");
        assert.strictEqual(form.$('.oe_button_box button:not(:disabled)').length, 1,
            "stat buttons should be enabled");

        testUtils.dom.click(form.$('.oe_button_box button'));

        // The unresolved deferred lets us check the state of the buttons
        assert.strictEqual(form.$buttons.find('button:disabled').length, 4,
            "control panel buttons should be disabled");
        assert.containsN(form, '.o_form_statusbar button:disabled', 2,
            "status bar buttons should be disabled");
        assert.containsOnce(form, '.oe_button_box button:disabled',
            "stat buttons should be disabled");

        def.resolve();

        assert.strictEqual(form.$buttons.find('button:not(:disabled)').length, 4,
            "control panel buttons should be enabled");
        assert.strictEqual(form.$('.o_form_statusbar button:not(:disabled)').length, 2,
            "status bar buttons should be enabled");
        assert.strictEqual(form.$('.oe_button_box button:not(:disabled)').length, 1,
            "stat buttons should be enabled");

        form.destroy();
    });

    QUnit.test('buttons with "confirm" attribute save before calling the method', function (assert) {
        assert.expect(9);

        var form = createView({
            View: FormView,
            model: 'partner',
            data: this.data,
            arch: '<form string="Partners">' +
                    '<header>' +
                        '<button name="post" class="p" string="Confirm" type="object" ' +
                            'confirm="Very dangerous. U sure?"/>' +
                    '</header>' +
                    '<sheet>' +
                        '<field name="foo"/>' +
                    '</sheet>' +
                '</form>',
            mockRPC: function (route, args) {
                assert.step(args.method);
                return this._super.apply(this, arguments);
            },
            intercepts: {
                execute_action: function (event) {
                    assert.step('execute_action');
                },
            },
        });

        // click on button, and cancel in confirm dialog
        testUtils.dom.click(form.$('.o_statusbar_buttons button'));
        assert.ok(form.$('.o_statusbar_buttons button').prop('disabled'),
            'button should be disabled');
        testUtils.dom.click($('.modal-footer button.btn-secondary'));
        assert.ok(!form.$('.o_statusbar_buttons button').prop('disabled'),
            'button should no longer be disabled');

        assert.verifySteps(['default_get']);

        // click on button, and click on ok in confirm dialog
        testUtils.dom.click(form.$('.o_statusbar_buttons button'));
        assert.verifySteps(['default_get']);
        testUtils.dom.click($('.modal-footer button.btn-primary'));

        assert.verifySteps(['default_get', 'create', 'read', 'execute_action']);

        form.destroy();
    });

    QUnit.test('buttons are disabled until action is resolved (in dialogs)', function (assert) {
        assert.expect(3);

        var def = $.Deferred();

        var form = createView({
            View: FormView,
            model: 'partner',
            data: this.data,
            arch: '<form>' +
                    '<sheet>' +
                        '<field name="trululu"/>' +
                    '</sheet>' +
                '</form>',
            archs: {
                'partner,false,form': '<form>' +
                        '<sheet>' +
                            '<div name="button_box" class="oe_button_box">' +
                                '<button class="oe_stat_button">' +
                                    '<field name="bar"/>' +
                                '</button>' +
                            '</div>' +
                            '<group>' +
                                '<field name="foo"/>' +
                            '</group>' +
                        '</sheet>' +
                    '</form>',
            },
            res_id: 1,
            intercepts: {
                execute_action: function (event) {
                    return def.then(function() {
                        event.data.on_success();
                    });
                }
            },
            mockRPC: function (route, args) {
                if (args.method === 'get_formview_id') {
                    return $.when(false);
                }
                return this._super.apply(this, arguments);
            },
            viewOptions: {
                mode: 'edit',
            },
        });

        testUtils.dom.click(form.$('.o_external_button'));

        assert.notOk($('.modal .oe_button_box button').attr('disabled'),
            "stat buttons should be enabled");

        testUtils.dom.click($('.modal .oe_button_box button'));

        assert.ok($('.modal .oe_button_box button').attr('disabled'),
            "stat buttons should be disabled");

        def.resolve();

        assert.notOk($('.modal .oe_button_box button').attr('disabled'),
            "stat buttons should be enabled");

        form.destroy();
    });

    QUnit.test('multiple clicks on save should reload only once', function (assert) {
        assert.expect(4);

        var def = $.Deferred();

        var form = createView({
            View: FormView,
            model: 'partner',
            data: this.data,
            arch: '<form string="Partners">' +
                    '<sheet>' +
                        '<group>' +
                            '<field name="foo"/>' +
                        '</group>' +
                    '</sheet>' +
                '</form>',
            res_id: 1,
            mockRPC: function (route, args) {
                var result = this._super.apply(this, arguments);
                assert.step(args.method);
                if (args.method === "write") {
                    return def.then(function () {
                        return result;
                    });
                } else {
                    return result;
                }
            },
        });

        testUtils.form.clickEdit(form);
        testUtils.fields.editInput(form.$('input[name="foo"]'), "test");
        testUtils.form.clickSave(form);
        testUtils.form.clickSave(form);

        def.resolve();

        assert.verifySteps([
            'read', // initial read to render the view
            'write', // write on save
            'read' // read on reload
        ]);

        form.destroy();
    });

    QUnit.test('form view is not broken if save operation fails', function (assert) {
        assert.expect(5);

        var form = createView({
            View: FormView,
            model: 'partner',
            data: this.data,
            arch: '<form string="Partners">' +
                    '<sheet>' +
                        '<group>' +
                            '<field name="foo"/>' +
                        '</group>' +
                    '</sheet>' +
                '</form>',
            res_id: 1,
            mockRPC: function (route, args) {
                assert.step(args.method);
                if (args.method === 'write' && args.args[1].foo === 'incorrect value') {
                    return $.Deferred().reject();
                }
                return this._super.apply(this, arguments);
            },
        });

        testUtils.form.clickEdit(form);
        testUtils.fields.editInput(form.$('input[name="foo"]'), "incorrect value");
        testUtils.form.clickSave(form);

        testUtils.fields.editInput(form.$('input[name="foo"]'), "correct value");

        testUtils.form.clickSave(form);

        assert.verifySteps([
            'read', // initial read to render the view
            'write', // write on save (it fails, does not trigger a read)
            'write', // write on save (it works)
            'read' // read on reload
        ]);

        form.destroy();
    });

    QUnit.test('support password attribute', function (assert) {
        assert.expect(3);

        var form = createView({
            View: FormView,
            model: 'partner',
            data: this.data,
            arch: '<form string="Partners">' +
                        '<field name="foo" password="True"/>' +
                '</form>',
            res_id: 1,
        });

        assert.strictEqual(form.$('span[name="foo"]').text(), '***',
            "password should be displayed with stars");
        testUtils.form.clickEdit(form);
        assert.strictEqual(form.$('input[name="foo"]').val(), 'yop',
            "input value should be the password");
        assert.strictEqual(form.$('input[name="foo"]').prop('type'), 'password',
            "input should be of type password");
        form.destroy();
    });

    QUnit.test('support autocomplete attribute', function (assert) {
        assert.expect(1);

        var form = createView({
            View: FormView,
            model: 'partner',
            data: this.data,
            arch: '<form string="Partners">' +
                        '<field name="display_name" autocomplete="coucou"/>' +
                '</form>',
            res_id: 1,
        });

        testUtils.form.clickEdit(form);
        assert.hasAttrValue(form.$('input[name="display_name"]'), 'autocomplete', 'coucou',
            "attribute autocomplete should be set");
        form.destroy();
    });

    QUnit.test('context is correctly passed after save & new in FormViewDialog', function (assert) {
        assert.expect(3);

        var form = createView({
            View: FormView,
            model: 'partner',
            res_id: 4,
            data: this.data,
            arch: '<form string="Partners">' +
                    '<sheet>' +
                        '<group>' +
                            '<field name="product_ids"/>' +
                        '</group>' +
                    '</sheet>' +
                '</form>',
            archs: {
                'product,false,form':
                    '<form string="Products">' +
                        '<sheet>' +
                            '<group>' +
                                '<field name="partner_type_id" ' +
                                    'context="{\'color\': parent.id}"/>' +
                            '</group>' +
                        '</sheet>' +
                    '</form>',
                'product,false,list': '<tree><field name="display_name"/></tree>'
            },
            mockRPC: function (route, args) {
                if (args.method === 'name_search') {
                    assert.strictEqual(args.kwargs.context.color, 4,
                        "should use the correct context");
                }
                return this._super.apply(this, arguments);
            },
        });

        testUtils.form.clickEdit(form);
        testUtils.dom.click(form.$('.o_field_x2many_list_row_add a'));
        assert.strictEqual($('.modal').length, 1,
            "One FormViewDialog should be opened");
        // set a value on the m2o
        testUtils.fields.many2one.clickOpenDropdown('partner_type_id');
        testUtils.fields.many2one.clickHighlightedItem('partner_type_id');

        testUtils.dom.click($('.modal-footer button:eq(1)'));
        testUtils.dom.click($('.modal .o_field_many2one input'));
        testUtils.dom.click($('.modal-footer button:first'));
        form.destroy();
    });

    QUnit.test('render domain field widget without model', function (assert) {
        assert.expect(3);

        this.data.partner.fields.model_name = { string: "Model name", type: "char" };

        var form = createView({
            View: FormView,
            model: 'partner',
            data: this.data,
            arch: '<form string="Partners">' +
                    '<group>' +
                        '<field name="model_name"/>' +
                        '<field name="display_name" widget="domain" options="{\'model\': \'model_name\'}"/>' +
                    '</group>' +
                '</form>',
            mockRPC: function (route, args) {
                if (args.method === 'search_count') {
                    assert.strictEqual(args.model, 'test',
                        "should search_count on test");
                    if (!args.kwargs.domain) {
                        return $.Deferred().reject({
                            code: 200,
                            data: {},
                            message: "MockServer._getRecords: given domain has to be an array.",
                        }, $.Event());
                    }
                }
                return this._super.apply(this, arguments);
            },
        });

        assert.strictEqual(form.$('.o_field_widget[name="display_name"]').text(), "Select a model to add a filter.",
            "should contain an error message saying the model is missing");
        testUtils.fields.editInput(form.$('input[name="model_name"]'), "test");
        assert.notStrictEqual(form.$('.o_field_widget[name="display_name"]').text(), "Select a model to add a filter.",
            "should not contain an error message anymore");
        form.destroy();
    });

    QUnit.test('readonly fields are not sent when saving', function (assert) {
        assert.expect(6);

        // define an onchange on display_name to check that the value of readonly
        // fields is correctly sent for onchanges
        this.data.partner.onchanges = {
            display_name: function () {},
            p: function () {},
        };
        var checkOnchange = false;

        var form = createView({
            View: FormView,
            model: 'partner',
            data: this.data,
            arch: '<form string="Partners">' +
                    '<field name="p">' +
                        '<tree>' +
                            '<field name="display_name"/>' +
                        '</tree>' +
                        '<form string="Partners">' +
                            '<field name="display_name"/>' +
                            '<field name="foo" attrs="{\'readonly\': [[\'display_name\', \'=\', \'readonly\']]}"/>' +
                        '</form>' +
                    '</field>' +
                '</form>',
            mockRPC: function (route, args) {
                if (checkOnchange && args.method === 'onchange') {
                    if (args.args[2] === 'display_name') { // onchange on field display_name
                        assert.strictEqual(args.args[1].foo, 'foo value',
                            "readonly fields value should be sent for onchanges");
                    } else { // onchange on field p
                        assert.deepEqual(args.args[1].p, [
                            [0, args.args[1].p[0][1], {display_name: 'readonly', foo: 'foo value'}]
                        ], "readonly fields value should be sent for onchanges");
                    }
                }
                if (args.method === 'create') {
                    assert.deepEqual(args.args[0], {
                        p: [[0, args.args[0].p[0][1], {display_name: 'readonly'}]]
                    }, "should not have sent the value of the readonly field");
                }
                return this._super.apply(this, arguments);
            },
        });

        testUtils.dom.click(form.$('.o_field_x2many_list_row_add a'));
        assert.strictEqual($('.modal input.o_field_widget[name=foo]').length, 1,
            'foo should be editable');
        checkOnchange = true;
        testUtils.fields.editInput($('.modal .o_field_widget[name=foo]'), 'foo value');
        testUtils.fields.editInput($('.modal .o_field_widget[name=display_name]'), 'readonly');
        assert.strictEqual($('.modal span.o_field_widget[name=foo]').length, 1,
            'foo should be readonly');
        testUtils.dom.clickFirst($('.modal-footer .btn-primary'));
        checkOnchange = false;

        testUtils.dom.click(form.$('.o_data_row'));
        assert.strictEqual($('.modal .o_field_widget[name=foo]').text(), 'foo value',
            "the edited value should have been kept");
        testUtils.dom.clickFirst($('.modal-footer .btn-primary'));

        testUtils.form.clickSave(form); // save the record

        form.destroy();
    });

    QUnit.test('id is False in evalContext for new records', function (assert) {
        assert.expect(2);

        var form = createView({
            View: FormView,
            model: 'partner',
            data: this.data,
            arch: '<form string="Partners">' +
                        '<field name="id"/>' +
                        '<field name="foo" attrs="{\'readonly\': [[\'id\', \'=\', False]]}"/>' +
                '</form>',
        });

        assert.hasClass(form.$('.o_field_widget[name=foo]'),'o_readonly_modifier',
            "foo should be readonly in 'Create' mode");

        testUtils.form.clickSave(form);
        testUtils.form.clickEdit(form);

        assert.doesNotHaveClass(form.$('.o_field_widget[name=foo]'), 'o_readonly_modifier',
            "foo should not be readonly anymore");

        form.destroy();
    });

    QUnit.test('delete a duplicated record', function (assert) {
        assert.expect(5);

        var newRecordID;
        var form = createView({
            View: FormView,
            model: 'partner',
            data: this.data,
            arch: '<form string="Partners">' +
                        '<field name="display_name"/>' +
                '</form>',
            res_id: 1,
            viewOptions: {hasSidebar: true},
            mockRPC: function (route, args) {
                var result = this._super.apply(this, arguments);
                if (args.method === 'copy') {
                    return result.then(function (id) {
                        newRecordID = id;
                        return id;
                    });
                }
                if (args.method === 'unlink') {
                    assert.deepEqual(args.args[0], [newRecordID],
                        "should delete the newly created record");
                }
                return result;
            },
        });

        // duplicate record 1
        testUtils.dom.click(form.sidebar.$('.o_dropdown_toggler_btn:contains(Action)'));
        testUtils.dom.click(form.sidebar.$('a:contains(Duplicate)'));
        assert.containsOnce(form, '.o_form_editable',
            "form should be in edit mode");
        assert.strictEqual(form.$('.o_field_widget').val(), 'first record (copy)',
            "duplicated record should have correct name");
        testUtils.form.clickSave(form); // save duplicated record

        // delete duplicated record
        testUtils.dom.click(form.sidebar.$('.o_dropdown_toggler_btn:contains(Action)'));
        testUtils.dom.click(form.sidebar.$('a:contains(Delete)'));

        assert.strictEqual($('.modal').length, 1, "should have opened a confirm dialog");
        testUtils.dom.click($('.modal-footer .btn-primary'));

        assert.strictEqual(form.$('.o_field_widget').text(), 'first record',
            "should have come back to previous record");

        form.destroy();
    });

    QUnit.test('display tooltips for buttons', function (assert) {
        assert.expect(2);

        var initialDebugMode = config.debug;
        config.debug = true;

        var form = createView({
            View: FormView,
            model: 'partner',
            data: this.data,
            arch: '<form string="Partners">' +
                    '<header>' +
                        '<button name="some_method" class="oe_highlight" string="Button" type="object"/>' +
                    '</header>' +
                    '<button name="other_method" class="oe_highlight" string="Button2" type="object"/>' +
                '</form>',
        });

        var $button = form.$('.o_form_statusbar button');
        $button.tooltip('show', false);
        $button.trigger($.Event('mouseenter'));

        assert.strictEqual($('.tooltip .oe_tooltip_string').length, 1,
            "should have rendered a tooltip");
        $button.trigger($.Event('mouseleave'));

        var $secondButton = form.$('button[name="other_method"]');
        $secondButton.tooltip('show', false);
        $secondButton.trigger($.Event('mouseenter'));

        assert.strictEqual($('.tooltip .oe_tooltip_string').length, 1,
            "should have rendered a tooltip");
        $secondButton.trigger($.Event('mouseleave'));

        config.debug = initialDebugMode;
        form.destroy();
    });

    QUnit.test('reload event is handled only once', function (assert) {
        // In this test, several form controllers are nested (two of them are
        // opened in dialogs). When the users clicks on save in the last
        // opened dialog, a 'reload' event is triggered up to reload the (direct)
        // parent view. If this event isn't stopPropagated by the first controller
        // catching it, it will crash when the other one will try to handle it,
        // as this one doesn't know at all the dataPointID to reload.
        assert.expect(11);

        var arch = '<form>' +
                        '<field name="display_name"/>' +
                        '<field name="trululu"/>' +
                    '</form>';
        var form = createView({
            View: FormView,
            model: 'partner',
            data: this.data,
            arch: arch,
            archs: {
                'partner,false,form': arch,
            },
            res_id: 2,
            mockRPC: function (route, args) {
                assert.step(args.method);
                if (args.method === 'get_formview_id') {
                    return $.when(false);
                }
                return this._super.apply(this, arguments);
            },
            viewOptions: {
                mode: 'edit',
            },
        });

        testUtils.dom.click(form.$('.o_external_button'));
        testUtils.dom.click($('.modal .o_external_button'));

        testUtils.fields.editInput($('.modal:nth(1) .o_field_widget[name=display_name]'), 'new name');
        testUtils.dom.click($('.modal:nth(1) footer .btn-primary').first());

        assert.strictEqual($('.modal .o_field_widget[name=trululu] input').val(), 'new name',
            "record should have been reloaded");
        assert.verifySteps([
            "read", // main record
            "get_formview_id", // id of first form view opened in a dialog
            "load_views", // arch of first form view opened in a dialog
            "read", // first dialog
            "get_formview_id", // id of second form view opened in a dialog
            "load_views", // arch of second form view opened in a dialog
            "read", // second dialog
            "write", // save second dialog
            "read", // reload first dialog
        ]);

        form.destroy();
    });

    QUnit.test('process the context for inline subview', function (assert) {
        assert.expect(1);

        this.data.partner.records[0].p = [2];

        var form = createView({
            View: FormView,
            model: 'partner',
            data: this.data,
            arch: '<form string="Partners">' +
                    '<field name="p">' +
                        '<tree>' +
                            '<field name="foo"/>' +
                            '<field name="bar" invisible="context.get(\'hide_bar\', False)"/>' +
                        '</tree>' +
                    '</field>' +
                '</form>',
            res_id: 1,
            viewOptions: {
                context: {hide_bar: true},
            },
        });
        assert.containsOnce(form, '.o_list_view thead tr th',
            "there should be only one column");
        form.destroy();
    });

    QUnit.test('process the context for subview not inline', function (assert) {
        assert.expect(1);

        this.data.partner.records[0].p = [2];

        var form = createView({
            View: FormView,
            model: 'partner',
            data: this.data,
            arch: '<form string="Partners">' +
                    '<field name="p"/>' +
                '</form>',
            archs: {
                "partner,false,list": '<tree>' +
                    '<field name="foo"/>' +
                    '<field name="bar" invisible="context.get(\'hide_bar\', False)"/>' +
                '</tree>',
            },
            res_id: 1,
            viewOptions: {
                context: {hide_bar: true},
            },
        });
        assert.containsOnce(form, '.o_list_view thead tr th',
            "there should be only one column");
        form.destroy();
    });

    QUnit.test('can toggle column in x2many in sub form view', function (assert) {
        assert.expect(2);

        this.data.partner.records[2].p = [1,2];
        this.data.partner.fields.foo.sortable = true;
        var form = createView({
            View: FormView,
            model: 'partner',
            data: this.data,
            arch: '<form string="Partners">' +
                    '<field name="trululu"/>' +
                '</form>',
            res_id: 1,
            mockRPC: function (route, args) {
                if (route === '/web/dataset/call_kw/partner/get_formview_id') {
                    return $.when(false);
                }
                return this._super.apply(this, arguments);
            },
            archs: {
                'partner,false,form': '<form string="Partners">' +
                        '<field name="p">' +
                            '<tree>' +
                                '<field name="foo"/>' +
                            '</tree>' +
                        '</field>' +
                    '</form>',
            },
            viewOptions: {mode: 'edit'},
        });
        testUtils.dom.click(form.$('.o_external_button'));
        assert.strictEqual($('.modal-body .o_form_view .o_list_view .o_data_cell').text(), "yopblip",
            "table has some initial order");

        testUtils.dom.click($('.modal-body .o_form_view .o_list_view th'));
        assert.strictEqual($('.modal-body .o_form_view .o_list_view .o_data_cell').text(), "blipyop",
            "table is now sorted");
        form.destroy();
    });

    QUnit.test('rainbowman attributes correctly passed on button click', function (assert) {
        assert.expect(1);

        var form = createView({
            View: FormView,
            model: 'partner',
            data: this.data,
            arch: '<form string="Partners">' +
                    '<header>' +
                        '<button name="action_won" string="Won" type="object" effect="{\'message\': \'Congrats!\'}"/>' +
                    '</header>' +
                '</form>',
            intercepts: {
                execute_action: function (event) {
                    var effectDescription = pyUtils.py_eval(event.data.action_data.effect);
                    assert.deepEqual(effectDescription, {message: 'Congrats!'}, "should have correct effect description");
                }
            }
        });

        testUtils.dom.click(form.$('.o_form_statusbar .btn-secondary'));
        form.destroy();
    });

    QUnit.test('basic support for widgets', function (assert) {
        assert.expect(1);

        var MyWidget = Widget.extend({
            init: function (parent, dataPoint) {
                this.data = dataPoint.data;
            },
            start: function () {
                this.$el.text(JSON.stringify(this.data));
            },
        });
        widgetRegistry.add('test', MyWidget);

        var form = createView({
            View: FormView,
            model: 'partner',
            data: this.data,
            arch: '<form string="Partners">' +
                    '<field name="foo"/>' +
                    '<field name="bar"/>' +
                    '<widget name="test"/>' +
                '</form>',
        });

        assert.strictEqual(form.$('.o_widget').text(), '{"foo":"My little Foo Value","bar":false}',
            "widget should have been instantiated");

        form.destroy();
        delete widgetRegistry.map.test;
    });

    QUnit.test('support header button as widgets on form statusbar', function (assert) {
        assert.expect(2);

        var form = createView({
            View: FormView,
            model: 'partner',
            data: this.data,
            arch: '<form string="Partners">' +
                    '<header>' +
                        '<widget name="attach_document" string="Attach document"/>' +
                    '</header>' +
                '</form>',
        });

        assert.containsOnce(form, 'button.o_attachment_button',
            "should have 1 attach_document widget in the statusbar");
        assert.strictEqual(form.$('span.o_attach_document').text().trim(), 'Attach document',
            "widget should have been instantiated");

        form.destroy();
    });

    QUnit.test('basic support for widgets', function (assert) {
        assert.expect(1);

        var MyWidget = Widget.extend({
            init: function (parent, dataPoint) {
                this.data = dataPoint.data;
            },
            start: function () {
                this.$el.text(this.data.foo + "!");
            },
            updateState: function (dataPoint) {
                this.$el.text(dataPoint.data.foo + "!");
            },
        });
        widgetRegistry.add('test', MyWidget);

        var form = createView({
            View: FormView,
            model: 'partner',
            data: this.data,
            arch: '<form string="Partners">' +
                    '<field name="foo"/>' +
                    '<widget name="test"/>' +
                '</form>',
        });

        testUtils.fields.editInput(form.$('input[name="foo"]'), "I am alive");
        assert.strictEqual(form.$('.o_widget').text(), 'I am alive!',
            "widget should have been updated");

        form.destroy();
        delete widgetRegistry.map.test;
    });


    QUnit.test('bounce edit button in readonly mode', function (assert) {
        assert.expect(3);

        var form = createView({
            View: FormView,
            model: 'partner',
            data: this.data,
            arch: '<form>' +
                    '<div class="oe_title">' +
                        '<field name="display_name"/>' +
                    '</div>' +
                '</form>',
            res_id: 1,
            intercepts: {
                bounce_edit: function() {
                    assert.step('bounce');
                },
            },
        });

        // in readonly
        testUtils.dom.click(form.$('[name="display_name"]'));
        assert.verifySteps(['bounce']);

        // in edit
        testUtils.form.clickEdit(form);
        testUtils.dom.click(form.$('[name="display_name"]'));
        assert.verifySteps(['bounce']);

        form.destroy();
    });

    QUnit.test('proper stringification in debug mode tooltip', function (assert) {
        assert.expect(4);

        var initialDebugMode = config.debug;
        config.debug = true;

        var form = createView({
            View: FormView,
            model: 'partner',
            data: this.data,
            arch: '<form string="Partners">' +
                    '<sheet>' +
                        '<field name="product_id" context="{\'lang\': \'en_US\'}" ' +
                            'attrs=\'{"invisible": [["product_id", "=", 33]]}\'/>' +
                    '</sheet>' +
                '</form>',
        });

        var $field = form.$('[name="product_id"]');
        $field.tooltip('show', true);
        $field.trigger($.Event('mouseenter'));
        assert.strictEqual($('.oe_tooltip_technical>li[data-item="context"]').length,
            1, 'context should be present for this field');
        assert.strictEqual($('.oe_tooltip_technical>li[data-item="context"]')[0].lastChild.wholeText.trim(),
            "{'lang': 'en_US'}", "context should be properly stringified");

        assert.strictEqual($('.oe_tooltip_technical>li[data-item="modifiers"]').length,
            1, 'modifiers should be present for this field');
        assert.strictEqual($('.oe_tooltip_technical>li[data-item="modifiers"]')[0].lastChild.wholeText.trim(),
            '{"invisible":[["product_id","=",33]]}', "modifiers should be properly stringified");

        config.debug = initialDebugMode;
        form.destroy();
    });

    QUnit.test('autoresize of text fields is done when switching to edit mode', function (assert) {
        assert.expect(4);

        this.data.partner.fields.text_field = { string: 'Text field', type: 'text' };
        this.data.partner.fields.text_field.default = "some\n\nmulti\n\nline\n\ntext\n";
        this.data.partner.records[0].text_field = "a\nb\nc\nd\ne\nf";

        var form = createView({
            View: FormView,
            model: 'partner',
            data: this.data,
            arch: '<form>' +
                    '<sheet>' +
                        '<field name="display_name"/>' +
                        '<field name="text_field"/>' +
                    '</sheet>' +
                '</form>',
            res_id: 1,
        });

        // switch to edit mode to ensure that autoresize is correctly done
        testUtils.form.clickEdit(form);
        var height = form.$('.o_field_widget[name=text_field]').height();
        // focus the field to manually trigger autoresize
        form.$('.o_field_widget[name=text_field]').trigger('focus');
        assert.strictEqual(form.$('.o_field_widget[name=text_field]').height(), height,
            "autoresize should have been done automatically at rendering");
        // next assert simply tries to ensure that the textarea isn't stucked to
        // its minimal size, even after being focused
        assert.ok(height > 80, "textarea should have an height of at least 80px");

        // save and create a new record to ensure that autoresize is correctly done
        testUtils.form.clickSave(form);
        testUtils.form.clickCreate(form);
        height = form.$('.o_field_widget[name=text_field]').height();
        // focus the field to manually trigger autoresize
        form.$('.o_field_widget[name=text_field]').trigger('focus');
        assert.strictEqual(form.$('.o_field_widget[name=text_field]').height(), height,
            "autoresize should have been done automatically at rendering");
        assert.ok(height > 80, "textarea should have an height of at least 80px");

        form.destroy();
    });

    QUnit.test('check if the view destroys all widgets and instances', function (assert) {
        assert.expect(1);

        var instanceNumber = 0;
        testUtils.mock.patch(mixins.ParentedMixin, {
            init: function () {
                instanceNumber++;
                return this._super.apply(this, arguments);
            },
            destroy: function () {
                if (!this.isDestroyed()) {
                    instanceNumber--;
                }
                return this._super.apply(this, arguments);
            }
        });

        var params = {
            View: FormView,
            model: 'partner',
            data: this.data,
            arch: '<form string="Partners">' +
                    '<sheet>' +
                        '<field name="display_name"/>' +
                        '<field name="foo"/>' +
                        '<field name="bar"/>' +
                        '<field name="int_field"/>' +
                        '<field name="qux"/>' +
                        '<field name="trululu"/>' +
                        '<field name="timmy"/>' +
                        '<field name="product_id"/>' +
                        '<field name="priority"/>' +
                        '<field name="state"/>' +
                        '<field name="date"/>' +
                        '<field name="datetime"/>' +
                        '<field name="product_ids"/>' +
                        '<field name="p">' +
                            '<tree default_order="foo desc">' +
                                '<field name="display_name"/>' +
                                '<field name="foo"/>' +
                            '</tree>' +
                        '</field>' +
                    '</sheet>' +
                '</form>',
            archs: {
                'partner,false,form':
                    '<form string="Partner">' +
                        '<sheet>' +
                            '<group>' +
                                '<field name="foo"/>' +
                            '</group>' +
                        '</sheet>' +
                    '</form>',
                "partner_type,false,list": '<tree><field name="name"/></tree>',
                'product,false,list': '<tree><field name="display_name"/></tree>',

            },
            res_id: 1,
        };

        var form = createView(params);
        form.destroy();

        var initialInstanceNumber = instanceNumber;
        instanceNumber = 0;

        form = createView(params);

        // call destroy function of controller to ensure that it correctly destroys everything
        form.__destroy();

        // + 4 (parent)
        assert.strictEqual(instanceNumber, initialInstanceNumber + 1,
            "every widget must be destroyed exept the parent");

        form.destroy();

        testUtils.mock.unpatch(mixins.ParentedMixin);
    });

    QUnit.test('do not change pager when discarding current record', function (assert) {
        assert.expect(2);

        var form = createView({
            View: FormView,
            model: 'partner',
            data: this.data,
            arch: '<form string="Partners">' +
                    '<field name="foo"/>' +
                '</form>',
            viewOptions: {
                ids: [1, 2],
                index: 0,
            },
            res_id: 2,
        });

        assert.strictEqual(form.pager.$('.o_pager_counter').text().trim(), '2 / 2',
            'pager should indicate that we are on second record');

        testUtils.form.clickEdit(form);
        testUtils.form.clickDiscard(form);

        assert.strictEqual(form.pager.$('.o_pager_counter').text().trim(), '2 / 2',
            'pager should not have changed');

        form.destroy();
    });

    QUnit.test('edition in form view on a "noCache" model', function (assert) {
        assert.expect(4);

        testUtils.mock.patch(BasicModel, {
            noCacheModels: BasicModel.prototype.noCacheModels.concat(['partner']),
        });

        var form = createView({
            View: FormView,
            model: 'partner',
            data: this.data,
            arch: '<form>' +
                    '<sheet>' +
                        '<field name="display_name"/>' +
                    '</sheet>' +
                '</form>',
            res_id: 1,
            viewOptions: {
                mode: 'edit',
            },
            mockRPC: function (route, args) {
                if (args.method === 'write') {
                    assert.step('write');
                }
                return this._super.apply(this, arguments);
            },
        });
        core.bus.on('clear_cache', form, assert.step.bind(assert, 'clear_cache'));

        testUtils.fields.editInput(form.$('.o_field_widget[name=display_name]'), 'new value');
        testUtils.form.clickSave(form);

        assert.verifySteps(['write', 'clear_cache']);

        form.destroy();
        testUtils.mock.unpatch(BasicModel);
    });

    QUnit.test('creation in form view on a "noCache" model', function (assert) {
        assert.expect(4);

        testUtils.mock.patch(BasicModel, {
            noCacheModels: BasicModel.prototype.noCacheModels.concat(['partner']),
        });

        var form = createView({
            View: FormView,
            model: 'partner',
            data: this.data,
            arch: '<form>' +
                    '<sheet>' +
                        '<field name="display_name"/>' +
                    '</sheet>' +
                '</form>',
            mockRPC: function (route, args) {
                if (args.method === 'create') {
                    assert.step('create');
                }
                return this._super.apply(this, arguments);
            },
        });
        core.bus.on('clear_cache', form, assert.step.bind(assert, 'clear_cache'));

        testUtils.fields.editInput(form.$('.o_field_widget[name=display_name]'), 'value');
        testUtils.form.clickSave(form);

        assert.verifySteps(['create', 'clear_cache']);

        form.destroy();
        testUtils.mock.unpatch(BasicModel);
    });

    QUnit.test('deletion in form view on a "noCache" model', function (assert) {
        assert.expect(4);

        testUtils.mock.patch(BasicModel, {
            noCacheModels: BasicModel.prototype.noCacheModels.concat(['partner']),
        });

        var form = createView({
            View: FormView,
            model: 'partner',
            data: this.data,
            arch: '<form>' +
                    '<sheet>' +
                        '<field name="display_name"/>' +
                    '</sheet>' +
                '</form>',
            mockRPC: function (route, args) {
                if (args.method === 'unlink') {
                    assert.step('unlink');
                }
                return this._super.apply(this, arguments);
            },
            res_id: 1,
            viewOptions: {
                hasSidebar: true,
            },
        });
        core.bus.on('clear_cache', form, assert.step.bind(assert, 'clear_cache'));

        testUtils.dom.click(form.sidebar.$('.o_dropdown_toggler_btn:contains(Action)'));
        testUtils.dom.click(form.sidebar.$('a:contains(Delete)'));
        testUtils.dom.click($('.modal-footer .btn-primary'));

        assert.verifySteps(['unlink', 'clear_cache']);

        form.destroy();
        testUtils.mock.unpatch(BasicModel);
    });

    QUnit.test('a popup window should automatically close after a do_action event', function (assert) {

        // Having clicked on a one2many in a form view and clicked on a many2one
        // field in the resulting popup window that popup window should automatically close.

        assert.expect(2);

        this.data.partner.records[0].product_ids = [37];
        this.data.product.records[0].partner_type_id = 12;

        var form = createView({
            View: FormView,
            model: 'partner',
            data: this.data,
            arch:'<form>' +
                    '<field name="product_ids">' +
                        '<tree><field name="partner_type_id"/></tree>' +
                        '<form><field name="partner_type_id"/></form>' +
                    '</field>' +
                '</form>',
            res_id: 1,
            mockRPC: function (route, args) {
                if (args.method === 'get_formview_action' && args.model === 'partner_type') {
                    return $.when();
                }
                return this._super(route, args);
            },
            intercepts: {
                do_action: function (event) {
                    event.data.on_success();
                }
            },
        });
        // Open one2many
        testUtils.dom.click(form.$('.o_data_row'));
        assert.strictEqual($('.modal-content').length, 1, "a popup window should have opened");
        // Click on many2one and trigger do_action
        testUtils.dom.click($('.modal-content a[name="partner_type_id"]'));
        assert.strictEqual($('.modal-content').length, 0, "the popup window should have closed");

        form.destroy();
    });

    QUnit.test('all popup windows should automatically close after a do_action event', function (assert) {

        // Having clicked successively on two different one2many in form views
        // and clicked on a many2one in the last popup window all popup
        // windows should automatically close.

        assert.expect(2);

        this.data.partner.records[0].p = [2];
        this.data.partner.records[1].product_ids = [37];
        this.data.product.records[0].partner_type_id = 12;

        var form = createView({
            View: FormView,
            model: 'partner',
            data: this.data,
            arch:'<form>' +
                        '<field name="p">' +
                            '<tree><field name="display_name"/></tree>' +
                        '</field>' +
                '</form>',
            archs: {
                'partner,false,form': '<form><field name="product_ids">' +
                                            '<tree><field name="partner_type_id"/></tree>' +
                                            '<form><field name="partner_type_id"/></form>' +
                                        '</field></form>',
            },
            res_id: 1,
            mockRPC: function (route, args) {
                if (args.method === 'get_formview_action' && args.model === 'partner_type') {
                    return $.when();
                }
                return this._super(route, args);
            },
            intercepts: {
                do_action: function (event) {
                    event.data.on_success();
                }
            },
        });
        // Open two one2manys
        testUtils.dom.click(form.$('.o_data_row'));
        testUtils.dom.click($('.modal-content .o_data_row'));
        assert.strictEqual($('.modal-content').length, 2, "Two popup windows should have opened.");
        // Click on many2one and trigger do_action
        testUtils.dom.click($('.modal-content a[name="partner_type_id"]'));
        assert.strictEqual($('.modal-content').length, 0, "All popup windows should have closed.");

        form.destroy();
    });

    QUnit.test('keep editing after call_button fail', function (assert) {
        assert.expect(4);

        var values;
        var form = createView({
            View: FormView,
            model: 'partner',
            data: this.data,
            arch:'<form>' +
                    '<button name="post" class="p" string="Raise Error" type="object"/>' +
                    '<field name="p">' +
                        '<tree editable="top">' +
                            '<field name="display_name"/>' +
                            '<field name="product_id"/>' +
                        '</tree>' +
                    '</field>' +
                '</form>',
            res_id: 1,
            intercepts: {
                execute_action: function (ev) {
                    assert.ok(true, 'the action is correctly executed');
                    ev.data.on_fail();
                },
            },
            mockRPC: function (route, args) {
                if (args.method === 'write') {
                    assert.deepEqual(args.args[1].p[0][2], values);
                }
                return this._super.apply(this, arguments);
            },
            viewOptions: {
                mode: 'edit',
            },
        });

        // add a row and partially fill it
        form.$('.o_field_x2many_list_row_add a').click();
        form.$('input[name=display_name]').val('abc').trigger('input');

        // click button which will trigger_up 'execute_action' (this will save)
        values = {
            display_name: 'abc',
            product_id: false,
        };
        form.$('button.p').click();

        // edit the new row again and set a many2one value
        form.$('.o_form_view .o_field_one2many .o_data_row .o_data_cell').click();
        var $dropdown = form.$('.o_field_many2one input').autocomplete('widget');
        form.$('.o_field_many2one input').click();
        $dropdown.find('li:first()').click();

        assert.strictEqual(form.$('.o_field_many2one input').val(), 'xphone',
            "value of the m2o should have been correctly updated");

        values = {
            product_id: 37,
        };
        form.$buttons.find('.o_form_button_save').click();

        form.destroy();
    });

    QUnit.test('asynchronous rendering of a widget tag', function (assert) {
        assert.expect(1);

        var def1 = $.Deferred();

        var MyWidget = Widget.extend({
            willStart: function() {
                return def1;
            },
        });

        widgetRegistry.add('test', MyWidget);

        createAsyncView({
            View: FormView,
            model: 'partner',
            data: this.data,
            arch: '<form>' +
                        '<widget name="test"/>' +
                    '</form>',
        }).then(function(form) {
            assert.containsOnce(form, 'div.o_widget',
                "there should be a div with widget class");
            form.destroy();
            delete widgetRegistry.map.test;
        });

        def1.resolve();
    });

    QUnit.test('no deadlock when saving with uncommitted changes', function (assert) {
        // Before saving a record, all field widgets are asked to commit their changes (new values
        // that they wouldn't have sent to the model yet). This test is added alongside a bug fix
        // ensuring that we don't end up in a deadlock when a widget actually has some changes to
        // commit at that moment. By chance, this situation isn't reached when the user clicks on
        // 'Save' (which is the natural way to save a record), because by clicking outside the
        // widget, the 'change' event (this is mainly for InputFields) is triggered, and the widget
        // notifies the model of its new value on its own initiative, before being requested to.
        // In this test, we try to reproduce the deadlock situation by forcing the field widget to
        // commit changes before the save. We thus manually call 'saveRecord', instead of clicking
        // on 'Save'.
        assert.expect(6);

        var form = createView({
            View: FormView,
            model: 'partner',
            data: this.data,
            arch: '<form><field name="foo"/></form>',
            mockRPC: function (route, args) {
                assert.step(args.method);
                return this._super.apply(this, arguments);
            },
             // we set a fieldDebounce to precisely mock the behavior of the webclient: changes are
             // not sent to the model at keystrokes, but when the input is left
            fieldDebounce: 5000,
        });

        testUtils.fields.editInput(form.$('input[name=foo]'), 'some foo value');
        // manually save the record, to prevent the field widget to notify the model of its new
        // value before being requested to
        form.saveRecord();

        assert.containsOnce(form, '.o_form_readonly', "form view should be in readonly");
        assert.strictEqual(form.$('.o_form_view').text().trim(), 'some foo value',
            "foo field should have correct value");
        assert.verifySteps(['default_get', 'create', 'read']);

        form.destroy();
    });

    QUnit.test('save record with onchange on one2many with required field', function (assert) {
        // in this test, we have a one2many with a required field, whose value is
        // set by an onchange on another field ; we manually set the value of that
        // first field, and directly click on Save (before the onchange RPC returns
        // and sets the value of the required field)
        assert.expect(6);

        this.data.partner.fields.foo.default = undefined;
        this.data.partner.onchanges = {
            display_name: function (obj) {
                obj.foo = obj.display_name ? 'foo value' : undefined;
            },
        };

        var onchangeDef;
        var form = createView({
            View: FormView,
            model: 'partner',
            data: this.data,
            arch: '<form>' +
                    '<field name="p">' +
                        '<tree editable="top">' +
                            '<field name="display_name"/>' +
                            '<field name="foo" required="1"/>' +
                        '</tree>' +
                    '</field>' +
                '</form>',
            mockRPC: function (route, args) {
                var result = this._super.apply(this, arguments);
                if (args.method === 'onchange') {
                    return $.when(onchangeDef).then(_.constant(result));
                }
                if (args.method === 'create') {
                    assert.step('create');
                    assert.strictEqual(args.args[0].p[0][2].foo, 'foo value',
                        "should have wait for the onchange to return before saving");
                }
                return result;
            },
        });

        testUtils.dom.click(form.$('.o_field_x2many_list_row_add a'));

        assert.strictEqual(form.$('.o_field_widget[name=display_name]').val(), '',
            "display_name should be the empty string by default");
        assert.strictEqual(form.$('.o_field_widget[name=foo]').val(), '',
            "foo should be the empty string by default");

        onchangeDef = $.Deferred(); // delay the onchange

        testUtils.fields.editInput(form.$('.o_field_widget[name=display_name]'), 'some value');

        testUtils.form.clickSave(form);

        assert.step('resolve');
        onchangeDef.resolve();

        assert.verifySteps(['resolve', 'create']);

        form.destroy();
    });

    QUnit.test('call canBeRemoved while saving', function (assert) {
        assert.expect(10);

        this.data.partner.onchanges = {
            foo: function (obj) {
                obj.display_name = obj.foo === 'trigger onchange' ? 'changed' : 'default';
            },
        };

        var onchangeDef;
        var createDef = $.Deferred();
        var form = createView({
            View: FormView,
            model: 'partner',
            data: this.data,
            arch: '<form><field name="display_name"/><field name="foo"/></form>',
            mockRPC: function (route, args) {
                var result = this._super.apply(this, arguments);
                if (args.method === 'onchange') {
                    return $.when(onchangeDef).then(_.constant(result));
                }
                if (args.method === 'create') {
                    return $.when(createDef).then(_.constant(result));
                }
                return result;
            },
        });

        // edit foo to trigger a delayed onchange
        onchangeDef = $.Deferred();
        testUtils.fields.editInput(form.$('.o_field_widget[name=foo]'), 'trigger onchange');

        assert.strictEqual(form.$('.o_field_widget[name=display_name]').val(), 'default');

        // save (will wait for the onchange to return), and will be delayed as well
        testUtils.dom.click(form.$buttons.find('.o_form_button_save'));

        assert.hasClass(form.$('.o_form_view'), 'o_form_editable');
        assert.strictEqual(form.$('.o_field_widget[name=display_name]').val(), 'default');

        // simulate a click on the breadcrumbs to leave the form view
        form.canBeRemoved();

        assert.hasClass(form.$('.o_form_view'), 'o_form_editable');
        assert.strictEqual(form.$('.o_field_widget[name=display_name]').val(), 'default');

        // unlock the onchange
        onchangeDef.resolve();

        assert.hasClass(form.$('.o_form_view'), 'o_form_editable');
        assert.strictEqual(form.$('.o_field_widget[name=display_name]').val(), 'changed');

        // unlock the create
        createDef.resolve();

        assert.hasClass(form.$('.o_form_view'), 'o_form_readonly');
        assert.strictEqual(form.$('.o_field_widget[name=display_name]').text(), 'changed');
        assert.containsNone(document.body, '.modal',
            "should not display the 'Changes will be discarded' dialog");

        form.destroy();
    });

    QUnit.test('domain returned by onchange is cleared on discard', function (assert) {
        assert.expect(4);

        this.data.partner.onchanges = {
            foo: function () {},
        };

        var domain = ['id', '=', 1];
        var expectedDomain = domain;
        var form = createView({
            View: FormView,
            model: 'partner',
            data: this.data,
            arch: '<form><field name="foo"/><field name="trululu"/></form>',
            mockRPC: function (route, args) {
                if (args.method === 'onchange' && args.args[0][0] === 1) {
                    // onchange returns a domain only on record 1
                    return $.when({
                        domain: {
                            trululu: domain,
                        },
                    });
                }
                if (args.method === 'name_search') {
                    assert.deepEqual(args.kwargs.args, expectedDomain);
                }
                return this._super.apply(this, arguments);
            },
            res_id: 1,
            viewOptions: {
                ids: [1, 2],
                mode: 'edit',
            },
        });

        assert.strictEqual(form.$('input[name=foo]').val(), 'yop', "should be on record 1");

        // change foo to trigger the onchange
        testUtils.fields.editInput(form.$('input[name=foo]'), 'new value');

        // open many2one dropdown to check if the domain is applied
        testUtils.fields.many2one.clickOpenDropdown('trululu');

        // switch to another record (should ask to discard changes, and reset the domain)
        testUtils.dom.click(form.pager.$('.o_pager_next'));

        // discard changes by clicking on confirm in the dialog
        testUtils.dom.click($('.modal .modal-footer .btn-primary:first'));

        assert.strictEqual(form.$('input[name=foo]').val(), 'blip', "should be on record 2");

        // open many2one dropdown to check if the domain is applied
        expectedDomain = [];
        testUtils.fields.many2one.clickOpenDropdown('trululu');

        form.destroy();
    });

<<<<<<< HEAD
    QUnit.test("one2many create record dialog shouldn't have a 'remove' button", function (assert) {
        assert.expect(2);

        var form = createView({
            View: FormView,
            model: 'partner',
            data: this.data,
            arch: '<form>' +
                    '<field name="p">' +
                        '<kanban>' +
                            '<templates>' +
                                '<t t-name="kanban-box">' +
                                    '<field name="foo"/>' +
                                '</t>' +
                            '</templates>' +
                        '</kanban>' +
                        '<form>' +
                            '<field name="foo"/>' +
                        '</form>' +
                    '</field>' +
                '</form>',
            res_id: 1,
        });

        testUtils.form.clickCreate(form);
        form.$('.o-kanban-button-new').click();

        assert.containsOnce(document.body, '.modal');
        assert.strictEqual($('.modal .modal-footer .o_btn_remove').length, 0,
            "shouldn't have a 'remove' button on new records");

        form.destroy();
=======
    QUnit.test('discard after a failed save', function (assert) {
        assert.expect(2);

        var actionManager = createActionManager({
            data: this.data,
            archs: {
                'partner,false,form': '<form>' +
                                        '<field name="date" required="true"/>' +
                                        '<field name="foo" required="true"/>' +
                                    '</form>',
                'partner,false,kanban': '<kanban><templates><t t-name="kanban-box">' +
                                        '</t></templates></kanban>',
                'partner,false,search': '<search></search>',
            },
            actions: this.actions,
        });

        actionManager.doAction(1);

        testUtils.dom.click('.o_control_panel .o-kanban-button-new');

        //cannot save because there is a required field
        testUtils.dom.click('.o_control_panel .o_form_button_save');
        testUtils.dom.click('.o_control_panel .o_form_button_cancel');

        assert.containsNone(actionManager, '.o_form_view');
        assert.containsOnce(actionManager, '.o_kanban_view');

        actionManager.destroy();
>>>>>>> 93d736e9
    });

    QUnit.module('FormViewTABMainButtons');

    QUnit.test('using tab in an empty required string field should not move to the next field',function(assert) {
        assert.expect(3);

        var form = createView({
            View: FormView,
            model: 'partner',
            data: this.data,
            arch:'<form string="Partners">' +
                    '<sheet>' +
                        '<group>' +
                            '<field name="display_name" required="1" />' +
                            '<field name="foo" />' +
                        '</group>' +
                    '</sheet>' +
                '</form>',
        });

        testUtils.dom.click(form.$('input[name=display_name]'));
        assert.strictEqual(form.$('input[name="display_name"]')[0], document.activeElement,
            "display_name should be focused");
        form.$('input[name="display_name"]').trigger($.Event('keydown', {which: $.ui.keyCode.TAB}));
        assert.strictEqual(form.$('input[name="display_name"]')[0], document.activeElement,
            "display_name should still be focused because it is empty and required");
        assert.hasClass(form.$('input[name="display_name"]'), 'o_field_invalid',
            "display_name should have the o_field_invalid class");
        form.destroy();
    });

    QUnit.test('using tab in an empty required date field should not move to the next field',function(assert) {
        assert.expect(2);

        var form = createView({
            View: FormView,
            model: 'partner',
            data: this.data,
            arch:'<form string="Partners">' +
                    '<sheet>' +
                        '<group>' +
                            '<field name="date" required="1" />' +
                            '<field name="foo" />' +
                        '</group>' +
                    '</sheet>' +
                '</form>',
        });

        testUtils.dom.click(form.$('input[name=date]'));
        assert.strictEqual(form.$('input[name="date"]')[0], document.activeElement,
            "display_name should be focused");
        form.$('input[name="date"]').trigger($.Event('keydown', {which: $.ui.keyCode.TAB}));
        assert.strictEqual(form.$('input[name="date"]')[0], document.activeElement,
            "date should still be focused because it is empty and required");

        form.destroy();
    });

    QUnit.test('Edit button get the focus when pressing TAB from form', function (assert) {
        assert.expect(1);

        var form = createView({
            View: FormView,
            model: 'partner',
            data: this.data,
            arch: '<form>' +
                    '<div class="oe_title">' +
                        '<field name="display_name"/>' +
                    '</div>' +
                '</form>',
            res_id: 1,
        });

        // in edit
        testUtils.form.clickEdit(form);
        form.$('input[name="display_name"]').focus().trigger($.Event('keydown', {which: $.ui.keyCode.TAB}));
        assert.strictEqual(form.$buttons.find('.btn-primary:visible')[0], document.activeElement,
            "the first primary button (save) should be focused");
        form.destroy();
    });

    QUnit.module('FormViewTABFormButtons');

    QUnit.test('In Edition mode, after navigating to the last field, the default button when pressing TAB is SAVE', function (assert) {
        assert.expect(1);
        var form = createView({
            View: FormView,
            model: 'partner',
            data: this.data,
            arch: '<form string="Partners">' +
                    '<field name="state" invisible="1"/>' +
                    '<header>' +
                        '<button name="post" class="btn-primary firstButton" string="Confirm" type="object"/>' +
                        '<button name="post" class="btn-primary secondButton" string="Confirm2" type="object"/>' +
                    '</header>' +
                    '<sheet>' +
                        '<group>' +
                            '<div class="oe_title">' +
                                '<field name="display_name"/>' +
                            '</div>' +
                        '</group>' +
                    '</sheet>' +
                '</form>',
            res_id: 2,
            viewOptions: {
                mode: 'edit',
            },
        });

        form.$('input[name="display_name"]').focus().trigger($.Event('keydown', {which: $.ui.keyCode.TAB}));
        assert.strictEqual(form.$buttons.find('.o_form_button_save:visible')[0], document.activeElement,
            "the save should be focused");
        form.destroy();
    });

    QUnit.test('In READ mode, the default button with focus is the first primary button of the form', function (assert) {
        assert.expect(1);

        var form = createView({
            View: FormView,
            model: 'partner',
            data: this.data,
            arch: '<form string="Partners">' +
                    '<field name="state" invisible="1"/>' +
                    '<header>' +
                        '<button name="post" class="btn-primary firstButton" string="Confirm" type="object"/>' +
                        '<button name="post" class="btn-primary secondButton" string="Confirm2" type="object"/>' +
                    '</header>' +
                    '<sheet>' +
                        '<group>' +
                            '<div class="oe_title">' +
                                '<field name="display_name"/>' +
                            '</div>' +
                        '</group>' +
                    '</sheet>' +
                '</form>',
            res_id: 2,
        });
        assert.strictEqual(form.$('button.firstButton')[0], document.activeElement,
                        "by default the focus in edit mode should go to the first primary button of the form (not edit)");
        form.destroy();
    });

    QUnit.test('In READ mode, the default button when pressing TAB is EDIT when there is no primary button on the form', function (assert) {
        assert.expect(1);

        var form = createView({
            View: FormView,
            model: 'partner',
            data: this.data,
            arch: '<form string="Partners">' +
                    '<field name="state" invisible="1"/>' +
                    '<header>' +
                        '<button name="post" class="not-primary" string="Confirm" type="object"/>' +
                        '<button name="post" class="not-primary" string="Confirm2" type="object"/>' +
                    '</header>' +
                    '<sheet>' +
                        '<group>' +
                            '<div class="oe_title">' +
                                '<field name="display_name"/>' +
                            '</div>' +
                        '</group>' +
                    '</sheet>' +
                '</form>',
            res_id: 2,
        });
        assert.strictEqual(form.$buttons.find('.o_form_button_edit')[0],document.activeElement,
                        "in read mode, when there are no primary buttons on the form, the default button with the focus should be edit");
        form.destroy();
    });

    QUnit.test('In Edition mode, when an attribute is dynamically required (and not required), TAB should navigate to the next field', function (assert) {
        assert.expect(1);

        var form = createView({
            View: FormView,
            model: 'partner',
            data: this.data,
            arch: '<form string="Partners">' +
                    '<sheet>' +
                        '<group>' +
                            '<field name="foo" attrs="{\'required\': [[\'bar\', \'=\', True]]}"/>' +
                            '<field name="bar"/>' +
                        '</group>' +
                    '</sheet>' +
                '</form>',
            res_id: 5,
            viewOptions: {
                mode: 'edit',
            },
        });

        form.$('input[name="foo"]').focus();
        $(document.activeElement).trigger($.Event('keydown', {which: $.ui.keyCode.TAB}));

        assert.strictEqual(form.$('div[name="bar"]>input')[0], document.activeElement, "foo is not required, so hitting TAB on foo should have moved the focus to BAR");
        form.destroy();
    });

    QUnit.test('In Edition mode, when an attribute is dynamically required, TAB should stop on the field if it is required', function (assert) {
        assert.expect(1);

        var form = createView({
            View: FormView,
            model: 'partner',
            data: this.data,
            arch: '<form string="Partners">' +
                    '<sheet>' +
                        '<group>' +
                            '<field name="foo" attrs="{\'required\': [[\'bar\', \'=\', True]]}"/>' +
                            '<field name="bar"/>' +
                        '</group>' +
                    '</sheet>' +
                '</form>',
            res_id: 5,
            viewOptions: {
                mode: 'edit',
            },
        });

        testUtils.dom.click(form.$('div[name="bar"]>input'));
        form.$('input[name="foo"]').focus();
        $(document.activeElement).trigger($.Event('keydown', {which: $.ui.keyCode.TAB}));

        assert.strictEqual(form.$('input[name="foo"]')[0], document.activeElement, "foo is required, so hitting TAB on foo should keep the focus on foo");
        form.destroy();
    });

    QUnit.test('display tooltips for save and discard buttons', function (assert) {
        assert.expect(1);

        var form = createView({
            View: FormView,
            model: 'partner',
            data: this.data,
            arch: '<form string="Partners">' +
                    '<field name="foo" />'+
                '</form>',
        });

        form.$buttons.find('.o_form_buttons_edit').tooltip('show',false);
        assert.strictEqual($('.tooltip .oe_tooltip_string').length, 1,
            "should have rendered a tooltip");
        form.destroy();
    });
    QUnit.test('if the focus is on the save button, hitting ENTER should save', function (assert) {
        assert.expect(1);

        var form = createView({
            View: FormView,
            model: 'partner',
            data: this.data,
            arch: '<form string="Partners">' +
                    '<field name="foo" />'+
                '</form>',
            viewOptions: {
                mode: 'edit',
            },
            mockRPC: function (route, args) {
                if (args.method === 'create') {
                    assert.ok(true, "should call the /create route");
                }
                return this._super(route, args);
            },
        });

        form.$buttons.find('.o_form_button_save')
                     .focus()
                     .trigger($.Event('keydown', {which: $.ui.keyCode.ENTER}));
        form.destroy();
    });
    QUnit.test('if the focus is on the discard button, hitting ENTER should save', function (assert) {
        assert.expect(1);

        var form = createView({
            View: FormView,
            model: 'partner',
            data: this.data,
            arch: '<form string="Partners">' +
                    '<field name="foo" />'+
                '</form>',
            viewOptions: {
                mode: 'edit',
            },
            mockRPC: function (route, args) {
                if (args.method === 'create') {
                    assert.ok(true, "should call the /create route");
                }
                return this._super(route, args);
            },
        });

        form.$buttons.find('.o_form_button_cancel')
                     .focus()
                     .trigger($.Event('keydown', {which: $.ui.keyCode.ENTER}));
        form.destroy();
    });
    QUnit.test('if the focus is on the save button, hitting ESCAPE should discard', function (assert) {
        assert.expect(1);

        var form = createView({
            View: FormView,
            model: 'partner',
            data: this.data,
            arch: '<form string="Partners">' +
                    '<field name="foo" />'+
                '</form>',
            viewOptions: {
                mode: 'edit',
            },
            mockRPC: function (route, args) {
                if (args.method === 'default_get') {
                    assert.ok(true, "should call the /create route");
                }
                return this._super(route, args);
            },
        });

        form.$buttons.find('.o_form_button_save')
                     .focus()
                     .trigger($.Event('keydown', {which: $.ui.keyCode.ESCAPE}));
        form.destroy();
    });
    QUnit.test('if the focus is on the discard button, hitting ESCAPE should discard', function (assert) {
        assert.expect(1);

        var form = createView({
            View: FormView,
            model: 'partner',
            data: this.data,
            arch: '<form string="Partners">' +
                    '<field name="foo" />'+
                '</form>',
            viewOptions: {
                mode: 'edit',
            },
            mockRPC: function (route, args) {
                if (args.method === 'default_get') {
                    assert.ok(true, "should call the /create route");
                }
                return this._super(route, args);
            },
        });

        form.$buttons.find('.o_form_button_cancel')
                     .focus()
                     .trigger($.Event('keydown', {which: $.ui.keyCode.ESCAPE}));
        form.destroy();
    });

    QUnit.test('if the focus is on the save button, hitting TAB should not move to the next button', function (assert) {
        assert.expect(1);
        /*
        this test has only one purpose: to say that it is normal that the focus stays within a button primary even after the TAB key has been pressed.
        It is not possible here to execute the default action of the TAB on a button : https://stackoverflow.com/questions/32428993/why-doesnt-simulating-a-tab-keypress-move-focus-to-the-next-input-field
        so writing a test that will always succeed is not useful.
         */
        assert.ok("Behavior can't be tested");
    });
});

});<|MERGE_RESOLUTION|>--- conflicted
+++ resolved
@@ -7414,7 +7414,37 @@
         form.destroy();
     });
 
-<<<<<<< HEAD
+    QUnit.test('discard after a failed save', function (assert) {
+        assert.expect(2);
+
+        var actionManager = createActionManager({
+            data: this.data,
+            archs: {
+                'partner,false,form': '<form>' +
+                                        '<field name="date" required="true"/>' +
+                                        '<field name="foo" required="true"/>' +
+                                    '</form>',
+                'partner,false,kanban': '<kanban><templates><t t-name="kanban-box">' +
+                                        '</t></templates></kanban>',
+                'partner,false,search': '<search></search>',
+            },
+            actions: this.actions,
+        });
+
+        actionManager.doAction(1);
+
+        testUtils.dom.click('.o_control_panel .o-kanban-button-new');
+
+        //cannot save because there is a required field
+        testUtils.dom.click('.o_control_panel .o_form_button_save');
+        testUtils.dom.click('.o_control_panel .o_form_button_cancel');
+
+        assert.containsNone(actionManager, '.o_form_view');
+        assert.containsOnce(actionManager, '.o_kanban_view');
+
+        actionManager.destroy();
+    });
+
     QUnit.test("one2many create record dialog shouldn't have a 'remove' button", function (assert) {
         assert.expect(2);
 
@@ -7447,37 +7477,6 @@
             "shouldn't have a 'remove' button on new records");
 
         form.destroy();
-=======
-    QUnit.test('discard after a failed save', function (assert) {
-        assert.expect(2);
-
-        var actionManager = createActionManager({
-            data: this.data,
-            archs: {
-                'partner,false,form': '<form>' +
-                                        '<field name="date" required="true"/>' +
-                                        '<field name="foo" required="true"/>' +
-                                    '</form>',
-                'partner,false,kanban': '<kanban><templates><t t-name="kanban-box">' +
-                                        '</t></templates></kanban>',
-                'partner,false,search': '<search></search>',
-            },
-            actions: this.actions,
-        });
-
-        actionManager.doAction(1);
-
-        testUtils.dom.click('.o_control_panel .o-kanban-button-new');
-
-        //cannot save because there is a required field
-        testUtils.dom.click('.o_control_panel .o_form_button_save');
-        testUtils.dom.click('.o_control_panel .o_form_button_cancel');
-
-        assert.containsNone(actionManager, '.o_form_view');
-        assert.containsOnce(actionManager, '.o_kanban_view');
-
-        actionManager.destroy();
->>>>>>> 93d736e9
     });
 
     QUnit.module('FormViewTABMainButtons');
