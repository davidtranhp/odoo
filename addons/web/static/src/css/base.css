--- conflicted
+++ resolved
@@ -34,7 +34,7 @@
   background: white;
   /* http://www.quirksmode.org/dom/inputfile.html
    * http://stackoverflow.com/questions/2855589/replace-input-type-file-by-an-image
-   */ */
+   */
 }
 .openerp a {
   text-decoration: none;
@@ -2179,7 +2179,6 @@
 .openerp .oe_form .oe_form_field_many2many > .oe_list .oe_list_pager_single_page {
   display: none;
 }
-<<<<<<< HEAD
 .openerp .oe_list_buttons .oe_list_save {
   display: none;
 }
@@ -2189,19 +2188,16 @@
 .openerp .oe_list_buttons.oe_editing .oe_list_save {
   display: inline-block;
 }
-.openerp .oe-listview {
-  position: relative;
-}
-.openerp .oe-listview .oe_form .oe_form_field {
+.openerp .oe_list {
+  position: relative;
+}
+.openerp .oe_list .oe_form .oe_form_field {
   width: auto;
   position: absolute;
   margin: 0 !important;
   padding: 0;
 }
-.openerp .oe-listview-content {
-=======
 .openerp .oe_list_content {
->>>>>>> f419cb8e
   width: 100%;
 }
 .openerp .oe_list_content td:first-child:after, .openerp .oe_list_content th:first-child:after {
@@ -2307,9 +2303,6 @@
 .openerp .oe_list_content .numeric input {
   text-align: right;
 }
-.openerp .oe_list_content .oe_list_edit_row_save:before {
-  content: "S";
-}
 .openerp .oe_trad_field.touched {
   border: 1px solid green !important;
 }
