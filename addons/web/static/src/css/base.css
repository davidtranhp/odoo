@charset "UTF-8";
@font-face {
  font-family: "mnmliconsRegular";
  src: url("/web/static/src/font/mnmliconsv21-webfont.eot") format("eot");
  src: url("/web/static/src/font/mnmliconsv21-webfont.woff") format("woff");
  src: url("/web/static/src/font/mnmliconsv21-webfont.ttf") format("truetype");
  src: url("/web/static/src/font/mnmliconsv21-webfont.svg") format("svg") active;
  font-weight: normal;
  font-style: normal;
}

@font-face {
  font-family: "EntypoRegular";
  src: url("/web/static/src/font/entypo-webfont.eot") format("eot");
  src: url("/web/static/src/font/entypo-webfont.eot?#iefix") format("embedded-opentype");
  src: url("/web/static/src/font/entypo-webfont.woff") format("woff");
  src: url("/web/static/src/font/entypo-webfont.ttf") format("truetype");
  src: url("/web/static/src/font/entypo-webfont.svg") format("svg") active;
  font-weight: normal;
  font-style: normal;
}

.openerp {
  padding: 0;
  margin: 0;
  font-family: "Lucida Grande", Helvetica, Verdana, Arial, sans-serif;
  color: #4c4c4c;
  font-size: 13px;
  background: white;
  /* http://www.quirksmode.org/dom/inputfile.html
   * http://stackoverflow.com/questions/2855589/replace-input-type-file-by-an-image
   */
}
.openerp.openerp_webclient_container {
  height: 100%;
}
.openerp :-moz-placeholder {
  color: #afafb6 !important;
  font-style: italic !important;
}
.openerp ::-webkit-input-placeholder {
  color: #afafb6 !important;
  font-style: italic !important;
}
.openerp :-ms-input-placeholder {
  color: #afafb6 !important;
  font-style: italic !important;
}
.openerp a {
  text-decoration: none;
  cursor: pointer !important;
}
.openerp table {
  padding: 0;
  border-collapse: collapse;
}
.openerp thead {
  font-weight: bold;
  background-color: #f0f0f0;
}
.openerp thead th {
  border-left: 1px solid #dfdfdf;
}
.openerp thead th:first-child {
  border-left: none;
}
.openerp thead th.null {
  border-left: none;
}
.openerp th, .openerp td {
  padding: 0;
  text-align: left;
}
.openerp th {
  font-weight: bold;
  vertical-align: middle;
}
.openerp td {
  vertical-align: top;
}
.openerp .oe_title {
  width: 38%;
  float: left;
}
.openerp .oe_title:after {
  content: ".";
  display: block;
  height: 0;
  clear: both;
  visibility: hidden;
}
.openerp .oe_form_group {
  clear: both;
}
.openerp .zebra tbody tr:nth-child(odd) td {
  background-color: #f0f0fa;
  background-color: #efeff8;
  background-image: -webkit-gradient(linear, left top, left bottom, from(#f0f0fa), to(#eeeef6));
  background-image: -webkit-linear-gradient(top, #f0f0fa, #eeeef6);
  background-image: -moz-linear-gradient(top, #f0f0fa, #eeeef6);
  background-image: -ms-linear-gradient(top, #f0f0fa, #eeeef6);
  background-image: -o-linear-gradient(top, #f0f0fa, #eeeef6);
  background-image: linear-gradient(to bottom, #f0f0fa, #eeeef6);
}
.openerp .zebra tbody tr:hover td {
  background-color: #e6e6e6;
  background-image: -webkit-gradient(linear, left top, left bottom, from(#eeeeee), to(#dedede));
  background-image: -webkit-linear-gradient(top, #eeeeee, #dedede);
  background-image: -moz-linear-gradient(top, #eeeeee, #dedede);
  background-image: -ms-linear-gradient(top, #eeeeee, #dedede);
  background-image: -o-linear-gradient(top, #eeeeee, #dedede);
  background-image: linear-gradient(to bottom, #eeeeee, #dedede);
}
.openerp input, .openerp textarea, .openerp select {
  padding: 2px 4px;
  border: 1px solid #cccccc;
  -moz-border-radius: 3px;
  -webkit-border-radius: 3px;
  border-radius: 3px;
  background: white;
}
.openerp img {
  vertical-align: middle;
}
.openerp h4 {
  margin: 4px 0;
  font-weight: bold;
  font-size: inherit;
}
.openerp a.button:link, .openerp a.button:visited, .openerp button, .openerp .oe_button, .openerp input[type='submit'] {
  display: inline-block;
  border: 1px solid rgba(0, 0, 0, 0.4);
  color: #4c4c4c;
  margin: 0;
  padding: 3px 12px;
  font-size: 13px;
  text-align: center;
  background-color: #e3e3e3;
  background-image: -webkit-gradient(linear, left top, left bottom, from(#efefef), to(#d8d8d8));
  background-image: -webkit-linear-gradient(top, #efefef, #d8d8d8);
  background-image: -moz-linear-gradient(top, #efefef, #d8d8d8);
  background-image: -ms-linear-gradient(top, #efefef, #d8d8d8);
  background-image: -o-linear-gradient(top, #efefef, #d8d8d8);
  background-image: linear-gradient(to bottom, #efefef, #d8d8d8);
  -moz-border-radius: 3px;
  -webkit-border-radius: 3px;
  border-radius: 3px;
  -moz-box-shadow: 0 1px 2px rgba(0, 0, 0, 0.1), 0 1px 1px rgba(255, 255, 255, 0.8) inset;
  -webkit-box-shadow: 0 1px 2px rgba(0, 0, 0, 0.1), 0 1px 1px rgba(255, 255, 255, 0.8) inset;
  box-shadow: 0 1px 2px rgba(0, 0, 0, 0.1), 0 1px 1px rgba(255, 255, 255, 0.8) inset;
  text-shadow: 0 1px 1px rgba(255, 255, 255, 0.5);
  -webkit-font-smoothing: antialiased;
  outline: none;
}
.openerp a.button:hover, .openerp button:hover, .openerp .oe_button:hover, .openerp input[type='submit']:hover {
  background-color: #ececec;
  background-image: -webkit-gradient(linear, left top, left bottom, from(#f6f6f6), to(#e3e3e3));
  background-image: -webkit-linear-gradient(top, #f6f6f6, #e3e3e3);
  background-image: -moz-linear-gradient(top, #f6f6f6, #e3e3e3);
  background-image: -ms-linear-gradient(top, #f6f6f6, #e3e3e3);
  background-image: -o-linear-gradient(top, #f6f6f6, #e3e3e3);
  background-image: linear-gradient(to bottom, #f6f6f6, #e3e3e3);
  cursor: pointer;
  background-position: 0;
}
.openerp a.button:focus, .openerp button:focus, .openerp .oe_button:focus, .openerp input[type='submit']:focus {
  border: 1px solid #80bfff;
  background-position: 0;
  background-color: #ececec;
  background-image: -webkit-gradient(linear, left top, left bottom, from(#f6f6f6), to(#e3e3e3));
  background-image: -webkit-linear-gradient(top, #f6f6f6, #e3e3e3);
  background-image: -moz-linear-gradient(top, #f6f6f6, #e3e3e3);
  background-image: -ms-linear-gradient(top, #f6f6f6, #e3e3e3);
  background-image: -o-linear-gradient(top, #f6f6f6, #e3e3e3);
  background-image: linear-gradient(to bottom, #f6f6f6, #e3e3e3);
  -moz-box-shadow: 0 0 3px #80bfff, 0 1px 1px rgba(255, 255, 255, 0.8) inset;
  -webkit-box-shadow: 0 0 3px #80bfff, 0 1px 1px rgba(255, 255, 255, 0.8) inset;
  box-shadow: 0 0 3px #80bfff, 0 1px 1px rgba(255, 255, 255, 0.8) inset;
}
.openerp a.button:active, .openerp a.button.active, .openerp button:active, .openerp .oe_button:active, .openerp .oe_button.active, .openerp input[type='submit']:active, .openerp input[type='submit'].active {
  background-color: #ececec;
  background-image: -webkit-gradient(linear, left top, left bottom, from(#e3e3e3), to(#f6f6f6));
  background-image: -webkit-linear-gradient(top, #e3e3e3, #f6f6f6);
  background-image: -moz-linear-gradient(top, #e3e3e3, #f6f6f6);
  background-image: -ms-linear-gradient(top, #e3e3e3, #f6f6f6);
  background-image: -o-linear-gradient(top, #e3e3e3, #f6f6f6);
  background-image: linear-gradient(to bottom, #e3e3e3, #f6f6f6);
  -moz-box-shadow: none;
  -webkit-box-shadow: none;
  box-shadow: none;
}
.openerp a.button.disabled, .openerp button:disabled, .openerp .oe_button:disabled, .openerp input[type='submit']:disabled {
  background: #efefef !important;
  border: 1px solid #d1d1d1 !important;
  -moz-box-shadow: none !important;
  -webkit-box-shadow: none !important;
  box-shadow: none !important;
  color: #aaaaaa !important;
  cursor: default;
  text-shadow: 0 1px 1px white !important;
}
.openerp .ui-widget-content a {
  color: #7c7bad;
}
.openerp .oe_bounce_container {
  display: inline-block;
}
.openerp .text-tag .text-button {
  height: auto !important;
  min-height: 16px;
}
.openerp .ui-tabs {
  position: static;
}
.openerp .oe_i {
  font-family: "mnmliconsRegular" !important;
  font-size: 21px;
  font-weight: 300 !important;
}
.openerp .oe_e {
  font-family: "entypoRegular" !important;
  font-size: 34px;
  font-weight: 300 !important;
  line-height: 100%;
}
.openerp .oe_left {
  float: left;
  margin-right: 8px;
  width: 305px;
}
.openerp .oe_right {
  float: right;
  margin-left: 8px;
}
.openerp .oe_text_center {
  text-align: center;
}
.openerp .oe_text_left {
  text-align: left;
}
.openerp .oe_text_right {
  text-align: right;
}
.openerp .oe_clear {
  clear: both;
}
.openerp .oe_wait {
  cursor: wait;
}
.openerp .oe_fade {
  color: #888888;
  font-weight: normal;
}
.openerp .oe_bold {
  font-weight: bold;
}
.openerp .oe_inline {
  width: auto !important;
}
.openerp .oe_highlight {
  color: white;
  background: #dc5f59;
}
.openerp button.oe_highlight {
  background-color: #c02c2c;
  background-image: -webkit-gradient(linear, left top, left bottom, from(#df3f3f), to(#a21a1a));
  background-image: -webkit-linear-gradient(top, #df3f3f, #a21a1a);
  background-image: -moz-linear-gradient(top, #df3f3f, #a21a1a);
  background-image: -ms-linear-gradient(top, #df3f3f, #a21a1a);
  background-image: -o-linear-gradient(top, #df3f3f, #a21a1a);
  background-image: linear-gradient(to bottom, #df3f3f, #a21a1a);
  -moz-box-shadow: 0 1px 2px rgba(0, 0, 0, 0.1), 0 1px 1px rgba(155, 155, 155, 0.4) inset;
  -webkit-box-shadow: 0 1px 2px rgba(0, 0, 0, 0.1), 0 1px 1px rgba(155, 155, 155, 0.4) inset;
  box-shadow: 0 1px 2px rgba(0, 0, 0, 0.1), 0 1px 1px rgba(155, 155, 155, 0.4) inset;
}
.openerp button.oe_highlight:hover {
  background-color: #c63939;
  background-image: -webkit-gradient(linear, left top, left bottom, from(#e25858), to(#ab1b1b));
  background-image: -webkit-linear-gradient(top, #e25858, #ab1b1b);
  background-image: -moz-linear-gradient(top, #e25858, #ab1b1b);
  background-image: -ms-linear-gradient(top, #e25858, #ab1b1b);
  background-image: -o-linear-gradient(top, #e25858, #ab1b1b);
  background-image: linear-gradient(to bottom, #e25858, #ab1b1b);
}
.openerp button.oe_highlight:active {
  background-color: #cb2121;
  background-image: -webkit-gradient(linear, left top, left bottom, from(#c52020), to(#d22323));
  background-image: -webkit-linear-gradient(top, #c52020, #d22323);
  background-image: -moz-linear-gradient(top, #c52020, #d22323);
  background-image: -ms-linear-gradient(top, #c52020, #d22323);
  background-image: -o-linear-gradient(top, #c52020, #d22323);
  background-image: linear-gradient(to bottom, #c52020, #d22323);
}
.openerp .oe_background_grey {
  background: #eeeeee !important;
}
.openerp .oe_form_dirty .oe_highlight_on_dirty {
  color: white;
  background: #dc5f59;
  font-weight: bold;
}
.openerp .oe_form_dirty button.oe_highlight_on_dirty {
  background-color: #c74a44;
  background-image: -webkit-gradient(linear, left top, left bottom, from(#dc5f59), to(#b33630));
  background-image: -webkit-linear-gradient(top, #dc5f59, #b33630);
  background-image: -moz-linear-gradient(top, #dc5f59, #b33630);
  background-image: -ms-linear-gradient(top, #dc5f59, #b33630);
  background-image: -o-linear-gradient(top, #dc5f59, #b33630);
  background-image: linear-gradient(to bottom, #dc5f59, #b33630);
  -moz-box-shadow: none;
  -webkit-box-shadow: none;
  box-shadow: none;
}
.openerp .oe_form_dirty button.oe_highlight_on_dirty:hover {
  background: #ed6f6a;
}
.openerp .oe_stat_button {
  font-weight: normal;
  width: 132px !important;
  height: 40px;
  color: #666666;
  margin: 0px -1px -1px 0px;
  padding: 0;
  border: 1px solid #dddddd;
  border-radius: 0;
  box-shadow: none;
  background: white;
}
.openerp .oe_stat_button > div {
  display: table-cell;
  vertical-align: middle;
  text-align: left;
  padding: 0;
  line-height: 120%;
}
.openerp .oe_stat_button .stat_button_icon {
  color: #7c7bad;
  font-size: 24px;
  padding: 0px 3px;
  width: 37px;
  text-align: center;
}
.openerp .oe_stat_button .oe_form_field_percent_pie {
  width: 42px;
}
.openerp .oe_stat_button .oe_form_field_bar_chart {
  width: 42px;
}
.openerp .oe_stat_button svg {
  width: 38px;
  height: 38px;
  display: inline;
  vertical-align: middle;
}
.openerp .oe_stat_button:hover {
  background: #7c7bad;
  color: white;
}
.openerp .oe_stat_button:hover .fa {
  color: white;
}
.openerp .oe_button_box {
  width: 400px;
  text-align: right;
}
.openerp .oe_button_box .oe_stat_button {
  display: inline-table;
}
.openerp .oe_avatar > img {
  max-height: 90px;
  max-width: 90px;
  -moz-border-radius: 3px;
  -webkit-border-radius: 3px;
  border-radius: 3px;
  -moz-box-shadow: 0 1px 4px rgba(0, 0, 0, 0.4);
  -webkit-box-shadow: 0 1px 4px rgba(0, 0, 0, 0.4);
  box-shadow: 0 1px 4px rgba(0, 0, 0, 0.4);
  border: none;
  margin-bottom: 10px;
}
.openerp .oe_avatar + div {
  margin-left: 5px;
}
.openerp .oe_image_small > img {
  max-width: 50px;
  max-height: 50px;
}
.openerp .oe_image_medium > img {
  max-width: 180px;
  max-height: 180px;
}
.openerp .oe_button.oe_link {
  border: none;
  padding: 0;
  margin: 0;
  background: none;
  -moz-border-radius: 0;
  -webkit-border-radius: 0;
  border-radius: 0;
  -moz-box-shadow: none;
  -webkit-box-shadow: none;
  box-shadow: none;
}
.openerp .oe_button.oe_link img {
  display: inline-block;
}
.openerp .oe_button.oe_link span {
  border: none;
  padding: 0;
  margin: 0;
  background: none;
  -moz-border-radius: 0;
  -webkit-border-radius: 0;
  border-radius: 0;
  -moz-box-shadow: none;
  -webkit-box-shadow: none;
  box-shadow: none;
  color: #7c7bad;
  font-weight: bold;
}
.openerp .oe_button.oe_link span:hover {
  text-decoration: underline;
}
.openerp .oe_webclient .oe_star_on, .openerp .oe_webclient .oe_star_off {
  color: #cccccc;
  text-shadow: 0 0 2px black;
  vertical-align: top;
  position: relative;
  top: -5px;
}
.openerp .oe_webclient .oe_star_on:hover, .openerp .oe_webclient .oe_star_off:hover {
  text-decoration: none;
}
.openerp .oe_webclient .oe_star_on {
  color: gold;
}
.openerp p.oe_grey {
  max-width: 650px;
}
.openerp .oe_grey {
  color: #aaaaaa;
}
.openerp .oe_error_detail hr {
  display: block;
  -webkit-margin-before: 0.5em;
  -webkit-margin-after: 0.5em;
  -webkit-margin-start: auto;
  -webkit-margin-end: auto;
  border-style: inset;
  border-width: 1px;
}
.openerp .oe_tag {
  border: 1px solid #afafb6;
  font-size: 11px;
  padding: 2px 4px;
  margin: 0 2px 2px 0;
  -moz-border-radius: 3px;
  -webkit-border-radius: 3px;
  border-radius: 3px;
  background: #f0f0fa;
  color: #4c4c4c;
}
.openerp .oe_tag_dark {
  background: #7c7bad;
  color: #eeeeee;
}
.openerp .oe_form_field_radio.oe_horizontal {
  white-space: nowrap;
}
.openerp .oe_form_field_radio.oe_horizontal label {
  display: inline-block;
  text-align: center;
  height: 16px;
}
.openerp .oe_form_field_radio.oe_vertical label {
  margin-left: 4px;
}
.openerp .oe_form_field_radio.oe_form_required .oe_radio_input {
  border: 2px solid transparent;
  display: inline-block;
  height: 12px;
  width: 12px;
  vertical-align: top;
  border-radius: 10px;
  margin: 1px 0;
}
.openerp .oe_form_field_radio.oe_form_required.oe_form_invalid .oe_radio_input {
  border-color: red;
}
.openerp .oe_tags {
  margin-bottom: 1px;
}
.openerp .oe_tags.oe_inline {
  min-width: 250px;
}
.openerp .oe_tags .text-wrap {
  width: 100% !important;
}
.openerp .oe_tags .text-wrap textarea {
  width: 100% !important;
}
.openerp .oe_tags .text-core {
  min-height: 22px;
}
.openerp .oe_tags .text-core .text-wrap .text-dropdown .text-list .text-suggestion em {
  font-style: italic;
  text-decoration: none;
}
.openerp .oe_notebook {
  margin: 8px 0;
  padding: 0 16px;
  list-style: none;
  zoom: 1;
}
.openerp .oe_notebook.ui-corner-all {
  -moz-border-radius: 0;
  -webkit-border-radius: 0;
  border-radius: 0;
}
.openerp .oe_notebook:before, .openerp .oe_notebook:after {
  display: table;
  content: "";
  zoom: 1;
}
.openerp .oe_notebook:after {
  clear: both;
}
.openerp .oe_notebook > li {
  float: left;
}
.openerp .oe_notebook > li > a {
  display: block;
  color: gray;
}
.openerp .oe_notebook > li.ui-tabs-active > a {
  color: #4c4c4c;
}
.openerp .oe_notebook {
  border-color: #dddddd;
  border-style: solid;
  border-width: 0 0 1px;
}
.openerp .oe_notebook > li {
  position: relative;
}
.openerp .oe_notebook > li > a {
  padding: 0 12px;
  margin-right: 2px;
  line-height: 30px;
  border: 1px solid transparent;
  -moz-border-radius: 4px 4px 0 0;
  -webkit-border-radius: 4px 4px 0 0;
  border-radius: 4px 4px 0 0;
}
.openerp .oe_notebook > li > a:hover {
  text-decoration: none;
  background-color: #eeeeee;
  border-color: #eeeeee #eeeeee #dddddd;
}
.openerp .ui-tabs .oe_notebook.ui-tabs-nav li.ui-tabs-active {
  border-bottom: none;
  padding-bottom: 1px;
}
.openerp .oe_notebook > li.ui-state-active > a, .openerp .oe_notebook > li.ui-state-active > a:hover {
  background-color: white;
  border: 1px solid #dddddd;
  border-bottom-color: transparent;
  cursor: default;
}
.openerp .oe_notebook_page {
  padding: 0;
}
.openerp .oe_notebook_page > label:not([for]) {
  font-weight: normal !important;
}
.openerp div.ui-tabs {
  padding: 3px 0px 3px 0px;
}
.openerp .ui-tabs-hide {
  display: none;
}
.openerp .oe_dropdown, .openerp .oe_dropdown_hover, .openerp .oe_dropdown_toggle {
  position: relative;
  cursor: pointer;
}
.openerp .oe_dropdown_toggle {
  color: #2b2b2b;
  font-weight: normal;
}
.openerp .oe_dropdown_hover:hover .oe_dropdown_menu, .openerp .oe_dropdown_menu.oe_opened {
  display: block;
}
.openerp .oe_dropdown_menu {
  display: none;
  position: absolute;
  z-index: 3;
  margin: 0;
  border: 1px solid #afafb6;
  background: white;
  padding: 4px 0;
  min-width: 140px;
  text-align: left;
  -moz-border-radius: 3px;
  -webkit-border-radius: 3px;
  border-radius: 3px;
  -moz-box-shadow: 0 1px 4px rgba(0, 0, 0, 0.3);
  -webkit-box-shadow: 0 1px 4px rgba(0, 0, 0, 0.3);
  box-shadow: 0 1px 4px rgba(0, 0, 0, 0.3);
}
.openerp .oe_dropdown_menu > li {
  list-style-type: none;
  float: none;
  display: block;
  position: relative;
  margin: 0;
  padding: 2px 8px;
}
.openerp .oe_dropdown_menu > li:hover {
  background-color: #efeff8;
  background-image: -webkit-gradient(linear, left top, left bottom, from(#f0f0fa), to(#eeeef6));
  background-image: -webkit-linear-gradient(top, #f0f0fa, #eeeef6);
  background-image: -moz-linear-gradient(top, #f0f0fa, #eeeef6);
  background-image: -ms-linear-gradient(top, #f0f0fa, #eeeef6);
  background-image: -o-linear-gradient(top, #f0f0fa, #eeeef6);
  background-image: linear-gradient(to bottom, #f0f0fa, #eeeef6);
  -moz-box-shadow: none;
  -webkit-box-shadow: none;
  box-shadow: none;
}
.openerp .oe_dropdown_menu > li > a {
  white-space: nowrap;
  display: block;
  color: #4c4c4c;
  text-decoration: none;
}
.openerp .oe_dropdown_menu > li > a:hover {
  text-decoration: none;
}
.openerp .oe_dropdown_arrow:after {
  width: 0;
  height: 0;
  display: inline-block;
  content: "&darr";
  text-indent: -99999px;
  vertical-align: top;
  margin-top: 8px;
  margin-left: 3px;
  border-left: 4px solid transparent;
  border-right: 4px solid transparent;
  border-top: 4px solid #404040;
  filter: alpha(opacity=50);
  opacity: 0.5;
}
.openerp .oe_sidebar {
  white-space: nowrap;
}
.openerp .oe_sidebar .oe_dropdown_menu .oe_sidebar_add_attachment {
  height: 20px;
  cursor: pointer;
  padding-left: 6px;
  margin-top: 6px;
}
.openerp .oe_sidebar .oe_dropdown_menu .oe_sidebar_add_attachment span {
  font-weight: bold;
}
.openerp .oe_sidebar .oe_dropdown_menu .oe_sidebar_add_attachment .oe_hidden_input_file {
  width: 200px;
}
.openerp .oe_sidebar .oe_dropdown_menu .oe_sidebar_add_attachment:hover {
  background-color: #efeff8;
  background-image: -webkit-gradient(linear, left top, left bottom, from(#f0f0fa), to(#eeeef6));
  background-image: -webkit-linear-gradient(top, #f0f0fa, #eeeef6);
  background-image: -moz-linear-gradient(top, #f0f0fa, #eeeef6);
  background-image: -ms-linear-gradient(top, #f0f0fa, #eeeef6);
  background-image: -o-linear-gradient(top, #f0f0fa, #eeeef6);
  background-image: linear-gradient(to bottom, #f0f0fa, #eeeef6);
  -moz-box-shadow: none;
  -webkit-box-shadow: none;
  box-shadow: none;
}
.openerp .oe_sidebar .oe_dropdown_menu li .oe_sidebar_delete_item {
  position: absolute;
  top: 4px;
  right: 4px;
  display: none;
  width: 12px;
  height: 12px;
  padding: 1px;
  color: #8786b7;
  line-height: 8px;
  text-align: center;
  font-weight: bold;
  text-shadow: 0 1px 1px white;
}
.openerp .oe_sidebar .oe_dropdown_menu li .oe_sidebar_delete_item:hover {
  text-decoration: none;
  color: white;
  background: #8786b7;
  text-shadow: 0 1px 1px rgba(0, 0, 0, 0.4);
  -moz-border-radius: 2px;
  -webkit-border-radius: 2px;
  border-radius: 2px;
}
.openerp .oe_sidebar .oe_dropdown_menu li:hover .oe_sidebar_delete_item {
  display: inline-block;
}
.openerp .oe_loading {
  display: none;
  z-index: 100;
  position: fixed;
  top: 0;
  right: 50%;
  padding: 4px 12px;
  background: #a61300;
  color: white;
  text-align: center;
  border: 1px solid #990000;
  border-top: none;
  -moz-border-radius-bottomright: 8px;
  -moz-border-radius-bottomleft: 8px;
  border-bottom-right-radius: 8px;
  border-bottom-left-radius: 8px;
}
.openerp .oe_notification {
  z-index: 1500;
}
.openerp .oe_webclient_timezone_notification a {
  color: white;
  text-decoration: underline;
}
.openerp .oe_webclient_timezone_notification p {
  margin-top: 1em;
}
.openerp .oe_webclient_timezone_notification dt {
  font-weight: bold;
}
.openerp .oe_timezone_systray span {
  margin-top: 1px;
  background-color: #f6cf3b;
}
.openerp .oe_dialog_warning {
  width: 100%;
}
.openerp .oe_dialog_warning p {
  text-align: center;
}
.openerp .oe_dialog_icon {
  padding: 5px;
  width: 32px;
}
.openerp .oe_database_manager {
  background: white;
  color: black;
  text-align: left;
}
.openerp .oe_database_manager .oe_database_manager_menu {
  color: black;
}
.openerp .oe_webclient {
  width: 100%;
  height: 100%;
  border-spacing: 0px;
}
.openerp .oe_content_full_screen .oe_application {
  top: 0;
  left: 0;
}
.openerp .oe_content_full_screen .oe_topbar, .openerp .oe_content_full_screen .oe_leftbar {
  display: none;
}
.openerp .navbar .oe_topbar_anonymous_login {
  background-color: #dc5f59;
  color: #eeeeee;
  background-color: #be4343;
  background-image: -webkit-gradient(linear, left top, left bottom, from(#fc8787), to(maroon));
  background-image: -webkit-linear-gradient(top, #fc8787, maroon);
  background-image: -moz-linear-gradient(top, #fc8787, maroon);
  background-image: -ms-linear-gradient(top, #fc8787, maroon);
  background-image: -o-linear-gradient(top, #fc8787, maroon);
  background-image: linear-gradient(to bottom, #fc8787, #800000);
}
.openerp .navbar .oe_topbar_anonymous_login a {
  display: block;
  padding: 5px 10px 7px;
  line-height: 20px;
  height: 30px;
  text-decoration: none;
  color: white;
  background: transparent;
  -webkit-transition: all 0.2s ease-out;
  -moz-transition: all 0.2s ease-out;
  -ms-transition: all 0.2s ease-out;
  -o-transition: all 0.2s ease-out;
  transition: all 0.2s ease-out;
}
.openerp .navbar .oe_topbar_anonymous_login a:hover {
  background: rgba(0, 0, 0, 0.1);
  color: white;
  text-shadow: 0px 0px 3px rgba(0, 0, 0, 0.2);
  -moz-box-shadow: 0 1px 2px rgba(0, 0, 0, 0.2) inset;
  -webkit-box-shadow: 0 1px 2px rgba(0, 0, 0, 0.2) inset;
  box-shadow: 0 1px 2px rgba(0, 0, 0, 0.2) inset;
}
.openerp .navbar .oe_topbar_item {
  display: block;
  padding: 5px 10px 26px;
  line-height: 20px;
  height: 20px;
  text-decoration: none;
  color: #eeeeee;
  vertical-align: top;
  text-shadow: 0 1px 1px rgba(0, 0, 0, 0.2);
  -webkit-transition: all 0.2s ease-out;
  -moz-transition: all 0.2s ease-out;
  -ms-transition: all 0.2s ease-out;
  -o-transition: all 0.2s ease-out;
  transition: all 0.2s ease-out;
}
.openerp .navbar .oe_topbar_item:hover {
  background: rgba(0, 0, 0, 0.2);
  text-shadow: black 0px 0px 3px;
  color: white;
  -moz-box-shadow: 0 1px 2px rgba(0, 0, 0, 0.4) inset;
  -webkit-box-shadow: 0 1px 2px rgba(0, 0, 0, 0.4) inset;
  box-shadow: 0 1px 2px rgba(0, 0, 0, 0.4) inset;
}
.openerp .navbar .oe_topbar_avatar {
  width: 24px;
  height: 24px;
  margin: -2px 2px 0 0;
  -moz-border-radius: 3px;
  -webkit-border-radius: 3px;
  border-radius: 3px;
}
.openerp .navbar .oe_topbar_avatar {
  vertical-align: top;
}
.openerp .navbar .oe_dropdown_arrow:after {
  border-top: 4px solid white;
}
.openerp .navbar .dropdown_menu {
  top: 32px;
  background: #333333;
  background: rgba(37, 37, 37, 0.9);
  border-color: #999999;
  border-color: rgba(0, 0, 0, 0.2);
  border-style: solid;
  border-width: 0 2px 1px;
  -moz-border-radius: 0 0 6px 6px;
  -webkit-border-radius: 0 0 6px 6px;
  border-radius: 0 0 6px 6px;
  -webkit-background-clip: padding-box;
  -moz-background-clip: padding-box;
  background-clip: padding-box;
}
.openerp .navbar .dropdown_menu li {
  float: none;
  padding: 3px 12px;
}
.openerp .navbar .dropdown_menu li a {
  color: #eeeeee;
}
.openerp .navbar .dropdown_menu li:hover {
  background-color: #212121;
  background-image: -webkit-gradient(linear, left top, left bottom, from(#292929), to(#191919));
  background-image: -webkit-linear-gradient(top, #292929, #191919);
  background-image: -moz-linear-gradient(top, #292929, #191919);
  background-image: -ms-linear-gradient(top, #292929, #191919);
  background-image: -o-linear-gradient(top, #292929, #191919);
  background-image: linear-gradient(to bottom, #292929, #191919);
  -moz-box-shadow: none;
  -webkit-box-shadow: none;
  box-shadow: none;
}
.openerp .navbar .oe_topbar_name {
  max-width: 150px;
  display: inline-block;
  height: 15px;
  text-overflow: ellipsis;
  white-space: nowrap;
  overflow: hidden;
}
.openerp .navbar-nav {
  float: left;
  padding: 0;
  margin: 0;
  font-size: 13px;
}
.openerp .navbar-nav > li {
  list-style-type: none;
  padding: 0;
  margin: 0;
  float: left;
  display: block;
  color: #eeeeee;
}
.openerp .navbar-nav > li > a {
  display: block;
  padding: 5px 10px 26px !important;
  line-height: 20px;
  height: 20px;
  text-decoration: none;
  color: #eeeeee !important;
  vertical-align: top;
  text-shadow: 0 1px 1px rgba(0, 0, 0, 0.2);
  -webkit-transition: all 0.2s ease-out;
  -moz-transition: all 0.2s ease-out;
  -ms-transition: all 0.2s ease-out;
  -o-transition: all 0.2s ease-out;
  transition: all 0.2s ease-out;
}
.openerp .navbar-nav > li > a:hover {
  background: rgba(0, 0, 0, 0.2);
  text-shadow: black 0px 0px 3px;
  color: white;
  -moz-box-shadow: 0 1px 2px rgba(0, 0, 0, 0.4) inset;
  -webkit-box-shadow: 0 1px 2px rgba(0, 0, 0, 0.4) inset;
  box-shadow: 0 1px 2px rgba(0, 0, 0, 0.4) inset;
}
.openerp .navbar-nav > li > .active {
  background: rgba(0, 0, 0, 0.3);
  text-shadow: black 0px 0px 3px;
  -moz-box-shadow: 0 1px 2px rgba(0, 0, 0, 0.4) inset;
  -webkit-box-shadow: 0 1px 2px rgba(0, 0, 0, 0.4) inset;
  box-shadow: 0 1px 2px rgba(0, 0, 0, 0.4) inset;
}
.openerp .oe_user_menu {
  float: right;
  padding: 0;
  margin: 0;
}
.openerp .oe_user_menu li {
  list-style-type: none;
  float: left;
}
.openerp .oe_user_menu .oe_dropdown_menu {
  right: -1px;
}
.openerp .oe_systray > div {
  float: left;
  padding: 0 4px 0 4px;
}
.openerp .oe_systray {
  float: right;
}
.openerp .oe_leftbar {
  display: none;
  width: 220px;
  background: #f0eeee;
  border-right: 1px solid #afafb6;
  text-shadow: none;
  padding-bottom: 16px;
}
.openerp a.oe_logo {
  position: relative;
  width: 220px;
  display: block;
  text-align: center;
}
.openerp a.oe_logo img {
  margin: 14px 0;
  border: 0;
}
.openerp a.oe_logo .oe_logo_edit {
  margin: 14px 0;
  position: absolute;
  top: 1px;
  padding: 4px;
  width: 100%;
  display: none;
  text-align: center;
  color: #eeeeee;
  background: rgba(37, 37, 37, 0.9);
  -webkit-box-sizing: border-box;
  -moz-box-sizing: border-box;
  -ms-box-sizing: border-box;
  box-sizing: border-box;
}
.openerp a.oe_logo:hover .oe_logo_edit_admin {
  display: block;
}
.openerp .oe_footer {
  position: fixed;
  bottom: 0;
  padding: 4px 0;
  background: #f0eeee;
  width: 220px;
  text-align: center;
}
.openerp .oe_footer a {
  font-weight: bold;
  color: black;
}
.openerp .oe_footer a span {
  color: #c81010;
}
.openerp .oe_secondary_menu_section {
  font-weight: bold;
  margin-left: 8px;
  color: #7c7bad;
}
.openerp .oe_secondary_submenu {
  margin-bottom: 10px !important;
  line-height: 1.1em;
  margin-top: 3px;
}
.openerp .oe_secondary_submenu .oe_menu_text {
  white-space: nowrap;
  overflow: hidden;
  display: inline-block;
  text-overflow: ellipsis;
  max-width: 85%;
  margin-top: 1px;
}
.openerp .oe_secondary_submenu .badge:hover {
  cursor: pointer;
  -webkit-transform: scale(1.1);
  -moz-transform: scale(1.1);
  -ms-transform: scale(1.1);
  -o-transform: scale(1.1);
  transform: scale(1.1);
}
.openerp .oe_secondary_submenu .oe_menu_toggler:before {
  width: 0;
  height: 0;
  display: inline-block;
  content: "&darr";
  text-indent: -99999px;
  vertical-align: top;
  margin-left: -12px;
  margin-top: 4px;
  margin-right: 4px;
  border-top: 4px solid transparent;
  border-bottom: 4px solid transparent;
  border-left: 4px solid #4c4c4c;
  filter: alpha(opacity=50);
  opacity: 0.5;
}
.openerp .oe_secondary_submenu .oe_menu_opened:before {
  margin-top: 6px;
  margin-left: -16px;
  margin-right: 4px;
  border-left: 4px solid transparent;
  border-right: 4px solid transparent;
  border-top: 4px solid #4c4c4c;
}
.openerp .oe_secondary_submenu .oe_secondary_submenu li {
  margin-left: 20px;
}
.openerp .oe_about {
  background-color: white;
  background-image: url(data:image/png;base64,iVBORw0KGgoAAAANSUhEUgAAAAYAAAAGCAYAAADgzO9IAAAAKUlEQVQIHWO8e/fufwYsgAUkJigoiCIF5DMyoYggcUiXgNnBiGQKmAkARpcEQeriln4AAAAASUVORK5CYII=);
  -moz-border-radius: 0 0 2px 2px;
  -webkit-border-radius: 0 0 2px 2px;
  border-radius: 0 0 2px 2px;
}
.openerp .oe_about a {
  color: #7c7bad;
}
.openerp .oe_about a:hover {
  text-decoration: underline;
}
.openerp .oe_about a:focus {
  outline: none;
}
.openerp .oe_about .oe_logo {
  margin-left: -6px;
}
.openerp .oe_about .oe_bottom {
  text-shadow: 0 1px 1px #999999;
  background-color: #8a0e0e;
  background-image: -webkit-gradient(linear, left top, left bottom, from(#b41616), to(#600606));
  background-image: -webkit-linear-gradient(top, #b41616, #600606);
  background-image: -moz-linear-gradient(top, #b41616, #600606);
  background-image: -ms-linear-gradient(top, #b41616, #600606);
  background-image: -o-linear-gradient(top, #b41616, #600606);
  background-image: linear-gradient(to bottom, #b41616, #600606);
  color: #eeeeee;
  padding: 0 16px;
  -moz-border-radius: 0 0 2px 2px;
  -webkit-border-radius: 0 0 2px 2px;
  border-radius: 0 0 2px 2px;
}
.openerp .oe_about .oe_bottom a {
  color: #eeeeee;
}
.openerp a.oe_form_uri:hover {
  text-decoration: underline;
}
.openerp .oe_application {
  width: 100%;
  height: 100%;
}
.openerp .oe_application a {
  color: #7c7bad;
}
.openerp .oe_application > div {
  height: 100%;
}
.openerp .oe_application .oe_breadcrumb_item:not(:last-child) {
  max-width: 7em;
  white-space: nowrap;
  text-overflow: ellipsis;
}
.openerp .oe_application .oe_breadcrumb_title > * {
  display: inline-block;
  overflow: hidden;
  font-weight: bold;
}
.openerp .oe_view_manager {
  display: table;
  height: inherit;
  width: 100%;
}
.openerp .oe_view_manager .oe_view_manager_body {
  height: inherit;
}
.openerp .oe_view_manager .oe_view_manager_view_kanban:not(:empty) {
  height: inherit;
}
.openerp .oe_view_manager[data-view-type=kanban] .oe_view_manager_body {
  display: table-row;
}
.openerp .oe_view_manager table.oe_view_manager_header {
  border-collapse: separate;
  width: 100%;
  table-layout: fixed;
}
.openerp .oe_view_manager table.oe_view_manager_header .oe_header_row {
  clear: both;
  text-shadow: 0 1px 1px white;
}
.openerp .oe_view_manager table.oe_view_manager_header .oe_header_row:last-child td {
  padding-top: 0;
}
.openerp .oe_view_manager table.oe_view_manager_header .oe_header_row:first-child td {
  padding-top: 8px;
}
.openerp .oe_view_manager table.oe_view_manager_header .oe_view_manager_sidebar {
  margin: 0px auto;
  text-align: center;
}
.openerp .oe_view_manager table.oe_view_manager_header .oe_view_manager_sidebar .oe_dropdown_arrow:after {
  opacity: 0.9;
}
.openerp .oe_view_manager table.oe_view_manager_header td {
  line-height: 26px;
}
.openerp .oe_view_manager table.oe_view_manager_header h2 {
  font-size: 18px;
  margin: 0;
  float: left;
  line-height: 30px;
}
.openerp .oe_view_manager table.oe_view_manager_header h2 a {
  color: #7c7bad;
}
.openerp .oe_view_manager table.oe_view_manager_header .oe_dropdown_menu {
  line-height: normal;
}
.openerp .oe_view_manager table.oe_view_manager_header .oe_button_group {
  display: inline-block;
  border: 1px solid #ababab;
  -moz-border-radius: 5px;
  -webkit-border-radius: 5px;
  border-radius: 5px;
}
.openerp .oe_view_manager table.oe_view_manager_header .oe_button_group li {
  float: left;
  border-right: 1px solid #ababab;
}
.openerp .oe_view_manager table.oe_view_manager_header .oe_button_group li:last-child {
  border: none;
}
.openerp .oe_view_manager table.oe_view_manager_header .oe_button_group a {
  color: #4c4c4c;
}
.openerp .oe_view_manager table.oe_view_manager_header .oe_button_group a:hover {
  text-decoration: none;
}
.openerp .oe_view_manager table.oe_view_manager_header .oe_button_group .active {
  background: #999999;
  -moz-box-shadow: 0 1px 4px rgba(0, 0, 0, 0.3) inset;
  -webkit-box-shadow: 0 1px 4px rgba(0, 0, 0, 0.3) inset;
  box-shadow: 0 1px 4px rgba(0, 0, 0, 0.3) inset;
}
.openerp .oe_view_manager table.oe_view_manager_header .oe_button_group .active a {
  color: white;
  text-shadow: 0 1px 2px rgba(0, 0, 0, 0.4);
}
.openerp .oe_view_manager table.oe_view_manager_header .oe_view_manager_buttons {
  white-space: nowrap;
}
.openerp .oe_view_manager .oe_view_manager_switch {
  padding: 0;
  margin: 0 0 0 8px;
}
.openerp .oe_view_manager .oe_view_manager_switch li {
  margin: 0;
  width: 24px;
  height: 24px;
  line-height: 16px;
  padding: 0;
  text-align: center;
  list-style-type: none;
}
.openerp .oe_view_manager .oe_view_manager_switch li a {
  position: relative;
}
.openerp .oe_view_manager .oe_view_manager_switch .oe_vm_switch_list:after, .openerp .oe_view_manager .oe_view_manager_switch .oe_vm_switch_tree:after {
  padding: 2px;
  content: "i";
}
.openerp .oe_view_manager .oe_view_manager_switch .oe_vm_switch_form:after {
  content: "m";
}
.openerp .oe_view_manager .oe_view_manager_switch .oe_vm_switch_graph:after {
  font-family: "mnmliconsRegular" !important;
  font-size: 21px;
  font-weight: 300 !important;
  content: "}";
  top: -2px;
  position: relative;
}
.openerp .oe_view_manager .oe_view_manager_switch .oe_vm_switch_gantt:after {
  font-family: "mnmliconsRegular" !important;
  font-size: 21px;
  font-weight: 300 !important;
  content: "y";
  top: -2px;
  position: relative;
}
.openerp .oe_view_manager .oe_view_manager_switch .oe_vm_switch_calendar:after {
  content: "P";
}
.openerp .oe_view_manager .oe_view_manager_switch .oe_vm_switch_kanban:after {
  content: "k";
}
.openerp .oe_view_manager .oe_view_manager_switch .oe_vm_switch_diagram:after {
  content: "f";
}
.openerp .oe_list_pager {
  line-height: 26px;
}
.openerp .oe_pager_value {
  float: left;
  margin-right: 8px;
}
.openerp ul.oe_pager_group {
  padding: 0;
  margin: 0;
}
.openerp .oe_pager_group {
  float: left;
  height: 24px;
  line-height: 24px;
  display: inline-block;
  border: 1px solid #ababab;
  cursor: pointer;
  -moz-border-radius: 5px;
  -webkit-border-radius: 5px;
  border-radius: 5px;
}
.openerp .oe_pager_group li {
  height: 24px;
  line-height: 24px;
  padding: 0;
  margin: 0;
  list-style-type: none;
  float: left;
  border-right: 1px solid #ababab;
}
.openerp .oe_pager_group li:last-child {
  border: none;
}
.openerp .oe_pager_group a {
  color: #4c4c4c;
  padding: 0 8px;
}
.openerp .oe_pager_group a:hover {
  text-decoration: none;
}
.openerp .oe_pager_group .active {
  background: #999999;
  -moz-box-shadow: 0 1px 4px rgba(0, 0, 0, 0.3) inset;
  -webkit-box-shadow: 0 1px 4px rgba(0, 0, 0, 0.3) inset;
  box-shadow: 0 1px 4px rgba(0, 0, 0, 0.3) inset;
}
.openerp .oe_pager_group .active a {
  color: white;
  text-shadow: 0 1px 2px rgba(0, 0, 0, 0.4);
}
.openerp .oe_list_pager.oe_list_pager_single_page .oe_pager_group {
  display: none;
}
.openerp .oe_view_manager_current {
  height: 100%;
}
.openerp .oe_view_manager_current > .oe_view_manager_header {
  border-bottom: 1px solid #cacaca;
  background-color: #ededed;
  background-image: -webkit-gradient(linear, left top, left bottom, from(#fcfcfc), to(#dedede));
  background-image: -webkit-linear-gradient(top, #fcfcfc, #dedede);
  background-image: -moz-linear-gradient(top, #fcfcfc, #dedede);
  background-image: -ms-linear-gradient(top, #fcfcfc, #dedede);
  background-image: -o-linear-gradient(top, #fcfcfc, #dedede);
  background-image: linear-gradient(to bottom, #fcfcfc, #dedede);
  -moz-box-shadow: 0 1px 0 rgba(255, 255, 255, 0.4), 0 0 9px rgba(0, 0, 0, 0.1);
  -webkit-box-shadow: 0 1px 0 rgba(255, 255, 255, 0.4), 0 0 9px rgba(0, 0, 0, 0.1);
  box-shadow: 0 1px 0 rgba(255, 255, 255, 0.4), 0 0 9px rgba(0, 0, 0, 0.1);
}
.openerp .oe_view_manager_current > .oe_view_manager_header .oe_header_row td {
  padding: 8px;
}
.openerp .oe_view_manager_current > .oe_view_manager_header .oe_header_row:first-child td {
  padding-top: 8px;
}
.openerp .oe_view_manager_inline, .openerp .oe_view_manager_inlineview {
  height: 100%;
}
.openerp .oe_view_manager_inline > .oe_view_manager_header, .openerp .oe_view_manager_inlineview > .oe_view_manager_header {
  display: none;
}
.openerp .oe_popup_form .oe_formview .oe_form_pager {
  display: none !important;
}
.openerp .oe_popup_form table label {
  font-weight: normal;
}
.openerp .oe_popup_list_pager {
  float: right;
}
.openerp .oe_searchview {
  cursor: text;
  position: relative;
  float: right;
  padding: 1px 0;
  line-height: 18px;
  width: 400px;
  border: 1px solid #ababab;
  background: white;
  -moz-border-radius: 13px;
  -webkit-border-radius: 13px;
  border-radius: 13px;
  -moz-box-shadow: 0 1px 2px rgba(0, 0, 0, 0.2) inset;
  -webkit-box-shadow: 0 1px 2px rgba(0, 0, 0, 0.2) inset;
  box-shadow: 0 1px 2px rgba(0, 0, 0, 0.2) inset;
}
.openerp .oe_searchview input, .openerp .oe_searchview textarea {
  padding: 3px;
  height: 14px;
  font-size: 12px;
  line-height: 18px;
}
.openerp .oe_searchview input:not([type]), .openerp .oe_searchview input[type="text"], .openerp .oe_searchview input[type="number"] {
  width: 156px;
  height: 22px;
}
.openerp .oe_searchview input[type="checkbox"] {
  margin: 3px 3px 3px 4px;
}
.openerp .oe_searchview select {
  margin: 2px 4px 2px 0;
}
.openerp .oe_searchview.oe_focused {
  border-color: #a6a6fe;
  -moz-box-shadow: 0 1px 2px #a6a6fe inset;
  -webkit-box-shadow: 0 1px 2px #a6a6fe inset;
  box-shadow: 0 1px 2px #a6a6fe inset;
}
.openerp .oe_searchview .oe_searchview_clear {
  cursor: pointer;
  position: absolute;
  top: 0;
  right: 18px;
  width: 15px;
  height: 24px;
  background: url(../img/search_reset.gif) center center no-repeat;
}
.openerp .oe_searchview .oe_searchview_unfold_drawer {
  position: absolute;
  top: 0;
  right: 0;
  height: 24px;
  padding: 0 7px 0 4px;
  color: #cccccc;
  cursor: pointer;
}
.openerp .oe_searchview .oe_searchview_unfold_drawer:hover {
  color: #999999;
}
.openerp .oe_searchview .oe_searchview_unfold_drawer:before {
  position: absolute;
  top: 10px;
  right: 7px;
  width: 0;
  height: 0;
  display: inline-block;
  content: "";
  vertical-align: top;
  border-top: 5px solid #4c4c4c;
  border-left: 5px solid transparent;
  border-right: 5px solid transparent;
  filter: alpha(opacity=50);
  opacity: 0.5;
}
.openerp .oe_searchview .oe_searchview_search {
  font-size: 1px;
  letter-spacing: -1px;
  color: transparent;
  text-shadow: none;
  font-weight: normal;
  -moz-box-shadow: none;
  -webkit-box-shadow: none;
  box-shadow: none;
  -moz-border-radius: 0;
  -webkit-border-radius: 0;
  border-radius: 0;
  position: absolute;
  left: 3px;
  top: 1px;
  padding: 0;
  border: none;
  background: transparent;
}
.openerp .oe_searchview .oe_searchview_search:before {
  font: 21px "mnmliconsRegular";
  content: "r";
  color: #a3a3a3;
}
.openerp .oe_searchview .oe_searchview_facets {
  min-height: 22px;
  margin: 0 35px 0 15px;
}
.openerp .oe_searchview .oe_searchview_facets * {
  vertical-align: top;
  display: inline-block;
  line-height: 17px;
}
.openerp .oe_searchview .oe_searchview_facets .oe_searchview_facet {
  margin: 1px 0;
  font-size: 11px;
}
.openerp .oe_searchview .oe_searchview_facets .oe_searchview_facet:focus {
  outline: none;
}
.openerp .oe_searchview .oe_searchview_facets .oe_searchview_input {
  padding: 0 0 0 6px;
  font-size: 12px;
  height: 16px;
  margin-top: 3px;
}
.openerp .oe_searchview .oe_searchview_facets .oe_searchview_input:focus {
  outline: none;
}
.openerp .oe_searchview .oe_searchview_facets .oe_searchview_facet {
  position: relative;
  cursor: pointer;
  padding: 0;
  -webkit-font-smoothing: auto;
}
.openerp .oe_searchview .oe_searchview_facets .oe_searchview_facet:focus {
  border-color: #a6a6fe;
  -moz-box-shadow: 0 0 3px 1px #a6a6fe;
  -webkit-box-shadow: 0 0 3px 1px #a6a6fe;
  box-shadow: 0 0 3px 1px #a6a6fe;
}
.openerp .oe_searchview .oe_searchview_facets .oe_searchview_facet .oe_facet_values {
  background: #f0f0fa;
  -moz-border-radius: 0 3px 3px 0;
  -webkit-border-radius: 0 3px 3px 0;
  border-radius: 0 3px 3px 0;
}
.openerp .oe_searchview .oe_searchview_facets .oe_searchview_facet .oe_facet_category, .openerp .oe_searchview .oe_searchview_facets .oe_searchview_facet .oe_facet_value {
  padding: 0 4px;
}
.openerp .oe_searchview .oe_searchview_facets .oe_searchview_facet .oe_facet_category {
  color: white;
  text-shadow: 0 1px 1px rgba(0, 0, 0, 0.4);
}
.openerp .oe_searchview .oe_searchview_facets .oe_searchview_facet .oe_facet_category.oe_i {
  font-size: 16px;
}
.openerp .oe_searchview .oe_searchview_facets .oe_searchview_facet .oe_facet_value {
  border-left: 1px solid #afafb6;
  text-shadow: 0 1px 1px white;
  color: #4c4c4c;
}
.openerp .oe_searchview .oe_searchview_facets .oe_searchview_facet .oe_facet_value:last-child {
  padding-right: 16px;
}
.openerp .oe_searchview .oe_searchview_facets .oe_searchview_facet .oe_facet_remove {
  position: absolute;
  top: 3px;
  right: 3px;
  color: #8786b7;
  line-height: 8px;
  width: 12px;
  height: 12px;
  padding-top: 1px;
  text-align: center;
  font-weight: bold;
  cursor: pointer;
  text-shadow: 0 1px 1px white;
}
.openerp .oe_searchview .oe_searchview_facets .oe_searchview_facet .oe_facet_remove:hover {
  color: white;
  background: #8786b7;
  text-shadow: 0 1px 1px rgba(0, 0, 0, 0.4);
  -moz-border-radius: 2px;
  -webkit-border-radius: 2px;
  border-radius: 2px;
}
.openerp .oe_searchview.oe_searchview_open_drawer .oe_searchview_drawer {
  display: block;
}
.openerp .oe_searchview .oe_searchview_drawer {
  cursor: default;
  position: absolute;
  z-index: 2;
  margin-top: 4px;
  top: 100%;
  right: -1px;
  background-color: white;
  min-width: 100%;
  display: none;
  border: 1px solid #afafb6;
  text-align: left;
  -moz-border-radius: 4px;
  -webkit-border-radius: 4px;
  border-radius: 4px;
  -moz-box-shadow: 0 1px 4px rgba(0, 0, 0, 0.3);
  -webkit-box-shadow: 0 1px 4px rgba(0, 0, 0, 0.3);
  box-shadow: 0 1px 4px rgba(0, 0, 0, 0.3);
}
.openerp .oe_searchview .oe_searchview_drawer > div {
  border-top: 1px solid #cccccc;
  margin: 0;
  padding: 8px;
}
.openerp .oe_searchview .oe_searchview_drawer > div:first-child {
  border-top: none;
  margin: 0;
}
.openerp .oe_searchview .oe_searchview_drawer h3 {
  margin: 8px 4px 4px 0px;
  color: #7c7bad;
  font-size: 13px;
}
.openerp .oe_searchview .oe_searchview_drawer h4, .openerp .oe_searchview .oe_searchview_drawer h4 * {
  margin: 0 0 0 2px;
  cursor: pointer;
  font-weight: normal;
  display: inline-block;
}
.openerp .oe_searchview .oe_searchview_drawer h4:hover, .openerp .oe_searchview .oe_searchview_drawer h4 *:hover {
  background-color: #f0f0fa;
}
.openerp .oe_searchview .oe_searchview_drawer h4:before {
  content: "▸ ";
  color: #a3a3a3;
}
.openerp .oe_searchview .oe_searchview_drawer button {
  margin: 4px 0;
}
.openerp .oe_searchview .oe_searchview_drawer .button {
  border: none;
  background: transparent;
  padding: 0 2px;
  -moz-box-shadow: none;
  -webkit-box-shadow: none;
  box-shadow: none;
  -moz-border-radius: 0;
  -webkit-border-radius: 0;
  border-radius: 0;
}
.openerp .oe_searchview .oe_searchview_drawer .oe_searchview_section {
  display: table;
  width: 100%;
}
.openerp .oe_searchview .oe_searchview_drawer .oe_searchview_section > div {
  -webkit-box-sizing: border-box;
  -moz-box-sizing: border-box;
  -ms-box-sizing: border-box;
  box-sizing: border-box;
  display: table-cell;
  width: 50%;
  padding-left: 2px;
}
.openerp .oe_searchview .oe_searchview_drawer .oe_searchview_section ul {
  margin: 0 8px 8px;
  padding: 0;
  list-style: none;
}
.openerp .oe_searchview .oe_searchview_drawer .oe_searchview_section li {
  list-style: none;
  padding: 2px 4px 2px 20px;
  line-height: 14px;
  color: inherit;
  cursor: pointer;
  position: relative;
}
.openerp .oe_searchview .oe_searchview_drawer .oe_searchview_section li.oe_selected:before {
  content: "W";
  font-family: "entypoRegular" !important;
  font-size: 24px;
  font-weight: 300 !important;
  color: #a3a3a3;
  position: absolute;
  left: 4px;
  top: -2px;
}
.openerp .oe_searchview .oe_searchview_drawer .oe_searchview_section li:hover {
  background-color: #f0f0fa;
}
.openerp .oe_searchview .oe_searchview_drawer form {
  margin-left: 12px;
}
.openerp .oe_searchview .oe_searchview_drawer form p {
  margin: 4px 0;
  line-height: 18px;
}
.openerp .oe_searchview .oe_searchview_drawer form button {
  margin: 0 0 8px -3px;
}
.openerp .oe_searchview .oe_searchview_drawer .oe_searchview_custom {
  padding: 0 8px 8px 8px;
}
.openerp .oe_searchview .oe_searchview_drawer .oe_searchview_custom div {
  padding: 0;
}
.openerp .oe_searchview .oe_searchview_drawer .oe_searchview_custom div h4 {
  margin: 0;
}
.openerp .oe_searchview .oe_searchview_drawer .oe_searchview_custom form {
  display: none;
}
.openerp .oe_searchview .oe_searchview_drawer .oe_searchview_custom li {
  cursor: pointer;
  position: relative;
  line-height: 14px;
  padding: 2px 4px 2px 20px;
}
.openerp .oe_searchview .oe_searchview_drawer .oe_searchview_custom li:hover {
  background-color: #f0f0fa;
}
.openerp .oe_searchview .oe_searchview_drawer .oe_searchview_custom li button {
  position: absolute;
  top: 0;
  right: 5px;
}
.openerp .oe_searchview .oe_searchview_drawer .oe_searchview_custom label {
  font-weight: normal;
}
.openerp .oe_searchview .oe_searchview_drawer .oe_searchview_dashboard form {
  display: none;
  margin-top: 2px;
}
.openerp .oe_searchview .oe_searchview_drawer .oe_searchview_advanced form {
  display: none;
  margin-top: 8px;
}
.openerp .oe_searchview .oe_searchview_drawer .oe_searchview_advanced button.oe_add_condition:before {
  content: "Z";
  font-family: "entypoRegular" !important;
  font-size: 24px;
  font-weight: 300 !important;
  margin-right: 4px;
}
.openerp .oe_searchview .oe_searchview_drawer .oe_searchview_advanced ul {
  list-style: none;
  padding: 0;
}
.openerp .oe_searchview .oe_searchview_drawer .oe_searchview_advanced li {
  position: relative;
  list-style: none;
  margin: 0;
  white-space: nowrap;
}
.openerp .oe_searchview .oe_searchview_drawer .oe_searchview_advanced li:first-child .searchview_extended_prop_or {
  visibility: hidden;
  margin-left: -14px;
}
.openerp .oe_searchview .oe_searchview_drawer .oe_searchview_advanced .searchview_extended_prop_or {
  opacity: 0.5;
  margin-left: -14px;
}
.openerp .oe_searchview .oe_searchview_drawer .oe_opened h4:before {
  content: "▾ ";
  position: relative;
  top: -1px;
}
.openerp .oe_searchview .oe_searchview_drawer .oe_opened form {
  display: block;
}
.openerp .oe_searchview .oe_searchview_drawer .oe_searchview_custom_delete, .openerp .oe_searchview .oe_searchview_drawer .searchview_extended_delete_prop {
  display: inline-block;
  width: 12px;
  height: 12px;
  line-height: 12px;
  padding: 1px;
  color: #8786b7;
  line-height: 8px;
  text-align: center;
  font-weight: bold;
  text-shadow: 0 1px 1px white;
}
.openerp .oe_searchview .oe_searchview_drawer .oe_searchview_custom_delete:hover, .openerp .oe_searchview .oe_searchview_drawer .searchview_extended_delete_prop:hover {
  text-decoration: none;
  color: white;
  background: #8786b7;
  text-shadow: 0 1px 1px rgba(0, 0, 0, 0.4);
  -moz-border-radius: 2px;
  -webkit-border-radius: 2px;
  border-radius: 2px;
}
.openerp .oe_searchview .oe_searchview_drawer .oe_searchview_custom_delete {
  display: none;
  position: absolute;
  bottom: 1px;
  right: 4px;
}
.openerp .oe_searchview .oe_searchview_drawer .oe_searchview_custom_private:hover .oe_searchview_custom_delete, .openerp .oe_searchview .oe_searchview_drawer .oe_searchview_custom_public:hover .oe_searchview_custom_delete {
  display: inline-block;
}
.openerp .oe_searchview .oe_searchview_drawer .oe_searchview_custom_public:after {
  content: ",";
  font-family: "entypoRegular" !important;
  font-size: 22px;
  font-weight: 300 !important;
  margin: 0 0 0 4px;
  padding: 0;
}
.openerp .oe_view_nocontent {
  padding: 15px;
  margin-top: 0;
  color: #777777;
  font-size: 125%;
  max-width: 700px;
}
.openerp .oe_view_nocontent .oe_view_nocontent_create {
  margin-top: 0;
  padding-top: 35px;
  color: #4c4c4c;
}
.openerp .oe_view_nocontent .oe_view_nocontent_create:before {
  content: "";
  display: inline-block;
  position: absolute;
  width: 70px;
  height: 80px;
  margin-left: -70px;
  margin-top: -50px;
  background: transparent url(/web/static/src/img/view_empty_arrow.png) no-repeat 0px 0px;
}
.openerp .oe_view_nocontent > p {
  padding-left: 78px;
}
.openerp .oe_view_nocontent .oe_empty_custom_dashboard {
  background: transparent url(/web/static/src/img/graph_background.png) no-repeat 0 0;
  margin-top: -15px;
  padding: 100px 0 0 137px;
  min-height: 327px;
  margin-left: -15px;
}
.openerp .oe_view.oe_cannot_create .oe_view_nocontent_create {
  display: none;
}
.openerp .oe_formview {
  background: white;
}
.openerp .oe_form_dropdown_section {
  position: relative;
  display: inline-block;
}
.openerp .oe_form_invalid input, .openerp .oe_form_invalid select, .openerp .oe_form_invalid textarea {
  background-color: #ff6666 !important;
  border: 1px solid #dd0000 !important;
}
.openerp .oe_view_manager_current .oe_form_editable .oe_highlight {
  color: #404040;
  background: none;
}
.openerp .oe_view_manager_current .oe_form_editable button.oe_highlight {
  background-color: #e3e3e3;
  background-image: -webkit-gradient(linear, left top, left bottom, from(#efefef), to(#d8d8d8));
  background-image: -webkit-linear-gradient(top, #efefef, #d8d8d8);
  background-image: -moz-linear-gradient(top, #efefef, #d8d8d8);
  background-image: -ms-linear-gradient(top, #efefef, #d8d8d8);
  background-image: -o-linear-gradient(top, #efefef, #d8d8d8);
  background-image: linear-gradient(to bottom, #efefef, #d8d8d8);
  -moz-box-shadow: 0 1px 2px rgba(0, 0, 0, 0.1), 0 1px 1px rgba(255, 255, 255, 0.8) inset;
  -webkit-box-shadow: 0 1px 2px rgba(0, 0, 0, 0.1), 0 1px 1px rgba(255, 255, 255, 0.8) inset;
  box-shadow: 0 1px 2px rgba(0, 0, 0, 0.1), 0 1px 1px rgba(255, 255, 255, 0.8) inset;
}
.openerp .oe_view_manager_current .oe_form_editable button.oe_highlight:active {
  background-color: #ececec;
  background-image: -webkit-gradient(linear, left top, left bottom, from(#e3e3e3), to(#f6f6f6));
  background-image: -webkit-linear-gradient(top, #e3e3e3, #f6f6f6);
  background-image: -moz-linear-gradient(top, #e3e3e3, #f6f6f6);
  background-image: -ms-linear-gradient(top, #e3e3e3, #f6f6f6);
  background-image: -o-linear-gradient(top, #e3e3e3, #f6f6f6);
  background-image: linear-gradient(to bottom, #e3e3e3, #f6f6f6);
  -moz-box-shadow: none;
  -webkit-box-shadow: none;
  box-shadow: none;
}
.openerp .oe_view_manager_current .oe_form_editable button.oe_highlight:hover {
  background-color: #ececec;
  background-image: -webkit-gradient(linear, left top, left bottom, from(#f6f6f6), to(#e3e3e3));
  background-image: -webkit-linear-gradient(top, #f6f6f6, #e3e3e3);
  background-image: -moz-linear-gradient(top, #f6f6f6, #e3e3e3);
  background-image: -ms-linear-gradient(top, #f6f6f6, #e3e3e3);
  background-image: -o-linear-gradient(top, #f6f6f6, #e3e3e3);
  background-image: linear-gradient(to bottom, #f6f6f6, #e3e3e3);
  -moz-box-shadow: 0 1px 2px rgba(0, 0, 0, 0.1), 0 1px 1px rgba(255, 255, 255, 0.8) inset;
  -webkit-box-shadow: 0 1px 2px rgba(0, 0, 0, 0.1), 0 1px 1px rgba(255, 255, 255, 0.8) inset;
  box-shadow: 0 1px 2px rgba(0, 0, 0, 0.1), 0 1px 1px rgba(255, 255, 255, 0.8) inset;
}
.openerp .oe_form_invisible {
  display: none !important;
}
.openerp .oe_form_editable .oe_read_only {
  display: none !important;
}
.openerp .oe_form_readonly .oe_edit_only, .openerp .oe_form_readonly .oe_form_field:empty {
  display: none !important;
}
.openerp .oe_form_readonly .oe_form .oe_form_field_date {
  width: auto;
}
.openerp .oe_form_readonly .oe_form_field_boolean.boolean {
  position: relative;
  top: -20px;
  width: 14px;
  height: 14px;
  z-index: 10000;
  backgroundColor: "#fff";
  opacity: 0;
}
.openerp .oe_form_nosheet {
  margin: 16px;
}
.openerp .oe_form_nosheet > header {
  margin: -16px -16px 0 -16px;
  padding: 0;
}
.openerp .oe_form_nosheet.oe_form_nomargin {
  margin: 0;
}
.openerp .oe_form_nosheet.oe_form_nomargin > header {
  margin: 0;
}
.openerp .oe_form_sheetbg {
  padding: 16px 0;
}
.openerp .oe_form_sheet_width {
  min-width: 650px;
  max-width: 860px;
  margin: 0 auto;
}
.openerp .oe_form_sheet {
  background: white;
  min-height: 330px;
  padding: 16px;
}
.openerp .oe_form_sheet .oe_list {
  overflow-x: auto;
}
.openerp .oe_application .oe_form_sheetbg {
  background: url(/web/static/src/img/form_sheetbg.png);
  border-bottom: 1px solid #dddddd;
}
.openerp .oe_application .oe_form_sheetbg .oe_subtotal_footer label {
  font-weight: bold;
}
.openerp .oe_application .oe_form_sheetbg table label {
  font-weight: normal;
}
.openerp .oe_application .oe_form_sheet {
  border: 1px solid #c8c8d3;
  -moz-box-shadow: 0 4px 20px rgba(0, 0, 0, 0.15);
  -webkit-box-shadow: 0 4px 20px rgba(0, 0, 0, 0.15);
  box-shadow: 0 4px 20px rgba(0, 0, 0, 0.15);
}
.openerp .oe_application .oe_form_sheet .ui-tabs {
  margin: 0 -16px;
}
.openerp .oe_application .oe_form_sheet .oe_notebook_page {
  padding: 0 16px;
}
.openerp .oe_form > :not(.oe_form_nosheet) header {
  padding-left: 2px;
}
.openerp .oe_form > :not(.oe_form_nosheet) header ul:not(.oe_tooltip_technical):not(.oe_dropdown_menu) {
  display: inline-block;
  float: right;
}
.openerp .oe_form > :not(.oe_form_nosheet) header .oe_button {
  margin: 3px 2px 1px;
}
.openerp .oe_form > :not(.oe_form_nosheet) header .oe_button:first-child {
  margin-left: 6px;
}
.openerp .oe_form header {
  border-bottom: 1px solid #cacaca;
  padding-left: 2px;
  background-color: #ededed;
  background-image: -webkit-gradient(linear, left top, left bottom, from(#fcfcfc), to(#dedede));
  background-image: -webkit-linear-gradient(top, #fcfcfc, #dedede);
  background-image: -moz-linear-gradient(top, #fcfcfc, #dedede);
  background-image: -ms-linear-gradient(top, #fcfcfc, #dedede);
  background-image: -o-linear-gradient(top, #fcfcfc, #dedede);
  background-image: linear-gradient(to bottom, #fcfcfc, #dedede);
}
.openerp .oe_form header > span {
  margin-left: 4px;
}
.openerp .oe_form header .oe_tags {
  margin: 5px 0 0 5px;
  width: 400px;
  padding-bottom: 0;
}
.openerp .oe_form div.oe_chatter {
  box-sizing: border-box;
  min-width: 682px;
  max-width: 892px;
  margin: 0 auto;
  padding: 16px 16px 48px;
}
.openerp .oe_form div.oe_form_configuration p, .openerp .oe_form div.oe_form_configuration ul, .openerp .oe_form div.oe_form_configuration ol {
  color: #aaaaaa;
  max-width: 650px;
}
.openerp .oe_form div.oe_form_configuration label {
  min-width: 150px;
}
.openerp .oe_form div.oe_form_configuration .oe_form_group_cell_label {
  padding: 1px 0;
}
.openerp .oe_form div.oe_form_configuration .oe_form_group_cell div div {
  padding: 1px 0;
}
.openerp .oe_form .oe_subtotal_footer {
  width: 1% !important;
}
.openerp .oe_form .oe_subtotal_footer td.oe_form_group_cell {
  text-align: right;
  padding: 0 !important;
}
.openerp .oe_form .oe_subtotal_footer td.oe_form_group_cell_label {
  border-right: none;
}
.openerp .oe_form .oe_subtotal_footer .oe_subtotal_footer_separator {
  width: 108px;
  border-top: 1px solid #cacaca;
  margin-top: 4px;
  padding-top: 4px;
  font-weight: bold;
  font-size: 18px;
}
.openerp .oe_form .oe_subtotal_footer label:after {
  content: ":";
}
.openerp .oe_form .oe_subtotal_footer label.oe_subtotal_footer_separator {
  font-weight: bold !important;
  padding: 2px 11px 2px 0px !important;
}
.openerp .oe_form .oe_subtotal_footer label.oe_form_label_help {
  font-weight: normal !important;
}
.openerp .oe_form .oe_form_box_info {
  background: #ffee99;
  border-bottom: 1px solid #ccbb66;
  padding: 4px;
}
.openerp .oe_form .oe_form_box_info > p {
  margin: auto;
}
.openerp .oe_form .oe_form_box_warning {
  background: #bd362f;
  border-bottom: 1px solid #990000;
  padding: 4px;
}
.openerp .oe_form .oe_form_box_warning * {
  color: white;
  text-shadow: none;
}
.openerp .oe_form .oe_form_box_warning > p {
  margin: auto;
}
.openerp .oe_form .oe_form_button {
  margin: 2px;
}
.openerp .oe_form td.oe_form_group_cell_label {
  border-right: 1px solid #dddddd;
  padding: 2px 0px;
}
.openerp .oe_form td.oe_form_group_cell_label label {
  line-height: 18px;
  display: block;
  min-width: 150px;
  font-weight: bold !important;
}
.openerp .oe_form td.oe_form_group_cell + .oe_form_group_cell {
  padding: 2px 0 2px 8px;
}
.openerp .oe_form .oe_form_group {
  width: 100%;
  margin: 9px 0 9px 0;
}
.openerp .oe_form .oe_form_group .oe_form_group_cell.oe_group_right {
  padding-left: 20px;
}
.openerp .oe_form .oe_form_label_help[for], .openerp .oe_form .oe_form_label[for] {
  white-space: nowrap;
  padding-right: 8px;
}
.openerp .oe_form .oe_form_label_help[for] span, .openerp .oe_form .oe_form_label[for] span {
  font-size: 80%;
  color: darkgreen;
  vertical-align: top;
  position: relative;
  top: -4px;
  padding: 0 2px;
}
.openerp .oe_horizontal_border {
  border-bottom: 1px solid black;
}
.openerp .oe_horizontal_separator {
  font-weight: bold;
  font-size: 20px;
  margin: 15px 0px 10px 0px;
  color: #7c7bad;
}
.openerp .oe_horizontal_separator:empty {
  height: 5px;
}
.openerp .oe_vertical_separator {
  border-left: 1px solid #666666;
  padding: 0 4px 0 4px;
}
.openerp .oe_form_field_progressbar {
  display: inline-block;
  min-width: 70px;
}
.openerp .oe_form_field_progressbar.ui-progressbar {
  height: 22px;
  font-size: 10px;
  -webkit-box-sizing: border-box;
  -moz-box-sizing: border-box;
  -ms-box-sizing: border-box;
  box-sizing: border-box;
  border: 1px solid #999999;
  -moz-border-radius: 3px;
  -webkit-border-radius: 3px;
  border-radius: 3px;
  background: white;
  min-width: 50px;
}
.openerp .oe_form_field_progressbar.ui-progressbar span {
  position: absolute;
  margin-left: 10px;
  font-weight: bold;
}
.openerp .oe_form_field_progressbar.ui-progressbar .ui-widget-header {
  background: #cccccc url(/web/static/lib/jquery.ui/css/smoothness/images/ui-bg_highlight-soft_75_cccccc_1x100.png) 50% 50% repeat-x;
}
.openerp .oe_form .oe_form_field_text {
  width: 100%;
}
.openerp .oe_form .oe_form_field_text .oe_form_text_content {
  text-overflow: ellipsis;
  display: inline-block;
  white-space: pre-wrap;
  overflow-x: hidden;
  width: 100%;
}
.openerp .oe_form .oe_form_field_char input,
.openerp .oe_form .oe_form_field_url input,
.openerp .oe_form .oe_form_field_email input,
.openerp .oe_form .oe_form_field_text textarea,
.openerp .oe_form .oe_form_field_selection select {
  width: 100%;
}
.openerp .oe_form .oe_notebook_page .oe_form_field_text textarea {
  min-height: 96px;
}
.openerp .oe_form .oe_form_field_text.oe_inline, .openerp .oe_form .oe_form_field_text.oe_inline > textarea {
  width: 500px;
}
.openerp .oe_form h1, .openerp .oe_form h2, .openerp .oe_form h3, .openerp .oe_form h4, .openerp .oe_form h5, .openerp .oe_form h6 {
  margin: 0 0 4px 0;
}
.openerp .oe_form h1 input, .openerp .oe_form h2 input, .openerp .oe_form h3 input, .openerp .oe_form h4 input, .openerp .oe_form h5 input, .openerp .oe_form h6 input {
  height: inherit !important;
  font-size: inherit;
}
.openerp .oe_form .oe_title h1, .openerp .oe_form h1 {
  font-weight: bold;
  font-size: 2em;
}
.openerp .oe_form h2 {
  font-size: 1.5em;
}
.openerp .oe_form label {
  font-weight: bold;
  margin-bottom: 0px;
  display: inline;
}
.openerp .oe_form .oe_form_field {
  width: 100%;
  display: inline-block;
  padding: 2px 2px 2px 0px;
  vertical-align: top;
}
.openerp .oe_form .oe_form_field input {
  margin: 0px;
}
.openerp .oe_form input[type="text"], .openerp .oe_form input[type="password"], .openerp .oe_form input[type="file"], .openerp .oe_form select {
  height: 22px;
  padding-top: 2px;
}
.openerp .oe_form input[type="text"], .openerp .oe_form input[type="password"], .openerp .oe_form input[type="file"], .openerp .oe_form select, .openerp .oe_form textarea {
  -webkit-box-sizing: border-box;
  -moz-box-sizing: border-box;
  -ms-box-sizing: border-box;
  box-sizing: border-box;
  background: white;
  min-width: 60px;
  color: #1f1f1f;
  font-family: "Lucida Grande", Helvetica, Verdana, Arial, sans-serif;
}
.openerp .oe_form input[readonly], .openerp .oe_form select[readonly], .openerp .oe_form textarea[readonly], .openerp .oe_form input[disabled], .openerp .oe_form select[disabled] {
  background: #e5e5e5 !important;
  color: #666666;
}
.openerp .oe_form textarea[disabled] {
  border: none;
  padding-left: 8px;
  -moz-box-shadow: none;
  -webkit-box-shadow: none;
  box-shadow: none;
  -moz-border-radius: 0px;
  -webkit-border-radius: 0px;
  border-radius: 0px;
  color: #4c4c4c;
}
.openerp .oe_form textarea.oe_inline[disabled] {
  border-left: 8px solid #eeeeee;
}
.openerp .oe_form .oe_form_field_url button img {
  vertical-align: top;
}
.openerp .oe_form .oe_form_field_monetary,
.openerp .oe_form .oe_form_field_date,
.openerp .oe_form .oe_form_field_datetime {
  white-space: nowrap;
}
.openerp .oe_form .oe_form_field_boolean {
  width: auto;
}
.openerp .oe_form .oe_datepicker_container {
  display: none;
}
.openerp .oe_form .oe_datepicker_root {
  display: inline-block;
}
.openerp .oe_form .oe_form_required input:not([disabled]):not([readonly]), .openerp .oe_form .oe_form_required select:not([disabled]):not([readonly]), .openerp .oe_form .oe_form_required textarea:not([disabled]):not([readonly]) {
  background-color: #d2d2ff !important;
}
.openerp .oe_form .oe_form_invalid input, .openerp .oe_form .oe_form_invalid select, .openerp .oe_form .oe_form_invalid textarea {
  background-color: #ff6666 !important;
  border: 1px solid #dd0000 !important;
}
.openerp .oe_form .oe_input_icon {
  cursor: pointer;
  margin: 3px 0 0 -21px;
  vertical-align: top;
}
.openerp .oe_form .oe_input_icon_disabled {
  position: absolute;
  cursor: default;
  opacity: 0.5;
  filter: alpha(opacity=50);
  right: 5px;
  top: 3px;
}
.openerp .oe_form .oe_form_field_with_button.oe_no_button > .oe_button {
  display: none;
}
.openerp .oe_form .oe_form_field_with_button:not(.oe_no_button) > .oe_button {
  float: right;
  -moz-border-radius: 0;
  -webkit-border-radius: 0;
  border-radius: 0;
  border-bottom-left-radius: 0px;
  height: 22px;
}
.openerp .oe_form .oe_form_field_with_button input {
  width: 100%;
}
.openerp .oe_form .oe_form_field_with_button > div {
  position: relative;
  overflow: hidden;
}
.openerp .oe_form .oe_form_embedded_html {
  position: relative;
  width: 100%;
  margin: auto;
  overflow: auto;
  text-align: justify;
}
.openerp .oe_form .oe_form_field_html .oe_input_icon {
  float: right;
  margin: 4px 7px;
}
.openerp .oe_form_editable .oe_form .oe_form_field_integer input {
  width: 6em;
}
.openerp .oe_form_editable .oe_form .oe_form_field_float input {
  width: 7em;
}
.openerp .oe_form_editable .oe_form .oe_form_field_date input {
  width: 100px;
}
.openerp .oe_form_editable .oe_form .oe_form_field_datetime input {
  width: 150px;
}
.openerp .oe_hidden_input_file {
  position: relative;
}
.openerp .oe_hidden_input_file input.oe_form_binary_file {
  z-index: 0;
  line-height: 0;
  font-size: 12px;
  position: absolute;
  top: 1px;
  left: 0;
  right: 0;
  opacity: 0;
  filter: alpha(opacity=0);
  -ms-filter: "alpha(opacity=0)";
  margin: 0;
  padding: 0;
}
.openerp .oe_form .oe_form_field_binary {
  display: inline-block;
}
.openerp .oe_form .oe_form_field_image {
  padding: 0;
  position: relative;
  display: inline-block;
  width: auto;
  vertical-align: top;
}
.openerp .oe_form .oe_form_field_image .oe_form_field_image_controls {
  position: absolute;
  top: 1px;
  padding: 4px 0;
  width: 100%;
  display: none;
  text-align: center;
  color: #eeeeee;
  background: rgba(37, 37, 37, 0.9);
  -moz-border-radius: 3px 3px 0 0;
  -webkit-border-radius: 3px 3px 0 0;
  border-radius: 3px 3px 0 0;
  -webkit-box-sizing: border-box;
  -moz-box-sizing: border-box;
  -ms-box-sizing: border-box;
  box-sizing: border-box;
}
.openerp .oe_form .oe_form_field_image:hover .oe_form_field_image_controls {
  display: block;
}
.openerp .oe_fileupload {
  display: inline-block;
  clear: both;
  width: 100%;
  margin-bottom: -15px;
}
.openerp .oe_fileupload .oe_add {
  float: left;
  position: relative;
  width: 100%;
  left: 2px;
  margin: 9px 0;
  overflow: hidden;
}
.openerp .oe_fileupload .oe_add button {
  display: inline;
  height: 24px;
  font-size: 12px;
  line-height: 12px;
  vertical-align: middle;
}
.openerp .oe_fileupload .oe_add button.oe_attach {
  width: 24px;
  background: transparent;
  color: #7c7bad;
  box-shadow: none;
  border: none;
  text-shadow: none;
}
.openerp .oe_fileupload .oe_add button.oe_attach .oe_e {
  position: relative;
  top: -1px;
  left: -9px;
}
.openerp .oe_fileupload .oe_add input.oe_form_binary_file {
  display: inline-block;
  margin-left: -85px;
  height: 22px;
  width: 152px;
  margin-top: -24px;
  cursor: pointer;
}
.openerp .oe_fileupload .oe_add .oe_attach_label {
  color: #7c7bad;
  margin-left: -3px;
}
.openerp .oe_fileupload .oe_attachments {
  margin-bottom: 4px;
  margin-right: 0px;
  font-size: 12px;
  border-radius: 2px;
  border: solid 1px rgba(124, 123, 173, 0.14);
}
.openerp .oe_fileupload .oe_attachments .oe_attachment {
  padding: 2px;
  padding-left: 4px;
  padding-right: 4px;
}
.openerp .oe_fileupload .oe_attachments .oe_attachment .oe_e {
  font-size: 23px;
  margin-top: -5px;
}
.openerp .oe_fileupload .oe_attachments .oe_attachment .oe_e:hover {
  text-decoration: none;
}
.openerp .oe_fileupload .oe_attachments .oe_attachment:nth-child(odd) {
  background: white;
}
.openerp .oe_fileupload .oe_attachments .oe_attachment:nth-child(even) {
  background: #f4f5fa;
}
.openerp .oe_form_field_many2one {
  display: inline-block;
}
.openerp .oe_form_field_many2one td:first-child {
  position: relative;
}
.openerp .oe_form_field_many2one span.oe_m2o_drop_down_button {
  position: absolute;
  top: 2px;
  right: 0px;
}
.openerp .oe_form_field_many2one .oe_m2o_cm_button {
  line-height: 14px;
  float: right;
  padding-left: 2px;
}
.openerp .oe_form_field_many2one input {
  padding-right: 13px;
}
.openerp.ui-autocomplete li.oe_m2o_dropdown_option a {
  font-style: italic;
  padding-left: 2em;
}
.openerp.ui-autocomplete li:not(.oe_m2o_dropdown_option) + li.oe_m2o_dropdown_option {
  margin-top: 10px;
}
.openerp ul.oe_form_status, .openerp ul.oe_form_status_clickable {
  display: inline-block;
  margin: 0;
  padding: 0 18px 0 0;
}
.openerp ul.oe_form_status li, .openerp ul.oe_form_status_clickable li {
  display: inline-block;
  list-style-type: none;
  margin: 0 -18px 0 0;
  padding: 0;
  background-color: #ededed;
  background-image: -webkit-gradient(linear, left top, left bottom, from(#fcfcfc), to(#dedede));
  background-image: -webkit-linear-gradient(top, #fcfcfc, #dedede);
  background-image: -moz-linear-gradient(top, #fcfcfc, #dedede);
  background-image: -ms-linear-gradient(top, #fcfcfc, #dedede);
  background-image: -o-linear-gradient(top, #fcfcfc, #dedede);
  background-image: linear-gradient(to bottom, #fcfcfc, #dedede);
}
.openerp ul.oe_form_status li:first-child > .label, .openerp ul.oe_form_status_clickable li:first-child > .label {
  border-left: 1px solid #cacaca;
  padding-left: 14px;
}
.openerp ul.oe_form_status li:last-child, .openerp ul.oe_form_status_clickable li:last-child {
  border-right: 1px solid #cacaca;
}
.openerp ul.oe_form_status li:last-child > .label, .openerp ul.oe_form_status_clickable li:last-child > .label {
  padding-right: 14px;
}
.openerp ul.oe_form_status li:last-child > .arrow, .openerp ul.oe_form_status_clickable li:last-child > .arrow {
  display: none;
}
.openerp ul.oe_form_status li > .label, .openerp ul.oe_form_status_clickable li > .label {
  color: #4c4c4c;
  text-shadow: 0 1px 1px #fcfcfc, 0 -1px 1px #dedede;
  padding: 7px;
  display: inline-block;
  padding-left: 24px;
  margin: 0;
  position: relative;
  line-height: normal;
  font-size: 100%;
  font-weight: normal;
}
.openerp ul.oe_form_status li > .arrow, .openerp ul.oe_form_status_clickable li > .arrow {
  width: 17px;
  height: 30px;
  display: inline-block;
  vertical-align: top;
  overflow: hidden;
  margin-left: -5px;
}
.openerp ul.oe_form_status li > .arrow span, .openerp ul.oe_form_status_clickable li > .arrow span {
  position: relative;
  width: 24px;
  height: 24px;
  display: inline-block;
  margin-left: -12px;
  margin-top: 3px;
  box-shadow: -1px 1px 2px rgba(255, 255, 255, 0.2), inset -1px 1px 1px rgba(0, 0, 0, 0.2);
  background-color: #dedede;
  background: -moz-linear-gradient(135deg, #dedede, #fcfcfc);
  background: -o-linear-gradient(135deg, #fcfcfc, #dedede);
  background: -webkit-gradient(linear, left top, right bottom, from(#fcfcfc), to(#dedede));
  background: -ms-linear-gradient(top, #fcfcfc, #dedede);
  -moz-border-radius: 3px;
  -webkit-border-radius: 3px;
  border-radius: 3px;
  -webkit-transform: rotate(45deg);
  -moz-transform: rotate(45deg);
  -ms-transform: rotate(45deg);
  -o-transform: rotate(45deg);
  transform: rotate(45deg);
}
.openerp ul.oe_form_status ul.oe_dropdown_menu, .openerp ul.oe_form_status_clickable ul.oe_dropdown_menu {
  display: none;
  padding: 0;
  min-width: 0;
}
.openerp ul.oe_form_status ul.oe_dropdown_menu.oe_opened, .openerp ul.oe_form_status_clickable ul.oe_dropdown_menu.oe_opened {
  display: block;
}
.openerp ul.oe_form_status ul.oe_dropdown_menu li, .openerp ul.oe_form_status_clickable ul.oe_dropdown_menu li {
  margin: 0;
  width: 100%;
}
.openerp ul.oe_form_status ul.oe_dropdown_menu li span.label, .openerp ul.oe_form_status_clickable ul.oe_dropdown_menu li span.label {
  padding-left: 14px;
}
.openerp ul.oe_form_status li.oe_active, .openerp ul.oe_form_status_clickable li.oe_active {
  background-color: #5382b9;
  background-image: -webkit-gradient(linear, left top, left bottom, from(#729fcf), to(#3465a4));
  background-image: -webkit-linear-gradient(top, #729fcf, #3465a4);
  background-image: -moz-linear-gradient(top, #729fcf, #3465a4);
  background-image: -ms-linear-gradient(top, #729fcf, #3465a4);
  background-image: -o-linear-gradient(top, #729fcf, #3465a4);
  background-image: linear-gradient(to bottom, #729fcf, #3465a4);
}
.openerp ul.oe_form_status li.oe_active > .arrow span, .openerp ul.oe_form_status_clickable li.oe_active > .arrow span {
  background-color: #3465a4;
  background: -moz-linear-gradient(135deg, #3465a4, #729fcf);
  background: -o-linear-gradient(135deg, #729fcf, #3465a4);
  background: -webkit-gradient(linear, left top, right bottom, from(#729fcf), to(#3465a4));
  background: -ms-linear-gradient(top, #729fcf, #3465a4);
}
.openerp ul.oe_form_status li.oe_active > .label, .openerp ul.oe_form_status_clickable li.oe_active > .label {
  color: white;
  text-shadow: 0 1px 1px #729fcf, 0 -1px 1px #3465a4;
}
.openerp ul.oe_form_status_clickable li {
  cursor: pointer;
}
.openerp ul.oe_form_status_clickable li:hover {
  background-color: #d9d9d9;
  background-image: -webkit-gradient(linear, left top, left bottom, from(#e8e8e8), to(#cacaca));
  background-image: -webkit-linear-gradient(top, #e8e8e8, #cacaca);
  background-image: -moz-linear-gradient(top, #e8e8e8, #cacaca);
  background-image: -ms-linear-gradient(top, #e8e8e8, #cacaca);
  background-image: -o-linear-gradient(top, #e8e8e8, #cacaca);
  background-image: linear-gradient(to bottom, #e8e8e8, #cacaca);
}
.openerp ul.oe_form_status_clickable li:hover > .label {
  text-shadow: 0 -1px 1px #fcfcfc, 0 1px 1px #dedede;
}
.openerp ul.oe_form_status_clickable li:hover > .arrow span {
  background-color: #d9d9d9;
  background-image: -webkit-gradient(linear, left top, left bottom, from(#e8e8e8), to(#cacaca));
  background-image: -webkit-linear-gradient(top, #e8e8e8, #cacaca);
  background-image: -moz-linear-gradient(top, #e8e8e8, #cacaca);
  background-image: -ms-linear-gradient(top, #e8e8e8, #cacaca);
  background-image: -o-linear-gradient(top, #e8e8e8, #cacaca);
  background-image: linear-gradient(to bottom, #e8e8e8, #cacaca);
}
.openerp ul.oe_form_status_clickable li > .label {
  color: #7c7bad;
}
.openerp ul.oe_form_status_clickable li.oe_active:hover {
  background-color: #3a699f;
  background-image: -webkit-gradient(linear, left top, left bottom, from(#4c85c2), to(#284d7d));
  background-image: -webkit-linear-gradient(top, #4c85c2, #284d7d);
  background-image: -moz-linear-gradient(top, #4c85c2, #284d7d);
  background-image: -ms-linear-gradient(top, #4c85c2, #284d7d);
  background-image: -o-linear-gradient(top, #4c85c2, #284d7d);
  background-image: linear-gradient(to bottom, #4c85c2, #284d7d);
}
.openerp ul.oe_form_status_clickable li.oe_active:hover > .label {
  text-shadow: 0 -1px 1px #729fcf, 0 1px 1px #3465a4;
}
.openerp ul.oe_form_status_clickable li.oe_active:hover > .arrow span {
  background-color: #284d7d;
  background: -moz-linear-gradient(135deg, #284d7d, #4c85c2);
  background: -o-linear-gradient(135deg, #4c85c2, #284d7d);
  background: -webkit-gradient(linear, left top, right bottom, from(#4c85c2), to(#284d7d));
  background: -ms-linear-gradient(top, #4c85c2, #284d7d);
}
.openerp .oe_form .oe_form_field_one2many > .oe_view_manager .oe_list_pager_single_page {
  display: none;
}
.openerp .oe_form_field_one2many > .oe_view_manager .oe_list_pager_single_page, .openerp .oe_form_field_many2many > .oe_view_manager .oe_list_pager_single_page {
  display: none !important;
}
.openerp .oe_form_field_one2many > .oe_view_manager .oe_view_manager_view_list, .openerp .oe_form_field_many2many > .oe_view_manager .oe_view_manager_view_list {
  min-height: 132px;
}
.openerp .oe_form_field_one2many .oe_form_field_one2many_list_row_add, .openerp .oe_form_field_many2many .oe_form_field_one2many_list_row_add {
  font-weight: bold;
}
.openerp .oe_form_field_one2many .oe_list_content > thead, .openerp .oe_form_field_many2many .oe_list_content > thead {
  border-bottom: 1px;
}
.openerp .oe_form_field_one2many .oe_list_content > tbody tr:nth-child(odd), .openerp .oe_form_field_many2many .oe_list_content > tbody tr:nth-child(odd) {
  background: transparent;
}
.openerp .oe_form_field_one2many .oe_list .oe_list_edit_row_save, .openerp .oe_form_field_many2many .oe_list .oe_list_edit_row_save {
  background: url(/web/static/src/img/iconset-b-remove.png) 50% 50% no-repeat;
}
.openerp .oe_form_field_one2many .oe_list .oe_list_edit_row_save:before, .openerp .oe_form_field_many2many .oe_list .oe_list_edit_row_save:before {
  visibility: hidden;
}
.openerp .oe_form_field_one2many > .oe_view_manager .oe_header_row_top, .openerp .oe_form_field_many2many > .oe_view_manager .oe_header_row_top {
  display: none;
}
.openerp .oe_form_field_one2many > .oe_view_manager .oe_view_manager_header2 td, .openerp .oe_form_field_many2many > .oe_view_manager .oe_view_manager_header2 td {
  padding: 0px 8px;
  line-height: 16px;
}
.openerp .oe_form_field_one2many > .oe_view_manager .oe_view_manager_header2 td .oe_i, .openerp .oe_form_field_many2many > .oe_view_manager .oe_view_manager_header2 td .oe_i {
  font-size: 13px;
}
.openerp .oe_form_field_one2many > .oe_view_manager .oe_view_manager_header2 td .oe_pager_group, .openerp .oe_form_field_many2many > .oe_view_manager .oe_view_manager_header2 td .oe_pager_group {
  height: auto;
  line-height: 16px;
}
.openerp .oe_form_field_one2many > .oe_view_manager .oe_view_manager_header2 td .oe_pager_group li, .openerp .oe_form_field_many2many > .oe_view_manager .oe_view_manager_header2 td .oe_pager_group li {
  height: auto;
  line-height: 16px;
}
.openerp .oe_form_field_one2many .oe_list_buttons.oe_editing .oe_list_save, .openerp .oe_form_field_many2many .oe_list_buttons.oe_editing .oe_list_save {
  visibility: hidden;
}
.openerp .oe_form_editable .oe_list_editable .oe_list_content td.oe_required {
  background-color: #d2d2ff;
}
.openerp .oe_form_editable .oe_list_editable .oe_list_content td.oe_readonly {
  background-color: #eeeeee;
}
.openerp .oe_list_editable .oe_list_content td.oe_list_field_cell {
  padding: 4px 6px 3px;
}
.openerp .oe_list.oe_list_editable.oe_editing .oe_edition .oe_list_field_cell:not(.oe_readonly) {
  color: transparent;
  text-shadow: none;
}
.openerp .oe_list.oe_list_editable.oe_editing .oe_edition .oe_list_field_cell:not(.oe_readonly) * {
  visibility: hidden;
}
.openerp .oe_list.oe_list_editable.oe_editing .oe_m2o_drop_down_button {
  top: 5px;
}
.openerp .oe_list.oe_list_editable.oe_editing .oe_m2o_cm_button {
  line-height: 19px;
}
.openerp .oe_list.oe_list_editable.oe_editing .oe_input_icon {
  margin-top: 5px;
}
.openerp .oe_list.oe_list_editable.oe_editing .oe_form_field {
  min-width: 0;
  max-width: none;
}
.openerp .oe_list.oe_list_editable.oe_editing .oe_form_field input, .openerp .oe_list.oe_list_editable.oe_editing .oe_form_field textarea {
  height: 27px;
  -moz-border-radius: 0;
  -webkit-border-radius: 0;
  border-radius: 0;
  border: 1px solid #aaaaff;
  margin: 0;
}
.openerp .oe_list.oe_list_editable.oe_editing .oe_form_field input, .openerp .oe_list.oe_list_editable.oe_editing .oe_form_field textarea, .openerp .oe_list.oe_list_editable.oe_editing .oe_form_field select {
  min-width: 0;
}
.openerp .oe_list.oe_list_editable.oe_editing .oe_form_field.oe_form_field_float input, .openerp .oe_list.oe_list_editable.oe_editing .oe_form_field.oe_form_view_integer input {
  text-align: right;
  width: 100% !important;
}
.openerp .oe_list.oe_list_editable.oe_editing .oe_form_field.oe_form_field_datetime input.oe_datepicker_master, .openerp .oe_list.oe_list_editable.oe_editing .oe_form_field.oe_form_field_date input.oe_datepicker_master {
  width: 100% !important;
}
.openerp .oe_list.oe_list_editable.oe_editing .oe_form_field.oe_form_field_reference {
  display: table;
}
.openerp .oe_list_group_name {
  white-space: nowrap;
}
.openerp .oe_form .oe_form_field_many2many > .oe_list .oe_list_pager_single_page {
  display: none;
}
.openerp .oe_list_buttons .oe_alternative {
  visibility: hidden;
}
.openerp .oe_list_buttons .oe_list_save, .openerp .oe_list_buttons .oe_list_discard {
  display: none;
}
.openerp .oe_list_buttons.oe_editing .oe_list_add {
  display: none;
}
.openerp .oe_list_buttons.oe_editing .oe_list_save {
  display: inline-block;
}
.openerp .oe_list_buttons.oe_editing .oe_list_discard {
  display: inline;
}
.openerp .oe_list_buttons.oe_editing .oe_alternative {
  visibility: visible;
}
.openerp .oe_list.oe_cannot_edit .oe_list_header_handle, .openerp .oe_list.oe_cannot_edit .oe_list_field_handle {
  display: none !important;
  padding: 0 !important;
}
.openerp .oe_list.oe_cannot_delete .oe_list_record_delete {
  display: none !important;
}
.openerp .oe_list .oe_form .oe_form_nosheet {
  margin: 0;
  padding: 0;
  border: none;
}
.openerp .oe_list .oe_form .oe_form_field {
  width: auto;
  position: absolute;
  margin: 0 !important;
  padding: 0;
}
.openerp .oe_list .oe_form .oe_form_field_boolean input {
  margin: 1px 0 0 10px !important;
}
.openerp .oe_list .oe_list_content .oe_group_header {
  background-color: #ededed;
  background-image: -webkit-gradient(linear, left top, left bottom, from(#fcfcfc), to(#dedede));
  background-image: -webkit-linear-gradient(top, #fcfcfc, #dedede);
  background-image: -moz-linear-gradient(top, #fcfcfc, #dedede);
  background-image: -ms-linear-gradient(top, #fcfcfc, #dedede);
  background-image: -o-linear-gradient(top, #fcfcfc, #dedede);
  background-image: linear-gradient(to bottom, #fcfcfc, #dedede);
}
.openerp .oe_list_content {
  width: 100%;
}
.openerp .oe_list_content td:first-child:after, .openerp .oe_list_content th:first-child:after {
  border-width: 0;
}
.openerp .oe_list_content td.oe_number {
  text-align: right !important;
  max-width: 100px;
}
.openerp .oe_list_content td.oe_list_field_date, .openerp .oe_list_content th.oe_list_header_date {
  min-width: 6em;
}
.openerp .oe_list_content > thead {
  border-bottom: 2px solid #cacaca;
  background: #eeeeee;
  vertical-align: top;
}
.openerp .oe_list_content td, .openerp .oe_list_content th {
  padding: 3px 6px;
  line-height: 18px;
}
.openerp .oe_list_content th.oe_sortable, .openerp .oe_list_content th.oe_sortable div {
  cursor: pointer;
}
.openerp .oe_list_content th.oe_sortable div {
  position: relative;
}
.openerp .oe_list_content th.oe_sortable div:after {
  margin-right: 6px;
  content: "";
  margin-top: 7px;
  border-width: 0 4px 4px;
  border-style: solid;
  border-color: black transparent;
  visibility: hidden;
}
.openerp .oe_list_content th.sortup div:after {
  float: right;
  visibility: visible;
  filter: alpha(opacity=60);
  opacity: 0.6;
}
.openerp .oe_list_content .oe_list_header_many2many_tags {
  min-width: 70px;
}
.openerp .oe_list_content th.sortdown div:after {
  float: right;
  border-bottom: none;
  border-left: 4px solid transparent;
  border-right: 4px solid transparent;
  border-top: 4px solid black;
  visibility: visible;
  -moz-box-shadow: none;
  -webkit-box-shadow: none;
  box-shadow: none;
  filter: alpha(opacity=60);
  opacity: 0.6;
}
.openerp .oe_list_content > tbody {
  cursor: pointer;
}
.openerp .oe_list_content > tbody > tr {
  height: 27px;
  border-top: 1px solid #dddddd;
}
.openerp .oe_list_content > tbody > tr > td.oe_list_field_cell {
  padding: 3px 6px;
  white-space: pre-line;
}
.openerp .oe_list_content > tbody > tr > td > button, .openerp .oe_list_content > tbody > tr > th > button {
  border: none;
  background: transparent;
  padding: 0;
}
.openerp .oe_list_content > tbody > tr > td > button.btn_txt, .openerp .oe_list_content > tbody > tr > th > button.btn_txt {
  border: 1px solid rgba(0, 0, 0, 0.4);
  background: #e3e3e3;
  padding: 3px 12px;
}
.openerp .oe_list_content > tbody > tr > td.oe_list_checkbox:first-child, .openerp .oe_list_content > tbody > tr th.oe_list_checkbox:first-child {
  width: 17px;
}
.openerp .oe_list_content > tbody > tr > td.oe_list_checkbox:first-child:after, .openerp .oe_list_content > tbody > tr th.oe_list_checkbox:first-child:after {
  border-width: 0;
}
.openerp .oe_list_content > tbody > tr > td.oe_list_field_boolean input {
  filter: alpha(opacity=50);
  opacity: 0.5;
}
.openerp .oe_list_content > tbody > tr:nth-child(odd) {
  background-color: #f0f0fa;
  background-color: #efeff8;
  background-image: -webkit-gradient(linear, left top, left bottom, from(#f0f0fa), to(#eeeef6));
  background-image: -webkit-linear-gradient(top, #f0f0fa, #eeeef6);
  background-image: -moz-linear-gradient(top, #f0f0fa, #eeeef6);
  background-image: -ms-linear-gradient(top, #f0f0fa, #eeeef6);
  background-image: -o-linear-gradient(top, #f0f0fa, #eeeef6);
  background-image: linear-gradient(to bottom, #f0f0fa, #eeeef6);
}
.openerp .oe_list_content > tfoot {
  border-top: 2px solid #cacaca;
  border-bottom: 1px solid #cacaca;
  background: #eeeeee;
  font-weight: bold;
}
.openerp .oe_list_content .numeric {
  text-align: right;
  width: 82px;
}
.openerp .oe_list_content .numeric input {
  text-align: right;
}
.openerp .oe_list_content th.oe_list_header_handle {
  font-size: 1px;
  overflow: hidden;
  text-indent: -9001px;
}
.openerp .oe_list_content td.oe_list_field_handle {
  width: 1em;
  padding: 0 !important;
  cursor: ns-resize;
}
.openerp .oe_list_content td.oe_list_field_handle .oe_list_handle {
  font-size: 1px;
  letter-spacing: -1px;
  color: transparent;
  text-shadow: none;
  font-weight: normal;
  margin-right: 7px;
}
.openerp .oe_list_content td.oe_list_field_handle .oe_list_handle:before {
  font: 18px "entypoRegular";
  content: "}";
  color: #e0e0e0;
}
.openerp .oe_list_content .oe_list_field_progressbar progress {
  width: 100%;
}
.openerp .tree_header {
  background-color: #f0f0f0;
  border-bottom: 1px solid #cacaca;
  color: #4c4c4c;
  padding: 5px;
  height: 25px;
}
.openerp .tree_header button {
  float: right;
  height: 27px;
  margin-right: 5px;
}
.openerp .oe-treeview-table {
  width: 100%;
  background-color: white;
  border-spacing: 0;
  color: #4c4c4c;
}
.openerp .oe-treeview-table th {
  padding: 10px;
  font-weight: bold;
  background-color: #f0f0f0;
  border-bottom: 2px solid #cacaca;
}
.openerp .oe-treeview-table td {
  cursor: pointer;
  vertical-align: middle;
  text-align: left;
  vertical-align: middle;
  height: 20px;
  padding-left: 4px;
  padding-right: 4px;
  border-right: 1px solid #e7e7e7;
}
.openerp .oe-treeview-table td.oe_number {
  text-align: right !important;
}
.openerp .oe-treeview-table tr {
  border-bottom: 1px solid #d6d6d6;
}
.openerp .oe-treeview-table tr:hover {
  background-color: #e7e7e7;
}
.openerp .oe-treeview-table span {
  font-size: 90%;
  font-weight: normal;
  white-space: nowrap;
  display: block;
}
.openerp .oe-treeview-table .treeview-tr.oe-treeview-first {
  background: transparent url(/web/static/src/img/expand.gif) 0 50% no-repeat;
}
.openerp .oe-treeview-table .oe_open .treeview-tr.oe-treeview-first {
  background-image: url(/web/static/src/img/collapse.gif);
}
.openerp .oe-treeview-table .treeview-tr.oe-treeview-first span, .openerp .oe-treeview-table .treeview-td.oe-treeview-first span {
  margin-left: 16px;
}
.openerp .oe_layout_debugging .oe_form_group {
  outline: 2px dashed green;
}
.openerp .oe_layout_debugging .oe_form_group_cell {
  outline: 1px solid blue;
}
.openerp .oe_layout_debugging .oe_form_group:hover, .openerp .oe_layout_debugging .oe_form_group_cell:hover {
  outline-color: red;
}
.openerp .oe_layout_debugging .oe_form_group_row_incomplete > td:last-child:after {
  content: "[Incomplete Row]";
  background: red;
  padding: 2px;
  font-weight: bold;
  color: white;
  float: right;
}
.openerp .oe_layout_debugging .oe_form_group_row_incomplete.oe_form_group_row_newline > td:last-child:after {
  content: "[newline]";
}
.openerp .oe_debug_view {
  float: left;
}
.openerp .oe_debug_view_log {
  font-size: 95%;
  line-height: 1.2em;
}
.openerp .navbar {
  min-height: 32px;
  margin-bottom: 0px;
  border: none;
  z-index: 1;
  position: static;
  background-color: #414141;
  background-color: #454343;
  background-image: -webkit-gradient(linear, left top, left bottom, from(#646060), to(#262626));
  background-image: -webkit-linear-gradient(top, #646060, #262626);
  background-image: -moz-linear-gradient(top, #646060, #262626);
  background-image: -ms-linear-gradient(top, #646060, #262626);
  background-image: -o-linear-gradient(top, #646060, #262626);
  background-image: linear-gradient(to bottom, #646060, #262626);
}
.openerp .navbar-default .navbar-nav li a:hover, .openerp .navbar-default .navbar-nav li a:focus {
  background: rgba(0, 0, 0, 0.3);
}
.openerp .navbar-default .navbar-nav .open > a, .openerp .navbar-default .navbar-nav a:hover, .openerp .navbar-default .navbar-nav a:focus {
  background: rgba(0, 0, 0, 0.3) !important;
}
.openerp .navbar-default .navbar-nav .dropdown > a .caret {
  border-top-color: #777777 !important;
  border-bottom-color: #777777 !important;
}
.openerp .navbar-nav li a {
  padding: 4px 32px 4px 12px;
}
.openerp .oe_navbar .dropdown-menu {
  font-size: 13px;
  padding: 4px 0;
  background: #333333 !important;
  background: rgba(37, 37, 37, 0.9) !important;
  border-color: #999999;
  border-color: rgba(0, 0, 0, 0.2);
  background-color: #414141;
  text-shadow: none;
  background-color: #454343;
  background-image: -webkit-gradient(linear, left top, left bottom, from(#646060), to(#262626));
  background-image: -webkit-linear-gradient(top, #646060, #262626);
  background-image: -moz-linear-gradient(top, #646060, #262626);
  background-image: -ms-linear-gradient(top, #646060, #262626);
  background-image: -o-linear-gradient(top, #646060, #262626);
  background-image: linear-gradient(to bottom, #646060, #262626);
  -moz-border-radius: 3px;
  -webkit-border-radius: 3px;
  border-radius: 3px;
}
.openerp .oe_navbar .dropdown-menu li a, .openerp .oe_navbar .dropdown-menu li a:hover, .openerp .oe_navbar .dropdown-menu li a:focus {
  color: #eeeeee;
}
.openerp .oe_view_manager_new .oe_form_nosheet {
  margin-top: 8px;
}
.openerp .oe_view_manager_new .oe_form_nosheet .oe_form_label {
  font-weight: normal;
}
.openerp .nav li > a {
  padding: 3px 4px 2px 18px;
  color: #4c4c4c;
}
.openerp .nav nav-pills.nav-stacked > li > ul {
  padding-left: 16px;
}
.openerp .nav-pills > li.active > a, .openerp a.list-group-item.active > a {
  background-color: #7c7bad;
  color: white;
  border-radius: 0;
}
.openerp .nav-pills > li.active a:hover, .openerp .nav-pills > li.active a:focus, .openerp a.list-group-item.active a:hover, .openerp a.list-group-item.active a:focus {
  background-color: #7c7bad;
}
.openerp .nav-pills > li.active .badge, .openerp a.list-group-item.active .badge {
  background-color: white;
  color: #7c7bad;
  text-shadow: none;
}
.openerp .badge {
  font-weight: normal;
  font-size: 11px;
  background-color: #7c7bad;
}
.openerp button, .openerp body {
  line-height: normal;
}
.openerp h1, .openerp h2 {
  font-weight: bold;
}
.openerp h3 {
  font-size: 1.17em;
  font-weight: bold;
}
.openerp p {
  display: block;
  -webkit-margin-before: 1em;
  -webkit-margin-after: 1em;
  -webkit-margin-start: 0px;
  -webkit-margin-end: 0px;
}
.openerp pre {
  background-color: white;
  border: none;
  padding: 10px 0 3px 0;
}
.openerp h5 {
  font-weight: bold;
  font-size: smaller;
}
.openerp .oe_form .oe_subtype label, .openerp .oe_subtype label {
  font-weight: normal;
}
.openerp .oe_msg_subtype_check {
  margin: 3px 3px 0 !important;
}

.jqstooltip {
  height: auto !important;
  width: auto !important;
  padding: 0;
}

@-moz-document url-prefix() {
  .openerp .oe_searchview .oe_searchview_search {
    top: -1px;
  }
  .openerp .oe_form_field_many2one .oe_m2o_cm_button {
    line-height: 18px;
  }
  .openerp .oe_webclient .oe_star_on, .openerp .oe_webclient .oe_star_off {
    top: 0px;
  }
}

.kitten-mode-activated {
  background-size: cover;
  background-attachment: fixed;
}
.kitten-mode-activated > * {
  opacity: 0.7;
}

.loading-kitten {
  -moz-border-radius: 15px;
  -webkit-border-radius: 15px;
  border-radius: 15px;
  -moz-box-shadow: 0 0 5px 5px #999999;
  -webkit-box-shadow: 0 0 5px 5px #999999;
  box-shadow: 0 0 5px 5px #999999;
}

div.ui-widget-overlay {
  background: black;
  filter: alpha(opacity=30);
  opacity: 0.3;
}

.ui-widget {
  font-family: "Lucida Grande", Helvetica, Verdana, Arial, sans-serif;
  color: #4c4c4c;
  font-size: 13px;
}

.ui-menu {
  padding: 2px 0;
  -moz-box-shadow: 0 1px 4px rgba(0, 0, 0, 0.3);
  -webkit-box-shadow: 0 1px 4px rgba(0, 0, 0, 0.3);
  box-shadow: 0 1px 4px rgba(0, 0, 0, 0.3);
  margin-top: 4px;
  border: 1px solid #afafb6;
}
.ui-menu .ui-menu-item {
  width: 100%;
  padding: 0;
}
.ui-menu .ui-menu-item a {
  padding: 1px 16px;
}
.ui-menu .ui-menu-item a.ui-corner-all {
  -moz-border-radius: 0;
  -webkit-border-radius: 0;
  border-radius: 0;
}
.ui-menu .ui-menu-item a.ui-state-active {
  background: #f0f0fa;
}
.ui-menu .ui-menu-item a.ui-state-hover, .ui-menu .ui-menu-item a.ui-state-active {
  background: #7c7bad;
}

.ui-corner-all {
  -moz-border-radius: 3px;
  -webkit-border-radius: 3px;
  border-radius: 3px;
}

.openerp .db_option_table td {
  padding-bottom: 10px !important;
}

body.oe_single_form {
  background: #eeeeee url(/web/static/src/img/form_sheetbg.png);
  height: 100%;
}
body.oe_single_form .oe_single_form_logo {
  padding: 10px;
  text-align: center;
  margin-bottom: 10px;
}
body.oe_single_form .oe_single_form_footer {
  position: absolute;
  bottom: -30px;
  right: 0px;
  width: 100%;
  text-align: center;
}
body.oe_single_form .oe_single_form_container {
  padding: 10px;
  position: absolute;
  left: 50%;
  top: 50%;
  width: 400px;
  /* Set margins to offset 50% of the w/h */
  margin-top: -200px;
  margin-left: -200px;
}

.openerp_ie .placeholder {
  color: #afafb6 !important;
  font-style: italic !important;
}
.openerp_ie .oe_form_binary_file {
  width: 80px;
}
.openerp_ie .oe_form_field_boolean input {
  background: white;
}
.openerp_ie .db_option_table .oe_form_field_selection {
  width: auto;
}
.openerp_ie input[type='checkbox'] {
  border: none;
  background: none;
  box-shadow: none;
}
.openerp_ie .oe_logo img {
  border: none;
}
.openerp_ie .oe_header_row button.oe_highlight {
  padding-top: 0;
  padding-bottom: 0;
}
.openerp_ie .oe_view_manager_view_kanban {
  display: table-cell;
}
.openerp_ie .oe_view_manager_buttons button.oe_write_full {
  padding-top: 0;
  padding-bottom: 0;
}
.openerp_ie .oe_view_manager_buttons button.oe_highlight {
  padding-top: 0;
  padding-bottom: 0;
}
.openerp_ie .oe_view_manager_buttons button .oe_form_button_edit {
  padding-top: 0;
  padding-bottom: 0;
}
.openerp_ie .oe_view_manager_buttons button .oe_form_button_create {
  padding-top: 0;
  padding-bottom: 0;
}
.openerp_ie .oe_kanban_image {
  border: none;
}
.openerp_ie .oe_msg_icon {
  border: none;
}
.openerp_ie .oe_form header ul {
  height: 29px;
}
.openerp_ie .oe_attach {
  filter: none;
}
.openerp_ie .oe_link {
  filter: none;
}
.openerp_ie .oe_kanban_show_more {
  clear: both;
  text-align: center;
}
.openerp_ie.oe_kanban_grouped .oe_kanban_show_more .oe_button {
  width: 100%;
  padding: 3px 12px;
}
.openerp_ie .oe_form_buttons button {
  padding-top: 0;
  padding-bottom: 0;
}
.openerp_ie .oe_sidebar button {
  padding-top: 0;
  padding-bottom: 0;
}
.openerp_ie img {
  border: none;
}
.openerp_ie .oe_dropdown_arrow {
  line-height: 1.7em;
}
.openerp_ie .oe_form_buttons button, .openerp_ie .oe_view_manager_buttons button {
  line-height: 1.7em;
}
.openerp_ie .oe_form_buttons .oe_highlight, .openerp_ie .oe_view_manager_buttons .oe_highlight {
  line-height: 1.7em;
}
.openerp_ie .oe_topbar {
  filter: progid:DXImageTransform.Microsoft.gradient(startColorstr='#646060', endColorstr='#262626');
}
.openerp_ie .ui-state-error, .openerp_ie .ui-widget-content .ui-state-error, .openerp_ie .ui-widget-header .ui-state-error {
  filter: progid:DXImageTransform.Microsoft.gradient(enabled=false);
}
.openerp_ie .oe_popup_form {
  width: 99% !important;
}
.openerp_ie .oe_form_label {
  white-space: normal !important;
}
.openerp_ie ul.oe_form_status li, .openerp_ie ul.oe_form_status_clickable li {
  display: inline-block;
  clear: both;
}
.openerp_ie ul.oe_form_status li:last-child, .openerp_ie ul.oe_form_status_clickable li:last-child {
  overflow: hidden;
  border-right: 1px solid #cacaca;
}
.openerp_ie ul.oe_form_status li:last-child > .label, .openerp_ie ul.oe_form_status_clickable li:last-child > .label {
  padding-right: 14px;
  border-right: none;
}
.openerp_ie ul.oe_form_status li:last-child > .arrow, .openerp_ie ul.oe_form_status_clickable li:last-child > .arrow {
  display: inline-block;
  opacity: 0;
  filter: alpha(opacity=0);
  border: none;
  width: 0;
  border-right: none;
}
.openerp_ie ul.oe_form_status li > .label, .openerp_ie ul.oe_form_status_clickable li > .label {
  border-bottom: 1px solid #cacaca;
  background: transparent;
}
.openerp_ie ul.oe_form_status li > .arrow span, .openerp_ie ul.oe_form_status_clickable li > .arrow span {
  background-color: #eeeeee !important;
}
.openerp_ie ul.oe_form_status li.oe_active > .label, .openerp_ie ul.oe_form_status_clickable li.oe_active > .label {
  border-bottom: 1px solid #729fcf;
}
.openerp_ie ul.oe_form_status li.oe_active > .arrow span, .openerp_ie ul.oe_form_status_clickable li.oe_active > .arrow span {
  background-color: #729fcf !important;
}

@media print {
  .openerp {
    text-shadow: none;
  }
  .openerp .oe_header_row, .openerp ul.oe_header, .openerp div.oe_mail_thread_action, .openerp .oe_mail_recthread_actions, .openerp .oe_button_box, .openerp .oe_form button, .openerp button.oe_invite, .openerp .oe_form header, .openerp .openerp .oe_notebook > li.ui-state-default, .openerp .oe_topbar, .openerp .oe_leftbar, .openerp .oe_loading {
    display: none !important;
  }
  .openerp .oe_list_content button, .openerp .oe_list_content input[type=checkbox] {
    visibility: hidden;
  }
  .openerp .tree_header button, .openerp .oe_mail .oe_mail_thread_msg .oe_mail_unread, .openerp .oe_mail_fetch_more, .openerp .oe_m2o_drop_down_button img, .openerp .oe_form_field_one2many_list_row_add {
    visibility: hidden;
  }
  .openerp a.oe_m2o_cm_button, .openerp a.oe_e {
    visibility: hidden;
  }
  .openerp .oe_form .oe_form_field_date img, .openerp .oe_form .oe_form_field_datetime img {
    visibility: hidden;
  }
  .openerp .oe_notebook > li.ui-tabs-selected {
    display: block;
  }
  .openerp .oe_application .oe_form_sheet, .openerp .oe_application .oe_form_sheetbg {
    border: 0px !important;
    box-shadow: 0px 0px 0px;
  }
  .openerp .oe_application .oe_form_sheet .oe_list, .openerp .oe_application .oe_form_sheetbg .oe_list {
    overflow-x: visible;
  }
  .openerp .oe_view_manager_current > .oe_view_manager_header {
    border: 0px !important;
    box-shadow: 0px 0px 0px;
  }
  .openerp .text-core .text-wrap .text-arrow {
    background: none;
  }
  .openerp .openerp div.oe_mail_wall {
    overflow: hidden !important;
  }
}
.tooltip {
  padding: 0;
  margin: 0;
  font-family: "Lucida Grande", Helvetica, Verdana, Arial, sans-serif;
  color: #4c4c4c;
  font-size: 12px;
  background: white;
  text-shadow: 0 1px 1px rgba(255, 255, 255, 0.5);
  background-color: transparent;
}
.tooltip .tooltip-inner {
  text-align: left !important;
  max-width: 350px;
}
.tooltip .tooltip-inner .oe_tooltip_string {
  color: #ffdd55;
  font-weight: bold;
  font-size: 13px;
}
.tooltip .tooltip-inner .oe_tooltip_help {
  white-space: pre-wrap;
}
.tooltip .tooltip-inner .oe_tooltip_technical {
  padding: 0 0 4px 0;
  margin: 5px 0 0 15px;
}
.tooltip .tooltip-inner .oe_tooltip_technical li {
  list-style: circle;
}
.tooltip .tooltip-inner .oe_tooltip_technical_title {
  font-weight: bold;
}
.tooltip .tooltip-inner .oe_tooltip_close {
  margin: -5px 0 0 2px;
  cursor: default;
  float: right;
  color: white;
}
.tooltip .tooltip-inner .oe_tooltip_close:hover {
  color: #999999;
  cursor: pointer;
}
.tooltip .tooltip-inner .oe_tooltip_message {
  max-width: 310px;
}

.ui-icon {
  width: 18px;
  height: 18px;
}

.modal .modal-header button.close {
  border: none;
  background: none;
  padding: 1px;
  height: 18px;
  font-size: 20px;
}
.modal .modal-footer {
  text-align: left;
}
.modal .oe_button {
  margin: 0 4px 0 0;
<<<<<<< HEAD
}
.modal .oe_act_window.modal-body {
  padding: 0;
}
=======
}
.modal .oe_act_window.modal-body {
  padding: 0;
}

.ui-datepicker {
  z-index: 1500 !important;
}
>>>>>>> db48dbef

input[type="radio"], input[type="checkbox"] {
  margin-right: 4px;
  margin-left: 4px;
}

.blockUI.blockOverlay {
  background-color: black;
  opacity: 0.6;
}<|MERGE_RESOLUTION|>--- conflicted
+++ resolved
@@ -3360,12 +3360,6 @@
 }
 .modal .oe_button {
   margin: 0 4px 0 0;
-<<<<<<< HEAD
-}
-.modal .oe_act_window.modal-body {
-  padding: 0;
-}
-=======
 }
 .modal .oe_act_window.modal-body {
   padding: 0;
@@ -3374,7 +3368,6 @@
 .ui-datepicker {
   z-index: 1500 !important;
 }
->>>>>>> db48dbef
 
 input[type="radio"], input[type="checkbox"] {
   margin-right: 4px;
