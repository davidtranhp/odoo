@charset "utf-8"

// Variables {{{
$section-title-color: #8786b7
$facets-border: #afafb6
$facets-border-selected: #a6a6fe
$colour4: #8a89ba
// }}}
// Mixins {{{
@font-face
    font-family: 'mnmliconsRegular'
    src: url('/web/static/src/font/mnmliconsv21-webfont.eot') format('eot')
    src: url('/web/static/src/font/mnmliconsv21-webfont.woff') format('woff')
    src: url('/web/static/src/font/mnmliconsv21-webfont.ttf') format('truetype')
    src: url('/web/static/src/font/mnmliconsv21-webfont.svg') format('svg') active
    font-weight: normal
    font-style: normal

@font-face
    font-family: 'EntypoRegular'
    src: url('/web/static/src/font/entypo-webfont.eot') format('eot')
    src: url('/web/static/src/font/entypo-webfont.eot?#iefix') format('embedded-opentype')
    src: url('/web/static/src/font/entypo-webfont.woff') format('woff')
    src: url('/web/static/src/font/entypo-webfont.ttf') format('truetype')
    src: url('/web/static/src/font/entypo-webfont.svg') format('svg') active
    font-weight: normal
    font-style: normal

@mixin vertical-gradient($startColor: #555, $endColor: #333)
    background-color: $startColor
    background-image: -webkit-gradient(linear, left top, left bottom, from($startColor), to($endColor)) /* Saf4+, Chrome */
    background-image: -webkit-linear-gradient(top, $startColor, $endColor) /* Chrome 10+, Saf5.1+, iOS 5+ */
    background-image:    -moz-linear-gradient(top, $startColor, $endColor) /* FF3.6 */
    background-image:     -ms-linear-gradient(top, $startColor, $endColor) /* IE10 */
    background-image:      -o-linear-gradient(top, $startColor, $endColor) /* Opera 11.10+ */
    background-image:         linear-gradient(to bottom, $startColor, $endColor)


@mixin radial-gradient($gradient)
    background-position: center center
    background-image: -webkit-radial-gradient(circle, $gradient)
    background-image: -moz-radial-gradient($gradient)
    background-image: -ms-radial-gradient($gradient)
    background-image: radial-gradient($gradient)

@mixin radius($radius: 5px)
    -moz-border-radius: $radius
    -webkit-border-radius: $radius
    border-radius: $radius

@mixin box-shadow($bsval: 0px 1px 4px #777)
    -moz-box-shadow: $bsval
    -webkit-box-shadow: $bsval
    -box-shadow: $bsval

@mixin transition($transval: (border linear 0.2s, box-shadow linear 0.2s))
    -webkit-transition: $transval
    -moz-transition: $transval
    -ms-transition: $transval
    -o-transition: $transval
    transition: $transval

@mixin opacity($opacity: .5)
    filter: alpha(opacity=$opacity * 100)
    opacity: $opacity

@mixin background-clip($clip: padding-box)
    -webkit-background-clip: $clip
    -moz-background-clip: $clip
    background-clip: $clip

@mixin unscrew-box
    -moz-box-sizing: border-box
    -webkit-box-sizing: border-box
    box-sizing: border-box

// Transforms the (readable) text of an inline element into an mmlicons icon,
// allows for actual readable text in-code (and in readers?) with iconic looks
@mixin text-to-icon($icon-name, $color: #404040)
    font-size: 1px
    letter-spacing: -1px
    color: transparent
    &:before
        font-family: "mnmliconsRegular"
        content: $icon-name
        font-size: 20px
        color: $color

// }}}

.openerp.openerp-web-client-container
    height: 100%
    position: relative

.openerp
    // Global style {{{
    padding: 0
    margin: 0
    font-family: "Lucida Grande", Helvetica, Verdana, Arial, sans-serif
    color: #4c4c4c
    font-size: 13px
    background: white
    // }}}
    // Tag reset {{{
    a
        text-decoration: none
    table
        padding: 0
        font-size: 13px
        border-collapse: collapse
    thead
        font-weight: bold
        background-color: #f0f0f0
        th
            border-right: 1px dotted #afafb6
            &:last-child
                border-right: none
    th, td
        padding: 0
        line-height: 18px
        text-align: left
    th
        font-weight: bold
        vertical-align: middle
    td
        vertical-align: top
    .zebra tbody tr:nth-child(odd) td
        background-color: #f0f0fa
        @include vertical-gradient(#f0f0fa, #eeeef6)
    .zebra tbody tr:hover td
        @include vertical-gradient(#eee, #dedede)
    .numeric
        text-align: right
        width: 82px
        input
            text-align: right
    ul, li, ol
        margin: 0
        padding: 0
    li
        list-style-type: none
    // }}}
    // Generic classes {{{
    .oe_i
        font-family: "mnmliconsRegular" !important
        font-size: 21px
        font-weight: 300 !important
    .oe_e
        font-family: "entypoRegular" !important
        font-size: 34px
        font-weight: 300 !important
    .oe_left
        float: left
        margin-right: 8px
    .oe_right
        float: right
        margin-left: 8px
    .oe_clear
        clear: both
    .oe_wait
        cursor: wait
    .oe_fade
        color: #888
        //font-size: 12px
    .oe_bold
        font-weight: bold
    // }}}
    // Button style {{{
    a.button:link, a.button:visited, button, input[type='submit']
        display: inline-block
        border: 1px solid #ababab
        color: #404040
        margin: 0
        padding: 4px 12px
        font-size: 13px
        text-align: center
        @include vertical-gradient(#efefef, #d8d8d8)
        @include radius(3px)
        @include box-shadow((0 1px 2px rgba(0, 0, 0, .1), 0 1px 1px rgba(255, 255, 255, .8) inset))
        text-shadow: 0 1px 1px rgba(255, 255, 255, .5)
        -webkit-font-smoothing: antialiased
        outline: none

    a.button:hover, button:hover, input[type='submit']:hover
        @include vertical-gradient(#f6f6f6, #e3e3e3)
        cursor: pointer

    a.button:focus, button:focus, input[type='submit']:focus
        border: 1px solid #80bfff
        @include vertical-gradient(#f6f6f6, #e3e3e3)
        @include box-shadow((0 0 3px #80bfff, 0 1px 1px rgba(255, 255, 255, .8) inset))

    a.button:active, a.button.active, button:active, button.active, input[type='submit']:active, input[type='submit'].active
        background: #e3e3e3
        background: -moz-linear-gradient(top, #e3e3e3, #f6f6f6) #1b468f
        background: -webkit-gradient(linear, left top, left bottom, from(#e3e3e3), to(#f6f6f6)) #1b468f
        background: linear-gradient(top, #e3e3e3, #f6f6f6) #1b468f
        @include box-shadow(none)

    a.button.disabled, button:disabled, input[type='submit']:disabled
        background: #efefef !important
        border: 1px solid #d1d1d1 !important
        @include box-shadow(none !important)
        color: #aaa !important
        cursor: default
        text-shadow: 0 1px 1px #fff !important

    button.primary
        color: white
        @include vertical-gradient(#dc5f59, #b33630)
        @include box-shadow(none)

    button.primary:hover
        @include vertical-gradient(lighten(#dc5f59, 3%), lighten(#b33630, 3%))
        @include box-shadow(0 0 1px rgba(0,0,0,0.2))

    button.primary:active
        @include vertical-gradient(#b33630, #dc5f59)
        @include box-shadow(none)

    button.following
        color: white
        width: 120px
        @include vertical-gradient($colour4, darken($colour4, 3%))

    button.unfollow
        display: none
        color: white
        width: 120px
        @include vertical-gradient(#dc5f59, #b33630)

    // }}}
    // Loading {{{
    .oe_loading
        display: none
        z-index: 100
        position: fixed
        top: 0
        right: 50%
        padding: 4px 12px
        background: #A61300
        color: white
        text-align: center
        border: 1px solid #900
        border-top: none
        -moz-border-radius-bottomright: 8px
        -moz-border-radius-bottomleft: 8px
        border-bottom-right-radius: 8px
        border-bottom-left-radius: 8px
    // }}}
    // Notification {{{
    .oe_notification
        z-index: 1050
    // }}}
    // Login {{{
    .oe_login
        background: url("/web/static/src/img/pattern.png") repeat
        text-align: center
        font-size: 14px
        height: 100%
        li
            list-style-type: none
            padding-bottom: 4px
        button
            float: right
            display: inline-block
            cursor: pointer
            padding: 6px 16px
            border: 1px solid #222
            color: white
            margin: 0
            @include vertical-gradient(#b92020, #600606)
            @include radius(4px)
            @include box-shadow((0 1px 2px rgba(0, 0, 0, 0.1), 0 1px 1px rgba(155, 155, 155, 0.4) inset))
        input, select
            width: 252px
            font-family: "Lucida Grande", Helvetica, Verdana, Arial
            border: 1px solid #999999
            background: whitesmoke
            @include box-shadow(inset 0 1px 4px rgba(0, 0, 0, 0.3))
            @include radius(3px)
        input
            margin-bottom: 9px
            padding: 5px 6px
        select
            padding: 1px
        .oe_login_dbpane
            position: fixed
            top: 0
            right: 8px
            padding: 5px 10px
            color: #eee
            border: solid 1px #333
            background: #1e1e1e
            background: rgba(30,30,30,0.94)
            @include radius(0 0 8px 8px)
            input
                padding: 2px 4px
                margin: 4px 0
        .oe_login_bottom
            position: absolute
            top: 50%
            left: 0
            right: 0
            bottom: 0
            text-shadow: 0 1px 1px #999999
            @include vertical-gradient(#b41616, #600606)
        .oe_login_pane
            position: absolute
            top: 50%
            left: 50%
            margin: -160px -166px
            border: solid 1px #333333
            background: #1e1e1e
            background: rgba(30,30,30,0.94)
            padding: 22px 32px
            color: #eee
            text-align: left
            @include radius(8px)
            @include box-shadow(0 0 18px rgba(0, 0, 0, 0.9))
            h2
                margin-top: 0
                font-size: 18px
        .oe_login_logo
            position: absolute
            top: -70px
            left: 0
            width: 100%
            margin: 0 auto
            text-align: center
        .oe_login_footer
            position: absolute
            bottom: -40px
            left: 0
            width: 100%
            text-align: center
            a
                color: #eee
                margin: 0 8px
                &:hover
                    text-decoration: underline
            span
                font-weight: bold
                font-size: 16px
        .oe_login_error_message
            display: none
            background-color: #b41616
            color: #eee
            padding: 14px 18px
            margin-top: 15px
            text-align: center
            @include radius(4px)
            @include box-shadow(0 1px 4px rgba(0, 0, 0, 0.8))
    .oe_login_invalid
        .oe_login_error_message
            display: inline-block
    // }}}
    // DatabaseManager {{{
    .oe_database_manager
        background: #fff
        color: #000
        text-align: left
        .oe_database_manager_menu
            color: #000
    // }}}
    // WebClient {{{
    .oe_webclient
        width: 100%
        height: 100%
        border-spacing: 0px
    // }}}
    // WebClient.fullscreen {{{
    .oe_content_full_screen
        .oe_application
            top: 0
            left: 0
        .oe_topbar, .oe_leftbar
            display: none
    // }}}
    // WebClient.topbar {{{
    .oe_topbar
        width: 100%
        height: 31px
        border-top: solid 1px #d3d3d3
        @include vertical-gradient(#646060, #262626)

        .oe_topbar_item
            li
                float: left
                a
                    display: block
                    padding: 5px 10px 7px
                    line-height: 20px
                    height: 20px
                    color: #eee
                    vertical-align: top
                    text-shadow: 0 1px 1px rgba(0,0,0,0.2)
                    &:hover
                        background: #303030
                        color: white
                        @include box-shadow(0 1px 2px rgba(255,255,255,0.3) inset)
            .oe_active
                background: #303030
                font-weight: bold
                color: white
                @include box-shadow(0 1px 2px rgba(255,255,255,0.3) inset)

        .oe_topbar_avatar
            width: 24px
            height: 24px
            margin: -2px 2px 0 0
            @include radius(4px)
        .oe_topbar_avatar
            vertical-align: top
        .oe_dropdown_toggle:after
            width: 0
            height: 0
            display: inline-block
            content: "&darr"
            text-indent: -99999px
            vertical-align: top
            margin-top: 8px
            margin-left: 4px
            border-left: 4px solid transparent
            border-right: 4px solid transparent
            border-top: 4px solid white
            @include opacity(0.5)
    // }}}
    // Webclient.leftbar {{{
    .oe_leftbar
        width: 220px
        background: #f0eeee
        border-right: 1px solid #afafb6
        text-shadow: 0 1px 1px white
        padding-bottom: 16px
    a.oe_logo
        width: 220px
        display: block
        text-align: center
        height: 70px
        line-height: 70px
        img
            height: 40px
            width: 157px
            margin: 14px 0
    .oe_footer
        position: fixed
        bottom: 0
        padding: 4px 0
        background: #f0eeee
        width: 220px
        text-align: center
        a
            font-weight: 800
            font-family: serif
            font-size: 16px
            color: black
            span
                color: #c81010
                font-style: italic
    // }}}
    // UserMenu {{{
    .oe_user_menu
        float: right
        padding: 0
        margin: 0
        li
            list-style-type: none
            float: left
        .oe_dropdown
            position: relative

        .oe_dropdown_options
            float: left
            background: #333
            background: rgba(37,37,37,0.9)
            display: none
            position: absolute
            top: 32px
            right: -1px
            border: 0
            z-index: 900
            margin-left: 0
            margin-right: 0
            padding: 6px 0
            zoom: 1
            border-color: #999
            border-color: rgba(0, 0, 0, 0.2)
            border-style: solid
            border-width: 0 1px 1px
            @include radius(0 0 6px 6px)
            @include box-shadow(0 1px 4px rgba(0,0,0,0.3))
            @include background-clip()
            li
                float: none
                display: block
                background-color: none
                a
                    display: block
                    padding: 4px 15px
                    clear: both
                    font-weight: normal
                    line-height: 18px
                    color: #eee
                    &:hover
                        @include vertical-gradient(#292929, #191919)
                        @include box-shadow(none)
                hr
                    border-top: 1px solid #999
                    border-bottom: 0
    // }}}
    // Systray {{{
    .oe_systray > div
        float: left
        padding: 0 4px 0 4px
    .oe_systray
        float: right

        .oe_systray_dropdown
            position: relative
        .oe_systray_dropdown:hover .oe_systray_dropdown_options
            display: block
        .oe_systray_dropdown_options
            background: #333
            background: rgba(37,37,37,0.9)
            display: none
            position: absolute
            z-index: 900
            border: 0
            margin-left: 0
            margin-right: 0
            padding: 6px 0
            border-color: #999
            border-color: rgba(0, 0, 0, 0.2)
            border-style: solid
            border-width: 0 1px 1px
            @include radius(0 0 6px 6px)
            @include box-shadow(0 1px 4px rgba(0,0,0,0.3))
            @include background-clip()
            li
                float: none
                display: block
                background-color: none
                a
                    display: block
                    padding: 4px 15px
                    clear: both
                    font-weight: normal
                    line-height: 18px
                    color: #eee
                    &:hover
                        @include vertical-gradient(#292929, #191919)
                        @include box-shadow(none)
    // }}}
    // Menu {{{
    .oe_menu
        float: left
        padding: 0
        margin: 0
        li
            float: left
        a
            display: block
            padding: 5px 10px 7px
            line-height: 20px
            height: 20px
            color: #eee
            vertical-align: top
            text-shadow: 0 1px 1px rgba(0,0,0,0.2)
            &:hover
                background: #303030
                color: white
                @include box-shadow(0 1px 2px rgba(255,255,255,0.3) inset)
        .oe_active
            background: #303030
            font-weight: bold
            color: white
            @include box-shadow(0 1px 2px rgba(255,255,255,0.3) inset)
    .oe_menu_more_container
        position: relative
        .oe_menu_more
            position: absolute
            padding: 0
            background-color: #646060
            z-index: 1
            border: 1px solid black
            border-bottom-left-radius: 5px
            border-bottom-right-radius: 5px
            li
                float: none
                a
                    white-space: nowrap
    .oe_secondary_menu_section
        font-weight: bold
        margin-left: 8px
        color: $colour4
    .oe_secondary_submenu
        padding: 2px 0 8px 0
        margin: 0
        width: 100%
        display: inline-block
        > li
            position: relative
            padding: 1px 0 1px 20px
            a
                display: block
                color: #4c4c4c
                padding: 2px 4px 2px 0
            .oe_menu_label
                position: absolute
                top: 1px
                right: 1px
                font-size: 10px
                background: $colour4
                color: white
                padding: 2px 4px
                margin: 1px 6px 0 0
                border: 1px solid lightGray
                text-shadow: 0 1px 1px rgba(0,0,0,0.2)
                @include radius(4px)
                @include box-shadow(inset 0 1px 1px rgba(0, 0, 0, 0.2))
        .oe_menu_counter 
            float: right
            background: #8a89ba
            color: #eee
            font-size: 12px
            border: 1px solid lightgray
            padding: 0px 4px 0px 4px
            text-shadow: 0 1px 1px rgba(0,0,0,0.2)
            margin: 0px
            @include radius(4px)
        .oe_active
            background: $colour4
            border-top: 1px solid lightGray
            border-bottom: 1px solid lightGray
            text-shadow: 0 1px 1px rgba(0,0,0,0.2)
            @include box-shadow(inset 0 1px 1px rgba(0, 0, 0, 0.2))
            a
                color: white
            .oe_menu_label
                background: #eee
                color: $colour4
                text-shadow: 0 1px 1px white
                @include box-shadow(0 1px 1px rgba(0, 0, 0, 0.2))
            .oe_menu_counter 
                background: #eee
                color: #8a89ba
        .oe_menu_toggler:before
            width: 0
            height: 0
            display: inline-block
            content: "&darr"
            text-indent: -99999px
            vertical-align: top
            margin-left: -12px
            margin-top: 4px
            margin-right: 4px
            border-top: 4px solid transparent
            border-bottom: 4px solid transparent
            border-left: 4px solid #4c4c4c
            @include opacity(0.5)
        .oe_menu_opened:before
            margin-top: 6px
            margin-left: -16px
            margin-right: 4px
            border-left: 4px solid transparent
            border-right: 4px solid transparent
            border-top: 4px solid #4c4c4c
    // }}}
    // ActionManager {{{
    .oe_application
        width: 100%
        a
            color: $colour4
            &:hover
                text-decoration: underline
    // }}}
    // Content Header MIT {{{
    .oe-view-manager-header
        border-top: 1px solid #cacaca
        border-bottom: 1px solid #cacaca
        @include vertical-gradient(#fcfcfc, #dedede)
        @include box-shadow((0 1px 0 rgba(255,255,255,0.4), 0 0 9px rgba(0,0,0,0.1)))
        h2
            float: left
            font-size: 18px
            margin: 1px 0
            a
                color: $colour4
        .buttons
            padding-right: 8px
            li
                float: left
                margin-right: 12px
        .filter
            vertical-align: top
            li
                height: 24px
                line-height: 24px
                padding: 0 8px
        .header-row
            height: 26px
            line-height: 26px
            margin: 8px
            clear: both
            text-shadow: 0 1px 1px white
            .dropdown-toggle:after
                margin-top: 7px
                margin-left: 6px
                border-top-color: #404040
        .oe_vm_switch
            li
                padding-left: 1px
                text-align: center
                width: 24px
                height: 24px
                line-height: 24px
        .pagination
            li
                height: 24px
                line-height: 24px
                padding: 0 8px
        .button-group
            display: inline-block
            border: 1px solid #ababab
            @include radius(5px)
            li
                float: left
                border-right: 1px solid #ababab
                &:last-child
                    border: none
            a
                color: #4c4c4c
                &:hover
                    text-decoration: none
            .active
                width: 100%
                background: #999
                @include box-shadow(0 1px 4px rgba(0,0,0,0.3) inset)
                color: #fff
                text-shadow: 0 1px 2px rgba(0,0,0,0.4)
    // }}}
    // ViewManager.header {{{
    .oe_view_manager_header
        width: 100%
        border-top: 1px solid #cacaca
        border-bottom: 1px solid #cacaca
        @include vertical-gradient(#fcfcfc, #dedede)
        @include box-shadow((0 1px 0 rgba(255,255,255,0.4), 0 0 9px rgba(0,0,0,0.1)))
        .oe_header_row
            //min-height: 26px
            //line-height: 26px
            clear: both
            text-shadow: 0 1px 1px white
            td
                padding: 8px
        .oe_header_row:last-child
            td
                padding-top: 0
        .oe_header_row:first-child
            td
                padding-top: 8px
        .oe_view_manager_sidebar
            margin: 0px auto
            width: 400px
            text-align: center
        td
            line-height: 26px
        h2
            font-size: 18px
            margin: 0
            float: left
            a
                color: $colour4
        .oe_button_group
            display: inline-block
            border: 1px solid #ababab
            @include radius(5px)
            li
                float: left
                border-right: 1px solid #ababab
                &:last-child
                    border: none
            a
                color: #4c4c4c
                &:hover
                    text-decoration: none
            .active
                background: #999
                @include box-shadow(0 1px 4px rgba(0,0,0,0.3) inset)
                a
                    color: #fff
                    text-shadow: 0 1px 2px rgba(0,0,0,0.4)
        .oe_view_manager_buttons
            white-space: nowrap
    // }}}
    // ViewManager.body {{{
    .oe_view_manager_body
        h4
            margin: 8px 0
    // }}}
    // ViewManager.pager {{{
    .oe_view_manager_pager
        line-height: 26px
    .oe_pager_value
        float: left
        margin-right: 8px
    .oe_pager_group
        float: left
        height: 24px
        line-height: 24px
        display: inline-block
        border: 1px solid #ababab
        cursor: pointer
        @include radius(5px)
        li
            height: 24px
            line-height: 24px
            padding: 0
            float: left
            border-right: 1px solid #ababab
            &:last-child
                border: none
        a
            color: #4c4c4c
            padding: 0 8px
            &:hover
                text-decoration: none
        .active
            background: #999
            @include box-shadow(0 1px 4px rgba(0,0,0,0.3) inset)
            a
                color: #fff
                text-shadow: 0 1px 2px rgba(0,0,0,0.4)
    // }}}
    // ViewManager.switches {{{
    .oe_view_manager_switch
        li
            text-align: center
            width: 24px
            height: 24px
            line-height: 16px
            a
                position: relative
        .oe_vm_switch_list:after, .oe_vm_switch_tree:after
            padding: 2px
            content: "i"
        .oe_vm_switch_graph:after
            font-family: "mnmliconsRegular" !important
            font-size: 21px
            font-weight: 300 !important
            content: "}"
            top: -2px
            position: relative
        .oe_vm_switch_gantt:after
            font-family: "mnmliconsRegular" !important
            font-size: 21px
            font-weight: 300 !important
            content: "y"
            top: -2px
            position: relative
        .oe_vm_switch_calendar:after
            content: "P"
        .oe_vm_switch_kanban:after
            content: "k"
        .oe_vm_switch_diagram:after
            content: "f"
        //.oe_vm_switch_list:after, .oe_vm_switch_tree:after
            //content: "ö"
        //.oe_vm_switch_graph:after
            //content: "ó"
        //.oe_vm_switch_gantt:after
            //content: "y"
        //.oe_vm_switch_calendar:after
            //content: "b"
        //.oe_vm_switch_kanban:after
            //content: "ó"
        //.oe_vm_switch_diagram:after
            //content: "}"
    // }}}
    // ViewManager.sidebar {{{
    .oe_form_dropdown_section
        position: relative
        display: inline-block
    .oe_dropdown_toggle:after
        width: 0
        height: 0
        display: inline-block
        content: "&darr"
        text-indent: -99999px
        vertical-align: top
        border-left: 4px solid transparent
        border-right: 4px solid transparent
        border-top: 4px solid white
        @include opacity(0.5)
        margin-top: 7px
        margin-left: 6px
        border-top-color: #404040
    .oe_dropdown_menu
        display: none
        position: absolute
        top: 28px
        left: 0px
        padding: 8px
        border: 1px solid #afafb6
        width: 120px
        overflow-x: hidden
        z-index: 900
        text-align: left
        background: white
        @include radius(3px)
        @include box-shadow(0 1px 4px rgba(0,0,0,0.3))
        li
            list-style-type: none
            float: none
            display: block
            background-color: none
            a
                display: block
                padding: 3px 6px
                clear: both
                font-weight: normal
                line-height: 14px
                color: #4c4c4c
                text-decoration: none
                cursor: pointer
                &:hover
                    text-decoration: none
                    @include vertical-gradient(#f0f0fa, #eeeef6)
                    @include box-shadow(none)
    .oe_sidebar
        white-space: nowrap
    // }}}
    // SearchView xmo {{{
    .oe_searchview
        cursor: text
        position: relative
        float: right
<<<<<<< HEAD
        padding-right: 20px
        width: 410px
        border: 1px solid #ababab
        background: white
        @include radius(1em)
        @include box-shadow(0 1px 2px rgba(0,0,0,0.2) inset)
=======
        .VS-search
            .VS-search-box
                min-height: 0
                padding: 0
                width: 480px
                border: 1px solid #ababab
                @include radius(13px)
                @include box-shadow(0 1px 2px rgba(0,0,0,0.2) inset)
                //padding: 4px 19px
                //font-size: 13px
                //background: url('../img/search.png') no-repeat 5px
                //background-color: white
            .VS-icon
                top: 6px

            .VS-icon-search
                left: 2px
                top: 3px
                height: 18px
                width: 18px

            .VS-search-inner
                margin: 0 40px 0 17px
                padding: 1px 0
                font-size: 13px

                input
                    font-size: inherit
                    line-height: inherit
                    height: auto
                    padding: 0
>>>>>>> acd27e30

        &.oe_focused
            border-color: $facets-border-selected
            @include box-shadow(0 1px 2px $facets-border-selected inset)

<<<<<<< HEAD
        .oe_searchview_clear
            cursor: pointer
            position: absolute
            top: 0
            right: 22px
            width: 15px
            height: 100%
            background: url(../img/attachments-close.png) center center no-repeat
=======
                .search_input
                    margin-left: 0
                    height: 22px
                    input, .VS-input-width-tester
                        height: inherit
                        margin: 0
>>>>>>> acd27e30

        .oe_searchview_unfold_drawer
            position: absolute
            top: 0
            right: 0
            height: 100%
            line-height: 2em
            padding: 0 7px 0 4px
            color: #ccc
            cursor: pointer
            &:hover
                color: #999
            &:before
                content: "▾"

        .oe_searchview_facets
            &:before
                color: #ccc
                font-family: "mnmliconsRegular"
                content: "r"
                font-size: 150%
                padding: 0 1px 0 3px
                display: inline

            *
                vertical-align: top
                display: inline-block
                line-height: 26px

<<<<<<< HEAD
            .oe_searchview_input, .oe_searchview_facet
                height: 26px
                &:focus
                    outline: none

            .oe_searchview_input
                padding: 0 3px

            .oe_searchview_facet
                position: relative
                cursor: pointer
                border: 1px solid $facets-border
                @include radius(3px)
                background: #8786b7
                -webkit-font-smoothing: auto
                padding-left: 1.1em
                // spacing for opera, FF
                margin: 1px 0

                &:focus
                    border-color: $facets-border-selected
                    @include box-shadow(0 0 3px 1px $facets-border-selected)

                .oe_facet_values
                    background: #f0f0fa
                    @include radius(0 3px 3px 0)

                .oe_facet_category, .oe_facet_value
                    height: 24px
                    padding: 1px 0.1em

                .oe_facet_category
                    color: white
                    text-shadow: 0 1px 1px rgba(0, 0, 0, 0.4)

                .oe_facet_value
                    border-left: 1px solid $facets-border

                .oe_facet_remove
                    position: absolute
                    top: 0
                    left: 2px
                    color: white

                    &:hover
                        color: #ccc
=======
                    .category
                        padding: 0 4px 0 14px
                        color: white
                        background: #8786b7
                        text-shadow: 0 1px 1px rgba(0, 0, 0, 0.4)
                        font-weight: normal
                        text-transform: none
                        height: 18px
                        line-height: 18px
                        font-size: inherit

                    .search_facet_input_container
                        border-left: 1px solid $facets-border
                        height: 18px
                        line-height: 18px
                        padding: 0 4px
                        cursor: pointer

                    .search_facet_remove
                        left: 1px
                        top: 3px

            .VS-icon-cancel
                right: 24px

            .oe_vs_unfold_drawer
                position: absolute
                top: 0
                right: 0
                height: 100%
                line-height: 23px
                padding: 0 7px 0 4px
                color: #4c4c4c
                cursor: pointer
                &:before
                    position: absolute
                    top: 9px
                    right: 8px
                    width: 0
                    height: 0
                    display: inline-block
                    content: ""
                    vertical-align: top
                    border-top: 5px solid #4c4c4c
                    border-left: 5px solid transparent
                    border-right: 5px solid transparent
                    @include opacity(0.5)
>>>>>>> acd27e30

        &.oe_searchview_open_drawer
            .oe_searchview_drawer
                display: block

        .oe_searchview_drawer
            position: absolute
            z-index: 1
            // detach drawer from field slightly
            margin-top: 3px
            top: 100%
            right: 0
            background-color: white
<<<<<<< HEAD
            min-width: 100%
=======
            width: 480px
>>>>>>> acd27e30
            display: none
            border: 1px solid #ccc
            text-align: left
            padding-bottom: 0.5em
            @include radius(1em)

            > div
                border-top: 1px solid #ccc
                margin: 3px 0
            > div:first-child
                border-top: none
                margin: 0

            h4, h4 *
                margin: 0
                cursor: pointer

            h4:before
                content: "▸ "

            button, .button
                border: none
                background: white
                padding: 0 2px
                @include box-shadow(none)
                @include radius(0)

            .oe_searchview_filters
                display: table
                width: 100%

                > div
                    @include unscrew-box
                    display: table-cell
                    width: 50%

                h3
                    margin: 2px 4px 2px 8px
                    color: $section-title-color

                ul
                    margin: 0 12px 3px
                    padding: 0
                    list-style: none

                li
                    list-style: none
                    padding: 3px 6px
                    height: 14px
                    color: inherit
                    cursor: pointer

                    &:hover
                        background-color: #f0f0fa

            .oe_searchview_custom
                form
                    display: none

                    button
                        @include text-to-icon("S")

            .oe_searchview_advanced
                form
                    display: none

                button.oe_add_condition:before
                    content: "⊞ "
                button.oe_apply:before
                    content: "⚡ "

                ul
                    list-style: none
                    padding: 0
                li
                    list-style: none
                    margin: 0
                    white-space: nowrap

            .oe_opened
                h4:before
                    content: "▾ "
                form
                    display: block

            // delete buttons
            .oe_searchview_custom_delete, .searchview_extended_delete_prop
                @include text-to-icon("d")
    // }}}
    // Views Common {{{
    .oe_view_nocontent
        > img
            float: left
            margin-right: 1.5em
        > div
            // don't encroach on my arrow
            overflow: hidden
            padding: 6px
            font-size: 125%
    .oe_view_topbar
        border-bottom: 1px solid #cacaca
        @include vertical-gradient(#fcfcfc, #dedede)
        padding: 0 8px
        line-height: 30px
    // }}}
    // FormView.body {{{
    .oe_formview
        background: white
    .oe_form_header
        padding: 8px
    .oe_form_invalid
        input, select, textarea
            background-color: #F66 !important
            border: 1px solid #D00 !important
    .oe_form_button_save_dirty
        color: white
        background: #dc5f59
        background: -moz-linear-gradient(#dc5f59, #b33630)
        background: -webkit-gradient(linear, left top, left bottom, from(#dc5f59), to(#b33630))
        background: -webkit-linear-gradient(#dc5f59, #b33630)
        -moz-box-shadow: none
        -webkit-box-shadow: none
        -box-shadow: none
        font-weight: bold
        &:hover
            background: #ED6F6A
    // }}}
    // FormView.customdivs {{{
    .oe_form_topbar
        border-bottom: 1px solid #cacaca
        @include vertical-gradient(#fcfcfc, #dedede)
        padding: 0 8px
        line-height: 30px 
        button
            font-size: 12px 
            height: 24px 
            line-height: 24px 
            vertical-align: top
            padding: 0 10px 
            margin: 3px 4px 3px 0
            span.i
                line-height: 20px 
                height: 24px 
        ul
            height: 30px
            padding: 0
            margin: 0
            text-shadow: 0 1px 1px white
            border-left: 1px solid #cacaca
            border-right: 1px solid #cacaca
            li   
                padding: 0
                margin: 0
                float: left 
                vertical-align: top
                border-right: 1px solid #cacaca
                height: 30px 
                padding: 0 12px 
                &:first-child
                    border-left: 1px solid #cacaca
                a    
                    color: #4c4c4c
                    &:hover
                        color: black
        .oe_form_steps
            img  
                margin: 0 8px
                vertical-align: top
            li   
                border-right: none 
                padding: 0
                &:first-child
                    margin-left: 12px 
                    border-left: none 
                &:last-child
                    margin-right: 12px 
        .oe_form_steps_active
            font-weight: bold 
            color: #b33630
    .oe_form_topbar.oe_form_topbar_hifirst button:first-child, button.oe_form_button_hi
        color: white
        background: #DC5F59
        background: -moz-linear-gradient(#DC5F59, #B33630)
        background: -webkit-gradient(linear, left top, left bottom, from(#DC5F59), to(#B33630))
        background: -webkit-linear-gradient(#DC5F59, #B33630)
        -moz-box-shadow: none
        -webkit-box-shadow: none
        -box-shadow: none
    .oe_form_topbar.oe_form_topbar_hifirst button:first-child:hover, button.oe_form_button_hi:hover
        background: #DF6B66
        background: -moz-linear-gradient( #DF6B66, #BF3A33)
        background: -webkit-gradient(linear, left top, left bottom, from( #DF6B66), to( #BF3A33))
        background: -webkit-linear-gradient( #DF6B66, #BF3A33)
        -moz-box-shadow: 0 0 1px rgba(0, 0, 0, 0.2)
        -webkit-box-shadow: 0 0 1px rgba(0, 0, 0, 0.2)
        -box-shadow: 0 0 1px rgba(0, 0, 0, 0.2)
    .oe_application
        .oe_form_sheetbg
            background: url(/web/static/src/img/form_sheetbg.png)
            padding: 8px 0
            border-bottom: 1px solid #ddd 
        .oe_form_sheet_width
            min-width: 650px
            max-width: 980px
            margin: 0 auto
        .oe_form_sheet
            padding: 8px 8px 8px 8px
            background: white
            min-height: 420px
            border: 1px solid #afafb6
            @include box-shadow(0 0 10px rgba(0,0,0,0.3))
    // }}}
    // FormView.autolayout {{{
    .oe_form_autolayout
        .oe_button
            height: 20px
        .oe_form_group_cell
            line-height: 18px
            padding: 2px
            height: 20px
        .oe_form_group_cell > .oe_form_field_many2one,
        .oe_form_group_cell > .oe_form_field_many2one input,
        .oe_form_group_cell > .oe_form_field_char input,
        .oe_form_group_cell > .oe_form_field_text textarea,
        .oe_form_group_cell > .oe_form_field_email,
        .oe_form_group_cell > .oe_form_field_email input,
        .oe_form_group_cell > .oe_form_field_url,
        .oe_form_group_cell > .oe_form_field_url input,
        .oe_form_group_cell > .oe_form_field_float input,
        .oe_form_group_cell > .oe_form_field_selection select,
        .oe_form_group_cell > div > .oe_datepicker_root,
        .oe_form_group_cell > div > .oe_datepicker_root > input.oe_datepicker_master
            width: 100%
        .oe_form_button.oe_button
            color: #4c4c4c
            span
                position: relative
                vertical-align: top
        .oe_form_group_cell > .oe_form_button.oe_button
            white-space: nowrap
            min-width: 100%
            width: 100%
        .oe_form_group_cell.oe_form_group_nested
            padding: 0
    // }}}
    // FormView.label {{{
    .oe_form
        .oe_form_label_help[for], .oe_form_label[for]
            white-space: nowrap
            padding-right: 8px
            span
                font-size: 80%
                color: darkGreen
                vertical-align: top
                position: relative
                top: -4px
                padding: 0 2px
    // }}}
    // FormView.fields {{{
    .oe_form
        textarea
            resize: vertical
        input[type="text"],
        input[type="password"],
        input[type="file"],
        select
            height: 22px
            padding-top: 2px
        input[type="text"],
        input[type="password"],
        input[type="file"],
        select,
        textarea
            -moz-box-sizing: border-box
            -webkit-box-sizing: border-box
            -ms-box-sizing: border-box
            box-sizing: border-box
            padding: 0 2px
            margin: 0 2px
            border: 1px solid #999
            -moz-border-radius: 3px
            -webkit-border-radius: 3px
            border-radius: 3px
            background: white
            min-width: 90px
            color: #1f1f1f
        input[readonly],
        select[readonly],
        textarea[readonly],
        input[disabled],
        select[disabled],
            background: #E5E5E5 !important
            color: #666
        textarea[disabled]
            border: none
            border-left: 8px solid #eee
            padding-left: 8px
            @include box-shadow(none)
            @include radius(0px)
            color: #666
        .oe_form_field_many2one input,
        .oe_form_field_binary input,
        .oe_form_field_binary input,
        .oe_form_field_email input,
        .oe_form_field_url input
            border-right: none
            -webkit-border-top-right-radius: 0px
            -webkit-border-bottom-right-radius: 0px
            -moz-border-radius-topright: 0px
            -moz-border-radius-bottomright: 0px
            border-top-right-radius: 0px
            border-bottom-right-radius: 0px
        .oe_form_field_email button img,
        .oe_form_field_url button img
            vertical-align: top
        .oe_form_field_translatable,
        .oe_form_field_many2one,
        .oe_form_field_date,
        .oe_form_field_datetime
            white-space: nowrap
        .oe_form_field_boolean
            padding-top: 4px
        .oe_form_field_datetime input
            min-width: 11em
        .oe_form_field_many2manytags
            .text-wrap
                width: 100% !important
                textarea
                    width: 100% !important
            .oe_form_field_many2manytags_box
                border-radius: 2px
                box-sizing: border-box
                position: relative
                float: left
                border: 1px solid #9DACCC
                background: #E2E6F0
                color: black
                padding: 0px 3px 0px 3px
                margin: 0 2px 2px 0
                cursor: pointer
                height: 16px
                font: 11px "lucida grande", tahoma, verdana, arial, sans-serif
            .text-core .text-wrap .text-dropdown .text-list .text-suggestion em
                font-style: italic
                text-decoration: none
        .oe_datepicker_container
            display: none
        .oe_datepicker_root
            display: inline-block
        .oe_form_required
            input, select, textarea
                background-color: #D2D2FF !important
        .oe_form_invalid
            input, select, textarea
                background-color: #F66 !important
                border: 1px solid #D00 !important
    // }}}
    // FormView.buttons {{{
    .oe_form
        .oe_button.oe_field_button
            -webkit-border-top-left-radius: 0px
            -webkit-border-bottom-left-radius: 0px
            -moz-border-radius-topleft: 0px
            -moz-border-radius-bottomleft: 0px
            border-top-left-radius: 0px
            border-bottom-left-radius: 0px
            margin-right: -1px
            height: 22px
        .oe_input_icon
            cursor: pointer
            margin: 3px 0 0 -21px
            vertical-align: top
        .oe_input_icon_disabled
            position: absolute
            cursor: default
            opacity: 0.5
            filter: alpha(opacity=50)
            right: 5px
            top: 3px
        .oe_form_button > img
            vertical-align: -3px
            padding: 0 2px
    // }}}
    // FormView.binaryfile {{{
    /* http://www.quirksmode.org/dom/inputfile.html
     * http://stackoverflow.com/questions/2855589/replace-input-type-file-by-an-image
     */
    .oe_form
        .oe-binary-file-set
            overflow: hidden
            position: relative
            width: 45px
            height: 30px
        input.oe-binary-file
            z-index: 0
            line-height: 0
            font-size: 12px
            position: absolute
            // Should be adjusted for all browsers
            top: 1px
            right: 10px
            opacity: 0
            filter: alpha(opacity = 0)
            -ms-filter: "alpha(opacity=0)"
            margin: 0
            padding: 0
    // }}}
    // FormView.separator {{{
    .oe_horizontal_separator
        font-weight: bold
        font-size: 16px
        margin: 4px 0
    .oe_horizontal_separator:empty
        height: 5px
    .oe_vertical_separator
        border-left: 1px solid #666
        padding: 0 4px 0 4px
    // }}}
    // FormView.notebook {{{
    .oe_form_notebook
        margin: 8px 0
        padding: 0 8px
        list-style: none
        zoom: 1
    .oe_form_notebook:before, .oe_form_notebook:after
        display: table
        content: ""
        zoom: 1
    .oe_form_notebook:after
        clear: both
    .oe_form_notebook > li
        float: left
    .oe_form_notebook > li > a
        display: block
        color: #4c4c4c
    .oe_form_notebook
        border-color: #ddd
        border-style: solid
        border-width: 0 0 1px
    .oe_form_notebook > li
        position: relative
        margin-bottom: -1px
    .oe_form_notebook > li > a
        padding: 0 12px
        margin-right: 2px
        line-height: 30px
        border: 1px solid transparent
        @include radius(4px 4px 0 0)
    .oe_form_notebook > li > a:hover
        text-decoration: none
        background-color: #eee
        border-color: #eee #eee #ddd
    .oe_form_notebook > li.ui-state-active > a, .oe_form_notebook > li.ui-state-active > a:hover
        background-color: #ffffff
        border: 1px solid #ddd
        border-bottom-color: transparent
        cursor: default
    .oe_form_notebook_page
        padding: 0
    .ui-tabs-hide
        display: none

    // }}}
    // FormView.progressbar {{{
    .oe_form
        .oe_form_field_progressbar.ui-progressbar
            height: 22px
            font-size: 10px
            -moz-box-sizing: border-box
            -webkit-box-sizing: border-box
            -ms-box-sizing: border-box
            box-sizing: border-box
            border: 1px solid #999
            -moz-border-radius: 3px
            -webkit-border-radius: 3px
            border-radius: 3px
            background: white
            min-width: 90px

            span
                position: absolute
                margin-left: 10px
                font-weight: bold

            .ui-widget-header
                background: #cccccc url(/web/static/lib/jquery.ui/css/smoothness/images/ui-bg_highlight-soft_75_cccccc_1x100.png) 50% 50% repeat-x
    // }}}
    // FormView.viewmanager {{{
    .oe_form
        .oe_view_manager_header2
            td
                padding: 0px 8px
                line-height: 16px
                .oe_i
                    font-size: 13px
                .oe_pager_group
                    height: auto
                    line-height: 16px
                    li
                        height: auto
                        line-height: 16px
    .oe-select-create-popup-view-form > .oe_formview > .oe_form_pager
        display: none

    // }}}
    // FormView.classes for openerp views {{{
    .oe_form
        .oe_form_title, .oe_form_title input
            font-size: 20px
            font-weight: bold
            height: 30px
        .oe_form_group_odd_border > tbody > tr.oe_form_group_row > td.oe_form_group_cell:nth-child(odd),
        .oe_form_group_label_border > tbody > tr.oe_form_group_row > td.oe_form_group_cell_label
            border-right: 1px solid #ddd
            label
                display: block
                min-width: 120px
        .oe_form_group_odd_border > tbody > tr.oe_form_group_row > td.oe_form_group_cell,
        .oe_form_group_label_border > tbody > tr.oe_form_group_row > td.oe_form_group_cell
            padding: 2px 2px 2px 8px !important
    // }}}
    // ListView {{{
    .oe-listview-content
        width: 100%
        > thead
            border-bottom: 2px solid #cacaca
            background: #eee
            vertical-align: top
            td, th
                padding: 3px 6px
                line-height: 18px
            th:after
                content: ""
                float: right
                margin-top: 7px
                border-width: 0 4px 4px
                border-style: solid
                border-color: #000 transparent
                visibility: hidden
            th.sortup:after
                visibility: visible
                @include opacity(0.6)
            th.sortdown:after
                border-bottom: none
                border-left: 4px solid transparent
                border-right: 4px solid transparent
                border-top: 4px solid #000
                visibility: visible
                @include box-shadow(none)
                @include opacity(0.6)
            // TODO mit
            //th:hover:after
            //    border-bottom: none
            //    border-left: 4px solid transparent
            //    border-right: 4px solid transparent
            //    border-top: 4px solid #000
            //    visibility: visible
            //    @include box-shadow(none)
            //    @include opacity(0.6)
        > tbody
            cursor: pointer
            background: white
            > tr
                border-top: 1px solid #ddd
                > td, > th
                    padding: 3px 6px
                    line-height: 18px
                    > button
                        border: none
                        background: transparent
                        padding: 0
                        @include box-shadow(none)
                > td.oe_list_checkbox:first-child, th.oe_list_checkbox:first-child
                    width: 17px
                    &:after
                        border-width: 0
                > td.oe-number
                    text-align: right !important
            > tr:nth-child(odd)
                background-color: #f0f0fa
                @include vertical-gradient(#f0f0fa, #eeeef6)
        > tfoot
            border-top: 2px solid #cacaca
            border-bottom: 1px solid #cacaca
            background: #eee
            font-weight: bold

        > tbody tr:hover td, tbody tr:hover th
            @include vertical-gradient(#eee, #dedede)

        .numeric
            text-align: right
            width: 82px
            input
                text-align: right
    // }}}
    // KanbanView {{{
    .oe_kanban_group_title
        margin: 1px 1px 4px
        font-size: 15px
        font-weight: bold
        text-shadow: 0 1px 0 white
    .oe_kanban_column, .oe_kanban_group_header
        width: 240px
        vertical-align: top
        padding: 6px 7px 6px 6px
        background: #f0eeee
        border-left: 1px solid #f0f8f8
        border-right: 1px solid #b9b9b9
    .oe_kanban_record
        position: relative
        display: block
        min-height: 50px
        margin: 6px 0
        display: block
        @include radius(4px)
        &:last-child
            margin-bottom: 0
        .oe_kanban_title
            font-weight: bold
            margin: 2px 4px
    .oe_kanban_gravatar
        width: 20px
        height: 20px
        @include radius(3px)
        @include box-shadow(0 1px 2px rgba(0,0,0,0.2))
    .oe_kanban_avatar_toto
        height: 40px
        width: 40px
        border: 1px solid
        border-color: #e5e5e5 #dbdbdb #d2d2d2
        @include radius(3px)
        @include box-shadow(0 1px 2px rgba(0,0,0,0.2))
    // }}}
    // Translation {{{
    .oe_trad_field.touched
        border: 1px solid green !important
    // }}}
    // Tooltips {{{
    &.oe_tooltip
        font-size: 12px
        .oe_tooltip_string
            color: #FD5
            font-weight: bold
            font-size: 13px
        .oe_tooltip_help
            white-space: pre-wrap
        .oe_tooltip_technical
            padding: 0 0 4px 0
            margin: 5px 0 0 15px
            li
                list-style: circle
        .oe_tooltip_technical_title
            font-weight: bold
    // }}}
    // Debugging stuff {{{
    .oe_layout_debugging
        .oe_form_group
            outline: 2px dashed green
        .oe_form_group_cell
            outline: 1px solid blue
        .oe_form_group:hover, .oe_form_group_cell:hover
            outline-color: red
        .oe_form_group_row_incomplete > td:last-child:after
            content: "[Incomplete Row]"
            background: red
            padding: 2px
            font-weight: bold
            color: white
            float: right
        .oe_form_group_row_incomplete.oe_form_group_row_newline > td:last-child:after
            content: "[newline]"

    .oe_debug_view
        float: left
    .oe_debug_view_log
        font-size: 95%
    .oe_debug_view_log label
        display: block
        width: 49%
        text-align: right
        float: left
        font-weight: bold
        color: #009
    .oe_debug_view_log span
        display: block
        width: 49%
        float: right
        color: #333
    // }}}

// Transitional overrides for old styles {{{
.openerp
    .oe_form_field_many2one
        td:first-child
            position: relative
        span.oe-m2o-drop-down-button
            position: absolute
            top: 3px
            right: 2px
// }}}

// au BufWritePost,FileWritePost *.sass :!sass --style expanded --line-numbers <afile> > "%:p:r.css"
// vim:tabstop=4:shiftwidth=4:softtabstop=4:fdm=marker:<|MERGE_RESOLUTION|>--- conflicted
+++ resolved
@@ -936,52 +936,17 @@
         cursor: text
         position: relative
         float: right
-<<<<<<< HEAD
         padding-right: 20px
         width: 410px
         border: 1px solid #ababab
         background: white
         @include radius(1em)
         @include box-shadow(0 1px 2px rgba(0,0,0,0.2) inset)
-=======
-        .VS-search
-            .VS-search-box
-                min-height: 0
-                padding: 0
-                width: 480px
-                border: 1px solid #ababab
-                @include radius(13px)
-                @include box-shadow(0 1px 2px rgba(0,0,0,0.2) inset)
-                //padding: 4px 19px
-                //font-size: 13px
-                //background: url('../img/search.png') no-repeat 5px
-                //background-color: white
-            .VS-icon
-                top: 6px
-
-            .VS-icon-search
-                left: 2px
-                top: 3px
-                height: 18px
-                width: 18px
-
-            .VS-search-inner
-                margin: 0 40px 0 17px
-                padding: 1px 0
-                font-size: 13px
-
-                input
-                    font-size: inherit
-                    line-height: inherit
-                    height: auto
-                    padding: 0
->>>>>>> acd27e30
 
         &.oe_focused
             border-color: $facets-border-selected
             @include box-shadow(0 1px 2px $facets-border-selected inset)
 
-<<<<<<< HEAD
         .oe_searchview_clear
             cursor: pointer
             position: absolute
@@ -990,14 +955,6 @@
             width: 15px
             height: 100%
             background: url(../img/attachments-close.png) center center no-repeat
-=======
-                .search_input
-                    margin-left: 0
-                    height: 22px
-                    input, .VS-input-width-tester
-                        height: inherit
-                        margin: 0
->>>>>>> acd27e30
 
         .oe_searchview_unfold_drawer
             position: absolute
@@ -1027,7 +984,6 @@
                 display: inline-block
                 line-height: 26px
 
-<<<<<<< HEAD
             .oe_searchview_input, .oe_searchview_facet
                 height: 26px
                 &:focus
@@ -1074,55 +1030,6 @@
 
                     &:hover
                         color: #ccc
-=======
-                    .category
-                        padding: 0 4px 0 14px
-                        color: white
-                        background: #8786b7
-                        text-shadow: 0 1px 1px rgba(0, 0, 0, 0.4)
-                        font-weight: normal
-                        text-transform: none
-                        height: 18px
-                        line-height: 18px
-                        font-size: inherit
-
-                    .search_facet_input_container
-                        border-left: 1px solid $facets-border
-                        height: 18px
-                        line-height: 18px
-                        padding: 0 4px
-                        cursor: pointer
-
-                    .search_facet_remove
-                        left: 1px
-                        top: 3px
-
-            .VS-icon-cancel
-                right: 24px
-
-            .oe_vs_unfold_drawer
-                position: absolute
-                top: 0
-                right: 0
-                height: 100%
-                line-height: 23px
-                padding: 0 7px 0 4px
-                color: #4c4c4c
-                cursor: pointer
-                &:before
-                    position: absolute
-                    top: 9px
-                    right: 8px
-                    width: 0
-                    height: 0
-                    display: inline-block
-                    content: ""
-                    vertical-align: top
-                    border-top: 5px solid #4c4c4c
-                    border-left: 5px solid transparent
-                    border-right: 5px solid transparent
-                    @include opacity(0.5)
->>>>>>> acd27e30
 
         &.oe_searchview_open_drawer
             .oe_searchview_drawer
@@ -1136,11 +1043,7 @@
             top: 100%
             right: 0
             background-color: white
-<<<<<<< HEAD
             min-width: 100%
-=======
-            width: 480px
->>>>>>> acd27e30
             display: none
             border: 1px solid #ccc
             text-align: left
