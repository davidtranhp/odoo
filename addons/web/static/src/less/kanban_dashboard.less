// ------- Kanban dashboard variables -------

// Since rows and containers are used inside cards, we're
// forced to set the padding relative to the grid system.
@o-kanban-dashboard-hpadding: @grid-gutter-width*0.5;
@o-kanban-dashboard-vpadding: @grid-gutter-width*0.25;

// Used to manage spacing in complex dropdown menu
@o-kanban-dashboard-dropdown-complex-gap: 5px;

// Emulate dropdown links
.o-kanban-dashboard-dropdown-link(@link-padding-gap: @odoo-dropdown-hpadding) {
    padding: 0;

    > a {
        margin: auto auto auto -@link-padding-gap;
        padding: 3px @link-padding-gap;
        color: @text-color;
        display: block;
    }
    &:hover > a {
        background-color: @gray-lighter-dark;
        color: @headings-color;
    }
    &:last-child {
        margin-bottom: 5px;
    }
}

.o_kanban_view.o_kanban_dashboard {
    .o_kanban_record {
        position: relative;
        .o-flex-display();
        .o-flex-flow(column, nowrap);
        .o-justify-content(space-between);
        padding: @o-kanban-dashboard-vpadding @o-kanban-dashboard-hpadding;

        @media (max-width: @screen-xs-max) {
            margin-bottom: 10px;
        }

        // ------- Generic layout adaptations -------
        .container {
            max-width: 100%;
        }

<<<<<<< HEAD
        // ------- Dropdown toggle & menu -------
        @o-kanban-manage-toggle-height: 35px;
=======
    &.o_kanban_dashboard {
        // correctly display the no_content_helper in dashboards
        .o-flex-flow(row, wrap);
    }

    &.o_kanban_dashboard.o_kanban_ungrouped, &.o_kanban_dashboard.o_kanban_grouped {
>>>>>>> d08b4407

        .o_kanban_manage_toggle_button {
            .o-kanban-dropdown(@o-kanban-dashboard-hpadding);
            height: @o-kanban-manage-toggle-height;
        }

        .o_kanban_card_manage_pane {
            .dropdown-menu;
            .o-kanban-dropdown-menu();

            // Arbitrary value to place the dropdown-menu exactly below the
            // dropdown-toggle (height is forced so that it works on Firefox)
            top: @o-kanban-manage-toggle-height - 1;

            > div:not(.o_project_kanban_colorpicker) {
                padding: 3px 0 3px 20px;
                visibility: visible;
                margin-bottom: 5px;
            }

            > .o_kanban_card_manage_section {
                border-bottom: 1px solid @gray-lighter-dark;
                margin-bottom: 10px;

                > div {
                    .o-kanban-dashboard-dropdown-link();
                }
            }

            // Dropdown menu with complex layout
            &.container {
                width: 95%;
                max-width: 400px;

                .row {
                    .o-flex-display();
                    .o-flex-flow(row, nowrap);
                    .o-justify-content(space-between);
                    margin-left: 0;
                    margin-right: 0;
                    padding-left: @o-kanban-dashboard-dropdown-complex-gap*2;
                    padding-right: @o-kanban-dashboard-dropdown-complex-gap*2;
                }

                div[class*="col-"] {
                    .o-flex(1, 1, percentage(100/3));
                    padding-left: @o-kanban-dashboard-dropdown-complex-gap;
                    padding-right: @o-kanban-dashboard-dropdown-complex-gap;

                    > .o_kanban_card_manage_title {
                        .h5;
                        font-weight: 500;
                    }
                    > div:not(.o_kanban_card_manage_title) {
                        .o-kanban-dashboard-dropdown-link(@link-padding-gap: @o-kanban-dashboard-dropdown-complex-gap);
                    }
                }

                .row.o_kanban_card_manage_settings {
                    border-top: 1px solid @gray-lighter-dark;
                    padding-top: @o-kanban-dashboard-dropdown-complex-gap*3;

                    .oe_kanban_colorpicker {
                        max-width: none;
                        padding: 0;
                    }

                    div[class*="col-"] + div[class*="col-"] {
                        border-left: 1px solid @gray-lighter-dark;
                    }

                    // Default options box
                    div.text-right {
                        text-align: left; // :/
                        .o-kanban-dashboard-dropdown-link(0);
                        > a {
                            margin-left: 40px;
                            padding-left: 20px;
                        }
                    }
                }
            }

        }

        &.o_dropdown_open {
            .o_kanban_card_manage_pane {
                display: block;
            }
            .o_kanban_manage_toggle_button {
                .o-kanban-dropdown-open();
                position: absolute;
            }
        }

        // -------  Kanban Record Titles -------
        // Uniform design across different HTML layouts

        // Provide enough room for the dropdown-toggle
        .o_primary {
            padding-right: @o-kanban-dashboard-hpadding*2;
        }

        // Uniform titles
        .o_kanban_card_header_title .o_primary,
        .o_kanban_primary_left .o_primary > span:first-child,
        .oe_kanban_content > .o_title > h3 {
            .o-kanban-record-title(@font-size: 16px);
            display: block;
        }

        // Identify subtitles without classes
        .o_kanban_primary_left .o_primary > span:nth-child(2) > strong {
            font-weight: 500;
            font-size: @font-size-small;
            color: @text-muted;
        }

        // Provide enough room to add an icon before the title
        &.o_has_icon .o_primary {
            padding-left: @o-kanban-record-margin*1.5;
        }

        // -------  Kanban Content -------
        .o_kanban_card_content {
            display: inline-block;
            vertical-align: top;
            min-height: 80px;
        }

        .o_kanban_card_header + .container.o_kanban_card_content {
            margin-top: @o-kanban-dashboard-vpadding * 2;
            padding-right: 0;
            padding-left: 0;

            .o_kanban_primary_bottom {
                margin-bottom: -@o-kanban-dashboard-vpadding;

                &.bottom_block {
                    border-top: 1px solid @gray-lighter-dark;
                    background-color: @gray-lighter;
                    padding-top: @o-kanban-dashboard-vpadding;
                    padding-bottom: @o-kanban-dashboard-vpadding;
                }
            }
        }

        .o_dashboard_graph {
            overflow: hidden;
            margin: (@o-kanban-dashboard-vpadding * 2) -@o-kanban-dashboard-hpadding;
        }
    }

    .o_favorite, .o_kanban_manage_toggle_button {
        .o-position-absolute(0, 0);
        padding: @o-kanban-record-margin;
    }

    .o_favorite {
        left: 0;
        right: auto;
    }
}<|MERGE_RESOLUTION|>--- conflicted
+++ resolved
@@ -28,6 +28,9 @@
 }
 
 .o_kanban_view.o_kanban_dashboard {
+    // correctly display the no_content_helper in dashboards
+    .o-flex-flow(row, wrap);
+
     .o_kanban_record {
         position: relative;
         .o-flex-display();
@@ -44,17 +47,8 @@
             max-width: 100%;
         }
 
-<<<<<<< HEAD
         // ------- Dropdown toggle & menu -------
         @o-kanban-manage-toggle-height: 35px;
-=======
-    &.o_kanban_dashboard {
-        // correctly display the no_content_helper in dashboards
-        .o-flex-flow(row, wrap);
-    }
-
-    &.o_kanban_dashboard.o_kanban_ungrouped, &.o_kanban_dashboard.o_kanban_grouped {
->>>>>>> d08b4407
 
         .o_kanban_manage_toggle_button {
             .o-kanban-dropdown(@o-kanban-dashboard-hpadding);
