--- conflicted
+++ resolved
@@ -126,15 +126,8 @@
 // Padding applied to the modal body
 $modal-inner-padding: $o-horizontal-padding !default;
 
-<<<<<<< HEAD
-$modal-lg: 980px !default;
-$modal-md: 650px !default;
-=======
-// FIXME $modal-title-padding ?
-
-$modal-lg: $o-modal-lg;
-$modal-md: $o-modal-md;
->>>>>>> 8aa8548d
+$modal-lg: $o-modal-lg !default;
+$modal-md: $o-modal-md !default;
 
 // Breadcrumbs
 
