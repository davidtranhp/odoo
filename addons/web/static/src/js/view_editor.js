--- conflicted
+++ resolved
@@ -216,29 +216,8 @@
                         var main_list = _.flatten(element.att_list);
                         return _.include(main_list, check[0]);
                     });
-<<<<<<< HEAD
-                }
-            } else if(check.length == 3) {
-                obj = _.detect(val,function(element){
-                    var main_list = _.flatten(element.att_list);
-                    check = _.uniq(check);
-                    var insert = _.intersection(main_list,check);
-                    if(insert.length == check.length ){return element;}
-                });
-            } else {
-                var list_1 = _.select(val,function(element){
-                    var main_list = _.flatten(element.att_list);
-                    return _.include(main_list, check[0]);
-                });
-                if(list_1 != 0){
-                    if(check_list.length == 1){
-                        obj = list_1[0];
-                    } else {
-                        check_list.shift();
-=======
                     if(list_1 != 0){
                         (check_list.length == 1)? obj = list_1[0] : check_list.shift();
->>>>>>> 90891fd0
                     }
                     break;
             }
@@ -256,7 +235,7 @@
             }
             else {
                 _.each(val,function(element){
-                    self.full_path_search(check_list ,element.child_id ,xpath_object);
+                    self.full_path_search(cKKheck_list ,element.child_id ,xpath_object);
                 });
             }
         }
