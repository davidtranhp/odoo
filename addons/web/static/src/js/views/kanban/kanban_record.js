--- conflicted
+++ resolved
@@ -508,12 +508,8 @@
             if (elem === event.currentTarget) {
                 ischild = false;
             }
-<<<<<<< HEAD
             var test_event = events && events.click && (events.click.length > 1 || events.click[0].namespace !== 'bs.tooltip');
-=======
-            var test_event = events && events.click && (events.click.length > 1 || events.click[0].namespace !== "tooltip");
             var testLinkWithHref = elem.nodeName.toLowerCase() === 'a' && elem.href;
->>>>>>> 3c108977
             if (ischild) {
                 children.push(elem);
                 if (test_event || testLinkWithHref) {
