/*---------------------------------------------------------
 * OpenERP Web chrome
 *---------------------------------------------------------*/
openerp.web.chrome = function(instance) {
var QWeb = instance.web.qweb,
    _t = instance.web._t;

instance.web.Notification =  instance.web.Widget.extend({
    template: 'Notification',
    init: function() {
        this._super.apply(this, arguments);
        instance.web.notification = this;
    },
    start: function() {
        this._super.apply(this, arguments);
        this.$element.notify({
            speed: 500,
            expires: 2500
        });
    },
    notify: function(title, text, sticky) {
        sticky = !!sticky;
        var opts = {};
        if (sticky) {
            opts.expires = false;
        }
        this.$element.notify('create', {
            title: title,
            text: text
        }, opts);
    },
    warn: function(title, text, sticky) {
        sticky = !!sticky;
        var opts = {};
        if (sticky) {
            opts.expires = false;
        }
        this.$element.notify('create', 'oe_notification_alert', {
            title: title,
            text: text
        }, opts);
    }
});

/**
 * The very minimal function everything should call to create a dialog
 * in OpenERP Web Client.
 */
instance.web.dialog = function(element) {
    var result = element.dialog.apply(element, _.rest(_.toArray(arguments)));
    result.dialog("widget").addClass("openerp");
    return result;
};

instance.web.Dialog = instance.web.Widget.extend({
    dialog_title: "",
    init: function (parent, options, content) {
        var self = this;
        this._super(parent);
        if (content) {
            this.$element = content instanceof $ ? content : $(content);
        }
        this.dialog_options = {
            modal: true,
            destroy_on_close: true,
            width: $(window).width() * (($(window).width() > 1024) ? 0.5 : 0.75),
            min_width: 0,
            max_width: '95%',
            height: 'auto',
            min_height: 0,
            max_height: this.get_height('100%') - 140,
            autoOpen: false,
            position: [false, 50],
            buttons: {},
            beforeClose: function () { self.on_close(); },
            resizeStop: this.on_resized
        };
        for (var f in this) {
            if (f.substr(0, 10) == 'on_button_') {
                this.dialog_options.buttons[f.substr(10)] = this[f];
            }
        }
        if (options) {
            _.extend(this.dialog_options, options);
        }
        if (this.dialog_options.autoOpen) {
            this.open();
        } else {
            instance.web.dialog(this.$element, this.get_options());
        }
    },
    get_options: function(options) {
        var self = this,
            o = _.extend({}, this.dialog_options, options || {});
        _.each(['width', 'height'], function(unit) {
            o[unit] = self['get_' + unit](o[unit]);
            o['min_' + unit] = self['get_' + unit](o['min_' + unit] || 0);
            o['max_' + unit] = self['get_' + unit](o['max_' + unit] || 0);
            if (o[unit] !== 'auto' && o['min_' + unit] && o[unit] < o['min_' + unit]) o[unit] = o['min_' + unit];
            if (o[unit] !== 'auto' && o['max_' + unit] && o[unit] > o['max_' + unit]) o[unit] = o['max_' + unit];
        });
        if (!o.title && this.dialog_title) {
            o.title = this.dialog_title;
        }
        return o;
    },
    get_width: function(val) {
        return this.get_size(val.toString(), $(window.top).width());
    },
    get_height: function(val) {
        return this.get_size(val.toString(), $(window.top).height());
    },
    get_size: function(val, available_size) {
        if (val === 'auto') {
            return val;
        } else if (val.slice(-1) == "%") {
            return Math.round(available_size / 100 * parseInt(val.slice(0, -1), 10));
        } else {
            return parseInt(val, 10);
        }
    },
    open: function(options) {
        // TODO fme: bind window on resize
        if (this.template) {
            this.$element.html(this.renderElement());
        }
        var o = this.get_options(options);
        instance.web.dialog(this.$element, o).dialog('open');
        if (o.height === 'auto' && o.max_height) {
            this.$element.css({ 'max-height': o.max_height, 'overflow-y': 'auto' });
        }
        return this;
    },
    close: function() {
        this.$element.dialog('close');
    },
    on_close: function() {
        if (this.dialog_options.destroy_on_close) {
            this.$element.dialog('destroy');
        }
    },
    on_resized: function() {
    },
    destroy: function () {
        this.close();
        this.$element.dialog('destroy');
        this._super();
    }
});

instance.web.CrashManager = instance.web.CallbackEnabled.extend({
    on_rpc_error: function(error) {
        if (error.data.fault_code) {
            var split = ("" + error.data.fault_code).split('\n')[0].split(' -- ');
            if (split.length > 1) {
                error.type = split.shift();
                error.data.fault_code = error.data.fault_code.substr(error.type.length + 4);
            }
        }
        if (error.code === 200 && error.type) {
            this.on_managed_error(error);
        } else {
            this.on_traceback(error);
        }
    },
    on_managed_error: function(error) {
        instance.web.dialog($('<div>' + QWeb.render('CrashManager.warning', {error: error}) + '</div>'), {
            title: "OpenERP " + _.str.capitalize(error.type),
            buttons: [
                {text: _t("Ok"), click: function() { $(this).dialog("close"); }}
            ]
        });
    },
    on_traceback: function(error) {
        var self = this;
        var buttons = {};
        if (instance.connection.openerp_entreprise) {
            buttons[_t("Send OpenERP Enterprise Report")] = function() {
                var $this = $(this);
                var issuename = $('#issuename').val();
                var explanation = $('#explanation').val();
                var remark = $('#remark').val();
                // Call the send method from server to send mail with details
                new instance.web.DataSet(self, 'publisher_warranty.contract').call_and_eval('send', [error.data,explanation,remark,issuename]).then(function(result){
                    if (result === false) {
                        alert('There was a communication error.');
                    } else {
                        $this.dialog('close');
                    }
                });
            };
            buttons[_t("Dont send")] = function() {
                $(this).dialog("close");
            };
        } else {
            buttons[_t("Ok")] = function() {
                $(this).dialog("close");
            };
        }
        var dialog = new instance.web.Dialog(this, {
            title: "OpenERP " + _.str.capitalize(error.type),
            width: '80%',
            height: '50%',
            min_width: '800px',
            min_height: '600px',
            buttons: buttons
        }).open();
        dialog.$element.html(QWeb.render('CrashManager.error', {session: instance.connection, error: error}));
    },
    on_javascript_exception: function(exception) {
	this.on_traceback({
	    type: _t("Client Error"),
	    message: exception,
	    data: {debug: ""}
	});
    },
});

instance.web.Loading = instance.web.Widget.extend({
    template: 'Loading',
    init: function(parent) {
        this._super(parent);
        this.count = 0;
        this.blocked_ui = false;
        var self = this;
        this.request_call = function() {
            self.on_rpc_event(1);
        };
        this.response_call = function() {
            self.on_rpc_event(-1);
        };
        this.session.on_rpc_request.add_first(this.request_call);
        this.session.on_rpc_response.add_last(this.response_call);
    },
    destroy: function() {
        this.session.on_rpc_request.remove(this.request_call);
        this.session.on_rpc_response.remove(this.response_call);
        this.on_rpc_event(-this.count);
        this._super();
    },
    on_rpc_event : function(increment) {
        var self = this;
        if (!this.count && increment === 1) {
            // Block UI after 3s
            this.long_running_timer = setTimeout(function () {
                self.blocked_ui = true;
                $.blockUI();
            }, 3000);
        }

        this.count += increment;
        if (this.count > 0) {
            this.$element.text(_.str.sprintf( _t("Loading (%d)"), this.count));
            this.$element.show();
            this.getParent().$element.addClass('oe_wait');
        } else {
            this.count = 0;
            clearTimeout(this.long_running_timer);
            // Don't unblock if blocked by somebody else
            if (self.blocked_ui) {
                this.blocked_ui = false;
                $.unblockUI();
            }
            this.$element.fadeOut();
            this.getParent().$element.removeClass('oe_wait');
        }
    }
});

instance.web.DatabaseManager = instance.web.Widget.extend({
    init: function(parent) {
        this._super(parent);
        this.unblockUIFunction = $.unblockUI;
        $.validator.addMethod('matches', function (s, _, re) {
            return new RegExp(re).test(s);
        }, _t("Invalid database name"));
    },
    start: function() {
        var self = this;
        var fetch_db = this.rpc("/web/database/get_list", {}).pipe(
            function(result) {
                self.db_list = result.db_list;
            },
            function (_, ev) {
                ev.preventDefault();
                self.db_list = null;
            });
        var fetch_langs = this.rpc("/web/session/get_lang_list", {}).then(function(result) {
            self.lang_list = result.lang_list;
        });
        return $.when(fetch_db, fetch_langs).then(self.do_render);
    },
    do_render: function() {
        var self = this;
        self.$element.html(QWeb.render("DatabaseManager", { widget : self }));
        self.$element.find(".oe_database_manager_menu").tabs({
            show: function(event, ui) {
                $('*[autofocus]:first', ui.panel).focus();
            }
        });
        self.$element.find("form[name=create_db_form]").validate({ submitHandler: self.do_create });
        self.$element.find("form[name=drop_db_form]").validate({ submitHandler: self.do_drop });
        self.$element.find("form[name=backup_db_form]").validate({ submitHandler: self.do_backup });
        self.$element.find("form[name=restore_db_form]").validate({ submitHandler: self.do_restore });
        self.$element.find("form[name=change_pwd_form]").validate({
            messages: {
                old_pwd: "Please enter your previous password",
                new_pwd: "Please enter your new password",
                confirm_pwd: {
                    required: "Please confirm your new password",
                    equalTo: "The confirmation does not match the password"
                }
            },
            submitHandler: self.do_change_password
        });
        self.$element.find("#back_to_login").click(self.do_exit);
    },
    destroy: function () {
        this.$element.find('#db-create, #db-drop, #db-backup, #db-restore, #db-change-password, #back-to-login').unbind('click').end().empty();
        this._super();
    },
    /**
     * Converts a .serializeArray() result into a dict. Does not bother folding
     * multiple identical keys into an array, last key wins.
     *
     * @param {Array} array
     */
    to_object: function (array) {
        var result = {};
        _(array).each(function (record) {
            result[record.name] = record.value;
        });
        return result;
    },
    /**
     * Blocks UI and replaces $.unblockUI by a noop to prevent third parties
     * from unblocking the UI
     */
    blockUI: function () {
        $.blockUI();
        $.unblockUI = function () {};
    },
    /**
     * Reinstates $.unblockUI so third parties can play with blockUI, and
     * unblocks the UI
     */
    unblockUI: function () {
        $.unblockUI = this.unblockUIFunction;
        $.unblockUI();
    },
    /**
     * Displays an error dialog resulting from the various RPC communications
     * failing over themselves
     *
     * @param {Object} error error description
     * @param {String} error.title title of the error dialog
     * @param {String} error.error message of the error dialog
     */
    display_error: function (error) {
        return instance.web.dialog($('<div>'), {
            modal: true,
            title: error.title,
            buttons: [
                {text: _t("Ok"), click: function() { $(this).dialog("close"); }}
            ]
        }).html(error.error);
    },
    do_create: function(form) {
        var self = this;
        var fields = $(form).serializeArray();
        self.rpc("/web/database/create", {'fields': fields}, function(result) {
            var form_obj = self.to_object(fields);
            self.getParent().do_login( form_obj['db_name'], 'admin', form_obj['create_admin_pwd']);
            self.destroy();
        });

    },
    do_drop: function(form) {
        var self = this;
        var $form = $(form),
            fields = $form.serializeArray(),
            $db_list = $form.find('[name=drop_db]'),
            db = $db_list.val();
        if (!db || !confirm("Do you really want to delete the database: " + db + " ?")) {
            return;
        }
        self.rpc("/web/database/drop", {'fields': fields}, function(result) {
            if (result.error) {
                self.display_error(result);
                return;
            }
            self.do_notify("Dropping database", "The database '" + db + "' has been dropped");
            self.start();
        });
    },
    do_backup: function(form) {
        var self = this;
        self.blockUI();
        self.session.get_file({
            form: form,
            success: function () {
                self.do_notify(_t("Backed"), _t("Database backed up successfully"));
            },
            error: instance.webclient.crashmanager.on_rpc_error,
            complete: function() {
                self.unblockUI();
            }
        });
    },
    do_restore: function(form) {
        var self = this;
        self.blockUI();
        $(form).ajaxSubmit({
            url: '/web/database/restore',
            type: 'POST',
            resetForm: true,
            success: function (body) {
                // If empty body, everything went fine
                if (!body) { return; }

                if (body.indexOf('403 Forbidden') !== -1) {
                    self.display_error({
                        title: 'Access Denied',
                        error: 'Incorrect super-administrator password'
                    });
                } else {
                    self.display_error({
                        title: 'Restore Database',
                        error: 'Could not restore the database'
                    });
                }
            },
            complete: function() {
                self.unblockUI();
                self.do_notify(_t("Restored"), _t("Database restored successfully"));
            }
        });
    },
    do_change_password: function(form) {
        var self = this;
        self.rpc("/web/database/change_password", {
            'fields': $(form).serializeArray()
        }, function(result) {
            if (result.error) {
                self.display_error(result);
                return;
            }
            self.do_notify("Changed Password", "Password has been changed successfully");
        });
    },
    do_exit: function () {
    }
});

instance.web.Login =  instance.web.Widget.extend({
    template: "Login",
    remember_credentials: true,
    _db_list: null,

    init: function(parent) {
        this._super(parent);
        this.has_local_storage = typeof(localStorage) != 'undefined';
        this.selected_db = null;
        this.selected_login = null;

        if (this.has_local_storage && this.remember_credentials) {
            this.selected_db = localStorage.getItem('last_db_login_success');
            this.selected_login = localStorage.getItem('last_login_login_success');
            if (jQuery.deparam(jQuery.param.querystring()).debug !== undefined) {
                this.selected_password = localStorage.getItem('last_password_login_success');
            }
        }
    },
    start: function() {
        var self = this;

        self.$element.find("form").submit(self.on_submit);

        self.$element.find('.oe_login_manage_db').click(function() {
            self.$element.find('.oe_login_bottom').hide();
            self.$element.find('.oe_login_pane').hide();
            self.databasemanager = new instance.web.DatabaseManager(self);
            self.databasemanager.appendTo(self.$element);
            self.databasemanager.do_exit.add_last(function() {
                self.databasemanager.destroy();
                self.$element.find('.oe_login_bottom').show();
                self.$element.find('.oe_login_pane').show();
                self.load_db_list(true).then(self.proxy('_db_list_loaded'));
            });
        });
        return self.load_db_list().then(self.proxy('_db_list_loaded'));
    },
    load_db_list: function (force) {
        var d = $.when(), self = this;
        if (_.isNull(this._db_list) || force) {
            d = self.rpc("/web/database/get_list", {}, function(result) {
                self._db_list = _.clone(result.db_list);
            }, function(error, event) {
                if (error.data.fault_code === 'AccessDenied') {
                    event.preventDefault();
                }
            });
        }
        return d;
    },
    _db_list_loaded: function () {
        var list = this._db_list,
            dbdiv = this.$element.find('div.oe_login_dbpane');
        this.$element.find("[name=db]").replaceWith(instance.web.qweb.render('Login.dblist', { db_list: list, selected_db: this.selected_db}));
        if(list && list.length === 1) {
            dbdiv.hide();
        } else {
            dbdiv.show();
        }
    },
    on_submit: function(ev) {
        if(ev) {
            ev.preventDefault();
        }
        var $e = this.$element;
        var db = $e.find("form [name=db]").val();
        if (!db) {
            this.do_warn("Login", "No database selected !");
            return false;
        }
        var login = $e.find("form input[name=login]").val();
        var password = $e.find("form input[name=password]").val();

        this.do_login(db, login, password);
    },
    /**
     * Performs actual login operation, and UI-related stuff
     *
     * @param {String} db database to log in
     * @param {String} login user login
     * @param {String} password user password
     */
    do_login: function (db, login, password) {
        var self = this;
        this.$element.removeClass('oe_login_invalid');
        return this.session.session_authenticate(db, login, password).pipe(function() {
            if (self.has_local_storage) {
                if(self.remember_credentials) {
                    localStorage.setItem('last_db_login_success', db);
                    localStorage.setItem('last_login_login_success', login);
                    if (jQuery.deparam(jQuery.param.querystring()).debug !== undefined) {
                        localStorage.setItem('last_password_login_success', password);
                    }
                } else {
                    localStorage.setItem('last_db_login_success', '');
                    localStorage.setItem('last_login_login_success', '');
                    localStorage.setItem('last_password_login_success', '');
                }
            }
            self.$(".oe_login_pane").fadeOut("slow");
            self.trigger("login");
        },function () {
            self.$element.addClass("oe_login_invalid");
        });
    }
});

instance.web.Menu =  instance.web.Widget.extend({
    template: 'Menu',
    init: function() {
        this._super.apply(this, arguments);
        this.has_been_loaded = $.Deferred();
        this.maximum_visible_links = 'auto'; // # of menu to show. 0 = do not crop, 'auto' = algo
        this.data = {data:{children:[]}};
    },
    start: function() {
        this._super.apply(this, arguments);
        this.$secondary_menus = this.getParent().$element.find('.oe_secondary_menus_container');
        return this.do_reload();
    },
    do_reload: function() {
        return this.rpc("/web/menu/load", {}).then(this.on_loaded);
    },
    on_loaded: function(data) {
        var self = this;
        this.data = data;
        this.renderElement();
        this.limit_entries();
        this.$secondary_menus.html(QWeb.render("Menu.secondary", { widget : this }));
        this.$element.on('click', 'a[data-menu]', this.on_menu_click);
        this.$secondary_menus.on('click', 'a[data-menu]', this.on_menu_click);
        // Hide second level submenus
        this.$secondary_menus.find('.oe_menu_toggler').siblings('.oe_secondary_submenu').hide();
        if (self.current_menu) {
            self.open_menu(self.current_menu);
        }
        this.has_been_loaded.resolve();
    },
    limit_entries: function() {
        var maximum_visible_links = this.maximum_visible_links;
        if (maximum_visible_links === 'auto') {
            maximum_visible_links = this.auto_limit_entries();
        }
        if (maximum_visible_links < this.data.data.children.length) {
            var $more = $(QWeb.render('Menu.more')),
                $index = this.$element.find('li').eq(maximum_visible_links - 1);
            $index.after($more);
            $more.find('.oe_menu_more').append($index.next().nextAll());
        }
    },
    auto_limit_entries: function() {
        // TODO: auto detect overflow and bind window on resize
        var width = $(window).width();
        return Math.floor(width / 125);
    },
    /**
     * Opens a given menu by id, as if a user had browsed to that menu by hand
     * except does not trigger any event on the way
     *
     * @param {Number} id database id of the terminal menu to select
     */
    open_menu: function (id) {
        var $clicked_menu, $sub_menu, $main_menu;
        $clicked_menu = this.$element.add(this.$secondary_menus).find('a[data-menu=' + id + ']');
        this.trigger('open_menu', id, $clicked_menu);

        if (this.$secondary_menus.has($clicked_menu).length) {
            $sub_menu = $clicked_menu.parents('.oe_secondary_menu');
            $main_menu = this.$element.find('a[data-menu=' + $sub_menu.data('menu-parent') + ']');
        } else {
            $sub_menu = this.$secondary_menus.find('.oe_secondary_menu[data-menu-parent=' + $clicked_menu.attr('data-menu') + ']');
            $main_menu = $clicked_menu;
        }

        // Activate current main menu
        this.$element.find('.oe_active').removeClass('oe_active');
        $main_menu.addClass('oe_active');

        // Show current sub menu
        this.$secondary_menus.find('.oe_secondary_menu').hide();
        $sub_menu.show();

        // Hide/Show the leftbar menu depending of the presence of sub-items
        this.$secondary_menus.parent('.oe_leftbar').toggle(!!$sub_menu.children().length);

        // Activate current menu item and show parents
        this.$secondary_menus.find('.oe_active').removeClass('oe_active');
        if ($main_menu !== $clicked_menu) {
            $clicked_menu.parents().show();
            if ($clicked_menu.is('.oe_menu_toggler')) {
                $clicked_menu.toggleClass('oe_menu_opened').siblings('.oe_secondary_submenu:first').toggle();
            } else {
                $clicked_menu.parent().addClass('oe_active');
            }
        }
    },
    /**
     * Call open_menu with the first menu_item matching an action_id
     *
     * @param {Number} id the action_id to match
     */
    open_action: function (id) {
        var $menu = this.$element.add(this.$secondary_menus).find('a[data-action-id=' + id + ']');
        var menu_id = $menu.data('menu');
        if (menu_id) {
            this.open_menu(menu_id);
        }
    },
    /**
     * Process a click on a menu item
     *
     * @param {Number} id the menu_id
     */
<<<<<<< HEAD
    menu_click: function(id, needaction) {
        if (!id) { return; }

        this.do_hide_more();
        // find back the menuitem in dom to get the action
        var $item = this.$element.find('a[data-menu=' + id + ']');
        if (!$item.length) {
            $item = this.$secondary_menus.find('a[data-menu=' + id + ']');
        }
        var action_id = $item.data('action-id');
        // If first level menu doesnt have action trigger first leaf
        if (!action_id) {
            if(this.$element.has($item).length) {
                var $sub_menu = this.$secondary_menus.find('.oe_secondary_menu[data-menu-parent=' + id + ']');
                var $items = $sub_menu.find('a[data-action-id]').filter('[data-action-id!=""]');
                if($items.length) {
                    action_id = $items.data('action-id');
                    id = $items.data('menu');
=======
    menu_click: function(id) {
        if (id) {
            // find back the menuitem in dom to get the action
            var $item = this.$element.find('a[data-menu=' + id + ']');
            if (!$item.length) {
                $item = this.$secondary_menus.find('a[data-menu=' + id + ']');
            }
            var action_id = $item.data('action-id');
            // If first level menu doesnt have action trigger first leaf
            if (!action_id) {
                if(this.$element.has($item).length) {
                    $sub_menu = this.$secondary_menus.find('.oe_secondary_menu[data-menu-parent=' + id + ']');
                    $items = $sub_menu.find('a[data-action-id]').filter('[data-action-id!=""]');
                    if($items.length) {
                        action_id = $items.data('action-id');
                        id = $items.data('menu');
                    }
>>>>>>> da7c9640
                }
            }
        }
        this.open_menu(id);
        this.current_menu = id;
        this.session.active_id = id;
        if (action_id) {
            this.trigger('menu_click', {
                action_id: action_id,
                needaction: needaction,
                id: id
            }, $item);
        }
    },
    /**
     * Jquery event handler for menu click
     *
     * @param {Event} ev the jquery event
     */
    on_menu_click: function(ev) {
<<<<<<< HEAD
        var needaction = !!$(ev.target).filter('div.oe_menu_counter').length;
        this.menu_click($(ev.currentTarget).data('menu'), needaction);
        ev.stopPropagation();
        return false;
=======
        ev.preventDefault();
        this.menu_click($(ev.currentTarget).data('menu'));
>>>>>>> da7c9640
    },
});

instance.web.UserMenu =  instance.web.Widget.extend({
    template: "UserMenu",
    init: function(parent) {
        this._super(parent);
        this.update_promise = $.Deferred().resolve();
    },
    start: function() {
        var self = this;
        this._super.apply(this, arguments);
        this.$element.on('click', '.oe_dropdown_menu li a[data-menu]', function(ev) {
            ev.preventDefault();
            var f = self['on_menu_' + $(this).data('menu')];
            if (f) {
                f($(this));
            }
        });
    },
    change_password :function() {
        var self = this;
        this.dialog = new instance.web.Dialog(this, {
            title: _t("Change Password"),
            width : 'auto'
        }).open();
        this.dialog.$element.html(QWeb.render("UserMenu.password", self));
        this.dialog.$element.find("form[name=change_password_form]").validate({
            submitHandler: function (form) {
                self.rpc("/web/session/change_password",{
                    'fields': $(form).serializeArray()
                }, function(result) {
                    if (result.error) {
                        self.display_error(result);
                        return;
                    } else {
                        instance.webclient.on_logout();
                    }
                });
            }
        });
    },
    display_error: function (error) {
        return instance.web.dialog($('<div>'), {
            modal: true,
            title: error.title,
            buttons: [
                {text: _("Ok"), click: function() { $(this).dialog("close"); }}
            ]
        }).html(error.error);
    },
    do_update: function () {
        var self = this;
        var fct = function() {
            var $avatar = self.$element.find('.oe_topbar_avatar');
            $avatar.attr('src', $avatar.data('default-src'));
            if (!self.session.uid)
                return;
            var func = new instance.web.Model("res.users").get_func("read");
            return func(self.session.uid, ["name", "company_id"]).pipe(function(res) {
                var topbar_name = res.name;
                if(instance.connection.debug)
                    topbar_name = _.str.sprintf("%s (%s)", topbar_name, instance.connection.db);
                if(res.company_id[0] > 1)
                    topbar_name = _.str.sprintf("%s (%s)", topbar_name, res.company_id[1]);
                self.$element.find('.oe_topbar_name').text(topbar_name);
                var avatar_src = _.str.sprintf('%s/web/binary/image?session_id=%s&model=res.users&field=avatar&id=%s', self.session.prefix, self.session.session_id, self.session.uid);
                $avatar.attr('src', avatar_src);
            });
        };
        this.update_promise = this.update_promise.pipe(fct, fct);
    },
    on_action: function() {
    },
    on_menu_logout: function() {
    },
    on_menu_settings: function() {
        var self = this;
        var action_manager = new instance.web.ActionManager(this);
        var dataset = new instance.web.DataSet (this,'res.users',this.context);
        dataset.call ('action_get','',function (result){
            self.rpc('/web/action/load', {action_id:result}, function(result){
                action_manager.do_action(_.extend(result['result'], {
                    target: 'inline',
                    res_id: self.session.uid,
                    res_model: 'res.users',
                    flags: {
                        action_buttons: false,
                        search_view: false,
                        sidebar: false,
                        views_switcher: false,
                        pager: false
                    }
                }));
            });
        });
        this.dialog = new instance.web.Dialog(this,{
            title: _t("Preferences"),
            width: '700px',
            buttons: [
                {text: _t("Change password"), click: function(){ self.change_password(); }},
                {text: _t("Cancel"), click: function(){ $(this).dialog('destroy'); }},
                {text: _t("Save"), click: function(){
                        var inner_viewmanager = action_manager.inner_viewmanager;
                        inner_viewmanager.views[inner_viewmanager.active_view].controller.do_save()
                        .then(function() {
                            self.dialog.destroy();
                            // needs to refresh interface in case language changed
                            window.location.reload();
                        });
                    }
                }
            ]
        }).open();
       action_manager.appendTo(this.dialog.$element);
       action_manager.renderElement(this.dialog);
    },
    on_menu_about: function() {
        var self = this;
        self.rpc("/web/webclient/version_info", {}).then(function(res) {
            var $help = $(QWeb.render("UserMenu.about", {version_info: res}));
            $help.find('a.oe_activate_debug_mode').click(function (e) {
                e.preventDefault();
                window.location = $.param.querystring(
                        window.location.href, 'debug');
            });
            instance.web.dialog($help, {autoOpen: true,
                modal: true, width: 960, title: _t("About")});
        });
    },
});

instance.web.WebClient = instance.web.Widget.extend({
    init: function(parent) {
        var self = this;
        this._super(parent);
        instance.webclient = this;
        this.querystring = '?' + jQuery.param.querystring();
        this._current_state = null;
    },
    start: function() {
        var self = this;
        this.$element.addClass("openerp openerp-web-client-container");
        if (jQuery.param !== undefined && jQuery.deparam(jQuery.param.querystring()).kitten !== undefined) {
            $("body").addClass("kitten-mode-activated");
            self.$element.delegate('img.oe-record-edit-link-img', 'hover', function(e) {
                self.$element.toggleClass('clark-gable');
            });
        }
        this.session.session_bind().then(function() {
            self.destroy_content();
            self.show_common();
            if (!self.session.session_is_valid()) {
                self.show_login();
            } else {
                self.show_application();
            }
        });
        this.$element.on('mouseenter', '.oe_systray > div:not([data-tipsy=true])', function() {
            $(this).attr('data-tipsy', 'true').tipsy().trigger('mouseenter');
        });
        this.$element.on('click', '.oe_dropdown_toggle', function(ev) {
            var $menu = $(this).find('.oe_dropdown_menu');
            var state = $menu.is('.oe_opened');
            setTimeout(function() {
                // Do not alter propagation
                $menu.toggleClass('oe_opened', !state);
                if (!state) {
                    // Move $menu if outside window's edge
                    var doc_width = $(document).width();
                    var offset = $menu.offset();
                    var menu_width = $menu.width();
                    var x = doc_width - offset.left - menu_width - 15;
                    if (x < 0) {
                        $menu.offset({ left: offset.left + x }).width(menu_width);
                    }
                }
            }, 0);
        });
        instance.web.bus.on('click', this, function() {
            self.$element.find('.oe_dropdown_menu.oe_opened').removeClass('oe_opened');
        });
    },
    show_common: function() {
        var self = this;
        this.crashmanager =  new instance.web.CrashManager();
        instance.connection.on_rpc_error.add(this.crashmanager.on_rpc_error);
        window.onerror = function (message, file, line) {
            self.crashmanager.on_traceback({
                type: _t("Client Error"),
                message: message,
                data: {debug: file + ':' + line}
            });
        };
        self.notification = new instance.web.Notification(this);
        self.notification.appendTo(self.$element);
        self.loading = new instance.web.Loading(self);
        self.loading.appendTo(self.$element);
        self.login = new instance.web.Login(self);
        self.login.on("login",self,self.show_application);
        self.$table = $(QWeb.render("WebClient", {}));
        self.action_manager = new instance.web.ActionManager(self);
        self.action_manager.appendTo(self.$table.find('.oe_application'));
    },
    show_login: function() {
        var self = this;
        self.login.appendTo(self.$element);
    },
    show_application: function() {
        var self = this;
        self.$element.append(self.$table);
        self.login.$element.hide();
        self.menu = new instance.web.Menu(self);
        self.menu.replace(this.$element.find('.oe_menu_placeholder'));
        self.menu.on('menu_click', this, this.on_menu_action);
        self.user_menu = new instance.web.UserMenu(self);
        self.user_menu.replace(this.$element.find('.oe_user_menu_placeholder'));
        self.user_menu.on_menu_logout.add(this.proxy('on_logout'));
        self.user_menu.on_action.add(this.proxy('on_menu_action'));
        self.user_menu.do_update();
        self.bind_hashchange();
        var version_label = _t("OpenERP - Unsupported/Community Version");
        if (!self.session.openerp_entreprise) {
            self.$element.find('.oe_footer_powered').append(_.str.sprintf('<span> - <a href="http://www.openerp.com/support-or-publisher-warranty-contract" target="_blank">%s</a></span>', version_label));
            document.title = version_label;
        }
    },
    destroy_content: function() {
        _.each(_.clone(this.getChildren()), function(el) {
            el.destroy();
        });
        this.$element.children().remove();
    },
    do_reload: function() {
        var self = this;
        return this.session.session_reload().pipe(function () {
            instance.connection.load_modules(true).pipe(
                self.menu.proxy('do_reload')); });

    },
    do_notify: function() {
        var n = this.notification;
        n.notify.apply(n, arguments);
    },
    do_warn: function() {
        var n = this.notification;
        n.warn.apply(n, arguments);
    },
    on_logout: function() {
        var self = this;
        this.session.session_logout().then(function () {
            $(window).unbind('hashchange', self.on_hashchange);
            self.do_push_state({});
            //would be cool to be able to do this, but I think it will make addons do strange things
            //this.show_login();
            window.location.reload();
        });
    },
    bind_hashchange: function() {
        var self = this;
        $(window).bind('hashchange', this.on_hashchange);

        var state = $.bbq.getState(true);
        if (! _.isEmpty(state)) {
            $(window).trigger('hashchange');
        } else {
            self.menu.has_been_loaded.then(function() {
                var first_menu_id = self.menu.$element.find("a:first").data("menu");
                if(first_menu_id) {
                    self.menu.menu_click(first_menu_id);
                }
            });
        }
    },
    on_hashchange: function(event) {
        var self = this;
        var state = event.getState(true);
        if (!_.isEqual(this._current_state, state)) {
            if(state.action_id === undefined && state.menu_id) {
                self.menu.has_been_loaded.then(function() {
                    self.menu.do_reload().then(function() {
                        self.menu.menu_click(state.menu_id)
                    });
                });
            } else {
                this.action_manager.do_load_state(state, !!this._current_state);
            }
        }
        this._current_state = state;
    },
    do_push_state: function(state) {
        var url = '#' + $.param(state);
        this._current_state = _.clone(state);
        $.bbq.pushState(url);
    },
    on_menu_action: function(options) {
        var self = this;
        this.rpc("/web/action/load", { action_id: options.action_id })
            .then(function (result) {
                var action = result.result;
                if (options.needaction) {
                    action.context.search_default_needaction_pending = true;
                }
                self.action_manager.do_action(action);
            });
    },
    do_action: function(action) {
        var self = this;
        // TODO replace by client action menuclick
        if(action.menu_id) {
            this.do_reload().then(function () {
                self.menu.menu_click(action.menu_id);
            });
        }
    },
    set_content_full_screen: function(fullscreen) {
        if (fullscreen)
            $(".oe_webclient", this.$element).addClass("oe_content_full_screen");
        else
            $(".oe_webclient", this.$element).removeClass("oe_content_full_screen");
    }
});

instance.web.EmbeddedClient = instance.web.Widget.extend({
    template: 'EmptyComponent',
    init: function(parent, action_id, options) {
        this._super(parent);
        // TODO take the xmlid of a action instead of its id
        this.action_id = action_id;
        this.options = options || {};
        this.am = new instance.web.ActionManager(this);
    },
    start: function() {
        var self = this;
        this.am.appendTo(this.$element.addClass('openerp'));
        return this.rpc("/web/action/load", { action_id: this.action_id }, function(result) {
            var action = result.result;
            action.flags = _.extend({
                //views_switcher : false,
                search_view : false,
                action_buttons : false,
                sidebar : false
                //pager : false
            }, self.options, action.flags || {});

            self.am.do_action(action);
        });
    }
});

instance.web.embed = function (origin, dbname, login, key, action, options) {
    $('head').append($('<link>', {
        'rel': 'stylesheet',
        'type': 'text/css',
        'href': origin +'/web/webclient/css'
    }));
    var currentScript = document.currentScript;
    if (!currentScript) {
        var sc = document.getElementsByTagName('script');
        currentScript = sc[sc.length-1];
    }
    instance.connection.session_bind(origin).then(function () {
        instance.connection.session_authenticate(dbname, login, key, true).then(function () {
            var client = new instance.web.EmbeddedClient(null, action, options);
            client.insertAfter(currentScript);
        });
    });

};

};

// vim:et fdc=0 fdl=0 foldnestmax=3 fdm=syntax:<|MERGE_RESOLUTION|>--- conflicted
+++ resolved
@@ -666,7 +666,6 @@
      *
      * @param {Number} id the menu_id
      */
-<<<<<<< HEAD
     menu_click: function(id, needaction) {
         if (!id) { return; }
 
@@ -685,25 +684,6 @@
                 if($items.length) {
                     action_id = $items.data('action-id');
                     id = $items.data('menu');
-=======
-    menu_click: function(id) {
-        if (id) {
-            // find back the menuitem in dom to get the action
-            var $item = this.$element.find('a[data-menu=' + id + ']');
-            if (!$item.length) {
-                $item = this.$secondary_menus.find('a[data-menu=' + id + ']');
-            }
-            var action_id = $item.data('action-id');
-            // If first level menu doesnt have action trigger first leaf
-            if (!action_id) {
-                if(this.$element.has($item).length) {
-                    $sub_menu = this.$secondary_menus.find('.oe_secondary_menu[data-menu-parent=' + id + ']');
-                    $items = $sub_menu.find('a[data-action-id]').filter('[data-action-id!=""]');
-                    if($items.length) {
-                        action_id = $items.data('action-id');
-                        id = $items.data('menu');
-                    }
->>>>>>> da7c9640
                 }
             }
         }
@@ -724,15 +704,9 @@
      * @param {Event} ev the jquery event
      */
     on_menu_click: function(ev) {
-<<<<<<< HEAD
         var needaction = !!$(ev.target).filter('div.oe_menu_counter').length;
+		ev.preventDefault();
         this.menu_click($(ev.currentTarget).data('menu'), needaction);
-        ev.stopPropagation();
-        return false;
-=======
-        ev.preventDefault();
-        this.menu_click($(ev.currentTarget).data('menu'));
->>>>>>> da7c9640
     },
 });
 
