--- conflicted
+++ resolved
@@ -10,14 +10,9 @@
  * @class Bus
  */
 return Class.extend(mixins.EventDispatcherMixin, {
-<<<<<<< HEAD
-    init: function () {
-        mixins.EventDispatcherMixin.init.call(this, arguments);
-=======
     init: function (parent) {
         mixins.EventDispatcherMixin.init.call(this);
         this.setParent(parent);
->>>>>>> c69d0015
     },
 });
 
