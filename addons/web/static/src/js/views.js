/*---------------------------------------------------------
 * OpenERP web library
 *---------------------------------------------------------*/

openerp.web.views = function(session) {
var QWeb = session.web.qweb,
    _t = session.web._t;

/**
 * Registry for all the client actions key: tag value: widget
 */
session.web.client_actions = new session.web.Registry();

/**
 * Registry for all the main views
 */
session.web.views = new session.web.Registry();

session.web.ActionManager = session.web.Widget.extend({
    identifier_prefix: "actionmanager",
    init: function(parent) {
        this._super(parent);
        this.action = null;
        this.inner_viewmanager = null;
        this.dialog = null;
        this.dialog_viewmanager = null;
        this.client_widget = null;
    },
    render: function() {
        return "<div id='"+this.element_id+"'></div>";
    },
    dialog_stop: function () {
        if (this.dialog) {
            this.dialog_viewmanager.stop();
            this.dialog_viewmanager = null;
            this.dialog.stop();
            this.dialog = null;
        }
    },
    content_stop: function () {
        if (this.inner_viewmanager) {
            this.inner_viewmanager.stop();
            this.inner_viewmanager = null;
        }
        if (this.client_widget) {
            this.client_widget.stop();
            this.client_widget = null;
        }
    },

    do_push_state: function(state) {
        if (this.wiget_parent && this.widget_parent.do_push_state) {
            if (this.action.id) {
                state = _.extend({}, state || {}, {
                    action_id: this.action.id,
                });
            }
            this.widget_parent.do_push_state(state);
        }
    },

    do_load_state: function(state) {
        if (state.action_id) {
            this.null_action();
            this.do_action(state.action_id);
        }
        else if (state.model && state.id) {
            // TODO implement it
            //this.null_action();
            // action = {}
        }
        else if (state.client_action) {
            this.null_action();
            this.ir_actions_client(state.client_action);
        }

        if (this.inner_viewmanager) {
            this.inner_viewmanager.do_load_state(state);
        }
    },

    do_action: function(action, on_close) {
        if (_.isNumber(action)) {
            var self = this;
            self.rpc("/web/action/load", { action_id: action }, function(result) {
                self.do_action(result.result, on_close);
            });
            return;
        }
        if (!action.type) {
            console.error("No type for action", action);
            return;
        }
        var type = action.type.replace(/\./g,'_');
        var popup = action.target === 'new';
        action.flags = _.extend({
            views_switcher : !popup,
            search_view : !popup,
            action_buttons : !popup,
            sidebar : !popup,
            pager : !popup
        }, action.flags || {});
        if (!(type in this)) {
            console.error("Action manager can't handle action of type " + action.type, action);
            return;
        }
        this.action = action;
        return this[type](action, on_close);
    },
    null_action: function() {
        this.dialog_stop();
        this.content_stop();
    },
    ir_actions_act_window: function (action, on_close) {
        var self = this;
        if (_(['base.module.upgrade', 'base.setup.installer'])
                .contains(action.res_model)) {
            var old_close = on_close;
            on_close = function () {
                session.webclient.do_reload();
                if (old_close) { old_close(); }
            };
        }
        if (action.target === 'new') {
            if (this.dialog == null) {
                this.dialog = new session.web.Dialog(this, { title: action.name, width: '80%' });
                if(on_close)
                    this.dialog.on_close.add(on_close);
                this.dialog.start();
            } else {
                this.dialog_viewmanager.stop();
            }
            this.dialog_viewmanager = new session.web.ViewManagerAction(this, action);
            this.dialog_viewmanager.appendTo(this.dialog.$element);
            this.dialog.open();
        } else  {
            this.dialog_stop();
            this.content_stop();
            this.inner_action = action;
            this.inner_viewmanager = new session.web.ViewManagerAction(this, action);
            this.inner_viewmanager.appendTo(this.$element);
        }
    },
    ir_actions_act_window_close: function (action, on_closed) {
        if (!this.dialog && on_closed) {
            on_closed();
        }
        this.dialog_stop();
    },
    ir_actions_server: function (action, on_closed) {
        var self = this;
        this.rpc('/web/action/run', {
            action_id: action.id,
            context: action.context || {}
        }).then(function (action) {
            self.do_action(action, on_closed)
        });
    },
    ir_actions_client: function (action) {
        this.content_stop();
        this.dialog_stop();
        var ClientWidget = session.web.client_actions.get_object(action.tag);
        (this.client_widget = new ClientWidget(this, action.params)).appendTo(this);
    },
    ir_actions_report_xml: function(action, on_closed) {
        var self = this;
        $.blockUI();
        self.rpc("/web/session/eval_domain_and_context", {
            contexts: [action.context],
            domains: []
        }).then(function(res) {
            action = _.clone(action);
            action.context = res.context;
            self.session.get_file({
                url: '/web/report',
                data: {action: JSON.stringify(action)},
                complete: $.unblockUI,
                success: function(){
                    if (!self.dialog && on_closed) {
                        on_closed();
                    }
                    self.dialog_stop();
                }
            })
        });
    },
    ir_actions_act_url: function (action) {
        window.open(action.url, action.target === 'self' ? '_self' : '_blank');
    },
    ir_ui_menu: function (action) {
        this.widget_parent.do_action(action);
    }
});

session.web.ViewManager =  session.web.Widget.extend(/** @lends session.web.ViewManager# */{
    identifier_prefix: "viewmanager",
    template: "ViewManager",
    /**
     * @constructs session.web.ViewManager
     * @extends session.web.Widget
     *
     * @param parent
     * @param dataset
     * @param views
     */
    init: function(parent, dataset, views, flags) {
        this._super(parent);
        this.model = dataset ? dataset.model : undefined;
        this.dataset = dataset;
        this.searchview = null;
        this.active_view = null;
        this.views_src = _.map(views, function(x) {return x instanceof Array? {view_id: x[0], view_type: x[1]} : x;});
        this.views = {};
        this.flags = flags || {};
        this.registry = session.web.views;
        this.views_history = [];
    },
    render: function() {
        return session.web.qweb.render(this.template, {
            self: this,
            prefix: this.element_id,
            views: this.views_src});
    },
    /**
     * @returns {jQuery.Deferred} initial view loading promise
     */
    start: function() {
        this._super();
        var self = this;
        this.$element.find('.oe_vm_switch button').click(function() {
            self.on_mode_switch($(this).data('view-type'));
        });
        var views_ids = {};
        _.each(this.views_src, function(view) {
            self.views[view.view_type] = $.extend({}, view, {
                deferred : $.Deferred(),
                controller : null,
                options : _.extend({
                    sidebar_id : self.element_id + '_sidebar_' + view.view_type,
                    action : self.action,
                    action_views_ids : views_ids
                }, self.flags, self.flags[view.view_type] || {}, view.options || {})
            });
            views_ids[view.view_type] = view.view_id;
        });
        if (this.flags.views_switcher === false) {
            this.$element.find('.oe_vm_switch').hide();
        }
        // If no default view defined, switch to the first one in sequence
        var default_view = this.flags.default_view || this.views_src[0].view_type;
        return this.on_mode_switch(default_view);
    },
    /**
     * Asks the view manager to switch visualization mode.
     *
     * @param {String} view_type type of view to display
     * @param {Boolean} [no_store=false] don't store the view being switched to on the switch stack
     * @returns {jQuery.Deferred} new view loading promise
     */
    on_mode_switch: function(view_type, no_store) {
        var self = this,
            view = this.views[view_type],
            view_promise;
        if(!view)
            return $.Deferred().reject();

        if (!no_store) {
            this.views_history.push(view_type);
        }
        this.active_view = view_type;

        if (!view.controller) {
            // Lazy loading of views
            var controllerclass = this.registry.get_object(view_type);
            var controller = new controllerclass(this, this.dataset, view.view_id, view.options);
            if (view.embedded_view) {
                controller.set_embedded_view(view.embedded_view);
            }
            controller.do_switch_view.add_last(this.on_mode_switch);
            controller.do_prev_view.add_last(this.on_prev_view);
            var container = $("#" + this.element_id + '_view_' + view_type);
            view_promise = controller.appendTo(container);
            this.views[view_type].controller = controller;
            this.views[view_type].deferred.resolve(view_type);
            $.when(view_promise).then(function() {
                self.on_controller_inited(view_type, controller);
                if (self.searchview && view.controller.searchable !== false) {
                    self.searchview.ready.then(self.searchview.do_search);
                }
            });
        } else if (this.searchview && view.controller.searchable !== false) {
            this.searchview.ready.then(this.searchview.do_search);
        }

        if (this.searchview) {
            this.searchview[(view.controller.searchable === false || this.searchview.hidden) ? 'hide' : 'show']();
        }

        this.$element
            .find('.oe_vm_switch button').removeAttr('disabled')
            .filter('[data-view-type="' + view_type + '"]')
            .attr('disabled', true);

        for (var view_name in this.views) {
            if (!this.views.hasOwnProperty(view_name)) { continue; }
            if (this.views[view_name].controller) {
                if (view_name === view_type) {
                    $.when(view_promise).then(this.views[view_name].controller.do_show);
                } else {
                    this.views[view_name].controller.do_hide();
                }
            }
        }
        $.when(view_promise).then(function () {
            self.$element.find('.oe_view_title_text:first').text(
                    self.display_title());
        });
        return view_promise;
    },


    /**
     * Returns to the view preceding the caller view in this manager's
     * navigation history (the navigation history is appended to via
     * on_mode_switch)
     *
     * @param {Boolean} [created=false] returning from a creation
     * @returns {$.Deferred} switching end signal
     */
    on_prev_view: function (created) {
        var current_view = this.views_history.pop();
        var previous_view = this.views_history[this.views_history.length - 1];
        // APR special case: "If creation mode from list (and only from a list),
        // after saving, go to page view (don't come back in list)"
        if (created && current_view === 'form' && previous_view === 'list') {
            return this.on_mode_switch('page');
        }
        return this.on_mode_switch(previous_view, true);
    },
    /**
     * Sets up the current viewmanager's search view.
     *
     * @param {Number|false} view_id the view to use or false for a default one
     * @returns {jQuery.Deferred} search view startup deferred
     */
    setup_search_view: function(view_id, search_defaults) {
        var self = this;
        if (this.searchview) {
            this.searchview.stop();
        }
        this.searchview = new session.web.SearchView(
                this, this.dataset,
                view_id, search_defaults, this.flags.search_view === false);

        this.searchview.on_search.add(this.do_searchview_search);
        return this.searchview.appendTo($("#" + this.element_id + "_search"));
    },
    do_searchview_search: function(domains, contexts, groupbys) {
        var self = this,
            controller = this.views[this.active_view].controller,
            action_context = this.action.context || {};
        this.rpc('/web/session/eval_domain_and_context', {
            domains: [this.action.domain || []].concat(domains || []),
            contexts: [action_context].concat(contexts || []),
            group_by_seq: groupbys || []
        }, function (results) {
            self.dataset.context = results.context;
            self.dataset.domain = results.domain;
            var groupby = results.group_by.length
                        ? results.group_by
                        : action_context.group_by;
            controller.do_search(results.domain, results.context, groupby || []);
        });
    },
    /**
     * Event launched when a controller has been inited.
     *
     * @param {String} view_type type of view
     * @param {String} view the inited controller
     */
    on_controller_inited: function(view_type, view) {
    },
    /**
     * Called when one of the view want to execute an action
     */
    on_action: function(action) {
    },
    on_create: function() {
    },
    on_remove: function() {
    },
    on_edit: function() {
    },
    /**
     * Called by children view after executing an action
     */
    on_action_executed: function () {},
    display_title: function () {
        var view = this.views[this.active_view];
        if (view) {
            // ick
            return view.controller.fields_view.arch.attrs.string;
        }
        return '';
    }
});

session.web.ViewManagerAction = session.web.ViewManager.extend(/** @lends oepnerp.web.ViewManagerAction# */{
    template:"ViewManagerAction",
    /**
     * @constructs session.web.ViewManagerAction
     * @extends session.web.ViewManager
     *
     * @param {session.web.ActionManager} parent parent object/widget
     * @param {Object} action descriptor for the action this viewmanager needs to manage its views.
     */
    init: function(parent, action) {
        // dataset initialization will take the session from ``this``, so if we
        // do not have it yet (and we don't, because we've not called our own
        // ``_super()``) rpc requests will blow up.
        var flags = action.flags || {};
        if (action.res_model == 'board.board' && action.view_mode === 'form') {
            // Special case for Dashboards
            _.extend(flags, {
                views_switcher : false,
                display_title : false,
                search_view : false,
                pager : false,
                sidebar : false,
                action_buttons : false
            });
        }
        this._super(parent, null, action.views, flags);
        this.session = parent.session;
        this.action = action;
        var dataset = new session.web.DataSetSearch(this, action.res_model, action.context, action.domain);
        if (action.res_id) {
            dataset.ids.push(action.res_id);
            dataset.index = 0;
        }
        this.dataset = dataset;

        // setup storage for session-wise menu hiding
        if (this.session.hidden_menutips) {
            return;
        }
        this.session.hidden_menutips = {}
    },
    /**
     * Initializes the ViewManagerAction: sets up the searchview (if the
     * searchview is enabled in the manager's action flags), calls into the
     * parent to initialize the primary view and (if the VMA has a searchview)
     * launches an initial search after both views are done rendering.
     */
    start: function() {
        var self = this,
            searchview_loaded,
            search_defaults = {};
        _.each(this.action.context, function (value, key) {
            var match = /^search_default_(.*)$/.exec(key);
            if (match) {
                search_defaults[match[1]] = value;
            }
        });
        // init search view
        var searchview_id = this.action['search_view_id'] && this.action['search_view_id'][0];

        searchview_loaded = this.setup_search_view(searchview_id || false, search_defaults);

        var main_view_loaded = this._super();

        var manager_ready = $.when(searchview_loaded, main_view_loaded);

        this.$element.find('.oe_debug_view').change(this.on_debug_changed);

        if (this.action.help && !this.flags.low_profile) {
            var Users = new session.web.DataSet(self, 'res.users'),
                $tips = this.$element.find('.oe_view_manager_menu_tips');
            $tips.delegate('blockquote button', 'click', function() {
                var $this = $(this);
                //noinspection FallthroughInSwitchStatementJS
                switch ($this.attr('name')) {
                case 'disable':
                    Users.write(self.session.uid, {menu_tips:false});
                case 'hide':
                    $this.closest('blockquote').hide();
                    self.session.hidden_menutips[self.action.id] = true;
                }
            });
            if (!(self.action.id in self.session.hidden_menutips)) {
                Users.read_ids([this.session.uid], ['menu_tips'], function(users) {
                    var user = users[0];
                    if (!(user && user.id === self.session.uid)) {
                        return;
                    }
                    $tips.find('blockquote').toggle(user.menu_tips);
                });
            }
        }

        var $res_logs = this.$element.find('.oe-view-manager-logs:first');
        $res_logs.delegate('a.oe-more-logs', 'click', function () {
            $res_logs.removeClass('oe-folded');
            return false;
        }).delegate('a.oe-remove-everything', 'click', function () {
            $res_logs.removeClass('oe-has-more')
                     .find('ul').empty();
            return false;
        });

        return manager_ready;
    },
    on_debug_changed: function (evt) {
        var $sel = $(evt.currentTarget),
            $option = $sel.find('option:selected'),
            val = $sel.val();
        switch (val) {
            case 'fvg':
                $('<pre>').text(session.web.json_node_to_xml(
                    this.views[this.active_view].controller.fields_view.arch, true)
                ).dialog({ width: '95%'});
                break;
            case 'edit':
                var model = $option.data('model'),
                    id = $option.data('id'),
                    domain = $option.data('domain'),
                    action = {
                        res_model : model,
                        type : 'ir.actions.act_window',
                        view_type : 'form',
                        view_mode : 'form',
                        target : 'new',
                        flags : {
                            action_buttons : true
                        }
                    };
                if (id) {
                    action.res_id = id,
                    action.views = [[false, 'form']];
                } else if (domain) {
                    action.views = [[false, 'list'], [false, 'form']];
                    action.domain = domain;
                    action.flags.views_switcher = true;
                }
                this.do_action(action);
                break;
            default:
                if (val) {
                    console.log("No debug handler for ", val);
                }
        }
        evt.currentTarget.selectedIndex = 0;
    },
    on_mode_switch: function (view_type, no_store) {
        var self = this;

        return $.when(this._super(view_type, no_store)).then(function () {
            self.shortcut_check(self.views[view_type]);

            self.$element.find('.oe-view-manager-logs:first')
                .addClass('oe-folded').removeClass('oe-has-more')
                .find('ul').empty();

            var controller = self.views[self.active_view].controller,
                fvg = controller.fields_view,
                view_id = (fvg && fvg.view_id) || '--';
            self.$element.find('.oe_debug_view').html(QWeb.render('ViewManagerDebug', {
                view: controller,
                view_manager: self
            }));
            if (!self.action.name && fvg) {
                self.$element.find('.oe_view_title_text').text(fvg.arch.attrs.string || fvg.name);
            }

            var $title = self.$element.find('.oe_view_title_text'),
                $search_prefix = $title.find('span.oe_searchable_view');
            if (controller.searchable !== false) {
                if (!$search_prefix.length) {
                    $title.prepend('<span class="oe_searchable_view">' + _t("Search: ") + '</span>');
                }
            } else {
                $search_prefix.remove();
            }
        });
    },

    do_push_state: function(state) {
        if (this.wiget_parent && this.widget_parent.do_push_state) {
            state = _.extend({}, state || {}, {
                view_type: this.active_view
            });
            this.widget_parent.do_push_state(state);
        }
    },

    do_load_state: function(state) {
        var self = this;
        $.when(this.on_mode_switch(state.view_type, true)).done(function() {
            self.views[self.active_view].controller.do_load_state(state);
        });
    },

    shortcut_check : function(view) {
        var self = this;
        var grandparent = this.widget_parent && this.widget_parent.widget_parent;
        // display shortcuts if on the first view for the action
        var $shortcut_toggle = this.$element.find('.oe-shortcut-toggle');
        if (!(grandparent instanceof session.web.WebClient) ||
            !(view.view_type === this.views_src[0].view_type
                && view.view_id === this.views_src[0].view_id)) {
            $shortcut_toggle.hide();
            return;
        }
        $shortcut_toggle.removeClass('oe-shortcut-remove').show();
        if (_(this.session.shortcuts).detect(function (shortcut) {
                    return shortcut.res_id === self.session.active_id; })) {
            $shortcut_toggle.addClass("oe-shortcut-remove");
        }
        this.shortcut_add_remove();
    },
    shortcut_add_remove: function() {
        var self = this;
        var $shortcut_toggle = this.$element.find('.oe-shortcut-toggle');
        $shortcut_toggle
            .unbind("click")
            .click(function() {
                if ($shortcut_toggle.hasClass("oe-shortcut-remove")) {
                    $(self.session.shortcuts.binding).trigger('remove-current');
                    $shortcut_toggle.removeClass("oe-shortcut-remove");
                } else {
                    $(self.session.shortcuts.binding).trigger('add', {
                        'user_id': self.session.uid,
                        'res_id': self.session.active_id,
                        'resource': 'ir.ui.menu',
                        'name': self.action.name
                    });
                    $shortcut_toggle.addClass("oe-shortcut-remove");
                }
            });
    },
    /**
     * Intercept do_action resolution from children views
     */
    on_action_executed: function () {
        return new session.web.DataSet(this, 'res.log')
                .call('get', [], this.do_display_log);
    },
    /**
     * @param {Array<Object>} log_records
     */
    do_display_log: function (log_records) {
        var self = this,
            cutoff = 3,
            $logs = this.$element.find('.oe-view-manager-logs:first')
                    .addClass('oe-folded'),
            $logs_list = $logs.find('ul').empty();
        $logs.toggleClass('oe-has-more', log_records.length > cutoff);
        _(log_records.reverse()).each(function (record) {
            $(_.str.sprintf('<li><a href="#">%s</a></li>', record.name))
                .appendTo($logs_list)
                .delegate('a', 'click', function (e) {
                    self.do_action({
                        type: 'ir.actions.act_window',
                        res_model: record.res_model,
                        res_id: record.res_id,
                        // TODO: need to have an evaluated context here somehow
                        //context: record.context,
                        views: [[false, 'form']]
                    });
                    return false;
                });
        });
    },
    display_title: function () {
        return this.action.name;
    }
});

session.web.Sidebar = session.web.Widget.extend({
    init: function(parent, element_id) {
        this._super(parent, element_id);
        this.items = {};
        this.sections = {};
    },
    start: function() {
        this._super(this);
        var self = this;
        this.$element.html(session.web.qweb.render('Sidebar'));
        this.$element.find(".toggle-sidebar").click(function(e) {
            self.do_toggle();
        });
    },
    add_default_sections: function() {
        var self = this,
            view = this.widget_parent,
            view_manager = view.widget_parent,
            action = view_manager.action;
        if (this.session.uid === 1) {
            this.add_section(_t('Customize'), 'customize');
            this.add_items('customize', [
                {
                    label: _t("Manage Views"),
                    callback: view.on_sidebar_manage_views,
                    title: _t("Manage views of the current object")
                }, {
                    label: _t("Edit Workflow"),
                    callback: view.on_sidebar_edit_workflow,
                    title: _t("Manage views of the current object"),
                    classname: 'oe_hide oe_sidebar_edit_workflow'
                }, {
                    label: _t("Customize Object"),
                    callback: view.on_sidebar_customize_object,
                    title: _t("Manage views of the current object")
                }, {
                    label: _t("Translate"),
                    callback: view.on_sidebar_translate,
                    title: _t("Technical translation")
                }
            ]);
        }

        this.add_section(_t('Other Options'), 'other');
        this.add_items('other', [
            {
                label: _t("Import"),
                callback: view.on_sidebar_import
            }, {
                label: _t("Export"),
                callback: view.on_sidebar_export
            }, {
                label: _t("View Log"),
                callback: view.on_sidebar_view_log,
                classname: 'oe_hide oe_sidebar_view_log'
            }
        ]);
    },

    add_toolbar: function(toolbar) {
        var self = this;
        _.each([['print', _t("Reports")], ['action', _t("Actions")], ['relate', _t("Links")]], function(type) {
            var items = toolbar[type[0]];
            if (items.length) {
                for (var i = 0; i < items.length; i++) {
                    items[i] = {
                        label: items[i]['name'],
                        action: items[i],
                        classname: 'oe_sidebar_' + type[0]
                    }
                }
                self.add_section(type[1], type[0]);
                self.add_items(type[0], items);
            }
        });
    },

    add_section: function(name, code) {
        if(!code) code = _.str.underscored(name);
        var $section = this.sections[code];

        if(!$section) {
            var section_id = _.uniqueId(this.element_id + '_section_' + code + '_');
            $section = $(session.web.qweb.render("Sidebar.section", {
                section_id: section_id,
                name: name,
                classname: 'oe_sidebar_' + code
            }));
            $section.appendTo(this.$element.find('div.sidebar-actions'));
            this.sections[code] = $section;
        }
        return $section;
    },

    add_items: function(section_code, items) {
        // An item is a dictonary : {
        //    label: label to be displayed for the link,
        //    action: action to be launch when the link is clicked,
        //    callback: a function to be executed when the link is clicked,
        //    classname: optional dom class name for the line,
        //    title: optional title for the link
        // }
        // Note: The item should have one action or/and a callback
        //

        var self = this,
            $section = this.add_section(_.str.titleize(section_code.replace('_', ' ')), section_code),
            section_id = $section.attr('id');

        if (items) {
            for (var i = 0; i < items.length; i++) {
                items[i].element_id = _.uniqueId(section_id + '_item_');
                this.items[items[i].element_id] = items[i];
            }

            var $items = $(session.web.qweb.render("Sidebar.section.items", {items: items}));

            $items.find('a.oe_sidebar_action_a').click(function() {
                var item = self.items[$(this).attr('id')];
                if (item.callback) {
                    item.callback.apply(self, [item]);
                }
                if (item.action) {
                    self.on_item_action_clicked(item);
                }
                return false;
            });

            var $ul = $section.find('ul');
            if(!$ul.length) {
                $ul = $('<ul/>').appendTo($section);
            }
            $items.appendTo($ul);
        }
    },
    on_item_action_clicked: function(item) {
        var self = this;
        self.widget_parent.sidebar_context().then(function (context) {
            var ids = self.widget_parent.get_selected_ids();
            if (ids.length == 0) {
                //TODO: make prettier warning?
                $("<div />").text(_t("You must choose at least one record.")).dialog({
                    title: _t("Warning"),
                    modal: true
                });
                return false;
            }
            var additional_context = _.extend({
                active_id: ids[0],
                active_ids: ids,
                active_model: self.widget_parent.dataset.model
            }, context);
            self.rpc("/web/action/load", {
                action_id: item.action.id,
                context: additional_context
            }, function(result) {
                result.result.context = _.extend(result.result.context || {},
                    additional_context);
                result.result.flags = result.result.flags || {};
                result.result.flags.new_window = true;
                self.do_action(result.result);
            });
        });
    },
    do_fold: function() {
        this.$element.addClass('closed-sidebar').removeClass('open-sidebar');
    },
    do_unfold: function() {
        this.$element.addClass('open-sidebar').removeClass('closed-sidebar');
    },
    do_toggle: function() {
        this.$element.toggleClass('open-sidebar closed-sidebar');
    }
});

session.web.TranslateDialog = session.web.Dialog.extend({
    dialog_title: _t("Translations"),
    init: function(view) {
        // TODO fme: should add the language to fields_view_get because between the fields view get
        // and the moment the user opens the translation dialog, the user language could have been changed
        this.view_language = view.session.user_context.lang;
        this['on_button' + _t("Save")] = this.on_button_Save;
        this['on_button' + _t("Close")] = this.on_button_Close;
        this._super(view, {
            width: '80%',
            height: '80%'
        });
        this.view = view;
        this.view_type = view.fields_view.type || '';
        this.$fields_form = null;
        this.$view_form = null;
        this.$sidebar_form = null;
        this.translatable_fields_keys = _.map(this.view.translatable_fields || [], function(i) { return i.name });
        this.languages = null;
        this.languages_loaded = $.Deferred();
        (new session.web.DataSetSearch(this, 'res.lang', this.view.dataset.get_context(),
            [['translatable', '=', '1']])).read_slice(['code', 'name'], { sort: 'id' }, this.on_languages_loaded);
    },
    start: function() {
        var self = this;
        this._super();
        $.when(this.languages_loaded).then(function() {
            self.$element.html(session.web.qweb.render('TranslateDialog', { widget: self }));
            self.$fields_form = self.$element.find('.oe_translation_form');
            self.$fields_form.find('.oe_trad_field').change(function() {
                $(this).toggleClass('touched', ($(this).val() != $(this).attr('data-value')));
            });
        });
        return this;
    },
    on_languages_loaded: function(langs) {
        this.languages = langs;
        this.languages_loaded.resolve();
    },
    do_load_fields_values: function(callback) {
        var self = this,
            deffered = [];
        this.$fields_form.find('.oe_trad_field').val('').removeClass('touched');
        _.each(self.languages, function(lg) {
            var deff = $.Deferred();
            deffered.push(deff);
            var callback = function(values) {
                _.each(self.translatable_fields_keys, function(f) {
                    self.$fields_form.find('.oe_trad_field[name="' + lg.code + '-' + f + '"]').val(values[0][f] || '').attr('data-value', values[0][f] || '');
                });
                deff.resolve();
            };
            if (lg.code === self.view_language) {
                var values = {};
                _.each(self.translatable_fields_keys, function(field) {
                    values[field] = self.view.fields[field].get_value();
                });
                callback([values]);
            } else {
                self.rpc('/web/dataset/get', {
                    model: self.view.dataset.model,
                    ids: [self.view.datarecord.id],
                    fields: self.translatable_fields_keys,
                    context: self.view.dataset.get_context({
                        'lang': lg.code
                    })}, callback);
            }
        });
        $.when.apply(null, deffered).then(callback);
    },
    open: function(field) {
        var self = this,
            sup = this._super;
        $.when(this.languages_loaded).then(function() {
            if (self.view.translatable_fields && self.view.translatable_fields.length) {
                self.do_load_fields_values(function() {
                    sup.call(self);
                    if (field) {
                        var $field_input = self.$element.find('tr[data-field="' + field.name + '"] td:nth-child(2) *:first-child');
                        self.$element.scrollTo($field_input);
                        $field_input.focus();
                    }
                });
            } else {
                sup.call(self);
            }
        });
    },
    on_button_Save: function() {
        var trads = {},
            self = this;
        self.$fields_form.find('.oe_trad_field.touched').each(function() {
            var field = $(this).attr('name').split('-');
            if (!trads[field[0]]) {
                trads[field[0]] = {};
            }
            trads[field[0]][field[1]] = $(this).val();
        });
        _.each(trads, function(data, code) {
            if (code === self.view_language) {
                _.each(data, function(value, field) {
                    self.view.fields[field].set_value(value);
                });
            } else {
                self.view.dataset.write(self.view.datarecord.id, data, { 'lang': code });
            }
        });
        this.close();
    },
    on_button_Close: function() {
        this.close();
    }
});

session.web.View = session.web.Widget.extend(/** @lends session.web.View# */{
    template: "EmptyComponent",
    set_default_options: function(options) {
        this.options = options || {};
        _.defaults(this.options, {
            // All possible views options should be defaulted here
            sidebar_id: null,
            sidebar: true,
            action: null,
            action_views_ids: {}
        });
    },
    open_translate_dialog: function(field) {
        if (!this.translate_dialog) {
            this.translate_dialog = new session.web.TranslateDialog(this).start();
        }
        this.translate_dialog.open(field);
    },
    /**
     * Fetches and executes the action identified by ``action_data``.
     *
     * @param {Object} action_data the action descriptor data
     * @param {String} action_data.name the action name, used to uniquely identify the action to find and execute it
     * @param {String} [action_data.special=null] special action handlers (currently: only ``'cancel'``)
     * @param {String} [action_data.type='workflow'] the action type, if present, one of ``'object'``, ``'action'`` or ``'workflow'``
     * @param {Object} [action_data.context=null] additional action context, to add to the current context
     * @param {session.web.DataSet} dataset a dataset object used to communicate with the server
     * @param {Object} [record_id] the identifier of the object on which the action is to be applied
     * @param {Function} on_closed callback to execute when dialog is closed or when the action does not generate any result (no new action)
     */
    do_execute_action: function (action_data, dataset, record_id, on_closed) {
        var self = this;
        var result_handler = function () {
            if (on_closed) { on_closed.apply(null, arguments); }
            if (self.widget_parent && self.widget_parent.on_action_executed) {
                return self.widget_parent.on_action_executed.apply(null, arguments);
            }
        };
        var context = new session.web.CompoundContext(dataset.get_context(), action_data.context || {});

        var handler = function (r) {
            var action = r.result;
            if (action && action.constructor == Object) {
                var ncontext = new session.web.CompoundContext(context);
                if (record_id) {
                    ncontext.add({
                        active_id: record_id,
                        active_ids: [record_id],
                        active_model: dataset.model
                    });
                }
                ncontext.add(action.context || {});
                return self.rpc('/web/session/eval_domain_and_context', {
                    contexts: [ncontext],
                    domains: []
                }).pipe(function (results) {
                    action.context = results.context;
                    /* niv: previously we were overriding once more with action_data.context,
                     * I assumed this was not a correct behavior and removed it
                     */
                    return self.do_action(action, result_handler);
                }, null);
            } else {
                return result_handler();
            }
        };

        if (action_data.special) {
            return handler({result: {"type":"ir.actions.act_window_close"}});
        } else if (action_data.type=="object") {
            var args = [[record_id]], additional_args = [];
            if (action_data.args) {
                try {
                    // Warning: quotes and double quotes problem due to json and xml clash
                    // Maybe we should force escaping in xml or do a better parse of the args array
                    additional_args = JSON.parse(action_data.args.replace(/'/g, '"'));
                    args = args.concat(additional_args);
                } catch(e) {
                    console.error("Could not JSON.parse arguments", action_data.args);
                }
            }
            args.push(context);
            return dataset.call_button(action_data.name, args, handler);
        } else if (action_data.type=="action") {
            return this.rpc('/web/action/load', { action_id: parseInt(action_data.name, 10), context: context, do_not_eval: true}, handler);
        } else  {
            return dataset.exec_workflow(record_id, action_data.name, handler);
        }
    },
    /**
     * Directly set a view to use instead of calling fields_view_get. This method must
     * be called before start(). When an embedded view is set, underlying implementations
     * of session.web.View must use the provided view instead of any other one.
     *
     * @param embedded_view A view.
     */
    set_embedded_view: function(embedded_view) {
        this.embedded_view = embedded_view;
        this.options.sidebar = false;
    },
    do_show: function () {
        this.$element.show();
    },
    do_hide: function () {
        this.$element.hide();
    },
    /**
     * Switches to a specific view type
     *
     * @param {String} view view type to switch to
     */
    do_switch_view: function(view) { 
    },
    /**
     * Cancels the switch to the current view, switches to the previous one
     */
    do_prev_view: function () { 
    },
    do_search: function(view) {
    },
    set_common_sidebar_sections: function(sidebar) {
        sidebar.add_default_sections();
    },
    on_sidebar_manage_views: function() {
        if (this.fields_view && this.fields_view.arch) {
            var view_editor = new session.web.ViewEditor(this, this.$element, this.dataset, this.fields_view.arch);
            view_editor.start();
        } else {
            this.do_warn("Manage Views", "Could not find current view declaration");
        }
    },
    on_sidebar_edit_workflow: function() {
        console.log('Todo');
    },
    on_sidebar_customize_object: function() {
        var self = this;
        this.rpc('/web/dataset/search_read', {
            model: 'ir.model',
            fields: ['id'],
            domain: [['model', '=', self.dataset.model]]
        }, function (result) {
            self.on_sidebar_edit_resource('ir.model', result.ids[0]);
        });
    },
    on_sidebar_import: function() {
        var import_view = new session.web.DataImport(this, this.dataset);
        import_view.start();
    },
    on_sidebar_export: function() {
        var export_view = new session.web.DataExport(this, this.dataset);
        export_view.start();
    },
    on_sidebar_translate: function() {
        return this.do_action({
            res_model : 'ir.translation',
            domain : [['type', '!=', 'object'], '|', ['name', '=', this.dataset.model], ['name', 'ilike', this.dataset.model + ',']],
            views: [[false, 'list'], [false, 'form']],
            type : 'ir.actions.act_window',
            view_type : "list",
            view_mode : "list"
        });
    },
    on_sidebar_edit_resource: function(model, id, domain) {
        var action = {
            res_model : model,
            type : 'ir.actions.act_window',
            view_type : 'form',
            view_mode : 'form',
            target : 'new',
            flags : {
                action_buttons : true
            }
        }
        if (id) {
            action.res_id = id,
            action.views = [[false, 'form']];
        } else if (domain) {
            action.views = [[false, 'list'], [false, 'form']];
            action.domain = domain;
            action.flags.views_switcher = true;
        }
        this.do_action(action);
    },
    on_sidebar_view_log: function() {
    },
    sidebar_context: function () {
        return $.Deferred().resolve({}).promise();
    },
<<<<<<< HEAD

    do_push_state: function(state) {
        if (this.wiget_parent && this.widget_parent.do_push_state) {
            this.widget_parent.do_push_state(state);
        }
    },

=======
    do_push_state: function(state, overwrite) {
    },
    do_load_state: function(state) {
    }
>>>>>>> 1db08597
});

session.web.json_node_to_xml = function(node, human_readable, indent) {
    // For debugging purpose, this function will convert a json node back to xml
    // Maybe usefull for xml view editor
    indent = indent || 0;
    var sindent = (human_readable ? (new Array(indent + 1).join('\t')) : ''),
        r = sindent + '<' + node.tag,
        cr = human_readable ? '\n' : '';

    if (typeof(node) === 'string') {
        return sindent + node;
    } else if (typeof(node.tag) !== 'string' || !node.children instanceof Array || !node.attrs instanceof Object) {
        throw("Node a json node");
    }
    for (var attr in node.attrs) {
        var vattr = node.attrs[attr];
        if (typeof(vattr) !== 'string') {
            // domains, ...
            vattr = JSON.stringify(vattr);
        }
        vattr = vattr.replace(/&/g, '&amp;').replace(/</g, '&lt;').replace(/>/g, '&gt;').replace(/"/g, '&quot;');
        if (human_readable) {
            vattr = vattr.replace(/&quot;/g, "'");
        }
        r += ' ' + attr + '="' + vattr + '"';
    }
    if (node.children && node.children.length) {
        r += '>' + cr;
        var childs = [];
        for (var i = 0, ii = node.children.length; i < ii; i++) {
            childs.push(session.web.json_node_to_xml(node.children[i], human_readable, indent + 1));
        }
        r += childs.join(cr);
        r += cr + sindent + '</' + node.tag + '>';
        return r;
    } else {
        return r + '/>';
    }
}

};

// vim:et fdc=0 fdl=0 foldnestmax=3 fdm=syntax:<|MERGE_RESOLUTION|>--- conflicted
+++ resolved
@@ -1153,20 +1153,7 @@
     sidebar_context: function () {
         return $.Deferred().resolve({}).promise();
     },
-<<<<<<< HEAD
-
-    do_push_state: function(state) {
-        if (this.wiget_parent && this.widget_parent.do_push_state) {
-            this.widget_parent.do_push_state(state);
-        }
-    },
-
-=======
-    do_push_state: function(state, overwrite) {
-    },
-    do_load_state: function(state) {
-    }
->>>>>>> 1db08597
+    },
 });
 
 session.web.json_node_to_xml = function(node, human_readable, indent) {
