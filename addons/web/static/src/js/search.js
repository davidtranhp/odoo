
(function() {

var instance = openerp;
openerp.web.search = {};

var QWeb = instance.web.qweb,
      _t =  instance.web._t,
     _lt = instance.web._lt;
_.mixin({
    sum: function (obj) { return _.reduce(obj, function (a, b) { return a + b; }, 0); }
});

/** @namespace */
var my = instance.web.search = {};

var B = Backbone;
my.FacetValue = B.Model.extend({

});
my.FacetValues = B.Collection.extend({
    model: my.FacetValue
});
my.Facet = B.Model.extend({
    initialize: function (attrs) {
        var values = attrs.values;
        delete attrs.values;

        B.Model.prototype.initialize.apply(this, arguments);

        this.values = new my.FacetValues(values || []);
        this.values.on('add remove change reset', function (_, options) {
            this.trigger('change', this, options);
        }, this);
    },
    get: function (key) {
        if (key !== 'values') {
            return B.Model.prototype.get.call(this, key);
        }
        return this.values.toJSON();
    },
    set: function (key, value) {
        if (key !== 'values') {
            return B.Model.prototype.set.call(this, key, value);
        }
        this.values.reset(value);
    },
    toJSON: function () {
        var out = {};
        var attrs = this.attributes;
        for(var att in attrs) {
            if (!attrs.hasOwnProperty(att) || att === 'field') {
                continue;
            }
            out[att] = attrs[att];
        }
        out.values = this.values.toJSON();
        return out;
    }
});
my.SearchQuery = B.Collection.extend({
    model: my.Facet,
    initialize: function () {
        B.Collection.prototype.initialize.apply(
            this, arguments);
        this.on('change', function (facet) {
            if(!facet.values.isEmpty()) { return; }

            this.remove(facet, {silent: true});
        }, this);
    },
    add: function (values, options) {
        options = options || {};

        if (!values) {
            values = [];
        } else if (!(values instanceof Array)) {
            values = [values];
        }

        _(values).each(function (value) {
            var model = this._prepareModel(value, options);
            var previous = this.detect(function (facet) {
                return facet.get('category') === model.get('category')
                    && facet.get('field') === model.get('field');
            });
            if (previous) {
                previous.values.add(model.get('values'), _.omit(options, 'at', 'merge'));
                return;
            }
            B.Collection.prototype.add.call(this, model, options);
        }, this);
        // warning: in backbone 1.0+ add is supposed to return the added models,
        // but here toggle may delegate to add and return its value directly.
        // return value of neither seems actually used but should be tested
        // before change, probably
        return this;
    },
    toggle: function (value, options) {
        options = options || {};

        var facet = this.detect(function (facet) {
            return facet.get('category') === value.category
                && facet.get('field') === value.field;
        });
        if (!facet) {
            return this.add(value, options);
        }

        var changed = false;
        _(value.values).each(function (val) {
            var already_value = facet.values.detect(function (v) {
                return v.get('value') === val.value
                    && v.get('label') === val.label;
            });
            // toggle value
            if (already_value) {
                facet.values.remove(already_value, {silent: true});
            } else {
                facet.values.add(val, {silent: true});
            }
            changed = true;
        });
        // "Commit" changes to values array as a single call, so observers of
        // change event don't get misled by intermediate incomplete toggling
        // states
        facet.trigger('change', facet);
        return this;
    }
});

function assert(condition, message) {
    if(!condition) {
        throw new Error(message);
    }
}
my.InputView = instance.web.Widget.extend({
    template: 'SearchView.InputView',
    events: {
        focus: function () { this.trigger('focused', this); },
        blur: function () { this.$el.text(''); this.trigger('blurred', this); },
        keydown: 'onKeydown',
        paste: 'onPaste',
    },
    getSelection: function () {
        this.el.normalize();
        // get Text node
        var root = this.el.childNodes[0];
        if (!root || !root.textContent) {
            // if input does not have a child node, or the child node is an
            // empty string, then the selection can only be (0, 0)
            return {start: 0, end: 0};
        }
        var range = window.getSelection().getRangeAt(0);
        // In Firefox, depending on the way text is selected (drag, double- or
        // triple-click) the range may start or end on the parent of the
        // selected text node‽ Check for this condition and fixup the range
        // note: apparently with C-a this can go even higher?
        if (range.startContainer === this.el && range.startOffset === 0) {
            range.setStart(root, 0);
        }
        if (range.endContainer === this.el && range.endOffset === 1) {
            range.setEnd(root, root.length);
        }
        assert(range.startContainer === root,
               "selection should be in the input view");
        assert(range.endContainer === root,
               "selection should be in the input view");
        return {
            start: range.startOffset,
            end: range.endOffset
        };
    },
    onKeydown: function (e) {
        this.el.normalize();
        var sel;
        switch (e.which) {
        // Do not insert newline, but let it bubble so searchview can use it
        case $.ui.keyCode.ENTER:
            e.preventDefault();
            break;

        // FIXME: may forget content if non-empty but caret at index 0, ok?
        case $.ui.keyCode.BACKSPACE:
            sel = this.getSelection();
            if (sel.start === 0 && sel.start === sel.end) {
                e.preventDefault();
                var preceding = this.getParent().siblingSubview(this, -1);
                if (preceding && (preceding instanceof my.FacetView)) {
                    preceding.model.destroy();
                }
            }
            break;

        // let left/right events propagate to view if caret is at input border
        // and not a selection
        case $.ui.keyCode.LEFT:
            sel = this.getSelection();
            if (sel.start !== 0 || sel.start !== sel.end) {
                e.stopPropagation();
            }
            break;
        case $.ui.keyCode.RIGHT:
            sel = this.getSelection();
            var len = this.$el.text().length;
            if (sel.start !== len || sel.start !== sel.end) {
                e.stopPropagation();
            }
            break;
        }
    },
    setCursorAtEnd: function () {
        this.el.normalize();
        var sel = window.getSelection();
        sel.removeAllRanges();
        var range = document.createRange();
        // in theory, range.selectNodeContents should work here. In practice,
        // MSIE9 has issues from time to time, instead of selecting the inner
        // text node it would select the reference node instead (e.g. in demo
        // data, company news, copy across the "Company News" link + the title,
        // from about half the link to half the text, paste in search box then
        // hit the left arrow key, getSelection would blow up).
        //
        // Explicitly selecting only the inner text node (only child node
        // since we've normalized the parent) avoids the issue
        range.selectNode(this.el.childNodes[0]);
        range.collapse(false);
        sel.addRange(range);
    },
    onPaste: function () {
        this.el.normalize();
        // In MSIE and Webkit, it is possible to get various representations of
        // the clipboard data at this point e.g.
        // window.clipboardData.getData('Text') and
        // event.clipboardData.getData('text/plain') to ensure we have a plain
        // text representation of the object (and probably ensure the object is
        // pastable as well, so nobody puts an image in the search view)
        // (nb: since it's not possible to alter the content of the clipboard
        // — at least in Webkit — to ensure only textual content is available,
        // using this would require 1. getting the text data; 2. manually
        // inserting the text data into the content; and 3. cancelling the
        // paste event)
        //
        // But Firefox doesn't support the clipboard API (as of FF18)
        // although it correctly triggers the paste event (Opera does not even
        // do that) => implement lowest-denominator system where onPaste
        // triggers a followup "cleanup" pass after the data has been pasted
        setTimeout(function () {
            // Read text content (ignore pasted HTML)
            var data = this.$el.text();
            if (!data)
                return; 
            // paste raw text back in
            this.$el.empty().text(data);
            this.el.normalize();
            // Set the cursor at the end of the text, so the cursor is not lost
            // in some kind of error-spawning limbo.
            this.setCursorAtEnd();
        }.bind(this), 0);
    }
});
my.FacetView = instance.web.Widget.extend({
    template: 'SearchView.FacetView',
    events: {
        'focus': function () { this.trigger('focused', this); },
        'blur': function () { this.trigger('blurred', this); },
        'click': function (e) {
            if ($(e.target).is('.oe_facet_remove')) {
                this.model.destroy();
                return false;
            }
            this.$el.focus();
            e.stopPropagation();
        },
        'keydown': function (e) {
            var keys = $.ui.keyCode;
            switch (e.which) {
            case keys.BACKSPACE:
            case keys.DELETE:
                this.model.destroy();
                return false;
            }
        }
    },
    init: function (parent, model) {
        this._super(parent);
        this.model = model;
        this.model.on('change', this.model_changed, this);
    },
    destroy: function () {
        this.model.off('change', this.model_changed, this);
        this._super();
    },
    start: function () {
        var self = this;
        var $e = this.$('> span:last-child');
        return $.when(this._super()).then(function () {
            return $.when.apply(null, self.model.values.map(function (value) {
                return new my.FacetValueView(self, value).appendTo($e);
            }));
        });
    },
    model_changed: function () {
        this.$el.text(this.$el.text() + '*');
    }
});
my.FacetValueView = instance.web.Widget.extend({
    template: 'SearchView.FacetView.Value',
    init: function (parent, model) {
        this._super(parent);
        this.model = model;
        this.model.on('change', this.model_changed, this);
    },
    destroy: function () {
        this.model.off('change', this.model_changed, this);
        this._super();
    },
    model_changed: function () {
        this.$el.text(this.$el.text() + '*');
    }
});

instance.web.SearchView = instance.web.Widget.extend(/** @lends instance.web.SearchView# */{
    template: "SearchView",
    events: {
        // focus last input if view itself is clicked
        'click': function (e) {
            if (e.target === this.$('.oe_searchview_facets')[0]) {
                this.$('.oe_searchview_input:last').focus();
            }
        },
        // search button
        'click button.oe_searchview_search': function (e) {
            e.stopImmediatePropagation();
            this.do_search();
        },
        'click .oe_searchview_clear': function (e) {
            e.stopImmediatePropagation();
            this.query.reset();
        },
        'click .oe_searchview_unfold_drawer': function (e) {
            e.stopImmediatePropagation();
            if (this.drawer) 
                this.drawer.toggle();
        },
        'keydown .oe_searchview_input, .oe_searchview_facet': function (e) {
            switch(e.which) {
            case $.ui.keyCode.LEFT:
                this.focusPreceding(e.target);
                e.preventDefault();
                break;
            case $.ui.keyCode.RIGHT:
                if (!this.autocomplete.is_expandable()) {
                    this.focusFollowing(e.target);
                }
                e.preventDefault();
                break;
            }
        },
        'autocompleteopen': function () {
            this.$el.autocomplete('widget').css('z-index', 9999);
        },
    },
    /**
     * @constructs instance.web.SearchView
     * @extends instance.web.Widget
     *
     * @param parent
     * @param dataset
     * @param view_id
     * @param defaults
     * @param {Object} [options]
     * @param {Boolean} [options.hidden=false] hide the search view
     * @param {Boolean} [options.disable_custom_filters=false] do not load custom filters from ir.filters
     */
    init: function(parent, dataset, view_id, defaults, options) {
        this.options = _.defaults(options || {}, {
            hidden: false,
            disable_custom_filters: false,
        });
        this._super(parent);
        this.dataset = dataset;
        this.model = dataset.model;
        this.view_id = view_id;

        this.defaults = defaults || {};
        this.has_defaults = !_.isEmpty(this.defaults);

        this.headless = this.options.hidden && !this.has_defaults;

        this.input_subviews = [];
        this.view_manager = null;
        this.$view_manager_header = null;

        this.ready = $.Deferred();
        this.drawer_ready = $.Deferred();
        this.fields_view_get = $.Deferred();
        this.drawer = new instance.web.SearchViewDrawer(parent, this);

    },
    start: function() {
        var self = this;
        var p = this._super();

        this.$view_manager_header = this.$el.parents(".oe_view_manager_header").first();

        this.setup_global_completion();
        this.query = new my.SearchQuery()
                .on('add change reset remove', this.proxy('do_search'))
                .on('change', this.proxy('renderChangedFacets'))
                .on('add reset remove', this.proxy('renderFacets'));

        if (this.options.hidden) {
            this.$el.hide();
        }
        if (this.headless) {
            this.ready.resolve();
        } else {
            var load_view = instance.web.fields_view_get({
                model: this.dataset._model,
                view_id: this.view_id,
                view_type: 'search',
                context: this.dataset.get_context(),
            });

            this.alive($.when(load_view)).then(function (r) {
                self.fields_view_get.resolve(r);
                return self.search_view_loaded(r);
            }).fail(function () {
                self.ready.reject.apply(null, arguments);
            });
        }

        var view_manager = this.getParent();
        while (!(view_manager instanceof instance.web.ViewManager) &&
                view_manager && view_manager.getParent) {
            view_manager = view_manager.getParent();
        }

        if (view_manager) {
            this.view_manager = view_manager;
            view_manager.on('switch_mode', this, function (e) {
                self.drawer.toggle(e === 'graph');
            });
        }
        return $.when(p, this.ready);
    },

    set_drawer: function (drawer) {
        this.drawer = drawer;
    },

    show: function () {
        this.$el.show();
    },
    hide: function () {
        this.$el.hide();
    },

    subviewForRoot: function (subview_root) {
        return _(this.input_subviews).detect(function (subview) {
            return subview.$el[0] === subview_root;
        });
    },
    siblingSubview: function (subview, direction, wrap_around) {
        var index = _(this.input_subviews).indexOf(subview) + direction;
        if (wrap_around && index < 0) {
            index = this.input_subviews.length - 1;
        } else if (wrap_around && index >= this.input_subviews.length) {
            index = 0;
        }
        return this.input_subviews[index];
    },
    focusPreceding: function (subview_root) {
        return this.siblingSubview(
            this.subviewForRoot(subview_root), -1, true)
                .$el.focus();
    },
    focusFollowing: function (subview_root) {
        return this.siblingSubview(
            this.subviewForRoot(subview_root), +1, true)
                .$el.focus();
    },

    /**
     * Sets up search view's view-wide auto-completion widget
     */
    setup_global_completion: function () {
        var self = this;
<<<<<<< HEAD

        this.autocomplete = new instance.web.search.AutoComplete(this, {
=======
        var autocomplete = this.$el.autocomplete({
>>>>>>> 20cc18dc
            source: this.proxy('complete_global_search'),
            select: this.proxy('select_completion'),
            delay: 0,
            get_search_string: function () {
                return self.$('div.oe_searchview_input').text();
            },
            width: this.$el.width(),
        });
        this.autocomplete.appendTo(this.$el);
    },
    /**
     * Provide auto-completion result for req.term (an array to `resp`)
     *
     * @param {Object} req request to complete
     * @param {String} req.term searched term to complete
     * @param {Function} resp response callback
     */
    complete_global_search:  function (req, resp) {
        $.when.apply(null, _(this.drawer.inputs).chain()
            .filter(function (input) { return input.visible(); })
            .invoke('complete', req.term)
            .value()).then(function () {
                resp(_(arguments).chain()
                    .compact()
                    .flatten(true)
                    .value());
                });
    },

    /**
     * Action to perform in case of selection: create a facet (model)
     * and add it to the search collection
     *
     * @param {Object} e selection event, preventDefault to avoid setting value on object
     * @param {Object} ui selection information
     * @param {Object} ui.item selected completion item
     */
    select_completion: function (e, ui) {
        e.preventDefault();

        var input_index = _(this.input_subviews).indexOf(
            this.subviewForRoot(
                this.$('div.oe_searchview_input:focus')[0]));
        this.query.add(ui.item.facet, {at: input_index / 2});
    },
    childFocused: function () {
        this.$el.addClass('oe_focused');
    },
    childBlurred: function () {
        var val = this.$el.val();
        this.$el.val('');
        this.$el.removeClass('oe_focused')
                     .trigger('blur');
        this.autocomplete.close();
    },
    /**
     * Call the renderFacets method with the correct arguments.
     * This is due to the fact that change events are called with two arguments
     * (model, options) while add, reset and remove events are called with
     * (collection, model, options) as arguments
     */
    renderChangedFacets: function (model, options) {
        this.renderFacets(undefined, model, options);
    },
    /**
     * @param {openerp.web.search.SearchQuery | undefined} Undefined if event is change
     * @param {openerp.web.search.Facet} 
     * @param {Object} [options]
     */
    renderFacets: function (collection, model, options) {
        var self = this;
        var started = [];
        var $e = this.$('div.oe_searchview_facets');
        _.invoke(this.input_subviews, 'destroy');
        this.input_subviews = [];

        var i = new my.InputView(this);
        started.push(i.appendTo($e));
        this.input_subviews.push(i);
        this.query.each(function (facet) {
            var f = new my.FacetView(this, facet);
            started.push(f.appendTo($e));
            self.input_subviews.push(f);

            var i = new my.InputView(this);
            started.push(i.appendTo($e));
            self.input_subviews.push(i);
        }, this);
        _.each(this.input_subviews, function (childView) {
            childView.on('focused', self, self.proxy('childFocused'));
            childView.on('blurred', self, self.proxy('childBlurred'));
        });

        $.when.apply(null, started).then(function () {
            if (options && options.focus_input === false) return;
            var input_to_focus;
            // options.at: facet inserted at given index, focus next input
            // otherwise just focus last input
            if (!options || typeof options.at !== 'number') {
                input_to_focus = _.last(self.input_subviews);
            } else {
                input_to_focus = self.input_subviews[(options.at + 1) * 2];
            }
            input_to_focus.$el.focus();
        });
    },

    search_view_loaded: function(data) {
        var self = this;
        this.fields_view = data;
        if (data.type !== 'search' ||
            data.arch.tag !== 'search') {
                throw new Error(_.str.sprintf(
                    "Got non-search view after asking for a search view: type %s, arch root %s",
                    data.type, data.arch.tag));
        }

        return this.drawer_ready
            .then(this.proxy('setup_default_query'))
            .then(function () { 
                self.trigger("search_view_loaded", data);
                self.ready.resolve();
            });
    },
    setup_default_query: function () {
        // Hacky implementation of CustomFilters#facet_for_defaults ensure
        // CustomFilters will be ready (and CustomFilters#filters will be
        // correctly filled) by the time this method executes.
        var custom_filters = this.drawer.custom_filters.filters;
        if (!this.options.disable_custom_filters && !_(custom_filters).isEmpty()) {
            // Check for any is_default custom filter
            var personal_filter = _(custom_filters).find(function (filter) {
                return filter.user_id && filter.is_default;
            });
            if (personal_filter) {
                this.drawer.custom_filters.toggle_filter(personal_filter, true);
                return;
            }

            var global_filter = _(custom_filters).find(function (filter) {
                return !filter.user_id && filter.is_default;
            });
            if (global_filter) {
                this.drawer.custom_filters.toggle_filter(global_filter, true);
                return;
            }
        }
        // No custom filter, or no is_default custom filter, apply view defaults
        this.query.reset(_(arguments).compact(), {preventSearch: true});
    },
    /**
     * Extract search data from the view's facets.
     *
     * Result is an object with 4 (own) properties:
     *
     * errors
     *     An array of any error generated during data validation and
     *     extraction, contains the validation error objects
     * domains
     *     Array of domains
     * contexts
     *     Array of contexts
     * groupbys
     *     Array of domains, in groupby order rather than view order
     *
     * @return {Object}
     */
    build_search_data: function () {
        var domains = [], contexts = [], groupbys = [], errors = [];

        this.query.each(function (facet) {
            var field = facet.get('field');
            try {
                var domain = field.get_domain(facet);
                if (domain) {
                    domains.push(domain);
                }
                var context = field.get_context(facet);
                if (context) {
                    contexts.push(context);
                }
                var group_by = field.get_groupby(facet);
                if (group_by) {
                    groupbys.push.apply(groupbys, group_by);
                }
            } catch (e) {
                if (e instanceof instance.web.search.Invalid) {
                    errors.push(e);
                } else {
                    throw e;
                }
            }
        });
        return {
            domains: domains,
            contexts: contexts,
            groupbys: groupbys,
            errors: errors
        };
    }, 
    /**
     * Performs the search view collection of widget data.
     *
     * If the collection went well (all fields are valid), then triggers
     * :js:func:`instance.web.SearchView.on_search`.
     *
     * If at least one field failed its validation, triggers
     * :js:func:`instance.web.SearchView.on_invalid` instead.
     *
     * @param [_query]
     * @param {Object} [options]
     */
    do_search: function (_query, options) {
        if (options && options.preventSearch) {
            return;
        }
        var search = this.build_search_data();
        if (!_.isEmpty(search.errors)) {
            this.on_invalid(search.errors);
            return;
        }
        this.trigger('search_data', search.domains, search.contexts, search.groupbys);
    },
    /**
     * Triggered after the SearchView has collected all relevant domains and
     * contexts.
     *
     * It is provided with an Array of domains and an Array of contexts, which
     * may or may not be evaluated (each item can be either a valid domain or
     * context, or a string to evaluate in order in the sequence)
     *
     * It is also passed an array of contexts used for group_by (they are in
     * the correct order for group_by evaluation, which contexts may not be)
     *
     * @event
     * @param {Array} domains an array of literal domains or domain references
     * @param {Array} contexts an array of literal contexts or context refs
     * @param {Array} groupbys ordered contexts which may or may not have group_by keys
     */
    /**
     * Triggered after a validation error in the SearchView fields.
     *
     * Error objects have three keys:
     * * ``field`` is the name of the invalid field
     * * ``value`` is the invalid value
     * * ``message`` is the (in)validation message provided by the field
     *
     * @event
     * @param {Array} errors a never-empty array of error objects
     */
    on_invalid: function (errors) {
        this.do_notify(_t("Invalid Search"), _t("triggered from search view"));
        this.trigger('invalid_search', errors);
    },

    // The method appendTo is overwrited to be able to insert the drawer anywhere
    appendTo: function ($searchview_parent, $searchview_drawer_node) {
        var $searchview_drawer_node = $searchview_drawer_node || $searchview_parent;

        return $.when(
            this._super($searchview_parent),
            this.drawer.appendTo($searchview_drawer_node)
        );
    },

    destroy: function () {
        this.drawer.destroy();
        this.getParent().destroy.call(this);
    }
});

instance.web.SearchViewDrawer = instance.web.Widget.extend({
    template: "SearchViewDrawer",

    init: function(parent, searchview) {
        this._super(parent);
        this.searchview = searchview;
        this.searchview.set_drawer(this);
        this.ready = searchview.drawer_ready;
        this.controls = [];
        this.inputs = [];
    },

    toggle: function (visibility) {
        this.$el.toggle(visibility);
        var $view_manager_body = this.$el.closest('.oe_view_manager_body');
        if ($view_manager_body.length) {
            $view_manager_body.scrollTop(0);
        }
    },

    start: function() {
        var self = this;
        if (this.searchview.headless) return $.when(this._super(), this.searchview.ready);
        var filters_ready = this.searchview.fields_view_get
                                .then(this.proxy('prepare_filters'));
        return $.when(this._super(), filters_ready).then(function () {
            var defaults = arguments[1][0];
            self.ready.resolve.apply(null, defaults);
        });
    },
    prepare_filters: function (data) {
        this.make_widgets(
            data['arch'].children,
            data.fields);

        this.add_common_inputs();

        // build drawer
        var in_drawer = this.select_for_drawer();

        var $first_col = this.$(".col-md-7"),
            $snd_col = this.$(".col-md-5");

        var add_custom_filters = in_drawer[0].appendTo($first_col),
            add_filters = in_drawer[1].appendTo($first_col),
            add_rest = $.when.apply(null, _(in_drawer.slice(2)).invoke('appendTo', $snd_col)),
            defaults_fetched = $.when.apply(null, _(this.inputs).invoke(
                'facet_for_defaults', this.searchview.defaults));

        return $.when(defaults_fetched, add_custom_filters, add_filters, add_rest);
    },
    /**
     * Sets up thingie where all the mess is put?
     */
    select_for_drawer: function () {
        return _(this.inputs).filter(function (input) {
            return input.in_drawer();
        });
    },

    /**
     * Builds a list of widget rows (each row is an array of widgets)
     *
     * @param {Array} items a list of nodes to convert to widgets
     * @param {Object} fields a mapping of field names to (ORM) field attributes
     * @param {Object} [group] group to put the new controls in
     */
    make_widgets: function (items, fields, group) {
        if (!group) {
            group = new instance.web.search.Group(
                this, 'q', {attrs: {string: _t("Filters")}});
        }
        var self = this;
        var filters = [];
        _.each(items, function (item) {
            if (filters.length && item.tag !== 'filter') {
                group.push(new instance.web.search.FilterGroup(filters, group));
                filters = [];
            }

            switch (item.tag) {
            case 'separator': case 'newline':
                break;
            case 'filter':
                filters.push(new instance.web.search.Filter(item, group));
                break;
            case 'group':
                self.add_separator();
                self.make_widgets(item.children, fields,
                    new instance.web.search.Group(group, 'w', item));
                self.add_separator();
                break;
            case 'field':
                var field = this.make_field(
                    item, fields[item['attrs'].name], group);
                group.push(field);
                // filters
                self.make_widgets(item.children, fields, group);
                break;
            }
        }, this);

        if (filters.length) {
            group.push(new instance.web.search.FilterGroup(filters, this));
        }
    },

    add_separator: function () {
        if (!(_.last(this.inputs) instanceof instance.web.search.Separator))
            new instance.web.search.Separator(this);
    },
    /**
     * Creates a field for the provided field descriptor item (which comes
     * from fields_view_get)
     *
     * @param {Object} item fields_view_get node for the field
     * @param {Object} field fields_get result for the field
     * @param {Object} [parent]
     * @returns instance.web.search.Field
     */
    make_field: function (item, field, parent) {
        // M2O combined with selection widget is pointless and broken in search views,
        // but has been used in the past for unsupported hacks -> ignore it
        if (field.type === "many2one" && item.attrs.widget === "selection"){
            item.attrs.widget = undefined;
        }
        var obj = instance.web.search.fields.get_any( [item.attrs.widget, field.type]);
        if(obj) {
            return new (obj) (item, field, parent || this);
        } else {
            console.group('Unknown field type ' + field.type);
            console.error('View node', item);
            console.info('View field', field);
            console.info('In view', this);
            console.groupEnd();
            return null;
        }
    },

    add_common_inputs: function() {
        // add custom filters to this.inputs
        this.custom_filters = new instance.web.search.CustomFilters(this);
        // add Filters to this.inputs, need view.controls filled
        (new instance.web.search.Filters(this));
        (new instance.web.search.SaveFilter(this, this.custom_filters));
        // add Advanced to this.inputs
        (new instance.web.search.Advanced(this));
    },

});

/**
 * Registry of search fields, called by :js:class:`instance.web.SearchView` to
 * find and instantiate its field widgets.
 */
instance.web.search.fields = new instance.web.Registry({
    'char': 'instance.web.search.CharField',
    'text': 'instance.web.search.CharField',
    'html': 'instance.web.search.CharField',
    'boolean': 'instance.web.search.BooleanField',
    'integer': 'instance.web.search.IntegerField',
    'id': 'instance.web.search.IntegerField',
    'float': 'instance.web.search.FloatField',
    'selection': 'instance.web.search.SelectionField',
    'datetime': 'instance.web.search.DateTimeField',
    'date': 'instance.web.search.DateField',
    'many2one': 'instance.web.search.ManyToOneField',
    'many2many': 'instance.web.search.CharField',
    'one2many': 'instance.web.search.CharField'
});
instance.web.search.Invalid = instance.web.Class.extend( /** @lends instance.web.search.Invalid# */{
    /**
     * Exception thrown by search widgets when they hold invalid values,
     * which they can not return when asked.
     *
     * @constructs instance.web.search.Invalid
     * @extends instance.web.Class
     *
     * @param field the name of the field holding an invalid value
     * @param value the invalid value
     * @param message validation failure message
     */
    init: function (field, value, message) {
        this.field = field;
        this.value = value;
        this.message = message;
    },
    toString: function () {
        return _.str.sprintf(
            _t("Incorrect value for field %(fieldname)s: [%(value)s] is %(message)s"),
            {fieldname: this.field, value: this.value, message: this.message}
        );
    }
});
instance.web.search.Widget = instance.web.Widget.extend( /** @lends instance.web.search.Widget# */{
    template: null,
    /**
     * Root class of all search widgets
     *
     * @constructs instance.web.search.Widget
     * @extends instance.web.Widget
     *
     * @param parent parent of this widget
     */
    init: function (parent) {
        this._super(parent);
        var ancestor = parent;
        do {
            this.drawer = ancestor;
        } while (!(ancestor instanceof instance.web.SearchViewDrawer)
               && (ancestor = (ancestor.getParent && ancestor.getParent())));
        this.view = this.drawer.searchview || this.drawer;
    }
});

instance.web.search.add_expand_listener = function($root) {
    $root.find('a.searchview_group_string').click(function (e) {
        $root.toggleClass('folded expanded');
        e.stopPropagation();
        e.preventDefault();
    });
};
instance.web.search.Group = instance.web.search.Widget.extend({
    init: function (parent, icon, node) {
        this._super(parent);
        var attrs = node.attrs;
        this.modifiers = attrs.modifiers =
            attrs.modifiers ? JSON.parse(attrs.modifiers) : {};
        this.attrs = attrs;
        this.icon = icon;
        this.name = attrs.string;
        this.children = [];

        this.drawer.controls.push(this);
    },
    push: function (input) {
        this.children.push(input);
    },
    visible: function () {
        return !this.modifiers.invisible;
    },
});

instance.web.search.Input = instance.web.search.Widget.extend( /** @lends instance.web.search.Input# */{
    _in_drawer: false,
    /**
     * @constructs instance.web.search.Input
     * @extends instance.web.search.Widget
     *
     * @param parent
     */
    init: function (parent) {
        this._super(parent);
        this.load_attrs({});
        this.drawer.inputs.push(this);
    },
    /**
     * Fetch auto-completion values for the widget.
     *
     * The completion values should be an array of objects with keys category,
     * label, value prefixed with an object with keys type=section and label
     *
     * @param {String} value value to complete
     * @returns {jQuery.Deferred<null|Array>}
     */
    complete: function (value) {
        return $.when(null);
    },
    /**
     * Returns a Facet instance for the provided defaults if they apply to
     * this widget, or null if they don't.
     *
     * This default implementation will try calling
     * :js:func:`instance.web.search.Input#facet_for` if the widget's name
     * matches the input key
     *
     * @param {Object} defaults
     * @returns {jQuery.Deferred<null|Object>}
     */
    facet_for_defaults: function (defaults) {
        if (!this.attrs ||
            !(this.attrs.name in defaults && defaults[this.attrs.name])) {
            return $.when(null);
        }
        return this.facet_for(defaults[this.attrs.name]);
    },
    in_drawer: function () {
        return !!this._in_drawer;
    },
    get_context: function () {
        throw new Error(
            "get_context not implemented for widget " + this.attrs.type);
    },
    get_groupby: function () {
        throw new Error(
            "get_groupby not implemented for widget " + this.attrs.type);
    },
    get_domain: function () {
        throw new Error(
            "get_domain not implemented for widget " + this.attrs.type);
    },
    load_attrs: function (attrs) {
        attrs.modifiers = attrs.modifiers ? JSON.parse(attrs.modifiers) : {};
        this.attrs = attrs;
    },
    /**
     * Returns whether the input is "visible". The default behavior is to
     * query the ``modifiers.invisible`` flag on the input's description or
     * view node.
     *
     * @returns {Boolean}
     */
    visible: function () {
        if (this.attrs.modifiers.invisible) {
            return false;
        }
        var parent = this;
        while ((parent = parent.getParent()) &&
               (   (parent instanceof instance.web.search.Group)
                || (parent instanceof instance.web.search.Input))) {
            if (!parent.visible()) {
                return false;
            }
        }
        return true;
    },
});
instance.web.search.FilterGroup = instance.web.search.Input.extend(/** @lends instance.web.search.FilterGroup# */{
    template: 'SearchView.filters',
    icon: 'q',
    completion_label: _lt("Filter on: %s"),
    /**
     * Inclusive group of filters, creates a continuous "button" with clickable
     * sections (the normal display for filters is to be a self-contained button)
     *
     * @constructs instance.web.search.FilterGroup
     * @extends instance.web.search.Input
     *
     * @param {Array<instance.web.search.Filter>} filters elements of the group
     * @param {instance.web.SearchView} parent parent in which the filters are contained
     */
    init: function (filters, parent) {
        // If all filters are group_by and we're not initializing a GroupbyGroup,
        // create a GroupbyGroup instead of the current FilterGroup
        if (!(this instanceof instance.web.search.GroupbyGroup) &&
              _(filters).all(function (f) {
                  if (!f.attrs.context) { return false; }
                  var c = instance.web.pyeval.eval('context', f.attrs.context);
                  return !_.isEmpty(c.group_by);})) {
            return new instance.web.search.GroupbyGroup(filters, parent);
        }
        this._super(parent);
        this.filters = filters;
        this.view.query.on('add remove change reset', this.proxy('search_change'));
    },
    start: function () {
        this.$el.on('click', 'li', this.proxy('toggle_filter'));
        return $.when(null);
    },
    /**
     * Handles change of the search query: any of the group's filter which is
     * in the search query should be visually checked in the drawer
     */
    search_change: function () {
        var self = this;
        var $filters = this.$('> li').removeClass('badge');
        var facet = this.view.query.find(_.bind(this.match_facet, this));
        if (!facet) { return; }
        facet.values.each(function (v) {
            var i = _(self.filters).indexOf(v.get('value'));
            if (i === -1) { return; }
            $filters.filter(function () {
                return Number($(this).data('index')) === i;
            }).addClass('badge');
        });
    },
    /**
     * Matches the group to a facet, in order to find if the group is
     * represented in the current search query
     */
    match_facet: function (facet) {
        return facet.get('field') === this;
    },
    make_facet: function (values) {
        return {
            category: _t("Filter"),
            icon: this.icon,
            values: values,
            field: this
        };
    },
    make_value: function (filter) {
        return {
            label: filter.attrs.string || filter.attrs.help || filter.attrs.name,
            value: filter
        };
    },
    facet_for_defaults: function (defaults) {
        var self = this;
        var fs = _(this.filters).chain()
            .filter(function (f) {
                return f.attrs && f.attrs.name && !!defaults[f.attrs.name];
            }).map(function (f) {
                return self.make_value(f);
            }).value();
        if (_.isEmpty(fs)) { return $.when(null); }
        return $.when(this.make_facet(fs));
    },
    /**
     * Fetches contexts for all enabled filters in the group
     *
     * @param {openerp.web.search.Facet} facet
     * @return {*} combined contexts of the enabled filters in this group
     */
    get_context: function (facet) {
        var contexts = facet.values.chain()
            .map(function (f) { return f.get('value').attrs.context; })
            .without('{}')
            .reject(_.isEmpty)
            .value();

        if (!contexts.length) { return; }
        if (contexts.length === 1) { return contexts[0]; }
        return _.extend(new instance.web.CompoundContext(), {
            __contexts: contexts
        });
    },
    /**
     * Fetches group_by sequence for all enabled filters in the group
     *
     * @param {VS.model.SearchFacet} facet
     * @return {Array} enabled filters in this group
     */
    get_groupby: function (facet) {
        return  facet.values.chain()
            .map(function (f) { return f.get('value').attrs.context; })
            .without('{}')
            .reject(_.isEmpty)
            .value();
    },
    /**
     * Handles domains-fetching for all the filters within it: groups them.
     *
     * @param {VS.model.SearchFacet} facet
     * @return {*} combined domains of the enabled filters in this group
     */
    get_domain: function (facet) {
        var domains = facet.values.chain()
            .map(function (f) { return f.get('value').attrs.domain; })
            .without('[]')
            .reject(_.isEmpty)
            .value();

        if (!domains.length) { return; }
        if (domains.length === 1) { return domains[0]; }
        for (var i=domains.length; --i;) {
            domains.unshift(['|']);
        }
        return _.extend(new instance.web.CompoundDomain(), {
            __domains: domains
        });
    },
    toggle_filter: function (e) {
        this.toggle(this.filters[Number($(e.target).data('index'))]);
    },
    toggle: function (filter) {
        this.view.query.toggle(this.make_facet([this.make_value(filter)]));
    },
    complete: function (item) {
        var self = this;
        item = item.toLowerCase();
        var facet_values = _(this.filters).chain()
            .filter(function (filter) { return filter.visible(); })
            .filter(function (filter) {
                var at = {
                    string: filter.attrs.string || '',
                    help: filter.attrs.help || '',
                    name: filter.attrs.name || ''
                };
                var include = _.str.include;
                return include(at.string.toLowerCase(), item)
                    || include(at.help.toLowerCase(), item)
                    || include(at.name.toLowerCase(), item);
            })
            .map(this.make_value)
            .value();
        if (_(facet_values).isEmpty()) { return $.when(null); }
        return $.when(_.map(facet_values, function (facet_value) {
            return {
                label: _.str.sprintf(self.completion_label.toString(),
                                     _.escape(facet_value.label)),
                facet: self.make_facet([facet_value])
            };
        }));
    }
});
instance.web.search.GroupbyGroup = instance.web.search.FilterGroup.extend({
    icon: 'w',
    completion_label: _lt("Group by: %s"),
    init: function (filters, parent) {
        this._super(filters, parent);
        // Not flanders: facet unicity is handled through the
        // (category, field) pair of facet attributes. This is all well and
        // good for regular filter groups where a group matches a facet, but for
        // groupby we want a single facet. So cheat: add an attribute on the
        // view which proxies to the first GroupbyGroup, so it can be used
        // for every GroupbyGroup and still provides the various methods needed
        // by the search view. Use weirdo name to avoid risks of conflicts
        if (!this.view._s_groupby) {
            this.view._s_groupby = {
                help: "See GroupbyGroup#init",
                get_context: this.proxy('get_context'),
                get_domain: this.proxy('get_domain'),
                get_groupby: this.proxy('get_groupby')
            };
        }
    },
    match_facet: function (facet) {
        return facet.get('field') === this.view._s_groupby;
    },
    make_facet: function (values) {
        return {
            category: _t("GroupBy"),
            icon: this.icon,
            values: values,
            field: this.view._s_groupby
        };
    }
});
instance.web.search.Filter = instance.web.search.Input.extend(/** @lends instance.web.search.Filter# */{
    template: 'SearchView.filter',
    /**
     * Implementation of the OpenERP filters (button with a context and/or
     * a domain sent as-is to the search view)
     *
     * Filters are only attributes holder, the actual work (compositing
     * domains and contexts, converting between facets and filters) is
     * performed by the filter group.
     *
     * @constructs instance.web.search.Filter
     * @extends instance.web.search.Input
     *
     * @param node
     * @param parent
     */
    init: function (node, parent) {
        this._super(parent);
        this.load_attrs(node.attrs);
    },
    facet_for: function () { return $.when(null); },
    get_context: function () { },
    get_domain: function () { },
});

instance.web.search.Separator = instance.web.search.Input.extend({
    _in_drawer: false,

    complete: function () {
        return {is_separator: true};
    }
});

instance.web.search.Field = instance.web.search.Input.extend( /** @lends instance.web.search.Field# */ {
    template: 'SearchView.field',
    default_operator: '=',
    /**
     * @constructs instance.web.search.Field
     * @extends instance.web.search.Input
     *
     * @param view_section
     * @param field
     * @param parent
     */
    init: function (view_section, field, parent) {
        this._super(parent);
        this.load_attrs(_.extend({}, field, view_section.attrs));
    },
    facet_for: function (value) {
        return $.when({
            field: this,
            category: this.attrs.string || this.attrs.name,
            values: [{label: String(value), value: value}]
        });
    },
    value_from: function (facetValue) {
        return facetValue.get('value');
    },
    get_context: function (facet) {
        var self = this;
        // A field needs a context to send when active
        var context = this.attrs.context;
        if (_.isEmpty(context) || !facet.values.length) {
            return;
        }
        var contexts = facet.values.map(function (facetValue) {
            return new instance.web.CompoundContext(context)
                .set_eval_context({self: self.value_from(facetValue)});
        });

        if (contexts.length === 1) { return contexts[0]; }

        return _.extend(new instance.web.CompoundContext(), {
            __contexts: contexts
        });
    },
    get_groupby: function () { },
    /**
     * Function creating the returned domain for the field, override this
     * methods in children if you only need to customize the field's domain
     * without more complex alterations or tests (and without the need to
     * change override the handling of filter_domain)
     *
     * @param {String} name the field's name
     * @param {String} operator the field's operator (either attribute-specified or default operator for the field
     * @param {Number|String} facet parsed value for the field
     * @returns {Array<Array>} domain to include in the resulting search
     */
    make_domain: function (name, operator, facet) {
        return [[name, operator, this.value_from(facet)]];
    },
    get_domain: function (facet) {
        if (!facet.values.length) { return; }

        var value_to_domain;
        var self = this;
        var domain = this.attrs['filter_domain'];
        if (domain) {
            value_to_domain = function (facetValue) {
                return new instance.web.CompoundDomain(domain)
                    .set_eval_context({self: self.value_from(facetValue)});
            };
        } else {
            value_to_domain = function (facetValue) {
                return self.make_domain(
                    self.attrs.name,
                    self.attrs.operator || self.default_operator,
                    facetValue);
            };
        }
        var domains = facet.values.map(value_to_domain);

        if (domains.length === 1) { return domains[0]; }
        for (var i = domains.length; --i;) {
            domains.unshift(['|']);
        }

        return _.extend(new instance.web.CompoundDomain(), {
            __domains: domains
        });
    }
});
/**
 * Implementation of the ``char`` OpenERP field type:
 *
 * * Default operator is ``ilike`` rather than ``=``
 *
 * * The Javascript and the HTML values are identical (strings)
 *
 * @class
 * @extends instance.web.search.Field
 */
instance.web.search.CharField = instance.web.search.Field.extend( /** @lends instance.web.search.CharField# */ {
    default_operator: 'ilike',
    complete: function (value) {
        if (_.isEmpty(value)) { return $.when(null); }
        var label = _.str.sprintf(_.str.escapeHTML(
            _t("Search %(field)s for: %(value)s")), {
                field: '<em>' + _.escape(this.attrs.string) + '</em>',
                value: '<strong>' + _.escape(value) + '</strong>'});
        return $.when([{
            label: label,
            facet: {
                category: this.attrs.string,
                field: this,
                values: [{label: value, value: value}]
            }
        }]);
    }
});
instance.web.search.NumberField = instance.web.search.Field.extend(/** @lends instance.web.search.NumberField# */{
    complete: function (value) {
        var val = this.parse(value);
        if (isNaN(val)) { return $.when(); }
        var label = _.str.sprintf(
            _t("Search %(field)s for: %(value)s"), {
                field: '<em>' + _.escape(this.attrs.string) + '</em>',
                value: '<strong>' + _.escape(value) + '</strong>'});
        return $.when([{
            label: label,
            facet: {
                category: this.attrs.string,
                field: this,
                values: [{label: value, value: val}]
            }
        }]);
    },
});
/**
 * @class
 * @extends instance.web.search.NumberField
 */
instance.web.search.IntegerField = instance.web.search.NumberField.extend(/** @lends instance.web.search.IntegerField# */{
    error_message: _t("not a valid integer"),
    parse: function (value) {
        try {
            return instance.web.parse_value(value, {'widget': 'integer'});
        } catch (e) {
            return NaN;
        }
    }
});
/**
 * @class
 * @extends instance.web.search.NumberField
 */
instance.web.search.FloatField = instance.web.search.NumberField.extend(/** @lends instance.web.search.FloatField# */{
    error_message: _t("not a valid number"),
    parse: function (value) {
        try {
            return instance.web.parse_value(value, {'widget': 'float'});
        } catch (e) {
            return NaN;
        }
    }
});

/**
 * Utility function for m2o & selection fields taking a selection/name_get pair
 * (value, name) and converting it to a Facet descriptor
 *
 * @param {instance.web.search.Field} field holder field
 * @param {Array} pair pair value to convert
 */
function facet_from(field, pair) {
    return {
        field: field,
        category: field['attrs'].string,
        values: [{label: pair[1], value: pair[0]}]
    };
}

/**
 * @class
 * @extends instance.web.search.Field
 */
instance.web.search.SelectionField = instance.web.search.Field.extend(/** @lends instance.web.search.SelectionField# */{
    // This implementation is a basic <select> field, but it may have to be
    // altered to be more in line with the GTK client, which uses a combo box
    // (~ jquery.autocomplete):
    // * If an option was selected in the list, behave as currently
    // * If something which is not in the list was entered (via the text input),
    //   the default domain should become (`ilike` string_value) but **any
    //   ``context`` or ``filter_domain`` becomes falsy, idem if ``@operator``
    //   is specified. So at least get_domain needs to be quite a bit
    //   overridden (if there's no @value and there is no filter_domain and
    //   there is no @operator, return [[name, 'ilike', str_val]]
    template: 'SearchView.field.selection',
    init: function () {
        this._super.apply(this, arguments);
        // prepend empty option if there is no empty option in the selection list
        this.prepend_empty = !_(this.attrs.selection).detect(function (item) {
            return !item[1];
        });
    },
    complete: function (needle) {
        var self = this;
        var results = _(this.attrs.selection).chain()
            .filter(function (sel) {
                var value = sel[0], label = sel[1];
                if (!value) { return false; }
                return label.toLowerCase().indexOf(needle.toLowerCase()) !== -1;
            })
            .map(function (sel) {
                return {
                    label: _.escape(sel[1]),
                    facet: facet_from(self, sel)
                };
            }).value();
        if (_.isEmpty(results)) { return $.when(null); }
        return $.when.call(null, [{
            label: _.escape(this.attrs.string)
        }].concat(results));
    },
    facet_for: function (value) {
        var match = _(this.attrs.selection).detect(function (sel) {
            return sel[0] === value;
        });
        if (!match) { return $.when(null); }
        return $.when(facet_from(this, match));
    }
});
instance.web.search.BooleanField = instance.web.search.SelectionField.extend(/** @lends instance.web.search.BooleanField# */{
    /**
     * @constructs instance.web.search.BooleanField
     * @extends instance.web.search.BooleanField
     */
    init: function () {
        this._super.apply(this, arguments);
        this.attrs.selection = [
            [true, _t("Yes")],
            [false, _t("No")]
        ];
    }
});
/**
 * @class
 * @extends instance.web.search.DateField
 */
instance.web.search.DateField = instance.web.search.Field.extend(/** @lends instance.web.search.DateField# */{
    value_from: function (facetValue) {
        return instance.web.date_to_str(facetValue.get('value'));
    },
    complete: function (needle) {
        var d = Date.parse(needle);
        if (!d) { return $.when(null); }
        var date_string = instance.web.format_value(d, this.attrs);
        var label = _.str.sprintf(_.str.escapeHTML(
            _t("Search %(field)s at: %(value)s")), {
                field: '<em>' + _.escape(this.attrs.string) + '</em>',
                value: '<strong>' + date_string + '</strong>'});
        return $.when([{
            label: label,
            facet: {
                category: this.attrs.string,
                field: this,
                values: [{label: date_string, value: d}]
            }
        }]);
    }
});
/**
 * Implementation of the ``datetime`` openerp field type:
 *
 * * Uses the same widget as the ``date`` field type (a simple date)
 *
 * * Builds a slighly more complex, it's a datetime range (includes time)
 *   spanning the whole day selected by the date widget
 *
 * @class
 * @extends instance.web.DateField
 */
instance.web.search.DateTimeField = instance.web.search.DateField.extend(/** @lends instance.web.search.DateTimeField# */{
    value_from: function (facetValue) {
        return instance.web.datetime_to_str(facetValue.get('value'));
    }
});
instance.web.search.ManyToOneField = instance.web.search.CharField.extend({
    default_operator: {},
    init: function (view_section, field, parent) {
        this._super(view_section, field, parent);
        this.model = new instance.web.Model(this.attrs.relation);
    },

    complete: function (value) {
        if (_.isEmpty(value)) { return $.when(null); }
        var label = _.str.sprintf(_.str.escapeHTML(
            _t("Search %(field)s for: %(value)s")), {
                field: '<em>' + _.escape(this.attrs.string) + '</em>',
                value: '<strong>' + _.escape(value) + '</strong>'});
        return $.when([{
            label: label,
            facet: {
                category: this.attrs.string,
                field: this,
                values: [{label: value, value: value}]
            },
            expand: this.expand.bind(this),
        }]);
    },

    expand: function (needle) {
        var self = this;
        // FIXME: "concurrent" searches (multiple requests, mis-ordered responses)
        var context = instance.web.pyeval.eval(
            'contexts', [this.view.dataset.get_context()]);
        return this.model.call('name_search', [], {
            name: needle,
            args: instance.web.pyeval.eval(
                'domains', this.attrs.domain ? [this.attrs.domain] : [], context),
            limit: 8,
            context: context
        }).then(function (results) {
            if (_.isEmpty(results)) { return null; }
            return _(results).map(function (result) {
                return {
                    label: _.escape(result[1]),
                    facet: facet_from(self, result)
                };
            });
        });
    },
    facet_for: function (value) {
        var self = this;
        if (value instanceof Array) {
            if (value.length === 2 && _.isString(value[1])) {
                return $.when(facet_from(this, value));
            }
            assert(value.length <= 1,
                   _t("M2O search fields do not currently handle multiple default values"));
            // there are many cases of {search_default_$m2ofield: [id]}, need
            // to handle this as if it were a single value.
            value = value[0];
        }
        return this.model.call('name_get', [value]).then(function (names) {
            if (_(names).isEmpty()) { return null; }
            return facet_from(self, names[0]);
        });
    },
    value_from: function (facetValue) {
        return facetValue.get('label');
    },
    make_domain: function (name, operator, facetValue) {
        switch(operator){
        case this.default_operator:
            return [[name, '=', facetValue.get('value')]];
        case 'child_of':
            return [[name, 'child_of', facetValue.get('value')]];
        }
        return this._super(name, operator, facetValue);
    },
    get_context: function (facet) {
        var values = facet.values;
        if (_.isEmpty(this.attrs.context) && values.length === 1) {
            var c = {};
            c['default_' + this.attrs.name] = values.at(0).get('value');
            return c;
        }
        return this._super(facet);
    }
});

instance.web.search.CustomFilters = instance.web.search.Input.extend({
    template: 'SearchView.Custom',
    _in_drawer: true,
    init: function () {
        this.is_ready = $.Deferred();
        this._super.apply(this,arguments);
    },
    start: function () {
        var self = this;
        this.model = new instance.web.Model('ir.filters');
        this.filters = {};
        this.$filters = {};
        this.view.query
            .on('remove', function (facet) {
                if (!facet.get('is_custom_filter')) {
                    return;
                }
                self.clear_selection();
            })
            .on('reset', this.proxy('clear_selection'));
        return this.model.call('get_filters', [this.view.model, this.get_action_id()])
            .then(this.proxy('set_filters'))
            .done(function () { self.is_ready.resolve(); })
            .fail(function () { self.is_ready.reject.apply(self.is_ready, arguments); });
    },
    get_action_id: function(){
        var action = instance.client.action_manager.inner_action;
        if (action) return action.id;
    },
    /**
     * Special implementation delaying defaults until CustomFilters is loaded
     */
    facet_for_defaults: function () {
        return this.is_ready;
    },
    /**
     * Generates a mapping key (in the filters and $filter mappings) for the
     * filter descriptor object provided (as returned by ``get_filters``).
     *
     * The mapping key is guaranteed to be unique for a given (user_id, name)
     * pair.
     *
     * @param {Object} filter
     * @param {String} filter.name
     * @param {Number|Pair<Number, String>} [filter.user_id]
     * @return {String} mapping key corresponding to the filter
     */
    key_for: function (filter) {
        var user_id = filter.user_id,
            action_id = filter.action_id;
        var uid = (user_id instanceof Array) ? user_id[0] : user_id;
        var act_id = (action_id instanceof Array) ? action_id[0] : action_id;
        return _.str.sprintf('(%s)(%s)%s', uid, act_id, filter.name);
    },
    /**
     * Generates a :js:class:`~instance.web.search.Facet` descriptor from a
     * filter descriptor
     *
     * @param {Object} filter
     * @param {String} filter.name
     * @param {Object} [filter.context]
     * @param {Array} [filter.domain]
     * @return {Object}
     */
    facet_for: function (filter) {
        return {
            category: _t("Custom Filter"),
            icon: 'M',
            field: {
                get_context: function () { return filter.context; },
                get_groupby: function () { return [filter.context]; },
                get_domain: function () { return filter.domain; }
            },
            _id: filter['id'],
            is_custom_filter: true,
            values: [{label: filter.name, value: null}]
        };
    },
    clear_selection: function () {
        this.$('span.badge').removeClass('badge');
    },
    append_filter: function (filter) {
        var self = this;
        var key = this.key_for(filter);
        var warning = _t("This filter is global and will be removed for everybody if you continue.");

        var $filter;
        if (key in this.$filters) {
            $filter = this.$filters[key];
        } else {
            var id = filter.id;
            this.filters[key] = filter;
            $filter = $('<li></li>')
                .appendTo(this.$('.oe_searchview_custom_list'))
                .toggleClass('oe_searchview_custom_default', filter.is_default)
                .append(this.$filters[key] = $('<span>').text(filter.name));

            this.$filters[key].addClass(filter.user_id ? 'oe_searchview_custom_private'
                                         : 'oe_searchview_custom_public')

            $('<a class="oe_searchview_custom_delete">x</a>')
                .click(function (e) {
                    e.stopPropagation();
                    if (!(filter.user_id || confirm(warning))) {
                        return;
                    }
                    self.model.call('unlink', [id]).done(function () {
                        $filter.remove();
                        delete self.$filters[key];
                        delete self.filters[key];
                        if (_.isEmpty(self.filters)) {
                            self.hide();
                        }
                    });
                })
                .appendTo($filter);
        }

        this.$filters[key].unbind('click').click(function () {
            self.toggle_filter(filter);
        });
        this.show();
    },
    toggle_filter: function (filter, preventSearch) {
        var current = this.view.query.find(function (facet) {
            return facet.get('_id') === filter.id;
        });
        if (current) {
            this.view.query.remove(current);
            this.$filters[this.key_for(filter)].removeClass('badge');
            return;
        }
        this.view.query.reset([this.facet_for(filter)], {
            preventSearch: preventSearch || false});
        this.$filters[this.key_for(filter)].addClass('badge');
    },
    set_filters: function (filters) {
        _(filters).map(_.bind(this.append_filter, this));
        if (!filters.length) {
            this.hide();
        }
    },
    hide: function () {
        this.$el.hide();
    },
    show: function () {
        this.$el.show();
    },
});

instance.web.search.SaveFilter = instance.web.search.Input.extend({
    template: 'SearchView.SaveFilter',
    _in_drawer: true,
    init: function (parent, custom_filters) {
        this._super(parent);
        this.custom_filters = custom_filters;
    },
    start: function () {
        var self = this;
        this.model = new instance.web.Model('ir.filters');
        this.$el.on('submit', 'form', this.proxy('save_current'));
        this.$el.on('click', 'input[type=checkbox]', function() {
            $(this).siblings('input[type=checkbox]').prop('checked', false);
        });
        this.$el.on('click', 'h4', function () {
            self.$el.toggleClass('oe_opened');
        });
    },
    save_current: function () {
        var self = this;
        var $name = this.$('input:first');
        var private_filter = !this.$('#oe_searchview_custom_public').prop('checked');
        var set_as_default = this.$('#oe_searchview_custom_default').prop('checked');
        if (_.isEmpty($name.val())){
            this.do_warn(_t("Error"), _t("Filter name is required."));
            return false;
        }
        var search = this.view.build_search_data();
        instance.web.pyeval.eval_domains_and_contexts({
            domains: search.domains,
            contexts: search.contexts,
            group_by_seq: search.groupbys || []
        }).done(function (results) {
            if (!_.isEmpty(results.group_by)) {
                results.context.group_by = results.group_by;
            }
            // Don't save user_context keys in the custom filter, otherwise end
            // up with e.g. wrong uid or lang stored *and used in subsequent
            // reqs*
            var ctx = results.context;
            _(_.keys(instance.session.user_context)).each(function (key) {
                delete ctx[key];
            });
            var filter = {
                name: $name.val(),
                user_id: private_filter ? instance.session.uid : false,
                model_id: self.view.model,
                context: results.context,
                domain: results.domain,
                is_default: set_as_default,
                action_id: self.custom_filters.get_action_id()
            };
            // FIXME: current context?
            return self.model.call('create_or_replace', [filter]).done(function (id) {
                filter.id = id;
                if (self.custom_filters) {
                    self.custom_filters.append_filter(filter);
                }
                self.$el
                    .removeClass('oe_opened')
                    .find('form')[0].reset();
            });
        });
        return false;
    },
});

instance.web.search.Filters = instance.web.search.Input.extend({
    template: 'SearchView.Filters',
    _in_drawer: true,
    start: function () {
        var self = this;
        var is_group = function (i) { return i instanceof instance.web.search.FilterGroup; };
        var visible_filters = _(this.drawer.controls).chain().reject(function (group) {
            return _(_(group.children).filter(is_group)).isEmpty()
                || group.modifiers.invisible;
        });

        var groups = visible_filters.map(function (group) {
                var filters = _(group.children).filter(is_group);
                return {
                    name: _.str.sprintf("<span class='oe_i'>%s</span> %s",
                            group.icon, group.name),
                    filters: filters,
                    length: _(filters).chain().map(function (i) {
                        return i.filters.length; }).sum().value()
                };
            }).value();

        var $dl = $('<dl class="dl-horizontal">').appendTo(this.$el);

        var rendered_lines = _.map(groups, function (group) {
            $('<dt>').html(group.name).appendTo($dl);
            var $dd = $('<dd>').appendTo($dl);
            return $.when.apply(null, _(group.filters).invoke('appendTo', $dd));
        });

        return $.when.apply(this, rendered_lines);
    },
});

instance.web.search.Advanced = instance.web.search.Input.extend({
    template: 'SearchView.advanced',
    _in_drawer: true,
    start: function () {
        var self = this;
        this.$el
            .on('keypress keydown keyup', function (e) { e.stopPropagation(); })
            .on('click', 'h4', function () {
                self.$el.toggleClass('oe_opened');
            }).on('click', 'button.oe_add_condition', function () {
                self.append_proposition();
            }).on('submit', 'form', function (e) {
                e.preventDefault();
                self.commit_search();
            });
        return $.when(
            this._super(),
            new instance.web.Model(this.view.model).call('fields_get', {
                    context: this.view.dataset.context
                }).done(function(data) {
                    self.fields = {
                        id: { string: 'ID', type: 'id', searchable: true }
                    };
                    _.each(data, function(field_def, field_name) {
                        if (field_def.selectable !== false && field_name != 'id') {
                            self.fields[field_name] = field_def;
                        }
                    });
        })).done(function () {
            self.append_proposition();
        });
    },
    append_proposition: function () {
        var self = this;
        return (new instance.web.search.ExtendedSearchProposition(this, this.fields))
            .appendTo(this.$('ul')).done(function () {
                self.$('button.oe_apply').prop('disabled', false);
            });
    },
    remove_proposition: function (prop) {
        // removing last proposition, disable apply button
        if (this.getChildren().length <= 1) {
            this.$('button.oe_apply').prop('disabled', true);
        }
        prop.destroy();
    },
    commit_search: function () {
        // Get domain sections from all propositions
        var children = this.getChildren();
        var propositions = _.invoke(children, 'get_proposition');
        var domain = _(propositions).pluck('value');
        for (var i = domain.length; --i;) {
            domain.unshift('|');
        }

        this.view.query.add({
            category: _t("Advanced"),
            values: propositions,
            field: {
                get_context: function () { },
                get_domain: function () { return domain;},
                get_groupby: function () { }
            }
        });

        // remove all propositions
        _.invoke(children, 'destroy');
        // add new empty proposition
        this.append_proposition();
        // TODO: API on searchview
        this.view.$el.removeClass('oe_searchview_open_drawer');
    }
});

instance.web.search.ExtendedSearchProposition = instance.web.Widget.extend(/** @lends instance.web.search.ExtendedSearchProposition# */{
    template: 'SearchView.extended_search.proposition',
    events: {
        'change .searchview_extended_prop_field': 'changed',
        'change .searchview_extended_prop_op': 'operator_changed',
        'click .searchview_extended_delete_prop': function (e) {
            e.stopPropagation();
            this.getParent().remove_proposition(this);
        }
    },
    /**
     * @constructs instance.web.search.ExtendedSearchProposition
     * @extends instance.web.Widget
     *
     * @param parent
     * @param fields
     */
    init: function (parent, fields) {
        this._super(parent);
        this.fields = _(fields).chain()
            .map(function(val, key) { return _.extend({}, val, {'name': key}); })
            .filter(function (field) { return !field.deprecated && field.searchable; })
            .sortBy(function(field) {return field.string;})
            .value();
        this.attrs = {_: _, fields: this.fields, selected: null};
        this.value = null;
    },
    start: function () {
        return this._super().done(this.proxy('changed'));
    },
    changed: function() {
        var nval = this.$(".searchview_extended_prop_field").val();
        if(this.attrs.selected === null || this.attrs.selected === undefined || nval != this.attrs.selected.name) {
            this.select_field(_.detect(this.fields, function(x) {return x.name == nval;}));
        }
    },
    operator_changed: function (e) {
        var $value = this.$('.searchview_extended_prop_value');
        switch ($(e.target).val()) {
        case '∃':
        case '∄':
            $value.hide();
            break;
        default:
            $value.show();
        }
    },
    /**
     * Selects the provided field object
     *
     * @param field a field descriptor object (as returned by fields_get, augmented by the field name)
     */
    select_field: function(field) {
        var self = this;
        if(this.attrs.selected !== null && this.attrs.selected !== undefined) {
            this.value.destroy();
            this.value = null;
            this.$('.searchview_extended_prop_op').html('');
        }
        this.attrs.selected = field;
        if(field === null || field === undefined) {
            return;
        }

        var type = field.type;
        var Field = instance.web.search.custom_filters.get_object(type);
        if(!Field) {
            Field = instance.web.search.custom_filters.get_object("char");
        }
        this.value = new Field(this, field);
        _.each(this.value.operators, function(operator) {
            $('<option>', {value: operator.value})
                .text(String(operator.text))
                .appendTo(self.$('.searchview_extended_prop_op'));
        });
        var $value_loc = this.$('.searchview_extended_prop_value').show().empty();
        this.value.appendTo($value_loc);

    },
    get_proposition: function() {
        if (this.attrs.selected === null || this.attrs.selected === undefined)
            return null;
        var field = this.attrs.selected;
        var op_select = this.$('.searchview_extended_prop_op')[0];
        var operator = op_select.options[op_select.selectedIndex];

        return {
            label: this.value.get_label(field, operator),
            value: this.value.get_domain(field, operator),
        };
    }
});

instance.web.search.ExtendedSearchProposition.Field = instance.web.Widget.extend({
    init: function (parent, field) {
        this._super(parent);
        this.field = field;
    },
    get_label: function (field, operator) {
        var format;
        switch (operator.value) {
        case '∃': case '∄': format = _t('%(field)s %(operator)s'); break;
        default: format = _t('%(field)s %(operator)s "%(value)s"'); break;
        }
        return this.format_label(format, field, operator);
    },
    format_label: function (format, field, operator) {
        return _.str.sprintf(format, {
            field: field.string,
            // According to spec, HTMLOptionElement#label should return
            // HTMLOptionElement#text when not defined/empty, but it does
            // not in older Webkit (between Safari 5.1.5 and Chrome 17) and
            // Gecko (pre Firefox 7) browsers, so we need a manual fallback
            // for those
            operator: operator.label || operator.text,
            value: this
        });
    },
    get_domain: function (field, operator) {
        switch (operator.value) {
        case '∃': return this.make_domain(field.name, '!=', false);
        case '∄': return this.make_domain(field.name, '=', false);
        default: return this.make_domain(
            field.name, operator.value, this.get_value());
        }
    },
    make_domain: function (field, operator, value) {
        return [field, operator, value];
    },
    /**
     * Returns a human-readable version of the value, in case the "logical"
     * and the "semantic" values of a field differ (as for selection fields,
     * for instance).
     *
     * The default implementation simply returns the value itself.
     *
     * @return {String} human-readable version of the value
     */
    toString: function () {
        return this.get_value();
    }
});
instance.web.search.ExtendedSearchProposition.Char = instance.web.search.ExtendedSearchProposition.Field.extend({
    template: 'SearchView.extended_search.proposition.char',
    operators: [
        {value: "ilike", text: _lt("contains")},
        {value: "not ilike", text: _lt("doesn't contain")},
        {value: "=", text: _lt("is equal to")},
        {value: "!=", text: _lt("is not equal to")},
        {value: "∃", text: _lt("is set")},
        {value: "∄", text: _lt("is not set")}
    ],
    get_value: function() {
        return this.$el.val();
    }
});
instance.web.search.ExtendedSearchProposition.DateTime = instance.web.search.ExtendedSearchProposition.Field.extend({
    template: 'SearchView.extended_search.proposition.empty',
    operators: [
        {value: "=", text: _lt("is equal to")},
        {value: "!=", text: _lt("is not equal to")},
        {value: ">", text: _lt("greater than")},
        {value: "<", text: _lt("less than")},
        {value: ">=", text: _lt("greater or equal than")},
        {value: "<=", text: _lt("less or equal than")},
        {value: "∃", text: _lt("is set")},
        {value: "∄", text: _lt("is not set")}
    ],
    /**
     * Date widgets live in view_form which is not yet loaded when this is
     * initialized -_-
     */
    widget: function () { return instance.web.DateTimeWidget; },
    get_value: function() {
        return this.datewidget.get_value();
    },
    toString: function () {
        return instance.web.format_value(this.get_value(), { type:"datetime" });
    },
    start: function() {
        var ready = this._super();
        this.datewidget = new (this.widget())(this);
        this.datewidget.appendTo(this.$el);
        return ready;
    }
});
instance.web.search.ExtendedSearchProposition.Date = instance.web.search.ExtendedSearchProposition.DateTime.extend({
    widget: function () { return instance.web.DateWidget; },
    toString: function () {
        return instance.web.format_value(this.get_value(), { type:"date" });
    }
});
instance.web.search.ExtendedSearchProposition.Integer = instance.web.search.ExtendedSearchProposition.Field.extend({
    template: 'SearchView.extended_search.proposition.integer',
    operators: [
        {value: "=", text: _lt("is equal to")},
        {value: "!=", text: _lt("is not equal to")},
        {value: ">", text: _lt("greater than")},
        {value: "<", text: _lt("less than")},
        {value: ">=", text: _lt("greater or equal than")},
        {value: "<=", text: _lt("less or equal than")},
        {value: "∃", text: _lt("is set")},
        {value: "∄", text: _lt("is not set")}
    ],
    toString: function () {
        return this.$el.val();
    },
    get_value: function() {
        try {
            var val =this.$el.val();
            return instance.web.parse_value(val === "" ? 0 : val, {'widget': 'integer'});
        } catch (e) {
            return "";
        }
    }
});
instance.web.search.ExtendedSearchProposition.Id = instance.web.search.ExtendedSearchProposition.Integer.extend({
    operators: [{value: "=", text: _lt("is")}]
});
instance.web.search.ExtendedSearchProposition.Float = instance.web.search.ExtendedSearchProposition.Field.extend({
    template: 'SearchView.extended_search.proposition.float',
    operators: [
        {value: "=", text: _lt("is equal to")},
        {value: "!=", text: _lt("is not equal to")},
        {value: ">", text: _lt("greater than")},
        {value: "<", text: _lt("less than")},
        {value: ">=", text: _lt("greater or equal than")},
        {value: "<=", text: _lt("less or equal than")},
        {value: "∃", text: _lt("is set")},
        {value: "∄", text: _lt("is not set")}
    ],
    toString: function () {
        return this.$el.val();
    },
    get_value: function() {
        try {
            var val =this.$el.val();
            return instance.web.parse_value(val === "" ? 0.0 : val, {'widget': 'float'});
        } catch (e) {
            return "";
        }
    }
});
instance.web.search.ExtendedSearchProposition.Selection = instance.web.search.ExtendedSearchProposition.Field.extend({
    template: 'SearchView.extended_search.proposition.selection',
    operators: [
        {value: "=", text: _lt("is")},
        {value: "!=", text: _lt("is not")},
        {value: "∃", text: _lt("is set")},
        {value: "∄", text: _lt("is not set")}
    ],
    toString: function () {
        var select = this.$el[0];
        var option = select.options[select.selectedIndex];
        return option.label || option.text;
    },
    get_value: function() {
        return this.$el.val();
    }
});
instance.web.search.ExtendedSearchProposition.Boolean = instance.web.search.ExtendedSearchProposition.Field.extend({
    template: 'SearchView.extended_search.proposition.empty',
    operators: [
        {value: "=", text: _lt("is true")},
        {value: "!=", text: _lt("is false")}
    ],
    get_label: function (field, operator) {
        return this.format_label(
            _t('%(field)s %(operator)s'), field, operator);
    },
    get_value: function() {
        return true;
    }
});

instance.web.search.custom_filters = new instance.web.Registry({
    'char': 'instance.web.search.ExtendedSearchProposition.Char',
    'text': 'instance.web.search.ExtendedSearchProposition.Char',
    'one2many': 'instance.web.search.ExtendedSearchProposition.Char',
    'many2one': 'instance.web.search.ExtendedSearchProposition.Char',
    'many2many': 'instance.web.search.ExtendedSearchProposition.Char',

    'datetime': 'instance.web.search.ExtendedSearchProposition.DateTime',
    'date': 'instance.web.search.ExtendedSearchProposition.Date',
    'integer': 'instance.web.search.ExtendedSearchProposition.Integer',
    'float': 'instance.web.search.ExtendedSearchProposition.Float',
    'boolean': 'instance.web.search.ExtendedSearchProposition.Boolean',
    'selection': 'instance.web.search.ExtendedSearchProposition.Selection',

    'id': 'instance.web.search.ExtendedSearchProposition.Id'
});

instance.web.search.AutoComplete = instance.web.Widget.extend({
    template: "SearchView.autocomplete",

    // Parameters for autocomplete constructor:
    //
    // parent: this is used to detect keyboard events
    //
    // options.source: function ({term:query}, callback).  This function will be called to
    //      obtain the search results corresponding to the query string.  It is assumed that
    //      options.source will call callback with the results.
    // options.delay: delay in millisecond before calling source.  Useful if you don't want
    //      to make too many rpc calls
    // options.select: function (ev, {item: {facet:facet}}).  Autocomplete widget will call
    //      that function when a selection is made by the user
    // options.get_search_string: function ().  This function will be called by autocomplete
    //      to obtain the current search string.
    init: function (parent, options) {
        this._super(parent);
        this.$input = parent.$el;
        this.source = options.source;
        this.delay = options.delay;
        this.select = options.select,
        this.get_search_string = options.get_search_string;
        this.width = options.width || 400;

        this.current_result = null;

        this.searching = true;
        this.search_string = null;
        this.current_search = null;
    },
    start: function () {
        var self = this;
        this.$el.width(this.width);
        this.$input.on('keyup', function (ev) {
            if (ev.which === $.ui.keyCode.RIGHT) {
                self.searching = true;
                ev.preventDefault();
                return;
            }
            if (!self.searching) {
                self.searching = true;
                return;
            }
            self.search_string = self.get_search_string();
            if (self.search_string.length) {
                var search_string = self.search_string;
                setTimeout(function () { self.initiate_search(search_string);}, self.delay);
            } else {
                self.close();
            }
        });
        this.$input.on('keydown', function (ev) {
            switch (ev.which) {
                case $.ui.keyCode.TAB:
                case $.ui.keyCode.ENTER:
                    if (self.get_search_string().length) {
                        self.select_item(ev);
                    }
                    break;
                case $.ui.keyCode.DOWN:
                    self.move('down');
                    self.searching = false;
                    ev.preventDefault();
                    break;
                case $.ui.keyCode.UP:
                    self.move('up');
                    self.searching = false;
                    ev.preventDefault();
                    break;
                case $.ui.keyCode.RIGHT:
                    self.searching = false;
                    var current = self.current_result
                    if (current && current.expand && !current.expanded) {
                        self.expand();
                        self.searching = true;
                    }
                    ev.preventDefault();
                    break;
                case $.ui.keyCode.ESCAPE:
                    self.close();
                    self.searching = false;
                    break;
            }
        });
    },
    initiate_search: function (query) {
        if (query === this.search_string && query !== this.current_search) {
            this.search(query);
        }
    },
    search: function (query) {
        var self = this;
        this.current_search = query;
        this.source({term:query}, function (results) {
            if (results.length) {
                self.render_search_results(results);
                self.focus_element(self.$('li:first-child'));
            } else {
                self.close();
            }
        });
    },
    render_search_results: function (results) {
        var self = this;
        var $list = this.$('ul');
        $list.empty();
        var render_separator = false;
        results.forEach(function (result) {
            if (result.is_separator) {
                if (render_separator)
                    $list.append($('<li>').addClass('oe-separator'));
                render_separator = false;
            } else {
                var $item = self.make_list_item(result).appendTo($list);
                result.$el = $item;
                render_separator = true;
            }
        });
        this.show();
    },
    make_list_item: function (result) {
        var self = this;
        var $li = $('<li>')
            .hover(function (ev) {self.focus_element($li);})
            .mousedown(function (ev) {
                if (ev.button === 0) { // left button
                    self.select(ev, {item: {facet: result.facet}});
                    self.close();
                } else {
                    ev.preventDefault();
                }
            })
            .data('result', result);
        if (result.expand) {
            var $expand = $('<span class="oe-expand">').text('▶').appendTo($li);
            $expand.mousedown(function (ev) {
                ev.preventDefault();
                ev.stopPropagation();
                if (result.expanded)
                    self.fold();
                else
                    self.expand();
            });
            result.expanded = false;
        }
        if (result.indent) $li.addClass('oe-indent');
        $li.append($('<span>').html(result.label));
        return $li;
    },
    expand: function () {
        var self = this;
        this.current_result.expand(this.get_search_string()).then(function (results) {
            (results || [{label: '(no result)'}]).reverse().forEach(function (result) {
                result.indent = true;
                var $li = self.make_list_item(result);
                self.current_result.$el.after($li);
            });
            self.current_result.expanded = true;
            self.current_result.$el.find('span.oe-expand').html('▼');
        });
    },
    fold: function () {
        var $next = this.current_result.$el.next();
        while ($next.hasClass('oe-indent')) {
            $next.remove();
            $next = this.current_result.$el.next();
        }
        this.current_result.expanded = false;
        this.current_result.$el.find('span.oe-expand').html('▶');
    },
    focus_element: function ($li) {
        this.$('li').removeClass('oe-selection-focus');
        $li.addClass('oe-selection-focus');
        this.current_result = $li.data('result');
    },
    select_item: function (ev) {
        if (this.current_result.facet) {
            this.select(ev, {item: {facet: this.current_result.facet}});
            this.close();
        }
    },
    show: function () {
        this.$el.show();
    },
    close: function () {
        this.current_search = null;
        this.search_string = null;
        this.searching = true;
        this.$el.hide();
    },
    move: function (direction) {
        var $next;
        if (direction === 'down') {
            $next = this.$('li.oe-selection-focus').nextAll(':not(.oe-separator)').first();
            if (!$next.length) $next = this.$('li:first-child');
        } else {
            $next = this.$('li.oe-selection-focus').prevAll(':not(.oe-separator)').first();
            if (!$next.length) $next = this.$('li:not(.oe-separator)').last();
        }
        this.focus_element($next);
    },
    is_expandable: function () {
        return !!this.$('.oe-selection-focus .oe-expand').length;
    },
});

})();

// vim:et fdc=0 fdl=0 foldnestmax=3 fdm=syntax:<|MERGE_RESOLUTION|>--- conflicted
+++ resolved
@@ -487,12 +487,7 @@
      */
     setup_global_completion: function () {
         var self = this;
-<<<<<<< HEAD
-
         this.autocomplete = new instance.web.search.AutoComplete(this, {
-=======
-        var autocomplete = this.$el.autocomplete({
->>>>>>> 20cc18dc
             source: this.proxy('complete_global_search'),
             select: this.proxy('select_completion'),
             delay: 0,
