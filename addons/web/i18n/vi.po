--- conflicted
+++ resolved
@@ -373,7 +373,7 @@
 #: code:addons/web/static/src/xml/base.xml:1130
 #, python-format
 msgid "Add a condition"
-msgstr "Thêm điều kiện"
+msgstr "Thêm một điều kiện"
 
 #. module: web
 #. openerp-web
@@ -450,7 +450,7 @@
 #: code:addons/web/static/src/xml/base.xml:1210
 #, python-format
 msgid "Advanced Search..."
-msgstr "Tìm kiếm nâng cao..."
+msgstr "Tìm kiếm Nâng cao..."
 
 #. module: web
 #. openerp-web
@@ -1064,7 +1064,7 @@
 #: code:addons/web/static/src/js/views/search/favorites_menu.js:185
 #, python-format
 msgid "Custom Filter"
-msgstr "Chỉnh bộ lọc"
+msgstr "Bộ lọc Tùy chỉnh"
 
 #. module: web
 #. openerp-web
@@ -2298,11 +2298,7 @@
 #: code:addons/web/static/src/js/core/dialog.js:59
 #, python-format
 msgid "Odoo"
-<<<<<<< HEAD
 msgstr "Odoo"
-=======
-msgstr "Hệ thống"
->>>>>>> 356b2ae4
 
 #. module: web
 #. openerp-web
