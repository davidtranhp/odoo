--- conflicted
+++ resolved
@@ -14,12 +14,8 @@
 # Duy BQ <duybq86@gmail.com>, 2019
 # Trinh Tran Thi Phuong <trinhttp@trobz.com>, 2019
 # Dung Nguyen Thi <dungnt@trobz.com>, 2019
-<<<<<<< HEAD
-#
-=======
 # Nancy Momoland <thanhnguyen.icsc@gmail.com>, 2020
 # 
->>>>>>> da0d9ef4
 msgid ""
 msgstr ""
 "Project-Id-Version: Odoo Server 13.0\n"
@@ -2681,7 +2677,7 @@
 #: code:addons/web/static/src/xml/debug.xml:0
 #, python-format
 msgid "Open Developer Tools#{widget.debug_mode_help}"
-msgstr ""
+msgstr "Mở Công cụ Nhà phát triển#{widget.debug_mode_help}"
 
 #. module: web
 #. openerp-web
@@ -3562,7 +3558,7 @@
 #: code:addons/web/static/src/xml/base.xml:0
 #, python-format
 msgid "Switch to this company"
-msgstr ""
+msgstr "Chuyển sang công ty này"
 
 #. module: web
 #. openerp-web
