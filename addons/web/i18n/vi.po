# Translation of Odoo Server.
# This file contains the translation of the following modules:
# 	* web
#
# Translators:
# lam nguyen <lamev.inc@gmail.com>, 2019
# sao sang <saosangmo@yahoo.com>, 2019
# Martin Trigaux, 2019
# fanha99 <fanha99@hotmail.com>, 2019
# Tuan Tran <tmtuan.projects@gmail.com>, 2019
# Thang Duong Bao <nothingctrl@gmail.com>, 2019
# Minh Nguyen <ndminh210994@gmail.com>, 2019
# Dao Nguyen <trucdao.uel@gmail.com>, 2019
# Duy BQ <duybq86@gmail.com>, 2019
# Chinh Chinh <trinhttp@trobz.com>, 2019
# Nancy Momoland <thanhnguyen.icsc@gmail.com>, 2019
<<<<<<< HEAD
#
=======
# Dung Nguyen Thi <dungnt@trobz.com>, 2019
# 
>>>>>>> 4ad7a99d
msgid ""
msgstr ""
"Project-Id-Version: Odoo Server saas~12.5\n"
"Report-Msgid-Bugs-To: \n"
"POT-Creation-Date: 2019-09-27 09:11+0000\n"
"PO-Revision-Date: 2019-08-26 09:15+0000\n"
"Last-Translator: Dung Nguyen Thi <dungnt@trobz.com>, 2019\n"
"Language-Team: Vietnamese (https://www.transifex.com/odoo/teams/41243/vi/)\n"
"MIME-Version: 1.0\n"
"Content-Type: text/plain; charset=UTF-8\n"
"Content-Transfer-Encoding: \n"
"Language: vi\n"
"Plural-Forms: nplurals=1; plural=0;\n"

#. module: web
#. openerp-web
#: code:addons/web/static/src/js/views/calendar/calendar_model.js:0
#, python-format
msgid " [Me]"
msgstr " [Tôi]"

#. module: web
#. openerp-web
#: code:addons/web/static/src/js/views/control_panel/search/search_filters.js:0
#, python-format
msgid " and "
msgstr " và "

#. module: web
#. openerp-web
#: code:addons/web/static/src/js/views/control_panel/search/search_facet.js:0
#, python-format
msgid " or "
msgstr " hoặc "

#. module: web
#. openerp-web
#: code:addons/web/static/src/js/fields/field_utils.js:0
#, python-format
msgid " records"
msgstr " bản ghi"

#. module: web
#. openerp-web
#: code:addons/web/static/src/xml/base.xml:0
#, python-format
msgid "# Code editor"
msgstr "# Chỉnh sửa mã"

#. module: web
#. openerp-web
#: code:addons/web/static/src/js/views/control_panel/search/search_filters.js:0
#: code:addons/web/static/src/js/views/control_panel/search/search_filters.js:0
#, python-format
msgid "%(field)s %(operator)s"
msgstr "%(field)s %(operator)s"

#. module: web
#. openerp-web
#: code:addons/web/static/src/js/views/control_panel/search/search_filters.js:0
#, python-format
msgid "%(field)s %(operator)s \"%(value)s\""
msgstr "%(field)s %(operator)s \"%(value)s\""

#. module: web
#. openerp-web
#: code:addons/web/static/src/js/core/translation.js:0
#, python-format
msgid "%d days ago"
msgstr "%d ngày trước"

#. module: web
#. openerp-web
#: code:addons/web/static/src/js/core/translation.js:0
#, python-format
msgid "%d hours ago"
msgstr "%d giờ trước"

#. module: web
#. openerp-web
#: code:addons/web/static/src/js/core/translation.js:0
#, python-format
msgid "%d minutes ago"
msgstr "%d phút trước"

#. module: web
#. openerp-web
#: code:addons/web/static/src/js/core/translation.js:0
#, python-format
msgid "%d months ago"
msgstr "%d tháng trước"

#. module: web
#. openerp-web
#: code:addons/web/static/src/js/core/translation.js:0
#, python-format
msgid "%d years ago"
msgstr "%d năm trước"

#. module: web
#: model_terms:ir.ui.view,arch_db:web.webclient_bootstrap
msgid ""
"&lt;!--[if lt IE 10]&gt;\n"
"                        &lt;body class=\"ie9\"&gt;\n"
"                    &lt;![endif]--&gt;"
msgstr ""
"&lt;!--[if lt IE 10]&gt;\n"
" &lt;body class=\"ie9\"&gt;\n"
" &lt;![endif]--&gt;"

#. module: web
#. openerp-web
#: code:addons/web/static/src/xml/notification.xml:0
#, python-format
msgid "&times;"
msgstr "&times;"

#. module: web
#. openerp-web
#: code:addons/web/static/src/js/fields/field_utils.js:0
#, python-format
msgid "'%s' is not a correct date"
msgstr "'%s' không phải là một ngày hợp lệ"

#. module: web
#. openerp-web
#: code:addons/web/static/src/js/core/time.js:0
#, python-format
msgid "'%s' is not a correct date, datetime nor time"
msgstr "'%s' không phải ngày tháng, ngày giờ hoặc giờ hợp lệ"

#. module: web
#. openerp-web
#: code:addons/web/static/src/js/fields/field_utils.js:0
#, python-format
msgid "'%s' is not a correct datetime"
msgstr "'%s' không phải ngày giờ hợp lệ"

#. module: web
#. openerp-web
#: code:addons/web/static/src/js/fields/field_utils.js:0
#, python-format
msgid "'%s' is not a correct float"
msgstr "'%s' không phải kiểu float hợp lệ"

#. module: web
#. openerp-web
#: code:addons/web/static/src/js/fields/field_utils.js:0
#, python-format
msgid "'%s' is not a correct integer"
msgstr "'%s' không phải kiểu số nguyên hợp lệ"

#. module: web
#. openerp-web
#: code:addons/web/static/src/js/fields/field_utils.js:0
#, python-format
msgid "'%s' is not a correct monetary field"
msgstr "'%s' không phải là một trường tiền tệ chính xác"

#. module: web
#. openerp-web
#: code:addons/web/static/src/js/core/time.js:0
#, python-format
msgid "'%s' is not convertible to date, datetime nor time"
msgstr "'%s' không chuyển đổi được thành ngày, ngày giờ hoặc giờ"

#. module: web
#. openerp-web
#: code:addons/web/static/src/xml/debug.xml:0
#, python-format
msgid "(change)"
msgstr "(đổi)"

#. module: web
#. openerp-web
#: code:addons/web/static/src/xml/base.xml:0
#: code:addons/web/static/src/xml/base.xml:0
#, python-format
msgid "(count)"
msgstr "(đếm)"

#. module: web
#. openerp-web
#: code:addons/web/static/src/xml/base.xml:0
#, python-format
msgid "(no string)"
msgstr "(trống)"

#. module: web
#. openerp-web
#: code:addons/web/static/src/xml/base.xml:0
#, python-format
msgid "(nolabel)"
msgstr "(không nhãn)"

#. module: web
#. openerp-web
#: code:addons/web/static/src/js/fields/field_utils.js:0
#, python-format
msgid "1 record"
msgstr "1 bản ghi"

#. module: web
#: model_terms:ir.ui.view,arch_db:web.external_layout_background
msgid "<i class=\"fa fa-at\" role=\"img\" aria-label=\"Email\" title=\"Email\"/>"
msgstr "<i class=\"fa fa-at\" role=\"img\" aria-label=\"Email\" title=\"Email\"/>"

#. module: web
#: model_terms:ir.ui.view,arch_db:web.external_layout_background
msgid "<i class=\"fa fa-building-o\" role=\"img\" aria-label=\"Fiscal number\"/>"
msgstr "<i class=\"fa fa-building-o\" role=\"img\" aria-label=\"Fiscal number\"/>"

#. module: web
#: model_terms:ir.ui.view,arch_db:web.external_layout_background
msgid "<i class=\"fa fa-globe\" role=\"img\" aria-label=\"Website\" title=\"Website\"/>"
msgstr "<i class=\"fa fa-globe\" role=\"img\" aria-label=\"Website\" title=\"Website\"/>"

#. module: web
#: model_terms:ir.ui.view,arch_db:web.external_layout_background
msgid "<i class=\"fa fa-phone\" role=\"img\" aria-label=\"Phone\" title=\"Phone\"/>"
msgstr "<i class=\"fa fa-phone\" role=\"img\" aria-label=\"Phone\" title=\"Điện thoại\"/>"

#. module: web
#: model_terms:ir.ui.view,arch_db:web.frontend_layout
msgid "<span>Copyright &amp;copy;</span>"
msgstr "<span>Bản quyền &amp;copy;</span>"

#. module: web
#. openerp-web
#: code:addons/web/static/src/js/views/control_panel/search/add_new_favorite_menu.js:0
#, python-format
msgid "A name for your favorite is required."
msgstr ""

#. module: web
#. openerp-web
#: code:addons/web/static/src/js/chrome/action_manager.js:0
#, python-format
msgid ""
"A popup window has been blocked. You may need to change your browser "
"settings to allow popup windows for this page."
msgstr ""
"Một cửa sổ tự động đã bị chặn. Bạn có thể cần phải thay đổi thiết lập trình "
"duyệt để cho phép nó hiển thị trên trang này."

#. module: web
#. openerp-web
#: code:addons/web/static/src/js/chrome/action_manager_report.js:0
#, python-format
msgid ""
"A popup window with your report was blocked. You may need to change your "
"browser settings to allow popup windows for this page."
msgstr ""
"Một cửa sổ tự động kèm theo báo cáo của bạn đã bị chặn. Bạn có thể cần phải "
"thay đổi thiết lập trình duyệt để cho phép nó hiển thị trên trang này."

#. module: web
#. openerp-web
#: code:addons/web/static/src/xml/base.xml:0
#, python-format
msgid "ALL"
msgstr "TẤT CẢ"

#. module: web
#. openerp-web
#: code:addons/web/static/src/xml/base.xml:0
#, python-format
msgid "ANY"
msgstr "BẤT KỂ"

#. module: web
#. openerp-web
#: code:addons/web/static/src/js/services/crash_manager.js:0
#, python-format
msgid "Access Denied"
msgstr "Truy cập bị từ chối"

#. module: web
#. openerp-web
#: code:addons/web/static/src/js/services/crash_manager.js:0
#, python-format
msgid "Access Error"
msgstr "Lỗi Truy cập"

#. module: web
#. openerp-web
#: code:addons/web/static/src/xml/base.xml:0
#, python-format
msgid "Access to all Enterprise Apps"
msgstr "Truy cấp đến tất cả các Ứng dụng Enterprise"

#. module: web
#. openerp-web
#: code:addons/web/static/src/js/chrome/sidebar.js:0
#, python-format
msgid "Action"
msgstr "Hành động"

#. module: web
#. openerp-web
#: code:addons/web/static/src/xml/base.xml:0
#, python-format
msgid "Action ID:"
msgstr "Action ID:"

#. module: web
#: model:ir.model,name:web.model_ir_actions_act_window_view
msgid "Action Window View"
msgstr "Action Window View"

#. module: web
#. openerp-web
#: code:addons/web/static/src/xml/debug.xml:0
#, python-format
msgid "Activate Assets Debugging"
msgstr "Kích hoạt Gỡ lỗi Assets"

#. module: web
#. openerp-web
#: code:addons/web/static/src/xml/debug.xml:0
#, python-format
msgid "Activate Tests Assets Debugging"
msgstr ""

#. module: web
#. openerp-web
#: code:addons/web/static/src/js/fields/relational_fields.js:0
#: code:addons/web/static/src/xml/kanban.xml:0
#: code:addons/web/static/src/xml/kanban.xml:0
#, python-format
msgid "Add"
msgstr "Thêm"

#. module: web
#. openerp-web
#: code:addons/web/static/src/js/views/calendar/calendar_renderer.js:0
#, python-format
msgid "Add %s"
msgstr "Thêm %s"

#. module: web
#. openerp-web
#: code:addons/web/static/src/xml/base.xml:0
#, python-format
msgid "Add Custom Filter"
msgstr "Thêm Bộ lọc Tùy chỉnh"

#. module: web
#. openerp-web
#: code:addons/web/static/src/xml/base.xml:0
#, python-format
msgid "Add Custom Group"
msgstr "Thêm nhóm tùy chỉnh"

#. module: web
#. openerp-web
#: code:addons/web/static/src/xml/kanban.xml:0
#, python-format
msgid "Add a Column"
msgstr "Thêm một cột"

#. module: web
#. openerp-web
#: code:addons/web/static/src/xml/base.xml:0
#, python-format
msgid "Add a condition"
msgstr "Thêm một điều kiện"

#. module: web
#. openerp-web
#: code:addons/web/static/src/js/views/list/list_editable_renderer.js:0
#: code:addons/web/static/src/js/views/list/list_editable_renderer.js:0
#, python-format
msgid "Add a line"
msgstr "Thêm một dòng"

#. module: web
#. openerp-web
#: code:addons/web/static/src/xml/base.xml:0
#, python-format
msgid "Add branch"
msgstr "Thêm nhánh"

#. module: web
#. openerp-web
#: code:addons/web/static/src/xml/kanban.xml:0
#, python-format
msgid "Add column"
msgstr "Thêm cột"

#. module: web
#. openerp-web
#: code:addons/web/static/src/xml/base.xml:0
#, python-format
msgid "Add filter"
msgstr "Thêm bộ lọc"

#. module: web
#. openerp-web
#: code:addons/web/static/src/xml/base.xml:0
#, python-format
msgid "Add new value"
msgstr "Thêm giá trị mới"

#. module: web
#. openerp-web
#: code:addons/web/static/src/xml/base.xml:0
#, python-format
msgid "Add node"
msgstr "Thêm nút"

#. module: web
#. openerp-web
#: code:addons/web/static/src/xml/base.xml:0
#, python-format
msgid "Add tag"
msgstr "Thêm thẻ"

#. module: web
#. openerp-web
#: code:addons/web/static/src/js/fields/basic_fields.js:0
#, python-format
msgid "Add to Favorites"
msgstr "Thêm vào Ưa thích"

#. module: web
#. openerp-web
#: code:addons/web/static/src/xml/base.xml:0
#, python-format
msgid "Add..."
msgstr "Thêm..."

#. module: web
#. openerp-web
#: code:addons/web/static/src/js/fields/relational_fields.js:0
#, python-format
msgid "Add: "
msgstr "Thêm: "

#. module: web
#. openerp-web
#: code:addons/web/static/src/js/fields/signature.js:0
#, python-format
msgid "Adopt Your Signature"
msgstr ""

#. module: web
#. openerp-web
#: code:addons/web/static/src/js/fields/signature.js:0
#, python-format
msgid "Adopt and Sign"
msgstr ""

#. module: web
#. openerp-web
#: code:addons/web/static/src/xml/base.xml:0
#, python-format
msgid "Advanced Search..."
msgstr "Tìm kiếm Nâng cao..."

#. module: web
#. openerp-web
#: code:addons/web/static/src/js/core/dialog.js:0
#, python-format
msgid "Alert"
msgstr "Báo động"

#. module: web
#. openerp-web
#: code:addons/web/static/src/xml/base.xml:0
#: code:addons/web/static/src/xml/base.xml:0
#: code:addons/web/static/src/xml/kanban.xml:0
#, python-format
msgid "All"
msgstr "Tất cả"

#. module: web
#. openerp-web
#: code:addons/web/static/src/js/views/calendar/calendar_model.js:0
#: code:addons/web/static/src/js/views/calendar/calendar_renderer.js:0
#, python-format
msgid "All day"
msgstr "Cả ngày"

#. module: web
#. openerp-web
#: code:addons/web/static/src/xml/base.xml:0
#, python-format
msgid "All users"
msgstr "Tất cả người dùng"

#. module: web
#. openerp-web
#: code:addons/web/static/src/xml/menu.xml:0
#: code:addons/web/static/src/xml/menu.xml:0
#: code:addons/web/static/src/xml/menu.xml:0
#: code:addons/web/static/src/xml/menu.xml:0
#: code:addons/web/static/src/xml/menu.xml:0
#: code:addons/web/static/src/xml/menu.xml:0
#: code:addons/web/static/src/xml/menu.xml:0
#: code:addons/web/static/src/xml/menu.xml:0
#: code:addons/web/static/src/xml/menu.xml:0
#: code:addons/web/static/src/xml/menu.xml:0
#: code:addons/web/static/src/xml/menu.xml:0
#: code:addons/web/static/src/xml/menu.xml:0
#: code:addons/web/static/src/xml/menu.xml:0
#: code:addons/web/static/src/xml/menu.xml:0
#: code:addons/web/static/src/xml/menu.xml:0
#: code:addons/web/static/src/xml/menu.xml:0
#, python-format
msgid "Alt"
msgstr "Alt"

#. module: web
#. openerp-web
#: code:addons/web/static/src/xml/base.xml:0
#, python-format
msgid "Among the"
msgstr ""

#. module: web
#. openerp-web
#: code:addons/web/static/src/xml/crash_manager.xml:0
#, python-format
msgid "An error occurred"
msgstr "Một lỗi đã xảy ra"

#. module: web
#. openerp-web
#: code:addons/web/static/src/js/services/crash_manager.js:0
#, python-format
msgid ""
"An unknown CORS error occured. The error probably originates from a "
"JavaScript file served from a different origin. (Opening your browser "
"console might give you a hint on the error.)"
msgstr ""
"Xảy ra lỗi CORS không xác định. Lỗi có thể bắt nguồn từ mộttệp JavaScript "
"được phân phát từ một nguồn gốc khác. (Mở bảng điều khiển trình duyệt của "
"bạn có thể cung cấp cho bạn một gợi ý về lỗi.)"

#. module: web
#. openerp-web
#: code:addons/web/static/src/xml/base.xml:0
#, python-format
msgid "And more"
msgstr "Và thêm nữa"

#. module: web
#. openerp-web
#: code:addons/web/static/src/xml/base.xml:0
#: code:addons/web/static/src/xml/base.xml:0
#, python-format
msgid "Any"
msgstr "Bất kỳ"

#. module: web
#. openerp-web
#: code:addons/web/static/src/xml/base.xml:0
#: code:addons/web/static/src/xml/base.xml:0
#: code:addons/web/static/src/xml/base.xml:0
#, python-format
msgid "Apply"
msgstr "Áp dụng"

#. module: web
#. openerp-web
#: code:addons/web/static/src/js/views/form/form_controller.js:0
#: code:addons/web/static/src/js/views/list/list_controller.js:0
#, python-format
msgid "Archive"
msgstr "Lưu trữ"

#. module: web
#. openerp-web
#: code:addons/web/static/src/xml/kanban.xml:0
#, python-format
msgid "Archive All"
msgstr "Lưu trữ tất cả"

#. module: web
#. openerp-web
#: code:addons/web/static/src/js/views/kanban/kanban_column.js:0
#, python-format
msgid ""
"Are you sure that you want to archive all the records from this column?"
msgstr "Bạn có chắc bạn muốn lưu trữ tất cả dữ liệu ở trong cột này?"

#. module: web
#. openerp-web
#: code:addons/web/static/src/js/views/list/list_controller.js:0
#, python-format
msgid "Are you sure that you want to archive all the selected records?"
msgstr "Bạn có chắc bạn muốn lưu trữ tất cả dữ liệu đã chọn?"

#. module: web
#. openerp-web
#: code:addons/web/static/src/js/views/form/form_controller.js:0
#, python-format
msgid "Are you sure that you want to archive this record?"
msgstr ""

#. module: web
#. openerp-web
#: code:addons/web/static/src/js/views/kanban/kanban_column.js:0
#, python-format
msgid "Are you sure that you want to remove this column ?"
msgstr "Bạn có chắc rằng bạn muốn xoá cột này?"

#. module: web
#. openerp-web
#: code:addons/web/static/src/js/views/control_panel/search/favorite_menu.js:0
#, python-format
msgid "Are you sure that you want to remove this filter?"
msgstr "Bạn có chắc rằng bạn muốn gỡ bỏ bộ lọc này?"

#. module: web
#. openerp-web
#: code:addons/web/static/src/js/views/basic/basic_controller.js:0
#: code:addons/web/static/src/js/views/calendar/calendar_controller.js:0
#, python-format
msgid "Are you sure you want to delete this record ?"
msgstr "Bạn có chắc muốn xoá bản ghi này?"

#. module: web
#. openerp-web
#: code:addons/web/static/src/xml/base.xml:0
#, python-format
msgid "Are you sure you want to perform the following update on those"
msgstr ""

#. module: web
#. openerp-web
#: code:addons/web/static/src/xml/base.xml:0
#, python-format
msgid "Attach"
msgstr "Đính kèm"

#. module: web
#. openerp-web
#: code:addons/web/static/src/xml/kanban.xml:0
#, python-format
msgid "Attachment"
msgstr "Đính kèm"

#. module: web
#. openerp-web
#: code:addons/web/static/src/xml/base.xml:0
#, python-format
msgid "Attachment :"
msgstr "Đính kèm:"

#. module: web
#. openerp-web
#: code:addons/web/static/src/xml/base.xml:0
#: code:addons/web/static/src/xml/name_and_signature.xml:0
#, python-format
msgid "Auto"
msgstr "Tự động"

#. module: web
#. openerp-web
#: code:addons/web/static/src/xml/base.xml:0
#, python-format
msgid "Available fields"
msgstr "Các trường khả dụng"

#. module: web
#. openerp-web
#: code:addons/web/static/src/xml/base.xml:0
#: code:addons/web/static/src/xml/kanban.xml:0
#: code:addons/web/static/src/xml/kanban.xml:0
#: code:addons/web/static/src/xml/web_calendar.xml:0
#: code:addons/web/static/src/xml/web_calendar.xml:0
#, python-format
msgid "Avatar"
msgstr "Ảnh đại diện"

#. module: web
#. openerp-web
#: code:addons/web/static/src/js/fields/relational_fields.js:0
#, python-format
msgid "Badges"
msgstr "Huy chương"

#. module: web
#. openerp-web
#: code:addons/web/static/src/xml/base.xml:0
#, python-format
msgid "Bar Chart"
msgstr "Đồ thị Cột"

#. module: web
#: model:ir.model,name:web.model_base
msgid "Base"
msgstr "Cơ bản"

#. module: web
#. openerp-web
#: code:addons/web/static/src/xml/base.xml:0
#, python-format
msgid "Based On"
msgstr "Dựa trên"

#. module: web
#. openerp-web
#: code:addons/web/static/src/xml/debug.xml:0
#, python-format
msgid "Become Superuser"
msgstr "Trở thành Superuser"

#. module: web
#: code:addons/web/controllers/main.py:0
#, python-format
msgid ""
"Binary fields can not be exported to Excel unless their content is "
"base64-encoded. That does not seem to be the case for %s."
msgstr ""
"Trường Nhị phân không thể xuất ra Excel trừ phi nội dung của nó được mã hoá "
"base64 (base64-encoded). Đó dường như không phải tình huống cho %s."

#. module: web
#. openerp-web
#: code:addons/web/static/src/xml/base.xml:0
#: code:addons/web/static/src/xml/base.xml:0
#, python-format
msgid "Binary file"
msgstr "Tập tin nhị phân"

#. module: web
#. openerp-web
#: code:addons/web/static/src/xml/colorpicker_dialog.xml:0
#, python-format
msgid "Blue"
msgstr "Xanh dương"

#. module: web
#. openerp-web
#: code:addons/web/static/src/xml/base.xml:0
#, python-format
msgid "Bugfixes guarantee"
msgstr "Cam kết sửa lỗi"

#. module: web
#. openerp-web
#: code:addons/web/static/src/js/fields/basic_fields.js:0
#: code:addons/web/static/src/xml/base.xml:0
#, python-format
msgid "Button"
msgstr "Nút"

#. module: web
#. openerp-web
#: code:addons/web/static/src/xml/base.xml:0
#, python-format
msgid "Button Type:"
msgstr "Kiểu Nút:"

#. module: web
#. openerp-web
#: code:addons/web/static/src/xml/base.xml:0
#: code:addons/web/static/src/xml/name_and_signature.xml:0
#, python-format
msgid ""
"By clicking Adopt and Sign, I agree that the chosen signature/initials will "
"be a valid electronic representation of my hand-written signature/initials "
"for all purposes when it is used on documents, including legally binding "
"contracts."
msgstr ""

#. module: web
#. openerp-web
#: code:addons/web/static/src/js/core/utils.js:0
#, python-format
msgid "Bytes|Kb|Mb|Gb|Tb|Pb|Eb|Zb|Yb"
msgstr ""

#. module: web
#. openerp-web
#: code:addons/web/static/src/xml/base.xml:0
#, python-format
msgid "CLEAR"
msgstr "XÓA"

#. module: web
#. openerp-web
#: code:addons/web/static/src/js/views/calendar/calendar_view.js:0
#, python-format
msgid "Calendar"
msgstr "Lịch"

#. module: web
#. openerp-web
#: code:addons/web/static/src/js/views/calendar/calendar_view.js:0
#, python-format
msgid "Calendar view has not defined 'date_start' attribute."
msgstr "Giao diện Lịch chưa được định nghĩa thuộc tính 'date_start'."

#. module: web
#. openerp-web
#: code:addons/web/static/src/js/core/dialog.js:0
#: code:addons/web/static/src/js/core/dialog.js:0
#: code:addons/web/static/src/js/fields/relational_fields.js:0
#: code:addons/web/static/src/js/fields/signature.js:0
#: code:addons/web/static/src/js/fields/upgrade_fields.js:0
#: code:addons/web/static/src/js/services/crash_manager.js:0
#: code:addons/web/static/src/js/views/calendar/calendar_quick_create.js:0
#: code:addons/web/static/src/js/views/kanban/kanban_column.js:0
#: code:addons/web/static/src/js/views/list/list_confirm_dialog.js:0
#: code:addons/web/static/src/js/views/view_dialogs.js:0
#: code:addons/web/static/src/xml/base.xml:0
#, python-format
msgid "Cancel"
msgstr "Hủy"

#. module: web
#. openerp-web
#: code:addons/web/static/src/js/views/graph/graph_renderer.js:0
#, python-format
msgid "Cannot render chart with mode : "
msgstr "Không thể biểu diễn (render) đồ thị với chế độ: "

#. module: web
#. openerp-web
#: code:addons/web/static/src/js/views/kanban/kanban_record.js:0
#, python-format
msgid "Card color: %s"
msgstr "Thẻ màu: %s"

#. module: web
#. openerp-web
#: code:addons/web/controllers/main.py:0 code:addons/web/controllers/main.py:0
#: code:addons/web/controllers/main.py:0
#: code:addons/web/static/src/js/widgets/change_password.js:0
#: code:addons/web/static/src/xml/base.xml:0
#, python-format
msgid "Change Password"
msgstr "Đổi mật khẩu"

#. module: web
#. openerp-web
#: code:addons/web/static/src/xml/base.xml:0
#, python-format
msgid "Change default:"
msgstr "Thay đổi mặc định:"

#. module: web
#. openerp-web
#: code:addons/web/static/src/js/fields/basic_fields.js:0
#, python-format
msgid "Checkbox"
msgstr "Hộp kiểm"

#. module: web
#. openerp-web
#: code:addons/web/static/src/js/fields/relational_fields.js:0
#, python-format
msgid "Checkboxes"
msgstr ""

#. module: web
#. openerp-web
#: code:addons/web/static/src/js/widgets/colorpicker_dialog.js:0
#, python-format
msgid "Choose"
msgstr "Chọn"

#. module: web
#. openerp-web
#: code:addons/web/static/src/xml/base.xml:0
#: code:addons/web/static/src/xml/base.xml:0
#: code:addons/web/static/src/xml/base.xml:0
#: code:addons/web/static/src/xml/name_and_signature.xml:0
#, python-format
msgid "Clear"
msgstr "Làm sạch"

#. module: web
#. openerp-web
#: code:addons/web/static/src/xml/debug.xml:0
#, python-format
msgid "Clear Events"
msgstr "Xóa các sự kiện"

#. module: web
#. openerp-web
#: code:addons/web/static/src/xml/base.xml:0
#, python-format
msgid "Clear Signature"
msgstr ""

#. module: web
#. openerp-web
#: code:addons/web/static/src/js/tools/debug_manager_backend.js:0
#: code:addons/web/static/src/js/views/view_dialogs.js:0
#: code:addons/web/static/src/js/widgets/data_export.js:0
#: code:addons/web/static/src/js/widgets/domain_selector_dialog.js:0
#: code:addons/web/static/src/xml/base.xml:0
#, python-format
msgid "Close"
msgstr "Đóng"

#. module: web
#. openerp-web
#: code:addons/web/static/src/js/views/kanban/kanban_renderer.js:0
#, python-format
msgid "Column %s"
msgstr ""

#. module: web
#. openerp-web
#: code:addons/web/static/src/xml/kanban.xml:0
#, python-format
msgid "Column title"
msgstr "Tiêu đề Cột"

#. module: web
#: model_terms:ir.ui.view,arch_db:web.frontend_layout
msgid "Company name"
msgstr "Tên công ty"

#. module: web
#. openerp-web
#: code:addons/web/static/src/xml/base.xml:0
#, python-format
msgid "Compare To"
msgstr "So sánh với"

#. module: web
#. openerp-web
#: code:addons/web/static/src/xml/base.xml:0
#, python-format
msgid "Condition:"
msgstr "Điều kiện:"

#. module: web
#. openerp-web
#: code:addons/web/static/src/xml/base.xml:0
#, python-format
msgid "Confirm New Password"
msgstr "Xác nhận Mật khẩu mới"

#. module: web
#. openerp-web
#: code:addons/web/static/src/js/core/dialog.js:0
#: code:addons/web/static/src/js/core/dialog.js:0
#: code:addons/web/static/src/js/views/list/list_confirm_dialog.js:0
#, python-format
msgid "Confirmation"
msgstr "Xác nhận"

#. module: web
#. openerp-web
#: code:addons/web/static/src/js/chrome/abstract_web_client.js:0
#, python-format
msgid "Connection lost"
msgstr "Mất kết nối"

#. module: web
#. openerp-web
#: code:addons/web/static/src/js/chrome/abstract_web_client.js:0
#, python-format
msgid "Connection restored"
msgstr "Kết nối được khôi phục"

#. module: web
#. openerp-web
#: code:addons/web/static/src/xml/base.xml:0
#: code:addons/web/static/src/xml/base.xml:0
#, python-format
msgid "Context:"
msgstr "Ngữ cảnh:"

#. module: web
#. openerp-web
#: code:addons/web/static/src/xml/menu.xml:0
#: code:addons/web/static/src/xml/menu.xml:0
#: code:addons/web/static/src/xml/menu.xml:0
#: code:addons/web/static/src/xml/menu.xml:0
#: code:addons/web/static/src/xml/menu.xml:0
#: code:addons/web/static/src/xml/menu.xml:0
#: code:addons/web/static/src/xml/menu.xml:0
#: code:addons/web/static/src/xml/menu.xml:0
#, python-format
msgid "Control"
msgstr "Điều khiển"

#. module: web
#. openerp-web
#: code:addons/web/static/src/js/fields/basic_fields.js:0
#: code:addons/web/static/src/js/services/crash_manager.js:0
#, python-format
msgid "Copied !"
msgstr "Đã sao chép!"

#. module: web
#. openerp-web
#: code:addons/web/static/src/xml/base.xml:0
#: code:addons/web/static/src/xml/base.xml:0
#, python-format
msgid "Copy Text"
msgstr "Sao chép văn bản"

#. module: web
#. openerp-web
#: code:addons/web/static/src/xml/crash_manager.xml:0
#, python-format
msgid "Copy the full error to clipboard"
msgstr "Sao chép đầy đủ báo cáo lỗi vào clipboard"

#. module: web
#. openerp-web
#: code:addons/web/static/src/js/fields/basic_fields.js:0
#: code:addons/web/static/src/js/fields/basic_fields.js:0
#, python-format
msgid "Copy to Clipboard"
msgstr ""

#. module: web
#. openerp-web
#: code:addons/web/static/src/js/core/ajax.js:0
#, python-format
msgid "Could not connect to the server"
msgstr "Không thể kết nối đến máy chủ"

#. module: web
#. openerp-web
#: code:addons/web/static/src/js/fields/basic_fields.js:0
#: code:addons/web/static/src/js/fields/signature.js:0
#, python-format
msgid "Could not display the selected image."
msgstr "Không thể hiển thị ảnh đã chọn."

#. module: web
#. openerp-web
#: code:addons/web/static/src/js/core/utils.js:0
#, python-format
msgid "Could not serialize XML"
msgstr "Không thể serialize XML"

#. module: web
#. openerp-web
#: code:addons/web/static/src/js/views/kanban/kanban_record.js:0
#, python-format
msgid ""
"Could not set the cover image: incorrect field (\"%s\") is provided in the "
"view."
msgstr ""

#. module: web
#. openerp-web
#: code:addons/web/static/src/js/views/graph/graph_view.js:0
#: code:addons/web/static/src/js/views/graph/graph_view.js:0
#: code:addons/web/static/src/js/views/pivot/pivot_view.js:0
#: code:addons/web/static/src/js/views/pivot/pivot_view.js:0
#: code:addons/web/static/src/xml/base.xml:0
#: code:addons/web/static/src/xml/base.xml:0
#, python-format
msgid "Count"
msgstr "Số Bản ghi"

#. module: web
#. openerp-web
#: code:addons/web/static/src/js/fields/relational_fields.js:0
#: code:addons/web/static/src/js/views/calendar/calendar_controller.js:0
#: code:addons/web/static/src/js/views/calendar/calendar_quick_create.js:0
#: code:addons/web/static/src/js/views/kanban/kanban_controller.js:0
#: code:addons/web/static/src/js/views/view_dialogs.js:0
#: code:addons/web/static/src/xml/base.xml:0
#: code:addons/web/static/src/xml/base.xml:0
#, python-format
msgid "Create"
msgstr "Tạo"

#. module: web
#. openerp-web
#: code:addons/web/static/src/js/views/form/form_controller.js:0
#: code:addons/web/static/src/js/views/view_dialogs.js:0
#, python-format
msgid "Create "
msgstr "Tạo "

#. module: web
#. openerp-web
#: code:addons/web/static/src/js/fields/relational_fields.js:0
#, python-format
msgid "Create \"<strong>%s</strong>\""
msgstr "Tạo \"<strong>%s</strong>\""

#. module: web
#. openerp-web
#: code:addons/web/static/src/js/fields/relational_fields.js:0
#, python-format
msgid "Create a %s"
msgstr "Tạo một %s"

#. module: web
#. openerp-web
#: code:addons/web/static/src/xml/menu.xml:0
#, python-format
msgid "Create a new record"
msgstr "Tạo một bản ghi mới"

#. module: web
#. openerp-web
#: code:addons/web/static/src/js/fields/relational_fields.js:0
#, python-format
msgid "Create and Edit..."
msgstr "Tạo và sửa..."

#. module: web
#. openerp-web
#: code:addons/web/static/src/js/fields/relational_fields.js:0
#, python-format
msgid "Create and edit"
msgstr "Tạo và sửa"

#. module: web
#. openerp-web
#: code:addons/web/static/src/js/fields/relational_fields.js:0
#, python-format
msgid "Create: "
msgstr "Tạo mới: "

#. module: web
#. openerp-web
#: code:addons/web/static/src/js/views/calendar/calendar_controller.js:0
#, python-format
msgid "Create: %s"
msgstr "Tạo mới: %s"

#. module: web
#. openerp-web
#: code:addons/web/static/src/xml/base.xml:0
#, python-format
msgid "Created by :"
msgstr "Tạo bởi: "

#. module: web
#. openerp-web
#: code:addons/web/static/src/xml/debug.xml:0
#, python-format
msgid "Creation Date:"
msgstr "Ngày tạo:"

#. module: web
#. openerp-web
#: code:addons/web/static/src/xml/debug.xml:0
#, python-format
msgid "Creation User:"
msgstr "Người tạo:"

#. module: web
#. openerp-web
#: code:addons/web/static/src/xml/base.xml:0
#, python-format
msgid "Current state"
msgstr "Trạng thái hiện hành"

#. module: web
#. openerp-web
#: code:addons/web/static/src/js/views/kanban/kanban_record.js:0
#: code:addons/web/static/src/xml/base.xml:0
#: code:addons/web/static/src/xml/kanban.xml:0
#, python-format
msgid "Dark blue"
msgstr "Xanh đậm"

#. module: web
#. openerp-web
#: code:addons/web/static/src/js/views/kanban/kanban_record.js:0
#: code:addons/web/static/src/xml/base.xml:0
#: code:addons/web/static/src/xml/kanban.xml:0
#, python-format
msgid "Dark purple"
msgstr "Màu tím đậm"

#. module: web
#: model_terms:ir.ui.view,arch_db:web.login
msgid "Database"
msgstr "Cơ sở dữ liệu"

#. module: web
#. openerp-web
#: code:addons/web/static/src/js/fields/basic_fields.js:0
#, python-format
msgid "Date"
msgstr "Ngày"

#. module: web
#. openerp-web
#: code:addons/web/static/src/js/fields/basic_fields.js:0
#, python-format
msgid "Date & Time"
msgstr "Ngày & giờ"

#. module: web
#. openerp-web
#: code:addons/web/static/src/js/views/control_panel/search/control_panel_view_parameters.js:0
#: code:addons/web/static/src/xml/base.xml:0
#: code:addons/web/static/src/xml/web_calendar.xml:0
#, python-format
msgid "Day"
msgstr "Ngày"

#. module: web
#: model_terms:ir.ui.view,arch_db:web.debug_icon
msgid ""
"Debug mode is activated#{debug_mode_help}. Click here to exit debug mode."
msgstr ""

#. module: web
#. openerp-web
#: code:addons/web/static/src/js/fields/basic_fields.js:0
#, python-format
msgid "Decimal"
msgstr ""

#. module: web
#. openerp-web
#: code:addons/web/static/src/xml/base.xml:0
#, python-format
msgid "Default:"
msgstr "Mặc định:"

#. module: web
#. openerp-web
#: code:addons/web/static/src/js/views/form/form_controller.js:0
#: code:addons/web/static/src/js/views/list/list_controller.js:0
#: code:addons/web/static/src/xml/base.xml:0
#: code:addons/web/static/src/xml/base.xml:0
#: code:addons/web/static/src/xml/base.xml:0
#: code:addons/web/static/src/xml/kanban.xml:0
#: code:addons/web/static/src/xml/web_calendar.xml:0
#, python-format
msgid "Delete"
msgstr "Xoá"

#. module: web
#. openerp-web
#: code:addons/web/static/src/xml/base.xml:0
#, python-format
msgid "Delete node"
msgstr "Xoá nút"

#. module: web
#. openerp-web
#: code:addons/web/static/src/js/views/list/list_editable_renderer.js:0
#, python-format
msgid "Delete row "
msgstr "Xóa hàng "

#. module: web
#. openerp-web
#: code:addons/web/static/src/xml/base.xml:0
#, python-format
msgid "Delete this attachment"
msgstr "Xóa đính kèm này"

#. module: web
#. openerp-web
#: code:addons/web/static/src/xml/menu.xml:0
#, python-format
msgid "Description"
msgstr "Miêu tả"

#. module: web
#. openerp-web
#: code:addons/web/static/src/js/views/kanban/kanban_record.js:0
#: code:addons/web/static/src/js/views/view_dialogs.js:0
#: code:addons/web/static/src/js/widgets/colorpicker_dialog.js:0
#: code:addons/web/static/src/js/widgets/domain_selector_dialog.js:0
#: code:addons/web/static/src/js/widgets/translation_dialog.js:0
#: code:addons/web/static/src/xml/base.xml:0
#: code:addons/web/static/src/xml/base.xml:0
#: code:addons/web/static/src/xml/kanban.xml:0
#, python-format
msgid "Discard"
msgstr "Huỷ bỏ"

#. module: web
#. openerp-web
#: code:addons/web/static/src/xml/menu.xml:0
#, python-format
msgid "Discard a record modification"
msgstr "Hủy sửa đổi bản ghi"

#. module: web
#. openerp-web
#: code:addons/web/static/src/js/widgets/data_export.js:0
#, python-format
msgid "Do you really want to delete this export template?"
msgstr "Bạn có thực sự muốn xóa mẫu xuất này không?"

#. module: web
#. openerp-web
#: code:addons/web/static/src/js/views/calendar/calendar_renderer.js:0
#, python-format
msgid "Do you really want to delete this filter from favorites ?"
msgstr "Bạn có thực sự muốn xoá bộ lọc này khỏi mục Ưa thích?"

#. module: web
#. openerp-web
#: code:addons/web/static/src/xml/base.xml:0
#, python-format
msgid "Documentation"
msgstr "Tài liệu"

#. module: web
#. openerp-web
#: code:addons/web/static/src/js/widgets/domain_selector_dialog.js:0
#: code:addons/web/static/src/xml/base.xml:0
#, python-format
msgid "Domain"
msgstr "Miền"

#. module: web
#. openerp-web
#: code:addons/web/static/src/js/widgets/domain_selector.js:0
#, python-format
msgid "Domain error"
msgstr "Lỗi Miền"

#. module: web
#. openerp-web
#: code:addons/web/static/src/xml/base.xml:0
#, python-format
msgid "Domain:"
msgstr "Miền:"

#. module: web
#. openerp-web
#: code:addons/web/static/src/js/core/misc.js:0
#, python-format
msgid "Don't leave yet,<br />it's still loading..."
msgstr "Xin đừng thoát khỏi,<br />Ứng dụng thực sự vẫn đang được nạp..."

#. module: web
#. openerp-web
#: code:addons/web/static/src/xml/base.xml:0
#, python-format
msgid "Download xls"
msgstr "Tải xuống xls"

#. module: web
#. openerp-web
#: code:addons/web/static/src/xml/base.xml:0
#: code:addons/web/static/src/xml/name_and_signature.xml:0
#, python-format
msgid "Draw"
msgstr "Vẽ"

#. module: web
#. openerp-web
#: code:addons/web/static/src/xml/base.xml:0
#: code:addons/web/static/src/xml/base.xml:0
#, python-format
msgid "Dropdown menu"
msgstr "Menu"

#. module: web
#. openerp-web
#: code:addons/web/static/src/js/views/form/form_controller.js:0
#, python-format
msgid "Duplicate"
msgstr "Nhân bản"

#. module: web
#. openerp-web
#: code:addons/web/static/src/js/views/calendar/calendar_quick_create.js:0
#: code:addons/web/static/src/xml/base.xml:0
#: code:addons/web/static/src/xml/base.xml:0
#: code:addons/web/static/src/xml/kanban.xml:0
#: code:addons/web/static/src/xml/web_calendar.xml:0
#, python-format
msgid "Edit"
msgstr "Sửa"

#. module: web
#. openerp-web
#: code:addons/web/static/src/xml/debug.xml:0
#, python-format
msgid "Edit Action"
msgstr "Sửa Hành động"

#. module: web
#. openerp-web
#: code:addons/web/static/src/js/views/kanban/kanban_column.js:0
#, python-format
msgid "Edit Column"
msgstr "Sửa Cột"

#. module: web
#. openerp-web
#: code:addons/web/static/src/xml/debug.xml:0
#, python-format
msgid "Edit ControlPanelView"
msgstr ""

#. module: web
#. openerp-web
#: code:addons/web/static/src/xml/base.xml:0
#, python-format
msgid "Edit Domain"
msgstr "Sửa Miền"

#. module: web
#. openerp-web
#: code:addons/web/static/src/xml/kanban.xml:0
#, python-format
msgid "Edit Stage"
msgstr "Sửa Giai đoạn"

#. module: web
#. openerp-web
#: code:addons/web/static/src/xml/debug.xml:0
#, python-format
msgid "Edit View:"
msgstr "Sửa Giao diện:"

#. module: web
#. openerp-web
#: code:addons/web/static/src/xml/menu.xml:0
#, python-format
msgid "Edit a record"
msgstr "Chỉnh sửa bản ghi"

#. module: web
#. openerp-web
#: code:addons/web/static/src/js/fields/basic_fields.js:0
#: model_terms:ir.ui.view,arch_db:web.login
#, python-format
msgid "Email"
msgstr "Tên đăng nhập / Email"

#. module: web
#: model_terms:ir.ui.view,arch_db:web.external_layout_standard
msgid "Email:"
msgstr "Email:"

#. module: web
#. openerp-web
#: code:addons/web/static/src/js/services/crash_manager.js:0
#: code:addons/web/static/src/js/views/control_panel/search/add_new_favorite_menu.js:0
#: code:addons/web/static/src/js/views/control_panel/search/add_new_favorite_menu.js:0
#, python-format
msgid "Error"
msgstr "Lỗi"

#. module: web
#: code:addons/web/controllers/main.py:0
#, python-format
msgid "Error, password not changed !"
msgstr "Lỗi, mật khẩu không được thay đổi !"

#. module: web
#. openerp-web
#: code:addons/web/static/src/xml/kanban.xml:0
#, python-format
msgid "Esc to discard"
msgstr "Bấm ESC để hủy bỏ"

#. module: web
#. openerp-web
#: code:addons/web/static/src/js/views/calendar/calendar_model.js:0
#, python-format
msgid "Everybody's calendars"
msgstr "Lịch của mọi người"

#. module: web
#. openerp-web
#: code:addons/web/static/src/js/views/calendar/calendar_model.js:0
#, python-format
msgid "Everything"
msgstr "Tất cả"

#. module: web
#. openerp-web
#: code:addons/web/static/src/xml/base.xml:0
#, python-format
msgid "Expand all"
msgstr "Mở tất cả"

#. module: web
#. openerp-web
#: code:addons/web/static/src/js/views/list/list_controller.js:0
#: code:addons/web/static/src/js/widgets/data_export.js:0
#, python-format
msgid "Export"
msgstr "Xuất"

#. module: web
#. openerp-web
#: code:addons/web/static/src/xml/base.xml:0
#, python-format
msgid "Export All"
msgstr ""

#. module: web
#. openerp-web
#: code:addons/web/static/src/js/widgets/data_export.js:0
#, python-format
msgid "Export Data"
msgstr "Xuất dữ liệu"

#. module: web
#. openerp-web
#: code:addons/web/static/src/xml/base.xml:0
#, python-format
msgid "Export Format:"
msgstr "Xuất định dạng:"

#. module: web
#: code:addons/web/controllers/main.py:0
#, python-format
msgid "Exporting grouped data to csv is not supported."
msgstr ""

#. module: web
#. openerp-web
#: code:addons/web/controllers/main.py:0 code:addons/web/controllers/main.py:0
#: code:addons/web/static/src/js/widgets/data_export.js:0
#, python-format
msgid "External ID"
msgstr "External ID"

#. module: web
#. openerp-web
#: code:addons/web/static/src/xml/base.xml:0
#, python-format
msgid "External link"
msgstr "Liên kết ngoài"

#. module: web
#. openerp-web
#: code:addons/web/static/src/xml/base.xml:0
#, python-format
msgid "FILTER"
msgstr "BỘ LỌC"

#. module: web
#. openerp-web
#: code:addons/web/static/src/js/views/control_panel/control_panel_model.js:0
#, python-format
msgid "Failed to evaluate search criterions"
msgstr "Tiêu chí tìm kiếm không hợp lệ"

#. module: web
#. openerp-web
#: code:addons/web/static/src/js/fields/field_utils.js:0
#, python-format
msgid "False"
msgstr "Sai"

#. module: web
#. openerp-web
#: code:addons/web/static/src/js/views/control_panel/search/favorite_menu.js:0
#, python-format
msgid "Favorites"
msgstr "Yêu thích"

#. module: web
#. openerp-web
#: code:addons/web/static/src/xml/base.xml:0
#: code:addons/web/static/src/xml/base.xml:0
#, python-format
msgid "Field:"
msgstr "Trường:"

#. module: web
#. openerp-web
#: code:addons/web/static/src/js/tools/debug_manager_backend.js:0
#: code:addons/web/static/src/xml/debug.xml:0
#, python-format
msgid "Fields View Get"
msgstr "Xem các trường trên Giao diện"

#. module: web
#. openerp-web
#: code:addons/web/static/src/xml/base.xml:0
#, python-format
msgid "Fields to export"
msgstr "Các trường để trích xuất"

#. module: web
#. openerp-web
#: code:addons/web/static/src/js/fields/basic_fields.js:0
#, python-format
msgid "File"
msgstr "Tập tin"

#. module: web
#. openerp-web
#: code:addons/web/static/src/js/fields/basic_fields.js:0
#, python-format
msgid "File Upload"
msgstr "Tập tin tải lên"

#. module: web
#. openerp-web
#: code:addons/web/static/src/js/fields/basic_fields.js:0
#, python-format
msgid "File upload"
msgstr "Tải tập tin lên"

#. module: web
#. openerp-web
#: code:addons/web/static/src/js/views/control_panel/search/search_bar_autocomplete_sources.js:0
#, python-format
msgid "Filter on: %s"
msgstr "Lọc với đk: %s"

#. module: web
#. openerp-web
#: code:addons/web/static/src/js/views/control_panel/search/add_new_favorite_menu.js:0
#, python-format
msgid "Filter with same name already exists."
msgstr "Lọc theo tên trùng đã tồn tại"

#. module: web
#. openerp-web
#: code:addons/web/static/src/js/views/control_panel/search/filter_menu.js:0
#, python-format
msgid "Filters"
msgstr "Các Bộ lọc"

#. module: web
#. openerp-web
#: code:addons/web/static/src/xml/base.xml:0
#, python-format
msgid "Flip axis"
msgstr "Đổi trục"

#. module: web
#. openerp-web
#: code:addons/web/static/src/xml/kanban.xml:0
#, python-format
msgid "Fold"
msgstr "Đóng gọn"

#. module: web
#. openerp-web
#: code:addons/web/static/src/xml/base.xml:0
#, python-format
msgid "Followed by"
msgstr "Được theo dõi bởi"

#. module: web
#. openerp-web
#: code:addons/web/static/src/js/views/pivot/pivot_controller.js:0
#, python-format
msgid ""
"For Excel compatibility, data cannot be exported if there are more than 256 columns.\n"
"\n"
"Tip: try to flip axis, filter further or reduce the number of measures."
msgstr ""
"Để tương thích với Excel, dữ liệu xuất ra không được phép có nhiều hơn 256 cột.\n"
"\n"
"Tư vấn: hãy thử đổi trục, lọc thêm nữa để giảm số liệu đo lường."

#. module: web
#. openerp-web
#: code:addons/web/static/src/js/views/form/form_view.js:0
#, python-format
msgid "Form"
msgstr "Biểu mẫu"

#. module: web
#. openerp-web
#: code:addons/web/static/src/js/views/qweb/qweb_view.js:0
#, python-format
msgid "Freedom View"
msgstr ""

#. module: web
#. openerp-web
#: code:addons/web/static/src/xml/name_and_signature.xml:0
#, python-format
msgid "Full Name"
msgstr "Tên đầy đủ"

#. module: web
#. openerp-web
#: code:addons/web/static/src/js/views/kanban/kanban_record.js:0
#: code:addons/web/static/src/xml/base.xml:0
#: code:addons/web/static/src/xml/kanban.xml:0
#, python-format
msgid "Fushia"
msgstr "Fushia"

#. module: web
#. openerp-web
#: code:addons/web/static/src/xml/base.xml:0
#, python-format
msgid "Get this feature and much more with Odoo Enterprise!"
msgstr ""
"Nhận được tính năng này và nhiều hơn nữa với phiên bản Odoo Enterprise!"

#. module: web
#. openerp-web
#: code:addons/web/static/src/js/services/crash_manager.js:0
#, python-format
msgid "Global Business Error"
msgstr "Lỗi Nghiệp vụ Toàn cục"

#. module: web
#. openerp-web
#: code:addons/web/static/src/js/views/kanban/kanban_column_quick_create.js:0
#, python-format
msgid "Got it"
msgstr "Đã hiểu"

#. module: web
#. openerp-web
#: code:addons/web/static/src/js/views/graph/graph_view.js:0
#, python-format
msgid "Graph"
msgstr "Đồ thị"

#. module: web
#. openerp-web
#: code:addons/web/static/src/js/views/kanban/kanban_record.js:0
#: code:addons/web/static/src/xml/base.xml:0
#: code:addons/web/static/src/xml/colorpicker_dialog.xml:0
#: code:addons/web/static/src/xml/kanban.xml:0
#, python-format
msgid "Green"
msgstr "Xanh lá"

#. module: web
#. openerp-web
#: code:addons/web/static/src/js/views/control_panel/search/groupby_menu.js:0
#, python-format
msgid "Group By"
msgstr "Nhóm theo"

#. module: web
#. openerp-web
#: code:addons/web/static/src/js/views/control_panel/search/search_bar_autocomplete_sources.js:0
#, python-format
msgid "Group by: %s"
msgstr "Nhóm theo: %s"

#. module: web
#: model:ir.model,name:web.model_ir_http
msgid "HTTP Routing"
msgstr "HTTP Routing"

#. module: web
#. openerp-web
#: code:addons/web/static/src/js/fields/basic_fields.js:0
#, python-format
msgid "Handle"
msgstr ""

#. module: web
#. openerp-web
#: code:addons/web/static/src/xml/base.xml:0
#, python-format
msgid "Hide in Kanban"
msgstr "Thu gọn trong Kanban"

#. module: web
#. openerp-web
#: code:addons/web/static/src/xml/base.xml:0
#, python-format
msgid "Hit DOWN to navigate to the list below"
msgstr "Bấm DOWN để chỉnh lại danh sách phía dưới"

#. module: web
#. openerp-web
#: code:addons/web/static/src/xml/base.xml:0
#, python-format
msgid "Hit ENTER to"
msgstr "Nhấn ENTER để"

#. module: web
#. openerp-web
#: code:addons/web/static/src/xml/base.xml:0
#, python-format
msgid "Hit ENTER to CREATE"
msgstr "Nhấn ENTER để tạo mới"

#. module: web
#. openerp-web
#: code:addons/web/static/src/xml/base.xml:0
#, python-format
msgid "Hit ENTER to SAVE"
msgstr "Nhấn ENTER để lưu"

#. module: web
#. openerp-web
#: code:addons/web/static/src/xml/base.xml:0
#, python-format
msgid "Hit ESCAPE to DISCARD"
msgstr "Nhấn ENTER để hủy bỏ"

#. module: web
#. openerp-web
#: code:addons/web/static/src/xml/colorpicker_dialog.xml:0
#, python-format
msgid "Hue"
msgstr "Hue"

#. module: web
#. openerp-web
#: code:addons/web/static/src/js/core/dialog.js:0
#, python-format
msgid "I am sure about this."
msgstr "Tôi chắc chắn về điều này."

#. module: web
#. openerp-web
#: code:addons/web/static/src/xml/base.xml:0
#, python-format
msgid "I want to update data (import-compatible export)"
msgstr ""

#. module: web
#. openerp-web
#: code:addons/web/static/src/xml/debug.xml:0
#, python-format
msgid "ID:"
msgstr "ID:"

#. module: web
#. openerp-web
#: code:addons/web/static/src/js/fields/basic_fields.js:0
#: code:addons/web/static/src/js/fields/basic_fields.js:0
#: code:addons/web/static/src/js/fields/basic_fields.js:0
#: code:addons/web/static/src/js/fields/signature.js:0
#, python-format
msgid "Image"
msgstr "Hình ảnh"

#. module: web
#. openerp-web
#: code:addons/web/static/src/js/fields/basic_fields.js:0
#, python-format
msgid "Integer"
msgstr "Integer"

#. module: web
#. openerp-web
#: code:addons/web/static/src/js/views/graph/graph_renderer.js:0
#: code:addons/web/static/src/js/views/graph/graph_renderer.js:0
#, python-format
msgid "Invalid data"
msgstr "Dữ liệu bất hợp lệ"

#. module: web
#: code:addons/web/controllers/main.py:0 code:addons/web/controllers/main.py:0
#, python-format
msgid ""
"Invalid database name. Only alphanumerical characters, underscore, hyphen "
"and dot are allowed."
msgstr ""
"Tên cơ sở dữ liệu không hợp lệ. Chỉ cho phép các ký tự chữ và số, dấu gạch "
"dưới, gạch nối và dấu chấm."

#. module: web
#. openerp-web
#: code:addons/web/static/src/xml/base.xml:0
#, python-format
msgid "Invalid domain"
msgstr "Miền không hợp lệ"

#. module: web
#. openerp-web
#: code:addons/web/static/src/js/widgets/model_field_selector.js:0
#: code:addons/web/static/src/xml/base.xml:0
#, python-format
msgid "Invalid field chain"
msgstr "Chuỗi trường không hợp lệ"

#. module: web
#: code:addons/web/controllers/main.py:0
#, python-format
msgid "Invalid inherit mode. Module %s and template name %s"
msgstr ""

#. module: web
#. openerp-web
#: code:addons/web/static/src/js/views/graph/graph_renderer.js:0
#, python-format
msgid "Invalid mode for chart"
msgstr "Chế độ không hợp lệ cho đồ thị"

#. module: web
#. openerp-web
#: code:addons/web/static/src/js/tools/debug_manager_backend.js:0
#, python-format
msgid "JS Mobile Tests"
msgstr "JS Mobile Tests"

#. module: web
#. openerp-web
#: code:addons/web/static/src/js/tools/debug_manager_backend.js:0
#, python-format
msgid "JS Tests"
msgstr "Kiểm thử JS"

#. module: web
#. openerp-web
#: code:addons/web/static/src/js/views/kanban/kanban_view.js:0
#, python-format
msgid "Kanban"
msgstr "Kanban"

#. module: web
#. openerp-web
#: code:addons/web/static/src/js/chrome/user_menu.js:0
#, python-format
msgid "Keyboard Shortcuts"
msgstr "Phím tắt"

#. module: web
#: code:addons/web/controllers/main.py:0
#, python-format
msgid "Languages"
msgstr "Ngôn ngữ"

#. module: web
#. openerp-web
#: code:addons/web/static/src/js/views/control_panel/search/control_panel_view_parameters.js:0
#, python-format
msgid "Last 30 Days"
msgstr "30 ngày qua"

#. module: web
#. openerp-web
#: code:addons/web/static/src/js/views/control_panel/search/control_panel_view_parameters.js:0
#, python-format
msgid "Last 365 Days"
msgstr "365 ngày qua"

#. module: web
#. openerp-web
#: code:addons/web/static/src/js/views/control_panel/search/control_panel_view_parameters.js:0
#, python-format
msgid "Last 5 Years"
msgstr ""

#. module: web
#. openerp-web
#: code:addons/web/static/src/js/views/control_panel/search/control_panel_view_parameters.js:0
#, python-format
msgid "Last 7 Days"
msgstr "7 ngày trước"

#. module: web
#. openerp-web
#: code:addons/web/static/src/js/views/control_panel/search/control_panel_view_parameters.js:0
#, python-format
msgid "Last Month"
msgstr "Tháng gần nhất"

#. module: web
#. openerp-web
#: code:addons/web/static/src/js/views/control_panel/search/control_panel_view_parameters.js:0
#, python-format
msgid "Last Quarter"
msgstr "Quý trước"

#. module: web
#. openerp-web
#: code:addons/web/static/src/js/views/control_panel/search/control_panel_view_parameters.js:0
#, python-format
msgid "Last Week"
msgstr "Tuần Trước"

#. module: web
#. openerp-web
#: code:addons/web/static/src/js/views/control_panel/search/control_panel_view_parameters.js:0
#, python-format
msgid "Last Year"
msgstr "Năm ngoái"

#. module: web
#. openerp-web
#: code:addons/web/static/src/xml/debug.xml:0
#, python-format
msgid "Latest Modification Date:"
msgstr "Ngày chỉnh sửa gần nhất:"

#. module: web
#. openerp-web
#: code:addons/web/static/src/xml/debug.xml:0
#, python-format
msgid "Latest Modification by:"
msgstr "Chỉnh sửa gần nhất bởi:"

#. module: web
#. openerp-web
#: code:addons/web/static/src/xml/debug.xml:0
#, python-format
msgid "Leave the Developer Tools"
msgstr "Rời Công cụ Nhà phát triển"

#. module: web
#. openerp-web
#: code:addons/web/static/src/js/views/kanban/kanban_record.js:0
#: code:addons/web/static/src/xml/base.xml:0
#: code:addons/web/static/src/xml/kanban.xml:0
#, python-format
msgid "Light blue"
msgstr "Xanh dương nhạt"

#. module: web
#. openerp-web
#: code:addons/web/static/src/xml/colorpicker_dialog.xml:0
#, python-format
msgid "Lightness %"
msgstr "Độ sáng %"

#. module: web
#. openerp-web
#: code:addons/web/static/src/xml/base.xml:0
#, python-format
msgid "Line Chart"
msgstr "Đồ thị Đường"

#. module: web
#. openerp-web
#: code:addons/web/static/src/js/views/list/list_view.js:0
#, python-format
msgid "List"
msgstr "Danh sách"

#. module: web
#. openerp-web
#: code:addons/web/static/src/xml/base.xml:0
#: code:addons/web/static/src/xml/name_and_signature.xml:0
#, python-format
msgid "Load"
msgstr "Nạp"

#. module: web
#. openerp-web
#: code:addons/web/static/src/xml/kanban.xml:0
#, python-format
msgid "Load more... ("
msgstr "Nhiều hơn... ("

#. module: web
#. openerp-web
#: code:addons/web/static/src/js/chrome/loading.js:0
#, python-format
msgid "Loading"
msgstr "Đang nạp"

#. module: web
#. openerp-web
#: code:addons/web/static/src/js/chrome/loading.js:0
#, python-format
msgid "Loading (%d)"
msgstr "Đang nạp (%d)"

#. module: web
#. openerp-web
#: code:addons/web/static/src/xml/base.xml:0
#, python-format
msgid "Loading, please wait..."
msgstr "Đang tải, vui lòng đợi..."

#. module: web
#. openerp-web
#: code:addons/web/static/src/js/core/misc.js:0
#: code:addons/web/static/src/js/fields/relational_fields.js:0
#: code:addons/web/static/src/js/fields/relational_fields.js:0
#: code:addons/web/static/src/xml/base.xml:0
#, python-format
msgid "Loading..."
msgstr "Đang nạp..."

#. module: web
#: model_terms:ir.ui.view,arch_db:web.login
msgid "Log in"
msgstr "Đăng nhập"

#. module: web
#: model_terms:ir.ui.view,arch_db:web.login
msgid "Log in as superuser"
msgstr "Đăng nhập với quyền superuser"

#. module: web
#. openerp-web
#: code:addons/web/static/src/xml/base.xml:0
#, python-format
msgid "Log out"
msgstr "Đăng xuất"

#. module: web
#: model_terms:ir.ui.view,arch_db:web.external_layout_background
#: model_terms:ir.ui.view,arch_db:web.external_layout_boxed
#: model_terms:ir.ui.view,arch_db:web.external_layout_clean
#: model_terms:ir.ui.view,arch_db:web.external_layout_standard
#: model_terms:ir.ui.view,arch_db:web.frontend_layout
#: model_terms:ir.ui.view,arch_db:web.login_layout
msgid "Logo"
msgstr "Biểu tượng"

#. module: web
#. openerp-web
#: code:addons/web/static/src/xml/menu.xml:0
#, python-format
msgid "Mac"
msgstr "Mac"

#. module: web
#: model_terms:ir.ui.view,arch_db:web.external_layout_boxed
msgid "Mail:"
msgstr "Thư:"

#. module: web
#. openerp-web
#: code:addons/web/static/src/js/tools/debug_manager_backend.js:0
#: code:addons/web/static/src/xml/debug.xml:0
#, python-format
msgid "Manage Attachments"
msgstr "Quản lý Đính kèm"

#. module: web
#: model_terms:ir.ui.view,arch_db:web.login_layout
msgid "Manage Databases"
msgstr "Quản lý cơ sở dữ liệu"

#. module: web
#. openerp-web
#: code:addons/web/static/src/js/tools/debug_manager_backend.js:0
#: code:addons/web/static/src/xml/debug.xml:0
#, python-format
msgid "Manage Filters"
msgstr "Quản lý Các bộ lọc"

#. module: web
#. openerp-web
#: code:addons/web/static/src/js/fields/relational_fields.js:0
#, python-format
msgid "Many2many"
msgstr "Many2many"

#. module: web
#. openerp-web
#: code:addons/web/static/src/js/fields/relational_fields.js:0
#, python-format
msgid "Many2one"
msgstr "Many2one"

#. module: web
#. openerp-web
#: code:addons/web/static/src/xml/base.xml:0
#, python-format
msgid "Match"
msgstr "Khớp"

#. module: web
#. openerp-web
#: code:addons/web/static/src/xml/base.xml:0
#, python-format
msgid "Match records with"
msgstr "Kết hợp các bản ghi với"

#. module: web
#. openerp-web
#: code:addons/web/static/src/xml/base.xml:0
#, python-format
msgid "Match records with the following rule:"
msgstr "Khớp các bản ghi với quy tắc sau:"

#. module: web
#. openerp-web
#: code:addons/web/static/src/js/core/misc.js:0
#, python-format
msgid "Maybe you should consider reloading the application by pressing F5..."
msgstr "Có thể bạn nên nạp lại ứng dụng bằng cách nhấn phím F5..."

#. module: web
#. openerp-web
#: code:addons/web/static/src/xml/base.xml:0
#: code:addons/web/static/src/xml/base.xml:0
#, python-format
msgid "Measures"
msgstr "Thước đo"

#. module: web
#. openerp-web
#: code:addons/web/static/src/js/views/kanban/kanban_record.js:0
#: code:addons/web/static/src/xml/base.xml:0
#: code:addons/web/static/src/xml/kanban.xml:0
#, python-format
msgid "Medium blue"
msgstr "Xanh nhẹ"

#. module: web
#. openerp-web
#: code:addons/web/static/src/js/tools/debug_manager_backend.js:0
#, python-format
msgid "Metadata (%s)"
msgstr "Siêu dữ liệu (%s)"

#. module: web
#. openerp-web
#: code:addons/web/static/src/xml/base.xml:0
#, python-format
msgid "Method:"
msgstr "Phương thức:"

#. module: web
#. openerp-web
#: code:addons/web/static/src/js/services/crash_manager.js:0
#, python-format
msgid "Missing Record"
msgstr "Bản ghi thiếu"

#. module: web
#. openerp-web
#: code:addons/web/static/src/xml/base.xml:0
#, python-format
msgid "Mobile support"
msgstr "Tương thích Mobile"

#. module: web
#. openerp-web
#: code:addons/web/static/src/xml/base.xml:0
#, python-format
msgid "Modified by :"
msgstr "Chỉnh sửa bởi: "

#. module: web
#. openerp-web
#: code:addons/web/static/src/xml/base.xml:0
#: code:addons/web/static/src/xml/base.xml:0
#, python-format
msgid "Modifiers:"
msgstr "Thuộc tính Điều chỉnh:"

#. module: web
#: code:addons/web/controllers/main.py:0
#, python-format
msgid ""
"Module %s not loaded or inexistent, or templates of addon being loaded (%s) "
"are misordered"
msgstr ""

#. module: web
#. openerp-web
#: code:addons/web/static/src/js/fields/basic_fields.js:0
#, python-format
msgid "Monetary"
msgstr "Tiền tệ"

#. module: web
#. openerp-web
#: code:addons/web/static/src/js/views/control_panel/search/control_panel_view_parameters.js:0
#: code:addons/web/static/src/xml/base.xml:0
#: code:addons/web/static/src/xml/web_calendar.xml:0
#, python-format
msgid "Month"
msgstr "Tháng"

#. module: web
#. openerp-web
#: code:addons/web/static/src/js/views/form/form_renderer.js:0
#: code:addons/web/static/src/xml/base.xml:0
#, python-format
msgid "More"
msgstr "Thêm"

#. module: web
#. openerp-web
#: code:addons/web/static/src/js/fields/basic_fields.js:0
#, python-format
msgid "Multiline Text"
msgstr "Văn bản nhiều dòng"

#. module: web
#. openerp-web
#: code:addons/web/static/src/xml/base.xml:0
#, python-format
msgid "My Odoo.com account"
msgstr "Tài khoản Odoo.com"

#. module: web
#. openerp-web
#: code:addons/web/static/src/xml/base.xml:0
#, python-format
msgid "NONE"
msgstr "KHÔNG CÓ GÌ"

#. module: web
#. openerp-web
#: code:addons/web/static/src/xml/base.xml:0
#, python-format
msgid "Name:"
msgstr "Tên:"

#. module: web
#. openerp-web
#: code:addons/web/static/src/js/views/basic/basic_model.js:0
#, python-format
msgid "New"
msgstr "Mới"

#. module: web
#. openerp-web
#: code:addons/web/static/src/xml/base.xml:0
#, python-format
msgid "New Password"
msgstr "Mật khẩu Mới"

#. module: web
#. openerp-web
#: code:addons/web/static/src/xml/base.xml:0
#, python-format
msgid "New design"
msgstr "Thiết kế Mới"

#. module: web
#. openerp-web
#: code:addons/web/static/src/xml/base.xml:0
#: code:addons/web/static/src/xml/base.xml:0
#, python-format
msgid "New template"
msgstr ""

#. module: web
#. openerp-web
#: code:addons/web/static/src/xml/base.xml:0
#: code:addons/web/static/src/xml/web_calendar.xml:0
#, python-format
msgid "Next"
msgstr "Kế tiếp"

#. module: web
#. openerp-web
#: code:addons/web/static/src/js/views/control_panel/search/search_bar_autocomplete_sources.js:0
#, python-format
msgid "No"
msgstr "Không"

#. module: web
#. openerp-web
#: code:addons/web/static/src/xml/debug.xml:0
#, python-format
msgid "No Update:"
msgstr "Không Cập nhật:"

#. module: web
#. openerp-web
#: code:addons/web/static/src/js/tools/debug_manager_backend.js:0
#, python-format
msgid "No attachment available"
msgstr "Không có file đính kèm"

#. module: web
#. openerp-web
#: code:addons/web/static/src/js/views/kanban/kanban_record.js:0
#: code:addons/web/static/src/xml/kanban.xml:0
#, python-format
msgid "No color"
msgstr "Không màu"

#. module: web
#. openerp-web
#: code:addons/web/static/src/js/views/graph/graph_renderer.js:0
#, python-format
msgid "No data"
msgstr ""

#. module: web
#. openerp-web
#: code:addons/web/static/src/xml/base.xml:0
#, python-format
msgid "No data to display"
msgstr "Không có dữ liệu để hiển thị"

#. module: web
#. openerp-web
#: code:addons/web/static/src/js/widgets/data_export.js:0
#, python-format
msgid "No match found."
msgstr ""

#. module: web
#. openerp-web
#: code:addons/web/static/src/js/tools/debug_manager_backend.js:0
#, python-format
msgid "No metadata available"
msgstr "Không có metadata nào"

#. module: web
#. openerp-web
#: code:addons/web/static/src/js/fields/field_utils.js:0
#, python-format
msgid "No records"
msgstr "Không có bản ghi"

#. module: web
#. openerp-web
#: code:addons/web/static/src/js/views/view_dialogs.js:0
#, python-format
msgid "No records found!"
msgstr ""

#. module: web
#. openerp-web
#: code:addons/web/static/src/js/fields/relational_fields.js:0
#, python-format
msgid "No results to show..."
msgstr "Không có kết quả để hiển thị..."

#. module: web
#: code:addons/web/controllers/main.py:0
#, python-format
msgid "No template found to inherit from. Module %s and template name %s"
msgstr ""

#. module: web
#. openerp-web
#: code:addons/web/static/src/js/views/list/list_controller.js:0
#: code:addons/web/static/src/js/views/list/list_controller.js:0
#, python-format
msgid "No valid record to save"
msgstr ""

#. module: web
#. openerp-web
#: code:addons/web/static/src/xml/base.xml:0
#, python-format
msgid "None"
msgstr "Không có"

#. module: web
#: code:addons/web/models/models.py:0 code:addons/web/models/models.py:0
#: code:addons/web/models/models.py:0
#, python-format
msgid "Not Set"
msgstr ""

#. module: web
#. openerp-web
#: code:addons/web/static/src/xml/base.xml:0
#, python-format
msgid "Not active state"
msgstr "Không phải trạng thái kích hoạt"

#. module: web
#. openerp-web
#: code:addons/web/static/src/xml/base.xml:0
#, python-format
msgid "Not active state, click to change it"
msgstr "Không phải trạng thái kích hoạt, bấm để thay đổi"

#. module: web
#. openerp-web
#: code:addons/web/static/src/xml/base.xml:0
#: code:addons/web/static/src/xml/base.xml:0
#, python-format
msgid "Object:"
msgstr "Đối tượng:"

#. module: web
#. openerp-web
#: code:addons/web/static/src/js/core/dialog.js:0
#: model_terms:ir.ui.view,arch_db:web.brand_promotion_message
#, python-format
msgid "Odoo"
msgstr "Hệ thống"

#. module: web
#. openerp-web
#: code:addons/web/static/src/js/apps.js:0
#, python-format
msgid "Odoo Apps will be available soon"
msgstr "Odoo Apps sẽ sớm khả dụng"

#. module: web
#. openerp-web
#: code:addons/web/static/src/js/services/crash_manager.js:0
#: code:addons/web/static/src/js/services/crash_manager.js:0
#: code:addons/web/static/src/js/services/crash_manager.js:0
#: code:addons/web/static/src/js/services/crash_manager.js:0
#, python-format
msgid "Odoo Client Error"
msgstr "Lỗi máy trạm"

#. module: web
#. openerp-web
#: code:addons/web/static/src/js/fields/upgrade_fields.js:0
#, python-format
msgid "Odoo Enterprise"
msgstr "Hệ thống cho Doanh nghiệp"

#. module: web
#. openerp-web
#: code:addons/web/static/src/js/services/crash_manager.js:0
#, python-format
msgid "Odoo Error"
msgstr "Lỗi hệ thống"

#. module: web
#. openerp-web
#: code:addons/web/static/src/js/services/crash_manager.js:0
#, python-format
msgid "Odoo Session Expired"
msgstr "Phiên làm việc đã hết hạn"

#. module: web
#. openerp-web
#: code:addons/web/static/src/js/services/crash_manager.js:0
#, python-format
msgid "Odoo Warning"
msgstr "Cảnh báo hệ thống"

#. module: web
#. openerp-web
#: code:addons/web/static/src/js/core/dialog.js:0
#: code:addons/web/static/src/js/core/dialog.js:0
#: code:addons/web/static/src/js/core/dialog.js:0
#: code:addons/web/static/src/js/core/dialog.js:0
#: code:addons/web/static/src/js/views/kanban/kanban_column.js:0
#: code:addons/web/static/src/js/views/list/list_confirm_dialog.js:0
#, python-format
msgid "Ok"
msgstr "Đồng ý"

#. module: web
#. openerp-web
#: code:addons/web/static/src/xml/base.xml:0
#, python-format
msgid "Old Password"
msgstr "Mật khẩu Cũ"

#. module: web
#. openerp-web
#: code:addons/web/static/src/xml/base.xml:0
#, python-format
msgid "On change:"
msgstr "Về thay đổi:"

#. module: web
#. openerp-web
#: code:addons/web/static/src/js/fields/relational_fields.js:0
#, python-format
msgid "One2many"
msgstr "One2many"

#. module: web
#. openerp-web
#: code:addons/web/static/src/js/fields/basic_fields.js:0
#, python-format
msgid "Only Integer or Float Value should be valid."
msgstr "Chỉ chấp nhận giá trị số nguyên hoặc số thập phân."

#. module: web
#: code:addons/web/controllers/main.py:0
#, python-format
msgid ""
"Only employee can access this database. Please contact the administrator."
msgstr ""
"Chỉ nhân viên mới có thể truy cập cơ sở dữ liệu này. Vui lòng liên lạc với "
"quản trị viên."

#. module: web
#: code:addons/web/models/models.py:0
#, python-format
msgid ""
"Only types %(supported_types)s are supported for category (found type "
"%(field_type)s)"
msgstr ""

#. module: web
#: code:addons/web/models/models.py:0
#, python-format
msgid ""
"Only types %(supported_types)s are supported for filter (found type "
"%(field_type)s)"
msgstr ""

#. module: web
#. openerp-web
#: code:addons/web/static/src/xml/base.xml:0
#, python-format
msgid "Only you"
msgstr "Chỉ mình bạn"

#. module: web
#. openerp-web
#: code:addons/web/static/src/xml/colorpicker_dialog.xml:0
#, python-format
msgid "Opacity %"
msgstr "Độ mờ %"

#. module: web
#. openerp-web
#: code:addons/web/static/src/xml/debug.xml:0
#, python-format
msgid "Open View"
msgstr "Mở Giao diện"

#. module: web
#. openerp-web
#: code:addons/web/static/src/xml/menu.xml:0
#, python-format
msgid "Open the next record"
msgstr "Mở bản ghi kế tiếp"

#. module: web
#. openerp-web
#: code:addons/web/static/src/xml/menu.xml:0
#, python-format
msgid "Open the previous record"
msgstr "Mở lại bản ghi trước đó"

#. module: web
#. openerp-web
#: code:addons/web/static/src/xml/menu.xml:0
#, python-format
msgid "Open to kanban view"
msgstr "Mở chế độ xem Kanban"

#. module: web
#. openerp-web
#: code:addons/web/static/src/xml/menu.xml:0
#, python-format
msgid "Open to list view"
msgstr "Mở chế độ xem Danh sách"

#. module: web
#. openerp-web
#: code:addons/web/static/src/js/fields/relational_fields.js:0
#: code:addons/web/static/src/js/views/calendar/calendar_controller.js:0
#: code:addons/web/static/src/js/views/form/form_controller.js:0
#: code:addons/web/static/src/js/views/form/form_controller.js:0
#: code:addons/web/static/src/js/views/view_dialogs.js:0
#, python-format
msgid "Open: "
msgstr "Mở: "

#. module: web
#. openerp-web
#: code:addons/web/static/src/js/views/kanban/kanban_record.js:0
#: code:addons/web/static/src/xml/base.xml:0
#: code:addons/web/static/src/xml/kanban.xml:0
#, python-format
msgid "Orange"
msgstr "Màu cam"

#. module: web
#. openerp-web
#: code:addons/web/static/src/js/views/kanban/kanban_column_progressbar.js:0
#, python-format
msgid "Other"
msgstr "Khác"

#. module: web
#. openerp-web
#: code:addons/web/static/src/js/fields/basic_fields.js:0
#, python-format
msgid "PDF Viewer"
msgstr ""

#. module: web
#: model_terms:ir.ui.view,arch_db:web.external_layout_background
msgid ""
"Page:\n"
"                    <span class=\"page\"/>\n"
"                    of\n"
"                    <span class=\"topage\"/>"
msgstr ""
"Trang:\n"
"                    <span class=\"page\"/>\n"
"                    trong \n"
"                    <span class=\"topage\"/>"

#. module: web
#: model_terms:ir.ui.view,arch_db:web.external_layout_boxed
#: model_terms:ir.ui.view,arch_db:web.external_layout_standard
msgid "Page: <span class=\"page\"/> / <span class=\"topage\"/>"
msgstr "Trang: <span class=\"page\"/>/<span class=\"topage\"/>"

#. module: web
#: model_terms:ir.ui.view,arch_db:web.login
msgid "Password"
msgstr "Mật khẩu"

#. module: web
#. openerp-web
#: code:addons/web/static/src/js/fields/basic_fields.js:0
#, python-format
msgid "Percentage"
msgstr "Phần trăm"

#. module: web
#. openerp-web
#: code:addons/web/static/src/js/fields/basic_fields.js:0
#, python-format
msgid "Percentage Pie"
msgstr ""

#. module: web
#. openerp-web
#: code:addons/web/static/src/js/fields/basic_fields.js:0
#, python-format
msgid "Phone"
msgstr "Điện thoại"

#. module: web
#: model_terms:ir.ui.view,arch_db:web.external_layout_standard
msgid "Phone:"
msgstr "Điện thoại:"

#. module: web
#. openerp-web
#: code:addons/web/static/src/js/widgets/colorpicker_dialog.js:0
#, python-format
msgid "Pick a color"
msgstr "Chọn một màu sắc"

#. module: web
#. openerp-web
#: code:addons/web/static/src/xml/base.xml:0
#, python-format
msgid "Pie Chart"
msgstr "Biểu đồ bánh"

#. module: web
#. openerp-web
#: code:addons/web/static/src/js/views/graph/graph_renderer.js:0
#, python-format
msgid ""
"Pie chart cannot display all zero numbers.. Try to change your domain to "
"display positive results"
msgstr ""
"Biểu đồ hình bánh không thể hiển thị các số không. Hãy thử thay đổi điều "
"kiện của bạn thành hiển thị kết quả dương"

#. module: web
#. openerp-web
#: code:addons/web/static/src/js/views/graph/graph_renderer.js:0
#, python-format
msgid ""
"Pie chart cannot mix positive and negative numbers. Try to change your "
"domain to only display positive results"
msgstr ""
"Biểu đồ bánh không thể chứa cả số dương và số âm. Hãy thay đổi miền để chỉ "
"hiển thị kết quả dương"

#. module: web
#. openerp-web
#: code:addons/web/static/src/js/views/pivot/pivot_view.js:0
#, python-format
msgid "Pivot"
msgstr "Pivot"

#. module: web
#. openerp-web
#: code:addons/web/static/src/js/fields/relational_fields.js:0
#: code:addons/web/static/src/js/views/list/list_renderer.js:0
#, python-format
msgid "Please click on the \"save\" button first."
msgstr "Vui lòng bấm vào nút \"lưu\" trước."

#. module: web
#. openerp-web
#: code:addons/web/static/src/js/widgets/data_export.js:0
#, python-format
msgid "Please enter save field list name"
msgstr "Vui lòng nhập danh sách tên các trường"

#. module: web
#. openerp-web
#: code:addons/web/static/src/js/widgets/data_export.js:0
#, python-format
msgid "Please select fields to export..."
msgstr "Xin hãy chọn trường để xuất..."

#. module: web
#. openerp-web
#: code:addons/web/static/src/js/widgets/data_export.js:0
#, python-format
msgid "Please select fields to save export list..."
msgstr "Hãy chọn các trường để lưu danh mục xuất..."

#. module: web
#. openerp-web
#: code:addons/web/static/src/xml/base.xml:0
#, python-format
msgid "Please update translations of :"
msgstr "Vui lòng cập nhật phần dịch thuật của:"

#. module: web
#. openerp-web
#: code:addons/web/static/src/xml/crash_manager.xml:0
#, python-format
msgid ""
"Please use the copy button to report the error to your support service."
msgstr ""
"Vui lòng sử dụng nút Sao chép để báo cáo lỗi đến nhà cung cấp dịch vụ của "
"bạn."

#. module: web
#: model_terms:ir.ui.view,arch_db:web.brand_promotion_message
msgid "Powered by %s%s"
msgstr ""

#. module: web
#: model_terms:ir.ui.view,arch_db:web.login_layout
msgid "Powered by <span>Odoo</span>"
msgstr "Nền tảng <span>Odoo</span>"

#. module: web
#. openerp-web
#: code:addons/web/static/src/xml/base.xml:0
#, python-format
msgid "Preferences"
msgstr "Tùy chỉnh cá nhân"

#. module: web
#: model:ir.actions.report,name:web.action_report_externalpreview
msgid "Preview External Report"
msgstr "Xem trước External Report"

#. module: web
#: model:ir.actions.report,name:web.action_report_internalpreview
msgid "Preview Internal Report"
msgstr "Xem trước báo cáo nội bộ"

#. module: web
#. openerp-web
#: code:addons/web/static/src/xml/base.xml:0
#: code:addons/web/static/src/xml/base.xml:0
#: code:addons/web/static/src/xml/web_calendar.xml:0
#, python-format
msgid "Previous"
msgstr "Trước đó"

#. module: web
#. openerp-web
#: code:addons/web/static/src/js/views/control_panel/search/control_panel_view_parameters.js:0
#, python-format
msgid "Previous Period"
msgstr "Kì trước"

#. module: web
#. openerp-web
#: code:addons/web/static/src/js/views/control_panel/search/control_panel_view_parameters.js:0
#, python-format
msgid "Previous Year"
msgstr "Năm trước"

#. module: web
#. openerp-web
#: code:addons/web/static/src/js/chrome/sidebar.js:0
#: code:addons/web/static/src/xml/report.xml:0
#, python-format
msgid "Print"
msgstr "In"

#. module: web
#. openerp-web
#: code:addons/web/static/src/js/fields/basic_fields.js:0
#, python-format
msgid "Priority"
msgstr "Mức độ ưu tiên"

#. module: web
#. openerp-web
#: code:addons/web/static/src/js/fields/basic_fields.js:0
#, python-format
msgid "Progress Bar"
msgstr ""

#. module: web
#. openerp-web
#: code:addons/web/static/src/js/views/kanban/kanban_record.js:0
#: code:addons/web/static/src/xml/base.xml:0
#: code:addons/web/static/src/xml/kanban.xml:0
#, python-format
msgid "Purple"
msgstr "Tím"

#. module: web
#. openerp-web
#: code:addons/web/static/src/js/views/control_panel/search/control_panel_view_parameters.js:0
#, python-format
msgid "Q1"
msgstr ""

#. module: web
#. openerp-web
#: code:addons/web/static/src/js/views/control_panel/search/control_panel_view_parameters.js:0
#, python-format
msgid "Q2"
msgstr ""

#. module: web
#. openerp-web
#: code:addons/web/static/src/js/views/control_panel/search/control_panel_view_parameters.js:0
#, python-format
msgid "Q3"
msgstr ""

#. module: web
#. openerp-web
#: code:addons/web/static/src/js/views/control_panel/search/control_panel_view_parameters.js:0
#, python-format
msgid "Q4"
msgstr ""

#. module: web
#: model:ir.model.fields.selection,name:web.selection__ir_actions_act_window_view__view_mode__qweb
msgid "QWeb"
msgstr "QWeb"

#. module: web
#. openerp-web
#: code:addons/web/static/src/js/views/control_panel/search/control_panel_view_parameters.js:0
#: code:addons/web/static/src/xml/base.xml:0
#, python-format
msgid "Quarter"
msgstr "Quý"

#. module: web
#. openerp-web
#: code:addons/web/static/src/xml/kanban.xml:0
#, python-format
msgid "Quick add"
msgstr "Thêm nhanh"

#. module: web
#. openerp-web
#: code:addons/web/static/src/js/fields/relational_fields.js:0
#, python-format
msgid "Quick search: %s"
msgstr ""

#. module: web
#: model:ir.model,name:web.model_ir_qweb_field_image
msgid "Qweb Field Image"
msgstr "Trường ảnh Qweb"

#. module: web
#. openerp-web
#: code:addons/web/static/src/js/fields/relational_fields.js:0
#, python-format
msgid "Radio"
msgstr "Ô chọn"

#. module: web
#. openerp-web
#: code:addons/web/static/src/xml/base.xml:0
#, python-format
msgid "Range"
msgstr "Phạm vi"

#. module: web
#. openerp-web
#: code:addons/web/static/src/js/views/kanban/kanban_record.js:0
#: code:addons/web/static/src/xml/base.xml:0
#: code:addons/web/static/src/xml/colorpicker_dialog.xml:0
#: code:addons/web/static/src/xml/kanban.xml:0
#, python-format
msgid "Red"
msgstr "Đỏ"

#. module: web
#. openerp-web
#: code:addons/web/static/src/xml/debug.xml:0
#, python-format
msgid "Regenerate Assets Bundles"
msgstr "Tái tạo gói tài sản"

#. module: web
#. openerp-web
#: code:addons/web/static/src/js/widgets/model_field_selector.js:0
#, python-format
msgid "Relation not allowed"
msgstr "Quan hệ không được phép"

#. module: web
#. openerp-web
#: code:addons/web/static/src/xml/base.xml:0
#, python-format
msgid "Relation to follow"
msgstr "Quan hệ để theo"

#. module: web
#. openerp-web
#: code:addons/web/static/src/xml/base.xml:0
#, python-format
msgid "Relation:"
msgstr "Quan hệ:"

#. module: web
#. openerp-web
#: code:addons/web/static/src/js/views/view_dialogs.js:0
#: code:addons/web/static/src/xml/base.xml:0
#, python-format
msgid "Remove"
msgstr "Gỡ bỏ"

#. module: web
#. openerp-web
#: code:addons/web/static/src/js/views/kanban/kanban_record.js:0
#, python-format
msgid "Remove Cover Image"
msgstr "Xoá bỏ Hình Cover"

#. module: web
#. openerp-web
#: code:addons/web/static/src/js/widgets/data_export.js:0
#, python-format
msgid "Remove field"
msgstr ""

#. module: web
#. openerp-web
#: code:addons/web/static/src/js/fields/basic_fields.js:0
#, python-format
msgid "Remove from Favorites"
msgstr "Xóa khỏi ưa thích"

#. module: web
#. openerp-web
#: code:addons/web/static/src/xml/base.xml:0
#, python-format
msgid "Remove tag"
msgstr "Gỡ từ khóa"

#. module: web
#. openerp-web
#: code:addons/web/static/src/xml/web_calendar.xml:0
#, python-format
msgid "Remove this favorite from the list"
msgstr "Xóa ưa thích này khỏi danh sách"

#. module: web
#. openerp-web
#: code:addons/web/static/src/js/chrome/action_manager_report.js:0
#, python-format
msgid "Report"
msgstr "Báo cáo"

#. module: web
#. openerp-web
#: code:addons/web/static/src/js/services/crash_manager.js:0
#, python-format
msgid "Request timeout"
msgstr "Hết thời gian yêu cầu"

#. module: web
#. openerp-web
#: code:addons/web/static/src/xml/debug.xml:0
#, python-format
msgid "Run Click Everywhere Test"
msgstr "Chạy bấm test ở mọi nơi"

#. module: web
#. openerp-web
#: code:addons/web/static/src/xml/debug.xml:0
#, python-format
msgid "Run JS Mobile Tests"
msgstr "Chạy Kiểm thử Mobile JS"

#. module: web
#. openerp-web
#: code:addons/web/static/src/xml/debug.xml:0
#, python-format
msgid "Run JS Tests"
msgstr "Chạy kiểm tra JS"

#. module: web
#. openerp-web
#: code:addons/web/static/src/xml/base.xml:0
#, python-format
msgid "SEE RESULT"
msgstr "XEM KẾT QUẢ"

#. module: web
#. openerp-web
#: code:addons/web/static/src/js/fields/signature.js:0
#, python-format
msgid "SIGNATURE"
msgstr ""

#. module: web
#. openerp-web
#: code:addons/web/static/src/js/views/kanban/kanban_record.js:0
#: code:addons/web/static/src/xml/base.xml:0
#: code:addons/web/static/src/xml/kanban.xml:0
#, python-format
msgid "Salmon pink"
msgstr "Hồng nhạt"

#. module: web
#. openerp-web
#: code:addons/web/static/src/xml/colorpicker_dialog.xml:0
#, python-format
msgid "Saturation %"
msgstr "Độ bão hòa %"

#. module: web
#. openerp-web
#: code:addons/web/static/src/js/views/view_dialogs.js:0
#: code:addons/web/static/src/js/widgets/domain_selector_dialog.js:0
#: code:addons/web/static/src/js/widgets/translation_dialog.js:0
#: code:addons/web/static/src/xml/base.xml:0
#: code:addons/web/static/src/xml/base.xml:0
#: code:addons/web/static/src/xml/base.xml:0
#, python-format
msgid "Save"
msgstr "Lưu"

#. module: web
#. openerp-web
#: code:addons/web/static/src/js/views/view_dialogs.js:0
#, python-format
msgid "Save & Close"
msgstr "Lưu & Đóng"

#. module: web
#. openerp-web
#: code:addons/web/static/src/js/views/view_dialogs.js:0
#, python-format
msgid "Save & New"
msgstr "Lưu & Tạo mới"

#. module: web
#. openerp-web
#: code:addons/web/static/src/js/fields/basic_fields.js:0
#, python-format
msgid "Save As..."
msgstr "Lưu thành..."

#. module: web
#. openerp-web
#: code:addons/web/static/src/xml/base.xml:0
#, python-format
msgid "Save Current Search"
msgstr ""

#. module: web
#. openerp-web
#: code:addons/web/static/src/xml/menu.xml:0
#, python-format
msgid "Save a record"
msgstr "Lưu bản ghi"

#. module: web
#. openerp-web
#: code:addons/web/static/src/xml/base.xml:0
#, python-format
msgid "Save as :"
msgstr ""

#. module: web
#. openerp-web
#: code:addons/web/static/src/js/tools/debug_manager_backend.js:0
#, python-format
msgid "Save default"
msgstr "Lưu mặc định"

#. module: web
#. openerp-web
#: code:addons/web/static/src/xml/base.xml:0
#: code:addons/web/static/src/xml/base.xml:0
#, python-format
msgid "Search"
msgstr "Tìm"

#. module: web
#. openerp-web
#: code:addons/web/static/src/js/views/control_panel/search/search_bar_autocomplete_sources.js:0
#, python-format
msgid "Search %(field)s at: %(value)s"
msgstr "Tìm %(field)s với giá trị: %(value)s"

#. module: web
#. openerp-web
#: code:addons/web/static/src/js/views/control_panel/search/search_bar_autocomplete_sources.js:0
#, python-format
msgid "Search %(field)s for: %(value)s"
msgstr "Tìm %(field)s với giá trị: %(value)s"

#. module: web
#. openerp-web
#: code:addons/web/static/src/js/fields/relational_fields.js:0
#, python-format
msgid "Search More..."
msgstr "Tìm kiếm thêm..."

#. module: web
#. openerp-web
#: code:addons/web/static/src/xml/base.xml:0
#: code:addons/web/static/src/xml/base.xml:0
#, python-format
msgid "Search..."
msgstr "Tìm kiếm..."

#. module: web
#. openerp-web
#: code:addons/web/static/src/js/fields/relational_fields.js:0
#, python-format
msgid "Search: "
msgstr "Tìm kiếm: "

#. module: web
#. openerp-web
#: code:addons/web/static/src/xml/crash_manager.xml:0
#, python-format
msgid "See details"
msgstr "Xem chi tiết"

#. module: web
#. openerp-web
#: code:addons/web/static/src/xml/kanban.xml:0
#, python-format
msgid "See examples"
msgstr ""

#. module: web
#. openerp-web
#: code:addons/web/static/src/js/views/kanban/kanban_record.js:0
#: code:addons/web/static/src/js/views/view_dialogs.js:0
#: code:addons/web/static/src/xml/base.xml:0
#: code:addons/web/static/src/xml/base.xml:0
#: code:addons/web/static/src/xml/base.xml:0
#: code:addons/web/static/src/xml/base.xml:0
#, python-format
msgid "Select"
msgstr "Chọn"

#. module: web
#: model_terms:ir.ui.view,arch_db:web.login
msgid ""
"Select <i class=\"fa fa-database\" role=\"img\" aria-label=\"Database\" "
"title=\"Database\"/>"
msgstr ""
"Chọn <i class=\"fa fa-database\" role=\"img\" aria-label=\"Database\" "
"title=\"Database\"/>"

#. module: web
#. openerp-web
#: code:addons/web/static/src/xml/base.xml:0
#, python-format
msgid "Select Signature Style"
msgstr ""

#. module: web
#. openerp-web
#: code:addons/web/static/src/xml/base.xml:0
#, python-format
msgid "Select a model to add a filter."
msgstr "Chọn một model cho bộ lọc."

#. module: web
#. openerp-web
#: code:addons/web/static/src/js/tools/debug_manager_backend.js:0
#, python-format
msgid "Select a view"
msgstr "Chọn một giao diện (view)"

#. module: web
#. openerp-web
#: code:addons/web/static/src/xml/base.xml:0
#, python-format
msgid "Select field"
msgstr ""

#. module: web
#. openerp-web
#: code:addons/web/static/src/js/fields/basic_fields.js:0
#, python-format
msgid "Selected records"
msgstr "Các bản ghi được chọn"

#. module: web
#. openerp-web
#: code:addons/web/static/src/js/fields/relational_fields.js:0
#, python-format
msgid "Selection"
msgstr "Lựa chọn"

#. module: web
#. openerp-web
#: code:addons/web/static/src/xml/base.xml:0
#, python-format
msgid "Selection:"
msgstr "Lựa chọn:"

#. module: web
#. openerp-web
#: code:addons/web/static/src/js/tools/debug_manager_backend.js:0
#, python-format
msgid "Set Default"
msgstr "Thiết lập mặc định"

#. module: web
#. openerp-web
#: code:addons/web/static/src/xml/debug.xml:0
#, python-format
msgid "Set Defaults"
msgstr "Thiết lập mặc định"

#. module: web
#. openerp-web
#: code:addons/web/static/src/js/views/kanban/kanban_record.js:0
#, python-format
msgid "Set a Cover Image"
msgstr "Đặt một hình đại diện"

#. module: web
#. openerp-web
#: code:addons/web/static/src/js/fields/special_fields.js:0
#, python-format
msgid "Set a timezone on your user"
msgstr ""

#. module: web
#. openerp-web
#: code:addons/web/static/src/xml/kanban.xml:0
#, python-format
msgid "Settings"
msgstr "Thiết lập"

#. module: web
#. openerp-web
#: code:addons/web/static/src/xml/base.xml:0
#, python-format
msgid "Share with all users"
msgstr "Chia sẻ với tất cả người dùng"

#. module: web
#. openerp-web
#: code:addons/web/static/src/xml/menu.xml:0
#, python-format
msgid "Shortcuts"
msgstr "Phím tắt"

#. module: web
#. openerp-web
#: code:addons/web/static/src/xml/base.xml:0
#, python-format
msgid "Show sub-fields"
msgstr ""

#. module: web
#. openerp-web
#: code:addons/web/static/src/js/apps.js:0
#, python-format
msgid "Showing locally available modules"
msgstr "Hiển thị các module cục bộ khả dụng"

#. module: web
#. openerp-web
#: code:addons/web/static/src/js/fields/signature.js:0
#, python-format
msgid "Signature"
msgstr "Chữ ký"

#. module: web
#. openerp-web
#: code:addons/web/static/src/xml/base.xml:0
#, python-format
msgid "Size:"
msgstr "Kích thước:"

#. module: web
#: code:addons/web/controllers/main.py:0
#, python-format
msgid "Something horrible happened"
msgstr "Có gì đó khủng khiếp đã xảy ra"

#. module: web
#. openerp-web
#: code:addons/web/static/src/js/services/crash_manager.js:0
#, python-format
msgid "Something went wrong !"
msgstr ""

#. module: web
#. openerp-web
#: code:addons/web/static/src/xml/base.xml:0
#, python-format
msgid "Special:"
msgstr "Đặc biệt:"

#. module: web
#. openerp-web
#: code:addons/web/static/src/xml/base.xml:0
#, python-format
msgid "Stacked"
msgstr "Xếp Chồng"

#. module: web
#. openerp-web
#: code:addons/web/static/src/js/core/misc.js:0
#, python-format
msgid "Still loading..."
msgstr "Vẫn đang nạp..."

#. module: web
#. openerp-web
#: code:addons/web/static/src/js/core/misc.js:0
#, python-format
msgid "Still loading...<br />Please be patient."
msgstr "Vẫn đang nạp...<br />Xin hãy kiên nhẫn."

#. module: web
#. openerp-web
#: code:addons/web/static/src/xml/name_and_signature.xml:0
#, python-format
msgid "Style"
msgstr "Phong cách"

#. module: web
#. openerp-web
#: code:addons/web/static/src/xml/base.xml:0
#: code:addons/web/static/src/xml/name_and_signature.xml:0
#, python-format
msgid "Styles"
msgstr "Phong cách"

#. module: web
#. openerp-web
#: code:addons/web/static/src/js/views/calendar/calendar_quick_create.js:0
#, python-format
msgid "Summary"
msgstr "Tổng kết"

#. module: web
#. openerp-web
#: code:addons/web/static/src/xml/web_calendar.xml:0
#, python-format
msgid "Summary:"
msgstr "Tóm lược:"

#. module: web
#. openerp-web
#: code:addons/web/static/src/xml/base.xml:0
#, python-format
msgid "Support"
msgstr "Hỗ trợ"

#. module: web
#. openerp-web
#: code:addons/web/static/src/js/widgets/domain_selector.js:0
#, python-format
msgid "Syntax error"
msgstr "Lỗi cú pháp"

#. module: web
#. openerp-web
#: code:addons/web/static/src/js/fields/relational_fields.js:0
#, python-format
msgid "Tags"
msgstr "Tag"

#. module: web
#. openerp-web
#: code:addons/web/static/src/js/core/misc.js:0
#, python-format
msgid "Take a minute to get a coffee,<br />because it's loading..."
msgstr "Hãy thư giãn với một cốc cà phê,<br />Bởi vì ứng dụng vẫn đang nạp..."

#. module: web
#. openerp-web
#: code:addons/web/static/src/xml/base.xml:0
#, python-format
msgid "Tap on the list to change company"
msgstr "Bấm để thay đổi thông tin công ty"

#. module: web
#. openerp-web
#: code:addons/web/static/src/xml/debug.xml:0
#, python-format
msgid "Technical Translation"
msgstr "Dịch Kỹ thuật"

#. module: web
#: model_terms:ir.ui.view,arch_db:web.external_layout_boxed
#: model_terms:ir.ui.view,arch_db:web.external_layout_clean
msgid "Tel:"
msgstr "ĐT:"

#. module: web
#: code:addons/web/controllers/main.py:0
#, python-format
msgid "Template %s already exists in module %s"
msgstr ""

#. module: web
#. openerp-web
#: code:addons/web/static/src/xml/base.xml:0
#, python-format
msgid "Template:"
msgstr ""

#. module: web
#. openerp-web
#: code:addons/web/static/src/js/fields/basic_fields.js:0
#, python-format
msgid "Text"
msgstr "Văn bản"

#. module: web
#: code:addons/web/controllers/main.py:0
#, python-format
msgid ""
"The content of this cell is too long for an XLSX file (more than %s "
"characters). Please use the CSV format for this export."
msgstr ""

#. module: web
#. openerp-web
#: code:addons/web/static/src/js/widgets/domain_selector.js:0
#: code:addons/web/static/src/js/widgets/domain_selector.js:0
#, python-format
msgid "The domain you entered is not properly formed"
msgstr "Miền bạn đã nhập không được định dạng đúng"

#. module: web
#. openerp-web
#: code:addons/web/static/src/js/widgets/model_field_selector.js:0
#, python-format
msgid ""
"The field chain is not valid. Did you maybe use a non-existing field name or"
" followed a non-relational field?"
msgstr ""
"Chuỗi trường không hợp lệ. Bạn có thể sử dụng một tên trường không tồn tại "
"hoặc theo một trường không quan hệ?"

#. module: web
#. openerp-web
#: code:addons/web/static/src/js/fields/basic_fields.js:0
#, python-format
msgid "The field is empty, there's nothing to save !"
msgstr "Trường rỗng, không có gì để lưu!"

#. module: web
#. openerp-web
#: code:addons/web/static/src/js/views/calendar/calendar_quick_create.js:0
#, python-format
msgid "The following field is invalid:"
msgstr ""

#. module: web
#. openerp-web
#: code:addons/web/static/src/js/views/basic/basic_controller.js:0
#: code:addons/web/static/src/js/widgets/attach_document.js:0
#, python-format
msgid "The following fields are invalid:"
msgstr "Những trường sau đây không hợp lệ:"

#. module: web
#: code:addons/web/controllers/main.py:0
#, python-format
msgid "The new password and its confirmation must be identical."
msgstr "Mật khẩu mới và xác nhận mật khẩu phải giống hệt nhau."

#. module: web
#: code:addons/web/controllers/main.py:0
#, python-format
msgid ""
"The old password you provided is incorrect, your password was not changed."
msgstr "Mật khẩu cũ không hợp lệ, mật khẩu của bạn vẫn chưa được đổi."

#. module: web
#. openerp-web
#: code:addons/web/static/src/js/services/crash_manager.js:0
#, python-format
msgid ""
"The operation was interrupted. This usually means that the current operation"
" is taking too much time."
msgstr ""
"Thao tác bị gián đoạn. Điều này thường có nghĩa là hoạt động hiện tại cần "
"nhiều thời gian hơn để xử lý."

#. module: web
#. openerp-web
#: code:addons/web/static/src/js/views/basic/basic_controller.js:0
#, python-format
msgid ""
"The record has been modified, your changes will be discarded. Do you want to"
" proceed?"
msgstr ""
"Bản ghi đã được sửa đổi, các thay đổi của bạn sẽ bị mất. Bạn có muốn tiếp "
"tục?"

#. module: web
#. openerp-web
#: code:addons/web/static/src/js/fields/basic_fields.js:0
#, python-format
msgid "The selected file exceed the maximum file size of %s."
msgstr "Tập tin được chọn chạm giới hạn dung lượng tối đa %s."

#. module: web
#. openerp-web
#: code:addons/web/static/src/js/fields/relational_fields.js:0
#, python-format
msgid ""
"The type of the field '%s' must be a many2many field with a relation to "
"'ir.attachment' model."
msgstr ""
"Kiểu của trường '%s' phải là một trường many2many với quan hệ tới model "
"'ir.attachment'."

#. module: web
#: code:addons/web/controllers/main.py:0
#, python-format
msgid ""
"There are too many rows (%s rows, limit: %s) to export as Excel 2007-2013 "
"(.xlsx) format. Consider splitting the export."
msgstr ""

#. module: web
#. openerp-web
#: code:addons/web/static/src/xml/kanban.xml:0
#, python-format
msgid "There is no available image to be set as cover."
msgstr "Không có hình ảnh có sẵn để được đặt làm ảnh bìa."

#. module: web
#. openerp-web
#: code:addons/web/static/src/js/fields/basic_fields.js:0
#, python-format
msgid "There was a problem while uploading your file"
msgstr "Có một vấn đề đã xảy ra trong quá trình tải file"

#. module: web
#. openerp-web
#: code:addons/web/static/src/js/views/control_panel/search/control_panel_view_parameters.js:0
#, python-format
msgid "This Month"
msgstr "Tháng này"

#. module: web
#. openerp-web
#: code:addons/web/static/src/js/views/control_panel/search/control_panel_view_parameters.js:0
#, python-format
msgid "This Quarter"
msgstr "Quý này"

#. module: web
#. openerp-web
#: code:addons/web/static/src/js/views/control_panel/search/control_panel_view_parameters.js:0
#, python-format
msgid "This Week"
msgstr "Tuần này"

#. module: web
#. openerp-web
#: code:addons/web/static/src/js/views/control_panel/search/control_panel_view_parameters.js:0
#, python-format
msgid "This Year"
msgstr "Năm nay"

#. module: web
#. openerp-web
#: code:addons/web/static/src/js/widgets/date_picker.js:0
#, python-format
msgid "This date is on the future. Make sure it is what you expected."
msgstr ""
"Ngày này nằm trong tương lai. Hãy chắc rằng đây là điều bạn mong muốn."

#. module: web
#. openerp-web
#: code:addons/web/static/src/js/widgets/domain_selector.js:0
#, python-format
msgid "This domain is not supported."
msgstr "Miền này không được hỗ trợ."

#. module: web
#. openerp-web
#: code:addons/web/static/src/xml/name_and_signature.xml:0
#, python-format
msgid "This file is invalid. Please select an image."
msgstr ""

#. module: web
#. openerp-web
#: code:addons/web/static/src/js/views/control_panel/search/favorite_menu.js:0
#, python-format
msgid ""
"This filter is global and will be removed for everybody if you continue."
msgstr ""
"Bộ lọc này là toàn cục và sẽ bị gỡ bỏ bởi tất cả mọi người nếu bạn tiếp tục."

#. module: web
#: model_terms:ir.ui.view,arch_db:web.preview_externalreport
msgid "This is a sample of an external report."
msgstr "Đây là một mẫu của external report."

#. module: web
#: model_terms:ir.ui.view,arch_db:web.preview_internalreport
msgid "This is a sample of an internal report."
msgstr "Đây là ví dụ của báo cáo nội bộ."

#. module: web
#. openerp-web
#: code:addons/web/static/src/js/fields/basic_fields.js:0
#, python-format
msgid "Time"
msgstr "Thời gian"

#. module: web
#. openerp-web
#: code:addons/web/static/src/xml/base.xml:0
#, python-format
msgid "Time Ranges"
msgstr "Khung Thời gian"

#. module: web
#. openerp-web
#: code:addons/web/static/src/js/fields/special_fields.js:0
#, python-format
msgid ""
"Timezone Mismatch : This timezone is different from that of your browser.\n"
"Please, set the same timezone as your browser's to avoid time discrepancies in your system."
msgstr ""

#. module: web
#. openerp-web
#: code:addons/web/static/src/js/views/control_panel/search/control_panel_view_parameters.js:0
#: code:addons/web/static/src/xml/web_calendar.xml:0
#: code:addons/web/static/src/xml/web_calendar.xml:0
#, python-format
msgid "Today"
msgstr "Hôm nay"

#. module: web
#. openerp-web
#: code:addons/web/static/src/js/fields/basic_fields.js:0
#, python-format
msgid "Toggle"
msgstr "Chuyển đổi"

#. module: web
#. openerp-web
#: code:addons/web/static/src/xml/debug.xml:0
#, python-format
msgid "Toggle Timelines"
msgstr "Chuyển đổi dòng thời gian"

#. module: web
#. openerp-web
#: code:addons/web/static/src/js/views/graph/graph_renderer.js:0
#: code:addons/web/static/src/js/views/pivot/pivot_model.js:0
#: code:addons/web/static/src/js/views/pivot/pivot_model.js:0
#, python-format
msgid "Total"
msgstr "Tổng"

#. module: web
#. openerp-web
#: code:addons/web/static/src/js/services/crash_manager.js:0
#: code:addons/web/static/src/js/services/crash_manager.js:0
#, python-format
msgid "Traceback:"
msgstr "Traceback:"

#. module: web
#. openerp-web
#: code:addons/web/static/src/js/widgets/translation_dialog.js:0
#, python-format
msgid "Translate: "
msgstr ""

#. module: web
#. openerp-web
#: code:addons/web/static/src/js/fields/field_utils.js:0
#, python-format
msgid "True"
msgstr "Đúng"

#. module: web
#. openerp-web
#: code:addons/web/static/src/js/views/pivot/pivot_renderer.js:0
#, python-format
msgid ""
"Try to add some records, or make sure that there is at least one measure and"
" no active filter in the search bar."
msgstr ""

#. module: web
#. openerp-web
#: code:addons/web/static/src/xml/base.xml:0
#, python-format
msgid ""
"Try to add some records, or make sure that there is no\n"
"                active filter in the search bar."
msgstr ""

#. module: web
#. openerp-web
#: code:addons/web/static/src/js/chrome/abstract_web_client.js:0
#, python-format
msgid "Trying to reconnect..."
msgstr "Đang cố tái kết nối..."

#. module: web
#. openerp-web
#: code:addons/web/static/src/xml/base.xml:0
#, python-format
msgid "Type:"
msgstr "Kiểu:"

#. module: web
#. openerp-web
#: code:addons/web/static/src/js/fields/basic_fields.js:0
#, python-format
msgid "URL"
msgstr "Liên kết"

#. module: web
#. openerp-web
#: code:addons/web/static/src/js/chrome/action_manager_report.js:0
#, python-format
msgid ""
"Unable to find Wkhtmltopdf on this system. The report will be shown in html."
msgstr ""
"Không thể tìm thấy Wkhtmltopdf trong hệ thống. Báo cáo sẽ được thể hiện trên"
" html."

#. module: web
#. openerp-web
#: code:addons/web/static/src/js/views/form/form_controller.js:0
#: code:addons/web/static/src/js/views/list/list_controller.js:0
#, python-format
msgid "Unarchive"
msgstr "Thôi lưu trữ"

#. module: web
#. openerp-web
#: code:addons/web/static/src/xml/kanban.xml:0
#, python-format
msgid "Unarchive All"
msgstr "Bỏ lưu trữ tất cả"

#. module: web
#. openerp-web
#: code:addons/web/controllers/main.py:0
#: code:addons/web/static/src/js/views/calendar/calendar_model.js:0
#: code:addons/web/static/src/js/views/graph/graph_model.js:0
#: code:addons/web/static/src/js/views/graph/graph_renderer.js:0
#: code:addons/web/static/src/js/views/kanban/kanban_column.js:0
#: code:addons/web/static/src/js/views/kanban/kanban_column.js:0
#: code:addons/web/static/src/js/views/kanban/kanban_renderer_mobile.js:0
#: code:addons/web/static/src/js/views/list/list_renderer.js:0
#: code:addons/web/static/src/js/views/list/list_renderer.js:0
#: code:addons/web/static/src/js/views/pivot/pivot_model.js:0
#, python-format
msgid "Undefined"
msgstr "Không xác định"

#. module: web
#. openerp-web
#: code:addons/web/static/src/xml/kanban.xml:0
#, python-format
msgid "Unfold"
msgstr "Mở ra"

#. module: web
#. openerp-web
#: code:addons/web/static/src/js/services/crash_manager.js:0
#, python-format
msgid "Unknown CORS error"
msgstr "Lỗi CORS không xác định"

#. module: web
#. openerp-web
#: code:addons/web/static/src/js/core/py_utils.js:0
#, python-format
msgid "Unknown nonliteral type "
msgstr "Kiểu nonliteral không xác định "

#. module: web
#. openerp-web
#: code:addons/web/static/src/js/views/list/list_editable_renderer.js:0
#, python-format
msgid "Unlink row "
msgstr "Xoá dòng "

#. module: web
#. openerp-web
#: code:addons/web/static/src/js/_deprecated/data.js:0
#, python-format
msgid "Unnamed"
msgstr "Chưa đặt tên"

#. module: web
#. openerp-web
#: code:addons/web/static/src/js/views/pivot/pivot_view.js:0
#, python-format
msgid "Untitled"
msgstr "Không có tiêu đề"

#. module: web
#. openerp-web
#: code:addons/web/static/src/xml/base.xml:0
#, python-format
msgid "Update to:"
msgstr ""

#. module: web
#. openerp-web
#: code:addons/web/static/src/js/fields/upgrade_fields.js:0
#, python-format
msgid "Upgrade now"
msgstr "Nâng cấp ngay"

#. module: web
#. openerp-web
#: code:addons/web/static/src/xml/base.xml:0
#, python-format
msgid "Upgrade to enterprise"
msgstr "Nâng cấp lên ấn bản Enterprise"

#. module: web
#. openerp-web
#: code:addons/web/static/src/xml/base.xml:0
#, python-format
msgid "Upgrade to future versions"
msgstr "Nâng cấp đến các phiên bản tương lai"

#. module: web
#. openerp-web
#: code:addons/web/static/src/js/views/kanban/kanban_record.js:0
#, python-format
msgid "Upload and Set"
msgstr "Tải lên và thiết lập"

#. module: web
#. openerp-web
#: code:addons/web/static/src/xml/base.xml:0
#: code:addons/web/static/src/xml/base.xml:0
#, python-format
msgid "Upload your file"
msgstr "Tải lên tập tin của bạn"

#. module: web
#. openerp-web
#: code:addons/web/static/src/xml/base.xml:0
#, python-format
msgid "Uploaded"
msgstr "Đã tải lên"

#. module: web
#. openerp-web
#: code:addons/web/static/src/xml/base.xml:0
#, python-format
msgid "Uploading"
msgstr "Đang tải lên"

#. module: web
#. openerp-web
#: code:addons/web/static/src/js/fields/relational_fields.js:0
#, python-format
msgid "Uploading Error"
msgstr "Lỗi tải lên"

#. module: web
#. openerp-web
#: code:addons/web/static/src/xml/base.xml:0
#: code:addons/web/static/src/xml/base.xml:0
#: code:addons/web/static/src/xml/base.xml:0
#, python-format
msgid "Uploading..."
msgstr "Đang tải lên..."

#. module: web
#. openerp-web
#: code:addons/web/static/src/xml/base.xml:0
#, python-format
msgid "Use by default"
msgstr "Sử dụng mặc định"

#. module: web
#. openerp-web
#: code:addons/web/static/src/js/services/crash_manager.js:0
#, python-format
msgid "User Error"
msgstr ""

#. module: web
#. openerp-web
#: code:addons/web/static/src/xml/base.xml:0
#, python-format
msgid "Users"
msgstr "Người dùng"

#. module: web
#. openerp-web
#: code:addons/web/static/src/js/services/crash_manager.js:0
#, python-format
msgid "Validation Error"
msgstr "Lỗi thẩm định"

#. module: web
#. openerp-web
#: code:addons/web/static/src/js/views/pivot/pivot_model.js:0
#, python-format
msgid "Variation"
msgstr "Biến thể"

#. module: web
#. openerp-web
#: code:addons/web/static/src/js/tools/debug_manager_backend.js:0
#: code:addons/web/static/src/xml/debug.xml:0
#, python-format
msgid "View Fields"
msgstr "Xem các Trường của model"

#. module: web
#. openerp-web
#: code:addons/web/static/src/xml/debug.xml:0
#, python-format
msgid "View Metadata"
msgstr "Xem Metadata"

#. module: web
#: model:ir.model.fields,field_description:web.field_ir_actions_act_window_view__view_mode
msgid "View Type"
msgstr "Dạng hiển thị"

#. module: web
#. openerp-web
#: code:addons/web/static/src/js/chrome/action_manager.js:0
#: code:addons/web/static/src/js/chrome/action_manager_report.js:0
#: code:addons/web/static/src/js/fields/relational_fields.js:0
#: code:addons/web/static/src/js/services/crash_manager.js:0
#: code:addons/web/static/src/js/views/basic/basic_controller.js:0
#: code:addons/web/static/src/js/views/basic/basic_controller.js:0
#: code:addons/web/static/src/js/views/control_panel/search/favorite_menu.js:0
#: code:addons/web/static/src/js/views/list/list_renderer.js:0
#: code:addons/web/static/src/xml/base.xml:0
#, python-format
msgid "Warning"
msgstr "Cảnh báo"

#. module: web
#. openerp-web
#: code:addons/web/static/src/js/widgets/attach_document.js:0
#, python-format
msgid "Warning : You have to save first before attaching a file."
msgstr "Cảnh báo: Bạn phải lưu trước khi đính kèm một tệp tin."

#. module: web
#: model_terms:ir.ui.view,arch_db:web.benchmark_suite
msgid "Web Benchmarks"
msgstr "Chấm điểm Web"

#. module: web
#: model_terms:ir.ui.view,arch_db:web.qunit_mobile_suite
msgid "Web Mobile Tests"
msgstr "Kiểm tra Web Mobile"

#. module: web
#: model_terms:ir.ui.view,arch_db:web.qunit_suite
msgid "Web Tests"
msgstr "Kiểm tra Web"

#. module: web
#: model_terms:ir.ui.view,arch_db:web.external_layout_boxed
#: model_terms:ir.ui.view,arch_db:web.external_layout_standard
msgid "Web:"
msgstr "Web:"

#. module: web
#. openerp-web
#: code:addons/web/static/src/js/views/calendar/calendar_model.js:0
#: code:addons/web/static/src/js/views/control_panel/search/control_panel_view_parameters.js:0
#: code:addons/web/static/src/xml/base.xml:0
#: code:addons/web/static/src/xml/web_calendar.xml:0
#, python-format
msgid "Week"
msgstr "Tuần"

#. module: web
#. openerp-web
#: code:addons/web/static/src/js/widgets/rainbow_man.js:0
#, python-format
msgid "Well Done!"
msgstr "Làm tốt lắm!"

#. module: web
#. openerp-web
#: code:addons/web/static/src/xml/base.xml:0
#, python-format
msgid "Widget:"
msgstr "Widget:"

#. module: web
#. openerp-web
#: code:addons/web/static/src/xml/menu.xml:0
#, python-format
msgid "Windows/Linux"
msgstr "Windows/Linux"

#. module: web
#: code:addons/web/controllers/main.py:0
#, python-format
msgid "Wrong login/password"
msgstr "Sai tên đăng nhập/mật khẩu"

#. module: web
#. openerp-web
#: code:addons/web/static/src/js/fields/basic_fields.js:0
#, python-format
msgid "Wrong value entered!"
msgstr "Giá trị nhập liệu không hợp lệ!"

#. module: web
#. openerp-web
#: code:addons/web/static/src/xml/debug.xml:0
#, python-format
msgid "XML ID:"
msgstr "XML ID:"

#. module: web
#. openerp-web
#: code:addons/web/static/src/js/views/control_panel/search/control_panel_view_parameters.js:0
#: code:addons/web/static/src/xml/base.xml:0
#, python-format
msgid "Year"
msgstr "Năm"

#. module: web
#. openerp-web
#: code:addons/web/static/src/js/views/kanban/kanban_record.js:0
#: code:addons/web/static/src/xml/base.xml:0
#: code:addons/web/static/src/xml/kanban.xml:0
#, python-format
msgid "Yellow"
msgstr "Vàng"

#. module: web
#. openerp-web
#: code:addons/web/static/src/js/views/control_panel/search/search_bar_autocomplete_sources.js:0
#: code:addons/web/static/src/xml/base.xml:0
#, python-format
msgid "Yes"
msgstr "Có"

#. module: web
#. openerp-web
#: code:addons/web/static/src/js/views/control_panel/search/control_panel_view_parameters.js:0
#, python-format
msgid "Yesterday"
msgstr "Hôm qua"

#. module: web
#. openerp-web
#: code:addons/web/static/src/js/chrome/abstract_web_client.js:0
#, python-format
msgid "You are back online"
msgstr "Bạn đã online trở lại"

#. module: web
#. openerp-web
#: code:addons/web/static/src/js/fields/relational_fields.js:0
#, python-format
msgid "You are creating a new %s, are you sure it does not exist yet?"
msgstr "Bạn đang tạo mới một %s, Bạn chắc chắc nó không có sẵn?"

#. module: web
#. openerp-web
#: code:addons/web/static/src/js/widgets/model_field_selector.js:0
#, python-format
msgid "You cannot follow relations for this field chain construction"
msgstr ""
"Bạn không thể theo dõi các mối quan hệ cho việc xây dựng chuỗi trường này"

#. module: web
#: code:addons/web/controllers/main.py:0
#, python-format
msgid "You cannot leave any password empty."
msgstr "Bạn không thể để trống mật khẩu."

#. module: web
#. openerp-web
#: code:addons/web/static/src/js/core/misc.js:0
#, python-format
msgid ""
"You may not believe it,<br />but the application is actually loading..."
msgstr ""
"Bạn có thể không tin,<br />nhưng thực sự úng dụng vẫn đang được nạp..."

#. module: web
#. openerp-web
#: code:addons/web/static/src/js/views/basic/basic_controller.js:0
#, python-format
msgid ""
"You need to save this new record before editing the translation. Do you want"
" to proceed?"
msgstr ""

#. module: web
#. openerp-web
#: code:addons/web/static/src/js/chrome/action_manager_report.js:0
#, python-format
msgid ""
"You need to start Odoo with at least two workers to print a pdf version of "
"the reports."
msgstr "Bạn cần chạy Odoo với ít nhất 2 worker để in báo cáo định dạng pdf."

#. module: web
#. openerp-web
#: code:addons/web/static/src/js/chrome/action_manager_report.js:0
#, python-format
msgid ""
"You should upgrade your version of Wkhtmltopdf to at least 0.12.0 in order "
"to get a correct display of headers and footers as well as support for "
"table-breaking between pages."
msgstr ""
"Bạn nên nâng cấp phiên bản của Wkhtmltopdf lên ít nhất 0.12.0 để hiển thị "
"chính xác các đầu trang và chân trang cũng như hỗ trợ cho việc liên kết bảng"
" giữa các trang."

#. module: web
#. openerp-web
#: code:addons/web/static/src/js/services/crash_manager.js:0
#, python-format
msgid "Your Odoo session expired. Please refresh the current web page."
msgstr ""
"Phiên làm việc của bạn đã hết hạn. Xin hãy nạp lại trang hiện tại (F5 hoặc "
"Ctrl+F5)."

#. module: web
#. openerp-web
#: code:addons/web/static/src/js/chrome/action_manager_report.js:0
#, python-format
msgid ""
"Your installation of Wkhtmltopdf seems to be broken. The report will be "
"shown in html."
msgstr ""
"Phần cài đặt Wkhtmltopdf của bạn dường như đã bị lỗi. Báo cáo sẽ được thể "
"hiện dưới dạng html."

#. module: web
#. openerp-web
#: code:addons/web/static/src/js/widgets/name_and_signature.js:0
#: code:addons/web/static/src/xml/name_and_signature.xml:0
#, python-format
msgid "Your name"
msgstr ""

#. module: web
#: code:addons/web/controllers/main.py:0
#, python-format
msgid ""
"Your password is the default (admin)! If this system is exposed to untrusted"
" users it is important to change it immediately for security reasons. I will"
" keep nagging you about it!"
msgstr ""

#. module: web
#. openerp-web
#: code:addons/web/static/src/js/views/kanban/kanban_record.js:0
#, python-format
msgid "[No widget %s]"
msgstr "[Không có widget %s]"

#. module: web
#. openerp-web
#: code:addons/web/static/src/js/core/translation.js:0
#, python-format
msgid "a day ago"
msgstr "một ngày trước"

#. module: web
#. openerp-web
#: code:addons/web/static/src/js/core/translation.js:0
#, python-format
msgid "about a minute ago"
msgstr "khoảng một phút trước"

#. module: web
#. openerp-web
#: code:addons/web/static/src/js/core/translation.js:0
#, python-format
msgid "about a month ago"
msgstr "khoảng một tháng trước"

#. module: web
#. openerp-web
#: code:addons/web/static/src/js/core/translation.js:0
#, python-format
msgid "about a year ago"
msgstr "khoảng một năm trước"

#. module: web
#. openerp-web
#: code:addons/web/static/src/js/core/translation.js:0
#, python-format
msgid "about an hour ago"
msgstr "khoảng một giờ trước"

#. module: web
#. openerp-web
#: code:addons/web/static/src/xml/base.xml:0
#, python-format
msgid "all records"
msgstr "tất cả bản ghi"

#. module: web
#. openerp-web
#: code:addons/web/static/src/xml/base.xml:0
#, python-format
msgid "are valid for this update."
msgstr ""

#. module: web
#. openerp-web
#: code:addons/web/static/src/js/widgets/domain_selector.js:0
#, python-format
msgid "child of"
msgstr "cấp con của"

#. module: web
#. openerp-web
#: code:addons/web/static/src/js/views/control_panel/search/search_filters.js:0
#: code:addons/web/static/src/js/widgets/domain_selector.js:0
#, python-format
msgid "contains"
msgstr "chứa"

#. module: web
#. openerp-web
#: code:addons/web/static/src/js/widgets/domain_selector.js:0
#, python-format
msgid "does not contain"
msgstr "không chứa"

#. module: web
#. openerp-web
#: code:addons/web/static/src/js/views/control_panel/search/search_filters.js:0
#, python-format
msgid "doesn't contain"
msgstr "không chứa"

#. module: web
#. openerp-web
#: code:addons/web/static/src/js/views/control_panel/search/search_filters.js:0
#: code:addons/web/static/src/js/views/control_panel/search/search_filters.js:0
#, python-format
msgid "greater than"
msgstr "lớn hơn"

#. module: web
#. openerp-web
#: code:addons/web/static/src/js/views/control_panel/search/search_filters.js:0
#: code:addons/web/static/src/js/views/control_panel/search/search_filters.js:0
#, python-format
msgid "greater than or equal to"
msgstr "lớn hơn hoặc bằng"

#. module: web
#. openerp-web
#: code:addons/web/static/src/js/widgets/domain_selector.js:0
#, python-format
msgid "in"
msgstr "trong"

#. module: web
#. openerp-web
#: code:addons/web/static/src/js/views/control_panel/search/search_filters.js:0
#: code:addons/web/static/src/js/views/control_panel/search/search_filters.js:0
#: code:addons/web/static/src/js/widgets/domain_selector.js:0
#: code:addons/web/static/src/xml/base.xml:0
#, python-format
msgid "is"
msgstr "là"

#. module: web
#. openerp-web
#: code:addons/web/static/src/js/views/control_panel/search/search_filters.js:0
#: code:addons/web/static/src/js/views/control_panel/search/search_filters.js:0
#, python-format
msgid "is after"
msgstr "sau"

#. module: web
#. openerp-web
#: code:addons/web/static/src/js/views/control_panel/search/search_filters.js:0
#: code:addons/web/static/src/js/views/control_panel/search/search_filters.js:0
#, python-format
msgid "is after or equal to"
msgstr "sau hoặc bằng"

#. module: web
#. openerp-web
#: code:addons/web/static/src/js/views/control_panel/search/search_filters.js:0
#: code:addons/web/static/src/js/views/control_panel/search/search_filters.js:0
#, python-format
msgid "is before"
msgstr "trước"

#. module: web
#. openerp-web
#: code:addons/web/static/src/js/views/control_panel/search/search_filters.js:0
#: code:addons/web/static/src/js/views/control_panel/search/search_filters.js:0
#, python-format
msgid "is before or equal to"
msgstr "trước hoặc bằng"

#. module: web
#. openerp-web
#: code:addons/web/static/src/js/views/control_panel/search/search_filters.js:0
#: code:addons/web/static/src/js/views/control_panel/search/search_filters.js:0
#, python-format
msgid "is between"
msgstr "trong khoảng"

#. module: web
#. openerp-web
#: code:addons/web/static/src/js/views/control_panel/search/search_filters.js:0
#: code:addons/web/static/src/js/views/control_panel/search/search_filters.js:0
#: code:addons/web/static/src/js/views/control_panel/search/search_filters.js:0
#: code:addons/web/static/src/js/views/control_panel/search/search_filters.js:0
#: code:addons/web/static/src/js/views/control_panel/search/search_filters.js:0
#, python-format
msgid "is equal to"
msgstr "bằng"

#. module: web
#. openerp-web
#: code:addons/web/static/src/js/views/control_panel/search/search_filters.js:0
#, python-format
msgid "is false"
msgstr "bằng false"

#. module: web
#. openerp-web
#: code:addons/web/static/src/js/views/control_panel/search/search_filters.js:0
#: code:addons/web/static/src/js/widgets/domain_selector.js:0
#, python-format
msgid "is not"
msgstr "không là"

#. module: web
#. openerp-web
#: code:addons/web/static/src/js/widgets/domain_selector.js:0
#, python-format
msgid "is not ="
msgstr "không ="

#. module: web
#. openerp-web
#: code:addons/web/static/src/js/views/control_panel/search/search_filters.js:0
#: code:addons/web/static/src/js/views/control_panel/search/search_filters.js:0
#: code:addons/web/static/src/js/views/control_panel/search/search_filters.js:0
#: code:addons/web/static/src/js/views/control_panel/search/search_filters.js:0
#: code:addons/web/static/src/js/views/control_panel/search/search_filters.js:0
#, python-format
msgid "is not equal to"
msgstr "không bằng"

#. module: web
#. openerp-web
#: code:addons/web/static/src/js/views/control_panel/search/search_filters.js:0
#: code:addons/web/static/src/js/views/control_panel/search/search_filters.js:0
#: code:addons/web/static/src/js/views/control_panel/search/search_filters.js:0
#: code:addons/web/static/src/js/views/control_panel/search/search_filters.js:0
#: code:addons/web/static/src/js/views/control_panel/search/search_filters.js:0
#: code:addons/web/static/src/js/views/control_panel/search/search_filters.js:0
#: code:addons/web/static/src/js/widgets/domain_selector.js:0
#, python-format
msgid "is not set"
msgstr "không được thiết lập"

#. module: web
#. openerp-web
#: code:addons/web/static/src/js/views/control_panel/search/search_filters.js:0
#: code:addons/web/static/src/js/views/control_panel/search/search_filters.js:0
#: code:addons/web/static/src/js/views/control_panel/search/search_filters.js:0
#: code:addons/web/static/src/js/views/control_panel/search/search_filters.js:0
#: code:addons/web/static/src/js/views/control_panel/search/search_filters.js:0
#: code:addons/web/static/src/js/views/control_panel/search/search_filters.js:0
#: code:addons/web/static/src/js/widgets/domain_selector.js:0
#, python-format
msgid "is set"
msgstr "được thiết lập"

#. module: web
#. openerp-web
#: code:addons/web/static/src/js/views/control_panel/search/search_filters.js:0
#, python-format
msgid "is true"
msgstr "bằng true"

#. module: web
#. openerp-web
#: code:addons/web/static/src/js/core/utils.js:0
#, python-format
msgid "kMGTPE"
msgstr "kMGTPE"

#. module: web
#. openerp-web
#: code:addons/web/static/src/js/views/control_panel/search/search_filters.js:0
#: code:addons/web/static/src/js/views/control_panel/search/search_filters.js:0
#, python-format
msgid "less than"
msgstr "nhỏ hơn"

#. module: web
#. openerp-web
#: code:addons/web/static/src/js/core/translation.js:0
#, python-format
msgid "less than a minute ago"
msgstr "ít hơn một phút trước"

#. module: web
#. openerp-web
#: code:addons/web/static/src/js/views/control_panel/search/search_filters.js:0
#: code:addons/web/static/src/js/views/control_panel/search/search_filters.js:0
#, python-format
msgid "less than or equal to"
msgstr "nhỏ hơn hoặc bằng"

#. module: web
#. openerp-web
#: code:addons/web/static/src/xml/base.xml:0
#, python-format
msgid "not"
msgstr "không"

#. module: web
#. openerp-web
#: code:addons/web/static/src/js/views/control_panel/search/search_bar_autocomplete_sources.js:0
#, python-format
msgid "not a valid integer"
msgstr "không phải là một kiểu số nguyên hợp lệ"

#. module: web
#. openerp-web
#: code:addons/web/static/src/js/views/control_panel/search/search_bar_autocomplete_sources.js:0
#, python-format
msgid "not a valid number"
msgstr "không phải là một số hợp lệ"

#. module: web
#. openerp-web
#: code:addons/web/static/src/js/widgets/domain_selector.js:0
#, python-format
msgid "not in"
msgstr "không ở"

#. module: web
#. openerp-web
#: code:addons/web/static/src/js/widgets/domain_selector.js:0
#, python-format
msgid "not set (false)"
msgstr "chưa được đặt (sai)"

#. module: web
#. openerp-web
#: code:addons/web/static/src/xml/base.xml:0
#, python-format
msgid "of the following rules:"
msgstr "của các quy tắc sau:"

#. module: web
#. openerp-web
#: code:addons/web/static/src/xml/base.xml:0
#, python-format
msgid "of:"
msgstr "của:"

#. module: web
#. openerp-web
#: code:addons/web/static/src/js/views/control_panel/search/search_facet.js:0
#: code:addons/web/static/src/js/views/control_panel/search/search_facet.js:0
#: code:addons/web/static/src/xml/base.xml:0
#: code:addons/web/static/src/xml/base.xml:0
#, python-format
msgid "or"
msgstr "hoặc"

#. module: web
#. openerp-web
#: code:addons/web/static/src/js/widgets/domain_selector.js:0
#, python-format
msgid "parent of"
msgstr "cấp cha của"

#. module: web
#: model_terms:ir.ui.view,arch_db:web.brand_promotion
msgid "portal"
msgstr ""

#. module: web
#. openerp-web
#: code:addons/web/static/src/xml/base.xml:0
#, python-format
msgid "record(s)"
msgstr "bản ghi"

#. module: web
#. openerp-web
#: code:addons/web/static/src/xml/base.xml:0
#, python-format
msgid "records ?"
msgstr ""

#. module: web
#. openerp-web
#: code:addons/web/static/src/xml/kanban.xml:0
#, python-format
msgid "remaining)"
msgstr "còn lại)"

#. module: web
#. openerp-web
#: code:addons/web/static/src/xml/base.xml:0
#, python-format
msgid "selected records,"
msgstr ""

#. module: web
#. openerp-web
#: code:addons/web/static/src/xml/base.xml:0
#, python-format
msgid "set"
msgstr "đặt"

#. module: web
#. openerp-web
#: code:addons/web/static/src/js/widgets/domain_selector.js:0
#, python-format
msgid "set (true)"
msgstr "đặt (đúng)"<|MERGE_RESOLUTION|>--- conflicted
+++ resolved
@@ -1,7 +1,7 @@
 # Translation of Odoo Server.
 # This file contains the translation of the following modules:
 # 	* web
-#
+# 
 # Translators:
 # lam nguyen <lamev.inc@gmail.com>, 2019
 # sao sang <saosangmo@yahoo.com>, 2019
@@ -14,12 +14,8 @@
 # Duy BQ <duybq86@gmail.com>, 2019
 # Chinh Chinh <trinhttp@trobz.com>, 2019
 # Nancy Momoland <thanhnguyen.icsc@gmail.com>, 2019
-<<<<<<< HEAD
+# Dung Nguyen Thi <dungnt@trobz.com>, 2019
 #
-=======
-# Dung Nguyen Thi <dungnt@trobz.com>, 2019
-# 
->>>>>>> 4ad7a99d
 msgid ""
 msgstr ""
 "Project-Id-Version: Odoo Server saas~12.5\n"
