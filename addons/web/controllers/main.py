--- conflicted
+++ resolved
@@ -1673,12 +1673,8 @@
         fields = self.fields_get(model)
         if import_compat:
             if parent_field_type in ['many2one', 'many2many']:
-<<<<<<< HEAD
-                fields = {k: v for k, v in fields.items() if k in ['id', 'name']}
-=======
                 rec_name = request.env[model]._rec_name
                 fields = {'id': fields['id'], rec_name: fields[rec_name]}
->>>>>>> 5f717b50
         else:
             fields['.id'] = {**fields['id']}
 
