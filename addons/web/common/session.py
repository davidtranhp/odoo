--- conflicted
+++ resolved
@@ -58,14 +58,9 @@
         self._login = login
         self._password = password
 
-<<<<<<< HEAD
-    def login(self, db, login, password):
-        uid = self.proxy('common').login(db, login, password)
-=======
     def authenticate(self, db, login, password, env):
-        # TODO use the lib once it use authenticate
+        # TODO use the openerplib API once it exposes authenticate()
         uid = self.proxy('common').authenticate(db, login, password, env)
->>>>>>> 5ea774f8
         self.bind(db, uid, login, password)
         
         if uid: self.get_context()
