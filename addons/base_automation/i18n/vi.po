--- conflicted
+++ resolved
@@ -26,11 +26,7 @@
 #. module: base_automation
 #: model:mail.template,body_html:base_automation.test_mail_template_automation
 msgid "<div>Email automation</div>"
-<<<<<<< HEAD
 msgstr "<div>Tự động hoá Email</div>"
-=======
-msgstr "<div>Thư tự động</div>"
->>>>>>> 344d20a6
 
 #. module: base_automation
 #: model:ir.model.fields,help:base_automation.field_base_automation__website_published
@@ -116,7 +112,7 @@
 #. module: base_automation
 #: model:ir.model,name:base_automation.model_base_automation_line_test
 msgid "Automated Rule Line Test"
-msgstr "Kiểm thử chi tiết quy tắc tự động"
+msgstr "Kiểm thử Dòng quy tắc tự động"
 
 #. module: base_automation
 #: model:ir.model,name:base_automation.model_base_automation_lead_test
@@ -138,37 +134,37 @@
 #: model:ir.cron,cron_name:base_automation.ir_cron_data_base_automation_check
 #: model:ir.cron,name:base_automation.ir_cron_data_base_automation_check
 msgid "Base Action Rule: check and execute"
-msgstr "Quy tắc thực thi cơ bản: kiểm tra và thực thi"
+msgstr "Quy tắc thực thi cơ sở: kiểm tra và thực thi"
 
 #. module: base_automation
 #: model:base.automation,name:base_automation.test_rule_recursive
 #: model:ir.actions.server,name:base_automation.test_rule_recursive_ir_actions_server
 msgid "Base Automation: test recursive rule"
-msgstr "Tự động hóa cơ bản: kiểm thử quy tắc đệ quy"
+msgstr "Tự động hóa Cơ sở: kiểm thử quy tắc đệ quy"
 
 #. module: base_automation
 #: model:base.automation,name:base_automation.test_rule_on_create
 #: model:ir.actions.server,name:base_automation.test_rule_on_create_ir_actions_server
 msgid "Base Automation: test rule on create"
-msgstr "Tự động hóa cơ bản: kiểm thử quy tắc trên hàm khởi tạo"
+msgstr "Tự động hóa Cơ sở: kiểm thử quy tắc trên hàm create"
 
 #. module: base_automation
 #: model:base.automation,name:base_automation.test_rule_on_recompute
 #: model:ir.actions.server,name:base_automation.test_rule_on_recompute_ir_actions_server
 msgid "Base Automation: test rule on recompute"
-msgstr "Tự động hóa cơ bản: kiểm thử quy tắc trên hàm tính toán lại"
+msgstr "Tự động hóa Cơ sở: kiểm thử quy tắc trên hàm recompute"
 
 #. module: base_automation
 #: model:base.automation,name:base_automation.test_rule_on_line
 #: model:ir.actions.server,name:base_automation.test_rule_on_line_ir_actions_server
 msgid "Base Automation: test rule on secondary model"
-msgstr "Tự động hóa: quy tắc kiểm thử cho secondary model"
+msgstr "Tự động hóa Cơ sở: quy tắc kiểm thử cho secondary model"
 
 #. module: base_automation
 #: model:base.automation,name:base_automation.test_rule_on_write
 #: model:ir.actions.server,name:base_automation.test_rule_on_write_ir_actions_server
 msgid "Base Automation: test rule on write"
-msgstr "Tự động hóa cơ bản: kiểm thử quy tắc trên hàm chỉnh sửa"
+msgstr "Tự động hóa Cơ sở: kiểm thử quy tắc trên hàm chỉnh sửa"
 
 #. module: base_automation
 #: model:base.automation,name:base_automation.test_rule_on_write_check_context
@@ -180,7 +176,7 @@
 #: model:base.automation,name:base_automation.test_rule_on_write_recompute_send_email
 #: model:ir.actions.server,name:base_automation.test_rule_on_write_recompute_send_email_ir_actions_server
 msgid "Base Automation: test send an email"
-msgstr "Tự động hóa: kiểm thử gửi email"
+msgstr "Tự động hóa Cơ sở: kiểm thử gửi email"
 
 #. module: base_automation
 #: selection:base.automation,trigger:0
@@ -578,7 +574,7 @@
 #. module: base_automation
 #: model:ir.model.fields,field_description:base_automation.field_base_automation__activity_summary
 msgid "Summary"
-msgstr "Tóm tắt"
+msgstr "Tổng kết"
 
 #. module: base_automation
 #: model:ir.model.fields,field_description:base_automation.field_base_automation__crud_model_name
@@ -597,8 +593,6 @@
 "The \"%(trigger_value)s\" %(trigger_label)s can only be used with the "
 "\"%(state_value)s\" action type"
 msgstr ""
-"\"%(trigger_value)s\" %(trigger_label)s chỉ có thể được dùng với loại "
-"\"%(state_value)s\" "
 
 #. module: base_automation
 #: model:ir.model.fields,help:base_automation.field_base_automation__website_url
