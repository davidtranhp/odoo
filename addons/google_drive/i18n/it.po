--- conflicted
+++ resolved
@@ -1,18 +1,3 @@
-<<<<<<< HEAD
-# Italian translation for openobject-addons
-# Copyright (c) 2014 Rosetta Contributors and Canonical Ltd 2014
-# This file is distributed under the same license as the openobject-addons package.
-# FIRST AUTHOR <EMAIL@ADDRESS>, 2014.
-#
-msgid ""
-msgstr ""
-"Project-Id-Version: openobject-addons\n"
-"Report-Msgid-Bugs-To: FULL NAME <EMAIL@ADDRESS>\n"
-"POT-Creation-Date: 2014-08-14 13:09+0000\n"
-"PO-Revision-Date: 2014-08-14 16:10+0000\n"
-"Last-Translator: FULL NAME <EMAIL@ADDRESS>\n"
-"Language-Team: Italian <it@li.org>\n"
-=======
 # Translation of Odoo Server.
 # This file contains the translation of the following modules:
 # * google_drive
@@ -28,26 +13,25 @@
 "PO-Revision-Date: 2016-04-20 10:01+0000\n"
 "Last-Translator: Paolo Valier\n"
 "Language-Team: Italian (http://www.transifex.com/odoo/odoo-8/language/it/)\n"
->>>>>>> 0410d118
 "MIME-Version: 1.0\n"
 "Content-Type: text/plain; charset=UTF-8\n"
-"Content-Transfer-Encoding: 8bit\n"
-"X-Launchpad-Export-Date: 2014-08-15 07:09+0000\n"
-"X-Generator: Launchpad (build 17156)\n"
+"Content-Transfer-Encoding: \n"
+"Language: it\n"
+"Plural-Forms: nplurals=2; plural=(n != 1);\n"
 
 #. module: google_drive
 #: view:google.drive.config:google_drive.view_google_drive_config_form
 msgid ""
 "- Go to the Odoo document you want to filter. For instance, go to "
 "Opportunities and search on Sales Department."
-msgstr ""
+msgstr "- Raggiungi il documento di Odoo che vuoi filtrare. Per esempio, nel menu Opportunità, e raggruppa per team di vendita."
 
 #. module: google_drive
 #: view:google.drive.config:google_drive.view_google_drive_config_form
 msgid ""
 "- If filter is not specified, link of google document will appear in "
 "\"More\" option for all users for all opportunities."
-msgstr ""
+msgstr "- Se un filtro non viene specificato, il link a google document apparirà nelle opzioni di condivisione per tutti gli utenti e le opportunità."
 
 #. module: google_drive
 #: view:google.drive.config:google_drive.view_google_drive_config_form
@@ -55,7 +39,7 @@
 "- If you don't select \"Share with all users\", link of google document in "
 "\"More\" options will not appear for other users in opportunities of Sales "
 "Department."
-msgstr ""
+msgstr "- Se non selezioni \"Condividi con tutti gli utenti\", il link al google document nelle opzioni di condivisione non apparirà ad altri utenti del reparto vendite."
 
 #. module: google_drive
 #: view:google.drive.config:google_drive.view_google_drive_config_form
@@ -63,14 +47,14 @@
 "- If you select \"Share with all users\", link of google document in "
 "\"More\" options will appear for all users in opportunities of Sales "
 "Department."
-msgstr ""
+msgstr "- Se selezioni \"Condividi con tutti gli utenti\",il link al google document nelle opzioni di condivisione apparirà agli altri utenti del reparto vendite."
 
 #. module: google_drive
 #: view:google.drive.config:google_drive.view_google_drive_config_form
 msgid ""
 "- In this \"Search\" view, select the option \"Save Current Filter\", enter "
 "the name (Ex: Sales Department)"
-msgstr ""
+msgstr "- All'interno della ricerca, seleziona l'opzione \"Salva il filtro corrente\", inserisci il nome (Es. Reparto vendite)"
 
 #. module: google_drive
 #: model:ir.actions.act_window,help:google_drive.action_google_drive_users_config
@@ -79,142 +63,128 @@
 "                    Click to add a new template.\n"
 "                </p>\n"
 "                <p>\n"
-"                    Link your own google drive templates to any record of "
-"Odoo. If you have really specific documents you want your collaborator fill "
-"in, e.g. Use a spreadsheet to control the quality of your product or review "
-"the delivery checklist for each order in a foreign country, ... Its very "
-"easy to manage them, link them to Odoo and use them to collaborate with your "
-"employees.\n"
+"                    Link your own google drive templates to any record of Odoo. If you have really specific documents you want your collaborator fill in, e.g. Use a spreadsheet to control the quality of your product or review the delivery checklist for each order in a foreign country, ... Its very easy to manage them, link them to Odoo and use them to collaborate with your employees.\n"
 "                </p>\n"
 "            "
-<<<<<<< HEAD
-msgstr ""
-=======
 msgstr "<p class=\"oe_view_nocontent_create\">\n                    Fai click per aggiungere un nuovo template.\n                </p>\n                <p>\n                    Collega i tuoi template di google drive a qualsiasi record di Odoo. Se hai dei documenti specifici che vuoi che i tuoi collaboratori completino, es. Usare uno spreadsheet per il controllo qualità o per tenere sotto controllo la lista della spedizioni internazionali, ... È facile gestirli, collegarli a Odoo e usarli per collaborare con i tuoi dipendenti.\n                </p>\n            "
->>>>>>> 0410d118
 
 #. module: google_drive
 #: field:google.drive.config,active:0
 msgid "Active"
-msgstr ""
+msgstr "Attivo"
 
 #. module: google_drive
 #: code:addons/google_drive/google_drive.py:49
 #, python-format
 msgid "At least one key cannot be found in your Google Drive name pattern"
-msgstr ""
+msgstr "Non è stato possibile trovare almeno una chiave nel tuo pattern Google Drive"
 
 #. module: google_drive
 #: field:base.config.settings,google_drive_authorization_code:0
 msgid "Authorization Code"
-msgstr ""
+msgstr "Authorization Code"
 
 #. module: google_drive
 #: help:google.drive.config,name_template:0
 msgid ""
 "Choose how the new google drive will be named, on google side. Eg. "
 "gdoc_%(field_name)s"
-msgstr ""
+msgstr "Scegli come sarà chiamato il nuovo google drive, es. gdoc_%(field_name)s"
 
 #. module: google_drive
 #: view:base.config.settings:google_drive.inherited_google_view_general_configuration
 msgid "Configure your templates"
-msgstr ""
+msgstr "Configura i tuoi template"
 
 #. module: google_drive
 #: field:google.drive.config,create_uid:0
 msgid "Created by"
-msgstr ""
+msgstr "Creato da"
 
 #. module: google_drive
 #: field:google.drive.config,create_date:0
 msgid "Created on"
-msgstr ""
+msgstr "Creato il"
 
 #. module: google_drive
 #: code:addons/google_drive/google_drive.py:157
 #, python-format
 msgid "Creating google drive may only be done by one at a time."
-<<<<<<< HEAD
-msgstr ""
-=======
 msgstr "La creazione di un google drive può essere fatta uno documento alla volta."
->>>>>>> 0410d118
 
 #. module: google_drive
 #: model:ir.filters,name:google_drive.filter_partner
 msgid "Customer"
-msgstr ""
+msgstr "Cliente"
 
 #. module: google_drive
 #: code:addons/google_drive/google_drive.py:71
 #: code:addons/google_drive/google_drive.py:91
 #, python-format
 msgid "Error!"
-msgstr ""
+msgstr "Errore!"
 
 #. module: google_drive
 #: field:google.drive.config,filter_id:0
 msgid "Filter"
-msgstr ""
+msgstr "Filtro"
 
 #. module: google_drive
 #: code:addons/google_drive/google_drive.py:69
 #: code:addons/google_drive/google_drive.py:89
 #, python-format
 msgid "Go to the configuration panel"
-msgstr ""
+msgstr "Vai al pannello di configurazione"
 
 #. module: google_drive
 #: field:google.drive.config,google_drive_client_id:0
 msgid "Google Client "
-msgstr ""
+msgstr "Google Client "
 
 #. module: google_drive
 #: model:ir.ui.menu,name:google_drive.menu_google_drive_config
 msgid "Google Drive"
-msgstr ""
+msgstr "Google Drive"
 
 #. module: google_drive
 #: view:google.drive.config:google_drive.view_google_drive_config_form
 #: view:google.drive.config:google_drive.view_google_drive_config_tree
 msgid "Google Drive Configuration"
-msgstr ""
+msgstr "Configurazione Google Drive"
 
 #. module: google_drive
 #: code:addons/google_drive/google_drive.py:157
 #, python-format
 msgid "Google Drive Error!"
-msgstr ""
+msgstr "Errore Google Drive!"
 
 #. module: google_drive
 #: field:google.drive.config,name_template:0
 msgid "Google Drive Name Pattern"
-msgstr ""
+msgstr "Pattern Nome Google Drive"
 
 #. module: google_drive
 #: code:addons/google_drive/google_drive.py:71
 #: code:addons/google_drive/google_drive.py:91
 #, python-format
-msgid ""
-"Google Drive is not yet configured. Please contact your administrator."
-msgstr ""
+msgid "Google Drive is not yet configured. Please contact your administrator."
+msgstr "Google Drive non è ancora configurato. Contatta l'amministratore di sistema."
 
 #. module: google_drive
 #: model:ir.model,name:google_drive.model_google_drive_config
 msgid "Google Drive templates config"
-msgstr ""
+msgstr "Configurazione template Google Drive"
 
 #. module: google_drive
 #: field:google.drive.config,id:0
 msgid "ID"
-msgstr ""
+msgstr "ID"
 
 #. module: google_drive
 #: code:addons/google_drive/google_drive.py:189
 #, python-format
 msgid "Incorrect URL!"
-msgstr ""
+msgstr "URL non corretto!"
 
 #. module: google_drive
 #: code:addons/google_drive/google_drive.py:49
@@ -225,16 +195,15 @@
 #. module: google_drive
 #: field:google.drive.config,write_uid:0
 msgid "Last Updated by"
-msgstr ""
+msgstr "Ultima modifica di"
 
 #. module: google_drive
 #: field:google.drive.config,write_date:0
 msgid "Last Updated on"
-msgstr ""
-
-#. module: google_drive
-#: field:google.drive.config,model:0
-#: field:google.drive.config,model_id:0
+msgstr "Ultima modifica il"
+
+#. module: google_drive
+#: field:google.drive.config,model:0 field:google.drive.config,model_id:0
 msgid "Model"
 msgstr "Modello"
 
@@ -242,18 +211,18 @@
 #: constraint:google.drive.config:0
 msgid ""
 "Model of selected filter is not matching with model of current template."
-msgstr ""
+msgstr "Il modello del filtro selezionato non corrisponde al modello del template corrente."
 
 #. module: google_drive
 #: code:addons/google_drive/google_drive.py:189
 #, python-format
 msgid "Please enter a valid Google Document URL."
-msgstr ""
+msgstr "Inserisci l'URL di un Documento Google Drive"
 
 #. module: google_drive
 #: field:google.drive.config,google_drive_resource_id:0
 msgid "Resource Id"
-msgstr ""
+msgstr "ID Risorsa"
 
 #. module: google_drive
 #: code:addons/google_drive/google_drive.py:88
@@ -261,50 +230,43 @@
 msgid ""
 "Something went wrong during the token generation. Please request again an "
 "authorization code ."
-msgstr ""
+msgstr "Qualcosa è andato storto nella generazione del token. Richiedi un nuovo authorization code."
 
 #. module: google_drive
 #: field:google.drive.config,name:0
 msgid "Template Name"
-msgstr ""
+msgstr "Nome Template"
 
 #. module: google_drive
 #: field:google.drive.config,google_drive_template_url:0
 msgid "Template URL"
-msgstr ""
+msgstr "URL Template"
 
 #. module: google_drive
 #: model:ir.actions.act_window,name:google_drive.action_google_drive_users_config
 #: model:ir.ui.menu,name:google_drive.menu_google_drive_model_config
 msgid "Templates"
-msgstr ""
+msgstr "Lista Template"
 
 #. module: google_drive
 #: code:addons/google_drive/google_drive.py:106
 #, python-format
 msgid "The Google Template cannot be found. Maybe it has been deleted."
-msgstr ""
+msgstr "Non è stato possibile trovare il Template Google. Forse è stato cancellato."
 
 #. module: google_drive
 #: help:base.config.settings,google_drive_uri:0
 msgid "The URL to generate the authorization code from Google"
-msgstr ""
-
-#. module: google_drive
-#: view:google.drive.config:google_drive.view_google_drive_config_form
-msgid ""
-"The name of the attached document can use fixed or variable data. To "
-"distinguish between documents in\n"
-"                                Google Drive, use fixed words and fields. "
-"For instance, in the example above, if you wrote Agrolait_%(name)s_Sales\n"
-"                                in the Google Drive name field, the document "
-"in your Google Drive and in Odoo attachment will be named\n"
+msgstr "L'URL per generare l'autorization code di Google"
+
+#. module: google_drive
+#: view:google.drive.config:google_drive.view_google_drive_config_form
+msgid ""
+"The name of the attached document can use fixed or variable data. To distinguish between documents in\n"
+"                                Google Drive, use fixed words and fields. For instance, in the example above, if you wrote Agrolait_%(name)s_Sales\n"
+"                                in the Google Drive name field, the document in your Google Drive and in Odoo attachment will be named\n"
 "                                'Agrolait_SO0001_Sales'."
-<<<<<<< HEAD
-msgstr ""
-=======
 msgstr "Il nome del documento allegato può fare uso di campi fissi o variabili. Per distinguere tra vari documenti in \n                                Google Drive, usa campi e parole fissis. Per esempi, nell'esempio sovrastante, se si usasse Agrolait_%(name)s_Sales\n                                nel campo nome di Google Drive, il documento Google Drive e allegato a Odoo sarà chiamato\n                                'Agrolait_SO0001_Sales'."
->>>>>>> 0410d118
 
 #. module: google_drive
 #: code:addons/google_drive/google_drive.py:133
@@ -312,23 +274,23 @@
 msgid ""
 "The permission 'reader' for 'anyone with the link' has not been written on "
 "the document"
-msgstr ""
+msgstr "Il permesso di lettura per \"chiunque abbia il link\" non è stato applicato al documento"
 
 #. module: google_drive
 #: view:google.drive.config:google_drive.view_google_drive_config_form
 msgid "To create a new filter:"
-msgstr ""
+msgstr "Per creare un nuovo filtro:"
 
 #. module: google_drive
 #: field:base.config.settings,google_drive_uri:0
 msgid "URI"
-msgstr ""
+msgstr "URI"
 
 #. module: google_drive
 #: code:addons/google_drive/google_drive.py:106
 #, python-format
 msgid "Warning!"
-msgstr ""
+msgstr "Attenzione!"
 
 #. module: google_drive
 #: code:addons/google_drive/google_drive.py:68
@@ -336,16 +298,15 @@
 msgid ""
 "You haven't configured 'Authorization Code' generated from google, Please "
 "generate and configure it ."
-msgstr ""
+msgstr "Non hai configurato alcun \"Authorization Code\" generato da google. Generalo e inseriscilo."
 
 #. module: google_drive
 #: view:base.config.settings:google_drive.inherited_google_view_general_configuration
 msgid "and paste it here"
-msgstr ""
-
-#. module: google_drive
-#: view:google.drive.config:google_drive.view_google_drive_config_form
-msgid ""
-"https://docs.google.com/document/d/1vOtpJK9scIQz6taD9tJRIETWbEw3fSiaQHArsJYcu"
-"a4/edit"
-msgstr ""+msgstr "e incollalo qui"
+
+#. module: google_drive
+#: view:google.drive.config:google_drive.view_google_drive_config_form
+msgid ""
+"https://docs.google.com/document/d/1vOtpJK9scIQz6taD9tJRIETWbEw3fSiaQHArsJYcua4/edit"
+msgstr "https://docs.google.com/document/d/1vOtpJK9scIQz6taD9tJRIETWbEw3fSiaQHArsJYcua4/edit"