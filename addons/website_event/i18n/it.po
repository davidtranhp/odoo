# Italian translation for openobject-addons
# Copyright (c) 2014 Rosetta Contributors and Canonical Ltd 2014
# This file is distributed under the same license as the openobject-addons package.
# FIRST AUTHOR <EMAIL@ADDRESS>, 2014.
#
msgid ""
msgstr ""
<<<<<<< HEAD
"Project-Id-Version: openobject-addons\n"
"Report-Msgid-Bugs-To: FULL NAME <EMAIL@ADDRESS>\n"
"POT-Creation-Date: 2014-09-23 16:28+0000\n"
"PO-Revision-Date: 2014-09-10 14:32+0000\n"
"Last-Translator: Simone Bernini <simone@aperturelabs.it>\n"
"Language-Team: Italian <it@li.org>\n"
=======
"Project-Id-Version: Odoo 8.0\n"
"Report-Msgid-Bugs-To: \n"
"POT-Creation-Date: 2015-01-21 14:08+0000\n"
"PO-Revision-Date: 2015-12-30 10:09+0000\n"
"Last-Translator: Martin Trigaux\n"
"Language-Team: Italian (http://www.transifex.com/odoo/odoo-8/language/it/)\n"
>>>>>>> a4e48d4c
"MIME-Version: 1.0\n"
"Content-Type: text/plain; charset=UTF-8\n"
"Content-Transfer-Encoding: 8bit\n"
"X-Launchpad-Export-Date: 2014-09-24 09:43+0000\n"
"X-Generator: Launchpad (build 17196)\n"

#. module: website_event
#: view:website:website_event.index
msgid "'Content'"
msgstr ""

#. module: website_event
#. openerp-web
#: code:addons/website_event/static/src/js/website.tour.event.js:18
#, python-format
msgid "Add Content"
msgstr ""

#. module: website_event
#: code:addons/website_event/controllers/main.py:122
#, python-format
msgid "All Categories"
msgstr "Tutte le categorie"

#. module: website_event
#: code:addons/website_event/controllers/main.py:133
#, python-format
msgid "All Countries"
msgstr "Tutte le nazionalita"

#. module: website_event
#: view:website:website_event.layout
msgid "All Events"
msgstr "Tutti gli Eventi"

#. module: website_event
#: view:website:website_event.index
msgid "Author"
msgstr "Autore"

#. module: website_event
#. openerp-web
#: code:addons/website_event/static/src/js/website.tour.event.js:41
#, python-format
msgid "Click <em>Continue</em> to create the event."
msgstr "Fai click su <em>Continua</em> per creare l'evento."

#. module: website_event
#. openerp-web
#: code:addons/website_event/static/src/js/website.tour.event.js:26
#, python-format
msgid "Click here to create a new event."
msgstr "Fai click qui per creare un nuovo evento."

#. module: website_event
#. openerp-web
#: code:addons/website_event/static/src/js/website.tour.event.js:97
#, python-format
msgid "Click here to customize your event further."
msgstr "Fai click qui per personalizzare l'evento."

#. module: website_event
#. openerp-web
#: code:addons/website_event/static/src/js/website.tour.event.js:90
#, python-format
msgid "Click to publish your event."
msgstr "Fai click qui per pubblicare l'evento."

#. module: website_event
#. openerp-web
#: code:addons/website_event/static/src/js/website.tour.event.js:47
#, python-format
msgid "Continue"
msgstr "Continua"

#. module: website_event
#. openerp-web
#: code:addons/website_event/static/src/js/website.tour.event.js:40
#, python-format
msgid "Create Event"
msgstr "Crea Evento"

#. module: website_event
#. openerp-web
#: code:addons/website_event/static/src/js/website.tour.event.js:34
#, python-format
msgid ""
"Create a name for your new event and click <em>'Continue'</em>. e.g: "
"Technical Training"
msgstr ""

#. module: website_event
#. openerp-web
#: code:addons/website_event/static/src/js/website.tour.event.js:11
#, python-format
msgid "Create an Event"
msgstr "Crea un Evento"

#. module: website_event
#. openerp-web
#: code:addons/website_event/static/src/js/website.tour.event.js:33
#, python-format
msgid "Create an Event Name"
msgstr ""

#. module: website_event
#. openerp-web
#: code:addons/website_event/static/src/js/website.tour.event.js:8
#, python-format
msgid "Create an event"
msgstr "Crea un evento"

#. module: website_event
#. openerp-web
#: code:addons/website_event/static/src/js/website.tour.event.js:96
#, python-format
msgid "Customize your event"
msgstr "Personalizza l'evento"

#. module: website_event
#: field:event.event,show_menu:0
msgid "Dedicated Menu"
msgstr ""

#. module: website_event
#. openerp-web
#: code:addons/website_event/static/src/js/website.tour.event.js:59
#: code:addons/website_event/static/src/js/website.tour.event.js:74
#, python-format
msgid "Drag & Drop a block"
msgstr ""

#. module: website_event
#. openerp-web
#: code:addons/website_event/static/src/js/website.tour.event.js:60
#, python-format
msgid "Drag the 'Image-Text' block and drop it in your page."
msgstr ""

#. module: website_event
#. openerp-web
#: code:addons/website_event/static/src/js/website.tour.event.js:75
#, python-format
msgid "Drag the 'Text Block' in your event page."
msgstr ""

#. module: website_event
#: model:ir.model,name:website_event.model_event_event
msgid "Email Thread"
msgstr ""

#. module: website_event
#: view:website:website_event.introduction-open-days-in-los-angeles
#: view:website:website_event.template_intro
msgid "Event Introduction"
msgstr "Introduzione all'Evento"

#. module: website_event
#: view:website:website_event.location-open-days-in-los-angeles
#: view:website:website_event.template_location
msgid "Event Location"
msgstr "Luogo dell'Evento"

#. module: website_event
#: field:event.event,menu_id:0
msgid "Event Menu"
msgstr ""

#. module: website_event
#: view:website:website_event.404
msgid "Event not found!"
msgstr "Evento non trovato!"

#. module: website_event
#: view:website:website.layout
#: model:website.menu,name:website_event.menu_events
msgid "Events"
msgstr "Eventi"

#. module: website_event
#: view:website:website_event.index
msgid "Events from Your Country"
msgstr ""

#. module: website_event
#: view:website:website.snippets
msgid "Events in visitor's country"
msgstr ""

#. module: website_event
#: view:website:website_event.country_events_list
msgid "Events:"
msgstr "Eventi:"

#. module: website_event
#: view:website:website_event.event_description_full
msgid ""
"Find out what people see and say about this event,\n"
"                            and join the conversation."
msgstr ""
"Scorpi quello che si dice su questo evento,\n"
"                            e unisciti alla conversazione."

#. module: website_event
#: view:website:website_event.event_description_full
msgid "From"
msgstr ""

#. module: website_event
#. openerp-web
#: code:addons/website_event/static/src/js/website.tour.event.js:68
#, python-format
msgid "Insert another block to your event."
msgstr ""

#. module: website_event
#. openerp-web
#: code:addons/website_event/static/src/js/website.tour.event.js:53
#, python-format
msgid "Insert blocks to layout the body of your event."
msgstr ""

#. module: website_event
#: code:addons/website_event/models/event.py:38
#, python-format
msgid "Introduction"
msgstr "Introduzione"

#. module: website_event
#. openerp-web
#: code:addons/website_event/static/src/js/website.tour.event.js:52
#: code:addons/website_event/static/src/js/website.tour.event.js:67
#, python-format
msgid "Layout your event"
msgstr ""

#. module: website_event
#. openerp-web
#: code:addons/website_event/static/src/js/website.tour.event.js:12
#, python-format
msgid "Let's go through the first steps to publish a new event."
msgstr ""

#. module: website_event
#: view:website:website.snippets
msgid "Local Events"
msgstr ""

#. module: website_event
#: code:addons/website_event/models/event.py:39
#, python-format
msgid "Location"
msgstr ""

#. module: website_event
#. openerp-web
#: code:addons/website_event/controllers/main.py:215
#: code:addons/website_event/static/src/js/website.tour.event.js:25
#: code:addons/website_event/static/src/js/website_event.editor.js:11
#: view:website:website.layout
#, python-format
msgid "New Event"
msgstr "Nuovo Evento"

#. module: website_event
#. openerp-web
#: code:addons/website_event/static/src/js/website.tour.event.js:45
#, python-format
msgid "New Event Created"
msgstr "Nuovo Evento Creato"

#. module: website_event
#: code:addons/website_event/controllers/main.py:55
#, python-format
msgid "Next Events"
msgstr "Prossimi Eventi"

#. module: website_event
#: code:addons/website_event/controllers/main.py:64
#, python-format
msgid "Next Week"
msgstr ""

#. module: website_event
#: code:addons/website_event/controllers/main.py:72
#, python-format
msgid "Next month"
msgstr ""

#. module: website_event
#: view:website:website_event.index
msgid "No event found"
msgstr "Nessun evento trovato"

#. module: website_event
#: code:addons/website_event/controllers/main.py:76
#, python-format
msgid "Old Events"
msgstr "Eventi Passati"

#. module: website_event
#. openerp-web
#: code:addons/website_event/static/src/js/website.tour.event.js:82
#, python-format
msgid "Once you click on save, your event is updated."
msgstr "Una volta cliccato su 'salva', l'evento sarà aggiornato."

#. module: website_event
#: view:website:website_event.index
msgid "Online"
msgstr ""

#. module: website_event
#: view:website:website_event.index
msgid "Online Events"
msgstr ""

#. module: website_event
#: view:website:website_event.index
msgid "Organized by:"
msgstr "Organizzato da:"

#. module: website_event
#: view:website:website_event.event_description_full
msgid "Organizer"
msgstr "Organizzatore"

#. module: website_event
#: view:website:website_event.index
msgid "Our Events"
msgstr "I nostri Eventi"

#. module: website_event
#: view:website:website_event.index
msgid "Our Trainings"
msgstr ""

#. module: website_event
#: view:website:website_event.event_description_full
msgid "Participate on Twitter"
msgstr "Partecipa su Twitter"

#. module: website_event
#: view:website:website_event.index
msgid "Photos of Past Events"
msgstr "Foto degli Eventi Passati"

#. module: website_event
#. openerp-web
#: code:addons/website_event/static/src/js/website.tour.event.js:89
#, python-format
msgid "Publish your event"
msgstr "Pubblica il tuo evento"

#. module: website_event
#: code:addons/website_event/models/event.py:61
#, python-format
msgid "Register"
msgstr ""

#. module: website_event
#: view:website:website_event.404
msgid "Return to the event list."
msgstr "Torna all'elenco eventi."

#. module: website_event
#. openerp-web
#: code:addons/website_event/static/src/js/website.tour.event.js:81
#, python-format
msgid "Save your modifications"
msgstr "Salva le modifiche"

#. module: website_event
#: view:website:website_event.country_events_list
msgid "See all events from"
msgstr ""

#. module: website_event
#: view:website:website_event.country_events_list
msgid "See all upcoming events"
msgstr ""

#. module: website_event
#. openerp-web
#: code:addons/website_event/static/src/js/website.tour.event.js:13
#, python-format
msgid "Skip It"
msgstr ""

#. module: website_event
#: view:website:website_event.event_description_full
msgid "Social Stream"
msgstr ""

#. module: website_event
#: view:website:website_event.404
msgid "Sorry, the requested event is not available anymore."
msgstr "Spiacenti, l'evento richiesto non è più disponibile."

#. module: website_event
#. openerp-web
#: code:addons/website_event/static/src/js/website.tour.event.js:13
#, python-format
msgid "Start Tutorial"
msgstr "Avvia Tutorial"

#. module: website_event
#. openerp-web
#: code:addons/website_event/static/src/js/website.tour.event.js:19
#, python-format
msgid ""
"The <em>Content</em> menu allows you to create new pages, events, menus, etc."
msgstr ""
"Il menu <em>Contenuti</em> ti permette di creare nuove pagine, eventi, menu, "
"ecc.."

#. module: website_event
#: code:addons/website_event/controllers/main.py:60
#, python-format
msgid "This Week"
msgstr "Questa settimana"

#. module: website_event
#. openerp-web
#: code:addons/website_event/static/src/js/website.tour.event.js:46
#, python-format
msgid ""
"This is your new event page. We will edit the event presentation page."
msgstr ""

#. module: website_event
#: code:addons/website_event/controllers/main.py:68
#, python-format
msgid "This month"
msgstr "Questo mese"

#. module: website_event
#: code:addons/website_event/controllers/main.py:56
#, python-format
msgid "Today"
msgstr "Oggi"

#. module: website_event
#: field:event.event,twitter_hashtag:0
msgid "Twitter Hashtag"
msgstr "Hashtag Twitter"

#. module: website_event
#: view:website:website_event.country_events_list
msgid "Upcoming Events"
msgstr ""

#. module: website_event
#: view:website:website_event.index
msgid "Use the top menu"
msgstr ""

#. module: website_event
#: view:website:website_event.event_description_full
msgid "Use this tag:"
msgstr "Usa questo tag:"

#. module: website_event
#: field:event.event,website_published:0
msgid "Visible in Website"
msgstr "Visibile sul sito"

#. module: website_event
#: model:ir.actions.act_url,name:website_event.action_open_website
msgid "Website Home"
msgstr ""

#. module: website_event
#: field:event.event,website_message_ids:0
msgid "Website Messages"
msgstr ""

#. module: website_event
#: help:event.event,website_message_ids:0
msgid "Website communication history"
msgstr ""

#. module: website_event
#: field:event.event,website_meta_description:0
msgid "Website meta description"
msgstr ""

#. module: website_event
#: field:event.event,website_meta_keywords:0
msgid "Website meta keywords"
msgstr ""

#. module: website_event
#: field:event.event,website_meta_title:0
msgid "Website meta title"
msgstr ""

#. module: website_event
#: field:event.event,website_url:0
msgid "Website url"
msgstr ""

#. module: website_event
#: view:website:website_event.event_description_full
msgid "When"
msgstr ""

#. module: website_event
#: view:website:website_event.event_description_full
msgid "Where"
msgstr ""

#. module: website_event
#: view:website:website_event.index
msgid ""
"Write here a quote from one of your attendees.\n"
"                        It gives confidence in your\n"
"                        events."
msgstr ""

#. module: website_event
#: view:website:website_event.index
msgid "col-md-6"
msgstr "col-md-6"

#. module: website_event
#: view:website:website_event.index
msgid "not published"
msgstr "non pubblicato"

#. module: website_event
#: view:website:website_event.index
msgid "pull-right"
msgstr "pull-right"

#. module: website_event
#: view:website:website_event.index
msgid "to create your first event."
msgstr "per creare il tuo primo evento."<|MERGE_RESOLUTION|>--- conflicted
+++ resolved
@@ -1,30 +1,22 @@
-# Italian translation for openobject-addons
-# Copyright (c) 2014 Rosetta Contributors and Canonical Ltd 2014
-# This file is distributed under the same license as the openobject-addons package.
-# FIRST AUTHOR <EMAIL@ADDRESS>, 2014.
-#
+# Translation of Odoo Server.
+# This file contains the translation of the following modules:
+# * website_event
+# 
+# Translators:
+# FIRST AUTHOR <EMAIL@ADDRESS>, 2014
 msgid ""
 msgstr ""
-<<<<<<< HEAD
-"Project-Id-Version: openobject-addons\n"
-"Report-Msgid-Bugs-To: FULL NAME <EMAIL@ADDRESS>\n"
-"POT-Creation-Date: 2014-09-23 16:28+0000\n"
-"PO-Revision-Date: 2014-09-10 14:32+0000\n"
-"Last-Translator: Simone Bernini <simone@aperturelabs.it>\n"
-"Language-Team: Italian <it@li.org>\n"
-=======
 "Project-Id-Version: Odoo 8.0\n"
 "Report-Msgid-Bugs-To: \n"
 "POT-Creation-Date: 2015-01-21 14:08+0000\n"
 "PO-Revision-Date: 2015-12-30 10:09+0000\n"
 "Last-Translator: Martin Trigaux\n"
 "Language-Team: Italian (http://www.transifex.com/odoo/odoo-8/language/it/)\n"
->>>>>>> a4e48d4c
 "MIME-Version: 1.0\n"
 "Content-Type: text/plain; charset=UTF-8\n"
-"Content-Transfer-Encoding: 8bit\n"
-"X-Launchpad-Export-Date: 2014-09-24 09:43+0000\n"
-"X-Generator: Launchpad (build 17196)\n"
+"Content-Transfer-Encoding: \n"
+"Language: it\n"
+"Plural-Forms: nplurals=2; plural=(n != 1);\n"
 
 #. module: website_event
 #: view:website:website_event.index
@@ -36,7 +28,7 @@
 #: code:addons/website_event/static/src/js/website.tour.event.js:18
 #, python-format
 msgid "Add Content"
-msgstr ""
+msgstr "Aggiungi Contenuto"
 
 #. module: website_event
 #: code:addons/website_event/controllers/main.py:122
@@ -168,8 +160,8 @@
 
 #. module: website_event
 #: model:ir.model,name:website_event.model_event_event
-msgid "Email Thread"
-msgstr ""
+msgid "Event"
+msgstr "Evento"
 
 #. module: website_event
 #: view:website:website_event.introduction-open-days-in-los-angeles
@@ -194,6 +186,18 @@
 msgstr "Evento non trovato!"
 
 #. module: website_event
+#: model:mail.message.subtype,description:website_event.mt_event_published
+#: model:mail.message.subtype,name:website_event.mt_event_published
+msgid "Event published"
+msgstr ""
+
+#. module: website_event
+#: model:mail.message.subtype,description:website_event.mt_event_unpublished
+#: model:mail.message.subtype,name:website_event.mt_event_unpublished
+msgid "Event unpublished"
+msgstr ""
+
+#. module: website_event
 #: view:website:website.layout
 #: model:website.menu,name:website_event.menu_events
 msgid "Events"
@@ -219,14 +223,12 @@
 msgid ""
 "Find out what people see and say about this event,\n"
 "                            and join the conversation."
-msgstr ""
-"Scorpi quello che si dice su questo evento,\n"
-"                            e unisciti alla conversazione."
+msgstr "Scorpi quello che si dice su questo evento,\n                            e unisciti alla conversazione."
 
 #. module: website_event
 #: view:website:website_event.event_description_full
 msgid "From"
-msgstr ""
+msgstr "Da"
 
 #. module: website_event
 #. openerp-web
@@ -243,7 +245,7 @@
 msgstr ""
 
 #. module: website_event
-#: code:addons/website_event/models/event.py:38
+#: code:addons/website_event/models/event.py:44
 #, python-format
 msgid "Introduction"
 msgstr "Introduzione"
@@ -269,10 +271,10 @@
 msgstr ""
 
 #. module: website_event
-#: code:addons/website_event/models/event.py:39
+#: code:addons/website_event/models/event.py:45
 #, python-format
 msgid "Location"
-msgstr ""
+msgstr "Punto di Stoccaggio"
 
 #. module: website_event
 #. openerp-web
@@ -330,7 +332,7 @@
 #. module: website_event
 #: view:website:website_event.index
 msgid "Online"
-msgstr ""
+msgstr "Online"
 
 #. module: website_event
 #: view:website:website_event.index
@@ -375,10 +377,10 @@
 msgstr "Pubblica il tuo evento"
 
 #. module: website_event
-#: code:addons/website_event/models/event.py:61
+#: code:addons/website_event/models/event.py:67
 #, python-format
 msgid "Register"
-msgstr ""
+msgstr "Registra"
 
 #. module: website_event
 #: view:website:website_event.404
@@ -407,7 +409,7 @@
 #: code:addons/website_event/static/src/js/website.tour.event.js:13
 #, python-format
 msgid "Skip It"
-msgstr ""
+msgstr "Salta"
 
 #. module: website_event
 #: view:website:website_event.event_description_full
@@ -431,10 +433,9 @@
 #: code:addons/website_event/static/src/js/website.tour.event.js:19
 #, python-format
 msgid ""
-"The <em>Content</em> menu allows you to create new pages, events, menus, etc."
-msgstr ""
-"Il menu <em>Contenuti</em> ti permette di creare nuove pagine, eventi, menu, "
-"ecc.."
+"The <em>Content</em> menu allows you to create new pages, events, menus, "
+"etc."
+msgstr "Il menu <em>Contenuti</em> ti permette di creare nuove pagine, eventi, menu, ecc.."
 
 #. module: website_event
 #: code:addons/website_event/controllers/main.py:60
@@ -446,8 +447,7 @@
 #. openerp-web
 #: code:addons/website_event/static/src/js/website.tour.event.js:46
 #, python-format
-msgid ""
-"This is your new event page. We will edit the event presentation page."
+msgid "This is your new event page. We will edit the event presentation page."
 msgstr ""
 
 #. module: website_event
@@ -495,22 +495,22 @@
 #. module: website_event
 #: field:event.event,website_message_ids:0
 msgid "Website Messages"
-msgstr ""
+msgstr "Messaggio sito"
 
 #. module: website_event
 #: help:event.event,website_message_ids:0
 msgid "Website communication history"
-msgstr ""
+msgstr "Storico comunicazione sito"
 
 #. module: website_event
 #: field:event.event,website_meta_description:0
 msgid "Website meta description"
-msgstr ""
+msgstr "Descrizioni meta del sito"
 
 #. module: website_event
 #: field:event.event,website_meta_keywords:0
 msgid "Website meta keywords"
-msgstr ""
+msgstr "Meta parole chiave del sito"
 
 #. module: website_event
 #: field:event.event,website_meta_title:0
@@ -520,17 +520,17 @@
 #. module: website_event
 #: field:event.event,website_url:0
 msgid "Website url"
-msgstr ""
+msgstr "Url sito web"
 
 #. module: website_event
 #: view:website:website_event.event_description_full
 msgid "When"
-msgstr ""
+msgstr "Quando"
 
 #. module: website_event
 #: view:website:website_event.event_description_full
 msgid "Where"
-msgstr ""
+msgstr "Dove"
 
 #. module: website_event
 #: view:website:website_event.index
@@ -556,6 +556,11 @@
 msgstr "pull-right"
 
 #. module: website_event
+#: view:website:website_event.event_details view:website:website_event.index
+msgid "to"
+msgstr "a"
+
+#. module: website_event
 #: view:website:website_event.index
 msgid "to create your first event."
 msgstr "per creare il tuo primo evento."