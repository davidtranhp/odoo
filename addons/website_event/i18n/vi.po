# Translation of Odoo Server.
# This file contains the translation of the following modules:
# 	* website_event
#
# Translators:
# Chinh Chinh <trinhttp@trobz.com>, 2019
# Dung Nguyen Thi <dungnt@trobz.com>, 2019
# Dao Nguyen <trucdao.uel@gmail.com>, 2019
# Martin Trigaux, 2019
# fanha99 <fanha99@hotmail.com>, 2019
# Nancy Momoland <thanhnguyen.icsc@gmail.com>, 2019
<<<<<<< HEAD
#
=======
# Duy BQ <duybq86@gmail.com>, 2019
# 
>>>>>>> 4ad7a99d
msgid ""
msgstr ""
"Project-Id-Version: Odoo Server saas~12.5\n"
"Report-Msgid-Bugs-To: \n"
"POT-Creation-Date: 2019-09-30 09:42+0000\n"
"PO-Revision-Date: 2019-08-26 09:15+0000\n"
"Last-Translator: Duy BQ <duybq86@gmail.com>, 2019\n"
"Language-Team: Vietnamese (https://www.transifex.com/odoo/teams/41243/vi/)\n"
"MIME-Version: 1.0\n"
"Content-Type: text/plain; charset=UTF-8\n"
"Content-Transfer-Encoding: \n"
"Language: vi\n"
"Plural-Forms: nplurals=1; plural=0;\n"

#. module: website_event
#: model_terms:ir.ui.view,arch_db:website_event.registration_template
msgid "<b>Event registration is closed.</b>"
msgstr ""

#. module: website_event
#: model_terms:ir.ui.view,arch_db:website_event.registration_template
msgid "<b>Event registration not yet started.</b>"
msgstr ""

#. module: website_event
#: model_terms:ir.ui.view,arch_db:website_event.registration_complete
msgid "<b>Start</b>"
msgstr ""

#. module: website_event
#: model_terms:ir.ui.view,arch_db:website_event.country_events_list
msgid "<b>View all</b>"
msgstr ""

#. module: website_event
#: model_terms:ir.ui.view,arch_db:website_event.registration_complete
msgid "<br/> <b>End</b>"
msgstr ""

#. module: website_event
#: model_terms:ir.ui.view,arch_db:website_event.index_sidebar_quotes
msgid ""
"<em>Write here a quote from one of your attendees. It gives confidence in "
"your events.</em>"
msgstr ""

#. module: website_event
#: model_terms:ir.ui.view,arch_db:website_event.events_list
msgid "<i class=\"fa fa-ban mr-2\"/>Unpublished"
msgstr ""

#. module: website_event
#: model_terms:ir.ui.view,arch_db:website_event.event_details
#: model_terms:ir.ui.view,arch_db:website_event.events_list
msgid "<i class=\"fa fa-check mr-2\"/>Registered"
msgstr ""

#. module: website_event
#: model_terms:ir.ui.view,arch_db:website_event.index_sidebar_follow_us
msgid ""
"<i class=\"fa fa-facebook text-facebook\" aria-label=\"Facebook\" "
"title=\"Facebook\"/>"
msgstr ""

#. module: website_event
#: model_terms:ir.ui.view,arch_db:website_event.country_events_list
msgid "<i class=\"fa fa-flag mr-2\"/>Events:"
msgstr ""

#. module: website_event
#: model_terms:ir.ui.view,arch_db:website_event.registration_complete
msgid "<i class=\"fa fa-fw fa-calendar\"/> Add to Google Calendar"
msgstr ""

#. module: website_event
#: model_terms:ir.ui.view,arch_db:website_event.registration_complete
msgid "<i class=\"fa fa-fw fa-calendar\"/> Add to iCal/Outlook"
msgstr ""

#. module: website_event
#: model_terms:ir.ui.view,arch_db:website_event.index_sidebar_follow_us
msgid "<i class=\"fa fa-github text-github\" aria-label=\"Github\" title=\"Github\"/>"
msgstr ""

#. module: website_event
#: model_terms:ir.ui.view,arch_db:website_event.country_events_list
#: model_terms:ir.ui.view,arch_db:website_event.s_country_events
msgid "<i class=\"fa fa-globe mr-2\"/>Upcoming Events"
msgstr ""

#. module: website_event
#: model_terms:ir.ui.view,arch_db:website_event.index_sidebar_follow_us
msgid ""
"<i class=\"fa fa-instagram text-instagram\" aria-label=\"Instagram\" "
"title=\"Instagram\"/>"
msgstr ""

#. module: website_event
#: model_terms:ir.ui.view,arch_db:website_event.index_sidebar_follow_us
msgid ""
"<i class=\"fa fa-linkedin text-linkedin\" aria-label=\"LinkedIn\" "
"title=\"LinkedIn\"/>"
msgstr ""

#. module: website_event
#: model_terms:ir.ui.view,arch_db:website_event.layout
msgid "<i class=\"fa fa-long-arrow-left text-primary mr-2\"/>All Events"
msgstr ""

#. module: website_event
#: model_terms:ir.ui.view,arch_db:website_event.registration_template
msgid ""
"<i class=\"fa fa-pencil mr-2\" role=\"img\" aria-label=\"Create\" "
"title=\"Create\"/><em>Configure Event Registration</em>"
msgstr ""

#. module: website_event
#: model_terms:ir.ui.view,arch_db:website_event.index_sidebar_follow_us
msgid "<i class=\"fa fa-twitter text-twitter\" aria-label=\"Twitter\" title=\"Twitter\"/>"
msgstr ""

#. module: website_event
#: model_terms:ir.ui.view,arch_db:website_event.index_sidebar_follow_us
msgid ""
"<i class=\"fa fa-youtube-play text-youtube\" aria-label=\"Youtube\" "
"title=\"Youtube\"/>"
msgstr ""

#. module: website_event
#: model_terms:ir.ui.view,arch_db:website_event.s_speaker_bio
msgid ""
"<span class=\"badge badge-secondary text-uppercase "
"o_wevent_badge\">Speaker</span>"
msgstr ""

#. module: website_event
#: model_terms:ir.ui.view,arch_db:website_event.ticket
msgid "<span class=\"font-weight-bold align-middle pr-2\">Qty</span>"
msgstr ""

#. module: website_event
#: model_terms:ir.ui.view,arch_db:website_event.index_topbar
msgid "<span class=\"navbar-brand h4 my-0 mr-4\">Events</span>"
msgstr ""

#. module: website_event
#: model_terms:ir.ui.view,arch_db:website_event.events_list
msgid "<span content=\"0\" class=\"font-weight-bold text-uppercase\">Free</span>"
msgstr ""

#. module: website_event
#: model_terms:ir.ui.view,arch_db:website_event.registration_template
msgid ""
"<span content=\"0\" itemprop=\"price\" class=\"font-weight-bold text-"
"uppercase\">Free</span>"
msgstr ""

#. module: website_event
#: model_terms:ir.ui.view,arch_db:website_event.ticket
msgid ""
"<span itemprop=\"availability\" content=\"http://schema.org/SoldOut\" class=\"text-danger\">\n"
"                        <i class=\"fa fa-ban mr-2\"/>Sold Out\n"
"                    </span>"
msgstr ""

#. module: website_event
#: model_terms:ir.ui.view,arch_db:website_event.registration_attendee_details
msgid "<span>&amp;times;</span>"
msgstr ""

#. module: website_event
<<<<<<< HEAD
#: model_terms:ir.ui.view,arch_db:website_event.event_description_full
msgid "<strong>Participate on Twitter</strong>"
msgstr "<strong>Tham gia trên Twitter</strong>"
=======
#: model_terms:ir.ui.view,arch_db:website_event.event_location
msgid "<span>Online Events</span>"
msgstr "<span>Sự kiện Trực tuyến</span>"
>>>>>>> 4ad7a99d

#. module: website_event
#: model_terms:ir.ui.view,arch_db:website_event.index_sidebar_photos
msgid "A past event"
msgstr ""

#. module: website_event
#: model_terms:ir.ui.view,arch_db:website_event.index_sidebar_about_us
msgid "About us"
msgstr "Về Chúng tôi"

#. module: website_event
#: model_terms:ir.ui.view,arch_db:website_event.event_description_full
msgid "Add to Calendar"
msgstr ""

#. module: website_event
#: code:addons/website_event/controllers/main.py:0
#: model_terms:ir.ui.view,arch_db:website_event.event_category
#, python-format
msgid "All Categories"
msgstr "Tất cả Các Nhóm"

#. module: website_event
#: code:addons/website_event/controllers/main.py:0
#, python-format
msgid "All Countries"
msgstr "Tất cả các Quốc gia"

#. module: website_event
#: model_terms:ir.ui.view,arch_db:website_event.event_location
msgid "All countries"
msgstr ""

#. module: website_event
#: model_terms:ir.ui.view,arch_db:website_event.res_config_settings_view_form
msgid "Ask questions to attendees when registering online"
msgstr "Đặt câu hỏi cho người tham dự khi đăng ký trực tuyến"

#. module: website_event
#: model_terms:ir.ui.view,arch_db:website_event.s_speaker_bio
msgid ""
"At just 13 years old, John DOE was already starting to develop his first "
"business applications for customers. After mastering civil engineering, he "
"founded TinyERP. This was the first phase of OpenERP which would later "
"became Odoo, the most installed open-source business software worldwide."
msgstr ""

#. module: website_event
#: model_terms:ir.ui.view,arch_db:website_event.registration_attendee_details
msgid "Attendees"
msgstr "Người Tham dự"

#. module: website_event
#: model_terms:ir.ui.view,arch_db:website_event.index_sidebar_quotes
msgid "Author"
msgstr "Tác giả"

#. module: website_event
#: model_terms:ir.ui.view,arch_db:website_event.registration_attendee_details
msgid "Cancel"
msgstr "Hủy"

#. module: website_event
#: model_terms:ir.ui.view,arch_db:website_event.index_sidebar_categories
msgid "Categories"
msgstr "Phân loại"

#. module: website_event
#: model_terms:ir.ui.view,arch_db:website_event.event_type_view_form_inherit_website
msgid ""
"Check this option to have menus for your event on the\n"
"                                website: registrations, schedule, map, ..."
msgstr ""

#. module: website_event
#. openerp-web
#: code:addons/website_event/static/src/js/tours/website_event.js:0
#, python-format
msgid "Click <em>Continue</em> to create the event."
msgstr "Bấm <em>Tiếp tục</em> để tạo sự kiện."

#. module: website_event
#. openerp-web
#: code:addons/website_event/static/src/js/tours/website_event.js:0
#, python-format
msgid "Click here to create a new event."
msgstr "Bấm để tạo mới một sự kiện."

#. module: website_event
#. openerp-web
#: code:addons/website_event/static/src/js/tours/website_event.js:0
#, python-format
msgid "Click here to customize your event further."
msgstr "Bấm để tuỳ biến hơn nữa cho sự kiện của bạn."

#. module: website_event
#. openerp-web
#: code:addons/website_event/static/src/js/tours/website_event.js:0
#, python-format
msgid "Click to publish your event."
msgstr "Bấm để xuất bản sự kiện của bạn."

#. module: website_event
#: model_terms:ir.ui.view,arch_db:website_event.registration_attendee_details
msgid "Close"
msgstr "Đóng"

#. module: website_event
#: model_terms:ir.ui.view,arch_db:website_event.s_speaker_bio
msgid "Company"
msgstr "Công ty"

#. module: website_event
#: model_terms:ir.ui.view,arch_db:website_event.registration_attendee_details
msgid "Continue"
msgstr "Tiếp tục"

#. module: website_event
#: model:ir.model.fields,field_description:website_event.field_event_event__cover_properties
msgid "Cover Properties"
msgstr "Thuộc tính Cover"

#. module: website_event
#. openerp-web
#: code:addons/website_event/static/src/js/tours/website_event.js:0
#, python-format
msgid ""
"Create a name for your new event and click <em>\"Continue\"</em>. e.g: "
"Technical Training"
msgstr ""
"Tạo một cái tên cho sự kiện mới của bạn và bấm vào <em>\"Tiếp tục\"</em>. "
"vd: Tập huấn Kỹ thuật"

#. module: website_event
#: model:ir.model.fields,help:website_event.field_event_event__website_menu
msgid ""
"Creates menus Introduction, Location and Register on the page  of the event "
"on the website."
msgstr ""
"Tạo các trình đơn Giới thiệu, Địa điểm và Đăng ký ở trên trang chi tiết sự "
"kiện ở ngoài website."

#. module: website_event
#: model_terms:ir.ui.view,arch_db:website_event.event_description_full
msgid "Date &amp; Time"
msgstr ""

#. module: website_event
#: model:ir.model.fields,field_description:website_event.field_event_event__website_menu
msgid "Dedicated Menu"
msgstr "Trình đơn Đặc dụng"

#. module: website_event
#: model:ir.model.fields,field_description:website_event.field_event_type__website_menu
msgid "Display a dedicated menu on Website"
msgstr "Hiển thị một trình đơn riêng trên Website"

#. module: website_event
#. openerp-web
#: code:addons/website_event/static/src/js/tours/website_event.js:0
#, python-format
msgid "Drag this block and drop it in your page."
msgstr "Kéo khối này và thả vào trong trang của bạn."

#. module: website_event
#: model_terms:ir.ui.view,arch_db:website_event.registration_complete
msgid "E-mail"
msgstr "E-mail"

#. module: website_event
#: model_terms:ir.ui.view,arch_db:website_event.registration_attendee_details
msgid "Email"
msgstr "Email"

#. module: website_event
#: model_terms:ir.ui.view,arch_db:website_event.event_description_full
msgid "End -"
msgstr ""

#. module: website_event
#: model_terms:ir.ui.view,arch_db:website_event.registration_template
msgid "End on"
msgstr ""

#. module: website_event
#: model:ir.model,name:website_event.model_event_event
msgid "Event"
msgstr "Sự kiện"

#. module: website_event
#: model:ir.model,name:website_event.model_event_type
msgid "Event Category"
msgstr "Nhóm Sự kiện"

#. module: website_event
#: model_terms:ir.ui.view,arch_db:website_event.template_location
msgid "Event Location"
msgstr "Địa điểm Sự kiện"

#. module: website_event
#: model:ir.model.fields,field_description:website_event.field_event_event__menu_id
msgid "Event Menu"
msgstr "Trình đơn Sự kiện"

#. module: website_event
#. openerp-web
#: code:addons/website_event/static/src/js/website_event.editor.js:0
#, python-format
msgid "Event Name"
msgstr "Tên Sự kiện"

#. module: website_event
#: model:ir.model.fields,field_description:website_event.field_event_event__subtitle
#: model_terms:ir.ui.view,arch_db:website_event.event_details
msgid "Event Subtitle"
msgstr ""

#. module: website_event
#: model_terms:ir.ui.view,arch_db:website_event.event_details
msgid "Event Title"
msgstr ""

#. module: website_event
#: model_terms:ir.ui.view,arch_db:website_event.404
msgid "Event not found!"
msgstr "Không tìm thấy Sự kiện!"

#. module: website_event
#: model:mail.message.subtype,description:website_event.mt_event_published
#: model:mail.message.subtype,name:website_event.mt_event_published
msgid "Event published"
msgstr "Sự kiện được xuất bản"

#. module: website_event
#: model:mail.message.subtype,description:website_event.mt_event_unpublished
#: model:mail.message.subtype,name:website_event.mt_event_unpublished
msgid "Event unpublished"
msgstr "Sự kiện chưa xuất bản"

#. module: website_event
#: model:website.menu,name:website_event.menu_events
msgid "Events"
msgstr "Sự kiện"

#. module: website_event
#: model_terms:ir.ui.view,arch_db:website_event.event_description_full
msgid ""
"Find out what people see and say about this event, and join the "
"conversation."
msgstr ""

#. module: website_event
#: model_terms:ir.ui.view,arch_db:website_event.index_sidebar_follow_us
msgid "Follow Us"
msgstr ""

#. module: website_event
#: model_terms:ir.ui.view,arch_db:website_event.event_description_full
msgid "Get the direction"
msgstr ""

#. module: website_event
#: model_terms:ir.ui.view,arch_db:website_event.event_description_full
msgid "Google"
msgstr ""

#. module: website_event
#: model_terms:ir.ui.view,arch_db:website_event.event_description_full
msgid "Hashtag:"
msgstr ""

#. module: website_event
#: code:addons/website_event/models/event.py:0
#: model_terms:ir.ui.view,arch_db:website_event.template_intro
#, python-format
msgid "Introduction"
msgstr "Giới thiệu"

#. module: website_event
#: model:ir.model.fields,field_description:website_event.field_event_event__is_participating
msgid "Is Participating"
msgstr ""

#. module: website_event
#: model_terms:ir.ui.view,arch_db:website_event.s_speaker_bio
msgid "John DOE"
msgstr ""

#. module: website_event
#: code:addons/website_event/models/event.py:0
#: model_terms:ir.ui.view,arch_db:website_event.event_description_full
#, python-format
msgid "Location"
msgstr "Địa điểm"

#. module: website_event
#: model_terms:ir.ui.view,arch_db:website_event.registration_complete
msgid "N/A"
msgstr "N/A"

#. module: website_event
#: model_terms:ir.ui.view,arch_db:website_event.registration_attendee_details
#: model_terms:ir.ui.view,arch_db:website_event.registration_complete
msgid "Name"
msgstr "Tên"

#. module: website_event
#. openerp-web
#: code:addons/website_event/controllers/main.py:0
#: code:addons/website_event/static/src/js/website_event.editor.js:0
#, python-format
msgid "New Event"
msgstr "Sự kiện Mới"

#. module: website_event
#: code:addons/website_event/controllers/main.py:0
#: model_terms:ir.ui.view,arch_db:website_event.event_time
#, python-format
msgid "Next Events"
msgstr "Sự kiện Tiếp theo"

#. module: website_event
#: code:addons/website_event/controllers/main.py:0
#, python-format
msgid "Next Week"
msgstr "Tuần tới"

#. module: website_event
#: code:addons/website_event/controllers/main.py:0
#, python-format
msgid "Next month"
msgstr "Tháng tới"

#. module: website_event
#: model_terms:ir.ui.view,arch_db:website_event.events_list
msgid "No events found."
msgstr ""

#. module: website_event
#. openerp-web
#: code:addons/website_event/static/src/js/tours/website_event.js:0
#, python-format
msgid "Once you click on save, your event is updated."
msgstr "Một khi bạn bấm lưu, sự kiện của bạn sẽ được cập nhật."

#. module: website_event
#: model_terms:ir.ui.view,arch_db:website_event.events_list
msgid "Online"
msgstr "Trực tuyến"

#. module: website_event
#: model_terms:ir.ui.view,arch_db:website_event.event_description_full
msgid "Organizer"
msgstr "Nhà Tổ chức"

#. module: website_event
#: model_terms:ir.ui.view,arch_db:website_event.events_list
msgid "Organizer:"
msgstr ""

#. module: website_event
#: model_terms:ir.ui.view,arch_db:website_event.index_sidebar_photos
msgid "Our Trainings"
msgstr "Đào tạo của Chúng tôi"

#. module: website_event
#: code:addons/website_event/controllers/main.py:0
#, python-format
msgid "Past Events"
msgstr "Sự kiện Đã qua"

#. module: website_event
#: model_terms:ir.ui.view,arch_db:website_event.registration_complete
msgid "Phone"
msgstr "Điện thoại"

#. module: website_event
#: model_terms:ir.ui.view,arch_db:website_event.registration_attendee_details
msgid "Phone <small>(Optional)</small>"
msgstr ""

#. module: website_event
#: model_terms:ir.ui.view,arch_db:website_event.index_sidebar_photos
msgid "Photos"
msgstr ""

#. module: website_event
#. openerp-web
#: code:addons/website_event/static/src/js/website_event.js:0
#, python-format
msgid "Please select at least one ticket."
msgstr "Vui lòng chọn ít nhất một vé."

#. module: website_event
#: model_terms:ir.ui.view,arch_db:website_event.event_event_view_form_inherit_website
msgid "Preview Badges"
msgstr "Xem trước Thẻ"

#. module: website_event
#: model_terms:ir.ui.view,arch_db:website_event.res_config_settings_view_form
msgid "Questions"
msgstr "Câu hỏi"

#. module: website_event
#: model_terms:ir.ui.view,arch_db:website_event.registration_complete
msgid "Reference"
msgstr "Tham chiếu"

#. module: website_event
#: code:addons/website_event/models/event.py:0
#: model_terms:ir.ui.view,arch_db:website_event.ticket
#, python-format
msgid "Register"
msgstr "Đăng ký"

#. module: website_event
#: model_terms:ir.ui.view,arch_db:website_event.registration_template
msgid "Registration"
msgstr "Đăng ký"

#. module: website_event
#: model_terms:ir.ui.view,arch_db:website_event.registration_complete
msgid "Registration confirmed!"
msgstr ""

#. module: website_event
#: model_terms:ir.ui.view,arch_db:website_event.404
msgid "Return to the event list."
msgstr "Quay về danh mục sự kiện."

#. module: website_event
#: model_terms:ir.ui.view,arch_db:website_event.event_description_full
msgid "SHARE"
msgstr ""

#. module: website_event
#: model_terms:ir.ui.view,arch_db:website_event.country_events_list
msgid "See all events from"
msgstr "Xem tất cả sự kiện từ"

#. module: website_event
#: model_terms:ir.ui.view,arch_db:website_event.404
msgid "Sorry, the requested event is not available anymore."
msgstr "Rất tiếc, sự kiện được yêu cầu thì không còn khả dụng nữa."

#. module: website_event
#: model_terms:ir.ui.view,arch_db:website_event.event_description_full
msgid "Start -"
msgstr ""

#. module: website_event
#: code:addons/website_event/controllers/main.py:0
#, python-format
msgid "This Week"
msgstr "Tuần này"

#. module: website_event
#: code:addons/website_event/controllers/main.py:0
#, python-format
msgid "This month"
msgstr "Tháng này"

#. module: website_event
#: model_terms:ir.ui.view,arch_db:website_event.registration_attendee_details
msgid "Ticket #"
msgstr ""

#. module: website_event
#: code:addons/website_event/controllers/main.py:0
#, python-format
msgid "Today"
msgstr "Hôm nay"

#. module: website_event
#: model_terms:ir.ui.view,arch_db:website_event.layout
msgid "Toggle navigation"
msgstr "Chuyển đổi điều hướng"

#. module: website_event
#: model_terms:ir.ui.view,arch_db:website_event.country_events_list
msgid "Unpublished"
msgstr "Chưa xuất bản"

#. module: website_event
#: model_terms:ir.ui.view,arch_db:website_event.events_list
msgid "Use the top button '<b>+ New</b>' to create an event."
msgstr ""

#. module: website_event
#: model_terms:ir.ui.view,arch_db:website_event.index_sidebar_about_us
msgid "Use this paragrah to write a short text about your events or company."
msgstr ""

#. module: website_event
#: model:ir.model.fields,field_description:website_event.field_event_event__website_published
msgid "Visible on current website"
msgstr "Hiển thị ở website hiện tại"

#. module: website_event
#: model:ir.actions.act_url,name:website_event.action_open_website
msgid "Website Home"
msgstr "Trang chủ Website"

#. module: website_event
#: model_terms:ir.ui.view,arch_db:website_event.event_event_view_form_inherit_website
msgid "Website Menu"
msgstr "Trình đơn Website"

#. module: website_event
#: model_terms:ir.ui.view,arch_db:website_event.event_description_full
msgid "iCal/Outlook"
msgstr ""

#. module: website_event
#: model_terms:ir.ui.view,arch_db:website_event.event_description_full
msgid "o_wevent_sidebar_social mx-n1"
msgstr ""

#. module: website_event
#: model_terms:ir.ui.view,arch_db:website_event.event_description_full
msgid "o_wevent_social_link"
msgstr ""<|MERGE_RESOLUTION|>--- conflicted
+++ resolved
@@ -1,7 +1,7 @@
 # Translation of Odoo Server.
 # This file contains the translation of the following modules:
 # 	* website_event
-#
+# 
 # Translators:
 # Chinh Chinh <trinhttp@trobz.com>, 2019
 # Dung Nguyen Thi <dungnt@trobz.com>, 2019
@@ -9,12 +9,8 @@
 # Martin Trigaux, 2019
 # fanha99 <fanha99@hotmail.com>, 2019
 # Nancy Momoland <thanhnguyen.icsc@gmail.com>, 2019
-<<<<<<< HEAD
-#
-=======
 # Duy BQ <duybq86@gmail.com>, 2019
 # 
->>>>>>> 4ad7a99d
 msgid ""
 msgstr ""
 "Project-Id-Version: Odoo Server saas~12.5\n"
@@ -186,15 +182,9 @@
 msgstr ""
 
 #. module: website_event
-<<<<<<< HEAD
-#: model_terms:ir.ui.view,arch_db:website_event.event_description_full
-msgid "<strong>Participate on Twitter</strong>"
-msgstr "<strong>Tham gia trên Twitter</strong>"
-=======
 #: model_terms:ir.ui.view,arch_db:website_event.event_location
 msgid "<span>Online Events</span>"
 msgstr "<span>Sự kiện Trực tuyến</span>"
->>>>>>> 4ad7a99d
 
 #. module: website_event
 #: model_terms:ir.ui.view,arch_db:website_event.index_sidebar_photos
@@ -222,12 +212,12 @@
 #: code:addons/website_event/controllers/main.py:0
 #, python-format
 msgid "All Countries"
-msgstr "Tất cả các Quốc gia"
+msgstr "Tất cả Quốc gia"
 
 #. module: website_event
 #: model_terms:ir.ui.view,arch_db:website_event.event_location
 msgid "All countries"
-msgstr ""
+msgstr "Tất cả Quốc gia"
 
 #. module: website_event
 #: model_terms:ir.ui.view,arch_db:website_event.res_config_settings_view_form
@@ -602,7 +592,7 @@
 #. module: website_event
 #: model_terms:ir.ui.view,arch_db:website_event.registration_complete
 msgid "Reference"
-msgstr "Tham chiếu"
+msgstr "Mã phiếu"
 
 #. module: website_event
 #: code:addons/website_event/models/event.py:0
