# -*- coding: utf-8 -*-

from odoo import api, fields, models, _
from odoo.addons.http_routing.models.ir_http import slug

class EventType(models.Model):
    _name = 'event.type'
    _inherit = ['event.type']

    website_menu = fields.Boolean(
        'Display a dedicated menu on Website')


class Event(models.Model):
    _name = 'event.event'
    _inherit = ['event.event', 'website.seo.metadata', 'website.published.mixin']

    website_published = fields.Boolean(track_visibility='onchange')

    is_participating = fields.Boolean("Is Participating", compute="_compute_is_participating")

    website_menu = fields.Boolean('Dedicated Menu',
        help="Creates menus Introduction, Location and Register on the page "
             " of the event on the website.", copy=False)
    menu_id = fields.Many2one('website.menu', 'Event Menu', copy=False)

    def _compute_is_participating(self):
        # we don't allow public user to see participating label
        if self.env.user != self.env.ref('base.public_user'):
            email = self.env.user.partner_id.email
            for event in self:
                domain = ['&', '|', ('email', '=', email), ('partner_id', '=', self.env.user.partner_id.id), ('event_id', '=', event.id)]
                event.is_participating = self.env['event.registration'].search_count(domain)

    @api.multi
    @api.depends('name')
    def _compute_website_url(self):
        super(Event, self)._compute_website_url()
        for event in self:
            if event.id:  # avoid to perform a slug on a not yet saved record in case of an onchange.
                event.website_url = '/event/%s' % slug(event)

    @api.onchange('event_type_id')
    def _onchange_type(self):
        super(Event, self)._onchange_type()
        if self.event_type_id:
            self.website_menu = self.event_type_id.website_menu

    def _get_menu_entries(self):
        """ Method returning menu entries to display on the website view of the
        event, possibly depending on some options in inheriting modules. """
        self.ensure_one()
        return [
            (_('Introduction'), False, 'website_event.template_intro'),
            (_('Location'), False, 'website_event.template_location'),
            (_('Register'), '/event/%s/register' % slug(self), False),
        ]

    @api.multi
<<<<<<< HEAD
    def write(self, vals):
        res = super(Event, self).write(vals)
=======
    def _set_website_menu(self):
        for event in self:
            if event.menu_id and not event.website_menu:
                event.menu_id.unlink()
            elif event.website_menu:
                if not event.menu_id:
                    root_menu = self.env['website.menu'].create({'name': event.name})
                    event.menu_id = root_menu

                existing_page_names = event.menu_id.child_id.mapped('name')
                required_page_names = [entry[0] for entry in event._get_menu_entries()]
                standard_page_names = self._get_standard_menu_entries_names()

                # remove entries that should not exist anymore
                submenu_to_delete = event.menu_id.child_id.filtered(lambda menu: menu.name not in required_page_names and menu.name in standard_page_names)
                submenu_to_delete.unlink()

                # create missing entries
                for sequence, (name, url, xml_id) in enumerate(event._get_menu_entries()):
                    if name not in existing_page_names:
                        if not url:
                            newpath = self.env['website'].new_page(name + ' ' + event.name, template=xml_id, ispage=False)['url']
                            url = "/event/" + slug(event) + "/page/" + newpath[1:]
                        self.env['website.menu'].create({
                            'name': name,
                            'url': url,
                            'parent_id': event.menu_id.id,
                            'sequence': sequence,
                        })

    @api.multi
    def _compute_website_menu(self):
>>>>>>> 44b77d37
        for event in self:
            if 'website_menu' in vals:
                if event.menu_id and not event.website_menu:
                    event.menu_id.unlink()
                elif event.website_menu:
                    if not event.menu_id:
                        root_menu = self.env['website.menu'].create({'name': event.name})
                        event.menu_id = root_menu
                    for sequence, (name, url, xml_id) in enumerate(self._get_menu_entries()):
                        self._create_menu(sequence, name, url, xml_id)
        return res

    def _create_menu(self, sequence, name, url, xml_id):
        if not url:
            newpath = self.env['website'].new_page(name + ' ' + self.name, template=xml_id, ispage=False)['url']
            url = "/event/" + slug(self) + "/page/" + newpath[1:]
        menu = self.env['website.menu'].create({
            'name': name,
            'url': url,
            'parent_id': self.menu_id.id,
            'sequence': sequence,
        })
        return menu

    @api.multi
    def google_map_img(self, zoom=8, width=298, height=298):
        self.ensure_one()
        if self.address_id:
            return self.sudo().address_id.google_map_img(zoom=zoom, width=width, height=height)
        return None

    @api.multi
    def google_map_link(self, zoom=8):
        self.ensure_one()
        if self.address_id:
            return self.sudo().address_id.google_map_link(zoom=zoom)
        return None

    @api.multi
    def _track_subtype(self, init_values):
        self.ensure_one()
        if 'website_published' in init_values and self.website_published:
            return 'website_event.mt_event_published'
        elif 'website_published' in init_values and not self.website_published:
            return 'website_event.mt_event_unpublished'
        return super(Event, self)._track_subtype(init_values)

    @api.multi
    def action_open_badge_editor(self):
        """ open the event badge editor : redirect to the report page of event badge report """
        self.ensure_one()
        return {
            'type': 'ir.actions.act_url',
            'target': 'new',
            'url': '/report/html/%s/%s?enable_editor' % ('event.event_event_report_template_badge', self.id),
        }<|MERGE_RESOLUTION|>--- conflicted
+++ resolved
@@ -57,43 +57,8 @@
         ]
 
     @api.multi
-<<<<<<< HEAD
     def write(self, vals):
         res = super(Event, self).write(vals)
-=======
-    def _set_website_menu(self):
-        for event in self:
-            if event.menu_id and not event.website_menu:
-                event.menu_id.unlink()
-            elif event.website_menu:
-                if not event.menu_id:
-                    root_menu = self.env['website.menu'].create({'name': event.name})
-                    event.menu_id = root_menu
-
-                existing_page_names = event.menu_id.child_id.mapped('name')
-                required_page_names = [entry[0] for entry in event._get_menu_entries()]
-                standard_page_names = self._get_standard_menu_entries_names()
-
-                # remove entries that should not exist anymore
-                submenu_to_delete = event.menu_id.child_id.filtered(lambda menu: menu.name not in required_page_names and menu.name in standard_page_names)
-                submenu_to_delete.unlink()
-
-                # create missing entries
-                for sequence, (name, url, xml_id) in enumerate(event._get_menu_entries()):
-                    if name not in existing_page_names:
-                        if not url:
-                            newpath = self.env['website'].new_page(name + ' ' + event.name, template=xml_id, ispage=False)['url']
-                            url = "/event/" + slug(event) + "/page/" + newpath[1:]
-                        self.env['website.menu'].create({
-                            'name': name,
-                            'url': url,
-                            'parent_id': event.menu_id.id,
-                            'sequence': sequence,
-                        })
-
-    @api.multi
-    def _compute_website_menu(self):
->>>>>>> 44b77d37
         for event in self:
             if 'website_menu' in vals:
                 if event.menu_id and not event.website_menu:
@@ -102,8 +67,8 @@
                     if not event.menu_id:
                         root_menu = self.env['website.menu'].create({'name': event.name})
                         event.menu_id = root_menu
-                    for sequence, (name, url, xml_id) in enumerate(self._get_menu_entries()):
-                        self._create_menu(sequence, name, url, xml_id)
+                    for sequence, (name, url, xml_id) in enumerate(event._get_menu_entries()):
+                        event._create_menu(sequence, name, url, xml_id)
         return res
 
     def _create_menu(self, sequence, name, url, xml_id):
