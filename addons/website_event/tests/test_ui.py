--- conflicted
+++ resolved
@@ -1,8 +1,4 @@
-<<<<<<< HEAD
-import openerp
-=======
 import openerp.tests
->>>>>>> 3324351b
 
 class TestUi(openerp.tests.HttpCase):
     def test_admin(self):
