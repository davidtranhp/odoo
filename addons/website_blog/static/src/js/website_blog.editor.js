(function() {
    "use strict";

    var website = openerp.website;
    var _t = openerp._t;

    website.EditorBarContent.include({
        new_blog_post: function() {
            website.prompt({
                id: "editor_new_blog",
                window_title: _t("New Blog Post"),
                select: "Select Blog",
                init: function (field) {
                    return website.session.model('blog.blog')
                            .call('name_search', [], { context: website.get_context() });
                },
            }).then(function (cat_id) {
                document.location = '/blog/' + cat_id + '/post/new';
            });
        },
    });

    openerp.website.if_dom_contains('.website_blog', function() {

        website.EditorBar.include({
            edit: function () {
                var self = this;
                $('.popover').remove();
                this._super();
                var vHeight = $(window).height();
            },
            save : function() {
                var self = this;
                var _super = this._super;
                if ($('.cover').length) {
<<<<<<< HEAD
                    openerp.jsonRpc("/blog/post_change_background", 'call', {
=======
                    return openerp.jsonRpc("/blogpost/change_background", 'call', {
>>>>>>> 83a4a582
                        'post_id' : $('#blog_post_name').attr('data-oe-id'),
                        'image' : $('.cover').css('background-image').replace(/url\(|\)|"|'/g,''),
                    }).then(function () {
                        return _super.call(self);
                    });
                } else {
                    return this._super();
                }
            },
        });
        website.snippet.options.many2one.include({
            select_record: function (li) {
                var self = this;
                this._super(li);
                if (this.$target.data('oe-field') === "author_id") {
                    var $nodes = $('[data-oe-model="blog.post"][data-oe-id="'+this.$target.data('oe-id')+'"][data-oe-field="author_avatar"]');
                    $nodes.each(function () {
                        var $img = $(this).find("img");
                        var css = window.getComputedStyle($img[0]);
                        $img.css({ width: css.width, height: css.height });
                        $img.attr("src", "/website/image/res.partner/"+self.ID+"/image");
                    });
                    setTimeout(function () { $nodes.removeClass('o_dirty'); },0);
                }
            }
        });

        website.snippet.options.website_blog = website.snippet.Option.extend({
            start : function(type, value, $li) {
                this._super();
                this.src = this.$target.css("background-image").replace(/url\(|\)|"|'/g,'').replace(/.*none$/,'');
                this.$image = $('<image src="'+this.src+'">');
            },
            clear : function(type, value, $li) {
                if (type !== 'click') return;
                this.src = null;
                this.$target.css({"background-image": '', 'min-height': $(window).height()});
                this.$image.removeAttr("src");
            },
            change : function(type, value, $li) {
                if (type !== 'click') return;
                var self = this;
                var editor  = new website.editor.MediaDialog(this.$image, this.$image[0], {only_images: true});
                editor.appendTo('body');
                editor.on('saved', self, function (event, img) {
                    var url = self.$image.attr('src');
                    self.$target.css({"background-image": url ? 'url(' + url + ')' : "", 'min-height': $(window).height()});
                });
            },
        });

        openerp.define.active();
        define(['summernote/summernote'], function () {
            var enter = $.summernote.pluginEvents.enter;
            $.summernote.pluginEvents.enter = function (event, editor, layoutInfo) {
                enter.call(this, event, editor, layoutInfo);

                var r = $.summernote.core.range.create();
                var node = $.summernote.core.dom.node(r.sc);
                var $nodes = $(node).data('chatter-id') && $("p[data-chatter-id='"+$(node).data('chatter-id')+"']", layoutInfo.editable()) || $();
                if($nodes.length > 1) {
                    $nodes.last().removeAttr('data-chatter-id');
                }
            };
        });
        openerp.define.desactive();

    });

})();<|MERGE_RESOLUTION|>--- conflicted
+++ resolved
@@ -33,11 +33,7 @@
                 var self = this;
                 var _super = this._super;
                 if ($('.cover').length) {
-<<<<<<< HEAD
-                    openerp.jsonRpc("/blog/post_change_background", 'call', {
-=======
-                    return openerp.jsonRpc("/blogpost/change_background", 'call', {
->>>>>>> 83a4a582
+                    return openerp.jsonRpc("/blog/post_change_background", 'call', {
                         'post_id' : $('#blog_post_name').attr('data-oe-id'),
                         'image' : $('.cover').css('background-image').replace(/url\(|\)|"|'/g,''),
                     }).then(function () {
