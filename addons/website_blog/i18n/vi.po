# Translation of Odoo Server.
# This file contains the translation of the following modules:
# 	* website_blog
# 
# Translators:
# Martin Trigaux, 2019
# son dang <son.dang@doda100.com>, 2019
# Thang Duong Bao <nothingctrl@gmail.com>, 2019
# thanhnguyen.icsc <thanhnguyen.icsc@gmail.com>, 2019
# Jean-Charles Drubay <jcdrubay@gmail.com>, 2019
# Minh Nguyen <ndminh210994@gmail.com>, 2019
# Dao Nguyen <trucdao.uel@gmail.com>, 2019
# fanha99 <fanha99@hotmail.com>, 2019
# Duy BQ <duybq86@gmail.com>, 2019
# Chinh Chinh <trinhttp@trobz.com>, 2019
<<<<<<< HEAD
#
=======
# Dung Nguyen Thi <dungnt@trobz.com>, 2019
# 
>>>>>>> 1e8ea4f5
msgid ""
msgstr ""
"Project-Id-Version: Odoo Server 13.0\n"
"Report-Msgid-Bugs-To: \n"
"POT-Creation-Date: 2019-10-07 07:13+0000\n"
"PO-Revision-Date: 2019-08-26 09:15+0000\n"
"Last-Translator: Dung Nguyen Thi <dungnt@trobz.com>, 2019\n"
"Language-Team: Vietnamese (https://www.transifex.com/odoo/teams/41243/vi/)\n"
"MIME-Version: 1.0\n"
"Content-Type: text/plain; charset=UTF-8\n"
"Content-Transfer-Encoding: \n"
"Language: vi\n"
"Plural-Forms: nplurals=1; plural=0;\n"

#. module: website_blog
#: model_terms:ir.ui.view,arch_db:website_blog.opt_blog_cover_post_fullwidth_design
msgid "&amp;nbsp;"
msgstr "&amp;nbsp;"

#. module: website_blog
#: model_terms:ir.ui.view,arch_db:website_blog.blog_feed
msgid "&lt;?xml version=\"1.0\" encoding=\"utf-8\"?&gt;"
msgstr "&lt;?xml version=\"1.0\" encoding=\"utf-8\"?&gt;"

#. module: website_blog
#: model_terms:ir.ui.view,arch_db:website_blog.blog_post_short
msgid "' page header."
msgstr ""

#. module: website_blog
#: model_terms:ir.ui.view,arch_db:website_blog.date_selector
msgid "-- All dates"
msgstr ""

#. module: website_blog
#: model_terms:ir.ui.view,arch_db:website_blog.s_latest_posts_options
msgid "1 post max"
msgstr ""

#. module: website_blog
#: model_terms:ir.ui.view,arch_db:website_blog.s_latest_posts_options
msgid "10 posts max"
msgstr ""

#. module: website_blog
#: model_terms:ir.ui.view,arch_db:website_blog.s_latest_posts_options
msgid "2 posts max"
msgstr ""

#. module: website_blog
#: model_terms:ir.ui.view,arch_db:website_blog.s_latest_posts_options
msgid "3 posts max"
msgstr ""

#. module: website_blog
#: model_terms:ir.ui.view,arch_db:website_blog.s_latest_posts_options
msgid "4 posts max"
msgstr ""

#. module: website_blog
#: model_terms:ir.ui.view,arch_db:website_blog.s_latest_posts_options
msgid "5 posts max"
msgstr ""

#. module: website_blog
#: model_terms:ir.ui.view,arch_db:website_blog.s_latest_posts_options
msgid "6 posts max"
msgstr ""

#. module: website_blog
#: model_terms:ir.ui.view,arch_db:website_blog.s_latest_posts_options
msgid "7 posts max"
msgstr ""

#. module: website_blog
#: model_terms:ir.ui.view,arch_db:website_blog.s_latest_posts_options
msgid "8 posts max"
msgstr ""

#. module: website_blog
#: model_terms:ir.ui.view,arch_db:website_blog.s_latest_posts_options
msgid "9 posts max"
msgstr ""

#. module: website_blog
#: model_terms:blog.post,content:website_blog.blog_post_6
msgid ""
"<b>Binoculars are lightweight and portable.</b> Unless you have the luxury "
"to set up and operate an observatory from your deck, you are probably going "
"to travel to perform your viewings. Binoculars go with you much easier and "
"they are more lightweight to carry to the country and use while you are "
"there than a cumbersome telescope set up kit."
msgstr ""

#. module: website_blog
#. openerp-web
#: code:addons/website_blog/static/src/js/tours/website_blog.js:0
#, python-format
msgid "<b>Click on Save</b> to record your changes."
msgstr "<b>Bấm nút Lưu</b> để ghi nhận thay đổi của bạn."

#. module: website_blog
#: model_terms:blog.post,content:website_blog.blog_post_6
msgid ""
"<b>Pick the brains of the experts</b>. If you are not already active in an "
"astronomy society or club, the sales people at the telescope store will be "
"able to guide you to the active societies in your area. Once you have "
"connections with people who have bought telescopes, you can get advice about"
" what works and what to avoid that is more valid than anything you will get "
"from a web article or a salesperson at Wal-Mart."
msgstr ""

#. module: website_blog
#. openerp-web
#: code:addons/website_blog/static/src/js/tours/website_blog.js:0
#, python-format
msgid "<b>Publish your blog post</b> to make it visible to your visitors."
msgstr "<b>Xuất bản bài blog của bạn</b> để độc giả có thể thấy được."

#. module: website_blog
#: model_terms:ir.ui.view,arch_db:website_blog.opt_blog_post_comment
msgid "<b>Sign in</b>"
msgstr "<b>Đăng nhập</b>"

#. module: website_blog
#. openerp-web
#: code:addons/website_blog/static/src/js/tours/website_blog.js:0
#, python-format
msgid ""
"<b>That's it, your blog post is published!</b> Discover more features "
"through the <i>Customize</i> menu."
msgstr ""
"<b>Vậy thôi, bài blog của bạn đã được xuất bản!</b> Hãy khám phá thêm tính "
"năng thông qua trình đơn <i>Tuỳ chỉnh</i>."

#. module: website_blog
#: model_terms:blog.post,content:website_blog.blog_post_6
msgid ""
"<b>Try before you buy.</b> This is another advantage of going on some field "
"trips with the astronomy club. You can set aside some quality hours with "
"people who know telescopes and have their rigs set up to examine their "
"equipment, learn the key technical aspects, and try them out before you sink"
" money in your own set up."
msgstr ""

#. module: website_blog
#. openerp-web
#: code:addons/website_blog/static/src/js/tours/website_blog.js:0
#, python-format
msgid ""
"<b>Write your story here.</b> Use the top toolbar to style your text: add an"
" image or table, set bold or italic, etc. Drag and drop building blocks for "
"more graphical blogs."
msgstr ""
"<b>Viết câu truyện của bạn ở đây.</b> Sử dụng top toolbar để tạo phong cách "
"cho nội dung: thêm hình hoặc bảng, thiết lập in nghiêng, in đậm, v.v. Kéo và"
" thả các khối để làm cho trang sinh động hơn."

#. module: website_blog
#: model_terms:blog.post,content:website_blog.blog_post_1
msgid ""
"<em class=\"h4 my-0\">Apart from the native population, the local wildlife "
"is also a major crowd puller.</em>"
msgstr ""

#. module: website_blog
#: model_terms:blog.post,content:website_blog.blog_post_6
msgid ""
"<em class=\"h4 my-0\">It is critically important that you get just the right"
" telescope.</em>"
msgstr ""

#. module: website_blog
#: model_terms:blog.post,content:website_blog.blog_post_4
msgid ""
"<em class=\"h4 my-0\">That “Wow” moment is what astrology is all about.</em>"
msgstr ""

#. module: website_blog
#: model_terms:blog.post,content:website_blog.blog_post_3
msgid ""
"<em class=\"h4 my-0\">The more reviews you read, the more you notice how "
"they tend to cluster at the extremes of opinion.</em>"
msgstr ""

#. module: website_blog
#: model_terms:blog.post,content:website_blog.blog_post_5
msgid "<em class=\"h4 my-0\">There is something timeless about the cosmos.</em>"
msgstr ""

#. module: website_blog
#: model_terms:blog.post,content:website_blog.blog_post_7
msgid ""
"<em class=\"h4 my-0\">Your study of the moon, like anything else, can go "
"from the simple to the very complex.</em>"
msgstr ""

#. module: website_blog
#: model_terms:ir.ui.view,arch_db:website_blog.opt_blog_post_tags_display
msgid "<em>No tags definied</em>"
msgstr ""

#. module: website_blog
#: model_terms:ir.ui.view,arch_db:website_blog.blog_post_complete
msgid ""
"<i class=\"fa fa-angle-down fa-3x text-white\" aria-label=\"To blog "
"content\" title=\"To blog content\"/>"
msgstr ""

#. module: website_blog
#: model_terms:ir.ui.view,arch_db:website_blog.blog_post_view_kanban
msgid "<i class=\"fa fa-clock-o\" role=\"img\" aria-label=\"Post date\" title=\"Post date\"/>"
msgstr ""

#. module: website_blog
#: model_terms:ir.ui.view,arch_db:website_blog.s_latest_posts_options
msgid "<i class=\"fa fa-folder-open\"/> Choose a blog"
msgstr ""

#. module: website_blog
#: model_terms:ir.ui.view,arch_db:website_blog.opt_sidebar_blog_index_follow_us
msgid "<i class=\"fa fa-github text-github\" aria-label=\"Github\" title=\"Github\"/>"
msgstr ""

#. module: website_blog
#: model_terms:ir.ui.view,arch_db:website_blog.opt_sidebar_blog_index_follow_us
msgid ""
"<i class=\"fa fa-instagram text-instagram\" aria-label=\"Instagram\" "
"title=\"Instagram\"/>"
msgstr ""

#. module: website_blog
#: model_terms:ir.ui.view,arch_db:website_blog.opt_blog_post_share_links_display
#: model_terms:ir.ui.view,arch_db:website_blog.opt_sidebar_blog_index_follow_us
msgid ""
"<i class=\"fa fa-linkedin text-linkedin\" aria-label=\"LinkedIn\" "
"title=\"LinkedIn\"/>"
msgstr ""

#. module: website_blog
#: model_terms:ir.ui.view,arch_db:website_blog.opt_sidebar_blog_index_follow_us
msgid "<i class=\"fa fa-rss-square\" aria-label=\"RSS\" title=\"RSS\"/>"
msgstr ""

#. module: website_blog
#: model_terms:ir.ui.view,arch_db:website_blog.s_latest_posts_options
msgid "<i class=\"fa fa-sort-numeric-asc\"/> Posts limit"
msgstr ""

#. module: website_blog
#: model_terms:ir.ui.view,arch_db:website_blog.opt_blog_post_share_links_display
#: model_terms:ir.ui.view,arch_db:website_blog.opt_sidebar_blog_index_follow_us
msgid "<i class=\"fa fa-twitter text-twitter\" aria-label=\"Twitter\" title=\"Twitter\"/>"
msgstr ""

#. module: website_blog
#: model_terms:ir.ui.view,arch_db:website_blog.opt_sidebar_blog_index_follow_us
msgid ""
"<i class=\"fa fa-youtube-play text-youtube\" aria-label=\"Youtube\" "
"title=\"Youtube\"/>"
msgstr ""

#. module: website_blog
#: model_terms:ir.ui.view,arch_db:website_blog.opt_blog_post_read_next
msgid ""
"<span class=\"bg-gamma h6 d-inline-block py-1 px-2 rounded-sm\">Read "
"Next</span>"
msgstr ""

#. module: website_blog
#: model_terms:ir.ui.view,arch_db:website_blog.opt_blog_post_read_next
msgid ""
"<span class=\"h4 d-inline-block py-1 px-2 rounded-sm text-white\">\n"
"                                    <i class=\"fa fa-angle-right fa-3x text-white\" aria-label=\"Read next\" title=\"Read Next\"/>\n"
"                                </span>"
msgstr ""

#. module: website_blog
#: model_terms:ir.ui.view,arch_db:website_blog.posts_loop
msgid "<span class=\"mr-1\">Show:</span>"
msgstr ""

#. module: website_blog
#: model_terms:ir.ui.view,arch_db:website_blog.blogs_nav
msgid "<span class=\"nav-link disabled pl-0\">Blogs:</span>"
msgstr ""

#. module: website_blog
#: model:blog.post,subtitle:website_blog.blog_post_2
msgid "A great way to discover hidden places"
msgstr ""

#. module: website_blog
#: model_terms:blog.post,content:website_blog.blog_post_1
msgid ""
"A holiday to the Copper Canyon promises to be an exciting mix of relaxation,"
" culture, history, wildlife and hiking."
msgstr ""

#. module: website_blog
#: model_terms:ir.ui.view,arch_db:website_blog.blog_post_template_new_post
msgid "A new post"
msgstr "Một bài mới"

#. module: website_blog
#: model_terms:blog.post,content:website_blog.blog_post_1
msgid ""
"A traveler may choose to explore the area by hiking around the canyon or "
"venturing into it. Detailed planning is required for those who wish to "
"venture into the depths of the canyon. There are a number of travel "
"companies that specialize in organizing tours to the region. Visitors can "
"fly to Copper Canyon using a tourist visa, which is valid for 180 days. "
"Travelers can also drive from anywhere in the United States and acquire a "
"visa at the Mexican customs station at the border."
msgstr ""

#. module: website_blog
#: model_terms:ir.ui.view,arch_db:website_blog.sidebar_blog_index
msgid "About us"
msgstr "Về Chúng tôi"

#. module: website_blog
#: model_terms:blog.post,content:website_blog.blog_post_6
msgid ""
"Above all, <b>establish a relationship with a reputable telescope shop</b> "
"that employs people who know their stuff. If you buy your telescope at a "
"Wal-Mart or department store, the odds you will get the right thing are "
"remote."
msgstr ""

#. module: website_blog
#: model_terms:ir.ui.view,arch_db:website_blog.blog_post_template_new_post
msgid "Access post"
msgstr "Truy cập bài đăng"

#. module: website_blog
#: model:ir.model.fields,field_description:website_blog.field_blog_blog__message_needaction
#: model:ir.model.fields,field_description:website_blog.field_blog_post__message_needaction
msgid "Action Needed"
msgstr "Cần có Hành động"

#. module: website_blog
#: model:ir.model.fields,field_description:website_blog.field_blog_blog__active
#: model:ir.model.fields,field_description:website_blog.field_blog_post__active
msgid "Active"
msgstr "Hiệu lực"

#. module: website_blog
#: model_terms:ir.ui.view,arch_db:website_blog.opt_blog_post_tags_display
msgid "Add some"
msgstr ""

#. module: website_blog
#: model_terms:ir.ui.view,arch_db:website_blog.blogs_nav
msgid "All"
msgstr "Tất cả"

#. module: website_blog
#: model_terms:ir.ui.view,arch_db:website_blog.post_breadcrumbs
msgid "All Blogs"
msgstr ""

#. module: website_blog
#: model_terms:ir.ui.view,arch_db:website_blog.s_latest_posts_options
msgid "All blogs"
msgstr ""

#. module: website_blog
#: model_terms:blog.post,content:website_blog.blog_post_6
msgid "Along those lines, how difficult is the set up and break down?"
msgstr ""

#. module: website_blog
#. openerp-web
#: code:addons/website_blog/static/src/js/s_latest_posts_frontend.js:0
#, python-format
msgid ""
"An error occured with this latest posts block. If the problem persists, "
"please consider deleting it and adding a new one"
msgstr ""

#. module: website_blog
#: model:blog.post,subtitle:website_blog.blog_post_1
msgid "An exciting mix of relaxation, culture, history, wildlife and hiking."
msgstr ""

#. module: website_blog
#: model_terms:blog.post,content:website_blog.blog_post_5
msgid ""
"And when all is said and done,<b> get equipped</b>. Your quest for newer and"
" better telescopes will be a lifelong one. Let yourself get addicted to "
"astronomy and the experience will enrich every aspect of life. It will be an"
" addiction you never want to break."
msgstr ""

#. module: website_blog
#: model_terms:blog.post,content:website_blog.blog_post_1
msgid ""
"Another unique feature of Copper Canyon is the presence of the Tarahumara "
"Indian culture. These semi-nomadic people live in cave dwellings. Their "
"livelihood chiefly depends on farming and cattle ranching."
msgstr ""

#. module: website_blog
#: model_terms:ir.ui.view,arch_db:website_blog.opt_blog_post_archive_display
msgid "Archive"
msgstr "Lưu trữ"

#. module: website_blog
#: model_terms:ir.ui.view,arch_db:website_blog.blog_blog_view_search
#: model_terms:ir.ui.view,arch_db:website_blog.view_blog_post_search
msgid "Archived"
msgstr "Đã lưu"

#. module: website_blog
#: model_terms:ir.ui.view,arch_db:website_blog.opt_sidebar_blog_index_archives
msgid "Archives"
msgstr "Lưu trữ"

#. module: website_blog
#: model_terms:ir.ui.view,arch_db:website_blog.posts_loop
msgid "Article"
msgstr "Bài viết"

#. module: website_blog
#: model_terms:ir.ui.view,arch_db:website_blog.posts_loop
msgid "Articles"
msgstr ""

#. module: website_blog
#: model:blog.blog,name:website_blog.blog_blog_2
msgid "Astronomy"
msgstr ""

#. module: website_blog
#: model_terms:blog.post,content:website_blog.blog_post_5
msgid ""
"Astronomy clubs are lively places full of knowledgeable amateurs who love to"
" share their knowledge with you. For the price of a coke and snacks, they "
"will go star gazing with you and overwhelm you with trivia and great "
"knowledge."
msgstr ""

#. module: website_blog
#: model:blog.blog,subtitle:website_blog.blog_blog_2
msgid "Astronomy is “stargazing\""
msgstr ""

#. module: website_blog
#: model_terms:ir.ui.view,arch_db:website_blog.blog_post_short
msgid "Atom Feed"
msgstr "Nguồn cấp dữ liệu Atom"

#. module: website_blog
#: model:ir.model.fields,field_description:website_blog.field_blog_blog__message_attachment_count
#: model:ir.model.fields,field_description:website_blog.field_blog_post__message_attachment_count
msgid "Attachment Count"
msgstr "Số lượng đính kèm"

#. module: website_blog
#: model:ir.model.fields,field_description:website_blog.field_blog_post__author_id
#: model_terms:ir.ui.view,arch_db:website_blog.view_blog_post_search
msgid "Author"
msgstr "Tác giả"

#. module: website_blog
#: model:ir.model.fields,field_description:website_blog.field_blog_post__author_avatar
msgid "Avatar"
msgstr "Ảnh đại diện"

#. module: website_blog
#: model:blog.post,subtitle:website_blog.blog_post_4
msgid "Be aware of this thing called “astronomy”"
msgstr ""

#. module: website_blog
#: model_terms:blog.post,content:website_blog.blog_post_7
msgid ""
"Becoming part of the society of devoted amateur astronomers will give you "
"access to these organized efforts to reach new levels in our ability to "
"study the Earth’s moon. And it will give you peers and friends who share "
"your passion for astronomy and who can share their experience and areas of "
"expertise as you seek to find where you might look next in the huge night "
"sky, at the moon and beyond it in your quest for knowledge about the "
"seemingly endless universe above us."
msgstr ""

#. module: website_blog
#: model:blog.post,subtitle:website_blog.blog_post_7
msgid "Becoming part of the society of devoted amateur astronomers."
msgstr ""

#. module: website_blog
#: model_terms:blog.post,content:website_blog.blog_post_3
msgid "Bedroom Facilities"
msgstr ""

#. module: website_blog
#: model_terms:blog.post,content:website_blog.blog_post_4
msgid ""
"Before you go to that big expense, it might be a better next step from the "
"naked eye to invest in a good set of binoculars. There are even binoculars "
"that are suited for star gazing that will do just as good a job at giving "
"you that extra vision you want to see just a little better the wonders of "
"the universe. A well designed set of binoculars also gives you much more "
"mobility and ability to keep your “enhanced vision” at your fingertips when "
"that amazing view just presents itself to you."
msgstr ""

#. module: website_blog
#: model:blog.post,subtitle:website_blog.blog_post_6
msgid "Before you make your first purchase…"
msgstr ""

#. module: website_blog
#: model:blog.post,name:website_blog.blog_post_7
msgid "Beyond The Eye"
msgstr ""

#. module: website_blog
#: model:ir.model.fields,field_description:website_blog.field_blog_post__blog_id
#: model_terms:ir.ui.view,arch_db:website_blog.blog_blog_view_search
#: model_terms:ir.ui.view,arch_db:website_blog.view_blog_blog_form
#: model_terms:ir.ui.view,arch_db:website_blog.view_blog_post_search
#: model:website.menu,name:website_blog.menu_blog
msgid "Blog"
msgstr ""

#. module: website_blog
#: model:ir.model.fields,field_description:website_blog.field_blog_blog__name
msgid "Blog Name"
msgstr "Tên Blog"

#. module: website_blog
#: code:addons/website_blog/models/website.py:0
#: code:addons/website_blog/models/website.py:0
#: model:ir.model,name:website_blog.model_blog_post
#: model_terms:ir.ui.view,arch_db:website_blog.view_blog_post_form
#: model_terms:ir.ui.view,arch_db:website_blog.view_blog_post_search
#, python-format
msgid "Blog Post"
msgstr "Bài Blog"

#. module: website_blog
#: code:addons/website_blog/models/website.py:0
#, python-format
msgid "Blog Post <b>%s</b> seems to be calling this file !"
msgstr "Bài đăng trên blog <b>%s</b> dường như đang gọi tệp này!"

#. module: website_blog
#: code:addons/website_blog/models/website.py:0
#, python-format
msgid "Blog Post <b>%s</b> seems to have a link to this page !"
msgstr "Bài Blog <b>%s</b> dường như có liên kết đến trang này!"

#. module: website_blog
#: model_terms:ir.ui.view,arch_db:website_blog.blog_post_complete
#: model_terms:ir.ui.view,arch_db:website_blog.opt_blog_cover_post
#: model_terms:ir.ui.view,arch_db:website_blog.opt_blog_cover_post_fullwidth_design
#: model_terms:ir.ui.view,arch_db:website_blog.opt_blog_post_read_next
#: model_terms:ir.ui.view,arch_db:website_blog.view_blog_post_form
msgid "Blog Post Title"
msgstr "Tiêu đề Blog"

#. module: website_blog
#: code:addons/website_blog/models/website.py:0
#: code:addons/website_blog/models/website.py:0
#: model:ir.actions.act_window,name:website_blog.action_blog_post
#: model_terms:ir.ui.view,arch_db:website_blog.view_blog_post_list
#, python-format
msgid "Blog Posts"
msgstr "Các Bài Blog"

#. module: website_blog
#: model:ir.model.fields,field_description:website_blog.field_blog_blog__subtitle
#: model_terms:ir.ui.view,arch_db:website_blog.opt_blog_cover_post_fullwidth_design
#: model_terms:ir.ui.view,arch_db:website_blog.view_blog_post_form
msgid "Blog Subtitle"
msgstr "Phụ đề blog"

#. module: website_blog
#: model:ir.model,name:website_blog.model_blog_tag
msgid "Blog Tag"
msgstr "Thẻ Blog"

#. module: website_blog
#: model:ir.model,name:website_blog.model_blog_tag_category
msgid "Blog Tag Category"
msgstr "Nhóm Thẻ Blog"

#. module: website_blog
#: model:ir.actions.act_window,name:website_blog.action_tags
msgid "Blog Tags"
msgstr "Thẻ Blog"

#. module: website_blog
#: model_terms:ir.ui.view,arch_db:website_blog.opt_blog_cover_post_fullwidth_design
msgid "Blog Title"
msgstr ""

#. module: website_blog
#: model_terms:ir.ui.view,arch_db:website_blog.opt_blog_cover_post
msgid "Blog's Title"
msgstr ""

#. module: website_blog
#: model:ir.actions.act_window,name:website_blog.action_blog_blog
#: model:ir.model,name:website_blog.model_blog_blog
#: model:ir.ui.menu,name:website_blog.menu_blog_global
#: model:ir.ui.menu,name:website_blog.menu_website_blog_root
#: model:ir.ui.menu,name:website_blog.menu_website_blog_root_global
#: model_terms:ir.ui.view,arch_db:website_blog.view_blog_blog_list
msgid "Blogs"
msgstr "Blogs"

#. module: website_blog
#: model_terms:blog.post,content:website_blog.blog_post_3
msgid ""
"But how do you sift through the amazing choices on offer? And more "
"importantly, do you really trust the photographs and descriptions of the "
"hotels that they have awarded themselves with the motivation of getting "
"bookings? Traveler reviews can be helpful, but you need to exercise caution."
" They are often biased, sometimes out of date, and may not serve your "
"interests at all. How do you know that the features that are important to "
"the reviewer are important to you?"
msgstr ""

#. module: website_blog
#: model:blog.post,name:website_blog.blog_post_6
msgid "Buying A Telescope"
msgstr ""

#. module: website_blog
#: model_terms:blog.post,content:website_blog.blog_post_6
msgid ""
"Buying the right telescope to take your love of astronomy to the next level "
"is a big next step in the development of your passion for the stars."
msgstr ""

#. module: website_blog
#: model:ir.model.fields,field_description:website_blog.field_blog_post__can_publish
msgid "Can Publish"
msgstr ""

#. module: website_blog
#: model:ir.model.fields,field_description:website_blog.field_blog_tag__category_id
msgid "Category"
msgstr "Nhóm"

#. module: website_blog
#. openerp-web
#: code:addons/website_blog/static/src/js/tours/website_blog.js:0
#, python-format
msgid "Change Cover"
msgstr "Đổi Hình bìa"

#. module: website_blog
#: model_terms:blog.post,content:website_blog.blog_post_3
msgid "Children’s’ Facilities"
msgstr ""

#. module: website_blog
#. openerp-web
#: code:addons/website_blog/static/src/js/tours/website_blog.js:0
#, python-format
msgid "Choose an image from the library."
msgstr "Chọn một hình từ thư viện."

#. module: website_blog
#: model_terms:ir.ui.view,arch_db:website_blog.posts_loop
msgid ""
"Click on \"<b>New</b>\" in the top-right corner to write your first blog "
"post."
msgstr ""

#. module: website_blog
#. openerp-web
#: code:addons/website_blog/static/src/js/tours/website_blog.js:0
#, python-format
msgid "Click on <b>Save</b> to set the picture as cover."
msgstr "Bấm <b>Lưu</b> để đặt hình thành cover."

#. module: website_blog
#: model_terms:ir.ui.view,arch_db:website_blog.posts_loop
msgid "Close"
msgstr "Đóng"

#. module: website_blog
#: model_terms:ir.ui.view,arch_db:website_blog.opt_blog_post_regular_cover
msgid "Comment"
msgstr "Bình luận"

#. module: website_blog
#: model_terms:ir.ui.view,arch_db:website_blog.opt_blog_post_regular_cover
msgid "Comments"
msgstr "Bình luận"

#. module: website_blog
#: model:ir.model.fields,field_description:website_blog.field_blog_blog__content
#: model:ir.model.fields,field_description:website_blog.field_blog_post__content
#: model_terms:ir.ui.view,arch_db:website_blog.view_blog_post_search
msgid "Content"
msgstr "Nội dung"

#. module: website_blog
#: model_terms:blog.post,content:website_blog.blog_post_1
msgid ""
"Copper Canyon is one of the six gorges in the area. Although the name "
"suggests that the gorge might have some relevance to copper mining, this is "
"not the case. The name is derived from the copper and green lichen covering "
"the canyon. Copper Canyon has two climatic zones. The region features an "
"alpine climate at the top and a subtropical climate at the lower levels. "
"Winters are cold with frequent snowstorms at the higher altitudes. Summers "
"are dry and hot. The capital city, Chihuahua, is a high altitude desert "
"where weather ranges from cold winters to hot summers. The region is unique "
"because of the various ecosystems that exist within it."
msgstr ""

#. module: website_blog
#: model:ir.model.fields,field_description:website_blog.field_blog_blog__cover_properties
#: model:ir.model.fields,field_description:website_blog.field_blog_post__cover_properties
msgid "Cover Properties"
msgstr "Thuộc tính Cover"

#. module: website_blog
#: model_terms:ir.actions.act_window,help:website_blog.action_blog_post
msgid "Create a new blog post"
msgstr "Tạo mới một bài blog"

#. module: website_blog
#: model:ir.model.fields,field_description:website_blog.field_blog_blog__create_uid
#: model:ir.model.fields,field_description:website_blog.field_blog_post__create_uid
#: model:ir.model.fields,field_description:website_blog.field_blog_tag__create_uid
#: model:ir.model.fields,field_description:website_blog.field_blog_tag_category__create_uid
msgid "Created by"
msgstr "Được tạo bởi"

#. module: website_blog
#: model:ir.model.fields,field_description:website_blog.field_blog_blog__create_date
#: model:ir.model.fields,field_description:website_blog.field_blog_post__create_date
#: model:ir.model.fields,field_description:website_blog.field_blog_tag__create_date
#: model:ir.model.fields,field_description:website_blog.field_blog_tag_category__create_date
msgid "Created on"
msgstr "Được tạo vào"

#. module: website_blog
#: model:ir.model.fields,field_description:website_blog.field_blog_blog__display_name
#: model:ir.model.fields,field_description:website_blog.field_blog_post__display_name
#: model:ir.model.fields,field_description:website_blog.field_blog_tag__display_name
#: model:ir.model.fields,field_description:website_blog.field_blog_tag_category__display_name
msgid "Display Name"
msgstr "Tên hiển thị"

#. module: website_blog
#: model_terms:ir.ui.view,arch_db:website_blog.blog_edit_options
msgid "Duplicate"
msgstr "Nhân bản"

#. module: website_blog
#: model_terms:blog.post,content:website_blog.blog_post_2
msgid "East Maui"
msgstr ""

#. module: website_blog
#: model_terms:blog.post,content:website_blog.blog_post_2
msgid ""
"East Maui helicopter tours will give you a view of the ten thousand foot "
"volcano, Haleakala or House of the sun. This volcano is dormant and last "
"erupted in 1790. You will be able to see the crater of the volcano and the "
"dry, arid earth surrounding the south side of the volcano’s slop with Maui "
"helicopter tours."
msgstr ""

#. module: website_blog
#: model_terms:ir.ui.view,arch_db:website_blog.opt_blog_post_tags_display
msgid "Edit"
msgstr "Sửa"

#. module: website_blog
#: model_terms:ir.ui.view,arch_db:website_blog.opt_blog_post_tags_display
msgid "Edit in backend"
msgstr "Sửa ở backend"

#. module: website_blog
#: model_terms:ir.ui.view,arch_db:website_blog.blog_post_short
msgid "Edit the '"
msgstr ""

#. module: website_blog
#: model_terms:ir.ui.view,arch_db:website_blog.blog_post_short
msgid "Edit the 'All Blogs' page header."
msgstr ""

#. module: website_blog
#: model_terms:ir.ui.view,arch_db:website_blog.blog_post_short
msgid "Edit the 'Filter Results' page header."
msgstr ""

#. module: website_blog
#: model_terms:ir.ui.view,arch_db:website_blog.opt_blog_post_share_links_display
#: model_terms:ir.ui.view,arch_db:website_blog.opt_sidebar_blog_index_follow_us
msgid "Facebook"
msgstr "Facebook"

#. module: website_blog
#: model:blog.post,subtitle:website_blog.blog_post_3
msgid "Facts you should bear in mind."
msgstr ""

#. module: website_blog
#: model_terms:blog.post,content:website_blog.blog_post_3
msgid ""
"Finally and most importantly, the quality hotel directory inspection team "
"should have visited the hotel in question on a regular basis, met the staff,"
" slept in a bedroom and tried the food. They should experience the hotel as "
"only a hotel guest can and it is only then that they are really in a strong "
"position to write about the hotel."
msgstr ""

#. module: website_blog
#: model_terms:ir.ui.view,arch_db:website_blog.opt_sidebar_blog_index_follow_us
msgid "Follow Us"
msgstr "Hãy Theo Chúng tôi"

#. module: website_blog
#: model:ir.model.fields,field_description:website_blog.field_blog_blog__message_follower_ids
#: model:ir.model.fields,field_description:website_blog.field_blog_post__message_follower_ids
msgid "Followers"
msgstr "Người dõi theo"

#. module: website_blog
#: model:ir.model.fields,field_description:website_blog.field_blog_blog__message_channel_ids
#: model:ir.model.fields,field_description:website_blog.field_blog_post__message_channel_ids
msgid "Followers (Channels)"
msgstr "Người theo dõi (Các kênh)"

#. module: website_blog
#: model:ir.model.fields,field_description:website_blog.field_blog_blog__message_partner_ids
#: model:ir.model.fields,field_description:website_blog.field_blog_post__message_partner_ids
msgid "Followers (Partners)"
msgstr "Người theo dõi (Các đối tác)"

#. module: website_blog
#: model_terms:blog.post,content:website_blog.blog_post_4
msgid ""
"For many of us who are city dwellers, we don’t really notice that sky up "
"there on a routine basis. The lights of the city do a good job of disguising"
" the amazing display that is above all of our heads all of the time."
msgstr ""

#. module: website_blog
#: model_terms:blog.post,content:website_blog.blog_post_7
msgid ""
"For many of us, our very first experience of learning about the celestial "
"bodies begins when we saw our first full moon in the sky. It is truly a "
"magnificent view even to the naked eye."
msgstr ""

#. module: website_blog
#: model_terms:blog.post,content:website_blog.blog_post_5
msgid ""
"From the tiniest baby to the most advanced astrophysicist, there is "
"something for anyone who wants to enjoy astronomy. In fact, it is a science "
"that is so accessible that virtually anybody can do it virtually anywhere "
"they are. All they have to know how to do is to look up."
msgstr ""

#. module: website_blog
#: model_terms:blog.post,content:website_blog.blog_post_5
msgid "Get a geek"
msgstr ""

#. module: website_blog
#: model_terms:blog.post,content:website_blog.blog_post_4
msgid "Get a telescope"
msgstr ""

#. module: website_blog
#: model_terms:blog.post,content:website_blog.blog_post_5
msgid "Get some history"
msgstr ""

#. module: website_blog
#: model_terms:blog.post,content:website_blog.blog_post_4
msgid "Get started"
msgstr "Bắt đầu"

#. module: website_blog
#: model_terms:ir.ui.view,arch_db:website_blog.view_blog_post_search
msgid "Group By"
msgstr "Nhóm theo"

#. module: website_blog
#: model_terms:blog.post,content:website_blog.blog_post_3
msgid "Here are some of the key facts you should bear in mind:"
msgstr ""

#. module: website_blog
#: model:blog.blog,subtitle:website_blog.blog_blog_1
msgid "Holiday tips"
msgstr ""

#. module: website_blog
#: model:blog.post,name:website_blog.blog_post_4
msgid "How To Look Up"
msgstr ""

#. module: website_blog
#: model_terms:blog.post,content:website_blog.blog_post_6
msgid ""
"How complex is the telescope and will you have trouble with maintenance? "
"Network to get the answers to these and other questions. If you do your "
"homework like this, you will find just the right telescope for this next big"
" step in the evolution of your passion for astronomy."
msgstr ""

#. module: website_blog
#: model_terms:blog.post,content:website_blog.blog_post_6
msgid "How mobile must your telescope be?"
msgstr ""

#. module: website_blog
#: model:blog.post,name:website_blog.blog_post_3
msgid "How to choose the right hotel"
msgstr ""

#. module: website_blog
#: model:ir.model.fields,field_description:website_blog.field_blog_blog__id
#: model:ir.model.fields,field_description:website_blog.field_blog_post__id
#: model:ir.model.fields,field_description:website_blog.field_blog_tag__id
#: model:ir.model.fields,field_description:website_blog.field_blog_tag_category__id
msgid "ID"
msgstr "ID"

#. module: website_blog
#: model:ir.model.fields,help:website_blog.field_blog_blog__message_needaction
#: model:ir.model.fields,help:website_blog.field_blog_blog__message_unread
#: model:ir.model.fields,help:website_blog.field_blog_post__message_needaction
#: model:ir.model.fields,help:website_blog.field_blog_post__message_unread
msgid "If checked, new messages require your attention."
msgstr "Nếu đánh dấu kiểm, các thông điệp mới yêu cầu sự có mặt của bạn."

#. module: website_blog
#: model:ir.model.fields,help:website_blog.field_blog_blog__message_has_error
#: model:ir.model.fields,help:website_blog.field_blog_blog__message_has_sms_error
#: model:ir.model.fields,help:website_blog.field_blog_post__message_has_error
#: model:ir.model.fields,help:website_blog.field_blog_post__message_has_sms_error
msgid "If checked, some messages have a delivery error."
msgstr "Nếu chọn, sẽ hiển thị thông báo lỗi."

#. module: website_blog
#: model_terms:blog.post,content:website_blog.blog_post_3
msgid ""
"If it matters that your hotel is, for example, on the beach, close to the "
"theme park, or convenient for the airport, then location is paramount. Any "
"decent directory should offer a location map of the hotel and its "
"surroundings. There should be distance charts to the airport offered as well"
" as some form of interactive map."
msgstr ""

#. module: website_blog
#: model_terms:blog.post,content:website_blog.blog_post_7
msgid ""
"If the night is clear, you can see amazing detail of the lunar surface just star gazing on in your back yard.\n"
"Naturally, as you grow in your love of astronomy, you will find many celestial bodies fascinating. But the moon may always be our first love because is the one far away space object that has the unique distinction of flying close to the earth and upon which man has walked."
msgstr ""

#. module: website_blog
#: model_terms:blog.post,content:website_blog.blog_post_6
msgid ""
"In many ways, it is a big step from someone who is just fooling around with "
"astronomy to a serious student of the science. But you and I both know that "
"there is still another big step after buying a telescope before you really "
"know how to use it."
msgstr ""

#. module: website_blog
#: model:ir.model.fields,field_description:website_blog.field_blog_blog__message_is_follower
#: model:ir.model.fields,field_description:website_blog.field_blog_post__message_is_follower
msgid "Is Follower"
msgstr "Là người theo dõi"

#. module: website_blog
#: model:ir.model.fields,field_description:website_blog.field_blog_post__is_published
msgid "Is Published"
msgstr ""

#. module: website_blog
#: model_terms:blog.post,content:website_blog.blog_post_5
msgid ""
"It is great fun to start learning the constellations, how to navigate the "
"night sky and find the planets and the famous stars. There are web sites and"
" books galore to guide you."
msgstr ""

#. module: website_blog
#: model_terms:blog.post,content:website_blog.blog_post_3
msgid ""
"It is important to choose a hotel that makes you feel comfortable – "
"contemporary or traditional furnishings, local decor or international, "
"formal or relaxed. The ideal hotel directory should let you know of the "
"options available."
msgstr ""

#. module: website_blog
#: model_terms:blog.post,content:website_blog.blog_post_4
msgid ""
"It is safe to say that at some point on our lives, each and every one of us "
"has that moment when we are suddenly stunned when we come face to face with "
"the enormity of the universe that we see in the night sky."
msgstr ""

#. module: website_blog
#: model_terms:blog.post,content:website_blog.blog_post_5
msgid ""
"It really is amazing when you think about it that just by looking up on any "
"given night, you could see virtually hundreds of thousands of stars, star "
"systems, planets, moons, asteroids, comets and maybe a even an occasional "
"space shuttle might wander by. It is even more breathtaking when you realize"
" that the sky you are looking up at is for all intents and purposes the "
"exact same sky that our ancestors hundreds and thousands of years ago "
"enjoyed when they just looked up."
msgstr ""

#. module: website_blog
#: model_terms:blog.post,content:website_blog.blog_post_5
msgid "Know what you are looking at"
msgstr ""

#. module: website_blog
#: model_terms:blog.post,content:website_blog.blog_post_5
msgid "Know when to look"
msgstr ""

#. module: website_blog
#. openerp-web
#: code:addons/website_blog/static/src/js/website_blog.editor.js:0
#, python-format
msgid "Large"
msgstr "Rộng"

#. module: website_blog
#: model:ir.model.fields,field_description:website_blog.field_blog_post__write_uid
#: model_terms:ir.ui.view,arch_db:website_blog.view_blog_post_search
msgid "Last Contributor"
msgstr "Người đóng góp cuối"

#. module: website_blog
#: model:ir.model.fields,field_description:website_blog.field_blog_blog____last_update
#: model:ir.model.fields,field_description:website_blog.field_blog_post____last_update
#: model:ir.model.fields,field_description:website_blog.field_blog_tag____last_update
#: model:ir.model.fields,field_description:website_blog.field_blog_tag_category____last_update
msgid "Last Modified on"
msgstr "Sửa lần cuối"

#. module: website_blog
#: model:ir.model.fields,field_description:website_blog.field_blog_blog__write_uid
#: model:ir.model.fields,field_description:website_blog.field_blog_tag__write_uid
#: model:ir.model.fields,field_description:website_blog.field_blog_tag_category__write_uid
msgid "Last Updated by"
msgstr "Cập nhật lần cuối bởi"

#. module: website_blog
#: model:ir.model.fields,field_description:website_blog.field_blog_blog__write_date
#: model:ir.model.fields,field_description:website_blog.field_blog_post__write_date
#: model:ir.model.fields,field_description:website_blog.field_blog_tag__write_date
#: model:ir.model.fields,field_description:website_blog.field_blog_tag_category__write_date
msgid "Last Updated on"
msgstr "Cập nhật lần cuối"

#. module: website_blog
#: model_terms:ir.ui.view,arch_db:website_blog.opt_blog_cover_post
#: model_terms:ir.ui.view,arch_db:website_blog.opt_blog_cover_post_fullwidth_design
msgid "Latest"
msgstr ""

#. module: website_blog
#: model_terms:ir.ui.view,arch_db:website_blog.s_latest_posts
#: model_terms:ir.ui.view,arch_db:website_blog.s_latest_posts_big_picture
msgid "Latest Posts"
msgstr "Bài mới"

#. module: website_blog
#: model_terms:blog.post,content:website_blog.blog_post_5
msgid ""
"Learning the background to the great discoveries in astronomy will make your"
" moments star gazing more meaningful. It is one of the oldest sciences on "
"earth so find out the greats of history who have looked at these stars "
"before you."
msgstr ""

#. module: website_blog
#: model_terms:blog.post,content:website_blog.blog_post_3
msgid "Leisure Facilities"
msgstr "Thiết bị giải trí"

#. module: website_blog
#: model_terms:ir.ui.view,arch_db:website_blog.opt_blog_post_share_links_display
msgid "LinkedIn"
msgstr "LinkedIn"

#. module: website_blog
#: model_terms:blog.post,content:website_blog.blog_post_3
msgid ""
"Local color is great but the hotel’s own restaurants and bars can play an "
"important part in your stay. You should be aware of choice, style and "
"whether or not they are smart or informal. A good hotel report should tell "
"you this, and particularly about breakfast facilities."
msgstr ""

#. module: website_blog
#: model_terms:blog.post,content:website_blog.blog_post_3
msgid "Location"
msgstr "Địa điểm"

#. module: website_blog
#: model:ir.model.fields,field_description:website_blog.field_blog_blog__message_main_attachment_id
#: model:ir.model.fields,field_description:website_blog.field_blog_post__message_main_attachment_id
msgid "Main Attachment"
msgstr "Đính kèm chính"

#. module: website_blog
#: model:blog.post,name:website_blog.blog_post_2
msgid "Maui helicopter tours"
msgstr ""

#. module: website_blog
#: model_terms:blog.post,content:website_blog.blog_post_2
msgid ""
"Maui helicopter tours are a great way to see the island from a different "
"perspective and have a fun adventure. If you have never been on a helicopter"
" before, this is a great place to do it."
msgstr ""

#. module: website_blog
#: model_terms:blog.post,content:website_blog.blog_post_2
msgid ""
"Maui helicopter tours are a great way to tour those places that can not be "
"reached on foot or by car. The tours last approximately one hour and range "
"from approximately one hundred eight five dollars to two hundred forty "
"dollars person. For many, this is a once in a lifetime opportunity to see "
"natural scenery that will not be available again. Taking cameras and videos "
"to capture the moments will also allow you to relive the tour again and "
"again as you reminisce throughout the years."
msgstr ""

#. module: website_blog
#: model_terms:blog.post,content:website_blog.blog_post_2
msgid ""
"Maui helicopter tours will allow you to see all of these sights. Make sure "
"to take a camera or video with you when going on Maui helicopter tours to "
"capture the beauty of the scenery and to show friends and family at home all"
" the wonderful things you saw while on vacation."
msgstr ""

#. module: website_blog
#. openerp-web
#: code:addons/website_blog/static/src/js/website_blog.editor.js:0
#, python-format
msgid "Medium"
msgstr "Phương thức"

#. module: website_blog
#: model:ir.model.fields,field_description:website_blog.field_blog_blog__message_has_error
#: model:ir.model.fields,field_description:website_blog.field_blog_post__message_has_error
msgid "Message Delivery error"
msgstr "Thông báo gửi đi gặp lỗi"

#. module: website_blog
#: model:ir.model.fields,field_description:website_blog.field_blog_blog__message_ids
#: model:ir.model.fields,field_description:website_blog.field_blog_post__message_ids
msgid "Messages"
msgstr "Thông điệp"

#. module: website_blog
#: model_terms:ir.ui.view,arch_db:website_blog.view_blog_post_form
msgid "Meta Description"
msgstr ""

#. module: website_blog
#: model_terms:ir.ui.view,arch_db:website_blog.view_blog_post_form
msgid "Meta Keywords"
msgstr ""

#. module: website_blog
#: model_terms:ir.ui.view,arch_db:website_blog.view_blog_post_form
msgid "Meta Title"
msgstr ""

#. module: website_blog
#: model_terms:blog.post,content:website_blog.blog_post_2
msgid "Molokai Maui"
msgstr ""

#. module: website_blog
#: model_terms:blog.post,content:website_blog.blog_post_2
msgid ""
"Molokai Maui helicopter tours will take you to a different island but one that is only nine miles away and easily accessible by air. This island has a very small population with a different culture and scenery. The entire coast of the northeast is lined with cliffs and remote beaches. They are completely inaccessible by any other means of transportation than air.\n"
"People who live on the island have never even seen this remarkable scenery unless they have taken Maui helicopter tours to view it. When the weather has been rainy and there is a lot of rainfall for he season you will see many astounding waterfalls."
msgstr ""

#. module: website_blog
#: model_terms:blog.post,content:website_blog.blog_post_3
msgid ""
"More important to the family traveler than the business traveler, you should"
" find out just how child friendly the hotel is from the directory and make "
"your decision from there. One thing worth looking for is whether the hotel "
"offers a baby sitters service. For the business traveler wishing to escape "
"children this is of course very relevant too – perhaps a hotel that is not "
"child friendly would be something more appropriate!"
msgstr ""

#. module: website_blog
#: model:ir.model.fields,field_description:website_blog.field_blog_tag__name
#: model:ir.model.fields,field_description:website_blog.field_blog_tag_category__name
msgid "Name"
msgstr "Tên"

#. module: website_blog
#. openerp-web
#: code:addons/website_blog/static/src/js/website_blog.editor.js:0
#, python-format
msgid "New Blog Post"
msgstr "Đăng bài Blog"

#. module: website_blog
#. openerp-web
#: code:addons/website_blog/static/src/js/s_latest_posts_frontend.js:0
#, python-format
msgid "No blog post was found. Make sure your posts are published."
msgstr ""
"Không tìm thấy bài blog nào. Hãy chắc rằng các bài blog đã được xuất bản."

#. module: website_blog
#: model_terms:ir.ui.view,arch_db:website_blog.posts_loop
msgid "No blog post yet."
msgstr "Chưa có bài blog nào"

#. module: website_blog
#: model:ir.model.fields,field_description:website_blog.field_blog_post__visits
msgid "No of Views"
msgstr "Số lượt xem"

#. module: website_blog
#: model_terms:ir.ui.view,arch_db:website_blog.opt_sidebar_blog_index_tags
msgid "No tags defined yet."
msgstr ""

#. module: website_blog
#: model_terms:blog.post,content:website_blog.blog_post_4
msgid ""
"None of this precludes you from moving forward with your plans to put "
"together an awesome telescope system. Just be sure you get quality advice "
"and training on how to configure your telescope to meet your needs. Using "
"these guidelines, you will enjoy hours of enjoyment stargazing at the "
"phenomenal sights in the night sky that are beyond the naked eye."
msgstr ""

#. module: website_blog
#: model_terms:blog.post,content:website_blog.blog_post_5
msgid ""
"Not only knowing the weather will make sure your star gazing is rewarding "
"but if you learn when the big meteor showers and other big astronomy events "
"will happen will make the excitement of astronomy come alive for you."
msgstr ""

#. module: website_blog
#: model:ir.model.fields,field_description:website_blog.field_blog_blog__message_needaction_counter
#: model:ir.model.fields,field_description:website_blog.field_blog_post__message_needaction_counter
msgid "Number of Actions"
msgstr "Số lượng Hành động"

#. module: website_blog
#: model:ir.model.fields,field_description:website_blog.field_blog_blog__message_has_error_counter
#: model:ir.model.fields,field_description:website_blog.field_blog_post__message_has_error_counter
msgid "Number of errors"
msgstr ""

#. module: website_blog
#: model:ir.model.fields,help:website_blog.field_blog_blog__message_needaction_counter
#: model:ir.model.fields,help:website_blog.field_blog_post__message_needaction_counter
msgid "Number of messages which requires an action"
msgstr "Số thông điệp cần có hành động"

#. module: website_blog
#: model:ir.model.fields,help:website_blog.field_blog_blog__message_has_error_counter
#: model:ir.model.fields,help:website_blog.field_blog_post__message_has_error_counter
msgid "Number of messages with delivery error"
msgstr "Số tin gửi đi bị lỗi"

#. module: website_blog
#: model:ir.model.fields,help:website_blog.field_blog_blog__message_unread_counter
#: model:ir.model.fields,help:website_blog.field_blog_post__message_unread_counter
msgid "Number of unread messages"
msgstr "Số thông điệp chưa đọc"

#. module: website_blog
#: model_terms:blog.post,content:website_blog.blog_post_7
msgid ""
"Of course, to take your moon worship to the ultimate, stepping your "
"equipment up to a good starter telescope will give you the most stunning "
"detail of the lunar surface. With each of these upgrades your knowledge and "
"the depth and scope of what you will be able to see will improve "
"geometrically. For many amateur astronomers, we sometimes cannot get enough "
"of what we can see on this our closest space object."
msgstr ""

#. module: website_blog
#. openerp-web
#: code:addons/website_blog/static/src/js/tours/website_blog.js:0
#, python-format
msgid "Once you have reviewed the content on mobile, close the preview."
msgstr ""
"Sau khi bạn đã xem xét nội dung trên thiết bị di động, hãy đóng bản xem "
"trước."

#. module: website_blog
#: model_terms:ir.ui.view,arch_db:website_blog.opt_sidebar_blog_index_tags
msgid "Others"
msgstr "Khác"

#. module: website_blog
#: model_terms:ir.ui.view,arch_db:website_blog.opt_blog_post_blogs_display
msgid "Our blogs"
msgstr ""

#. module: website_blog
#: model_terms:blog.post,content:website_blog.blog_post_2
msgid "Photo by Anton Repponen, @repponen"
msgstr ""

#. module: website_blog
#: model_terms:blog.post,content:website_blog.blog_post_4
msgid "Photo by Arto Marttinen, @wandervisions"
msgstr ""

#. module: website_blog
#: model_terms:blog.post,content:website_blog.blog_post_1
msgid "Photo by Boris Smokrovic, @borisworkshop"
msgstr ""

#. module: website_blog
#: model_terms:blog.post,content:website_blog.blog_post_2
msgid "Photo by Denys Nevozhai, @dnevozhai"
msgstr ""

#. module: website_blog
#: model_terms:blog.post,content:website_blog.blog_post_7
msgid "Photo by Greg Rakozy, @grakozy"
msgstr ""

#. module: website_blog
#: model_terms:blog.post,content:website_blog.blog_post_3
msgid "Photo by Jason Briscoe, @jbriscoe"
msgstr ""

#. module: website_blog
#: model_terms:blog.post,content:website_blog.blog_post_2
msgid "Photo by Jon Ly, @jonatron"
msgstr ""

#. module: website_blog
#: model_terms:blog.post,content:website_blog.blog_post_7
msgid "Photo by Patrick Brinksma, @patrickbrinksma"
msgstr ""

#. module: website_blog
#: model_terms:blog.post,content:website_blog.blog_post_1
msgid "Photo by PoloX Hernandez, @elpolox"
msgstr ""

#. module: website_blog
#: model_terms:blog.post,content:website_blog.blog_post_5
msgid "Photo by SpaceX, @spacex"
msgstr ""

#. module: website_blog
#: model_terms:blog.post,content:website_blog.blog_post_6
msgid "Photo by Teddy Kelley, @teddykelley"
msgstr ""

#. module: website_blog
#: model:ir.model.fields,field_description:website_blog.field_blog_tag__post_ids
msgid "Posts"
msgstr "Bài viết"

#. module: website_blog
#: model_terms:ir.ui.view,arch_db:website_blog.posts_loop
msgid "Published ("
msgstr ""

#. module: website_blog
#: model:ir.model.fields,field_description:website_blog.field_blog_post__published_date
msgid "Published Date"
msgstr "Ngày Xuất bản"

#. module: website_blog
#: model:mail.message.subtype,description:website_blog.mt_blog_blog_published
#: model:mail.message.subtype,name:website_blog.mt_blog_blog_published
msgid "Published Post"
msgstr "Bài đã xuất bản"

#. module: website_blog
#: model_terms:ir.ui.view,arch_db:website_blog.view_blog_post_form
msgid "Publishing Options"
msgstr "Tuỳ chọn Xuất bản"

#. module: website_blog
#: model:ir.model.fields,field_description:website_blog.field_blog_post__post_date
msgid "Publishing date"
msgstr "Ngày xuất bản"

#. module: website_blog
#: model_terms:ir.ui.view,arch_db:website_blog.opt_blog_cover_post
msgid "Read more"
msgstr "Xem thêm"

#. module: website_blog
#: model_terms:ir.ui.view,arch_db:website_blog.posts_loop
msgid "Read more <i class=\"fa fa-chevron-right ml-2\"/>"
msgstr ""

#. module: website_blog
#: model_terms:blog.post,content:website_blog.blog_post_3
msgid "Restaurants, Cafes and Bars"
msgstr ""

#. module: website_blog
#: model:ir.model.fields,help:website_blog.field_blog_blog__website_id
#: model:ir.model.fields,help:website_blog.field_blog_post__website_id
msgid "Restrict publishing to this website."
msgstr "Giới hạn xuất bản đến website này."

#. module: website_blog
#: model_terms:ir.ui.view,arch_db:website_blog.view_blog_post_form
msgid "SEO"
msgstr ""

#. module: website_blog
#: model:ir.model.fields,field_description:website_blog.field_blog_blog__is_seo_optimized
#: model:ir.model.fields,field_description:website_blog.field_blog_post__is_seo_optimized
#: model:ir.model.fields,field_description:website_blog.field_blog_tag__is_seo_optimized
msgid "SEO optimized"
msgstr "SEO được tối ưu hoá"

#. module: website_blog
#: model:ir.model.fields,field_description:website_blog.field_blog_blog__message_has_sms_error
#: model:ir.model.fields,field_description:website_blog.field_blog_post__message_has_sms_error
msgid "SMS Delivery error"
msgstr ""

#. module: website_blog
#. openerp-web
#: code:addons/website_blog/static/src/js/website_blog.editor.js:0
#, python-format
msgid "Select Blog"
msgstr "Chọn Blog"

#. module: website_blog
#. openerp-web
#: code:addons/website_blog/static/src/js/tours/website_blog.js:0
#, python-format
msgid "Select the blog you want to add the post to."
msgstr ""

#. module: website_blog
#. openerp-web
#: code:addons/website_blog/static/src/js/tours/website_blog.js:0
#, python-format
msgid "Select this menu item to create a new blog post."
msgstr "Chọn trình đơn này để tạo một bài blog mới"

#. module: website_blog
#: model_terms:ir.ui.view,arch_db:website_blog.view_blog_post_form
msgid "Separate every keyword with a comma"
msgstr ""

#. module: website_blog
#. openerp-web
#: code:addons/website_blog/static/src/js/tours/website_blog.js:0
#, python-format
msgid "Set a blog post <b>cover</b>."
msgstr "Đặt <b>hình bìa</b> cho bài blog."

#. module: website_blog
#: model_terms:blog.post,content:website_blog.blog_post_1
msgid ""
"Several migratory and native birds, mammals and reptiles call Copper Canyon "
"their home. The exquisite fauna in this near-pristine land is also worth "
"checking out."
msgstr ""

#. module: website_blog
#: model_terms:ir.ui.view,arch_db:website_blog.opt_blog_post_share_links_display
msgid "Share on Facebook"
msgstr "Chia sẻ trên facebook"

#. module: website_blog
#: model_terms:ir.ui.view,arch_db:website_blog.opt_blog_post_share_links_display
msgid "Share on LinkedIn"
msgstr "Chia sẻ trên LinkedIn"

#. module: website_blog
#: model_terms:ir.ui.view,arch_db:website_blog.opt_blog_post_share_links_display
msgid "Share on Twitter"
msgstr "Chia sẻ trên Twitter"

#. module: website_blog
#: model_terms:ir.ui.view,arch_db:website_blog.opt_blog_post_share_links_display
msgid "Share this post"
msgstr ""

#. module: website_blog
#: model:blog.post,name:website_blog.blog_post_1
msgid "Sierra Tarahumara"
msgstr ""

#. module: website_blog
#: model_terms:blog.post,content:website_blog.blog_post_1
msgid ""
"Sierra Tarahumara, popularly known as Copper Canyon is situated in Mexico. "
"The area is a favorite destination among those seeking an adventurous "
"vacation."
msgstr ""

#. module: website_blog
#: model_terms:blog.post,content:website_blog.blog_post_6
msgid ""
"So it is critically important that you get just the right telescope for "
"where you are and what your star gazing preferences are. To start with, "
"let’s discuss the three major kinds of telescopes and then lay down some "
"“Telescope 101″ concepts to increase your chances that you will buy the "
"right thing."
msgstr ""

#. module: website_blog
#: model_terms:blog.post,content:website_blog.blog_post_4
msgid ""
"So it might be that once a year vacation to a camping spot or a trip to a "
"relative’s house out in the country that we find ourselves outside when the "
"spender of the night sky suddenly decides to put on it’s spectacular show. "
"If you have had that kind of moment when you were literally struck "
"breathless by the spender the night sky can show to us, you can probably "
"remember that exact moment when you could say little else but “wow” at what "
"you saw."
msgstr ""

#. module: website_blog
#: model_terms:blog.post,content:website_blog.blog_post_6
msgid ""
"So to select just the right kind of telescope, your objectives in using the "
"telescope are important. To really understand the strengths and weaknesses "
"not only of the lenses and telescope design but also in how the telescope "
"performs in various star gazing situations, it is best to do some homework "
"up front and get exposure to the different kinds. So before you make your "
"first purchase…"
msgstr ""

#. module: website_blog
#: model_terms:blog.post,content:website_blog.blog_post_3
msgid ""
"So you’re going abroad, you’ve chosen your destination and now you have to "
"choose a hotel."
msgstr ""

#. module: website_blog
#: model_terms:blog.post,content:website_blog.blog_post_1
#: model_terms:blog.post,content:website_blog.blog_post_3
#: model_terms:blog.post,content:website_blog.blog_post_4
#: model_terms:blog.post,content:website_blog.blog_post_5
#: model_terms:blog.post,content:website_blog.blog_post_6
#: model_terms:blog.post,content:website_blog.blog_post_7
msgid "Someone famous in <cite title=\"Source Title\">Source Title</cite>"
msgstr ""

#. module: website_blog
#. openerp-web
#: code:addons/website_blog/models/website_blog.py:0
#: code:addons/website_blog/static/src/js/tours/website_blog.js:0
#, python-format
msgid "Start writing here..."
msgstr "Bắt đầu viết ở đây..."

#. module: website_blog
#: model_terms:blog.post,content:website_blog.blog_post_3
msgid "Style"
msgstr "Phong cách"

#. module: website_blog
#: model:ir.model.fields,field_description:website_blog.field_blog_post__subtitle
msgid "Sub Title"
msgstr "Phụ đề"

#. module: website_blog
#: model_terms:ir.ui.view,arch_db:website_blog.blog_post_complete
#: model_terms:ir.ui.view,arch_db:website_blog.opt_blog_cover_post
#: model_terms:ir.ui.view,arch_db:website_blog.opt_blog_cover_post_fullwidth_design
#: model_terms:ir.ui.view,arch_db:website_blog.opt_blog_post_read_next
#: model_terms:ir.ui.view,arch_db:website_blog.opt_blog_post_regular_cover
msgid "Subtitle"
msgstr "Phụ đề"

#. module: website_blog
#: model:ir.ui.menu,name:website_blog.menu_website_blog_tag_category_global
#: model_terms:ir.ui.view,arch_db:website_blog.blog_tag_category_tree
msgid "Tag Categories"
msgstr "Nhóm Thẻ"

#. module: website_blog
#: model:ir.actions.act_window,name:website_blog.action_tag_category
msgid "Tag Category"
msgstr "Nhóm Thẻ"

#. module: website_blog
#: model_terms:ir.ui.view,arch_db:website_blog.blog_tag_category_form
msgid "Tag Category Form"
msgstr ""

#. module: website_blog
#: model_terms:ir.ui.view,arch_db:website_blog.blog_tag_form
msgid "Tag Form"
msgstr ""

#. module: website_blog
#: model_terms:ir.ui.view,arch_db:website_blog.blog_tag_tree
msgid "Tag List"
msgstr "Danh sách Tag"

#. module: website_blog
#: model:ir.model.constraint,message:website_blog.constraint_blog_tag_category_name_uniq
msgid "Tag category already exists !"
msgstr "Nhóm Thẻ đã tồn tại rồi!"

#. module: website_blog
#: model:ir.model.constraint,message:website_blog.constraint_blog_tag_name_uniq
msgid "Tag name already exists !"
msgstr "Tên thẻ đã tồn tại rồi!"

#. module: website_blog
#: model:ir.model.fields,field_description:website_blog.field_blog_post__tag_ids
#: model:ir.model.fields,field_description:website_blog.field_blog_tag_category__tag_ids
#: model:ir.ui.menu,name:website_blog.menu_blog_tag_global
#: model_terms:ir.ui.view,arch_db:website_blog.opt_blog_post_tags_display
#: model_terms:ir.ui.view,arch_db:website_blog.opt_sidebar_blog_index_tags
msgid "Tags"
msgstr "Các Thẻ"

#. module: website_blog
#: model:ir.model.fields,field_description:website_blog.field_blog_post__teaser
msgid "Teaser"
msgstr "Người kiểm tra"

#. module: website_blog
#: model:ir.model.fields,field_description:website_blog.field_blog_post__teaser_manual
msgid "Teaser Content"
msgstr "Nội dung Teaser"

#. module: website_blog
#: model_terms:blog.post,content:website_blog.blog_post_3
msgid ""
"Ten years ago, you’d have probably visited your local travel agent and "
"trusted the face-to-face advice you were given by the so called ‘experts’. "
"The 21st Century way to select and book your hotel is of course on the "
"Internet, by using travel websites."
msgstr ""

#. module: website_blog
#: model_terms:blog.post,content:website_blog.blog_post_4
msgid ""
"That “Wow” moment is what astrology is all about. For some, that wow moment "
"becomes a passion that leads to a career studying the stars. For a lucky "
"few, that wow moment because an all consuming obsession that leads to them "
"traveling to the stars in the space shuttle or on one of our early space "
"missions. But for most of us astrology may become a pastime or a regular "
"hobby. But we carry that wow moment with us for the rest of our lives and "
"begin looking for ways to look deeper and learn more about the spectacular "
"universe we see in the millions of stars above us each night."
msgstr ""

#. module: website_blog
#: model:blog.post,subtitle:website_blog.blog_post_5
msgid "The beauty of astronomy is that anybody can do it."
msgstr ""

#. module: website_blog
#: model_terms:blog.post,content:website_blog.blog_post_7
msgid ""
"The best time to view the moon, obviously, is at night when there are few "
"clouds and the weather is accommodating for a long and lasting study. The "
"first quarter yields the greatest detail of study. And don’t be fooled but "
"the blotting out of part of the moon when it is not in full moon stage. The "
"phenomenon known as “earthshine” gives you the ability to see the darkened "
"part of the moon with some detail as well, even if the moon is only at "
"quarter or half display."
msgstr ""

#. module: website_blog
#: model_terms:blog.post,content:website_blog.blog_post_7
msgid "The best time to view the moon."
msgstr ""

#. module: website_blog
#: model:ir.model.fields,help:website_blog.field_blog_post__post_date
msgid ""
"The blog post will be visible for your visitors as of this date on the "
"website if it is set as published."
msgstr ""
"Bài đăng trên blog sẽ hiển thị cho khách truy cập của bạn kể từ ngày này "
"trên trang web nếu được đặt là đã xuất bản."

#. module: website_blog
#: model_terms:blog.post,content:website_blog.blog_post_2
msgid ""
"The cliffs in this region are among the highest in the world and to see "
"water cascading from the high peaks is simply breathtaking. The short jaunt "
"from Maui with Maui helicopter tours is well worth seeing the beauty of this"
" natural environment."
msgstr ""

#. module: website_blog
#: model:ir.model.fields,help:website_blog.field_blog_post__website_url
msgid "The full URL to access the document through the website."
msgstr "URL đầy đủ để truy cập tài liệu thông qua trang web"

#. module: website_blog
#: model_terms:blog.post,content:website_blog.blog_post_4
msgid ""
"The next thing we naturally want to get is a good telescope. You may have "
"seen a hobbyist who is well along in their study setting up those really "
"cool looking telescopes on a hill somewhere. That excites the amateur "
"astronomer in you because that must be the logical next step in the growth "
"of your hobby. But how to buy a good telescope can be downright confusing "
"and intimidating."
msgstr ""

#. module: website_blog
#: model_terms:blog.post,content:website_blog.blog_post_3
msgid ""
"The site should offer a detailed analysis of leisure services within the "
"hotel – spa, pool, gym, sauna – as well as details of any other facilities "
"nearby such as golf courses. 7. Special Needs: the hotel directory site "
"should advise the visitor of each hotel’s special needs services and "
"accessibility policy. Whilst again this does not apply to every visitor, it "
"is absolutely vital to some."
msgstr ""

#. module: website_blog
#: model_terms:blog.post,content:website_blog.blog_post_6
msgid ""
"The tripod or other accessory decisions will change significantly with a "
"telescope that will live on your deck versus one that you plan to take to "
"many remote locations."
msgstr ""

#. module: website_blog
#: model_terms:blog.post,content:website_blog.blog_post_2
msgid ""
"The view of this is truly breathtaking and is a sight not to be missed. It "
"is also highly educational with a chance to see a dormant volcano up close, "
"something that can not be seen every day. On the northern and southern sides"
" of the volcano, you will see an incredible different view however. These "
"sides are lush and green and you will be able to see some beautiful "
"waterfalls and gorgeous brush. Tropical rainforests abound on this side of "
"the island and it is something that is not easily accessible by any other "
"means than by air."
msgstr ""

#. module: website_blog
#: model_terms:blog.post,content:website_blog.blog_post_3
msgid ""
"Then there’s the problem of the reviewer’s motivation. The more reviews you "
"read, the more you notice how they tend to cluster at the extremes of "
"opinion. On one end, you have angry reviewers with axes to grind; at the "
"other, you have delighted guests who lavish praise beyond belief. You’ll not"
" be surprised to learn that hotels sometimes post their own glowing reviews,"
" or that competitor’s line up for the chance to lambaste the competition "
"with bad reviews. It makes sense to consider what is really important to you"
" when selecting a hotel. You should then choose an online hotel directory "
"that gives up-to-date, independent, impartial information that really "
"matters."
msgstr ""

#. module: website_blog
#: model_terms:blog.post,content:website_blog.blog_post_6
msgid ""
"There are other considerations to factor into your final purchase decision."
msgstr ""

#. module: website_blog
#: model_terms:blog.post,content:website_blog.blog_post_5
msgid ""
"There is something timeless about the cosmos. The fact that the planets and "
"the moon and the stars beyond them have been there for ages does something "
"to our sense of our place in the universe. In fact, many of the stars we "
"“see” with our naked eye are actually light that came from that star "
"hundreds of thousands of years ago. That light is just now reaching the "
"earth. So in a very real way, looking up is like time travel."
msgstr ""

#. module: website_blog
#: model_terms:blog.post,content:website_blog.blog_post_3
msgid ""
"These things really do matter and any decent hotel directory should give you"
" this sort of advice on bedrooms – not just the number of rooms which is the"
" usual option!"
msgstr ""

#. module: website_blog
#: model_terms:ir.ui.view,arch_db:website_blog.posts_loop
msgid "This box will not be visible to your visitors"
msgstr ""

#. module: website_blog
#. openerp-web
#: code:addons/website_blog/static/src/js/website_blog.editor.js:0
#, python-format
msgid "Tiny"
msgstr ""

#. module: website_blog
#: model:ir.model.fields,field_description:website_blog.field_blog_post__name
#: model_terms:ir.ui.view,arch_db:website_blog.opt_blog_post_regular_cover
msgid "Title"
msgstr "Tiêu đề"

#. module: website_blog
#: model_terms:blog.post,content:website_blog.blog_post_7
msgid ""
"To gaze at the moon with the naked eye, making yourself familiar with the "
"lunar map will help you pick out the seas, craters and other geographic "
"phenomenon that others have already mapped to make your study more "
"enjoyable. Moon maps can be had from any astronomy shop or online and they "
"are well worth the investment."
msgstr ""

#. module: website_blog
#: model_terms:blog.post,content:website_blog.blog_post_4
msgid ""
"To get started in learning how to observe the stars much better, there are "
"some basic things we might need to look deeper, beyond just what we can see "
"with the naked eye and begin to study the stars as well as enjoy them. The "
"first thing you need isn’t equipment at all but literature. A good star map "
"will show you the major constellations, the location of the key stars we use"
" to navigate the sky and the planets that will appear larger than stars. And"
" if you add to that map some well done introductory materials into the hobby"
" of astronomy, you are well on your way."
msgstr ""

#. module: website_blog
#: model_terms:blog.post,content:website_blog.blog_post_7
msgid ""
"To kick it up a notch, a good pair of binoculars can do wonders for the "
"detail you will see on the lunar surface. For best results, get a good wide "
"field in the binocular settings so you can take in the lunar landscape in "
"all its beauty. And because it is almost impossible to hold the binoculars "
"still for the length of time you will want to gaze at this magnificent body "
"in space, you may want to add to your equipment arsenal a good tripod that "
"you can affix the binoculars to so you can study the moon in comfort and "
"with a stable viewing platform."
msgstr ""

#. module: website_blog
#: model_terms:blog.post,content:website_blog.blog_post_7
msgid ""
"To take it to a natural next level, you may want to take advantage of "
"partnerships with other astronomers or by visiting one of the truly great "
"telescopes that have been set up by professionals who have invested in "
"better techniques for eliminating atmospheric interference to see the moon "
"even better. The internet can give you access to the Hubble and many of the "
"huge telescopes that are pointed at the moon all the time. Further, many "
"astronomy clubs are working on ways to combine multiple telescopes, "
"carefully synchronized with computers for the best view of the lunar "
"landscape."
msgstr ""

#. module: website_blog
#: model:blog.blog,name:website_blog.blog_blog_1
msgid "Travel"
msgstr ""

#. module: website_blog
#: model_terms:ir.ui.view,arch_db:website_blog.opt_blog_post_share_links_display
msgid "Twitter"
msgstr "Twitter"

#. module: website_blog
#: model_terms:ir.ui.view,arch_db:website_blog.posts_loop
msgid "Unpublished ("
msgstr ""

#. module: website_blog
#: model:ir.model.fields,field_description:website_blog.field_blog_blog__message_unread
#: model:ir.model.fields,field_description:website_blog.field_blog_post__message_unread
msgid "Unread Messages"
msgstr "Tin chưa đọc"

#. module: website_blog
#: model:ir.model.fields,field_description:website_blog.field_blog_blog__message_unread_counter
#: model:ir.model.fields,field_description:website_blog.field_blog_post__message_unread_counter
msgid "Unread Messages Counter"
msgstr "Bộ đếm Thông điệp chưa đọc"

#. module: website_blog
#: model_terms:ir.ui.view,arch_db:website_blog.post_heading
msgid "Untitled Post"
msgstr "Bài không tiêu đề"

#. module: website_blog
#. openerp-web
#: code:addons/website_blog/static/src/js/tours/website_blog.js:0
#, python-format
msgid "Use this icon to preview your blog post on <b>mobile devices</b>."
msgstr ""
"Sử dụng hình tượng này để xem trước bài blog của bạn trên <b>thiết bị di "
"động</b>."

#. module: website_blog
#: model_terms:ir.ui.view,arch_db:website_blog.blog_tag_form
msgid "Used in:"
msgstr "Được dùng trong:"

#. module: website_blog
#: model_terms:ir.ui.view,arch_db:website_blog.index
msgid "Visible in all blogs' pages"
msgstr ""

#. module: website_blog
#: model:ir.model.fields,field_description:website_blog.field_blog_post__website_published
msgid "Visible on current website"
msgstr "Hiển thị ở website hiện tại"

#. module: website_blog
#: model:ir.model,name:website_blog.model_website
#: model:ir.model.fields,field_description:website_blog.field_blog_blog__website_id
#: model:ir.model.fields,field_description:website_blog.field_blog_post__website_id
msgid "Website"
msgstr "Website"

#. module: website_blog
#: model:ir.actions.act_url,name:website_blog.action_open_website
msgid "Website Blogs"
msgstr "Blog cho Website"

#. module: website_blog
#: model:ir.model.fields,field_description:website_blog.field_blog_blog__website_message_ids
#: model:ir.model.fields,field_description:website_blog.field_blog_post__website_message_ids
msgid "Website Messages"
msgstr "Thông điệp Website"

#. module: website_blog
#: model:ir.model.fields,field_description:website_blog.field_blog_post__website_url
msgid "Website URL"
msgstr "Địa chỉ website"

#. module: website_blog
#: model:ir.model.fields,help:website_blog.field_blog_blog__website_message_ids
#: model:ir.model.fields,help:website_blog.field_blog_post__website_message_ids
msgid "Website communication history"
msgstr "Lịch sử thông tin liên lạc website"

#. module: website_blog
#: model:ir.model.fields,field_description:website_blog.field_blog_blog__website_meta_description
#: model:ir.model.fields,field_description:website_blog.field_blog_post__website_meta_description
#: model:ir.model.fields,field_description:website_blog.field_blog_tag__website_meta_description
msgid "Website meta description"
msgstr "Dữ liệu siêu mô tả Website"

#. module: website_blog
#: model:ir.model.fields,field_description:website_blog.field_blog_blog__website_meta_keywords
#: model:ir.model.fields,field_description:website_blog.field_blog_post__website_meta_keywords
#: model:ir.model.fields,field_description:website_blog.field_blog_tag__website_meta_keywords
msgid "Website meta keywords"
msgstr "Dữ liệu từ khoá Website"

#. module: website_blog
#: model:ir.model.fields,field_description:website_blog.field_blog_blog__website_meta_title
#: model:ir.model.fields,field_description:website_blog.field_blog_post__website_meta_title
#: model:ir.model.fields,field_description:website_blog.field_blog_tag__website_meta_title
msgid "Website meta title"
msgstr "Dữ liệu Tiêu đề Website"

#. module: website_blog
#: model:ir.model.fields,field_description:website_blog.field_blog_blog__website_meta_og_img
#: model:ir.model.fields,field_description:website_blog.field_blog_post__website_meta_og_img
#: model:ir.model.fields,field_description:website_blog.field_blog_tag__website_meta_og_img
msgid "Website opengraph image"
msgstr "Hình ảnh trang web"

#. module: website_blog
#: model:blog.post,name:website_blog.blog_post_5
msgid "What If They Let You Run The Hubble"
msgstr ""

#. module: website_blog
#: model_terms:blog.post,content:website_blog.blog_post_5
msgid ""
"While anyone can look up and fall in love with the stars at any time, the "
"fun of astronomy is learning how to become more and more skilled and "
"equipped in star gazing that you see and understand more and more each time "
"you look up. Here are some steps you can take to make the moments you can "
"devote to your hobby of astronomy much more enjoyable."
msgstr ""

#. module: website_blog
#: model_terms:ir.ui.view,arch_db:website_blog.sidebar_blog_index
msgid "Write a small text here to describe your blog or company."
msgstr ""

#. module: website_blog
#. openerp-web
#: code:addons/website_blog/static/src/js/tours/website_blog.js:0
#, python-format
msgid "Write a title, the subtitle is optional."
msgstr "Viết một Tiêu đề, phụ đề thì tuỳ ý."

#. module: website_blog
#: model_terms:blog.post,content:website_blog.blog_post_3
msgid ""
"You should always carefully consider the type of facilities you need from "
"your bedroom and find the hotel that has those you consider important. The "
"hotel directory website should elaborate on matters such as: bed size, "
"Internet Access (its cost, whether there is WIFI or wired broadband "
"connection), Complimentary amenities, views from the room and luxury "
"offerings like a Pillow menu or Bath menu, choice of smoking or non smoking "
"rooms etc."
msgstr ""

#. module: website_blog
#: model_terms:blog.post,content:website_blog.blog_post_2
msgid ""
"You will see all the beauty that Maui has to offer and can have a great time"
" for the entire family. Tours are not too expensive and last from forty five"
" minutes to over an hour. You can see places that are typically inaccessible"
" with Maui helicopter tours. Places that are not available by foot or "
"vehicle can be seen by air. Breathtaking sights await those who are up for "
"some fun Maui helicopter tours. If you will be staying on the island for a "
"considerable amount of time, you may want to think about doing multiple Maui"
" helicopter tours."
msgstr ""

#. module: website_blog
#: model:blog.tag,name:website_blog.blog_tag_2
msgid "adventure"
msgstr ""

#. module: website_blog
#: model_terms:ir.ui.view,arch_db:website_blog.opt_blog_post_share_links_display
#: model_terms:ir.ui.view,arch_db:website_blog.opt_sidebar_blog_index_follow_us
msgid ""
"bg-100 border mx-1 mb-2 rounded-circle d-flex align-items-center justify-"
"content-center text-decoration-none"
msgstr ""

#. module: website_blog
#: model_terms:ir.ui.view,arch_db:website_blog.blog_post_template_new_post
msgid "blog. Click here to access the blog :"
msgstr "blog. Bấm vào đây để truy cập blog:"

#. module: website_blog
#: model_terms:ir.ui.view,arch_db:website_blog.post_breadcrumbs
msgid "breadcrumb"
msgstr "breadcrumb"

#. module: website_blog
#: model_terms:ir.ui.view,arch_db:website_blog.opt_blog_post_regular_cover
#: model_terms:ir.ui.view,arch_db:website_blog.post_heading
msgid "by"
msgstr "bởi"

#. module: website_blog
#: model:blog.tag,name:website_blog.blog_tag_5
msgid "discovery"
msgstr ""

#. module: website_blog
#: model:blog.tag,name:website_blog.blog_tag_3
msgid "guides"
msgstr ""

#. module: website_blog
#: model_terms:ir.ui.view,arch_db:website_blog.blog_post_template_new_post
msgid "has been published on the"
msgstr "đã được xuất bản ở"

#. module: website_blog
#: model:blog.tag,name:website_blog.blog_tag_1
msgid "hotels"
msgstr ""

#. module: website_blog
#: model_terms:ir.ui.view,arch_db:website_blog.blog_post_content
msgid "in"
msgstr "trong"

#. module: website_blog
#: model_terms:ir.ui.view,arch_db:website_blog.opt_blog_cover_post
msgid "in <i class=\"fa fa-folder-open text-muted\"/>"
msgstr ""

#. module: website_blog
#: model_terms:ir.ui.view,arch_db:website_blog.opt_blog_cover_post_fullwidth_design
msgid "in <i class=\"fa fa-folder-open text-white-75\"/>"
msgstr ""

#. module: website_blog
#: model_terms:ir.ui.view,arch_db:website_blog.blog_post_short
msgid "justify-content-center"
msgstr ""

#. module: website_blog
#: model:blog.tag,name:website_blog.blog_tag_4
msgid "telescopes"
msgstr ""

#. module: website_blog
#: model_terms:ir.ui.view,arch_db:website_blog.opt_blog_post_comment
msgid "to leave a comment"
msgstr ""

#. module: website_blog
#: model_terms:ir.ui.view,arch_db:website_blog.posts_loop
msgid "unpublished"
msgstr "chưa xuất bản"

#. module: website_blog
#: model_terms:ir.ui.view,arch_db:website_blog.opt_blog_post_regular_cover
msgid "| No comments yet"
msgstr ""<|MERGE_RESOLUTION|>--- conflicted
+++ resolved
@@ -13,12 +13,8 @@
 # fanha99 <fanha99@hotmail.com>, 2019
 # Duy BQ <duybq86@gmail.com>, 2019
 # Chinh Chinh <trinhttp@trobz.com>, 2019
-<<<<<<< HEAD
+# Dung Nguyen Thi <dungnt@trobz.com>, 2019
 #
-=======
-# Dung Nguyen Thi <dungnt@trobz.com>, 2019
-# 
->>>>>>> 1e8ea4f5
 msgid ""
 msgstr ""
 "Project-Id-Version: Odoo Server 13.0\n"
@@ -1514,22 +1510,22 @@
 #. module: website_blog
 #: model_terms:ir.ui.view,arch_db:website_blog.opt_blog_post_share_links_display
 msgid "Share on Facebook"
-msgstr "Chia sẻ trên facebook"
+msgstr "Chia sẻ lên Facebook"
 
 #. module: website_blog
 #: model_terms:ir.ui.view,arch_db:website_blog.opt_blog_post_share_links_display
 msgid "Share on LinkedIn"
-msgstr "Chia sẻ trên LinkedIn"
+msgstr "Chia sẻ lên LinkedIn"
 
 #. module: website_blog
 #: model_terms:ir.ui.view,arch_db:website_blog.opt_blog_post_share_links_display
 msgid "Share on Twitter"
-msgstr "Chia sẻ trên Twitter"
+msgstr "Chia sẻ lên Twitter"
 
 #. module: website_blog
 #: model_terms:ir.ui.view,arch_db:website_blog.opt_blog_post_share_links_display
 msgid "Share this post"
-msgstr ""
+msgstr "Chia sẻ bài này"
 
 #. module: website_blog
 #: model:blog.post,name:website_blog.blog_post_1
