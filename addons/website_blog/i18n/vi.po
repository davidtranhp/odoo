--- conflicted
+++ resolved
@@ -392,17 +392,17 @@
 #. module: website_blog
 #: model:ir.model,name:website_blog.model_blog_tag
 msgid "Blog Tag"
-msgstr ""
+msgstr "Thẻ Blog"
 
 #. module: website_blog
 #: model:ir.model,name:website_blog.model_blog_tag_category
 msgid "Blog Tag Category"
-msgstr ""
+msgstr "Nhóm Thẻ Blog"
 
 #. module: website_blog
 #: model:ir.actions.act_window,name:website_blog.action_tags
 msgid "Blog Tags"
-msgstr ""
+msgstr "Thẻ Blog"
 
 #. module: website_blog
 #: model:ir.actions.act_window,name:website_blog.action_blog_blog
@@ -412,7 +412,7 @@
 #: model:ir.ui.menu,name:website_blog.menu_website_blog_root_global
 #: model_terms:ir.ui.view,arch_db:website_blog.view_blog_blog_list
 msgid "Blogs"
-msgstr "Blogs"
+msgstr ""
 
 #. module: website_blog
 #: model_terms:ir.ui.view,arch_db:website_blog.website_blog
@@ -437,12 +437,12 @@
 #: model_terms:ir.ui.view,arch_db:website_blog.website_blog
 #, python-format
 msgid "Change Cover"
-msgstr "Đổi Cover"
+msgstr "Đổi Hình bìa"
 
 #. module: website_blog
 #: model_terms:ir.ui.view,arch_db:website_blog.s_latest_posts_options
 msgid "Choose a blog"
-msgstr ""
+msgstr "Chọn một blog"
 
 #. module: website_blog
 #. openerp-web
@@ -491,7 +491,7 @@
 #. module: website_blog
 #: model_terms:ir.actions.act_window,help:website_blog.action_blog_post
 msgid "Create a new blog post"
-msgstr ""
+msgstr "Tạo mới một bài blog"
 
 #. module: website_blog
 #: model:ir.model.fields,field_description:website_blog.field_blog_blog__create_uid
@@ -535,6 +535,10 @@
 "                    it's incredible it's still one of the only software\n"
 "                    areas that did not evolve in the past 20 years!"
 msgstr ""
+"Email làm lãng phí thời gian của tôi. Nhưng tôi cần chúng\n"
+"                    Cứ cho rằng email là thứ quan trọng trong cuộc sống của chúng ta,\n"
+"                    điều khó tin là nó vẫn là một lĩnh vực phần mềm duy\n"
+"                    nhất mà không có tiến hoá gì trong suốt 20 năm qua!"
 
 #. module: website_blog
 #: model_terms:ir.ui.view,arch_db:website_blog.blog_post_complete
@@ -1124,11 +1128,7 @@
 #: model:ir.ui.menu,name:website_blog.menu_website_blog_tag_category_global
 #: model_terms:ir.ui.view,arch_db:website_blog.blog_tag_category_tree
 msgid "Tag Categories"
-<<<<<<< HEAD
 msgstr "Nhóm Thẻ"
-=======
-msgstr "Danh mục tag"
->>>>>>> 72fff6ae
 
 #. module: website_blog
 #: model:ir.actions.act_window,name:website_blog.action_tag_category
@@ -1177,7 +1177,7 @@
 #. module: website_blog
 #: model:ir.model.fields,field_description:website_blog.field_blog_post__teaser_manual
 msgid "Teaser Content"
-msgstr ""
+msgstr "Nội dung Teaser"
 
 #. module: website_blog
 #: model_terms:ir.ui.view,arch_db:website_blog.view_blog_post_form
