--- conflicted
+++ resolved
@@ -1,7 +1,7 @@
 # Translation of Odoo Server.
 # This file contains the translation of the following modules:
 # * website_blog
-#
+# 
 # Translators:
 # Martin Trigaux, 2018
 # fanha99 <fanha99@hotmail.com>, 2018
@@ -20,10 +20,10 @@
 "PO-Revision-Date: 2018-08-24 09:33+0000\n"
 "Last-Translator: Duy BQ <duybq86@gmail.com>, 2018\n"
 "Language-Team: Vietnamese (https://www.transifex.com/odoo/teams/41243/vi/)\n"
-"Language: vi\n"
 "MIME-Version: 1.0\n"
 "Content-Type: text/plain; charset=UTF-8\n"
 "Content-Transfer-Encoding: \n"
+"Language: vi\n"
 "Plural-Forms: nplurals=1; plural=0;\n"
 
 #. module: website_blog
@@ -72,7 +72,7 @@
 #. module: website_blog
 #: model_terms:ir.ui.view,arch_db:website_blog.blog_post_short
 msgid "&amp;mdash;"
-msgstr "&amp;mdash;"
+msgstr ""
 
 #. module: website_blog
 #: model_terms:ir.ui.view,arch_db:website_blog.latest_blogs
@@ -358,7 +358,7 @@
 #. module: website_blog
 #: model:ir.model,name:website_blog.model_blog_tag
 msgid "Blog Tag"
-msgstr "Blog Thẻ"
+msgstr ""
 
 #. module: website_blog
 #: model:ir.model,name:website_blog.model_blog_tag_category
@@ -368,7 +368,7 @@
 #. module: website_blog
 #: model:ir.actions.act_window,name:website_blog.action_tags
 msgid "Blog Tags"
-msgstr "Blog Thẻ"
+msgstr ""
 
 #. module: website_blog
 #: model:ir.actions.act_window,name:website_blog.action_blog_blog
@@ -512,12 +512,12 @@
 #. module: website_blog
 #: model_terms:ir.ui.view,arch_db:website_blog.website_blog
 msgid "Filter Color"
-msgstr "Bộ lọc màu"
+msgstr ""
 
 #. module: website_blog
 #: model_terms:ir.ui.view,arch_db:website_blog.website_blog
 msgid "Filter Intensity"
-msgstr "Cường độ lọc"
+msgstr ""
 
 #. module: website_blog
 #: model_terms:blog.post,content:website_blog.blog_post_1
@@ -632,7 +632,7 @@
 #: model:blog.post,subtitle:website_blog.blog_post_1
 #: model:blog.post,website_meta_description:website_blog.blog_post_1
 msgid "Ideas behind the Odoo communication tools."
-msgstr "Ý tưởng đằng sau các công cụ giao tiếp của Hệ thống."
+msgstr "Ý tưởng đằng sau các công cụ giao tiếp của Odoo."
 
 #. module: website_blog
 #: model:ir.model.fields,help:website_blog.field_blog_blog__message_unread
@@ -900,13 +900,9 @@
 #: code:addons/website_blog/static/src/js/website.tour.blog.js:63
 #, python-format
 msgid "Once you have reviewed the content on mobile, close the preview."
-<<<<<<< HEAD
-msgstr "Sau khi bạn đã xem xét xong nội dung trên thiết bị di động, hãy đóng cửa sổ xem trước."
-=======
 msgstr ""
 "Sau khi bạn đã xem xét nội dung trên thiết bị di động, hãy đóng bản xem "
 "trước."
->>>>>>> de76e5e0
 
 #. module: website_blog
 #: model_terms:ir.ui.view,arch_db:website_blog.opt_blog_rc_tags
@@ -1138,12 +1134,12 @@
 #. module: website_blog
 #: model:ir.model.fields,field_description:website_blog.field_blog_post__teaser
 msgid "Teaser"
-msgstr "Người kiểm tra"
+msgstr ""
 
 #. module: website_blog
 #: model:ir.model.fields,field_description:website_blog.field_blog_post__teaser_manual
 msgid "Teaser Content"
-msgstr "Nội dung kiểm tra"
+msgstr ""
 
 #. module: website_blog
 #: model_terms:ir.ui.view,arch_db:website_blog.view_blog_post_form
@@ -1274,7 +1270,7 @@
 #. module: website_blog
 #: model:ir.actions.act_url,name:website_blog.action_open_website
 msgid "Website Blogs"
-msgstr "Website Blogs"
+msgstr ""
 
 #. module: website_blog
 #: model:ir.model.fields,field_description:website_blog.field_blog_blog__website_message_ids
