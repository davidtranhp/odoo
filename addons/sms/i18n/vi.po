# Translation of Odoo Server.
# This file contains the translation of the following modules:
# 	* sms
# 
# Translators:
# Martin Trigaux, 2019
# son dang <son.dang@doda100.com>, 2019
# Minh Nguyen <ndminh210994@gmail.com>, 2019
# Trinh Tran Thi Phuong <trinhttp@trobz.com>, 2019
# Dung Nguyen Thi <dungnt@trobz.com>, 2019
# Dao Nguyen <trucdao.uel@gmail.com>, 2019
# fanha99 <fanha99@hotmail.com>, 2019
# Nancy Momoland <thanhnguyen.icsc@gmail.com>, 2019
# Phuc Tran Thanh <phuctran.odoo@gmail.com>, 2019
<<<<<<< HEAD
#
=======
# Duy BQ <duybq86@gmail.com>, 2020
# 
>>>>>>> 26fac2af
msgid ""
msgstr ""
"Project-Id-Version: Odoo Server 13.0\n"
"Report-Msgid-Bugs-To: \n"
"POT-Creation-Date: 2019-10-07 07:13+0000\n"
"PO-Revision-Date: 2019-08-26 09:14+0000\n"
"Last-Translator: Duy BQ <duybq86@gmail.com>, 2020\n"
"Language-Team: Vietnamese (https://www.transifex.com/odoo/teams/41243/vi/)\n"
"MIME-Version: 1.0\n"
"Content-Type: text/plain; charset=UTF-8\n"
"Content-Transfer-Encoding: \n"
"Language: vi\n"
"Plural-Forms: nplurals=1; plural=0;\n"

#. module: sms
#: model:ir.model.fields,field_description:sms.field_sms_composer__recipient_invalid_count
msgid "# Invalid recipients"
msgstr ""

#. module: sms
#: model:ir.model.fields,field_description:sms.field_sms_composer__recipient_count
msgid "# Valid recipients"
msgstr ""

#. module: sms
#: code:addons/sms/models/sms_template.py:0
#, python-format
msgid "%s (copy)"
msgstr "%s (sao chép)"

#. module: sms
#. openerp-web
#: code:addons/sms/static/src/js/fields_sms_widget.js:0
#: code:addons/sms/static/src/js/fields_sms_widget.js:0
#, python-format
msgid "%s characters, fits in %s SMS (%s) "
msgstr ""

#. module: sms
#: code:addons/sms/wizard/sms_composer.py:0
#, python-format
msgid "%s invalid recipients"
msgstr ""

#. module: sms
#: model_terms:ir.ui.view,arch_db:sms.mail_resend_message_view_form
msgid ""
"<span class=\"fa fa-info-circle\"/> Caution: It won't be possible to send "
"this SMS again to the recipients you did not select."
msgstr ""

#. module: sms
#: model_terms:ir.ui.view,arch_db:sms.sms_template_view_form
msgid ""
"<span class=\"o_stat_text\">Add</span>\n"
"                                <span class=\"o_stat_text\">Context Action</span>"
msgstr ""

#. module: sms
#: model_terms:ir.ui.view,arch_db:sms.sms_template_view_form
msgid ""
"<span class=\"o_stat_text\">Remove</span>\n"
"                                <span class=\"o_stat_text\">Context Action</span>"
msgstr ""

#. module: sms
#: model_terms:ir.ui.view,arch_db:sms.sms_template_preview_form
msgid ""
"<span class=\"text-warning\" attrs=\"{'invisible':[('resource_ref','!=', "
"False)]}\">No records</span>"
msgstr ""

#. module: sms
#: model:ir.model.fields,field_description:sms.field_ir_actions_server__state
msgid "Action To Do"
msgstr "Cần thực hiện"

#. module: sms
#: model:ir.model.fields,field_description:sms.field_sms_composer__active_domain
msgid "Active domain"
msgstr "Miền hiệu lực"

#. module: sms
#: model:ir.model.fields,field_description:sms.field_sms_composer__active_domain_count
msgid "Active records count"
msgstr ""

#. module: sms
#: model_terms:ir.ui.view,arch_db:sms.sms_template_view_form
msgid ""
"Add a contextual action on the related model to open a sms composer with "
"this template"
msgstr ""

#. module: sms
#. openerp-web
#: code:addons/sms/static/src/js/mail_failure.js:0
#, python-format
msgid "An error occurred when sending an SMS"
msgstr ""

#. module: sms
#: model:ir.model.fields,field_description:sms.field_sms_template__model_id
#: model:ir.model.fields,field_description:sms.field_sms_template_preview__model_id
msgid "Applies to"
msgstr "Áp dụng cho"

#. module: sms
#: code:addons/sms/wizard/sms_cancel.py:0
#, python-format
msgid ""
"Are you sure you want to discard %s SMS delivery failures. You won't be able"
" to re-send these SMS later!"
msgstr ""

#. module: sms
#. openerp-web
#: code:addons/sms/static/src/xml/thread.xml:0
#, python-format
msgid "Awaiting Dispatch"
msgstr ""

#. module: sms
#: model:ir.model.fields.selection,name:sms.selection__sms_sms__error_code__sms_blacklist
msgid "Blacklisted"
msgstr ""

#. module: sms
#: model:ir.model.fields,field_description:sms.field_sms_sms__body
#: model:ir.model.fields,field_description:sms.field_sms_template__body
#: model:ir.model.fields,field_description:sms.field_sms_template_preview__body
msgid "Body"
msgstr "Thân"

#. module: sms
#: model_terms:ir.ui.view,arch_db:sms.mail_resend_message_view_form
msgid "Buy credits"
msgstr ""

#. module: sms
#: model_terms:ir.ui.view,arch_db:sms.mail_resend_message_view_form
#: model_terms:ir.ui.view,arch_db:sms.sms_cancel
#: model_terms:ir.ui.view,arch_db:sms.sms_tsms_view_form
msgid "Cancel"
msgstr "Hủy"

#. module: sms
#: model_terms:ir.ui.view,arch_db:sms.sms_cancel
msgid "Cancel notification in failure"
msgstr "Hủy thông báo thất bại"

#. module: sms
#. openerp-web
#: code:addons/sms/static/src/xml/thread.xml:0
#: model:ir.model.fields.selection,name:sms.selection__sms_sms__state__canceled
#, python-format
msgid "Canceled"
msgstr "Đã huỷ"

#. module: sms
#: model_terms:ir.ui.view,arch_db:sms.sms_composer_view_form
msgid "Check"
msgstr "Đánh giá"

#. module: sms
#: model_terms:ir.ui.view,arch_db:sms.sms_template_preview_form
msgid "Choose a language:"
msgstr "Chọn ngôn ngữ:"

#. module: sms
#: model_terms:ir.ui.view,arch_db:sms.sms_template_preview_form
msgid "Choose an example"
msgstr "Chọn một ví dụ"

#. module: sms
#: model_terms:ir.ui.view,arch_db:sms.sms_composer_view_form
msgid "Close"
msgstr "Đóng"

#. module: sms
#: model:ir.model.fields,field_description:sms.field_sms_composer__composition_mode
msgid "Composition Mode"
msgstr ""

#. module: sms
#: model:ir.model,name:sms.model_res_partner
msgid "Contact"
msgstr "Liên hệ"

#. module: sms
#: model_terms:ir.ui.view,arch_db:sms.sms_template_view_form
msgid "Content"
msgstr "Nội dung"

#. module: sms
#: model:ir.model.fields,field_description:sms.field_sms_cancel__create_uid
#: model:ir.model.fields,field_description:sms.field_sms_composer__create_uid
#: model:ir.model.fields,field_description:sms.field_sms_resend__create_uid
#: model:ir.model.fields,field_description:sms.field_sms_resend_recipient__create_uid
#: model:ir.model.fields,field_description:sms.field_sms_sms__create_uid
#: model:ir.model.fields,field_description:sms.field_sms_template__create_uid
#: model:ir.model.fields,field_description:sms.field_sms_template_preview__create_uid
msgid "Created by"
msgstr "Được tạo bởi"

#. module: sms
#: model:ir.model.fields,field_description:sms.field_sms_cancel__create_date
#: model:ir.model.fields,field_description:sms.field_sms_composer__create_date
#: model:ir.model.fields,field_description:sms.field_sms_resend__create_date
#: model:ir.model.fields,field_description:sms.field_sms_resend_recipient__create_date
#: model:ir.model.fields,field_description:sms.field_sms_sms__create_date
#: model:ir.model.fields,field_description:sms.field_sms_template__create_date
#: model:ir.model.fields,field_description:sms.field_sms_template_preview__create_date
msgid "Created on"
msgstr "Thời điểm tạo"

#. module: sms
#: model:ir.model.fields,field_description:sms.field_sms_sms__partner_id
msgid "Customer"
msgstr "Khách hàng"

#. module: sms
#: model:sms.template,name:sms.sms_template_demo_0
msgid "Customer: automated SMS"
msgstr ""

#. module: sms
#: model:sms.template,body:sms.sms_template_demo_0
msgid "Dear ${object.display_name} this is an automated SMS."
msgstr ""

#. module: sms
#: model:ir.model.fields,field_description:sms.field_sms_template__null_value
#: model:ir.model.fields,field_description:sms.field_sms_template_preview__null_value
msgid "Default Value"
msgstr "Giá trị mặc định"

#. module: sms
#: model_terms:ir.ui.view,arch_db:sms.sms_template_preview_form
msgid "Discard"
msgstr "Huỷ bỏ"

#. module: sms
#: model:ir.actions.act_window,name:sms.sms_cancel_action
msgid "Discard SMS delivery failures"
msgstr ""

#. module: sms
#: model_terms:ir.ui.view,arch_db:sms.sms_cancel
msgid "Discard delivery failures"
msgstr "Không lưu các nội dung gửi thất bại"

#. module: sms
#: model:ir.model,name:sms.model_sms_cancel
msgid "Dismiss notification for resend by model"
msgstr "Loại bỏ thông báo được gửi từ model này"

#. module: sms
#: model:ir.model.fields,field_description:sms.field_sms_api__display_name
#: model:ir.model.fields,field_description:sms.field_sms_cancel__display_name
#: model:ir.model.fields,field_description:sms.field_sms_composer__display_name
#: model:ir.model.fields,field_description:sms.field_sms_resend__display_name
#: model:ir.model.fields,field_description:sms.field_sms_resend_recipient__display_name
#: model:ir.model.fields,field_description:sms.field_sms_sms__display_name
#: model:ir.model.fields,field_description:sms.field_sms_template__display_name
#: model:ir.model.fields,field_description:sms.field_sms_template_preview__display_name
msgid "Display Name"
msgstr "Tên hiển thị"

#. module: sms
#: model:ir.model,name:sms.model_mail_followers
msgid "Document Followers"
msgstr "Người theo dõi Tài liệu"

#. module: sms
#: model:ir.model.fields,field_description:sms.field_sms_composer__res_id
msgid "Document ID"
msgstr "ID Tài liệu"

#. module: sms
#: model:ir.model.fields,field_description:sms.field_sms_composer__res_ids
msgid "Document IDs"
msgstr ""

#. module: sms
#: model:ir.model.fields,field_description:sms.field_sms_composer__res_model
msgid "Document Model Name"
msgstr "Tên Model tài liệu"

#. module: sms
#: model:ir.model.fields.selection,name:sms.selection__sms_sms__error_code__sms_duplicate
msgid "Duplicate"
msgstr "Nhân bản"

#. module: sms
#: model_terms:ir.ui.view,arch_db:sms.sms_template_view_form
msgid "Dynamic Placeholder Generator"
msgstr "Bộ tạo Placeholder động"

#. module: sms
#: model_terms:ir.ui.view,arch_db:sms.mail_resend_message_view_form
msgid "Edit Partners"
msgstr "Sửa đối tác"

#. module: sms
#: model:ir.model,name:sms.model_mail_thread
msgid "Email Thread"
msgstr "Luồng Email"

#. module: sms
#. openerp-web
#: code:addons/sms/static/src/xml/thread.xml:0
#: model:ir.model.fields.selection,name:sms.selection__sms_sms__state__error
#, python-format
msgid "Error"
msgstr "Lỗi"

#. module: sms
#: model:ir.model.fields,field_description:sms.field_sms_sms__error_code
msgid "Error Code"
msgstr ""

#. module: sms
#: model:ir.model.fields,field_description:sms.field_mail_notification__failure_type
#: model:ir.model.fields,field_description:sms.field_sms_resend_recipient__failure_type
msgid "Failure type"
msgstr "Loại thất bại"

#. module: sms
#: model:ir.model.fields,field_description:sms.field_sms_template__model_object_field
#: model:ir.model.fields,field_description:sms.field_sms_template_preview__model_object_field
msgid "Field"
msgstr "Trường"

#. module: sms
#: model:ir.model.fields,field_description:sms.field_sms_composer__number_field_name
msgid "Field holding number"
msgstr ""

#. module: sms
#: model:ir.model.fields,help:sms.field_sms_template__copyvalue
#: model:ir.model.fields,help:sms.field_sms_template_preview__copyvalue
msgid ""
"Final placeholder expression, to be copy-pasted in the desired template "
"field."
msgstr "Biểu thức placeholder cuối cùng, để copy-pasted vào mẫu email."

#. module: sms
#: code:addons/sms/wizard/sms_composer.py:0
#, python-format
msgid "Following numbers are not correctly encoded: %s"
msgstr ""

#. module: sms
#: model:ir.model.fields,field_description:sms.field_sms_resend__has_cancel
msgid "Has Cancel"
msgstr "Hủy"

#. module: sms
#: model:ir.model.fields,field_description:sms.field_sms_resend__has_insufficient_credit
msgid "Has Insufficient Credit"
msgstr ""

#. module: sms
#: model:ir.model.fields,field_description:sms.field_mail_mail__has_sms_error
#: model:ir.model.fields,field_description:sms.field_mail_message__has_sms_error
msgid "Has SMS error"
msgstr ""

#. module: sms
#: model:ir.model.fields,help:sms.field_mail_mail__has_sms_error
#: model:ir.model.fields,help:sms.field_mail_message__has_sms_error
msgid "Has error"
msgstr "Có lỗi"

#. module: sms
#: model:ir.model.fields,field_description:sms.field_sms_cancel__help_message
msgid "Help message"
msgstr "Tin nhắn trợ giúp"

#. module: sms
#: model:ir.model.fields,field_description:sms.field_sms_api__id
#: model:ir.model.fields,field_description:sms.field_sms_cancel__id
#: model:ir.model.fields,field_description:sms.field_sms_composer__id
#: model:ir.model.fields,field_description:sms.field_sms_resend__id
#: model:ir.model.fields,field_description:sms.field_sms_resend_recipient__id
#: model:ir.model.fields,field_description:sms.field_sms_sms__id
#: model:ir.model.fields,field_description:sms.field_sms_template__id
#: model:ir.model.fields,field_description:sms.field_sms_template_preview__id
msgid "ID"
msgstr "ID"

#. module: sms
#: model:ir.model.fields,help:sms.field_account_analytic_account__message_has_sms_error
#: model:ir.model.fields,help:sms.field_calendar_event__message_has_sms_error
#: model:ir.model.fields,help:sms.field_crm_team__message_has_sms_error
#: model:ir.model.fields,help:sms.field_fleet_vehicle__message_has_sms_error
#: model:ir.model.fields,help:sms.field_fleet_vehicle_log_contract__message_has_sms_error
#: model:ir.model.fields,help:sms.field_gamification_badge__message_has_sms_error
#: model:ir.model.fields,help:sms.field_gamification_challenge__message_has_sms_error
#: model:ir.model.fields,help:sms.field_hr_department__message_has_sms_error
#: model:ir.model.fields,help:sms.field_hr_employee__message_has_sms_error
#: model:ir.model.fields,help:sms.field_hr_job__message_has_sms_error
#: model:ir.model.fields,help:sms.field_lunch_supplier__message_has_sms_error
#: model:ir.model.fields,help:sms.field_mail_blacklist__message_has_sms_error
#: model:ir.model.fields,help:sms.field_mail_channel__message_has_sms_error
#: model:ir.model.fields,help:sms.field_mail_thread__message_has_sms_error
#: model:ir.model.fields,help:sms.field_mail_thread_blacklist__message_has_sms_error
#: model:ir.model.fields,help:sms.field_mail_thread_cc__message_has_sms_error
#: model:ir.model.fields,help:sms.field_mail_thread_phone__message_has_sms_error
#: model:ir.model.fields,help:sms.field_mailing_contact__message_has_sms_error
#: model:ir.model.fields,help:sms.field_mailing_mailing__message_has_sms_error
#: model:ir.model.fields,help:sms.field_maintenance_equipment__message_has_sms_error
#: model:ir.model.fields,help:sms.field_maintenance_equipment_category__message_has_sms_error
#: model:ir.model.fields,help:sms.field_maintenance_request__message_has_sms_error
#: model:ir.model.fields,help:sms.field_note_note__message_has_sms_error
#: model:ir.model.fields,help:sms.field_phone_blacklist__message_has_sms_error
#: model:ir.model.fields,help:sms.field_product_product__message_has_sms_error
#: model:ir.model.fields,help:sms.field_product_template__message_has_sms_error
#: model:ir.model.fields,help:sms.field_res_partner__message_has_sms_error
#: model:ir.model.fields,help:sms.field_res_users__message_has_sms_error
msgid "If checked, some messages have a delivery error."
msgstr "Nếu đánh dấu thì một số thông điệp có lỗi."

#. module: sms
#: model_terms:ir.ui.view,arch_db:sms.sms_cancel
msgid ""
"If you want to re-send them, click Cancel now, then click on the "
"notification and review them one by one by clicking on the red icon next to "
"each message."
msgstr ""

#. module: sms
#: model_terms:ir.ui.view,arch_db:sms.mail_resend_message_view_form
msgid "Ignore all"
msgstr ""

#. module: sms
#: model:ir.model.fields.selection,name:sms.selection__sms_sms__state__outgoing
msgid "In Queue"
msgstr "Đang chờ"

#. module: sms
#: model:ir.model.fields.selection,name:sms.selection__mail_notification__failure_type__sms_credit
#: model:ir.model.fields.selection,name:sms.selection__sms_sms__error_code__sms_credit
msgid "Insufficient Credit"
msgstr ""

#. module: sms
#: code:addons/sms/wizard/sms_composer.py:0
#, python-format
msgid "Invalid number"
msgstr ""

#. module: sms
#: model:ir.model.fields,field_description:sms.field_sms_composer__mass_keep_log
msgid "Keep a note on document"
msgstr ""

#. module: sms
#: model:ir.model.fields,field_description:sms.field_sms_template__lang
msgid "Language"
msgstr "Ngôn ngữ"

#. module: sms
#: model:ir.model.fields,field_description:sms.field_sms_api____last_update
#: model:ir.model.fields,field_description:sms.field_sms_cancel____last_update
#: model:ir.model.fields,field_description:sms.field_sms_composer____last_update
#: model:ir.model.fields,field_description:sms.field_sms_resend____last_update
#: model:ir.model.fields,field_description:sms.field_sms_resend_recipient____last_update
#: model:ir.model.fields,field_description:sms.field_sms_sms____last_update
#: model:ir.model.fields,field_description:sms.field_sms_template____last_update
#: model:ir.model.fields,field_description:sms.field_sms_template_preview____last_update
msgid "Last Modified on"
msgstr "Sửa lần cuối"

#. module: sms
#: model:ir.model.fields,field_description:sms.field_sms_cancel__write_uid
#: model:ir.model.fields,field_description:sms.field_sms_composer__write_uid
#: model:ir.model.fields,field_description:sms.field_sms_resend__write_uid
#: model:ir.model.fields,field_description:sms.field_sms_resend_recipient__write_uid
#: model:ir.model.fields,field_description:sms.field_sms_sms__write_uid
#: model:ir.model.fields,field_description:sms.field_sms_template__write_uid
#: model:ir.model.fields,field_description:sms.field_sms_template_preview__write_uid
msgid "Last Updated by"
msgstr "Cập nhật lần cuối bởi"

#. module: sms
#: model:ir.model.fields,field_description:sms.field_sms_cancel__write_date
#: model:ir.model.fields,field_description:sms.field_sms_composer__write_date
#: model:ir.model.fields,field_description:sms.field_sms_resend__write_date
#: model:ir.model.fields,field_description:sms.field_sms_resend_recipient__write_date
#: model:ir.model.fields,field_description:sms.field_sms_sms__write_date
#: model:ir.model.fields,field_description:sms.field_sms_template__write_date
#: model:ir.model.fields,field_description:sms.field_sms_template_preview__write_date
msgid "Last Updated on"
msgstr "Cập nhật lần cuối"

#. module: sms
#: model:ir.model.fields,field_description:sms.field_ir_actions_server__sms_mass_keep_log
msgid "Log a note"
msgstr ""

#. module: sms
#: model:ir.model.fields,field_description:sms.field_sms_sms__mail_message_id
msgid "Mail Message"
msgstr ""

#. module: sms
#: model:ir.model.fields,field_description:sms.field_ir_model__is_mail_thread_sms
msgid "Mail Thread SMS"
msgstr ""

#. module: sms
#: model:ir.model,name:sms.model_mail_message
#: model:ir.model.fields,field_description:sms.field_sms_composer__body
#: model:ir.model.fields,field_description:sms.field_sms_resend__mail_message_id
msgid "Message"
msgstr "Thông điệp"

#. module: sms
#: model:ir.model,name:sms.model_mail_notification
msgid "Message Notifications"
msgstr "Thông báo thông điệp"

#. module: sms
#: model:ir.model.fields,help:sms.field_mail_mail__message_type
#: model:ir.model.fields,help:sms.field_mail_message__message_type
msgid ""
"Message type: email for email message, notification for system message, "
"comment for other messages such as user replies"
msgstr ""
"Kiểu thông điệp: email đối với thông điệp bằng email, thông báo đối với các "
"thông điệp hệ thống, bình luận đối với các loại thông điệp khác (ví dụ: phản"
" hồi của người dùng)"

#. module: sms
#: model:ir.model.fields.selection,name:sms.selection__mail_notification__failure_type__sms_number_missing
#: model:ir.model.fields.selection,name:sms.selection__sms_sms__error_code__sms_number_missing
msgid "Missing Number"
msgstr ""

#. module: sms
#: code:addons/sms/wizard/sms_composer.py:0
#, python-format
msgid "Missing number"
msgstr ""

#. module: sms
#: model:ir.model.fields,field_description:sms.field_sms_cancel__model
msgid "Model"
msgstr "Đối tượng"

#. module: sms
#: model:ir.model,name:sms.model_ir_model
msgid "Models"
msgstr "Models"

#. module: sms
#: model:ir.model.fields,field_description:sms.field_sms_template__name
#: model:ir.model.fields,field_description:sms.field_sms_template_preview__name
msgid "Name"
msgstr "Tên"

#. module: sms
#: model:ir.model.fields,field_description:sms.field_sms_resend_recipient__notification_id
msgid "Notification"
msgstr "Thông báo"

#. module: sms
#: model:ir.model.fields,field_description:sms.field_mail_notification__notification_type
msgid "Notification Type"
msgstr ""

#. module: sms
#: model:ir.model.fields,field_description:sms.field_sms_resend_recipient__sms_number
#: model:ir.model.fields,field_description:sms.field_sms_sms__number
msgid "Number"
msgstr "Số"

#. module: sms
#: model:ir.model.fields,help:sms.field_sms_template__null_value
#: model:ir.model.fields,help:sms.field_sms_template_preview__null_value
msgid "Optional value to use if the target field is empty"
msgstr "Giá trị tùy chọn để sử dụng nếu trường mục tiêu trống"

#. module: sms
#: model:ir.model,name:sms.model_sms_sms
msgid "Outgoing SMS"
msgstr ""

#. module: sms
#: model:ir.model.fields,field_description:sms.field_sms_composer__partner_ids
#: model:ir.model.fields,field_description:sms.field_sms_resend_recipient__partner_id
msgid "Partner"
msgstr "Đối tác"

#. module: sms
#: model:ir.model,name:sms.model_mail_thread_phone
msgid "Phone Blacklist Mixin"
msgstr ""

#. module: sms
#: model:ir.model.fields,field_description:sms.field_sms_template__copyvalue
#: model:ir.model.fields,field_description:sms.field_sms_template_preview__copyvalue
msgid "Placeholder Expression"
msgstr "Biểu thức Placeholder"

#. module: sms
#: model:ir.model.fields.selection,name:sms.selection__sms_composer__composition_mode__comment
msgid "Post on a document"
msgstr ""

#. module: sms
#: model_terms:ir.ui.view,arch_db:sms.sms_template_view_form
msgid "Preview"
msgstr "Xem trước"

#. module: sms
#: model_terms:ir.ui.view,arch_db:sms.sms_template_preview_form
msgid "Preview of"
msgstr "Xem trước của"

#. module: sms
#: model_terms:ir.ui.view,arch_db:sms.sms_composer_view_form
msgid "Put in queue"
msgstr ""

#. module: sms
#: model_terms:ir.ui.view,arch_db:sms.mail_resend_message_view_form
msgid "Reason"
msgstr "Lý do"

#. module: sms
#: model:ir.model.fields,field_description:sms.field_sms_resend_recipient__partner_name
#: model_terms:ir.ui.view,arch_db:sms.mail_resend_message_view_form
msgid "Recipient"
msgstr "Người nhận"

#. module: sms
#: model:ir.model.fields,field_description:sms.field_sms_resend__recipient_ids
#: model_terms:ir.ui.view,arch_db:sms.sms_composer_view_form
msgid "Recipients"
msgstr "Người nhận"

#. module: sms
#: model:ir.model.fields,field_description:sms.field_sms_composer__numbers
msgid "Recipients (Numbers)"
msgstr ""

#. module: sms
#: model:ir.model.fields,field_description:sms.field_sms_composer__recipient_description
msgid "Recipients (Partners)"
msgstr ""

#. module: sms
#: model:ir.model.fields,field_description:sms.field_sms_template_preview__res_id
msgid "Record ID"
msgstr "ID dữ liệu"

#. module: sms
#: model:ir.model.fields,field_description:sms.field_sms_template_preview__resource_ref
msgid "Record reference"
msgstr ""

#. module: sms
#: model:ir.model.fields,field_description:sms.field_sms_template__model
#: model:ir.model.fields,field_description:sms.field_sms_template_preview__model
msgid "Related Document Model"
msgstr "Model tài liệu liên quan"

#. module: sms
#: model_terms:ir.ui.view,arch_db:sms.sms_template_view_form
msgid "Remove the contextual action of the related model"
msgstr ""

#. module: sms
#: model:ir.model.fields,field_description:sms.field_sms_resend_recipient__resend
#: model_terms:ir.ui.view,arch_db:sms.mail_resend_message_view_form
msgid "Resend"
msgstr ""

#. module: sms
#: model:ir.model,name:sms.model_sms_resend_recipient
msgid "Resend Notification"
msgstr ""

#. module: sms
#. openerp-web
#: code:addons/sms/static/src/xml/thread.xml:0
#: model:ir.actions.act_window,name:sms.sms_sms_action
#: model:ir.model.fields,field_description:sms.field_mail_notification__sms_id
#: model:ir.model.fields.selection,name:sms.selection__mail_message__message_type__sms
#: model:ir.model.fields.selection,name:sms.selection__mail_notification__notification_type__sms
#: model:ir.ui.menu,name:sms.sms_sms_menu
#: model_terms:ir.ui.view,arch_db:sms.sms_tsms_view_form
#, python-format
msgid "SMS"
msgstr ""

#. module: sms
#: model:ir.model,name:sms.model_sms_api
msgid "SMS API"
msgstr ""

#. module: sms
#: model:ir.model.fields,field_description:sms.field_account_analytic_account__message_has_sms_error
#: model:ir.model.fields,field_description:sms.field_calendar_event__message_has_sms_error
#: model:ir.model.fields,field_description:sms.field_crm_team__message_has_sms_error
#: model:ir.model.fields,field_description:sms.field_fleet_vehicle__message_has_sms_error
#: model:ir.model.fields,field_description:sms.field_fleet_vehicle_log_contract__message_has_sms_error
#: model:ir.model.fields,field_description:sms.field_gamification_badge__message_has_sms_error
#: model:ir.model.fields,field_description:sms.field_gamification_challenge__message_has_sms_error
#: model:ir.model.fields,field_description:sms.field_hr_department__message_has_sms_error
#: model:ir.model.fields,field_description:sms.field_hr_employee__message_has_sms_error
#: model:ir.model.fields,field_description:sms.field_hr_job__message_has_sms_error
#: model:ir.model.fields,field_description:sms.field_lunch_supplier__message_has_sms_error
#: model:ir.model.fields,field_description:sms.field_mail_blacklist__message_has_sms_error
#: model:ir.model.fields,field_description:sms.field_mail_channel__message_has_sms_error
#: model:ir.model.fields,field_description:sms.field_mail_thread__message_has_sms_error
#: model:ir.model.fields,field_description:sms.field_mail_thread_blacklist__message_has_sms_error
#: model:ir.model.fields,field_description:sms.field_mail_thread_cc__message_has_sms_error
#: model:ir.model.fields,field_description:sms.field_mail_thread_phone__message_has_sms_error
#: model:ir.model.fields,field_description:sms.field_mailing_contact__message_has_sms_error
#: model:ir.model.fields,field_description:sms.field_mailing_mailing__message_has_sms_error
#: model:ir.model.fields,field_description:sms.field_maintenance_equipment__message_has_sms_error
#: model:ir.model.fields,field_description:sms.field_maintenance_equipment_category__message_has_sms_error
#: model:ir.model.fields,field_description:sms.field_maintenance_request__message_has_sms_error
#: model:ir.model.fields,field_description:sms.field_note_note__message_has_sms_error
#: model:ir.model.fields,field_description:sms.field_phone_blacklist__message_has_sms_error
#: model:ir.model.fields,field_description:sms.field_product_product__message_has_sms_error
#: model:ir.model.fields,field_description:sms.field_product_template__message_has_sms_error
#: model:ir.model.fields,field_description:sms.field_res_partner__message_has_sms_error
#: model:ir.model.fields,field_description:sms.field_res_users__message_has_sms_error
msgid "SMS Delivery error"
msgstr "Có lỗi gửi SMS"

#. module: sms
#. openerp-web
#: code:addons/sms/static/src/js/systray_messaging_menu.js:0
#, python-format
msgid "SMS Failures"
msgstr ""

#. module: sms
#: model:ir.model.fields,field_description:sms.field_mail_notification__sms_number
msgid "SMS Number"
msgstr ""

#. module: sms
#: model_terms:ir.ui.view,arch_db:sms.sms_template_preview_form
msgid "SMS Preview"
msgstr ""

#. module: sms
#. openerp-web
#: code:addons/sms/static/src/js/fields_sms_widget.js:0
#: code:addons/sms/static/src/js/fields_sms_widget.js:0
#, python-format
msgid "SMS Pricing"
msgstr ""

#. module: sms
#: model:ir.model,name:sms.model_sms_resend
msgid "SMS Resend"
msgstr ""

#. module: sms
#: model:ir.model.fields,field_description:sms.field_sms_sms__state
msgid "SMS Status"
msgstr ""

#. module: sms
#: model:ir.model.fields,field_description:sms.field_ir_actions_server__sms_template_id
#: model_terms:ir.ui.view,arch_db:sms.sms_template_view_form
msgid "SMS Template"
msgstr ""

#. module: sms
#: model:ir.model,name:sms.model_sms_template_preview
msgid "SMS Template Preview"
msgstr ""

#. module: sms
#: model:ir.model,name:sms.model_sms_template
#: model:ir.ui.menu,name:sms.sms_template_menu
#: model_terms:ir.ui.view,arch_db:sms.sms_sms_view_tree
#: model_terms:ir.ui.view,arch_db:sms.sms_template_view_form
#: model_terms:ir.ui.view,arch_db:sms.sms_template_view_tree
msgid "SMS Templates"
msgstr ""

#. module: sms
#: model_terms:ir.ui.view,arch_db:sms.sms_template_preview_form
msgid "SMS content"
msgstr ""

#. module: sms
#: model:ir.actions.server,name:sms.ir_cron_sms_scheduler_action_ir_actions_server
#: model:ir.cron,cron_name:sms.ir_cron_sms_scheduler_action
#: model:ir.cron,name:sms.ir_cron_sms_scheduler_action
msgid "SMS: SMS Queue Manager"
msgstr ""

#. module: sms
#: model:ir.model.fields,field_description:sms.field_sms_composer__sanitized_numbers
msgid "Sanitized Number"
msgstr ""

#. module: sms
#: model_terms:ir.ui.view,arch_db:sms.sms_sms_view_search
#: model_terms:ir.ui.view,arch_db:sms.sms_template_view_search
msgid "Search SMS Templates"
msgstr ""

#. module: sms
#: model:ir.model.fields,help:sms.field_sms_template__model_object_field
#: model:ir.model.fields,help:sms.field_sms_template_preview__model_object_field
msgid ""
"Select target field from the related document model.\n"
"If it is a relationship field you will be able to select a target field at the destination of the relationship."
msgstr ""
"Select target field from the related document model.\n"
"If it is a relationship field you will be able to select a target field at the destination of the relationship."

#. module: sms
#: model_terms:ir.ui.view,arch_db:sms.sms_composer_view_form
#: model_terms:ir.ui.view,arch_db:sms.sms_tsms_view_form
msgid "Send Now"
msgstr "Gửi ngay"

#. module: sms
#: model_terms:ir.ui.view,arch_db:sms.sms_composer_view_form
msgid "Send SMS"
msgstr ""

#. module: sms
#: code:addons/sms/models/sms_template.py:0
#, python-format
msgid "Send SMS (%s)"
msgstr ""

#. module: sms
#. openerp-web
#: code:addons/sms/static/src/js/fields_phone_widget.js:0
#: code:addons/sms/static/src/js/fields_phone_widget.js:0
#: model:ir.actions.act_window,name:sms.res_partner_act_window_sms_composer_multi
#: model:ir.actions.act_window,name:sms.res_partner_act_window_sms_composer_single
#: model:ir.actions.act_window,name:sms.sms_composer_action_form
#: model:ir.model.fields.selection,name:sms.selection__ir_actions_server__state__sms
#, python-format
msgid "Send SMS Text Message"
msgstr ""

#. module: sms
#: model:ir.model,name:sms.model_sms_composer
msgid "Send SMS Wizard"
msgstr ""

#. module: sms
#: model:ir.model.fields.selection,name:sms.selection__sms_composer__composition_mode__mass
msgid "Send SMS in batch"
msgstr ""

#. module: sms
#: model_terms:ir.ui.view,arch_db:sms.sms_composer_view_form
msgid "Send an SMS"
msgstr ""

#. module: sms
#: model:ir.model.fields,field_description:sms.field_sms_composer__mass_force_send
msgid "Send directly"
msgstr ""

#. module: sms
#: model:ir.model.fields.selection,name:sms.selection__sms_composer__composition_mode__numbers
msgid "Send to numbers"
msgstr ""

#. module: sms
#: model:ir.actions.act_window,name:sms.sms_resend_action
msgid "Sending Failures"
msgstr ""

#. module: sms
#: code:addons/sms/models/ir_actions.py:0
#, python-format
msgid "Sending SMS can only be done on a mail.thread model"
msgstr ""

#. module: sms
#. openerp-web
#: code:addons/sms/static/src/xml/thread.xml:0
#: model:ir.model.fields.selection,name:sms.selection__sms_sms__state__sent
#, python-format
msgid "Sent"
msgstr "Đã gửi"

#. module: sms
#: model:ir.model,name:sms.model_ir_actions_server
msgid "Server Action"
msgstr "Hành động phía Máy chủ"

#. module: sms
#: model:ir.model.fields.selection,name:sms.selection__mail_notification__failure_type__sms_server
#: model:ir.model.fields.selection,name:sms.selection__sms_sms__error_code__sms_server
msgid "Server Error"
msgstr "Lỗi máy chủ"

#. module: sms
#: model:ir.model.fields,field_description:sms.field_sms_template__sidebar_action_id
#: model:ir.model.fields,field_description:sms.field_sms_template_preview__sidebar_action_id
msgid "Sidebar action"
msgstr "Thanh hành động"

#. module: sms
#: model:ir.model.fields,help:sms.field_sms_template__sidebar_action_id
#: model:ir.model.fields,help:sms.field_sms_template_preview__sidebar_action_id
msgid ""
"Sidebar action to make this template available on records of the related "
"document model"
msgstr ""
"Sidebar action to make this template available on records of the related "
"document model"

#. module: sms
#: model:ir.model.fields,field_description:sms.field_sms_resend_recipient__sms_resend_id
msgid "Sms Resend"
msgstr ""

#. module: sms
#: model:ir.model.fields,field_description:sms.field_sms_template_preview__sms_template_id
msgid "Sms Template"
msgstr ""

#. module: sms
#: model:ir.model.fields,field_description:sms.field_sms_template__sub_model_object_field
#: model:ir.model.fields,field_description:sms.field_sms_template_preview__sub_model_object_field
msgid "Sub-field"
msgstr "Sub-field"

#. module: sms
#: model:ir.model.fields,field_description:sms.field_sms_template__sub_object
#: model:ir.model.fields,field_description:sms.field_sms_template_preview__sub_object
msgid "Sub-model"
msgstr "Sub-model"

#. module: sms
#: model:ir.actions.act_window,name:sms.sms_template_preview_action
msgid "Template Preview"
msgstr "Xem trước Mẫu"

#. module: sms
#: model:ir.model.fields,field_description:sms.field_sms_template_preview__lang
msgid "Template Preview Language"
msgstr ""

#. module: sms
#: model:ir.actions.act_window,name:sms.sms_template_action
msgid "Templates"
msgstr "Các mẫu"

#. module: sms
#: model:ir.model.fields,help:sms.field_sms_template__model_id
#: model:ir.model.fields,help:sms.field_sms_template_preview__model_id
msgid "The type of document this template can be used with"
msgstr "Kiểu tài liệu mà mẫu này có thể được sử dụng với"

#. module: sms
#: model:ir.model.fields,field_description:sms.field_mail_mail__message_type
#: model:ir.model.fields,field_description:sms.field_mail_message__message_type
msgid "Type"
msgstr "Loại"

#. module: sms
#: model:ir.model.fields,help:sms.field_ir_actions_server__state
msgid ""
"Type of server action. The following values are available:\n"
"- 'Execute Python Code': a block of python code that will be executed\n"
"- 'Create': create a new record with new values\n"
"- 'Update a Record': update the values of a record\n"
"- 'Execute several actions': define an action that triggers several other server actions\n"
"- 'Send Email': automatically send an email (Discuss)\n"
"- 'Add Followers': add followers to a record (Discuss)\n"
"- 'Create Next Activity': create an activity (Discuss)"
msgstr ""

#. module: sms
#: model:ir.model.fields,help:sms.field_sms_composer__active_domain_count
msgid ""
"UX field computing the number of recipients in mass mode based on given "
"active domain"
msgstr ""

#. module: sms
#: model:ir.model.fields,help:sms.field_sms_composer__res_ids_count
msgid ""
"UX field computing the number of recipients in mass mode without active "
"domain"
msgstr ""

#. module: sms
#: model:ir.model.fields,field_description:sms.field_sms_composer__template_id
msgid "Use Template"
msgstr ""

#. module: sms
#: model:ir.model.fields,field_description:sms.field_sms_composer__use_active_domain
msgid "Use active domain"
msgstr "Dùng active domain"

#. module: sms
#: model:ir.model.fields,field_description:sms.field_sms_composer__mass_use_blacklist
msgid "Use blacklist"
msgstr ""

#. module: sms
#: model:ir.model.fields,help:sms.field_sms_template__lang
msgid ""
"Use this field to either force a specific language (ISO code) or dynamically"
" detect the language of your recipient by a placeholder expression (e.g. "
"${object.partner_id.lang})"
msgstr ""

#. module: sms
#: model:ir.model.fields,field_description:sms.field_sms_composer__res_ids_count
msgid "Visible records count"
msgstr ""

#. module: sms
#: model:ir.model.fields,help:sms.field_sms_template__sub_model_object_field
#: model:ir.model.fields,help:sms.field_sms_template_preview__sub_model_object_field
msgid ""
"When a relationship field is selected as first field, this field lets you "
"select the target field within the destination document model (sub-model)."
msgstr ""
"When a relationship field is selected as first field, this field lets you "
"select the target field within the destination document model (sub-model)."

#. module: sms
#: model:ir.model.fields,help:sms.field_sms_template__sub_object
#: model:ir.model.fields,help:sms.field_sms_template_preview__sub_object
msgid ""
"When a relationship field is selected as first field, this field shows the "
"document model the relationship goes to."
msgstr ""
"When a relationship field is selected as first field, this field shows the "
"document model the relationship goes to."

#. module: sms
#: model:ir.model.fields,help:sms.field_ir_model__is_mail_thread_sms
msgid "Whether this model supports messages and notifications through SMS"
msgstr ""

#. module: sms
#: model:ir.model.fields.selection,name:sms.selection__mail_notification__failure_type__sms_number_format
#: model:ir.model.fields.selection,name:sms.selection__sms_sms__error_code__sms_number_format
msgid "Wrong Number Format"
msgstr ""

#. module: sms
#: code:addons/sms/wizard/sms_resend.py:0
#, python-format
msgid "You do not have access to the message and/or related document."
msgstr ""

#. module: sms
#: model_terms:ir.ui.view,arch_db:sms.sms_composer_view_form
msgid "are invalid."
msgstr ""

#. module: sms
#: model_terms:ir.ui.view,arch_db:sms.sms_template_view_form
msgid "e.g. en_US or ${object.partner_id.lang}"
msgstr ""

#. module: sms
#: model_terms:ir.ui.view,arch_db:sms.sms_composer_view_form
msgid ""
"recipients are valid\n"
"                                and"
msgstr ""

#. module: sms
#: model_terms:ir.ui.view,arch_db:sms.sms_template_preview_form
msgid "record:"
msgstr "bản ghi:"

#. module: sms
#: model_terms:ir.ui.view,arch_db:sms.sms_composer_view_form
msgid "records instead. <br/>"
msgstr ""

#. module: sms
#: model_terms:ir.ui.view,arch_db:sms.sms_composer_view_form
msgid "records selected."
msgstr ""

#. module: sms
#: model_terms:ir.ui.view,arch_db:sms.sms_composer_view_form
msgid "to send to all"
msgstr ""<|MERGE_RESOLUTION|>--- conflicted
+++ resolved
@@ -12,12 +12,8 @@
 # fanha99 <fanha99@hotmail.com>, 2019
 # Nancy Momoland <thanhnguyen.icsc@gmail.com>, 2019
 # Phuc Tran Thanh <phuctran.odoo@gmail.com>, 2019
-<<<<<<< HEAD
-#
-=======
 # Duy BQ <duybq86@gmail.com>, 2020
 # 
->>>>>>> 26fac2af
 msgid ""
 msgstr ""
 "Project-Id-Version: Odoo Server 13.0\n"
