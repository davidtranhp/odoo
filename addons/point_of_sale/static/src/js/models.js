function openerp_pos_models(instance, module){ //module is instance.point_of_sale
    var QWeb = instance.web.qweb;

    var round_di = instance.web.round_decimals;
    var round_pr = instance.web.round_precision
    
    // The PosModel contains the Point Of Sale's representation of the backend.
    // Since the PoS must work in standalone ( Without connection to the server ) 
    // it must contains a representation of the server's PoS backend. 
    // (taxes, product list, configuration options, etc.)  this representation
    // is fetched and stored by the PosModel at the initialisation. 
    // this is done asynchronously, a ready deferred alows the GUI to wait interactively 
    // for the loading to be completed 
    // There is a single instance of the PosModel for each Front-End instance, it is usually called
    // 'pos' and is available to all widgets extending PosWidget.

    module.PosModel = Backbone.Model.extend({
        initialize: function(session, attributes) {
            Backbone.Model.prototype.initialize.call(this, attributes);
            var  self = this;
            this.session = session;                 
            this.ready = $.Deferred();                          // used to notify the GUI that the PosModel has loaded all resources
            this.flush_mutex = new $.Mutex();                   // used to make sure the orders are sent to the server once at time

            this.barcode_reader = new module.BarcodeReader({'pos': this});  // used to read barcodes
            this.proxy = new module.ProxyDevice();              // used to communicate to the hardware devices via a local proxy
            this.proxy_queue = new module.JobQueue();         // used to prevent parallels communications to the proxy
            this.db = new module.PosLS();                       // a database used to store the products and categories
            this.db.clear('products','categories');
            this.debug = jQuery.deparam(jQuery.param.querystring()).debug !== undefined;    //debug mode 

            // default attributes values. If null, it will be loaded below.
            this.set({
                'nbr_pending_operations': 0,    

                'currency':         {symbol: '$', position: 'after'},
                'shop':             null, 
                'company':          null,
                'user':             null,   // the user that loaded the pos
                'user_list':        null,   // list of all users
                'partner_list':     null,   // list of all partners with an ean
                'cashier':          null,   // the logged cashier, if different from user

                'orders':           new module.OrderCollection(),
                //this is the product list as seen by the product list widgets, it will change based on the category filters
                'products':         new module.ProductCollection(), 
                'cashRegisters':    null, 

                'bank_statements':  null,
                'taxes':            null,
                'pos_session':      null,
                'pos_config':       null,
                'units':            null,
                'units_by_id':      null,
                'pricelist':        null,

                'selectedOrder':    null,
            });

            this.get('orders').bind('remove', function(order,_unused_,options){ 
                self.on_removed_order(order,options.index,options.reason); 
            });
            
            // We fetch the backend data on the server asynchronously. this is done only when the pos user interface is launched,
            // Any change on this data made on the server is thus not reflected on the point of sale until it is relaunched. 
            // when all the data has loaded, we compute some stuff, and declare the Pos ready to be used. 
            $.when(this.load_server_data())
                .done(function(){
                    //self.log_loaded_data(); //Uncomment if you want to log the data to the console for easier debugging
                    self.ready.resolve();
                }).fail(function(){
                    //we failed to load some backend data, or the backend was badly configured.
                    //the error messages will be displayed in PosWidget
                    self.ready.reject();
                });
        },

        // releases ressources holds by the model at the end of life of the posmodel
        destroy: function(){
            // FIXME, should wait for flushing, return a deferred to indicate successfull destruction
            // this.flush();
            this.proxy.close();
            this.barcode_reader.disconnect();
        },

        // helper function to load data from the server
        fetch: function(model, fields, domain, ctx){
            return new instance.web.Model(model).query(fields).filter(domain).context(ctx).all()
        },
        // loads all the needed data on the sever. returns a deferred indicating when all the data has loaded. 
        load_server_data: function(){
            var self = this;

            var loaded = self.fetch('res.users',['name','company_id'],[['id','=',this.session.uid]]) 
                .then(function(users){
                    self.set('user',users[0]);

                    return self.fetch('res.company',
                    [
                        'currency_id',
                        'email',
                        'website',
                        'company_registry',
                        'vat',
                        'name',
                        'phone',
                        'partner_id',
                    ],
                    [['id','=',users[0].company_id[0]]]);
                }).then(function(companies){
                    self.set('company',companies[0]);

                    return self.fetch('res.partner',['contact_address'],[['id','=',companies[0].partner_id[0]]]);
                }).then(function(company_partners){
                    self.get('company').contact_address = company_partners[0].contact_address;

                    return self.fetch('product.uom', null, null);
                }).then(function(units){
                    self.set('units',units);
                    var units_by_id = {};
                    for(var i = 0, len = units.length; i < len; i++){
                        units_by_id[units[i].id] = units[i];
                    }
                    self.set('units_by_id',units_by_id);
                    
                    return self.fetch('product.packaging', null, null);
                }).then(function(packagings){
                    self.set('product.packaging',packagings);
                    
                    return self.fetch('res.users', ['name','ean13'], [['ean13', '!=', false]]);
                }).then(function(users){
                    self.set('user_list',users);

                    return self.fetch('res.partner', ['name','ean13'], [['ean13', '!=', false]]);
                }).then(function(partners){
                    self.set('partner_list',partners);

                    return self.fetch('account.tax', ['amount', 'price_include', 'type']);
                }).then(function(taxes){
                    self.set('taxes', taxes);

                    return self.fetch(
                        'pos.session', 
                        ['id', 'journal_ids','name','user_id','config_id','start_at','stop_at'],
                        [['state', '=', 'opened'], ['user_id', '=', self.session.uid]]
                    );
                }).then(function(sessions){
                    self.set('pos_session', sessions[0]);

                    return self.fetch(
                        'pos.config',
                        ['name','journal_ids','warehouse_id','journal_id','pricelist_id',
                         'iface_self_checkout', 'iface_led', 'iface_cashdrawer',
                         'iface_payment_terminal', 'iface_electronic_scale', 'iface_barscan', 'iface_vkeyboard',
                         'iface_print_via_proxy','iface_cashdrawer','iface_invoicing','state','sequence_id','session_ids'],
                        [['id','=', self.get('pos_session').config_id[0]]]
                    );
                }).then(function(configs){
                    var pos_config = configs[0];
                    self.set('pos_config', pos_config);
                    self.iface_electronic_scale    =  !!pos_config.iface_electronic_scale;  
                    self.iface_print_via_proxy     =  !!pos_config.iface_print_via_proxy;
                    self.iface_vkeyboard           =  !!pos_config.iface_vkeyboard; 
                    self.iface_self_checkout       =  !!pos_config.iface_self_checkout;
                    self.iface_cashdrawer          =  !!pos_config.iface_cashdrawer;
                    self.iface_invoicing           =  !!pos_config.iface_invoicing;

                    return self.fetch('stock.warehouse',[],[['id','=',pos_config.warehouse_id[0]]]);
                }).then(function(shops){
                    self.set('shop',shops[0]);

                    return self.fetch('product.pricelist',['currency_id'],[['id','=',self.get('pos_config').pricelist_id[0]]]);
                }).then(function(pricelists){
                    self.set('pricelist',pricelists[0]);

                    return self.fetch('res.currency',['symbol','position','rounding','accuracy'],[['id','=',self.get('pricelist').currency_id[0]]]);
                }).then(function(currencies){
                    self.set('currency',currencies[0]);

                    return self.fetch('product.packaging',['ean','product_id']);
                }).then(function(packagings){
                    self.db.add_packagings(packagings);

                    return self.fetch(
                        'product.product', 
<<<<<<< HEAD
                        ['name', 'list_price','price','public_categ_id', 'taxes_id', 'ean13', 
=======
                        ['name', 'list_price','price','pos_categ_id', 'taxes_id', 'ean13', 'default_code',
>>>>>>> b343ae42
                         'to_weight', 'uom_id', 'uos_id', 'uos_coeff', 'mes_type', 'description_sale', 'description'],
                        [['sale_ok','=',true],['available_in_pos','=',true]],
                        {pricelist: self.get('pricelist').id} // context for price
                    );
                }).then(function(products){
                    self.tmp_products = products;

                    var category_ids = _.without(_.uniq(_.map(products, function (product) {return product.public_categ_id[0] || 0;})), 0);
                    return self.fetch(
                        'product.public.category',
                        ['id','name','parent_id','child_id','image'],
                        ['|', ['id','=',category_ids], ['child_id','=',category_ids]]
                    );
                }).then(function(categories){
                    self.db.add_categories(categories);
                    self.db.add_products(self.tmp_products);

                    return self.fetch(
                        'account.bank.statement',
                        ['account_id','currency','journal_id','state','name','user_id','pos_session_id'],
                        [['state','=','open'],['pos_session_id', '=', self.get('pos_session').id]]
                    );
                }).then(function(bank_statements){
                    var journals = new Array();
                    _.each(bank_statements,function(statement) {
                        journals.push(statement.journal_id[0])
                    });
                    self.set('bank_statements', bank_statements);
                    return self.fetch('account.journal', undefined, [['id','in', journals]]);
                }).then(function(journals){
                    self.set('journals',journals);

                    // associate the bank statements with their journals. 
                    var bank_statements = self.get('bank_statements');
                    for(var i = 0, ilen = bank_statements.length; i < ilen; i++){
                        for(var j = 0, jlen = journals.length; j < jlen; j++){
                            if(bank_statements[i].journal_id[0] === journals[j].id){
                                bank_statements[i].journal = journals[j];
                                bank_statements[i].self_checkout_payment_method = journals[j].self_checkout_payment_method;
                            }
                        }
                    }
                    self.set({'cashRegisters' : new module.CashRegisterCollection(self.get('bank_statements'))});
                });
        
            return loaded;
        },

        // logs the usefull posmodel data to the console for debug purposes
        log_loaded_data: function(){
            console.log('PosModel data has been loaded:');
            console.log('PosModel: units:',this.get('units'));
            console.log('PosModel: bank_statements:',this.get('bank_statements'));
            console.log('PosModel: journals:',this.get('journals'));
            console.log('PosModel: taxes:',this.get('taxes'));
            console.log('PosModel: pos_session:',this.get('pos_session'));
            console.log('PosModel: pos_config:',this.get('pos_config'));
            console.log('PosModel: cashRegisters:',this.get('cashRegisters'));
            console.log('PosModel: shop:',this.get('shop'));
            console.log('PosModel: company:',this.get('company'));
            console.log('PosModel: currency:',this.get('currency'));
            console.log('PosModel: user_list:',this.get('user_list'));
            console.log('PosModel: user:',this.get('user'));
            console.log('PosModel.session:',this.session);
            console.log('PosModel end of data log.');
        },
        
        // this is called when an order is removed from the order collection. It ensures that there is always an existing
        // order and a valid selected order
        on_removed_order: function(removed_order,index,reason){
            if(reason === 'abandon' && this.get('orders').size() > 0){
                // when we intentionally remove an unfinished order, and there is another existing one
                this.set({'selectedOrder' : this.get('orders').at(index) || this.get('orders').last()});
            }else{
                // when the order was automatically removed after completion, 
                // or when we intentionally delete the only concurrent order
                this.add_new_order();
            }
        },

        //creates a new empty order and sets it as the current order
        add_new_order: function(){
            var order = new module.Order({pos:this});
            this.get('orders').add(order);
            this.set('selectedOrder', order);
        },

        //removes the current order
        delete_current_order: function(){
            this.get('selectedOrder').destroy({'reason':'abandon'});
        },

        // saves the order locally and try to send it to the backend. 
        // it returns a deferred that succeeds after having tried to send the order and all the other pending orders.
        push_order: function(order) {
            var self = this;
            this.proxy.log('push_order',order.export_as_JSON());
            var order_id = this.db.add_order(order.export_as_JSON());
            var pushed = new $.Deferred();

            this.set('nbr_pending_operations',self.db.get_orders().length);

            this.flush_mutex.exec(function(){
                var flushed = self._flush_all_orders();

                flushed.always(function(){
                    pushed.resolve();
                });

                return flushed;
            });
            return pushed;
        },

        // saves the order locally and try to send it to the backend and make an invoice
        // returns a deferred that succeeds when the order has been posted and successfully generated
        // an invoice. This method can fail in various ways:
        // error-no-client: the order must have an associated partner_id. You can retry to make an invoice once
        //     this error is solved
        // error-transfer: there was a connection error during the transfer. You can retry to make the invoice once
        //     the network connection is up 

        push_and_invoice_order: function(order){
            var self = this;
            var invoiced = new $.Deferred(); 

            if(!order.get_client()){
                invoiced.reject('error-no-client');
                return invoiced;
            }

            var order_id = this.db.add_order(order.export_as_JSON());

            this.set('nbr_pending_operations',self.db.get_orders().length);

            this.flush_mutex.exec(function(){
                var done = new $.Deferred(); // holds the mutex

                // send the order to the server
                // we have a 30 seconds timeout on this push.
                // FIXME: if the server takes more than 30 seconds to accept the order,
                // the client will believe it wasn't successfully sent, and very bad
                // things will happen as a duplicate will be sent next time
                // so we must make sure the server detects and ignores duplicated orders

                var transfer = self._flush_order(order_id, {timeout:30000, to_invoice:true});
                
                transfer.fail(function(){
                    invoiced.reject('error-transfer');
                    done.reject();
                });

                // on success, get the order id generated by the server
                transfer.pipe(function(order_server_id){    
                    // generate the pdf and download it
                    self.pos_widget.do_action('point_of_sale.pos_invoice_report',{additional_context:{ 
                        active_ids:order_server_id,
                    }});
                    invoiced.resolve();
                    done.resolve();
                });

                return done;

            });

            return invoiced;
        },

        // attemps to send all pending orders ( stored in the pos_db ) to the server,
        // and remove the successfully sent ones from the db once
        // it has been confirmed that they have been sent correctly.
        flush: function() {
            var self = this;
            var flushed = new $.Deferred();

            this.flush_mutex.exec(function(){
                var done = new $.Deferred();

                self._flush_all_orders()
                    .done(  function(){ flushed.resolve();})
                    .fail(  function(){ flushed.reject(); })
                    .always(function(){ done.resolve();   });

                return done;
            });

            return flushed;
        },

        // attempts to send the locally stored order of id 'order_id'
        // the sending is asynchronous and can take some time to decide if it is successful or not
        // it is therefore important to only call this method from inside a mutex
        // this method returns a deferred indicating wether the sending was successful or not
        // there is a timeout parameter which is set to 2 seconds by default. 
        _flush_order: function(order_id, options){
            var self   = this;
            options = options || {};
            timeout = typeof options.timeout === 'number' ? options.timeout : 5000;

            var order  = this.db.get_order(order_id);
            order.to_invoice = options.to_invoice || false;

            if(!order){
                // flushing a non existing order always fails
                return (new $.Deferred()).reject();
            }

            // we try to send the order. shadow prevents a spinner if it takes too long. (unless we are sending an invoice,
            // then we want to notify the user that we are waiting on something )
            var rpc = (new instance.web.Model('pos.order')).call('create_from_ui',[[order]],undefined,{shadow: !options.to_invoice, timeout:timeout});

            rpc.fail(function(unused,event){
                // prevent an error popup creation by the rpc failure
                // we want the failure to be silent as we send the orders in the background
                event.preventDefault();
                console.error('Failed to send order:',order);
            });

            rpc.done(function(){
                self.db.remove_order(order_id);
                self.set('nbr_pending_operations',self.db.get_orders().length);
            });

            return rpc;
        },
        
        // attempts to send all the locally stored orders. As with _flush_order, it should only be
        // called from within a mutex. 
        // this method returns a deferred that always succeeds when all orders have been tried to be sent,
        // even if none of them could actually be sent. 
        _flush_all_orders: function(){
            var self = this;
            var orders = this.db.get_orders();
            var tried_all = new $.Deferred();

            function rec_flush(index){
                if(index < orders.length){
                    self._flush_order(orders[index].id).always(function(){ 
                        rec_flush(index+1); 
                    })
                }else{
                    tried_all.resolve();
                }
            }
            rec_flush(0);

            return tried_all;
        },

        scan_product: function(parsed_code){
            var self = this;
            var selectedOrder = this.get('selectedOrder');
            if(parsed_code.encoding === 'ean13'){
                var product = this.db.get_product_by_ean13(parsed_code.base_code);
            }else if(parsed_code.encoding === 'reference'){
                var product = this.db.get_product_by_reference(parsed_code.code);
            }

            if(!product){
                return false;
            }

            if(parsed_code.type === 'price'){
                selectedOrder.addProduct(new module.Product(product), {price:parsed_code.value});
            }else if(parsed_code.type === 'weight'){
                selectedOrder.addProduct(new module.Product(product), {quantity:parsed_code.value, merge:false});
            }else{
                selectedOrder.addProduct(new module.Product(product));
            }
            return true;
        },
    });

    module.CashRegister = Backbone.Model.extend({
    });

    module.CashRegisterCollection = Backbone.Collection.extend({
        model: module.CashRegister,
    });

    module.Product = Backbone.Model.extend({
        get_image_url: function(){
            return instance.session.url('/web/binary/image', {model: 'product.product', field: 'image_medium', id: this.get('id')});
        },
    });

    module.ProductCollection = Backbone.Collection.extend({
        model: module.Product,
    });

    // An orderline represent one element of the content of a client's shopping cart.
    // An orderline contains a product, its quantity, its price, discount. etc. 
    // An Order contains zero or more Orderlines.
    module.Orderline = Backbone.Model.extend({
        initialize: function(attr,options){
            this.pos = options.pos;
            this.order = options.order;
            this.product = options.product;
            this.price   = options.product.get('price');
            this.quantity = 1;
            this.quantityStr = '1';
            this.discount = 0;
            this.discountStr = '0';
            this.type = 'unit';
            this.selected = false;
        },
        // sets a discount [0,100]%
        set_discount: function(discount){
            var disc = Math.min(Math.max(parseFloat(discount) || 0, 0),100);
            this.discount = disc;
            this.discountStr = '' + disc;
            this.trigger('change');
        },
        // returns the discount [0,100]%
        get_discount: function(){
            return this.discount;
        },
        get_discount_str: function(){
            return this.discountStr;
        },
        get_product_type: function(){
            return this.type;
        },
        // sets the quantity of the product. The quantity will be rounded according to the 
        // product's unity of measure properties. Quantities greater than zero will not get 
        // rounded to zero
        set_quantity: function(quantity){
            if(quantity === 'remove'){
                this.order.removeOrderline(this);
                return;
            }else{
                var quant = Math.max(parseFloat(quantity) || 0, 0);
                var unit = this.get_unit();
                if(unit){
                    this.quantity    = Math.max(unit.rounding, round_pr(quant, unit.rounding));
                    this.quantityStr = this.quantity.toFixed(Math.max(0,Math.ceil(Math.log(1.0 / unit.rounding) / Math.log(10))));
                }else{
                    this.quantity    = quant;
                    this.quantityStr = '' + this.quantity;
                }
            }
            this.trigger('change');
        },
        // return the quantity of product
        get_quantity: function(){
            return this.quantity;
        },
        get_quantity_str: function(){
            return this.quantityStr;
        },
        get_quantity_str_with_unit: function(){
            var unit = this.get_unit();
            if(unit && unit.name !== 'Unit(s)'){
                return this.quantityStr + ' ' + unit.name;
            }else{
                return this.quantityStr;
            }
        },
        // return the unit of measure of the product
        get_unit: function(){
            var unit_id = (this.product.get('uos_id') || this.product.get('uom_id'));
            if(!unit_id){
                return undefined;
            }
            unit_id = unit_id[0];
            if(!this.pos){
                return undefined;
            }
            return this.pos.get('units_by_id')[unit_id];
        },
        // return the product of this orderline
        get_product: function(){
            return this.product;
        },
        // selects or deselects this orderline
        set_selected: function(selected){
            this.selected = selected;
            this.trigger('change');
        },
        // returns true if this orderline is selected
        is_selected: function(){
            return this.selected;
        },
        // when we add an new orderline we want to merge it with the last line to see reduce the number of items
        // in the orderline. This returns true if it makes sense to merge the two
        can_be_merged_with: function(orderline){
            if( this.get_product().get('id') !== orderline.get_product().get('id')){    //only orderline of the same product can be merged
                return false;
            }else if(this.get_product_type() !== orderline.get_product_type()){
                return false;
            }else if(this.get_discount() > 0){             // we don't merge discounted orderlines
                return false;
            }else if(this.price !== orderline.price){
                return false;
            }else{ 
                return true;
            }
        },
        merge: function(orderline){
            this.set_quantity(this.get_quantity() + orderline.get_quantity());
        },
        export_as_JSON: function() {
            return {
                qty: this.get_quantity(),
                price_unit: this.get_unit_price(),
                discount: this.get_discount(),
                product_id: this.get_product().get('id'),
            };
        },
        //used to create a json of the ticket, to be sent to the printer
        export_for_printing: function(){
            return {
                quantity:           this.get_quantity(),
                unit_name:          this.get_unit().name,
                price:              this.get_unit_price(),
                discount:           this.get_discount(),
                product_name:       this.get_product().get('name'),
                price_display :     this.get_display_price(),
                price_with_tax :    this.get_price_with_tax(),
                price_without_tax:  this.get_price_without_tax(),
                tax:                this.get_tax(),
                product_description:      this.get_product().get('description'),
                product_description_sale: this.get_product().get('description_sale'),
            };
        },
        // changes the base price of the product for this orderline
        set_unit_price: function(price){
            this.price = round_di(parseFloat(price) || 0, 2);
            this.trigger('change');
        },
        get_unit_price: function(){
            var rounding = this.pos.get('currency').rounding;
            return round_pr(this.price,rounding);
        },
        get_display_price: function(){
            var rounding = this.pos.get('currency').rounding;
            return  round_pr(round_pr(this.get_unit_price() * this.get_quantity(),rounding) * (1- this.get_discount()/100.0),rounding);
        },
        get_price_without_tax: function(){
            return this.get_all_prices().priceWithoutTax;
        },
        get_price_with_tax: function(){
            return this.get_all_prices().priceWithTax;
        },
        get_tax: function(){
            return this.get_all_prices().tax;
        },
        get_all_prices: function(){
            var self = this;
            var currency_rounding = this.pos.get('currency').rounding;
            var base = round_pr(this.get_quantity() * this.get_unit_price() * (1.0 - (this.get_discount() / 100.0)), currency_rounding);
            var totalTax = base;
            var totalNoTax = base;
            
            var product_list = this.pos.get('product_list');
            var product =  this.get_product(); 
            var taxes_ids = product.get('taxes_id');;
            var taxes =  self.pos.get('taxes');
            var taxtotal = 0;
            _.each(taxes_ids, function(el) {
                var tax = _.detect(taxes, function(t) {return t.id === el;});
                if (tax.price_include) {
                    var tmp;
                    if (tax.type === "percent") {
                        tmp =  base - round_pr(base / (1 + tax.amount),currency_rounding); 
                    } else if (tax.type === "fixed") {
                        tmp = round_pr(tax.amount * self.get_quantity(),currency_rounding);
                    } else {
                        throw "This type of tax is not supported by the point of sale: " + tax.type;
                    }
                    tmp = round_pr(tmp,currency_rounding);
                    taxtotal += tmp;
                    totalNoTax -= tmp;
                } else {
                    var tmp;
                    if (tax.type === "percent") {
                        tmp = tax.amount * base;
                    } else if (tax.type === "fixed") {
                        tmp = tax.amount * self.get_quantity();
                    } else {
                        throw "This type of tax is not supported by the point of sale: " + tax.type;
                    }
                    tmp = round_pr(tmp,currency_rounding);
                    taxtotal += tmp;
                    totalTax += tmp;
                }
            });
            return {
                "priceWithTax": totalTax,
                "priceWithoutTax": totalNoTax,
                "tax": taxtotal,
            };
        },
    });

    module.OrderlineCollection = Backbone.Collection.extend({
        model: module.Orderline,
    });

    // Every PaymentLine contains a cashregister and an amount of money.
    module.Paymentline = Backbone.Model.extend({
        initialize: function(attributes, options) {
            this.amount = 0;
            this.cashregister = options.cashRegister;
        },
        //sets the amount of money on this payment line
        set_amount: function(value){
            this.amount = parseFloat(value) || 0;
            this.trigger('change');
        },
        // returns the amount of money on this paymentline
        get_amount: function(){
            return this.amount;
        },
        // returns the associated cashRegister
        get_cashregister: function(){
            return this.cashregister;
        },
        //exports as JSON for server communication
        export_as_JSON: function(){
            return {
                name: instance.web.datetime_to_str(new Date()),
                statement_id: this.cashregister.get('id'),
                account_id: (this.cashregister.get('account_id'))[0],
                journal_id: (this.cashregister.get('journal_id'))[0],
                amount: this.get_amount()
            };
        },
        //exports as JSON for receipt printing
        export_for_printing: function(){
            return {
                amount: this.get_amount(),
                journal: this.cashregister.get('journal_id')[1],
            };
        },
    });

    module.PaymentlineCollection = Backbone.Collection.extend({
        model: module.Paymentline,
    });
    

    // An order more or less represents the content of a client's shopping cart (the OrderLines) 
    // plus the associated payment information (the PaymentLines) 
    // there is always an active ('selected') order in the Pos, a new one is created
    // automaticaly once an order is completed and sent to the server.
    module.Order = Backbone.Model.extend({
        initialize: function(attributes){
            Backbone.Model.prototype.initialize.apply(this, arguments);
            this.uid =     this.generateUniqueId();
            this.set({
                creationDate:   new Date(),
                orderLines:     new module.OrderlineCollection(),
                paymentLines:   new module.PaymentlineCollection(),
                name:           "Order " + this.uid,
                client:         null,
            });
            this.pos =     attributes.pos; 
            this.selected_orderline = undefined;
            this.screen_data = {};  // see ScreenSelector
            this.receipt_type = 'receipt';  // 'receipt' || 'invoice'
            return this;
        },
        generateUniqueId: function() {
            return new Date().getTime();
        },
        addProduct: function(product, options){
            options = options || {};
            var attr = product.toJSON();
            attr.pos = this.pos;
            attr.order = this;
            var line = new module.Orderline({}, {pos: this.pos, order: this, product: product});

            if(options.quantity !== undefined){
                line.set_quantity(options.quantity);
            }
            if(options.price !== undefined){
                line.set_unit_price(options.price);
            }

            var last_orderline = this.getLastOrderline();
            if( last_orderline && last_orderline.can_be_merged_with(line) && options.merge !== false){
                last_orderline.merge(line);
            }else{
                this.get('orderLines').add(line);
            }
            this.selectLine(this.getLastOrderline());
        },
        removeOrderline: function( line ){
            this.get('orderLines').remove(line);
            this.selectLine(this.getLastOrderline());
        },
        getLastOrderline: function(){
            return this.get('orderLines').at(this.get('orderLines').length -1);
        },
        addPaymentLine: function(cashRegister) {
            var paymentLines = this.get('paymentLines');
            var newPaymentline = new module.Paymentline({},{cashRegister:cashRegister});
            if(cashRegister.get('journal').type !== 'cash'){
                newPaymentline.set_amount( this.getDueLeft() );
            }
            paymentLines.add(newPaymentline);
        },
        getName: function() {
            return this.get('name');
        },
        getSubtotal : function(){
            return (this.get('orderLines')).reduce((function(sum, orderLine){
                return sum + orderLine.get_display_price();
            }), 0);
        },
        getTotalTaxIncluded: function() {
            return (this.get('orderLines')).reduce((function(sum, orderLine) {
                return sum + orderLine.get_price_with_tax();
            }), 0);
        },
        getDiscountTotal: function() {
            return (this.get('orderLines')).reduce((function(sum, orderLine) {
                return sum + (orderLine.get_unit_price() * (orderLine.get_discount()/100) * orderLine.get_quantity());
            }), 0);
        },
        getTotalTaxExcluded: function() {
            return (this.get('orderLines')).reduce((function(sum, orderLine) {
                return sum + orderLine.get_price_without_tax();
            }), 0);
        },
        getTax: function() {
            return (this.get('orderLines')).reduce((function(sum, orderLine) {
                return sum + orderLine.get_tax();
            }), 0);
        },
        getPaidTotal: function() {
            return (this.get('paymentLines')).reduce((function(sum, paymentLine) {
                return sum + paymentLine.get_amount();
            }), 0);
        },
        getChange: function() {
            return this.getPaidTotal() - this.getTotalTaxIncluded();
        },
        getDueLeft: function() {
            return this.getTotalTaxIncluded() - this.getPaidTotal();
        },
        // sets the type of receipt 'receipt'(default) or 'invoice'
        set_receipt_type: function(type){
            this.receipt_type = type;
        },
        get_receipt_type: function(){
            return this.receipt_type;
        },
        // the client related to the current order.
        set_client: function(client){
            this.set('client',client);
        },
        get_client: function(){
            return this.get('client');
        },
        get_client_name: function(){
            var client = this.get('client');
            return client ? client.name : "";
        },
        // the order also stores the screen status, as the PoS supports
        // different active screens per order. This method is used to
        // store the screen status.
        set_screen_data: function(key,value){
            if(arguments.length === 2){
                this.screen_data[key] = value;
            }else if(arguments.length === 1){
                for(key in arguments[0]){
                    this.screen_data[key] = arguments[0][key];
                }
            }
        },
        //see set_screen_data
        get_screen_data: function(key){
            return this.screen_data[key];
        },
        // exports a JSON for receipt printing
        export_for_printing: function(){
            var orderlines = [];
            this.get('orderLines').each(function(orderline){
                orderlines.push(orderline.export_for_printing());
            });

            var paymentlines = [];
            this.get('paymentLines').each(function(paymentline){
                paymentlines.push(paymentline.export_for_printing());
            });
            var client  = this.get('client');
            var cashier = this.pos.get('cashier') || this.pos.get('user');
            var company = this.pos.get('company');
            var shop    = this.pos.get('shop');
            var date = new Date();

            return {
                orderlines: orderlines,
                paymentlines: paymentlines,
                subtotal: this.getSubtotal(),
                total_with_tax: this.getTotalTaxIncluded(),
                total_without_tax: this.getTotalTaxExcluded(),
                total_tax: this.getTax(),
                total_paid: this.getPaidTotal(),
                total_discount: this.getDiscountTotal(),
                change: this.getChange(),
                name : this.getName(),
                client: client ? client.name : null ,
                invoice_id: null,   //TODO
                cashier: cashier ? cashier.name : null,
                date: { 
                    year: date.getFullYear(), 
                    month: date.getMonth(), 
                    date: date.getDate(),       // day of the month 
                    day: date.getDay(),         // day of the week 
                    hour: date.getHours(), 
                    minute: date.getMinutes() 
                }, 
                company:{
                    email: company.email,
                    website: company.website,
                    company_registry: company.company_registry,
                    contact_address: company.contact_address, 
                    vat: company.vat,
                    name: company.name,
                    phone: company.phone,
                },
                shop:{
                    name: shop.name,
                },
                currency: this.pos.get('currency'),
            };
        },
        export_as_JSON: function() {
            var orderLines, paymentLines;
            orderLines = [];
            (this.get('orderLines')).each(_.bind( function(item) {
                return orderLines.push([0, 0, item.export_as_JSON()]);
            }, this));
            paymentLines = [];
            (this.get('paymentLines')).each(_.bind( function(item) {
                return paymentLines.push([0, 0, item.export_as_JSON()]);
            }, this));
            return {
                name: this.getName(),
                amount_paid: this.getPaidTotal(),
                amount_total: this.getTotalTaxIncluded(),
                amount_tax: this.getTax(),
                amount_return: this.getChange(),
                lines: orderLines,
                statement_ids: paymentLines,
                pos_session_id: this.pos.get('pos_session').id,
                partner_id: this.get_client() ? this.get_client().id : false,
                user_id: this.pos.get('cashier') ? this.pos.get('cashier').id : this.pos.get('user').id,
                uid: this.uid,
            };
        },
        getSelectedLine: function(){
            return this.selected_orderline;
        },
        selectLine: function(line){
            if(line){
                if(line !== this.selected_orderline){
                    if(this.selected_orderline){
                        this.selected_orderline.set_selected(false);
                    }
                    this.selected_orderline = line;
                    this.selected_orderline.set_selected(true);
                }
            }else{
                this.selected_orderline = undefined;
            }
        },
    });

    module.OrderCollection = Backbone.Collection.extend({
        model: module.Order,
    });

    /*
     The numpad handles both the choice of the property currently being modified
     (quantity, price or discount) and the edition of the corresponding numeric value.
     */
    module.NumpadState = Backbone.Model.extend({
        defaults: {
            buffer: "0",
            mode: "quantity"
        },
        appendNewChar: function(newChar) {
            var oldBuffer;
            oldBuffer = this.get('buffer');
            if (oldBuffer === '0') {
                this.set({
                    buffer: newChar
                });
            } else if (oldBuffer === '-0') {
                this.set({
                    buffer: "-" + newChar
                });
            } else {
                this.set({
                    buffer: (this.get('buffer')) + newChar
                });
            }
            this.trigger('set_value',this.get('buffer'));
        },
        deleteLastChar: function() {
            if(this.get('buffer') === ""){
                if(this.get('mode') === 'quantity'){
                    this.trigger('set_value','remove');
                }else{
                    this.trigger('set_value',this.get('buffer'));
                }
            }else{
                var newBuffer = this.get('buffer').slice(0,-1) || "";
                this.set({ buffer: newBuffer });
                this.trigger('set_value',this.get('buffer'));
            }
        },
        switchSign: function() {
            var oldBuffer;
            oldBuffer = this.get('buffer');
            this.set({
                buffer: oldBuffer[0] === '-' ? oldBuffer.substr(1) : "-" + oldBuffer
            });
            this.trigger('set_value',this.get('buffer'));
        },
        changeMode: function(newMode) {
            this.set({
                buffer: "0",
                mode: newMode
            });
        },
        reset: function() {
            this.set({
                buffer: "0",
                mode: "quantity"
            });
        },
        resetValue: function(){
            this.set({buffer:'0'});
        },
    });
}<|MERGE_RESOLUTION|>--- conflicted
+++ resolved
@@ -183,11 +183,7 @@
 
                     return self.fetch(
                         'product.product', 
-<<<<<<< HEAD
-                        ['name', 'list_price','price','public_categ_id', 'taxes_id', 'ean13', 
-=======
-                        ['name', 'list_price','price','pos_categ_id', 'taxes_id', 'ean13', 'default_code',
->>>>>>> b343ae42
+                        ['name', 'list_price','price', 'public_categ_id', 'taxes_id', 'ean13', 'default_code',
                          'to_weight', 'uom_id', 'uos_id', 'uos_coeff', 'mes_type', 'description_sale', 'description'],
                         [['sale_ok','=',true],['available_in_pos','=',true]],
                         {pricelist: self.get('pricelist').id} // context for price
