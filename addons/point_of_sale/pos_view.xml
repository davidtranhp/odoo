<?xml version="1.0"?>
<openerp>
    <data>
        <menuitem name="Point of Sale" id="menu_point_root" sequence="21"
            icon="terp-partner"
            groups="group_pos_manager,group_pos_user,base.group_system"/>

        <record model="ir.ui.view" id="view_pos_pos_form">
            <field name="name">pos.order</field>
            <field name="model">pos.order</field>
            <field name="type">form</field>
            <field name="arch" type="xml">
                <form string="Sales Order POS">
                    <group col="6" colspan="4">
                        <!--field name="user_salesman_id" />
                        <field name="partner_id" on_change="onchange_partner_pricelist(partner_id)"/>
                        <field name="contract_number" groups="base.group_extended"/> -->

                    </group>
                     <notebook colspan="4">
                      <page string="Sale Order ">
                            <field name="lines" colspan="4" nolabel="1">
                                <tree string="Order lines" editable="bottom">
                                    <field name="product_id" on_change="onchange_product_id(parent.pricelist_id,product_id,qty,parent.partner_id)" width="275" />
                                    <field name="qty"/>
                                    <!--<field name="qty" on_change="onchange_qty(qty,price_unit)"/>-->
                                    <!--field name="qty_rfd" groups="base.group_extended"/-->
                                    <field name="price_ded" on_change="onchange_ded(price_ded, price_subtotal_incl,price_unit)" invisible="1"/>
                                    <field name="price_unit" readonly="1"/>
                                    <field name="discount" on_change="onchange_discount(discount,price_unit)" />
                                    <field name="notice" on_change="onchange_dis(qty,price_subtotal_incl,discount)"/>
                                    <!--field name="serial_number"/-->
                                    <field name="price_subtotal" />
                                    <field name="price_subtotal_incl" sum="Subtotal"/>
                                </tree>
                                <form string="Order lines" >
                                    <field name="product_id" on_change="onchange_product_id(parent.pricelist_id,product_id,qty,parent.partner_id)" width="275"/>
                                    <field name="qty"/>
                                    <field name="qty_rfd" groups="base.group_extended"/>
                                    <field name="discount" on_change="onchange_discount(discount,price_unit)" />
                                    <field name="price_ded" on_change="onchange_ded(price_ded, price_unit)" />
                                    <field name="price_unit"/>
                                    <field name="notice"/>
                                    <field name="serial_number"/>
                                </form>

                            </field>
                            <group colspan="4" col="7">
                                <field name="amount_tax"/>
                                <field name="amount_total"/>
                                <!--button name="%(action_pos_discount)d" string="D_iscount" type="action" states="draft"/>
                                <button name="dummy_button" string="Compute" type="object" /-->
                            </group>

<!--                            <group colspan="4" col="9" groups="base.group_extended">-->
<!--                            <separator colspan="4" string="Validation of the Sale"/>-->
<!--                                <newline/>-->
<!--                                <field name="state_2" />-->
<!--                                <button name="button_validate"-->
<!--                                        string="Accept"-->
<!--                                        type="object"-->
<!--                                     icon="gtk-ok"-->
<!--                                    states="paid, draft"-->
<!--                                        attrs="{'invisible':[('state_2','=','accepted')]}"/>-->
<!--                              </group>-->
                            <separator colspan="4" string="Actions"/>
                            <group colspan="4" col="6">
                                <field name="state" />
                                <button name="%(action_pos_payment)d" string="Ma_ke Payment" icon="gtk-ok" type="action" states="draft,advance" />
                                <button name="%(action_report_pos_receipt)d" string="_Reprint" icon="gtk-print" type="action" states="paid,done,invoiced"/>
                                <button name="set_to_draft" string="Set to draft" states="paid" icon="gtk-execute" type="object" />
                                <button name="%(action_view_pos_return)d" string="Return Picking" type="action" icon="gtk-ok" states="paid"
                                    attrs="{'invisible':[('state','!=','paid'),('state','!=','invoiced')]}" context="{'return':'return'}" />
                            </group>
                        </page>

                        <page string="Order and Payment">
                            <group colspan="2" col="2" name="Type">
                                <separator string="Order Information" colspan="4"/>
                                <field name="name"/>
                                <field name="shop_id" widget="selection"/>
                                <field name="user_salesman_id" />
                                <field name="company_id" groups="base.group_multi_company"/>
                                <field name="price_type" />
                                <field name="user_id" string="Salesman" groups="base.group_extended"/>
                                <!--field name="sale_manager" /-->
                            </group>
                            <group colspan="2" col="2" name="Type">
                                <separator string="Dates" colspan="4"/>
                                <field name="date_order"/>
                                <field name="date_validation" />
                                <field name="date_payment" groups="base.group_extended"/>
<!--                                <field name="type_rec" colspan="4"/>-->
                            </group>
                            <group colspan="4">
<!--                                <separator string="Invoicing" colspan="4"/>-->
                                <field name="partner_id" on_change="onchange_partner_pricelist(partner_id)" invisible="1"/>
                                <field name="sale_journal" domain="[('type','=','sale')]" widget="selection" invisible="1"/>
                                <field name="pricelist_id" domain="[('type','=','sale')]" widget="selection" invisible="1"/>
<!--                                <field name="invoice_id"/>-->
<!--                                <group colspan="2" col="4">-->
<!--                                    <button name="invoice" icon="gtk-execute" string="Create _Invoice" states="paid"/>-->
<!--                                </group>-->
                            </group>

                            <field name="statement_ids" colspan="4" nolabel="1">
                                <tree editable="bottom" string="Statement lines">
                                    <field name="amount"/>
                                    <field name="journal_id"/>
                                    <field name="statement_id" />
                                </tree>
                                <form string="Statement lines">
                                    <field name="account_id"/>
                                    <field name="amount"/>
                                    <field name="statement_id" domain="[('company_id','=',parent.company_id),('state','=','open')]"/>
                                </form>
                            </field>
                        </page>

                        <page string="Notes" >
                            <field colspan="4" name="note" nolabel="1"/>
                        </page>
                    </notebook>

                </form>
            </field>
        </record>
        <record model="ir.actions.act_window" id="action_pos_pos_form">
            <field name="name">Point of Sale</field>
            <field name="type">ir.actions.act_window</field>
            <field name="res_model">pos.order</field>
            <field name="view_type">form</field>
            <field name="view_id" ref="view_pos_pos_form"/>
            <field name="domain">[['date_order','>=',time.strftime('%Y-%m-%d')]]</field>
        </record>
        <record model="ir.ui.view" id="view_pos_order_tree">
            <field name="name">Sales</field>
            <field name="model">pos.order</field>
            <field name="type">tree</field>
            <field name="arch" type="xml">
                <tree string="POS Orders">
                    <field name="name"/>
                    <field name="date_order"/>
                    <field name="date_validation"/>
                    <field name="date_payment"/>
                    <field name="user_id"/>
                    <field name="invoice_id"/>
                    <field name="state" />
                    <field name="amount_total" sum="Amount total"/>
                    <field name="company_id" groups="base.group_multi_company"/>
                </tree>
            </field>
        </record>
        <record id="view_pos_order_filter" model="ir.ui.view">
            <field name="name">pos.order.list.select</field>
            <field name="model">pos.order</field>
            <field name="type">search</field>
            <field name="arch" type="xml">
                <search string="Search Sales Order">
                    <filter icon="terp-document-new" string="Quotations" domain="[('state','=','draft')]"/>
                    <filter icon="terp-check" string="Running" domain="[('state','in',('payment','advance'))]"/>
                    <separator orientation="vertical"/>
                    <field name="name" select="1"/>
                    <field name="partner_id" select="1"/>
                    <field name="user_id" select="1"/>
                    <field name="date_order" select="1" string="Order date" />
                    <newline/>
                    <group expand="0" string="Group By..." colspan="11" col="11" groups="base.group_extended">
                        <filter string="Customer" icon="terp-personal" domain="[]" context="{'group_by':'partner_id'}"/>
                        <filter string="State" icon="terp-stock_effects-object-colorize" domain="[]" context="{'group_by':'state'}"/>
                        <filter string="Order Date" icon="terp-go-month" domain="[]" context="{'group_by':'date_order'}"/>
                        <filter string="Salesman" icon="terp-personal" domain="[]" context="{'group_by':'user_id'}"/>
                    </group>
               </search>
            </field>
        </record>

        <menuitem name="Daily Operations" id="menu_point_of_sale" parent="menu_point_root" sequence="1" />
        <menuitem name="Sales Order" parent="menu_point_of_sale" id="menu_point_ofsale" action="action_pos_pos_form" sequence="1" groups="group_pos_manager,group_pos_user,base.group_system"/>
        <menuitem name="Products" id="menu_point_of_sale_product" parent="menu_point_root" sequence="15" />

        <menuitem action="product.product_normal_action" id="menu_pos_products" parent="menu_point_of_sale_product" sequence="2" name="Products"/>

        <!--  POS Order view (date_payment)  -->
         <record model="ir.actions.act_window" id="action_pos_pos_form_user">
            <field name="name">Point of Sale</field>
            <field name="type">ir.actions.act_window</field>
            <field name="res_model">pos.order</field>
            <field name="view_type">form</field>
            <field name="view_mode">tree,form</field>
            <field name="view_id" ref="view_pos_order_tree"/>
            <field name="domain">['|',('state','=','advance')]</field>
            <field name="context">{"search_default_user_id":uid}</field>
            <field name="search_view_id" ref="view_pos_order_filter"/>

        </record>

        <record model="ir.actions.act_window" id="action_pos_order_tobinvoiced">
            <field name="name">Sales to Invoice</field>
            <field name="type">ir.actions.act_window</field>
            <field name="res_model">pos.order</field>
            <field name="view_type">form</field>
            <field name="view_mode">tree,form</field>
            <field name="view_id" ref="view_pos_order_tree"/>
            <field name="domain">[('state','!=', 'invoiced')]</field>
            <field name="context">{"search_default_user_id":uid}</field>
            <field name="search_view_id" ref="view_pos_order_filter"/>

        </record>
        <menuitem name="Invoicing" id="menu_point_of_sale_invoicing" parent="menu_point_root" sequence="5" />
        <menuitem name="Sales to Invoice" action="action_pos_order_tobinvoiced" id="menu_point_of_sale_tobinvoiced" parent="menu_point_of_sale_invoicing"/>
        <record model="ir.actions.act_window" id="action_pos_order_accepted">
            <field name="name">Accepted Sales</field>
            <field name="type">ir.actions.act_window</field>
            <field name="res_model">pos.order</field>
            <field name="view_type">form</field>
            <field name="view_mode">tree,form</field>
            <field name="domain">[('state','=', 'paid')]</field>
            <field name="context">{"search_default_user_id":uid}</field>
             <field name="search_view_id" ref="view_pos_order_filter"/>
        </record>
        <record model="ir.actions.act_window" id="action_pos_order_tree2">
            <field name="name">Point of Sale</field>
            <field name="type">ir.actions.act_window</field>
            <field name="res_model">pos.order</field>
            <field name="view_type">form</field>
            <field name="view_mode">tree,form</field>
            <field name="domain">[('date_order','&lt;=', time.strftime('%Y-%m-%d 23:59:59'))]</field>
            <field name="context">{"search_default_user_id":uid}</field>
             <field name="search_view_id" ref="view_pos_order_filter"/>
        </record>

        <record model="ir.actions.act_window" id="action_pos_order_tree3">
            <field name="name">Point of Sale</field>
            <field name="type">ir.actions.act_window</field>
            <field name="res_model">pos.order</field>
            <field name="view_type">form</field>
            <field name="view_mode">tree,form</field>
            <field name="context">{"search_default_user_id":uid}</field>
            <field name="search_view_id" ref="view_pos_order_filter"/>
        </record>
        <record model="ir.actions.act_window" id="action_pos_order_tree_open">
            <field name="name">Opened Sales</field>
            <field name="type">ir.actions.act_window</field>
            <field name="res_model">pos.order</field>
            <field name="view_type">form</field>
            <field name="view_mode">form,tree</field>
            <field name="context">{"search_default_user_id":uid}</field>
            <field name="search_view_id" ref="view_pos_order_filter"/>
        </record>

        <record model="ir.ui.view" id="view_pos_order_line">
            <field name="name">Sale lines</field>
            <field name="model">pos.order.line</field>
            <field name="type">tree</field>
            <field name="arch" type="xml">
                <tree string="POS Order lines">
                    <field name="product_id" readonly="1"/>
                    <field name="qty" readonly="1" sum="Total qty"/>
                    <field name="discount" readonly="1"/>
                    <field name="price_unit" readonly="1"/>
                    <field name="price_subtotal" readonly="1" sum="Sum of subtotals"/>
                    <field name="price_subtotal_incl" readonly="1" sum="Sum of subtotals"/>
                    <field name="create_date" readonly="1"/>
                </tree>
            </field>
        </record>

        <record model="ir.ui.view" id="view_pos_order_line_form">
            <field name="name">Sale line</field>
            <field name="model">pos.order.line</field>
            <field name="type">form</field>
            <field name="arch" type="xml">
                <form string="POS Order line">
                    <field name="product_id"  select="1"/>
                    <field name="qty"  select="1"/>
                    <field name="discount" />
                    <field name="price_unit" />
                    <field name="create_date"  select="1"/>
                </form>
            </field>
        </record>

        <record model="ir.actions.act_window" id="action_pos_order_line">
            <field name="name">Sale line</field>
            <field name="type">ir.actions.act_window</field>
            <field name="res_model">pos.order.line</field>
            <field name="view_type">form</field>
            <field name="view_mode">tree</field>
            <field name="view_id" ref="view_pos_order_line"/>
        </record>

        <record model="ir.actions.act_window" id="action_pos_order_line_form">
            <field name="name">Sale line</field>
            <field name="type">ir.actions.act_window</field>
            <field name="res_model">pos.order.line</field>
            <field name="view_type">form</field>
            <field name="view_mode">form,tree</field>
            <field name="view_id" ref="view_pos_order_line_form"/>
        </record>

        <record model="ir.actions.act_window" id="action_pos_order_line_day">
            <field name="name">Sale line</field>
            <field name="type">ir.actions.act_window</field>
            <field name="res_model">pos.order.line</field>
            <field name="view_type">form</field>
            <field name="view_mode">tree</field>
            <field name="view_id" ref="view_pos_order_line"/>
            <field name="domain">[('create_date', '&gt;=', time.strftime('%Y-%m-%d 00:00:00')),('create_date', '&lt;=', time.strftime('%Y-%m-%d 23:59:59'))]</field>
        </record>



        <!-- report -->

        <record model="ir.ui.view" id="view_pos_trans_user_form">
            <field name="name">report.trans.pos.user.form</field>
            <field name="model">report.transaction.pos</field>
            <field name="type">form</field>
            <field name="arch" type="xml">
                <form string="POS ">
                    <field name="user_id" select="1"/>
                    <field name="journal_id" select="1"/>
                    <field name="jl_id" select="1"/>
                    <field name="date_create" select="1" widget="date"/>
                    <field name="no_trans"/>
                    <field name="amount"/>
                    <field name="invoice_id"/>
                </form>
            </field>
        </record>


        <record model="ir.ui.view" id="view_trans_pos_user_tree">
            <field name="name">Sales by user</field>
            <field name="model">report.transaction.pos</field>
            <field name="type">tree</field>
            <field name="arch" type="xml">
                <tree string="POS">
                    <field name="date_create" widget="date" />
                    <field name="user_id"/>
                    <field name="journal_id"/>
                    <field name="jl_id"/>
                    <field name="no_trans" sum="Total Transaction"/>
                    <field name="amount" sum="Amount total"/>
                    <field name="product_nb" />
                    <field name="invoice_id"/>
                    <field name="disc"/>
                </tree>
            </field>
        </record>

        <record model="ir.ui.view" id="view_report_transaction_pos_calendar">
            <field name="name">report.transaction.pos.calendar</field>
            <field name="model">report.transaction.pos</field>
            <field name="type">calendar</field>
            <field eval="2" name="priority"/>
            <field name="arch" type="xml">
                <calendar color="user_id" date_start="date_create" string="POS Report">
                    <field name="journal_id"/>
                    <field name="amount"/>
                </calendar>
            </field>
         </record>

         <record model="ir.ui.view" id="view_report_transaction_pos_graph">
            <field name="name">report.transaction.pos.graph</field>
            <field name="model">report.transaction.pos</field>
            <field name="type">graph</field>
            <field eval="2" name="priority"/>
            <field name="arch" type="xml">
                <graph  type="bar" string="POS Report">
                    <field name="user_id" />
                    <field name="amount"/>
                    <field group="True" name="journal_id"/>
                </graph>
            </field>
         </record>

        <record model="ir.actions.act_window" id="action_trans_pos_tree_today">
            <field name="name">Sales by day</field>
            <field name="res_model">report.transaction.pos</field>
            <field name="view_type">form</field>
            <field name="view_mode">tree,calendar,form,graph</field>
            <field name="domain">[('date_create','=',time.strftime('%Y-%m-%d'))]</field>
        </record>


        <record model="ir.actions.act_window" id="action_trans_pos_tree_month">
            <field name="name">Sales by month</field>
            <field name="res_model">report.transaction.pos</field>
            <field name="view_type">form</field>
            <field name="view_mode">tree,calendar,form,graph</field>
            <field name="domain">[('date_create','like',time.strftime('%Y-%m'))]</field>
        </record>


        <record model="ir.actions.act_window" id="action_trans_pos_tree">
            <field name="name">Sales by user</field>
            <field name="res_model">report.transaction.pos</field>
            <field name="view_type">form</field>
            <field name="view_mode">tree,calendar,form,graph</field>
            <field name="view_id" ref="view_trans_pos_user_tree"/>
        </record>


        <record model="ir.ui.view" id="view_report_sales_by_user_pos_form">
            <field name="name">report.sales.by.user.pos.form</field>
            <field name="model">report.sales.by.user.pos</field>
            <field name="type">form</field>
            <field name="arch" type="xml">
                <form string="POS ">
                    <field name="date_order" select="1" widget="date"/>
                    <field name="qty"/>
                    <field name="amount"/>
                    <field name="user_id"/>
                </form>
            </field>
        </record>


        <record model="ir.ui.view" id="view_report_sales_by_user_pos_tree">
            <field name="name">report.sales.by.user.pos.tree</field>
            <field name="model">report.sales.by.user.pos</field>
            <field name="type">tree</field>
            <field name="arch" type="xml">
                <tree string="POS">
                    <field name="date_order" select="1" widget="date"/>
                    <field name="qty"/>
                    <field name="amount"/>
                    <field name="user_id"/>
                </tree>
            </field>
        </record>

        <record model="ir.ui.view" id="view_report_sales_by_user_pos_calendar">
            <field name="name">report.sales.by.user.pos.calendar</field>
            <field name="model">report.sales.by.user.pos</field>
            <field name="type">calendar</field>
            <field eval="2" name="priority"/>
            <field name="arch" type="xml">
                <calendar color="user_id" date_start="date_order" string="POS Report">
                    <field name="qty"/>
                    <field name="amount" />
                </calendar>
            </field>
         </record>

        <record model="ir.ui.view" id="view_report_sales_by_user_pos_graph">
            <field name="name">report.sales.by.user.pos.graph</field>
            <field name="model">report.sales.by.user.pos</field>
            <field name="type">graph</field>
            <field eval="2" name="priority"/>
            <field name="arch" type="xml">
                <graph  type="bar" string="Sales by User">
                    <field name="user_id" />
                    <field name="amount"/>
                </graph>
            </field>
         </record>

         <record model="ir.actions.act_window" id="action_report_sales_by_user_pos_today">
            <field name="name">Sales by User</field>
            <field name="res_model">report.sales.by.user.pos</field>
            <field name="view_type">form</field>
            <field name="view_mode">tree,calendar,form,graph</field>
            <field name="domain">[('date_order','=',time.strftime('%Y-%m-%d'))]</field>
         </record>


        <!-- Sales of user by month -->

        <record model="ir.ui.view" id="view_report_sales_by_user_pos_month_form">
            <field name="name">report.sales.by.user.pos.month.form</field>
            <field name="model">report.sales.by.user.pos.month</field>
            <field name="type">form</field>
            <field name="arch" type="xml">
                <form string="POS ">
                    <field name="date_order" select="1" widget="date"/>
                    <field name="qty"/>
                    <field name="amount"/>
                    <field name="user_id"/>
                </form>
            </field>
        </record>


        <record model="ir.ui.view" id="view_report_sales_by_user_pos_month_tree">
            <field name="name">report.sales.by.user.pos.month.tree</field>
            <field name="model">report.sales.by.user.pos.month</field>
            <field name="type">tree</field>
            <field name="arch" type="xml">
                <tree string="POS">
                    <field name="date_order" select="1" widget="date"/>
                    <field name="qty"/>
                    <field name="amount"/>
                    <field name="user_id"/>
                </tree>
            </field>
        </record>

        <record model="ir.ui.view" id="view_report_sales_by_user_pos_month_calendar">
            <field name="name">report.sales.by.user.pos.month.calendar</field>
            <field name="model">report.sales.by.user.pos.month</field>
            <field name="type">calendar</field>
            <field eval="2" name="priority"/>
            <field name="arch" type="xml">
                <calendar color="user_id" date_start="date_order" string="POS Report">
                    <field name="qty"/>
                    <field name="amount" />
                </calendar>
            </field>
         </record>

        <record model="ir.ui.view" id="view_report_sales_by_user_pos_month_graph">
            <field name="name">report.sales.by.user.pos.month.graph</field>
            <field name="model">report.sales.by.user.pos.month</field>
            <field name="type">graph</field>
            <field eval="2" name="priority"/>
            <field name="arch" type="xml">
                <graph  type="bar" string="Sales by User">
                    <field name="user_id" />
                    <field name="amount"/>
                </graph>
            </field>
         </record>


         <record model="ir.actions.act_window" id="action_report_sales_by_user_pos_month">
            <field name="name">Sales by User Monthly</field>
            <field name="res_model">report.sales.by.user.pos.month</field>
            <field name="view_type">form</field>
            <field name="view_mode">tree,calendar,form,graph</field>
            <field name="domain">[('date_order','like',time.strftime('%Y-%m'))]</field>
        </record>

        <!-- Sales by margin -->

        <record model="ir.ui.view" id="view_report_sales_by_margin_pos_form">
            <field name="name">report.sales.by.margin.pos.form</field>
            <field name="model">report.sales.by.margin.pos</field>
            <field name="type">form</field>
            <field name="arch" type="xml">
                <form string="POS ">
                    <field name="user_id"/>
                    <field name="product_name"/>
                    <field name="date_order" select="1" widget="date"/>
                    <field name="qty"/>
                    <field name="net_margin_per_qty"/>
                    <field name="total"/>
                </form>
            </field>
        </record>


        <record model="ir.ui.view" id="view_report_sales_by_margin_pos_tree">
            <field name="name">report.sales.by.margin.pos.tree</field>
            <field name="model">report.sales.by.margin.pos</field>
            <field name="type">tree</field>
            <field name="arch" type="xml">
                <tree string="POS">
                    <field name="user_id"/>
                    <field name="product_name"/>
                    <field name="date_order" select="1" widget="date"/>
                    <field name="qty"/>
                    <field name="net_margin_per_qty"/>
                    <field name="total"/>
                </tree>
            </field>
        </record>

        <record model="ir.ui.view" id="view_report_sales_by_margin_pos_calendar">
            <field name="name">report.sales.by.margin.pos.calendar</field>
            <field name="model">report.sales.by.margin.pos</field>
            <field name="type">calendar</field>
            <field eval="2" name="priority"/>
            <field name="arch" type="xml">
                <calendar color="user_id" date_start="date_order" string="Sales by User Margin">
                    <field name="product_name"/>
                    <field name="total" />
                </calendar>
            </field>
         </record>

        <record model="ir.ui.view" id="view_report_sales_by_margin_pos_graph">
            <field name="name">report.sales.by.margin.pos.graph</field>
            <field name="model">report.sales.by.margin.pos</field>
            <field name="type">graph</field>
            <field eval="2" name="priority"/>
            <field name="arch" type="xml">
                <graph  type="bar" string="Sales by User Margin" orientation="horizontal">
                    <field name="product_name" />
                    <field name="total" operator="+"/>
                </graph>
            </field>
         </record>

        <record model="ir.actions.act_window" id="action_report_sales_by_margin_pos_today">
            <field name="name">Sales by User Daily margin</field>
            <field name="res_model">report.sales.by.margin.pos</field>
            <field name="view_type">form</field>
            <field name="view_mode">tree,calendar,form,graph</field>
            <field name="domain">[('date_order','=',time.strftime('%Y-%m-%d'))]</field>
         </record>

         <record model="ir.ui.view" id="view_report_sales_by_margin_pos_month_form">
            <field name="name">report.sales.by.margin.pos.month.form</field>
            <field name="model">report.sales.by.margin.pos.month</field>
            <field name="type">form</field>
            <field name="arch" type="xml">
                <form string="POS ">
                    <field name="user_id"/>
                    <field name="product_name"/>
                    <field name="date_order" select="1" widget="date"/>
                    <field name="qty"/>
                    <field name="net_margin_per_qty"/>
                    <field name="total"/>
                </form>
            </field>
        </record>


        <record model="ir.ui.view" id="view_report_sales_by_margin_pos_month_tree">
            <field name="name">report.sales.by.margin.pos.month.tree</field>
            <field name="model">report.sales.by.margin.pos.month</field>
            <field name="type">tree</field>
            <field name="arch" type="xml">
                <tree string="POS">
                    <field name="user_id"/>
                    <field name="product_name"/>
                    <field name="date_order" select="1" widget="date"/>
                    <field name="qty"/>
                    <field name="net_margin_per_qty"/>
                    <field name="total"/>
                </tree>
            </field>
        </record>

        <record model="ir.ui.view" id="view_report_sales_by_margin_pos_month_calendar">
            <field name="name">report.sales.by.margin.pos.month.calendar</field>
            <field name="model">report.sales.by.margin.pos.month</field>
            <field name="type">calendar</field>
            <field eval="2" name="priority"/>
            <field name="arch" type="xml">
                <calendar color="user_id" date_start="date_order" string="Sales by User Margin">
                    <field name="product_name"/>
                    <field name="total" />
                </calendar>
            </field>
         </record>

        <record model="ir.ui.view" id="view_report_sales_by_margin_pos_month_graph">
            <field name="name">report.sales.by.margin.pos.month.graph</field>
            <field name="model">report.sales.by.margin.pos.month</field>
            <field name="type">graph</field>
            <field eval="2" name="priority"/>
            <field name="arch" type="xml">
                <graph  type="bar" string="Sales by User Margin" orientation="horizontal">
                    <field name="product_name" />
                    <field name="total" operator="+"/>
                </graph>
            </field>
         </record>

         <record model="ir.actions.act_window" id="action_report_sales_by_margin_pos_month">
            <field name="name">Sales by User Monthly margin</field>
            <field name="res_model">report.sales.by.margin.pos.month</field>
            <field name="view_type">form</field>
            <field name="view_mode">tree,calendar,form,graph</field>
            <field name="domain">[('date_order','like',time.strftime('%Y-%m'))]</field>
        </record>
        <!--  Sales by margin ends -->
        <record model="ir.ui.view" id="view_company_form_pos">
            <field name="name">view.company.form.pos</field>
            <field name="model">res.company</field>
            <field name="type">form</field>
            <field name="inherit_id" ref="base.view_company_form"/>
            <field name="arch" type="xml">
                <notebook position="inside">
                    <page string="Other">
                      <field  name="company_discount" colspan="4"/>
                      <field  name="max_diff" colspan="4"/>
                    </page>
                </notebook>
            </field>
           </record>

        <record id="product_normal_form_view" model="ir.ui.view">
            <field name="name">product.normal.form.inherit</field>
            <field name="model">product.product</field>
            <field name="type">form</field>
            <field name="inherit_id" ref="product.product_normal_form_view"/>
            <field name="arch" type="xml">
                  <field name="active" position="after">
                      <field name="income_pdt"/>
                      <field name="expense_pdt"/>
                      <field name="am_out"/>
                      <field name="disc_controle"/>
                  </field>
            </field>
        </record>

        <record id="product_input_output_form_view" model="ir.ui.view">
            <field name="name">product.normal.form.inherit</field>
            <field name="model">product.product</field>
            <field name="type">form</field>
            <field name="arch" type="xml">
                <form string="Product">
                   <group colspan="4" col="6">
                    <group colspan="4" col="2">
                        <separator string="Product Description" colspan="4"/>
                        <field name="name" select="1"  />
                        <field groups="base.group_extended" name="variants" />
                    </group>
                    <group colspan="1" col="2">
                        <separator string="Codes" colspan="2"/>
                        <field name="default_code" select="1"/>
                        <field groups="base.group_extended" name="ean13"/>
                    </group>
                   </group>
                   <notebook colspan="4">
                        <page string="Information">
                          <group colspan="2" col="2" name="Type">
                            <separator string="Product Type" colspan="2"/>
                              <field name="categ_id" select="1"/>
                              <field name="property_account_income" select="1" string="Account" required="1"/>
                              <field name="type"/>
                            </group>
                            <group colspan="2" col="2" name="Miscelleanous">
                              <separator string="Miscelleanous" colspan="2"/>
                                  <field name="income_pdt"/>
                                  <field name="expense_pdt"/>
                            <field name="am_out"/>
                          <field name="disc_controle"/>
                                  <field name="company_id" groups="base.group_extended,base.group_multi_company"/>
                              </group>
                              <group colspan="2" col="2" name="Prices">
                                  <separator string="Prices" colspan="2"/>
                                  <field name="lst_price"/>
                                <field name="standard_price"/>
                             </group>
                        </page>
                   </notebook>
                </form>
            </field>
        </record>

        <menuitem name="Configuration" parent="menu_point_root"
            id="menu_point_config_product" sequence="25" groups="base.group_system"/>

        <record model="ir.actions.act_window" id="action_product_input">
            <field name="name">Products</field>
            <field name="type">ir.actions.act_window</field>
            <field name="res_model">product.product</field>
            <field name="view_type">form</field>
            <field name="view_mode">tree,form</field>
            <field name="domain">[('income_pdt','=',True)]</field>
        </record>
        <record model="ir.actions.act_window.view" id="action_product_input_tree_tag">
            <field name="sequence" eval="1"/>
            <field name="view_mode">tree</field>
            <field name="view_id" ref="product.product_product_tree_view"/>
            <field name="act_window_id" ref="action_product_input"/>
        </record>
        <record model="ir.actions.act_window.view" id="action_product_input_form_tag">
            <field name="sequence" eval="2"/>
            <field name="view_mode">form</field>
            <field name="view_id" ref="product_input_output_form_view"/>
            <field name="act_window_id" ref="action_product_input"/>
        </record>
        <menuitem name="Products for Input Operations"
                    parent="menu_point_config_product"
                    action="action_product_input"
                    id="products_for_input_operations"
                    groups="base.group_system"/>

        <record model="ir.actions.act_window" id="action_product_output">
            <field name="name">Products</field>
            <field name="type">ir.actions.act_window</field>
            <field name="res_model">product.product</field>
            <field name="view_type">form</field>
            <field name="view_mode">tree,form</field>
            <field name="domain">[('expense_pdt','=',True)]</field>
        </record>
        <record model="ir.actions.act_window.view" id="action_product_output_tree_tag">
            <field name="sequence" eval="1"/>
            <field name="view_mode">tree</field>
            <field name="view_id" ref="product.product_product_tree_view"/>
            <field name="act_window_id" ref="action_product_output"/>
        </record>
        <record model="ir.actions.act_window.view" id="action_product_output_form_tag">
            <field name="sequence" eval="2"/>
            <field name="view_mode">form</field>
            <field name="view_id" ref="product_input_output_form_view"/>
            <field name="act_window_id" ref="action_product_output"/>
        </record>
        <menuitem name="Products for Output Operations"
                    parent="menu_point_config_product"
                    action="action_product_output"
                    id="products_for_output_operations"
                    groups="base.group_system"/>

<!--        <menuitem name="Register Management" parent="menu_point_root"-->
<!--            id="menu_point_config" sequence="4"/>-->
        <menuitem
            name="Input Operations" parent="menu_point_of_sale"
            string="Refloat"
            action="action_box_entries"
            id="menu_wizard_enter_jrnl" sequence="2" />

        <menuitem
            name="Output Operations" parent="menu_point_of_sale"
            string="Refloat"
            action="action_box_out"
            id="menu_wizard_enter_jrnl2" sequence="3" />

        <record model="ir.ui.view" id="view_pos_order_tree_all_sales">
            <field name="name">POS Sales</field>
            <field name="model">pos.order</field>
            <field name="type">tree</field>
            <field name="arch" type="xml">
                <tree string="POS Orders">
                    <field name="name"/>
                    <field name="date_order" select="1"/>
                    <field name="partner_id" />
                    <field name="date_validation"/>
                    <field name="date_payment"/>
                    <field name="user_id"/>
                    <field name="invoice_id"/>
                    <field name="note" select="1" />
                    <field name="state" select="1"/>
                    <field name="amount_total" sum="Amount total"/>
                    <field name="company_id" groups="base.group_multi_company"/>
                </tree>
            </field>
        </record>
         <record model="ir.actions.act_window" id="action_pos_all_sales">
            <field name="name">All sales</field>
            <field name="type">ir.actions.act_window</field>
            <field name="res_model">pos.order</field>
            <field name="view_type">form</field>
            <field name="view_id" ref="view_pos_order_tree_all_sales" />
        </record>
        <record model="ir.ui.view" id="view_pos_order_tree_all_sales_lines">
            <field name="name">POS Sales Lines</field>
            <field name="model">pos.order.line</field>
            <field name="type">tree</field>
            <field name="arch" type="xml">
                <tree string="POS Orders lines">
                    <field name="order_id" select="1" />
                    <field name="serial_number" select="1" />
                    <field name="create_date" select="1" />
                    <field name="product_id" select="1" />
                    <field name="qty" />
                    <field name="price_unit" />
                </tree>
            </field>
        </record>
         <record model="ir.actions.act_window" id="action_pos_all_sales_lines">
            <field name="name">All sales lines</field>
            <field name="type">ir.actions.act_window</field>
            <field name="res_model">pos.order.line</field>
            <field name="view_type">form</field>
            <field name="view_id" ref="view_pos_order_tree_all_sales_lines" />
        </record>

        <!--  Miscelleanous Operations/Reporting -->
<<<<<<< HEAD
        <menuitem name="Reporting" parent="menu_point_root" id="menu_point_rep" sequence="20"/>
<!--         <menuitem name="Registers" parent="menu_point_rep" id="menu_point_report_register" sequence="0" />
=======
        <menuitem name="Reporting" parent="menu_point_root" id="menu_point_rep" sequence="20" groups="group_pos_manager,base.group_system"/>
        <menuitem name="Registers" parent="menu_point_rep" id="menu_point_report_register" sequence="0" />
>>>>>>> a4b4a792
        <menuitem name="Sales" parent="menu_point_rep" id="menu_point_report_sale" sequence="1" />

        <menuitem name="Details Of Operations" parent="menu_point_report_sale" id="menu_details_of_oper" sequence="1" groups="base.group_extended,group_pos_manager,base.group_system"/>
        <menuitem name="All Sales" parent="menu_details_of_oper"
                        id="menu_action_all_sales_tree3" action="action_pos_order_tree3" sequence="1"  groups="base.group_extended,base.group_system,group_pos_manager"/>
        <menuitem name="Sales of the day" parent="menu_action_all_sales_tree3"
                        id="menu_action_sale_of_day_tree2" action="action_trans_pos_tree_today"/>
        <menuitem name="Accepted Sales" parent="menu_action_all_sales_tree3"
                        id="menu_action_sale_of_day_accept" action="action_pos_order_accepted"/>

        <menuitem name="Sales Reports" parent="menu_point_report_sale" id="menu_sales_report" sequence="2"/>

        <menuitem name="Sales of the day" parent="menu_sales_report"
                action="action_trans_pos_tree_today" id="menu_trans_pos_tree_today"/>

        <menuitem name="Sales of the month" parent="menu_sales_report"
                action="action_trans_pos_tree_month" id="menu_trans_pos_tree_month"/>

        <menuitem name="All the sales" parent="menu_sales_report"
                 action="action_trans_pos_tree" id="menu_trans_pos_tree"/>

         <menuitem name="Sales by User" parent="menu_sales_report"
                 action="action_report_sales_by_user_pos_today" id="menu_report_sales_by_user_pos_tree"/>

        <menuitem name="Sales by User Monthly" parent="menu_sales_report"
                 action="action_report_sales_by_user_pos_month" id="menu_report_sales_by_user_pos_month_tree"/>

         <menuitem name="Sales by User Daily Margin" parent="menu_sales_report"
                 action="action_report_sales_by_margin_pos_today" id="menu_report_sales_by_user_margin_daily_pos_tree"/>

        <menuitem name="Sales by User Monthly Margin" parent="menu_sales_report"
                 action="action_report_sales_by_margin_pos_month" id="menu_report_sales_by_user_pos_month_margin_tree"/>
-->
        <!-- Invoice -->

        <record model="ir.actions.act_window" id="action_pos_invoice">
            <field name="name">Invoices</field>
            <field name="type">ir.actions.act_window</field>
            <field name="res_model">account.invoice</field>
            <field name="view_type">form</field>
            <field name="view_mode">tree,form</field>
            <field name="domain">[('origin','like','POS')]</field>
        </record>
<!--        <menuitem name="All Invoices" parent="menu_details_of_oper"
                 action="action_pos_invoice" id="menu_pos_invoice_tree"/>

        <menuitem name="Payments and Sales" parent="menu_point_report_sale"
                  id="menu_cashboxes_closing_tree" sequence="1"/>
        <menuitem name="Today" parent="menu_cashboxes_closing_tree"
                  id="menu_cashboxes_by_day" sequence="1"/>

        <menuitem name="All Sales Lines" parent="menu_details_of_oper"
                        id="menu_action_pos_order_line" action="action_pos_order_line" sequence="2"/>

        <menuitem name="Sales Lines of the day" parent="menu_action_pos_order_line"
                    id="menu_action_pos_order_line_day" action="action_pos_order_line_day"/>


        <menuitem icon="STOCK_PRINT" action="action_report_pos_sale_user"
                id="menu_pos_sales_user" parent="menu_trans_pos_tree" sequence="3" groups="base.group_extended" />
-->

        <menuitem icon="STOCK_PRINT" action="action_report_pos_payment_repport_date"
                id="menu_pos_payment_report_date" parent="menu_point_rep" sequence="8" groups="base.group_extended"/>
<!--
        <menuitem icon="STOCK_PRINT" action="action_report_pos_payment_report_user"
                id="menu_pos_payment_report_user" parent="menu_trans_pos_tree_today" sequence="6" groups="base.group_extended"/>
        <menuitem icon="STOCK_PRINT" action="action_pos_sales_user_today"
                id="menu_pos_sales_user_today" parent="menu_trans_pos_tree_today" sequence="2" groups="base.group_extended"/>

        <menuitem icon="STOCK_PRINT" action="action_report_pos_payment_repport_date"
                id="menu_pos_payment_report_date" parent="menu_trans_pos_tree"  sequence="5" groups="base.group_extended"/>

        <menuitem icon="STOCK_PRINT" action="action_report_pos_payment_report_user"
                id="menu_pos_payment_report_user" parent="menu_trans_pos_tree_today" sequence="6" groups="base.group_extended"/>
        <menuitem icon="STOCK_PRINT" action="action_report_pos_sales_user_today_current_user"
                id="menu_pos_sales_user_today_current_user" parent="menu_cashboxes_by_day"  sequence="7"/>
-->
        <menuitem icon="STOCK_PRINT" action="action_report_pos_details"
                id="menu_pos_details" parent="menu_point_rep" sequence="6" />


    </data>
</openerp><|MERGE_RESOLUTION|>--- conflicted
+++ resolved
@@ -865,13 +865,8 @@
         </record>
 
         <!--  Miscelleanous Operations/Reporting -->
-<<<<<<< HEAD
-        <menuitem name="Reporting" parent="menu_point_root" id="menu_point_rep" sequence="20"/>
+        <menuitem name="Reporting" parent="menu_point_root" id="menu_point_rep" sequence="20" groups="group_pos_manager,base.group_system"/>
 <!--         <menuitem name="Registers" parent="menu_point_rep" id="menu_point_report_register" sequence="0" />
-=======
-        <menuitem name="Reporting" parent="menu_point_root" id="menu_point_rep" sequence="20" groups="group_pos_manager,base.group_system"/>
-        <menuitem name="Registers" parent="menu_point_rep" id="menu_point_report_register" sequence="0" />
->>>>>>> a4b4a792
         <menuitem name="Sales" parent="menu_point_rep" id="menu_point_report_sale" sequence="1" />
 
         <menuitem name="Details Of Operations" parent="menu_point_report_sale" id="menu_details_of_oper" sequence="1" groups="base.group_extended,group_pos_manager,base.group_system"/>
