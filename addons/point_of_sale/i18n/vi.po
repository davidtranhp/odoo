--- conflicted
+++ resolved
@@ -1721,18 +1721,7 @@
 #: model:ir.model.fields,field_description:point_of_sale.field_uom_category__is_pos_groupable
 #: model:ir.model.fields,field_description:point_of_sale.field_uom_uom__is_pos_groupable
 msgid "Group Products in POS"
-<<<<<<< HEAD
 msgstr "Nhóm các Sản phẩm ở PoS"
-=======
-msgstr "Nhóm các sản phẩm ở điểm bán lẻ"
-
-#. module: point_of_sale
-#. openerp-web
-#: code:addons/point_of_sale/static/src/js/models.js:142
-#, python-format
-msgid "HTTPS connection to IoT Box failed"
-msgstr "Kết nối đến IOT Box thất bại"
->>>>>>> 26c3eb05
 
 #. module: point_of_sale
 #. openerp-web
@@ -3732,9 +3721,6 @@
 "errors. You can exit the Point of Sale, but do not close the session before "
 "the issue has been resolved."
 msgstr ""
-"Một vài đơn hàng không thể lưu về hệ thống do gặp lỗi thiết lập. Bạn có thể "
-"thoát khỏi màn hình bán hàng, nhưng đừng đóng phiên bán hàng trước khi vấn "
-"đề được giải quyết."
 
 #. module: point_of_sale
 #. openerp-web
