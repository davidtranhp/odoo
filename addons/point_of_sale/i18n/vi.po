# Translation of Odoo Server.
# This file contains the translation of the following modules:
# 	* point_of_sale
# 
# Translators:
# son dang <son.dang@doda100.com>, 2019
# file aio <fileaio@gmail.com>, 2019
# fanha99 <fanha99@hotmail.com>, 2019
# Tri Bui <tribd@trobz.com>, 2019
# Dao Nguyen <trucdao.uel@gmail.com>, 2019
# Martin Trigaux, 2019
# Trinh Tran Thi Phuong <trinhttp@trobz.com>, 2019
# Phuc Tran Thanh <phuctran.odoo@gmail.com>, 2019
# Nancy Momoland <thanhnguyen.icsc@gmail.com>, 2019
# Duy BQ <duybq86@gmail.com>, 2020
# Dung Nguyen Thi <dungnt@trobz.com>, 2020
# 
msgid ""
msgstr ""
"Project-Id-Version: Odoo Server 13.0\n"
"Report-Msgid-Bugs-To: \n"
"POT-Creation-Date: 2020-10-27 11:49+0000\n"
"PO-Revision-Date: 2019-08-26 09:12+0000\n"
"Last-Translator: Dung Nguyen Thi <dungnt@trobz.com>, 2020\n"
"Language-Team: Vietnamese (https://www.transifex.com/odoo/teams/41243/vi/)\n"
"MIME-Version: 1.0\n"
"Content-Type: text/plain; charset=UTF-8\n"
"Content-Transfer-Encoding: \n"
"Language: vi\n"
"Plural-Forms: nplurals=1; plural=0;\n"

#. module: point_of_sale
#: code:addons/point_of_sale/models/pos_order.py:0
#: code:addons/point_of_sale/models/pos_order.py:0
#: code:addons/point_of_sale/models/pos_order.py:0
#, python-format
msgid " REFUND"
msgstr " HOÀN TRẢ"

#. module: point_of_sale
#: model_terms:ir.ui.view,arch_db:point_of_sale.customer_facing_display_html
#: model_terms:pos.config,customer_facing_display_html:point_of_sale.pos_config_main
msgid "$ 3.12"
msgstr "$ 3.12"

#. module: point_of_sale
#: model_terms:ir.ui.view,arch_db:point_of_sale.customer_facing_display_html
#: model_terms:pos.config,customer_facing_display_html:point_of_sale.pos_config_main
msgid "$ 4.40"
msgstr "$ 4.40"

#. module: point_of_sale
#: model_terms:ir.ui.view,arch_db:point_of_sale.customer_facing_display_html
#: model_terms:pos.config,customer_facing_display_html:point_of_sale.pos_config_main
msgid "$ 4.50"
msgstr "$ 4.50"

#. module: point_of_sale
#: model_terms:ir.ui.view,arch_db:point_of_sale.customer_facing_display_html
#: model_terms:pos.config,customer_facing_display_html:point_of_sale.pos_config_main
msgid "$ 8.50"
msgstr "$ 8.50"

#. module: point_of_sale
#: code:addons/point_of_sale/models/pos_payment.py:0
#, python-format
msgid "%s %s"
msgstr "%s %s"

#. module: point_of_sale
#. openerp-web
#: code:addons/point_of_sale/static/src/xml/pos.xml:0
#: code:addons/point_of_sale/static/src/xml/pos.xml:0
#, python-format
msgid "&nbsp;"
msgstr "&nbsp;"

#. module: point_of_sale
#: model:ir.actions.report,print_report_name:point_of_sale.pos_invoice_report
msgid "'Invoice - %s' % (object.name)"
msgstr "'Hóa đơn - %s' % (object.name)"

#. module: point_of_sale
#: code:addons/point_of_sale/models/pos_order.py:0
#, python-format
msgid "(RESCUE FOR %(session)s)"
msgstr "(CỨU NẠN CHO PHIÊN %(session)s)"

#. module: point_of_sale
#: model_terms:ir.ui.view,arch_db:point_of_sale.view_pos_pos_form
msgid "(update)"
msgstr "(cập nhật)"

#. module: point_of_sale
#: model_terms:ir.ui.view,arch_db:point_of_sale.view_pos_session_form
msgid "+ Transactions"
msgstr "+ Giao dịch"

#. module: point_of_sale
#: code:addons/point_of_sale/models/pos_session.py:0
#, python-format
msgid ", we advise you to close it and to create a new one."
msgstr ", chúng tôi khuyên bạn nên đóng nó và tạo một cái mới"

#. module: point_of_sale
#: model_terms:ir.ui.view,arch_db:point_of_sale.view_pos_config_kanban
msgid "<i class=\"fa fa-ellipsis-v\" role=\"img\" aria-label=\"Manage\" title=\"Manage\"/>"
msgstr "<i class=\"fa fa-ellipsis-v\" role=\"img\" aria-label=\"Manage\" title=\"Quản lý\"/>"

#. module: point_of_sale
#: model_terms:ir.ui.view,arch_db:point_of_sale.pos_config_view_form
msgid "<i class=\"fa fa-fw fa-arrow-right\"/>How to manage tax-included prices"
msgstr "<i class=\"fa fa-fw fa-arrow-right\"/>Cách quản lý giá bao gồm thuế"

#. module: point_of_sale
#: model_terms:ir.ui.view,arch_db:point_of_sale.view_partner_pos_kanban
msgid ""
"<i class=\"fa fa-fw fa-shopping-bag\" role=\"img\" aria-label=\"Shopping "
"cart\" title=\"Shopping cart\"/>"
msgstr ""
"<i class=\"fa fa-fw fa-shopping-bag\" role=\"img\" aria-label=\"Giỏ hàng\" "
"title=\"Giỏ hàng\"/>"

#. module: point_of_sale
#: model_terms:ir.ui.view,arch_db:point_of_sale.view_pos_order_kanban
msgid "<i class=\"fa fa-money\" role=\"img\" aria-label=\"Amount\" title=\"Amount\"/>"
msgstr "<i class=\"fa fa-money\" role=\"img\" aria-label=\"Tổng tiền\" title=\"Tổng tiền\"/>"

#. module: point_of_sale
#. openerp-web
#: code:addons/point_of_sale/static/src/js/tours/point_of_sale.js:0
#, python-format
msgid ""
"<p>Click to start the point of sale interface. It <b>runs on tablets</b>, "
"laptops, or industrial hardware.</p><p>Once the session launched, the system"
" continues to run without an internet connection.</p>"
msgstr ""
"<p>Bấm để khởi động giao diện Điểm bán lẻ (PoS). Nó có thể <b>chạy trên "
"tablets</b>, laptops, hay bất cứ thiết bị công nghiệp nào có trình "
"duyệt.</p><p>Một khi phiên được khởi động, hệ thống sẽ tiếp tục hoạt động mà"
" không cần có kết nối Internet.</p>"

#. module: point_of_sale
#: code:addons/point_of_sale/models/pos_order.py:0
#, python-format
msgid "<p>Dear %s,<br/>Here is your electronic ticket for the %s. </p>"
msgstr "<p>Gửi %s,<br/>Đây là vé điện tử của bạn dùng cho %s. </p>"

#. module: point_of_sale
#: model_terms:ir.ui.view,arch_db:point_of_sale.pos_config_view_form
msgid "<span class=\"o_form_label\">Barcode Scanner</span>"
msgstr "<span class=\"o_form_label\">Máy quét mã vạch</span>"

#. module: point_of_sale
#: model_terms:ir.ui.view,arch_db:point_of_sale.pos_config_view_form
msgid "<span class=\"o_form_label\">Default Pricelist</span>"
msgstr "<span class=\"o_form_label\">Bảng giá mặc định</span>"

#. module: point_of_sale
#: model_terms:ir.ui.view,arch_db:point_of_sale.pos_config_view_form
msgid "<span class=\"o_form_label\">Journal Entries</span>"
msgstr "<span class=\"o_form_label\">Bút toán Kế toán</span>"

#. module: point_of_sale
#: model_terms:ir.ui.view,arch_db:point_of_sale.pos_config_view_form
msgid "<span class=\"o_form_label\">Login with Employees</span>"
msgstr "<span class=\"o_form_label\">Đăng nhập bằng Nhân viên</span>"

#. module: point_of_sale
#: model_terms:ir.ui.view,arch_db:point_of_sale.pos_config_view_form
msgid "<span class=\"o_form_label\">Order Reference</span>"
msgstr "<span class=\"o_form_label\">Tham chiếu Đơn hàng</span>"

#. module: point_of_sale
#: model_terms:ir.ui.view,arch_db:point_of_sale.pos_config_view_form
msgid "<span class=\"o_form_label\">Payment Methods</span>"
msgstr "<span class=\"o_form_label\">Phương thức Thanh toán</span>"

#. module: point_of_sale
#: model_terms:ir.ui.view,arch_db:point_of_sale.pos_config_view_form
msgid "<span class=\"oe_inline\"><b>Skip Preview Screen</b></span>"
msgstr "<span class=\"oe_inline\"><b>Bỏ qua Màn hình Xem trước</b></span>"

#. module: point_of_sale
#: model_terms:ir.ui.view,arch_db:point_of_sale.customer_facing_display_html
#: model_terms:pos.config,customer_facing_display_html:point_of_sale.pos_config_main
msgid "<span class=\"pos-change_amount\">$ 0.86</span>"
msgstr "<span class=\"pos-change_amount\">$ 0.86</span>"

#. module: point_of_sale
#: model_terms:ir.ui.view,arch_db:point_of_sale.customer_facing_display_html
#: model_terms:pos.config,customer_facing_display_html:point_of_sale.pos_config_main
msgid "<span class=\"pos-change_title\">Change</span>"
msgstr "<span class=\"pos-change_title\">Thối lại</span>"

#. module: point_of_sale
#: model_terms:ir.ui.view,arch_db:point_of_sale.customer_facing_display_html
#: model_terms:pos.config,customer_facing_display_html:point_of_sale.pos_config_main
msgid "<span class=\"total-amount-formatting\">TOTAL</span>"
msgstr "<span class=\"total-amount-formatting\">TỔNG</span>"

#. module: point_of_sale
#: model_terms:ir.ui.view,arch_db:point_of_sale.customer_facing_display_html
#: model_terms:pos.config,customer_facing_display_html:point_of_sale.pos_config_main
msgid "<span id=\"total-amount\" class=\"pos_total-amount\">$ 469.14</span>"
msgstr "<span id=\"total-amount\" class=\"pos_total-amount\">$ 469.14</span>"

#. module: point_of_sale
#: model_terms:ir.ui.view,arch_db:point_of_sale.customer_facing_display_html
#: model_terms:pos.config,customer_facing_display_html:point_of_sale.pos_config_main
msgid "<span>$ 470.00</span>"
msgstr "<span>$ 470.00</span>"

#. module: point_of_sale
#: model_terms:ir.ui.view,arch_db:point_of_sale.customer_facing_display_html
#: model_terms:pos.config,customer_facing_display_html:point_of_sale.pos_config_main
msgid "<span>Cash (USD):</span>"
msgstr "<span>Tiền mặt (USD):</span>"

#. module: point_of_sale
#: model_terms:ir.ui.view,arch_db:point_of_sale.view_pos_config_kanban
msgid "<span>Cash Balance</span>"
msgstr "<span>Số dư Tiền mặt</span>"

#. module: point_of_sale
#: model_terms:ir.ui.view,arch_db:point_of_sale.view_pos_config_kanban
msgid "<span>Last Closing Date</span>"
msgstr "<span>Ngày đóng gần nhất</span>"

#. module: point_of_sale
#: model_terms:ir.ui.view,arch_db:point_of_sale.view_pos_config_kanban
msgid "<span>Reporting</span>"
msgstr "<span>Báo cáo</span>"

#. module: point_of_sale
#: model_terms:ir.ui.view,arch_db:point_of_sale.closing_balance_confirm
msgid ""
"<span>There is a difference between the expected and actual closing in cash."
" Are you sure you want to close the session and post the accounting "
"entries?</span>"
msgstr ""
"<span>Có sự khác biệt về số tiền mặt mong đợi và thực tế khi đóng phiên. Bạn"
" có chắc chắn muốn đóng phiên và vào sổ kế toán?</span>"

#. module: point_of_sale
#: model_terms:ir.ui.view,arch_db:point_of_sale.view_pos_config_kanban
msgid "<span>View</span>"
msgstr "<span>Xem</span>"

#. module: point_of_sale
#: model_terms:ir.ui.view,arch_db:point_of_sale.view_pos_session_form
msgid "= Expected in Cash"
msgstr "= Tiền mặt lý thuyết"

#. module: point_of_sale
#. openerp-web
#: code:addons/point_of_sale/static/src/js/screens.js:0
#, python-format
msgid "? Clicking \"Confirm\" will validate the payment."
msgstr "? Bấm \"Xác nhận\" sẽ xác nhận khoản thanh toán."

#. module: point_of_sale
<<<<<<< HEAD
#: code:addons/point_of_sale/models/pos_config.py:0
#, python-format
msgid ""
"A Chart of Accounts is not yet installed in your current company. Please "
"install a Chart of Accounts through the Invoicing/Accounting settings before"
" launching a PoS session."
msgstr ""
"Một Hệ thống tài khoản chưa được cài đặt trên công ty hiện tại của bạn. Hãy "
"cài đặt một Biểu đồ tài khoản trong thiết lập Hoá đơn/Kế toán trước khi mở "
"một phiên POS."

#. module: point_of_sale
=======
>>>>>>> 65c5b54c
#. openerp-web
#: code:addons/point_of_sale/static/src/js/screens.js:0
#, python-format
msgid "A Customer Name Is Required"
msgstr "Tên khách hàng là Bắt buộc"

#. module: point_of_sale
#: model:ir.model.fields,help:point_of_sale.field_pos_config__uuid
msgid ""
"A globally unique identifier for this pos configuration, used to prevent "
"conflicts in client-generated data."
msgstr ""
"Một mã định danh toàn cục duy nhất cho cấu hình pos này, được sử dụng để "
"ngăn ngừa xung đột giữa các dữ liệu do client sinh ra."

#. module: point_of_sale
#: model:ir.model.fields,help:point_of_sale.field_pos_session__login_number
msgid ""
"A sequence number that is incremented each time a user resumes the pos "
"session"
msgstr "Một số thứ tự mà tự tăng mỗi lần người dùng khôi phục một phiên PoS"

#. module: point_of_sale
#: model:ir.model.fields,help:point_of_sale.field_pos_session__sequence_number
msgid "A sequence number that is incremented with each order"
msgstr "Số thứ tự được tăng lên theo từng đơn hàng"

#. module: point_of_sale
#: model_terms:ir.actions.act_window,help:point_of_sale.action_pos_session
msgid ""
"A session is a period of time, usually one day, during which you sell "
"through the Point of Sale."
msgstr ""
"Ca bán hàng là một khoảng thời gian, thông thường là trong một ngày, mà "
"người dùng bán hàng thông qua điểm bán lẻ."

#. module: point_of_sale
#: model:ir.model.fields,help:point_of_sale.field_pos_order__sequence_number
msgid "A session-unique sequence number for the order"
msgstr "Một số thứ tự duy nhất theo phiên cho đơn hàng"

#. module: point_of_sale
#: model:ir.model.fields,help:point_of_sale.field_pos_config__receipt_footer
msgid "A short text that will be inserted as a footer in the printed receipt."
msgstr "Một văn bản ngắn mà sẽ được chèn vào chân của trang in biên lai."

#. module: point_of_sale
#: model:ir.model.fields,help:point_of_sale.field_pos_config__receipt_header
msgid "A short text that will be inserted as a header in the printed receipt."
msgstr "Một văn bản ngắn mà sẽ được chèn vào đầu của trang in biên lai."

#. module: point_of_sale
#. openerp-web
#: code:addons/point_of_sale/static/src/xml/pos.xml:0
#, python-format
msgid "ABC"
msgstr "ABC"

#. module: point_of_sale
#: model_terms:ir.ui.view,arch_db:point_of_sale.pos_config_view_form
msgid "Accept customer tips or convert their change to a tip"
msgstr ""
"Chấp thuận tiền típ của khách hàng hoặc chuyển đổi tiền thừa thành típ"

#. module: point_of_sale
#: model_terms:ir.ui.view,arch_db:point_of_sale.res_config_settings_view_form
msgid "Accept payments with a Vantiv payment terminal"
msgstr "Chấp nhận thanh toán với thiết bị đầu cuối Vantiv"

#. module: point_of_sale
#: model_terms:ir.ui.view,arch_db:point_of_sale.res_config_settings_view_form
msgid "Accept payments with an Adyen payment terminal"
msgstr "Chấp nhận thanh toán với thiết bị đầu cuối Adyen"

#. module: point_of_sale
#: model_terms:ir.ui.view,arch_db:point_of_sale.pos_payment_method_view_search
msgid "Account"
msgstr "Tài khoản"

#. module: point_of_sale
#: model:ir.model,name:point_of_sale.model_account_chart_template
msgid "Account Chart Template"
msgstr "Bảng hệ thống tài khoản"

#. module: point_of_sale
#: model:ir.model.fields,help:point_of_sale.field_pos_payment_method__receivable_account_id
msgid ""
"Account used as counterpart of the income account in the accounting entry "
"representing the pos sales."
msgstr ""
"Tài khoản được sử dụng làm tài khoản đối ứng của tài khoản doanh thu trong bút toán kế toán "
"ghi nhận doanh thu pos."

#. module: point_of_sale
#: model_terms:ir.ui.view,arch_db:point_of_sale.pos_config_view_form
#: model_terms:ir.ui.view,arch_db:point_of_sale.view_pos_pos_form
msgid "Accounting"
msgstr "Kế toán"

#. module: point_of_sale
#: model:ir.model.fields,help:point_of_sale.field_pos_config__invoice_journal_id
msgid "Accounting journal used to create invoices."
msgstr "Sổ nhật ký Kế toán được sử dụng để tạo Hoá đơn."

#. module: point_of_sale
#: model:ir.model.fields,help:point_of_sale.field_pos_config__journal_id
#: model:ir.model.fields,help:point_of_sale.field_pos_order__sale_journal
msgid "Accounting journal used to post sales entries."
msgstr "Sổ nhật ý kế toán được sử dụng để vào sổ các bút toán."

#. module: point_of_sale
#: model:ir.model.fields,field_description:point_of_sale.field_pos_session__message_needaction
msgid "Action Needed"
msgstr "Hành động cần thiết"

#. module: point_of_sale
#: model:ir.model.fields,field_description:point_of_sale.field_pos_config__active
msgid "Active"
msgstr "Hiệu lực"

#. module: point_of_sale
#: model:ir.model.fields,field_description:point_of_sale.field_pos_session__activity_ids
msgid "Activities"
msgstr "Hoạt động"

#. module: point_of_sale
#: model:ir.model.fields,field_description:point_of_sale.field_pos_session__activity_exception_decoration
msgid "Activity Exception Decoration"
msgstr ""

#. module: point_of_sale
#: model:ir.model.fields,field_description:point_of_sale.field_pos_session__activity_state
msgid "Activity State"
msgstr "Trạng thái hoạt động"

#. module: point_of_sale
#: model_terms:ir.ui.view,arch_db:point_of_sale.view_pos_session_form
msgid "Actual in Cash"
msgstr "Tiền mặt thực tế"

#. module: point_of_sale
#. openerp-web
#: code:addons/point_of_sale/static/src/js/screens.js:0
#, python-format
msgid "Add Tip"
msgstr "Thêm Tip (boa)"

#. module: point_of_sale
#: model_terms:ir.ui.view,arch_db:point_of_sale.pos_config_view_form
msgid "Add a custom message to header and footer"
msgstr "Thêm một thông điệp riêng cho đầu và chân biên lai"

#. module: point_of_sale
#. openerp-web
#: code:addons/point_of_sale/static/src/xml/pos.xml:0
#, python-format
msgid "Add a customer"
msgstr "Chọn khách hàng"

#. module: point_of_sale
#: model_terms:ir.actions.act_window,help:point_of_sale.action_pos_payment_method_form
msgid "Add a new payment method"
msgstr "Chọn phương thức thanh toán"

#. module: point_of_sale
#. openerp-web
#: code:addons/point_of_sale/static/src/xml/pos.xml:0
#: code:addons/point_of_sale/static/src/xml/pos.xml:0
#, python-format
msgid "Address"
msgstr "Địa chỉ"

#. module: point_of_sale
#: model:res.groups,name:point_of_sale.group_pos_manager
msgid "Administrator"
msgstr "Quản trị viên"

#. module: point_of_sale
#: model_terms:ir.ui.view,arch_db:point_of_sale.pos_config_view_form
msgid "Advanced Pricelists"
msgstr "Bảng giá Nâng cao"

#. module: point_of_sale
#: model_terms:ir.ui.view,arch_db:point_of_sale.res_config_settings_view_form
msgid "Adyen"
msgstr "Adyen"

#. module: point_of_sale
#: model:ir.model.fields,field_description:point_of_sale.field_res_config_settings__module_pos_adyen
msgid "Adyen Payment Terminal"
msgstr "Trạm thanh toán Adyen"

#. module: point_of_sale
#: code:addons/point_of_sale/models/pos_config.py:0
#, python-format
msgid ""
"All available pricelists must be in the same currency as the company or as "
"the Sales Journal set on this point of sale if you use the Accounting "
"application."
msgstr ""
"Tất cả các bảng giá khả dụng cho PoS phải có cùng tiền tệ với tiền tệ của "
"công ty hoặc Sổ Nhật ký Bán hàng của PoS này nếu hệ thống của bạn bạn cài "
"phân hệ kế toán."

#. module: point_of_sale
#: code:addons/point_of_sale/models/pos_config.py:0
#, python-format
msgid ""
"All payment methods must be in the same currency as the Sales Journal or the"
" company currency if that is not set."
msgstr ""
"Tất cả các phương thức thanh toán phải được thiết lập cùng tiền tệ với Sổ "
"Nhật ký Bán hàng hoặc Công ty nếu chưa thiết lập sổ."

#. module: point_of_sale
#: model:ir.actions.act_window,name:point_of_sale.action_pos_all_sales_lines
msgid "All sales lines"
msgstr "Tất cả các dòng đơn hàng"

#. module: point_of_sale
#: model_terms:ir.ui.view,arch_db:point_of_sale.pos_config_view_form
msgid "Allow cashier to reprint receipts"
msgstr "Cho phép thu ngân in lại biên lai"

#. module: point_of_sale
#: model_terms:ir.ui.view,arch_db:point_of_sale.pos_config_view_form
msgid "Allow global discounts on orders"
msgstr "Cho phép Chiết khấu toàn cục trên đơn bán"

#. module: point_of_sale
#: model:ir.model.fields,field_description:point_of_sale.field_pos_config__allowed_pricelist_ids
msgid "Allowed Pricelists"
msgstr "Các bảng giá được cho phép"

#. module: point_of_sale
#: model:ir.model.fields,field_description:point_of_sale.field_pos_make_payment__amount
#: model:ir.model.fields,field_description:point_of_sale.field_pos_payment__amount
msgid "Amount"
msgstr "Tổng tiền"

#. module: point_of_sale
#: model:ir.model.fields,field_description:point_of_sale.field_pos_config__amount_authorized_diff
msgid "Amount Authorized Difference"
msgstr "Chênh lệch số tiền được phép"

#. module: point_of_sale
#: model_terms:ir.ui.view,arch_db:point_of_sale.view_pos_order_tree
msgid "Amount total"
msgstr "Tổng tiền"

#. module: point_of_sale
#. openerp-web
#: code:addons/point_of_sale/static/src/js/models.js:0
#, python-format
msgid ""
"An error occurred when loading product prices. Make sure all pricelists are "
"available in the POS."
msgstr ""
"Đã xảy ra lỗi khi tải giá sản phẩm. Đảm bảo tất cả bảng giá khả dụng trong "
"POS."

#. module: point_of_sale
#: model:ir.model.fields,help:point_of_sale.field_pos_config__name
msgid "An internal identification of the point of sale."
msgstr "Một định danh nội bộ cho điểm bán lẻ này."

#. module: point_of_sale
#: code:addons/point_of_sale/models/pos_session.py:0
#, python-format
msgid "Another session is already opened for this point of sale."
msgstr "Một phiên khác đã được mở cho điểm bán lẻ này rồi."

#. module: point_of_sale
#: model_terms:ir.ui.view,arch_db:point_of_sale.pos_config_view_form
#: model_terms:ir.ui.view,arch_db:point_of_sale.view_pos_config_search
msgid "Archived"
msgstr "Đã lưu trữ"

#. module: point_of_sale
#. openerp-web
#: code:addons/point_of_sale/static/src/js/screens.js:0
#, python-format
msgid "Are you sure that the customer wants to  pay"
msgstr "Bạn có chắc rằng khách hàng muốn thanh toán"

#. module: point_of_sale
#: model:ir.model.fields,field_description:point_of_sale.field_pos_session__message_attachment_count
msgid "Attachment Count"
msgstr "Số lượng tập tin đính kèm"

#. module: point_of_sale
#: model:ir.ui.menu,name:point_of_sale.pos_menu_products_attribute_action
msgid "Attributes"
msgstr "Thuộc tính"

#. module: point_of_sale
#: model_terms:ir.ui.view,arch_db:point_of_sale.pos_config_view_form
msgid "Authorized Difference"
msgstr "Chênh lệch được phép"

#. module: point_of_sale
#: model:ir.model.fields,help:point_of_sale.field_pos_session__rescue
msgid "Auto-generated session for orphan orders, ignored in constraints"
msgstr ""
"Phiên được sinh tự động cho các đơn bán mồ côi (không thuộc phiên nào), bị "
"bỏ qua trong các ràng buộc"

#. module: point_of_sale
#: model:ir.model.fields,field_description:point_of_sale.field_pos_config__iface_print_auto
msgid "Automatic Receipt Printing"
msgstr "In Biên lai Tự động"

#. module: point_of_sale
#: model:ir.model.fields,help:point_of_sale.field_pos_config__iface_cashdrawer
msgid "Automatically open the cashdrawer."
msgstr "Tự động mở két tiền mặt."

#. module: point_of_sale
#: model:ir.model.fields,field_description:point_of_sale.field_pos_config__iface_available_categ_ids
msgid "Available PoS Product Categories"
msgstr "Nhóm sản phẩm khả dụng tại POS"

#. module: point_of_sale
#: model:ir.model.fields,field_description:point_of_sale.field_pos_config__available_pricelist_ids
#: model_terms:ir.ui.view,arch_db:point_of_sale.pos_config_view_form
msgid "Available Pricelists"
msgstr "Bảng giá Khả dụng"

#. module: point_of_sale
#: model_terms:ir.ui.view,arch_db:point_of_sale.pos_config_view_form
msgid "Available Product Categories"
msgstr "Các Nhóm sản phẩm được phép"

#. module: point_of_sale
#: model:ir.model.fields,field_description:point_of_sale.field_product_product__available_in_pos
#: model:ir.model.fields,field_description:point_of_sale.field_product_template__available_in_pos
#: model_terms:ir.ui.view,arch_db:point_of_sale.product_template_search_view_pos
msgid "Available in POS"
msgstr "Khả dụng ở POS"

#. module: point_of_sale
#: model:ir.model.fields,field_description:point_of_sale.field_report_pos_order__average_price
msgid "Average Price"
msgstr "Giá trung bình"

#. module: point_of_sale
#. openerp-web
#: code:addons/point_of_sale/static/src/xml/pos.xml:0
#: code:addons/point_of_sale/static/src/xml/pos.xml:0
#, python-format
msgid "Back"
msgstr "Quay lại"

#. module: point_of_sale
#. openerp-web
#: code:addons/point_of_sale/static/src/xml/pos.xml:0
#: code:addons/point_of_sale/static/src/xml/pos.xml:0
#: code:addons/point_of_sale/static/src/xml/pos.xml:0
#, python-format
msgid "Backspace"
msgstr "Khoảng trắng"

#. module: point_of_sale
#: code:addons/point_of_sale/models/pos_session.py:0
#, python-format
msgid "Balance control"
msgstr "Kiểm soát số dư"

#. module: point_of_sale
#: code:addons/point_of_sale/models/pos_config.py:0
#, python-format
msgid "Bank"
msgstr "Ngân hàng"

#. module: point_of_sale
#: model:ir.model,name:point_of_sale.model_account_bank_statement
msgid "Bank Statement"
msgstr "Sao kê Ngân hàng"

#. module: point_of_sale
#: model:ir.model,name:point_of_sale.model_account_bank_statement_cashbox
msgid "Bank Statement Cashbox"
msgstr "Chi tiết sổ quỹ"

#. module: point_of_sale
#: model:ir.model,name:point_of_sale.model_account_bank_statement_line
msgid "Bank Statement Line"
msgstr "Cho tiết Sao kê ngân hàng"

#. module: point_of_sale
#. openerp-web
#: code:addons/point_of_sale/static/src/xml/pos.xml:0
#: code:addons/point_of_sale/static/src/xml/pos.xml:0
#: model:ir.model.fields,field_description:point_of_sale.field_res_partner__barcode
#: model_terms:ir.ui.view,arch_db:point_of_sale.report_userlabel
#, python-format
msgid "Barcode"
msgstr "Mã vạch"

#. module: point_of_sale
#: model:ir.model.fields,field_description:point_of_sale.field_pos_config__barcode_nomenclature_id
#: model_terms:ir.ui.view,arch_db:point_of_sale.pos_config_view_form
msgid "Barcode Nomenclature"
msgstr "Phép đặt Mã vạch"

#. module: point_of_sale
#: model:ir.model,name:point_of_sale.model_barcode_rule
msgid "Barcode Rule"
msgstr "Quy tắc Mã vạch"

#. module: point_of_sale
#. openerp-web
#: code:addons/point_of_sale/static/src/xml/pos.xml:0
#: model_terms:ir.ui.view,arch_db:point_of_sale.pos_config_view_form
#, python-format
msgid "Barcode Scanner"
msgstr "Máy quét mã vạch"

#. module: point_of_sale
#: model_terms:ir.ui.view,arch_db:point_of_sale.report_saledetails
msgid "Base Amount"
msgstr "Giá trị Cơ sở"

#. module: point_of_sale
#: model_terms:ir.ui.view,arch_db:point_of_sale.pos_config_view_form
msgid "Bills &amp; Receipts"
msgstr "Hoá đơn &amp; Biên lai"

#. module: point_of_sale
#. openerp-web
#: code:addons/point_of_sale/static/src/js/screens.js:0
#, python-format
msgid "Button"
msgstr "Nút"

#. module: point_of_sale
#: model:ir.model.fields,help:point_of_sale.field_pos_config__iface_print_via_proxy
msgid "Bypass browser printing and prints via the hardware proxy."
msgstr "Bỏ qua việc in ra trình duyệt và in thông qua proxy phần cứng."

#. module: point_of_sale
#. openerp-web
#: code:addons/point_of_sale/static/src/xml/pos.xml:0
#, python-format
msgid "CHANGE"
msgstr "TIỀN THỪA"

#. module: point_of_sale
#. openerp-web
#: code:addons/point_of_sale/static/src/xml/pos.xml:0
#: code:addons/point_of_sale/static/src/xml/pos.xml:0
#: code:addons/point_of_sale/static/src/xml/pos.xml:0
#: code:addons/point_of_sale/static/src/xml/pos.xml:0
#: code:addons/point_of_sale/static/src/xml/pos.xml:0
#: code:addons/point_of_sale/static/src/xml/pos.xml:0
#: code:addons/point_of_sale/static/src/xml/pos.xml:0
#: code:addons/point_of_sale/static/src/xml/pos.xml:0
#: model_terms:ir.ui.view,arch_db:point_of_sale.view_pos_details_wizard
#: model_terms:ir.ui.view,arch_db:point_of_sale.view_pos_payment
#, python-format
msgid "Cancel"
msgstr "Hủy"

#. module: point_of_sale
#. openerp-web
#: code:addons/point_of_sale/static/src/xml/pos.xml:0
#, python-format
msgid "Cancel Payment Request"
msgstr "Hủy yêu cầu thanh toán"

#. module: point_of_sale
#: model:ir.model.fields.selection,name:point_of_sale.selection__pos_order__state__cancel
#: model:ir.model.fields.selection,name:point_of_sale.selection__report_pos_order__state__cancel
msgid "Cancelled"
msgstr "Đã hủy"

#. module: point_of_sale
#. openerp-web
#: code:addons/point_of_sale/static/src/js/screens.js:0
#, python-format
msgid "Cannot return change without a cash payment method"
msgstr ""
"Không thể trả lại tiền thừa mà không có một phương thức thanh toán tiền mặt"

#. module: point_of_sale
#: code:addons/point_of_sale/models/pos_config.py:0
#: model:ir.model.fields,field_description:point_of_sale.field_pos_payment_method__is_cash_count
#, python-format
msgid "Cash"
msgstr "Tiền mặt"

#. module: point_of_sale
#: model:ir.model,name:point_of_sale.model_cash_box_out
msgid "Cash Box Out"
msgstr "Két tiền ra"

#. module: point_of_sale
#: code:addons/point_of_sale/models/pos_config.py:0
#: model:ir.model.fields,field_description:point_of_sale.field_pos_config__cash_control
#: model_terms:ir.ui.view,arch_db:point_of_sale.view_pos_session_form
#, python-format
msgid "Cash Control"
msgstr "Kiểm soát Tiền mặt"

#. module: point_of_sale
#: model_terms:ir.ui.view,arch_db:point_of_sale.view_pos_session_form
msgid "Cash In/Out"
msgstr "Thêm tiền / Rút tiền"

#. module: point_of_sale
#: model:ir.model.fields,field_description:point_of_sale.field_pos_payment_method__cash_journal_id
#: model:ir.model.fields,field_description:point_of_sale.field_pos_session__cash_journal_id
msgid "Cash Journal"
msgstr "Sổ Tiền mặt"

#. module: point_of_sale
#: model:ir.model.fields,field_description:point_of_sale.field_pos_session__cash_register_id
msgid "Cash Register"
msgstr "Két tiền mặt"

#. module: point_of_sale
#: model:ir.model.fields,field_description:point_of_sale.field_pos_session__statement_ids
msgid "Cash Statements"
msgstr "Sao kê tiền mặt"

#. module: point_of_sale
#: model_terms:ir.ui.view,arch_db:point_of_sale.account_cashbox_line_view_tree
msgid "Cashbox balance"
msgstr "Số dư Két tiền mặt"

#. module: point_of_sale
#: model:ir.model.fields,field_description:point_of_sale.field_pos_config__iface_cashdrawer
#: model_terms:ir.ui.view,arch_db:point_of_sale.pos_config_view_form
msgid "Cashdrawer"
msgstr "Két tiền"

#. module: point_of_sale
#: model:ir.model.fields.selection,name:point_of_sale.selection__barcode_rule__type__cashier
#: model_terms:ir.ui.view,arch_db:point_of_sale.view_pos_order_tree
msgid "Cashier"
msgstr "Thu ngân"

#. module: point_of_sale
#: model_terms:ir.actions.act_window,help:point_of_sale.product_pos_category_action
msgid ""
"Categories are used to browse your products through the\n"
"                touchscreen interface."
msgstr ""
"Các nhóm được sử dụng để duyệt qua lại các sản phẩm thông quan giao\n"
"                diện màn hình cảm ứng."

#. module: point_of_sale
#. openerp-web
#: code:addons/point_of_sale/static/src/xml/pos.xml:0
#: model_terms:ir.ui.view,arch_db:point_of_sale.product_template_form_view
#: model_terms:ir.ui.view,arch_db:point_of_sale.view_pos_category_kanban
#, python-format
msgid "Category"
msgstr "Nhóm"

#. module: point_of_sale
#: model:ir.model.fields,field_description:point_of_sale.field_pos_category__name
msgid "Category Name"
msgstr "Tên danh mục"

#. module: point_of_sale
#: model_terms:ir.ui.view,arch_db:point_of_sale.pos_config_view_form
msgid "Category Pictures"
msgstr "Hình Nhóm Sản phẩm"

#. module: point_of_sale
#: model:ir.model.fields,help:point_of_sale.field_product_product__pos_categ_id
#: model:ir.model.fields,help:point_of_sale.field_product_template__pos_categ_id
msgid "Category used in the Point of Sale."
msgstr "Loại sử dụng cho Điểm bán hàng"

#. module: point_of_sale
#: model:pos.category,name:point_of_sale.pos_category_chairs
msgid "Chairs"
msgstr "Ghế"

#. module: point_of_sale
#. openerp-web
#: code:addons/point_of_sale/static/src/xml/pos.xml:0
#, python-format
msgid "Change"
msgstr "Tiền thừa"

#. module: point_of_sale
#. openerp-web
#: code:addons/point_of_sale/static/src/js/screens.js:0
#, python-format
msgid "Change Customer"
msgstr "Đổi Khách hàng"

#. module: point_of_sale
#. openerp-web
#: code:addons/point_of_sale/static/src/js/screens.js:0
#, python-format
msgid "Change Tip"
msgstr "Đổi tiền Tip (boa)"

#. module: point_of_sale
#. openerp-web
#: code:addons/point_of_sale/static/src/xml/pos.xml:0
#: code:addons/point_of_sale/static/src/xml/pos.xml:0
#, python-format
msgid "Change:"
msgstr "Tiền thừa:"

#. module: point_of_sale
#. openerp-web
#: code:addons/point_of_sale/static/src/js/gui.js:0
#, python-format
msgid "Changes could not be saved"
msgstr "Các thay đổi đã không được lưu"

#. module: point_of_sale
#: model:ir.model.fields,help:point_of_sale.field_product_product__to_weight
#: model:ir.model.fields,help:point_of_sale.field_product_template__to_weight
msgid ""
"Check if the product should be weighted using the hardware scale "
"integration."
msgstr "Chọn nếu sản phẩm này cần cân trước khi thanh toán."

#. module: point_of_sale
#: model:ir.model.fields,help:point_of_sale.field_product_product__available_in_pos
#: model:ir.model.fields,help:point_of_sale.field_product_template__available_in_pos
msgid "Check if you want this product to appear in the Point of Sale."
msgstr "Chọn nếu bạn muốn sản phẩm hiển thị trên màn hình bán hàng"

#. module: point_of_sale
#: model:ir.model.fields,help:point_of_sale.field_uom_category__is_pos_groupable
#: model:ir.model.fields,help:point_of_sale.field_uom_uom__is_pos_groupable
msgid ""
"Check if you want to group products of this category in point of sale orders"
msgstr ""
"Đánh dấu nếu bạn muốn nhóm các sản phẩm của nhóm này ở các đơn bán ở điểm "
"bán lẻ"

#. module: point_of_sale
#: model:ir.model.fields,help:point_of_sale.field_pos_config__cash_control
msgid "Check the amount of the cashbox at opening and closing."
msgstr "Kiểm tra số tiền của hộp tiền mặt khi mở và đóng."

#. module: point_of_sale
#. openerp-web
#: code:addons/point_of_sale/static/src/js/screens.js:0
#, python-format
msgid "Check your internet connection and try again."
msgstr "Kiểm tra kết nối Internet của bạn và thử lại"

#. module: point_of_sale
#: model:ir.model.fields,field_description:point_of_sale.field_pos_category__child_id
msgid "Children Categories"
msgstr "Nhóm con"

#. module: point_of_sale
#: model_terms:ir.ui.view,arch_db:point_of_sale.pos_config_view_form
msgid ""
"Choose a specific fiscal position at the order depending on the kind of "
"customer (tax exempt, onsite vs. takeaway, etc.)."
msgstr ""
"Chọn một vị thế tài chính cụ thể theo đơn đặt hàng tùy thuộc vào loại khách "
"hàng (được miễn thuế, tại chỗ so với mua, v.v.)."

#. module: point_of_sale
#: model_terms:ir.ui.view,arch_db:point_of_sale.pos_config_view_form
msgid "Choose among fiscal positions when processing an order"
msgstr ""
"Chọn trong số các vị thế tài chính khi xử lý một đơn đặt hàng"

#. module: point_of_sale
#. openerp-web
#: code:addons/point_of_sale/static/src/xml/pos.xml:0
#: code:addons/point_of_sale/static/src/xml/pos.xml:0
#, python-format
msgid "City"
msgstr "Thành phố"

#. module: point_of_sale
#: model:ir.model.fields.selection,name:point_of_sale.selection__barcode_rule__type__client
msgid "Client"
msgstr "Máy khách"

#. module: point_of_sale
#. openerp-web
#: code:addons/point_of_sale/static/src/xml/pos.xml:0
#, python-format
msgid "Client Screen Connected"
msgstr "Màn hình khách hàng đã được kết nối"

#. module: point_of_sale
#. openerp-web
#: code:addons/point_of_sale/static/src/xml/pos.xml:0
#, python-format
msgid "Client Screen Disconnected"
msgstr "Màn hình khách hàng mất kết nối"

#. module: point_of_sale
#. openerp-web
#: code:addons/point_of_sale/static/src/js/chrome.js:0
#, python-format
msgid "Client Screen Unsupported. Please upgrade the IoT Box"
msgstr "Màn hình máy khách chưa được hỗ trợ. Hãy nâng cấp IoT Box"

#. module: point_of_sale
#. openerp-web
#: code:addons/point_of_sale/static/src/xml/pos.xml:0
#, python-format
msgid "Client Screen Warning"
msgstr "Cảnh báo màn hình khách hàng"

#. module: point_of_sale
#. openerp-web
#: code:addons/point_of_sale/static/src/js/chrome.js:0
#: code:addons/point_of_sale/static/src/js/chrome.js:0
#: model_terms:ir.ui.view,arch_db:point_of_sale.view_pos_config_kanban
#, python-format
msgid "Close"
msgstr "Đóng"

#. module: point_of_sale
#: model:ir.model.fields.selection,name:point_of_sale.selection__pos_session__state__closed
msgid "Closed & Posted"
msgstr "Đã đóng & Đã vào sổ"

#. module: point_of_sale
#. openerp-web
#: code:addons/point_of_sale/static/src/js/gui.js:0
#, python-format
msgid "Closing ..."
msgstr "Đang đóng ..."

#. module: point_of_sale
#: model:ir.model.fields.selection,name:point_of_sale.selection__pos_session__state__closing_control
#: model_terms:ir.ui.view,arch_db:point_of_sale.view_pos_config_kanban
msgid "Closing Control"
msgstr "Đóng kiểm soát"

#. module: point_of_sale
#: model:ir.model.fields,field_description:point_of_sale.field_pos_session__stop_at
msgid "Closing Date"
msgstr "Ngày đóng cửa"

#. module: point_of_sale
#: model:ir.model,name:point_of_sale.model_res_company
msgid "Companies"
msgstr "Công ty"

#. module: point_of_sale
#: model:ir.model.fields,field_description:point_of_sale.field_pos_config__company_id
#: model:ir.model.fields,field_description:point_of_sale.field_pos_order__company_id
#: model:ir.model.fields,field_description:point_of_sale.field_pos_order_line__company_id
#: model:ir.model.fields,field_description:point_of_sale.field_pos_payment__company_id
#: model:ir.model.fields,field_description:point_of_sale.field_pos_payment_method__company_id
#: model:ir.model.fields,field_description:point_of_sale.field_pos_session__company_id
#: model:ir.model.fields,field_description:point_of_sale.field_report_pos_order__company_id
msgid "Company"
msgstr "Công ty"

#. module: point_of_sale
#: model:ir.model.fields,field_description:point_of_sale.field_pos_config__company_has_template
msgid "Company has chart of accounts"
msgstr "Công ty đã có hệ thống tài khoản"

#. module: point_of_sale
#: model:ir.model,name:point_of_sale.model_res_config_settings
msgid "Config Settings"
msgstr "Thiết lập Cấu hình"

#. module: point_of_sale
#: model:ir.ui.menu,name:point_of_sale.menu_point_config_product
msgid "Configuration"
msgstr "Cấu hình"

#. module: point_of_sale
#: model_terms:ir.ui.view,arch_db:point_of_sale.pos_config_view_form
msgid "Configuration for journal entries of PoS orders"
msgstr "Cấu hình cho các bút toán sổ nhật ký của đơn bán lẻ"

#. module: point_of_sale
#: model_terms:ir.actions.act_window,help:point_of_sale.action_pos_config_kanban
msgid ""
"Configure at least one Point of Sale to be able to sell through the PoS "
"interface."
msgstr ""
"Cấu hình ít nhất một Điểm bán lẻ (PoS) để có thể bán thông qua giao diện "
"PoS."

#. module: point_of_sale
#. openerp-web
#: code:addons/point_of_sale/static/src/js/chrome.js:0
#: code:addons/point_of_sale/static/src/xml/pos.xml:0
#: model_terms:ir.ui.view,arch_db:point_of_sale.closing_balance_confirm
#, python-format
msgid "Confirm"
msgstr "Xác nhận"

#. module: point_of_sale
#: model_terms:ir.ui.view,arch_db:point_of_sale.pos_config_view_form
msgid "Connect Devices"
msgstr "Kết nối Thiết bị"

#. module: point_of_sale
#: model_terms:ir.ui.view,arch_db:point_of_sale.pos_config_view_form
msgid "Connect devices to your PoS"
msgstr "Kết nối các thiết bị đến PoS của bạn"

#. module: point_of_sale
#: model_terms:ir.ui.view,arch_db:point_of_sale.pos_config_view_form
msgid "Connect devices to your PoS through an IoT Box"
msgstr "Kết nối các thiết bị đến PoS của bạn thông qua IoT Box"

#. module: point_of_sale
#: model:ir.model.fields,help:point_of_sale.field_pos_config__other_devices
msgid "Connect devices to your PoS without an IoT Box."
msgstr "Kết nối thiết bị đến POS mà không cần IoT Box."

#. module: point_of_sale
#: model_terms:ir.ui.view,arch_db:point_of_sale.pos_config_view_form
msgid "Connected Devices"
msgstr "Các thiết bị đã kết nối"

#. module: point_of_sale
#. openerp-web
#: code:addons/point_of_sale/static/src/js/chrome.js:0
#, python-format
msgid "Connected, Not Owned"
msgstr "Đã kết nối, Chưa đăng nhập"

#. module: point_of_sale
#. openerp-web
#: code:addons/point_of_sale/static/src/xml/pos.xml:0
#, python-format
msgid "Connecting to Proxy"
msgstr "Kết nối đến Proxy"

#. module: point_of_sale
#. openerp-web
#: code:addons/point_of_sale/static/src/js/models.js:0
#, python-format
msgid "Connecting to the IoT Box"
msgstr "Kết nối đến IoT Box"

#. module: point_of_sale
#. openerp-web
#: code:addons/point_of_sale/static/src/xml/pos.xml:0
#, python-format
msgid "Connection error"
msgstr "Lỗi kết nối"

#. module: point_of_sale
#. openerp-web
#: code:addons/point_of_sale/static/src/js/printers.js:0
#, python-format
msgid "Connection to IoT Box failed"
msgstr "Kết nối đến IoT Box thất bại"

#. module: point_of_sale
#. openerp-web
#: code:addons/point_of_sale/static/src/js/printers.js:0
#, python-format
msgid "Connection to the printer failed"
msgstr "Kết nối đến máy in thất bại"

#. module: point_of_sale
#: model:ir.model,name:point_of_sale.model_res_partner
msgid "Contact"
msgstr "Liên hệ"

#. module: point_of_sale
#: model_terms:ir.ui.view,arch_db:point_of_sale.view_pos_session_form
msgid "Continue Selling"
msgstr "Tiếp tục Bán"

#. module: point_of_sale
#: model_terms:ir.ui.view,arch_db:point_of_sale.pos_config_view_form
msgid "Control cash box at opening and closing"
msgstr "Kiểm soát két tiền vào lúc đóng và mở phiên"

#. module: point_of_sale
#: model:ir.model.fields,field_description:point_of_sale.field_pos_payment__currency_rate
msgid "Conversion Rate"
msgstr "Tỉ lệ chuyển đổi"

#. module: point_of_sale
#: model:ir.model.fields,help:point_of_sale.field_pos_payment__currency_rate
msgid "Conversion rate from company currency to order currency."
msgstr ""
"Tỷ suất chuyển đổi từ đơn vị tiền tệ của công ty ra đơn vị tiền tệ của đơn "
"hàng"

#. module: point_of_sale
#. openerp-web
#: code:addons/point_of_sale/static/src/js/screens.js:0
#, python-format
msgid "Could Not Read Image"
msgstr "Không đọc được hình ảnh"

#. module: point_of_sale
#. openerp-web
#: code:addons/point_of_sale/static/src/xml/pos.xml:0
#, python-format
msgid "Country"
msgstr "Quốc gia"

#. module: point_of_sale
#: model_terms:ir.actions.act_window,help:point_of_sale.action_pos_config_kanban
msgid "Create a new PoS config"
msgstr "Tạo mới điểm bán hàng"

#. module: point_of_sale
#: model_terms:ir.actions.act_window,help:point_of_sale.product_product_action
msgid "Create a new product variant"
msgstr "Tạo biến thể sản phẩm mới"

#. module: point_of_sale
#: model:ir.model.fields,field_description:point_of_sale.field_closing_balance_confirm_wizard__create_uid
#: model:ir.model.fields,field_description:point_of_sale.field_pos_category__create_uid
#: model:ir.model.fields,field_description:point_of_sale.field_pos_config__create_uid
#: model:ir.model.fields,field_description:point_of_sale.field_pos_details_wizard__create_uid
#: model:ir.model.fields,field_description:point_of_sale.field_pos_make_payment__create_uid
#: model:ir.model.fields,field_description:point_of_sale.field_pos_order__create_uid
#: model:ir.model.fields,field_description:point_of_sale.field_pos_order_line__create_uid
#: model:ir.model.fields,field_description:point_of_sale.field_pos_pack_operation_lot__create_uid
#: model:ir.model.fields,field_description:point_of_sale.field_pos_payment__create_uid
#: model:ir.model.fields,field_description:point_of_sale.field_pos_payment_method__create_uid
#: model:ir.model.fields,field_description:point_of_sale.field_pos_session__create_uid
msgid "Created by"
msgstr "Được tạo bởi"

#. module: point_of_sale
#: model:ir.model.fields,field_description:point_of_sale.field_closing_balance_confirm_wizard__create_date
#: model:ir.model.fields,field_description:point_of_sale.field_pos_category__create_date
#: model:ir.model.fields,field_description:point_of_sale.field_pos_config__create_date
#: model:ir.model.fields,field_description:point_of_sale.field_pos_details_wizard__create_date
#: model:ir.model.fields,field_description:point_of_sale.field_pos_make_payment__create_date
#: model:ir.model.fields,field_description:point_of_sale.field_pos_order__create_date
#: model:ir.model.fields,field_description:point_of_sale.field_pos_order_line__create_date
#: model:ir.model.fields,field_description:point_of_sale.field_pos_pack_operation_lot__create_date
#: model:ir.model.fields,field_description:point_of_sale.field_pos_payment__create_date
#: model:ir.model.fields,field_description:point_of_sale.field_pos_payment_method__create_date
#: model:ir.model.fields,field_description:point_of_sale.field_pos_session__create_date
msgid "Created on"
msgstr "Thời điểm tạo"

#. module: point_of_sale
#: model_terms:ir.ui.view,arch_db:point_of_sale.res_config_settings_view_form
msgid "Currencies"
msgstr "Tiền tệ"

#. module: point_of_sale
#: model:ir.model.fields,field_description:point_of_sale.field_pos_config__currency_id
#: model:ir.model.fields,field_description:point_of_sale.field_pos_order__currency_id
#: model:ir.model.fields,field_description:point_of_sale.field_pos_order_line__currency_id
#: model:ir.model.fields,field_description:point_of_sale.field_pos_payment__currency_id
#: model:ir.model.fields,field_description:point_of_sale.field_pos_session__currency_id
msgid "Currency"
msgstr "Tiền tệ"

#. module: point_of_sale
#: model:ir.model.fields,field_description:point_of_sale.field_pos_order__currency_rate
msgid "Currency Rate"
msgstr "Tỷ giá"

#. module: point_of_sale
#: model:ir.model.fields,field_description:point_of_sale.field_pos_config__current_session_id
msgid "Current Session"
msgstr "Phiên hiện tại"

#. module: point_of_sale
#: model:ir.model.fields,field_description:point_of_sale.field_pos_config__current_user_id
msgid "Current Session Responsible"
msgstr "Người chịu trách nhiệm Phiên hiện hành"

#. module: point_of_sale
#: model:ir.model.fields,field_description:point_of_sale.field_pos_config__current_session_state
msgid "Current Session State"
msgstr "Trạng thái Phiên Hiện hành"

#. module: point_of_sale
#. openerp-web
#: code:addons/point_of_sale/static/src/js/screens.js:0
#: code:addons/point_of_sale/static/src/xml/pos.xml:0
#: code:addons/point_of_sale/static/src/xml/pos.xml:0
#: code:addons/point_of_sale/static/src/xml/pos.xml:0
#: code:addons/point_of_sale/static/src/xml/pos.xml:0
#: model:ir.model.fields,field_description:point_of_sale.field_pos_order__partner_id
#: model:ir.model.fields,field_description:point_of_sale.field_pos_payment__partner_id
#: model:ir.model.fields,field_description:point_of_sale.field_report_pos_order__partner_id
#: model_terms:ir.ui.view,arch_db:point_of_sale.view_pos_order_filter
#, python-format
msgid "Customer"
msgstr "Khách hàng"

#. module: point_of_sale
#: model_terms:ir.ui.view,arch_db:point_of_sale.pos_config_view_form
msgid "Customer Display"
msgstr "Hiển thị Khách hàng"

#. module: point_of_sale
#: model:ir.model.fields,field_description:point_of_sale.field_pos_config__iface_customer_facing_display
msgid "Customer Facing Display"
msgstr "Màn hình Đối diện Khách hàng"

#. module: point_of_sale
#: code:addons/point_of_sale/models/pos_order.py:0
#: code:addons/point_of_sale/models/pos_order.py:0
#, python-format
msgid "Customer Invoice"
msgstr "Hoá đơn khách hàng"

#. module: point_of_sale
#: model:ir.model.fields,field_description:point_of_sale.field_pos_config__customer_facing_display_html
msgid "Customer facing display content"
msgstr "Nội dung Màn hình Đối diện Khách hàng"

#. module: point_of_sale
#: model:ir.ui.menu,name:point_of_sale.menu_point_of_sale_customer
msgid "Customers"
msgstr "Khách hàng"

#. module: point_of_sale
#: model:ir.ui.menu,name:point_of_sale.menu_pos_dashboard
msgid "Dashboard"
msgstr "Bảng thông tin"

#. module: point_of_sale
#: model:ir.model.fields,field_description:point_of_sale.field_pos_order__date_order
#: model:ir.model.fields,field_description:point_of_sale.field_pos_payment__payment_date
msgid "Date"
msgstr "Ngày"

#. module: point_of_sale
#. openerp-web
#: code:addons/point_of_sale/static/src/xml/pos.xml:0
#, python-format
msgid "Debug Window"
msgstr "Cửa sổ Gỡ lỗi"

#. module: point_of_sale
#: model:ir.model.fields,field_description:point_of_sale.field_pos_config__default_cashbox_id
msgid "Default Balance"
msgstr "Số dư Mặc định"

#. module: point_of_sale
#: model:ir.model.fields,field_description:point_of_sale.field_account_bank_statement__account_id
msgid "Default Debit Account"
msgstr "Tài khoản ghi Nợ mặc định"

#. module: point_of_sale
#: model:ir.model.fields,field_description:point_of_sale.field_pos_config__default_fiscal_position_id
msgid "Default Fiscal Position"
msgstr "Vị thế Tài khoá Mặc định"

#. module: point_of_sale
#: model_terms:ir.ui.view,arch_db:point_of_sale.pos_config_view_form
msgid "Default Opening"
msgstr "Mở Mặc định"

#. module: point_of_sale
#: model:ir.model.fields,field_description:point_of_sale.field_pos_config__pricelist_id
msgid "Default Pricelist"
msgstr "Bảng giá mặc định"

#. module: point_of_sale
#: model:ir.model.fields,field_description:point_of_sale.field_res_config_settings__sale_tax_id
msgid "Default Sale Tax"
msgstr "Thuế bán hàng mặc định"

#. module: point_of_sale
#: model_terms:ir.ui.view,arch_db:point_of_sale.res_config_settings_view_form
msgid "Default Sales Tax"
msgstr "Thuế mặc định khi bán"

#. module: point_of_sale
#: model_terms:ir.ui.view,arch_db:point_of_sale.res_config_settings_view_form
msgid "Default sales tax for products"
msgstr "Thuế hàng bán mặc định cho sản phẩm"

#. module: point_of_sale
#: model:ir.model.fields,help:point_of_sale.field_pos_order_line__product_uom_id
msgid "Default unit of measure used for all stock operations."
msgstr "Đơn vị tình mặc định dùng cho tất cả hoạt động kho."

#. module: point_of_sale
#: model_terms:ir.actions.act_window,help:point_of_sale.product_pos_category_action
msgid "Define a new category"
msgstr "Định nghĩa loại mới"

#. module: point_of_sale
#: model:ir.model.fields,help:point_of_sale.field_pos_config__barcode_nomenclature_id
msgid ""
"Defines what kind of barcodes are available and how they are assigned to "
"products, customers and cashiers."
msgstr ""
"Định nghĩa các loại mã vạch khả dụng và cách chúng được gắn với các sản "
"phẩm, khách hàng và thu ngân."

#. module: point_of_sale
#: model:ir.model.fields,field_description:point_of_sale.field_report_pos_order__delay_validation
msgid "Delay Validation"
msgstr "Độ trễ Xác nhận"

#. module: point_of_sale
#. openerp-web
#: code:addons/point_of_sale/static/src/xml/pos.xml:0
#: code:addons/point_of_sale/static/src/xml/pos.xml:0
#: code:addons/point_of_sale/static/src/xml/pos.xml:0
#: code:addons/point_of_sale/static/src/xml/pos.xml:0
#, python-format
msgid "Delete"
msgstr "Xoá"

#. module: point_of_sale
#. openerp-web
#: code:addons/point_of_sale/static/src/xml/pos.xml:0
#, python-format
msgid "Delete Paid Orders"
msgstr "Xoá Đơn hàng Đã thanh toán"

#. module: point_of_sale
#. openerp-web
#: code:addons/point_of_sale/static/src/js/chrome.js:0
#, python-format
msgid "Delete Paid Orders ?"
msgstr "Xoá Đơn hàng Đã thanh toán?"

#. module: point_of_sale
#. openerp-web
#: code:addons/point_of_sale/static/src/xml/pos.xml:0
#, python-format
msgid "Delete Unpaid Orders"
msgstr "Xoá Đơn hàng Chưa thanh toán"

#. module: point_of_sale
#. openerp-web
#: code:addons/point_of_sale/static/src/js/chrome.js:0
#, python-format
msgid "Delete Unpaid Orders ?"
msgstr "Xoá Đơn hàng Chưa thanh toán?"

#. module: point_of_sale
#. openerp-web
#: code:addons/point_of_sale/static/src/xml/pos.xml:0
#, python-format
msgid "Delete order"
msgstr "Hủy đơn hàng"

#. module: point_of_sale
#. openerp-web
#: code:addons/point_of_sale/static/src/js/screens.js:0
#, python-format
msgid "Deselect Customer"
msgstr "Bỏ chọn Khách hàng"

#. module: point_of_sale
#: model_terms:ir.ui.view,arch_db:point_of_sale.customer_facing_display_html
#: model_terms:pos.config,customer_facing_display_html:point_of_sale.pos_config_main
#: model:product.product,name:point_of_sale.desk_organizer
#: model:product.template,name:point_of_sale.desk_organizer_product_template
msgid "Desk Organizer"
msgstr "Desk Organizer"

#. module: point_of_sale
#: model:product.product,name:point_of_sale.desk_pad
#: model:product.template,name:point_of_sale.desk_pad_product_template
msgid "Desk Pad"
msgstr "Desk Pad"

#. module: point_of_sale
#: model:pos.category,name:point_of_sale.pos_category_desks
msgid "Desks"
msgstr "Bàn"

#. module: point_of_sale
#. openerp-web
#: code:addons/point_of_sale/static/src/js/chrome.js:0
#, python-format
msgid "Destroy Current Order ?"
msgstr "Hủy đơn hàng hiện tại?"

#. module: point_of_sale
#: model:ir.model.fields,field_description:point_of_sale.field_pos_session__cash_register_difference
msgid "Difference"
msgstr "Chênh lệch"

#. module: point_of_sale
#: model:ir.model.fields,help:point_of_sale.field_pos_session__cash_register_difference
msgid ""
"Difference between the theoretical closing balance and the real closing "
"balance."
msgstr "Sự chênh lệch giữa số dư đóng theo lý thuyết và đóng thực tế"

#. module: point_of_sale
#: model:ir.model,name:point_of_sale.model_digest_digest
msgid "Digest"
msgstr "Tiêu"

#. module: point_of_sale
#. openerp-web
#: code:addons/point_of_sale/static/src/xml/pos.xml:0
#, python-format
msgid "Disc"
msgstr "C.Khấu"

#. module: point_of_sale
#: model_terms:ir.ui.view,arch_db:point_of_sale.view_pos_pos_form
msgid "Disc.%"
msgstr "CK. (%)"

#. module: point_of_sale
#: model_terms:ir.ui.view,arch_db:point_of_sale.report_saledetails
msgid "Disc:"
msgstr "CK:"

#. module: point_of_sale
#: model_terms:ir.ui.view,arch_db:point_of_sale.closing_balance_confirm
msgid "Discard"
msgstr "Huỷ bỏ"

#. module: point_of_sale
#. openerp-web
#: code:addons/point_of_sale/static/src/js/chrome.js:0
#, python-format
msgid "Disconnected"
msgstr "Bị ngắt kết nối"

#. module: point_of_sale
#: model:product.product,name:point_of_sale.product_product_consumable
#: model:product.template,name:point_of_sale.product_product_consumable_product_template
msgid "Discount"
msgstr "Chiết khấu"

#. module: point_of_sale
#: model:ir.model.fields,field_description:point_of_sale.field_pos_order_line__discount
msgid "Discount (%)"
msgstr "Chiết khấu (%)"

#. module: point_of_sale
#: model:ir.model.fields,field_description:point_of_sale.field_pos_order_line__notice
msgid "Discount Notice"
msgstr "Thông báo Chiết khấu"

#. module: point_of_sale
#. openerp-web
#: code:addons/point_of_sale/static/src/xml/pos.xml:0
#: code:addons/point_of_sale/static/src/xml/pos.xml:0
#, python-format
msgid "Discount:"
msgstr "Chiết khấu:"

#. module: point_of_sale
#: model:ir.model.fields.selection,name:point_of_sale.selection__barcode_rule__type__discount
msgid "Discounted Product"
msgstr "Sản phẩm được Chiết khấu"

#. module: point_of_sale
#. openerp-web
#: code:addons/point_of_sale/static/src/xml/pos.xml:0
#, python-format
msgid "Discounts"
msgstr "Chiết khấu"

#. module: point_of_sale
#. openerp-web
#: code:addons/point_of_sale/static/src/xml/pos.xml:0
#, python-format
msgid "Dismiss"
msgstr "Bỏ qua"

#. module: point_of_sale
#: model:ir.model.fields,field_description:point_of_sale.field_pos_config__iface_display_categ_images
msgid "Display Category Pictures"
msgstr "Hiện Hình của Nhóm sản phẩm"

#. module: point_of_sale
#: model:ir.model.fields,field_description:point_of_sale.field_closing_balance_confirm_wizard__display_name
#: model:ir.model.fields,field_description:point_of_sale.field_pos_category__display_name
#: model:ir.model.fields,field_description:point_of_sale.field_pos_config__display_name
#: model:ir.model.fields,field_description:point_of_sale.field_pos_details_wizard__display_name
#: model:ir.model.fields,field_description:point_of_sale.field_pos_make_payment__display_name
#: model:ir.model.fields,field_description:point_of_sale.field_pos_order__display_name
#: model:ir.model.fields,field_description:point_of_sale.field_pos_order_line__display_name
#: model:ir.model.fields,field_description:point_of_sale.field_pos_pack_operation_lot__display_name
#: model:ir.model.fields,field_description:point_of_sale.field_pos_payment__display_name
#: model:ir.model.fields,field_description:point_of_sale.field_pos_payment_method__display_name
#: model:ir.model.fields,field_description:point_of_sale.field_pos_session__display_name
#: model:ir.model.fields,field_description:point_of_sale.field_report_point_of_sale_report_invoice__display_name
#: model:ir.model.fields,field_description:point_of_sale.field_report_point_of_sale_report_saledetails__display_name
#: model:ir.model.fields,field_description:point_of_sale.field_report_pos_order__display_name
msgid "Display Name"
msgstr "Tên hiển thị"

#. module: point_of_sale
#: model_terms:ir.ui.view,arch_db:point_of_sale.pos_config_view_form
msgid "Display pictures of product categories"
msgstr "Hiển thị hình ảnh của nhóm sản phẩm"

#. module: point_of_sale
#: code:addons/point_of_sale/models/digest.py:0
#, python-format
msgid "Do not have access, skip this data for user's digest email"
msgstr ""
"Không có quyền truy cập, bỏ qua dữ liệu này cho email thông báo của người "
"dùng"

#. module: point_of_sale
#. openerp-web
#: code:addons/point_of_sale/static/src/xml/pos.xml:0
#, python-format
msgid "Don't show again"
msgstr "Không hiện nữa"

#. module: point_of_sale
#: model_terms:ir.ui.view,arch_db:point_of_sale.pos_config_view_form
msgid ""
"Don't turn this option on if you take orders on smartphones or tablets. Such"
" devices already benefit from a native keyboard."
msgstr ""
"Đừng bật tính năng này nếu bạn định đặt hàng trên smartphone hoặc máy tính "
"bảng. Các thiết bị như vậy đã có bàn phím rồi."

#. module: point_of_sale
#: model:ir.model.fields,help:point_of_sale.field_pos_config__iface_vkeyboard
msgid ""
"Don’t turn this option on if you take orders on smartphones or tablets. \n"
" Such devices already benefit from a native keyboard."
msgstr ""
"Đừng bật tính năng này nếu bạn định đặt hàng trên smartphone hoặc máy tính bảng. \n"
" Các thiết bị như vậy đã có bàn phím rồi."

#. module: point_of_sale
#. openerp-web
#: code:addons/point_of_sale/static/src/xml/pos.xml:0
#, python-format
msgid "Download"
msgstr "Tải xuống"

#. module: point_of_sale
#. openerp-web
#: code:addons/point_of_sale/static/src/xml/pos.xml:0
#, python-format
msgid "Download Paid Orders"
msgstr "Tải vể các Đơn Đã Thanh toán"

#. module: point_of_sale
#. openerp-web
#: code:addons/point_of_sale/static/src/xml/pos.xml:0
#, python-format
msgid "Download Unpaid Orders"
msgstr "Tải vể các Đơn Chưa Thanh toán"

#. module: point_of_sale
#. openerp-web
#: code:addons/point_of_sale/static/src/xml/pos.xml:0
#, python-format
msgid "Download error"
msgstr "Lỗi tải về"

#. module: point_of_sale
#. openerp-web
#: code:addons/point_of_sale/static/src/xml/pos.xml:0
#, python-format
msgid "Due"
msgstr "Đến hạn"

#. module: point_of_sale
#. openerp-web
#: code:addons/point_of_sale/static/src/xml/pos.xml:0
#, python-format
msgid "Edit"
msgstr "Sửa"

#. module: point_of_sale
#. openerp-web
#: code:addons/point_of_sale/static/src/xml/pos.xml:0
#: model:ir.model.fields,field_description:point_of_sale.field_pos_config__iface_electronic_scale
#: model_terms:ir.ui.view,arch_db:point_of_sale.pos_config_view_form
#, python-format
msgid "Electronic Scale"
msgstr "Cân điện tử"

#. module: point_of_sale
#. openerp-web
#: code:addons/point_of_sale/static/src/xml/pos.xml:0
#: code:addons/point_of_sale/static/src/xml/pos.xml:0
#: code:addons/point_of_sale/static/src/xml/pos.xml:0
#, python-format
msgid "Email"
msgstr "Thư điện tử"

#. module: point_of_sale
#: model_terms:ir.ui.view,arch_db:point_of_sale.pos_config_view_form
msgid ""
"Employees can scan their badge or enter a PIN to log in to a PoS session. "
"These credentials are configurable in the *HR Settings* tab of the employee "
"form."
msgstr ""
"Các nhân viên có thể quét thẻ hoặc nhập mã PIN để đăng nhập vào phiên PoS. "
"Những thông tin đăng nhập này được thiết lập ở mục *Thiết lập nhân sự* của "
"bảng thông tin nhân viên."

#. module: point_of_sale
#. openerp-web
#: code:addons/point_of_sale/static/src/js/screens.js:0
#, python-format
msgid "Empty Order"
msgstr "Đơn hàng rỗng"

#. module: point_of_sale
#. openerp-web
#: code:addons/point_of_sale/static/src/js/screens.js:0
#, python-format
msgid "Empty Serial/Lot Number"
msgstr "Số Lô/Seri rỗng"

#. module: point_of_sale
#: model:ir.model.fields,help:point_of_sale.field_pos_config__iface_scan_via_proxy
msgid "Enable barcode scanning with a remotely connected barcode scanner."
msgstr "Kích hoạt quét mã vạch với một máy quét mã vạch được kết nối từ xa."

#. module: point_of_sale
#: model:ir.model.fields,help:point_of_sale.field_pos_config__iface_electronic_scale
msgid "Enables Electronic Scale integration."
msgstr "Kích hoạt Tích hợp Cân Điện tử."

#. module: point_of_sale
#: model:ir.model.fields,help:point_of_sale.field_pos_config__module_account
#: model:ir.model.fields,help:point_of_sale.field_pos_order__invoice_group
msgid "Enables invoice generation from the Point of Sale."
msgstr "Kích hoạt tính năng xuất hoá đơn từ Điểm bán lẻ."

#. module: point_of_sale
#: model:ir.model.fields,field_description:point_of_sale.field_pos_details_wizard__end_date
msgid "End Date"
msgstr "Ngày kết thúc"

#. module: point_of_sale
#: model_terms:ir.ui.view,arch_db:point_of_sale.view_pos_session_form
msgid "End of Session"
msgstr "Cuối phiên"

#. module: point_of_sale
#: model:ir.model.fields,field_description:point_of_sale.field_pos_session__cash_register_balance_end_real
msgid "Ending Balance"
msgstr "Số dư Cuối phiên"

#. module: point_of_sale
#. openerp-web
#: code:addons/point_of_sale/static/src/js/screens.js:0
#, python-format
msgid "Error"
msgstr "Lỗi"

#. module: point_of_sale
#: code:addons/point_of_sale/models/pos_category.py:0
#, python-format
msgid "Error ! You cannot create recursive categories."
msgstr "Lỗi! Bạn không thể tạo nhóm với cấu trúc đệ quy lẫn nhau."

#. module: point_of_sale
#. openerp-web
#: code:addons/point_of_sale/static/src/js/screens.js:0
#, python-format
msgid "Error: Could not Save Changes"
msgstr "Lỗi: Không thể Lưu Thay đổi"

#. module: point_of_sale
#. openerp-web
#: code:addons/point_of_sale/static/src/xml/pos.xml:0
#, python-format
msgid "Export Paid Orders"
msgstr "Xuất Đơn hàng Đã thanh toán"

#. module: point_of_sale
#. openerp-web
#: code:addons/point_of_sale/static/src/xml/pos.xml:0
#, python-format
msgid "Export Unpaid Orders"
msgstr "Xuất Đơn hàng Chưa thanh toán"

#. module: point_of_sale
#: model_terms:ir.ui.view,arch_db:point_of_sale.view_pos_pos_form
msgid "Extra Info"
msgstr "Thông tin thêm"

#. module: point_of_sale
#. openerp-web
#: code:addons/point_of_sale/static/src/xml/pos.xml:0
#, python-format
msgid "Finished Importing Orders"
msgstr "Đã Hoàn tất Nhập Đơn hàng"

#. module: point_of_sale
#: model:ir.model.fields,field_description:point_of_sale.field_pos_order__fiscal_position_id
#: model_terms:ir.ui.view,arch_db:point_of_sale.pos_config_view_form
msgid "Fiscal Position"
msgstr "Vị thế tài chính"

#. module: point_of_sale
#: model_terms:ir.ui.view,arch_db:point_of_sale.pos_config_view_form
msgid "Fiscal Position per Order"
msgstr "Vị thế Tài khoá theo từng Đơn bán"

#. module: point_of_sale
#: model:ir.model.fields,field_description:point_of_sale.field_pos_config__fiscal_position_ids
#: model_terms:ir.ui.view,arch_db:point_of_sale.pos_config_view_form
msgid "Fiscal Positions"
msgstr "Vị thế tài chính"

#. module: point_of_sale
#: model:ir.model.fields,field_description:point_of_sale.field_pos_session__message_follower_ids
msgid "Followers"
msgstr "Người theo dõi"

#. module: point_of_sale
#: model:ir.model.fields,field_description:point_of_sale.field_pos_session__message_channel_ids
msgid "Followers (Channels)"
msgstr "Người theo dõi (Kênh)"

#. module: point_of_sale
#: model:ir.model.fields,field_description:point_of_sale.field_pos_session__message_partner_ids
msgid "Followers (Partners)"
msgstr "Người theo dõi (Đối tác)"

#. module: point_of_sale
#: model_terms:ir.ui.view,arch_db:point_of_sale.pos_config_view_form
msgid "Footer"
msgstr "Chân trang"

#. module: point_of_sale
#: model:ir.model.fields,help:point_of_sale.field_pos_config__iface_big_scrollbars
msgid "For imprecise industrial touchscreens."
msgstr "Cho các màn hình chạm công nghiệp ít chính xác."

#. module: point_of_sale
#. openerp-web
#: code:addons/point_of_sale/static/src/xml/pos.xml:0
#, python-format
msgid "Force Done"
msgstr "Cưỡng bức hoàn thành"

#. module: point_of_sale
#. openerp-web
#: code:addons/point_of_sale/static/src/xml/pos.xml:0
#, python-format
msgid "Force done"
msgstr "Cưỡng bức hoàn thành"

#. module: point_of_sale
#: model_terms:ir.ui.view,arch_db:point_of_sale.pos_config_view_form
msgid "Generation of your order references"
msgstr "Sinh các tham chiếu đơn hàng của bạn"

#. module: point_of_sale
#: model_terms:ir.ui.view,arch_db:point_of_sale.pos_config_view_form
msgid "Give customer rewards, free samples, etc."
msgstr "Tặng thưởng khách hàng, hàng mẫu miễn phí, v.v."

#. module: point_of_sale
#: model:ir.model.fields,help:point_of_sale.field_pos_category__sequence
msgid "Gives the sequence order when displaying a list of product categories."
msgstr "Cung cấp thứ tự hiển thị một danh sách nhóm sản phẩm."

#. module: point_of_sale
#: model:ir.model.fields,field_description:point_of_sale.field_pos_config__module_pos_discount
msgid "Global Discounts"
msgstr "Chiết khấu Toàn cục"

#. module: point_of_sale
#: model_terms:ir.ui.view,arch_db:point_of_sale.pos_payment_method_view_search
#: model_terms:ir.ui.view,arch_db:point_of_sale.view_pos_order_filter
#: model_terms:ir.ui.view,arch_db:point_of_sale.view_pos_payment_search
#: model_terms:ir.ui.view,arch_db:point_of_sale.view_pos_session_search
#: model_terms:ir.ui.view,arch_db:point_of_sale.view_report_pos_order_search
msgid "Group By"
msgstr "Nhóm theo"

#. module: point_of_sale
#: model:ir.model.fields,field_description:point_of_sale.field_uom_category__is_pos_groupable
#: model:ir.model.fields,field_description:point_of_sale.field_uom_uom__is_pos_groupable
msgid "Group Products in POS"
msgstr "Nhóm các Sản phẩm ở PoS"

#. module: point_of_sale
#. openerp-web
#: code:addons/point_of_sale/static/src/js/models.js:0
#, python-format
msgid "HTTPS connection to IoT Box failed"
msgstr "Kết nối đến IOT Box thất bại"

#. module: point_of_sale
#. openerp-web
#: code:addons/point_of_sale/static/src/xml/pos.xml:0
#, python-format
msgid "Hardware Events"
msgstr "Sự kiện Phần cứng"

#. module: point_of_sale
#. openerp-web
#: code:addons/point_of_sale/static/src/xml/pos.xml:0
#, python-format
msgid "Hardware Status"
msgstr "Tình trạng Phần cứng"

#. module: point_of_sale
#: model:ir.model.fields,field_description:point_of_sale.field_pos_session__cash_control
msgid "Has Cash Control"
msgstr "Có Kiểm soát Tiền mặt"

#. module: point_of_sale
#: model_terms:ir.ui.view,arch_db:point_of_sale.pos_config_view_form
msgid "Header"
msgstr "Đầu"

#. module: point_of_sale
#: model:ir.model.fields,field_description:point_of_sale.field_pos_config__is_header_or_footer
msgid "Header & Footer"
msgstr "Đầu & Chân trang in"

#. module: point_of_sale
#: model:ir.model.fields,field_description:point_of_sale.field_pos_payment_method__hide_use_payment_terminal
msgid "Hide Use Payment Terminal"
msgstr "Ẩn sử dụng thiết bị thanh toán đầu cuối"

#. module: point_of_sale
#. openerp-web
#: code:addons/point_of_sale/static/src/xml/pos.xml:0
#, python-format
msgid "Home"
msgstr "Trang chủ"

#. module: point_of_sale
#: model:ir.model.fields,field_description:point_of_sale.field_closing_balance_confirm_wizard__id
#: model:ir.model.fields,field_description:point_of_sale.field_pos_category__id
#: model:ir.model.fields,field_description:point_of_sale.field_pos_config__id
#: model:ir.model.fields,field_description:point_of_sale.field_pos_details_wizard__id
#: model:ir.model.fields,field_description:point_of_sale.field_pos_make_payment__id
#: model:ir.model.fields,field_description:point_of_sale.field_pos_order__id
#: model:ir.model.fields,field_description:point_of_sale.field_pos_order_line__id
#: model:ir.model.fields,field_description:point_of_sale.field_pos_pack_operation_lot__id
#: model:ir.model.fields,field_description:point_of_sale.field_pos_payment__id
#: model:ir.model.fields,field_description:point_of_sale.field_pos_payment_method__id
#: model:ir.model.fields,field_description:point_of_sale.field_pos_session__id
#: model:ir.model.fields,field_description:point_of_sale.field_report_point_of_sale_report_invoice__id
#: model:ir.model.fields,field_description:point_of_sale.field_report_point_of_sale_report_saledetails__id
#: model:ir.model.fields,field_description:point_of_sale.field_report_pos_order__id
msgid "ID"
msgstr "ID"

#. module: point_of_sale
#. openerp-web
#: code:addons/point_of_sale/static/src/js/popups.js:0
#, python-format
msgid "IMPORTANT: Bug Report From Odoo Point Of Sale"
msgstr "QUAN TRỌNG: Báo cáo Lỗi từ Điểm bán lẻ (PoS) trong Odoo"

#. module: point_of_sale
#: model:ir.model.fields,field_description:point_of_sale.field_pos_config__proxy_ip
msgid "IP Address"
msgstr "Địa chỉ IP"

#. module: point_of_sale
#: model:ir.model.fields,field_description:point_of_sale.field_pos_session__activity_exception_icon
msgid "Icon"
msgstr "Biểu tượng"

#. module: point_of_sale
#: model:ir.model.fields,help:point_of_sale.field_pos_session__activity_exception_icon
msgid "Icon to indicate an exception activity."
msgstr "Biểu tượng để chỉ ra một hoạt động ngoại lệ."

#. module: point_of_sale
#: model:ir.model.fields,help:point_of_sale.field_pos_session__message_needaction
#: model:ir.model.fields,help:point_of_sale.field_pos_session__message_unread
msgid "If checked, new messages require your attention."
msgstr "Nếu chọn, các tin nhắn mới yêu cầu sự có mặt của bạn."

#. module: point_of_sale
#: model:ir.model.fields,help:point_of_sale.field_pos_session__message_has_error
#: model:ir.model.fields,help:point_of_sale.field_pos_session__message_has_sms_error
msgid "If checked, some messages have a delivery error."
msgstr "Nếu đánh dấu thì một số thông điệp có lỗi."

#. module: point_of_sale
#: model:ir.model.fields,help:point_of_sale.field_pos_config__use_existing_lots
msgid ""
"If this is checked, you will be able to choose the Lots/Serial Numbers. You "
"can also decide to not put lots in this operation type.  This means it will "
"create stock with no lot or not put a restriction on the lot taken. "
msgstr ""
"Nếu đánh dấu chỗ này, bạn sẽ có thể chọn số lô/Seri. Bạn cũng có thể quyết "
"định không cho số lô cho kiểu hoạt động này này. Điều này có nghĩa là nó sẽ "
"tạo ra tồn kho mà không có lô hàng hoặc không đặt một hạn chế trên lô hàng "
"được lấy ra."

#. module: point_of_sale
#: model:ir.model.fields,help:point_of_sale.field_pos_payment_method__split_transactions
msgid ""
"If ticked, each payment will generate a separated journal item. Ticking that"
" option will slow the closing of the PoS."
msgstr ""
"Nếu chọn, mỗi thanh toán sẽ tạo một bút toán kế toán riêng biệt. Khi chọn sẽ"
" làm chậm tốc động đóng phiên của POS"

#. module: point_of_sale
#: model:ir.model.fields,field_description:point_of_sale.field_pos_category__image_128
msgid "Image"
msgstr "Hình ảnh"

#. module: point_of_sale
#. openerp-web
#: code:addons/point_of_sale/static/src/xml/pos.xml:0
#, python-format
msgid "Import Orders"
msgstr "Nhập Đơn bán"

#. module: point_of_sale
#: model_terms:ir.ui.view,arch_db:point_of_sale.pos_config_view_form
msgid "Improve navigation for imprecise industrial touchscreens"
msgstr ""
"Cải tiện việc điều hướng đối với các màn hình cảm ứng công nghiệp thiếu tính"
" chính xác"

#. module: point_of_sale
#: model:ir.model.fields.selection,name:point_of_sale.selection__pos_session__state__opened
#: model_terms:ir.ui.view,arch_db:point_of_sale.view_pos_session_search
msgid "In Progress"
msgstr "Đang thực hiện"

#. module: point_of_sale
#: code:addons/point_of_sale/models/pos_order.py:0
#, python-format
msgid "In order to delete a sale, it must be new or cancelled."
msgstr "Đơn bán phải ở trạng thái mới hoặc huỷ để có thể xoá được."

#. module: point_of_sale
#: model:ir.model.fields,field_description:point_of_sale.field_pos_config__iface_start_categ_id
msgid "Initial Category"
msgstr "Nhóm Ban đầu"

#. module: point_of_sale
#: model_terms:ir.actions.act_window,help:point_of_sale.action_pos_payment_method_form
msgid ""
"Installing chart of accounts from the General Settings of\n"
"                Invocing/Accounting app will create Bank and Cash payment\n"
"                methods automatically."
msgstr ""
"Cài đặt hệ thống tài khoản từ Cài đặt chung của ứng dụng\n"
"                Lập hóa đơn/Kế toán sẽ tự động tạo phương thức thanh toán\n"
"                Ngân hàng và Tiền mặt.."

#. module: point_of_sale
#: model:ir.model.fields,field_description:point_of_sale.field_pos_config__module_pos_mercury
msgid "Integrated Card Payments"
msgstr "Tích hợp Thanh toán Thẻ"

#. module: point_of_sale
#: model:ir.model.fields,field_description:point_of_sale.field_pos_payment_method__receivable_account_id
msgid "Intermediary Account"
msgstr "Tài khoản trung gian"

#. module: point_of_sale
#: model:ir.actions.act_window,name:point_of_sale.product_category_action
msgid "Internal Categories"
msgstr "Nhóm Nội bộ"

#. module: point_of_sale
#: model:ir.model.fields,field_description:point_of_sale.field_pos_order__note
msgid "Internal Notes"
msgstr "Ghi chú Nội bộ"

#. module: point_of_sale
#. openerp-web
#: code:addons/point_of_sale/static/src/xml/pos.xml:0
#, python-format
msgid "Invalid product lot"
msgstr "Lô sản phẩm không hợp lệ"

#. module: point_of_sale
#: model_terms:ir.ui.view,arch_db:point_of_sale.pos_config_view_form
#: model_terms:ir.ui.view,arch_db:point_of_sale.view_pos_pos_form
msgid "Inventory"
msgstr "Kho"

#. module: point_of_sale
#. openerp-web
#: code:addons/point_of_sale/static/src/xml/pos.xml:0
#: model:ir.actions.report,name:point_of_sale.pos_invoice_report
#: model:ir.model.fields,field_description:point_of_sale.field_pos_order__account_move
#: model_terms:ir.ui.view,arch_db:point_of_sale.view_pos_pos_form
#, python-format
msgid "Invoice"
msgstr "Hoá đơn"

#. module: point_of_sale
#: model:ir.model.fields,field_description:point_of_sale.field_pos_config__invoice_journal_id
#: model_terms:ir.ui.view,arch_db:point_of_sale.pos_config_view_form
msgid "Invoice Journal"
msgstr "Sổ nhật ký Hoá đơn"

#. module: point_of_sale
#: model:ir.model.fields,field_description:point_of_sale.field_report_pos_order__invoiced
#: model:ir.model.fields.selection,name:point_of_sale.selection__pos_order__state__invoiced
#: model:ir.model.fields.selection,name:point_of_sale.selection__report_pos_order__state__invoiced
#: model_terms:ir.ui.view,arch_db:point_of_sale.view_pos_order_filter
#: model_terms:ir.ui.view,arch_db:point_of_sale.view_report_pos_order_search
msgid "Invoiced"
msgstr "Đã xuất Hoá đơn"

#. module: point_of_sale
#: model:ir.model.fields,field_description:point_of_sale.field_pos_config__module_account
#: model:ir.model.fields,field_description:point_of_sale.field_pos_order__invoice_group
msgid "Invoicing"
msgstr "Xuất Hoá đơn"

#. module: point_of_sale
#: model_terms:ir.ui.view,arch_db:point_of_sale.pos_config_view_form
msgid "IoT Box Devices"
msgstr "Thiết bị IoT Box"

#. module: point_of_sale
#: model_terms:ir.ui.view,arch_db:point_of_sale.pos_config_view_form
msgid "IoT Box IP Address"
msgstr "Địa chỉ IP của IoT Box"

#. module: point_of_sale
#: model:ir.model.fields,field_description:point_of_sale.field_account_bank_statement_cashbox__is_a_template
msgid "Is A Template"
msgstr "Là một Template"

#. module: point_of_sale
#: model:ir.model.fields,field_description:point_of_sale.field_pos_session__message_is_follower
msgid "Is Follower"
msgstr "Trở thành người theo dõi"

#. module: point_of_sale
#: model:ir.model.fields,field_description:point_of_sale.field_pos_order__is_invoiced
msgid "Is Invoiced"
msgstr "Được xuất hóa đơn"

#. module: point_of_sale
#: model:ir.model.fields,field_description:point_of_sale.field_pos_session__is_in_company_currency
msgid "Is Using Company Currency"
msgstr "Sử dụng tiền tệ công ty hiện hành"

#. module: point_of_sale
#: model:ir.model.fields,field_description:point_of_sale.field_pos_config__module_pos_restaurant
msgid "Is a Bar/Restaurant"
msgstr "Là một Nhà hàng/Quầy Bar"

#. module: point_of_sale
#: model:ir.model.fields,field_description:point_of_sale.field_pos_config__is_installed_account_accountant
msgid "Is the Full Accounting Installed"
msgstr "Đã cài đặt đầy đủ kế toán chưa"

#. module: point_of_sale
#: model:ir.model.fields,help:point_of_sale.field_account_bank_statement__account_id
msgid "It acts as a default account for debit amount"
msgstr "Nó hoạt động như là một tài khoản mặc định cho tổng nợ"

#. module: point_of_sale
#: code:addons/point_of_sale/models/account_tax.py:0
#, python-format
msgid ""
"It is forbidden to modify a tax used in a POS order not posted. You must "
"close the POS sessions before modifying the tax."
msgstr ""
"Không được điều chỉnh thuế khi có đơn hàng chưa được ghi sổ. Bạn phải đóng "
"các ca bán hàng trước khi điều chỉnh thuế."

#. module: point_of_sale
#: model:ir.model,name:point_of_sale.model_account_journal
#: model:ir.model.fields,field_description:point_of_sale.field_report_pos_order__journal_id
msgid "Journal"
msgstr "Sổ nhật ký"

#. module: point_of_sale
#: model:ir.model,name:point_of_sale.model_account_move
msgid "Journal Entries"
msgstr "Bút toán Sổ nhật ký"

#. module: point_of_sale
#: model:ir.model.fields,field_description:point_of_sale.field_pos_session__move_id
msgid "Journal Entry"
msgstr "Bút toán sổ nhật ký"

#. module: point_of_sale
#: model:ir.model,name:point_of_sale.model_account_move_line
msgid "Journal Item"
msgstr "Bút toán"

#. module: point_of_sale
#: code:addons/point_of_sale/models/pos_session.py:0
#: model_terms:ir.ui.view,arch_db:point_of_sale.view_pos_session_form
#, python-format
msgid "Journal Items"
msgstr "Bút toán phát sinh"

#. module: point_of_sale
#: model:ir.model.fields,field_description:point_of_sale.field_digest_digest__kpi_pos_total_value
msgid "Kpi Pos Total Value"
msgstr "Tổng giá trị bán lẻ"

#. module: point_of_sale
#: model:product.product,name:point_of_sale.led_lamp
#: model:product.template,name:point_of_sale.led_lamp_product_template
msgid "LED Lamp"
msgstr "LED Lamp"

#. module: point_of_sale
#: model:ir.model.fields,field_description:point_of_sale.field_pos_payment__name
msgid "Label"
msgstr "Nhãn"

#. module: point_of_sale
#: model:ir.model.fields,field_description:point_of_sale.field_pos_config__iface_big_scrollbars
msgid "Large Scrollbars"
msgstr "Thanh cuộn Lớn"

#. module: point_of_sale
#: model:ir.model.fields,field_description:point_of_sale.field_closing_balance_confirm_wizard____last_update
#: model:ir.model.fields,field_description:point_of_sale.field_pos_category____last_update
#: model:ir.model.fields,field_description:point_of_sale.field_pos_config____last_update
#: model:ir.model.fields,field_description:point_of_sale.field_pos_details_wizard____last_update
#: model:ir.model.fields,field_description:point_of_sale.field_pos_make_payment____last_update
#: model:ir.model.fields,field_description:point_of_sale.field_pos_order____last_update
#: model:ir.model.fields,field_description:point_of_sale.field_pos_order_line____last_update
#: model:ir.model.fields,field_description:point_of_sale.field_pos_pack_operation_lot____last_update
#: model:ir.model.fields,field_description:point_of_sale.field_pos_payment____last_update
#: model:ir.model.fields,field_description:point_of_sale.field_pos_payment_method____last_update
#: model:ir.model.fields,field_description:point_of_sale.field_pos_session____last_update
#: model:ir.model.fields,field_description:point_of_sale.field_report_point_of_sale_report_invoice____last_update
#: model:ir.model.fields,field_description:point_of_sale.field_report_point_of_sale_report_saledetails____last_update
#: model:ir.model.fields,field_description:point_of_sale.field_report_pos_order____last_update
msgid "Last Modified on"
msgstr "Sửa lần cuối"

#. module: point_of_sale
#: model:ir.model.fields,field_description:point_of_sale.field_pos_config__last_session_closing_cash
msgid "Last Session Closing Cash"
msgstr "Tiền mặt Đóng phiên Lần Trước"

#. module: point_of_sale
#: model:ir.model.fields,field_description:point_of_sale.field_pos_config__last_session_closing_cashbox
msgid "Last Session Closing Cashbox"
msgstr "Két tiền Đóng ca của phiên gần nhất"

#. module: point_of_sale
#: model:ir.model.fields,field_description:point_of_sale.field_pos_config__last_session_closing_date
msgid "Last Session Closing Date"
msgstr "Ngày đóng phiên lần trước"

#. module: point_of_sale
#: model:ir.model.fields,field_description:point_of_sale.field_closing_balance_confirm_wizard__write_uid
#: model:ir.model.fields,field_description:point_of_sale.field_pos_category__write_uid
#: model:ir.model.fields,field_description:point_of_sale.field_pos_config__write_uid
#: model:ir.model.fields,field_description:point_of_sale.field_pos_details_wizard__write_uid
#: model:ir.model.fields,field_description:point_of_sale.field_pos_make_payment__write_uid
#: model:ir.model.fields,field_description:point_of_sale.field_pos_order__write_uid
#: model:ir.model.fields,field_description:point_of_sale.field_pos_order_line__write_uid
#: model:ir.model.fields,field_description:point_of_sale.field_pos_pack_operation_lot__write_uid
#: model:ir.model.fields,field_description:point_of_sale.field_pos_payment__write_uid
#: model:ir.model.fields,field_description:point_of_sale.field_pos_payment_method__write_uid
#: model:ir.model.fields,field_description:point_of_sale.field_pos_session__write_uid
msgid "Last Updated by"
msgstr "Cập nhật lần cuối bởi"

#. module: point_of_sale
#: model:ir.model.fields,field_description:point_of_sale.field_closing_balance_confirm_wizard__write_date
#: model:ir.model.fields,field_description:point_of_sale.field_pos_category__write_date
#: model:ir.model.fields,field_description:point_of_sale.field_pos_config__write_date
#: model:ir.model.fields,field_description:point_of_sale.field_pos_details_wizard__write_date
#: model:ir.model.fields,field_description:point_of_sale.field_pos_make_payment__write_date
#: model:ir.model.fields,field_description:point_of_sale.field_pos_order__write_date
#: model:ir.model.fields,field_description:point_of_sale.field_pos_order_line__write_date
#: model:ir.model.fields,field_description:point_of_sale.field_pos_pack_operation_lot__write_date
#: model:ir.model.fields,field_description:point_of_sale.field_pos_payment__write_date
#: model:ir.model.fields,field_description:point_of_sale.field_pos_payment_method__write_date
#: model:ir.model.fields,field_description:point_of_sale.field_pos_session__write_date
msgid "Last Updated on"
msgstr "Cập nhật lần cuối"

#. module: point_of_sale
#: model_terms:ir.ui.view,arch_db:point_of_sale.customer_facing_display_html
#: model_terms:pos.config,customer_facing_display_html:point_of_sale.pos_config_main
msgid "Led Lamp"
msgstr "Led Lamp"

#. module: point_of_sale
#: model:product.product,name:point_of_sale.letter_tray
#: model:product.template,name:point_of_sale.letter_tray_product_template
msgid "Letter Tray"
msgstr "Letter Tray"

#. module: point_of_sale
#: model:ir.model.fields,field_description:point_of_sale.field_pos_order_line__name
msgid "Line No"
msgstr "Dòng Số"

#. module: point_of_sale
#: code:addons/point_of_sale/wizard/pos_open_statement.py:0
#, python-format
msgid "List of Cash Registers"
msgstr "Danh mục trả tiền mặt"

#. module: point_of_sale
#. openerp-web
#: code:addons/point_of_sale/static/src/js/models.js:0
#: code:addons/point_of_sale/static/src/xml/pos.xml:0
#, python-format
msgid "Loading"
msgstr "Đang nạp"

#. module: point_of_sale
#: model:ir.model.fields,field_description:point_of_sale.field_pos_order__location_id
#: model:ir.model.fields,field_description:point_of_sale.field_report_pos_order__location_id
msgid "Location"
msgstr "Địa điểm"

#. module: point_of_sale
#: model:ir.model.fields,field_description:point_of_sale.field_pos_session__login_number
msgid "Login Sequence Number"
msgstr "Mã số Trình tự Đăng nhập"

#. module: point_of_sale
#. openerp-web
#: code:addons/point_of_sale/static/src/js/gui.js:0
#, python-format
msgid "Login as a Manager"
msgstr "Đăng nhập như Người quản lý"

#. module: point_of_sale
#. openerp-web
#: code:addons/point_of_sale/static/src/xml/pos.xml:0
#: code:addons/point_of_sale/static/src/xml/pos.xml:0
#: code:addons/point_of_sale/static/src/xml/pos.xml:0
#, python-format
msgid "Logo"
msgstr "Biểu tượng"

#. module: point_of_sale
#: model:ir.model.fields,field_description:point_of_sale.field_pos_pack_operation_lot__lot_name
msgid "Lot Name"
msgstr "Tên Lô"

#. module: point_of_sale
#. openerp-web
#: code:addons/point_of_sale/static/src/js/models.js:0
#, python-format
msgid "Lot/Serial Number(s) Required"
msgstr "Số Lô/Sê-ri là bắt buộc"

#. module: point_of_sale
#: model:ir.model.fields,field_description:point_of_sale.field_pos_order_line__pack_lot_ids
msgid "Lot/serial Number"
msgstr "Số Lô/Sê-ri"

#. module: point_of_sale
#: model:ir.model.fields,field_description:point_of_sale.field_pos_config__module_pos_loyalty
msgid "Loyalty Program"
msgstr "CT Khách hàng thân thiết"

#. module: point_of_sale
#: model_terms:ir.ui.view,arch_db:point_of_sale.pos_config_view_form
msgid "Loyalty program to use for this point of sale."
msgstr "Chương trình khách hàng thân thiết để sử dụng cho điểm bán hàng này."

#. module: point_of_sale
#: model:product.product,name:point_of_sale.magnetic_board
#: model:product.template,name:point_of_sale.magnetic_board_product_template
msgid "Magnetic Board"
msgstr "Magnetic Board"

#. module: point_of_sale
#: model:ir.model.fields,field_description:point_of_sale.field_pos_session__message_main_attachment_id
msgid "Main Attachment"
msgstr "Tệp đính kèm chính"

#. module: point_of_sale
#: model_terms:ir.ui.view,arch_db:point_of_sale.view_pos_payment
msgid "Make Payment"
msgstr "Tạo thanh toán"

#. module: point_of_sale
#: model:ir.model.fields,help:point_of_sale.field_pos_config__available_pricelist_ids
msgid ""
"Make several pricelists available in the Point of Sale. You can also apply a"
" pricelist to specific customers from their contact form (in Sales tab). To "
"be valid, this pricelist must be listed here as an available pricelist. "
"Otherwise the default pricelist will apply."
msgstr ""
"Thực hiện một số bảng giá có sẵn trong các điểm bán hàng. Bạn cũng có thể áp"
" dụng bảng giá cho các khách hàng cụ thể từ biểu mẫu liên hệ của họ (trong "
"tab Bán hàng). Để hợp lệ, bảng giá này phải được liệt kê ở đây dưới dạng "
"bảng giá có sẵn. Nếu không, bảng giá mặc định sẽ áp dụng"

#. module: point_of_sale
#. openerp-web
#: code:addons/point_of_sale/static/src/js/models.js:0
#, python-format
msgid ""
"Make sure you are using IoT Box v18.12 or higher. Navigate to %s to accept "
"the certificate of your IoT Box."
msgstr ""
"Chắc chắn là bạn đã sử dụng IoT Box v18.12 hoặc cao hơn. Điều hướng đến %s "
"để chấp nhận chứng chỉ của Hộp IoT của bạn."

#. module: point_of_sale
#: model:ir.model.fields,field_description:point_of_sale.field_pos_session__message_has_error
msgid "Message Delivery error"
msgstr "Thông báo gửi đi gặp lỗi"

#. module: point_of_sale
#: model:ir.model.fields,field_description:point_of_sale.field_pos_session__message_ids
msgid "Messages"
msgstr "Thông báo"

#. module: point_of_sale
#. openerp-web
#: code:addons/point_of_sale/static/src/xml/pos.xml:0
#, python-format
msgid "Method"
msgstr "Phương thức"

#. module: point_of_sale
#: model:pos.category,name:point_of_sale.pos_category_miscellaneous
msgid "Miscellaneous"
msgstr "Khác"

#. module: point_of_sale
#: model:ir.model.fields,field_description:point_of_sale.field_pos_config__module_pos_hr
msgid "Module Pos Hr"
msgstr "Ứng dụng POS-HR"

#. module: point_of_sale
#: model_terms:ir.ui.view,arch_db:point_of_sale.customer_facing_display_html
#: model_terms:pos.config,customer_facing_display_html:point_of_sale.pos_config_main
#: model:product.product,name:point_of_sale.monitor_stand
#: model:product.template,name:point_of_sale.monitor_stand_product_template
msgid "Monitor Stand"
msgstr "Monitor Stand"

#. module: point_of_sale
#: model_terms:ir.ui.view,arch_db:point_of_sale.view_pos_session_search
msgid "My Sessions"
msgstr "Các phiên của tôi"

#. module: point_of_sale
#. openerp-web
#: code:addons/point_of_sale/static/src/xml/pos.xml:0
#: code:addons/point_of_sale/static/src/xml/pos.xml:0
#: code:addons/point_of_sale/static/src/xml/pos.xml:0
#: code:addons/point_of_sale/static/src/xml/pos.xml:0
#: code:addons/point_of_sale/static/src/xml/pos.xml:0
#: code:addons/point_of_sale/static/src/xml/pos.xml:0
#, python-format
msgid "N/A"
msgstr "N/A"

#. module: point_of_sale
#. openerp-web
#: code:addons/point_of_sale/static/src/xml/pos.xml:0
#: code:addons/point_of_sale/static/src/xml/pos.xml:0
#: model_terms:ir.ui.view,arch_db:point_of_sale.report_saledetails
#, python-format
msgid "Name"
msgstr "Tên"

#. module: point_of_sale
#: model:ir.model.fields.selection,name:point_of_sale.selection__pos_order__state__draft
#: model:ir.model.fields.selection,name:point_of_sale.selection__report_pos_order__state__draft
msgid "New"
msgstr "Mới"

#. module: point_of_sale
#: model:ir.model.fields.selection,name:point_of_sale.selection__pos_session__state__new_session
#: model_terms:ir.ui.view,arch_db:point_of_sale.view_pos_config_kanban
msgid "New Session"
msgstr "Phiên mới"

#. module: point_of_sale
#. openerp-web
#: code:addons/point_of_sale/static/src/xml/pos.xml:0
#, python-format
msgid "New order"
msgstr "Đơn hàng mới"

#. module: point_of_sale
#: model_terms:ir.ui.view,arch_db:point_of_sale.view_pos_config_kanban
msgid "New session"
msgstr "Phiên mới"

#. module: point_of_sale
#: model:product.product,name:point_of_sale.newspaper_rack
#: model:product.template,name:point_of_sale.newspaper_rack_product_template
msgid "Newspaper Rack"
msgstr "Ngăn đựng tạp chí"

#. module: point_of_sale
#: model:ir.model.fields,field_description:point_of_sale.field_pos_session__activity_date_deadline
msgid "Next Activity Deadline"
msgstr "Hạn chót cho hành động kế tiếp"

#. module: point_of_sale
#: model:ir.model.fields,field_description:point_of_sale.field_pos_session__activity_summary
msgid "Next Activity Summary"
msgstr "Tóm tắt hoạt động tiếp theo"

#. module: point_of_sale
#: model:ir.model.fields,field_description:point_of_sale.field_pos_session__activity_type_id
msgid "Next Activity Type"
msgstr "Kiểu hoạt động kế tiếp"

#. module: point_of_sale
#. openerp-web
#: code:addons/point_of_sale/static/src/xml/pos.xml:0
#, python-format
msgid "Next Order"
msgstr "Đơn Kế tiếp"

#. module: point_of_sale
#: code:addons/point_of_sale/models/pos_order.py:0
#, python-format
msgid "No Taxes"
msgstr "Không thuế"

#. module: point_of_sale
#: code:addons/point_of_sale/models/pos_order.py:0
#, python-format
msgid ""
"No cash statement found for this session. Unable to record returned cash."
msgstr ""
"Không tìm thấy báo cáo tiền mặt cho phiên này. Không thể ghi lại tiền mặt "
"trả lại."

#. module: point_of_sale
#: code:addons/point_of_sale/report/pos_invoice.py:0
#, python-format
msgid "No link to an invoice for %s."
msgstr "Không có liên kết đến hoat đơn cho %s."

#. module: point_of_sale
#: model_terms:ir.actions.act_window,help:point_of_sale.action_pos_payment_form
#: model_terms:ir.actions.act_window,help:point_of_sale.action_pos_pos_form
msgid "No orders found"
msgstr "Không tìm thấy đơn hàng"

#. module: point_of_sale
#. openerp-web
#: code:addons/point_of_sale/static/src/xml/pos.xml:0
#, python-format
msgid "No results found for \""
msgstr "Không tìm thấy kết quả cho \""

#. module: point_of_sale
#: code:addons/point_of_sale/wizard/pos_open_statement.py:0
#, python-format
msgid "No sequence defined on the journal"
msgstr "Không có Trình tự được xác định cho sổ nhật ký"

#. module: point_of_sale
#: model_terms:ir.actions.act_window,help:point_of_sale.action_pos_session
msgid "No sessions found"
msgstr "Không tìm thấy ca bán hàng"

#. module: point_of_sale
#. openerp-web
#: code:addons/point_of_sale/static/src/js/screens.js:0
#: code:addons/point_of_sale/static/src/xml/pos.xml:0
#: code:addons/point_of_sale/static/src/xml/pos.xml:0
#, python-format
msgid "None"
msgstr "Không dùng"

#. module: point_of_sale
#: model_terms:ir.ui.view,arch_db:point_of_sale.view_report_pos_order_search
msgid "Not Invoiced"
msgstr "Chưa xuất hoá đơn"

#. module: point_of_sale
#: model_terms:ir.ui.view,arch_db:point_of_sale.view_pos_pos_form
msgid "Notes"
msgstr "Ghi chú"

#. module: point_of_sale
#: model:ir.model.fields,field_description:point_of_sale.field_pos_session__message_needaction_counter
msgid "Number of Actions"
msgstr "Số lượng hành động"

#. module: point_of_sale
#: model:ir.model.fields,field_description:point_of_sale.field_pos_order__nb_print
msgid "Number of Print"
msgstr "Số lượng in"

#. module: point_of_sale
#: model:ir.model.fields,field_description:point_of_sale.field_pos_session__message_has_error_counter
msgid "Number of errors"
msgstr "Số lượng lỗi"

#. module: point_of_sale
#: model:ir.model.fields,help:point_of_sale.field_pos_session__message_needaction_counter
msgid "Number of messages which requires an action"
msgstr "Số thông báo cần xử lý"

#. module: point_of_sale
#: model:ir.model.fields,help:point_of_sale.field_pos_session__message_has_error_counter
msgid "Number of messages with delivery error"
msgstr "Số lượng tin gửi đi bị lỗi"

#. module: point_of_sale
#: model:ir.model.fields,help:point_of_sale.field_pos_session__message_unread_counter
msgid "Number of unread messages"
msgstr "Số tin chưa đọc"

#. module: point_of_sale
#: model_terms:ir.ui.view,arch_db:point_of_sale.customer_facing_display_html
#: model_terms:pos.config,customer_facing_display_html:point_of_sale.pos_config_main
msgid "Odoo Logo"
msgstr "Logo hệ thống"

#. module: point_of_sale
#. openerp-web
#: code:addons/point_of_sale/static/src/js/chrome.js:0
#, python-format
msgid "Offline"
msgstr "Ngoại tuyến"

#. module: point_of_sale
#. openerp-web
#: code:addons/point_of_sale/static/src/js/gui.js:0
#, python-format
msgid "Offline Orders"
msgstr "Đơn Ngoại tuyến"

#. module: point_of_sale
#. openerp-web
#: code:addons/point_of_sale/static/src/xml/pos.xml:0
#: code:addons/point_of_sale/static/src/xml/pos.xml:0
#: code:addons/point_of_sale/static/src/xml/pos.xml:0
#: code:addons/point_of_sale/static/src/xml/pos.xml:0
#: code:addons/point_of_sale/static/src/xml/pos.xml:0
#: code:addons/point_of_sale/static/src/xml/pos.xml:0
#: code:addons/point_of_sale/static/src/xml/pos.xml:0
#: code:addons/point_of_sale/static/src/xml/pos.xml:0
#: code:addons/point_of_sale/static/src/xml/pos.xml:0
#: code:addons/point_of_sale/static/src/xml/pos.xml:0
#, python-format
msgid "Ok"
msgstr "Đồng ý"

#. module: point_of_sale
#. openerp-web
#: code:addons/point_of_sale/static/src/js/screens.js:0
#, python-format
msgid "One or more product(s) required serial/lot number."
msgstr "Một hay nhiều sản phẩm bắt buộc có số sê-ri/lô."

#. module: point_of_sale
#: model:ir.model.fields,help:point_of_sale.field_pos_config__restrict_price_control
msgid ""
"Only users with Manager access rights for PoS app can modify the product "
"prices on orders."
msgstr ""
"Chỉ những người dùng có quyền truy cập Trình quản lý cho ứng dụng PoS mới có"
" thể sửa đổi giá sản phẩm trên đơn đặt hàng."

#. module: point_of_sale
#. openerp-web
#: code:addons/point_of_sale/static/src/js/screens.js:0
#, python-format
msgid "Only web-compatible Image formats such as .png or .jpeg are supported"
msgstr "Chỉ hỗ trợ các định dạng ảnh tương thích với web như .png hoặc .jpeg"

#. module: point_of_sale
#. openerp-web
#: code:addons/point_of_sale/static/src/xml/pos.xml:0
#: code:addons/point_of_sale/static/src/xml/pos.xml:0
#, python-format
msgid "Open Cashbox"
msgstr "Mở Cashbox"

#. module: point_of_sale
#: model:ir.actions.client,name:point_of_sale.action_client_pos_menu
msgid "Open POS Menu"
msgstr "Mở trình đơn ĐBH"

#. module: point_of_sale
#: model:ir.model.fields,help:point_of_sale.field_pos_payment_method__open_session_ids
msgid "Open PoS sessions that are using this payment method."
msgstr "Các phiên POS đang mở mà đang sử dụng phương thức thanh toán này."

#. module: point_of_sale
#: model_terms:ir.ui.view,arch_db:point_of_sale.view_pos_config_kanban
#: model_terms:ir.ui.view,arch_db:point_of_sale.view_pos_session_form
msgid "Open Session"
msgstr "Mở Phiên"

#. module: point_of_sale
#: model_terms:ir.ui.view,arch_db:point_of_sale.view_pos_config_kanban
msgid "Opened by"
msgstr "Được mở bởi"

#. module: point_of_sale
#: model:ir.model.fields.selection,name:point_of_sale.selection__pos_session__state__opening_control
#: model_terms:ir.ui.view,arch_db:point_of_sale.view_pos_config_kanban
msgid "Opening Control"
msgstr "Mở điều khiển"

#. module: point_of_sale
#: model:ir.model.fields,field_description:point_of_sale.field_pos_session__start_at
#: model_terms:ir.ui.view,arch_db:point_of_sale.view_pos_session_search
msgid "Opening Date"
msgstr "Ngày mở"

#. module: point_of_sale
#: model:ir.actions.act_window,name:point_of_sale.account_cashbox_line_action
msgid "Opening/Closing Values"
msgstr "Giá trị Mở/Đóng"

#. module: point_of_sale
#: model:ir.model.fields,field_description:point_of_sale.field_pos_config__picking_type_id
#: model:ir.model.fields,field_description:point_of_sale.field_pos_order__picking_type_id
#: model_terms:ir.ui.view,arch_db:point_of_sale.pos_config_view_form
msgid "Operation Type"
msgstr "Kiểu Hoạt động"

#. module: point_of_sale
#: model_terms:ir.ui.view,arch_db:point_of_sale.pos_config_view_form
msgid ""
"Operation type used to record product pickings <br/>\n"
"                                    Products will be taken from the default source location of this operation type"
msgstr ""
"Loại hoạt động được sử dụng để ghi lại việc lấy sản phẩm <br/>\n"
"                                     Sản phẩm sẽ được lấy từ vị trí nguồn mặc định của loại hoạt động này"

#. module: point_of_sale
#: model_terms:ir.ui.view,arch_db:point_of_sale.pos_config_view_form
msgid "Operation types show up in the Inventory dashboard."
msgstr "Các Kiểu hoạt động được hiển thị ở Bảng thông tin Kho."

#. module: point_of_sale
#. openerp-web
#: code:addons/point_of_sale/static/src/xml/pos.xml:0
#: model:ir.model.fields,field_description:point_of_sale.field_pos_payment__pos_order_id
#: model:ir.model.fields,field_description:point_of_sale.field_report_pos_order__order_id
#, python-format
msgid "Order"
msgstr "Đơn bán"

#. module: point_of_sale
#. openerp-web
#: code:addons/point_of_sale/static/src/js/models.js:0
#: code:addons/point_of_sale/static/src/js/models.js:0
#, python-format
msgid "Order %s"
msgstr "Đơn bán %s"

#. module: point_of_sale
#: code:addons/point_of_sale/models/pos_order.py:0
#, python-format
msgid "Order %s is not fully paid."
msgstr "Đơn hàng %s chưa được thanh toán đủ."

#. module: point_of_sale
#: model:ir.model.fields,field_description:point_of_sale.field_pos_session__order_count
msgid "Order Count"
msgstr "Số đơn hàng"

#. module: point_of_sale
#: model:ir.model.fields,field_description:point_of_sale.field_report_pos_order__date
#: model_terms:ir.ui.view,arch_db:point_of_sale.view_pos_order_filter
#: model_terms:ir.ui.view,arch_db:point_of_sale.view_report_pos_order_search
msgid "Order Date"
msgstr "Ngày đặt hàng"

#. module: point_of_sale
#: model:ir.model.fields,field_description:point_of_sale.field_pos_config__sequence_id
msgid "Order IDs Sequence"
msgstr "ID thứ tự đơn hàng"

#. module: point_of_sale
#: model:ir.model.fields,field_description:point_of_sale.field_pos_config__sequence_line_id
msgid "Order Line IDs Sequence"
msgstr "ID thứ tự đơn hàng"

#. module: point_of_sale
#: model:ir.model.fields,field_description:point_of_sale.field_pos_order__lines
msgid "Order Lines"
msgstr "Chi tiết đơn hàng"

#. module: point_of_sale
#: model:ir.model.fields,field_description:point_of_sale.field_pos_order__name
#: model:ir.model.fields,field_description:point_of_sale.field_pos_order_line__order_id
#: model:ir.model.fields,field_description:point_of_sale.field_pos_pack_operation_lot__order_id
msgid "Order Ref"
msgstr "Tham chiếu đơn hàng"

#. module: point_of_sale
#: model:ir.model.fields,field_description:point_of_sale.field_pos_session__sequence_number
msgid "Order Sequence Number"
msgstr "Số Tham chiếu đơn hàng"

#. module: point_of_sale
#: model_terms:ir.ui.view,arch_db:point_of_sale.view_pos_pos_form
msgid "Order lines"
msgstr "Hạng mục đặt hàng"

#. module: point_of_sale
#. openerp-web
#: code:addons/point_of_sale/models/pos_session.py:0
#: code:addons/point_of_sale/static/src/xml/pos.xml:0
#: model:ir.actions.act_window,name:point_of_sale.action_pos_order_filtered
#: model:ir.actions.act_window,name:point_of_sale.action_pos_pos_form
#: model:ir.actions.act_window,name:point_of_sale.action_pos_sale_graph
#: model:ir.model.fields,field_description:point_of_sale.field_pos_session__order_ids
#: model:ir.ui.menu,name:point_of_sale.menu_point_of_sale
#: model:ir.ui.menu,name:point_of_sale.menu_point_ofsale
#: model:ir.ui.menu,name:point_of_sale.menu_report_pos_order_all
#: model_terms:ir.ui.view,arch_db:point_of_sale.view_pos_config_kanban
#: model_terms:ir.ui.view,arch_db:point_of_sale.view_pos_session_form
#, python-format
msgid "Orders"
msgstr "Đơn bán"

#. module: point_of_sale
#: model:ir.actions.act_window,name:point_of_sale.action_report_pos_order_all
#: model:ir.actions.act_window,name:point_of_sale.action_report_pos_order_all_filtered
msgid "Orders Analysis"
msgstr "Phân tích đơn hàng"

#. module: point_of_sale
#: model:ir.model.fields,field_description:point_of_sale.field_pos_config__other_devices
msgid "Other Devices"
msgstr "Các thiết bị khác"

#. module: point_of_sale
#: model_terms:ir.ui.view,arch_db:point_of_sale.view_pos_pos_form
msgid "Other Information"
msgstr "Thông tin khác"

#. module: point_of_sale
#: code:addons/point_of_sale/models/pos_config.py:0
#, python-format
msgid "POS Order %s"
msgstr "Các đơn hàng POS %s"

#. module: point_of_sale
#: model_terms:ir.ui.view,arch_db:point_of_sale.view_pos_order_line_form
msgid "POS Order line"
msgstr "Chi tiết đơn hàng POS"

#. module: point_of_sale
#: model_terms:ir.ui.view,arch_db:point_of_sale.view_pos_order_line
msgid "POS Order lines"
msgstr "Chi tiết đơn hàng POS"

#. module: point_of_sale
#: model_terms:ir.ui.view,arch_db:point_of_sale.view_pos_order_tree
msgid "POS Orders"
msgstr "Các đơn hàng POS"

#. module: point_of_sale
#: model_terms:ir.ui.view,arch_db:point_of_sale.view_pos_order_tree_all_sales_lines
msgid "POS Orders lines"
msgstr "Các Dòng Đơn hàng POS"

#. module: point_of_sale
#: model:ir.model.fields,field_description:point_of_sale.field_digest_digest__kpi_pos_total
msgid "POS Sales"
msgstr "Bán bán POS"

#. module: point_of_sale
#: code:addons/point_of_sale/models/pos_config.py:0
#, python-format
msgid "POS order line %s"
msgstr "Chi tiết đơn hàng %s"

#. module: point_of_sale
#: model:ir.model.fields,field_description:point_of_sale.field_account_bank_statement_line__pos_statement_id
msgid "POS statement"
msgstr "Giao dịch PoS"

#. module: point_of_sale
#: model:ir.model.fields,field_description:point_of_sale.field_pos_order__amount_paid
#: model:ir.model.fields.selection,name:point_of_sale.selection__pos_order__state__paid
#: model:ir.model.fields.selection,name:point_of_sale.selection__report_pos_order__state__paid
msgid "Paid"
msgstr "Đã thanh toán"

#. module: point_of_sale
#: model:ir.model.fields,field_description:point_of_sale.field_pos_category__parent_id
msgid "Parent Category"
msgstr "Nhóm cha"

#. module: point_of_sale
#. openerp-web
#: code:addons/point_of_sale/static/src/xml/pos.xml:0
#, python-format
msgid "Partner"
msgstr "Đối tác"

#. module: point_of_sale
#. openerp-web
#: code:addons/point_of_sale/static/src/xml/pos.xml:0
#, python-format
msgid "Partner logo"
msgstr "Logo đối tác"

#. module: point_of_sale
#. openerp-web
#: code:addons/point_of_sale/static/src/xml/pos.xml:0
#, python-format
msgid "Pay"
msgstr "Thanh toán"

#. module: point_of_sale
#: model_terms:ir.ui.view,arch_db:point_of_sale.view_pos_payment
msgid "Pay Order"
msgstr "Thanh toán Đơn hàng"

#. module: point_of_sale
#. openerp-web
#: code:addons/point_of_sale/static/src/xml/pos.xml:0
#: code:addons/point_of_sale/static/src/xml/pos.xml:0
#: code:addons/point_of_sale/wizard/pos_payment.py:0
#: model:ir.actions.act_window,name:point_of_sale.action_pos_payment
#: model_terms:ir.ui.view,arch_db:point_of_sale.view_pos_pos_form
#, python-format
msgid "Payment"
msgstr "Thanh toán"

#. module: point_of_sale
#: model:ir.model.fields,field_description:point_of_sale.field_pos_make_payment__payment_date
msgid "Payment Date"
msgstr "Ngày thanh toán"

#. module: point_of_sale
#: model:ir.model.fields,field_description:point_of_sale.field_pos_make_payment__payment_method_id
#: model:ir.model.fields,field_description:point_of_sale.field_pos_payment__payment_method_id
#: model:ir.model.fields,field_description:point_of_sale.field_pos_payment_method__name
#: model_terms:ir.ui.view,arch_db:point_of_sale.view_pos_payment_search
msgid "Payment Method"
msgstr "Phương thức thanh toán"

#. module: point_of_sale
#: model:ir.actions.act_window,name:point_of_sale.action_pos_payment_method_form
#: model:ir.model.fields,field_description:point_of_sale.field_pos_config__payment_method_ids
#: model:ir.model.fields,field_description:point_of_sale.field_pos_session__payment_method_ids
#: model:ir.ui.menu,name:point_of_sale.menu_pos_payment_method
#: model_terms:ir.ui.view,arch_db:point_of_sale.pos_config_view_form
#: model_terms:ir.ui.view,arch_db:point_of_sale.pos_payment_method_view_form
#: model_terms:ir.ui.view,arch_db:point_of_sale.pos_payment_method_view_search
#: model_terms:ir.ui.view,arch_db:point_of_sale.pos_payment_method_view_tree
msgid "Payment Methods"
msgstr "Phương thức Thanh toán"

#. module: point_of_sale
#: model:ir.model.fields,field_description:point_of_sale.field_pos_make_payment__payment_name
msgid "Payment Reference"
msgstr "Tham chiếu Thanh toán"

#. module: point_of_sale
#. openerp-web
#: code:addons/point_of_sale/static/src/xml/pos.xml:0
#: code:addons/point_of_sale/static/src/xml/pos.xml:0
#, python-format
msgid "Payment Successful"
msgstr "Thanh toán thành công"

#. module: point_of_sale
#: model_terms:ir.ui.view,arch_db:point_of_sale.res_config_settings_view_form
msgid "Payment Terminals"
msgstr "Các thiết bị thanh toán"

#. module: point_of_sale
#: model:ir.model.fields,field_description:point_of_sale.field_pos_payment__transaction_id
msgid "Payment Transaction ID"
msgstr "ID giao dịch thanh toán"

#. module: point_of_sale
#: model_terms:ir.ui.view,arch_db:point_of_sale.pos_config_view_form
msgid "Payment methods available"
msgstr "Các Phương thức Thanh toán khả dụng"

#. module: point_of_sale
#. openerp-web
#: code:addons/point_of_sale/static/src/xml/pos.xml:0
#, python-format
msgid "Payment request pending"
msgstr "Yêu cầu thanh toán đang treo"

#. module: point_of_sale
#. openerp-web
#: code:addons/point_of_sale/static/src/xml/pos.xml:0
#, python-format
msgid "Payment reversed"
msgstr "Thanh toán được hoàn lại"

#. module: point_of_sale
#: code:addons/point_of_sale/models/pos_session.py:0
#: model:ir.actions.act_window,name:point_of_sale.action_pos_payment_form
#: model:ir.model.fields,field_description:point_of_sale.field_pos_order__payment_ids
#: model:ir.ui.menu,name:point_of_sale.menu_pos_payment
#: model_terms:ir.ui.view,arch_db:point_of_sale.pos_config_view_form
#: model_terms:ir.ui.view,arch_db:point_of_sale.report_saledetails
#: model_terms:ir.ui.view,arch_db:point_of_sale.view_pos_payment_form
#: model_terms:ir.ui.view,arch_db:point_of_sale.view_pos_payment_search
#: model_terms:ir.ui.view,arch_db:point_of_sale.view_pos_payment_tree
#: model_terms:ir.ui.view,arch_db:point_of_sale.view_pos_pos_form
#: model_terms:ir.ui.view,arch_db:point_of_sale.view_pos_session_form
#, python-format
msgid "Payments"
msgstr "Thanh toán"

#. module: point_of_sale
#: model:ir.actions.act_window,name:point_of_sale.action_payment_methods_tree
msgid "Payments Methods"
msgstr "Các phương thức thanh toán"

#. module: point_of_sale
#. openerp-web
#: code:addons/point_of_sale/static/src/xml/pos.xml:0
#, python-format
msgid "Payments:"
msgstr "Thanh toán:"

#. module: point_of_sale
#: model:ir.filters,name:point_of_sale.filter_orders_per_session
msgid "Per session"
msgstr "Theo từng phiên"

#. module: point_of_sale
#: model:ir.model.fields,help:point_of_sale.field_pos_order__user_id
msgid ""
"Person who uses the cash register. It can be a reliever, a student or an "
"interim employee."
msgstr ""
"Người sử dụng máy tính tiền. Nó có thể là người hỗ trợ, sinh viên hoặc nhân "
"viên tạm thời."

#. module: point_of_sale
#. openerp-web
#: code:addons/point_of_sale/static/src/xml/pos.xml:0
#: code:addons/point_of_sale/static/src/xml/pos.xml:0
#: code:addons/point_of_sale/static/src/xml/pos.xml:0
#, python-format
msgid "Phone"
msgstr "Điện thoại"

#. module: point_of_sale
#: model:ir.model.fields,field_description:point_of_sale.field_pos_order__picking_id
msgid "Picking"
msgstr "Giao nhận"

#. module: point_of_sale
#: model:ir.model.fields,field_description:point_of_sale.field_pos_session__picking_count
msgid "Picking Count"
msgstr "Số lần chọn"

#. module: point_of_sale
#: model_terms:ir.ui.view,arch_db:point_of_sale.view_pos_session_form
msgid "Picking Errors"
msgstr "Lỗi Giao nhận"

#. module: point_of_sale
#: code:addons/point_of_sale/models/stock_warehouse.py:0
#, python-format
msgid "Picking POS"
msgstr ""

#. module: point_of_sale
#. openerp-web
#: code:addons/point_of_sale/static/src/xml/pos.xml:0
#, python-format
msgid "Picture"
msgstr "Ảnh"

#. module: point_of_sale
#. openerp-web
#: code:addons/point_of_sale/static/src/js/screens.js:0
#, python-format
msgid "Please Confirm Large Amount"
msgstr "Vui lòng xác nhận số tiền lớn"

#. module: point_of_sale
#. openerp-web
#: code:addons/point_of_sale/static/src/js/printers.js:0
#, python-format
msgid "Please check if the IoT Box is still connected."
msgstr "Vui lòng kiểm tra xem IoT Box của bạn có còn kết nối không."

#. module: point_of_sale
#. openerp-web
#: code:addons/point_of_sale/static/src/js/printers.js:0
#, python-format
msgid "Please check if the printer is still connected."
msgstr "Vui lòng kiểm tra xem máy in của bạn có còn kết nối không."

#. module: point_of_sale
#: code:addons/point_of_sale/models/res_company.py:0
#, python-format
msgid ""
"Please close all the point of sale sessions in this period before closing "
"it. Open sessions are: %s "
msgstr ""
"Hãy đóng tất cả các phiên làm việc của Điểm bán lẻ của chu kỳ này trước khi"
" đóng nó. Ca làm việc đang mở là: %s"

#. module: point_of_sale
#. openerp-web
#: code:addons/point_of_sale/static/src/js/models.js:0
#, python-format
msgid "Please configure a payment method in your POS."
msgstr "Hãy cấu hình một phương thức thanh toán cho điểm bán hàng của bạn."

#. module: point_of_sale
#: code:addons/point_of_sale/models/pos_session.py:0
#, python-format
msgid "Please define income account for this product: \"%s\" (id:%d)."
msgstr "Vui lòng xác định tài khoản doanh thu cho sản phẩm này: \"%s\" (id:%d)."

#. module: point_of_sale
#. openerp-web
#: code:addons/point_of_sale/static/src/js/screens.js:0
#, python-format
msgid "Please print the invoice from the backend"
msgstr "Hãy in hoá đơn trên backend"

#. module: point_of_sale
#: code:addons/point_of_sale/models/pos_order.py:0
#, python-format
msgid "Please provide a partner for the sale."
msgstr "Vui lòng chỉ ra một đối tác cho đơn bán."

#. module: point_of_sale
#. openerp-web
#: code:addons/point_of_sale/static/src/js/screens.js:0
#, python-format
msgid "Please provide valid email"
msgstr ""

#. module: point_of_sale
#. openerp-web
#: code:addons/point_of_sale/static/src/xml/pos.xml:0
#, python-format
msgid "Please select a payment method."
msgstr "Vui lòng chọn một phương thức thanh toán"

#. module: point_of_sale
#. openerp-web
#: code:addons/point_of_sale/static/src/js/screens.js:0
#, python-format
msgid "Please select the Customer"
msgstr "Vui lòng chọn một khách hàng"

#. module: point_of_sale
#. openerp-web
#: code:addons/point_of_sale/static/src/js/screens.js:0
#, python-format
msgid "Please select the customer"
msgstr ""

#. module: point_of_sale
#: model:ir.model.fields,field_description:point_of_sale.field_report_pos_order__pos_categ_id
msgid "PoS Category"
msgstr "Nhóm PoS"

#. module: point_of_sale
#: model_terms:ir.ui.view,arch_db:point_of_sale.pos_config_view_form
msgid "PoS Interface"
msgstr "Giao diện PoS"

#. module: point_of_sale
#: code:addons/point_of_sale/models/stock_warehouse.py:0
#: model_terms:ir.ui.view,arch_db:point_of_sale.view_partner_property_form
#: model_terms:ir.ui.view,arch_db:point_of_sale.view_pos_order_pivot
#, python-format
msgid "PoS Orders"
msgstr "Các Đơn hàng POS"

#. module: point_of_sale
#: model:ir.actions.act_window,name:point_of_sale.product_pos_category_action
#: model:ir.ui.menu,name:point_of_sale.menu_products_pos_category
#: model_terms:ir.ui.view,arch_db:point_of_sale.pos_config_view_form
msgid "PoS Product Categories"
msgstr "Các Nhóm sản phẩm PoS"

#. module: point_of_sale
#: model_terms:ir.ui.view,arch_db:point_of_sale.product_pos_category_tree_view
msgid "PoS Product Category"
msgstr "Nhóm sản phẩm PoS"

#. module: point_of_sale
#: model_terms:ir.ui.view,arch_db:point_of_sale.view_partner_property_form
msgid "Point Of Sale"
msgstr "Điểm bán lẻ"

#. module: point_of_sale
#: model:ir.actions.act_window,name:point_of_sale.action_pos_config_kanban
#: model:ir.actions.act_window,name:point_of_sale.action_pos_config_pos
#: model:ir.model.fields,field_description:point_of_sale.field_pos_config__name
#: model:ir.model.fields,field_description:point_of_sale.field_pos_order__config_id
#: model:ir.model.fields,field_description:point_of_sale.field_pos_session__config_id
#: model:ir.model.fields,field_description:point_of_sale.field_report_pos_order__config_id
#: model:ir.ui.menu,name:point_of_sale.menu_point_root
#: model:ir.ui.menu,name:point_of_sale.menu_pos_config_pos
#: model_terms:ir.ui.view,arch_db:point_of_sale.digest_digest_view_form
#: model_terms:ir.ui.view,arch_db:point_of_sale.product_template_form_view
#: model_terms:ir.ui.view,arch_db:point_of_sale.res_config_settings_view_form
#: model_terms:ir.ui.view,arch_db:point_of_sale.view_account_journal_pos_user_form
#: model_terms:ir.ui.view,arch_db:point_of_sale.view_pos_session_search
#: model_terms:ir.ui.view,arch_db:point_of_sale.view_report_pos_order_search
msgid "Point of Sale"
msgstr "Điểm bán lẻ"

#. module: point_of_sale
#: model_terms:ir.ui.view,arch_db:point_of_sale.view_report_pos_order_graph
#: model_terms:ir.ui.view,arch_db:point_of_sale.view_report_pos_order_pivot
#: model_terms:ir.ui.view,arch_db:point_of_sale.view_report_pos_order_search
msgid "Point of Sale Analysis"
msgstr "Phân tích Điểm bán lẻ"

#. module: point_of_sale
#: model:ir.model,name:point_of_sale.model_pos_category
#: model:ir.model.fields,field_description:point_of_sale.field_product_product__pos_categ_id
#: model:ir.model.fields,field_description:point_of_sale.field_product_template__pos_categ_id
msgid "Point of Sale Category"
msgstr "Nhóm PoS"

#. module: point_of_sale
#: model_terms:ir.ui.view,arch_db:point_of_sale.view_pos_config_search
msgid "Point of Sale Config"
msgstr "Cấu hình PoS"

#. module: point_of_sale
#: model:ir.model,name:point_of_sale.model_pos_config
#: model:ir.model.fields,field_description:point_of_sale.field_pos_make_payment__config_id
#: model_terms:ir.ui.view,arch_db:point_of_sale.pos_config_view_form
#: model_terms:ir.ui.view,arch_db:point_of_sale.view_pos_config_tree
msgid "Point of Sale Configuration"
msgstr "Cấu hình Điểm bán lẻ"

#. module: point_of_sale
#: model:ir.model.fields,field_description:point_of_sale.field_pos_payment_method__config_ids
msgid "Point of Sale Configurations"
msgstr "Các cấu hình điểm bán lẻ"

#. module: point_of_sale
#: model:ir.model,name:point_of_sale.model_report_point_of_sale_report_saledetails
msgid "Point of Sale Details"
msgstr "Chi tiết điểm bán lẻ"

#. module: point_of_sale
#: model:ir.model,name:point_of_sale.model_pos_details_wizard
msgid "Point of Sale Details Report"
msgstr "Báo cáo chi tiết điểm bán lẻ"

#. module: point_of_sale
#: model:ir.model,name:point_of_sale.model_report_point_of_sale_report_invoice
msgid "Point of Sale Invoice Report"
msgstr "Báo cáo hoá đơn bán lẻ"

#. module: point_of_sale
#: model:ir.model,name:point_of_sale.model_pos_make_payment
msgid "Point of Sale Make Payment Wizard"
msgstr "Đồ thuật thanh toán ở Điểm bán lẻ"

#. module: point_of_sale
#: model:ir.model.fields,field_description:point_of_sale.field_pos_config__group_pos_manager_id
msgid "Point of Sale Manager Group"
msgstr "Nhóm Quản lý PoS"

#. module: point_of_sale
#: model:ir.model.fields,field_description:point_of_sale.field_stock_warehouse__pos_type_id
msgid "Point of Sale Operation Type"
msgstr "Kiểu Hoạt động kho cho Điểm bán lẻ"

#. module: point_of_sale
#: model:ir.model,name:point_of_sale.model_pos_order_line
msgid "Point of Sale Order Lines"
msgstr "Chi tiết đơn hàng bán lẻ"

#. module: point_of_sale
#: model:ir.model,name:point_of_sale.model_pos_order
#: model_terms:ir.ui.view,arch_db:point_of_sale.view_pos_order_search
#: model_terms:ir.ui.view,arch_db:point_of_sale.view_pos_pos_form
msgid "Point of Sale Orders"
msgstr "Đơn Bán Điểm bán lẻ"

#. module: point_of_sale
#: model:ir.model,name:point_of_sale.model_report_pos_order
msgid "Point of Sale Orders Report"
msgstr "Báo cáo đơn hàng bán lẻ"

#. module: point_of_sale
#: model:ir.model,name:point_of_sale.model_pos_payment_method
#: model:ir.model.fields,field_description:point_of_sale.field_account_bank_statement_import_journal_creation__pos_payment_method_ids
#: model:ir.model.fields,field_description:point_of_sale.field_account_journal__pos_payment_method_ids
msgid "Point of Sale Payment Methods"
msgstr "Phương thức thanh toán Điểm bán lẻ"

#. module: point_of_sale
#: model:ir.model,name:point_of_sale.model_pos_payment
msgid "Point of Sale Payments"
msgstr "Thanh toán Điểm bán lẻ"

#. module: point_of_sale
#: model:ir.model,name:point_of_sale.model_pos_session
#: model_terms:ir.ui.view,arch_db:point_of_sale.view_pos_session_form
#: model_terms:ir.ui.view,arch_db:point_of_sale.view_pos_session_search
#: model_terms:ir.ui.view,arch_db:point_of_sale.view_pos_session_tree
msgid "Point of Sale Session"
msgstr "Phiên Điểm bán lẻ"

#. module: point_of_sale
#: model:ir.model.fields,field_description:point_of_sale.field_pos_config__group_pos_user_id
msgid "Point of Sale User Group"
msgstr "Nhóm Người dùng PoS"

#. module: point_of_sale
#: model:ir.model.fields,field_description:point_of_sale.field_account_bank_statement_cashbox__pos_config_ids
#: model:ir.model.fields,field_description:point_of_sale.field_pos_details_wizard__pos_config_ids
msgid "Pos Config"
msgstr "Cấu hinh PoS"

#. module: point_of_sale
#: model:ir.model.fields,field_description:point_of_sale.field_account_move__pos_order_ids
#: model:ir.model.fields,field_description:point_of_sale.field_res_partner__pos_order_ids
#: model:ir.model.fields,field_description:point_of_sale.field_res_users__pos_order_ids
msgid "Pos Order"
msgstr "Đơn hàng POS"

#. module: point_of_sale
#: model:ir.model.fields,field_description:point_of_sale.field_res_partner__pos_order_count
#: model:ir.model.fields,field_description:point_of_sale.field_res_users__pos_order_count
msgid "Pos Order Count"
msgstr "Số đơn hàng POS"

#. module: point_of_sale
#: model:ir.model.fields,field_description:point_of_sale.field_pos_pack_operation_lot__pos_order_line_id
msgid "Pos Order Line"
msgstr "Chi tiết đơn hàng Pos"

#. module: point_of_sale
#: model_terms:ir.ui.view,arch_db:point_of_sale.product_pos_category_form_view
msgid "Pos Product Categories"
msgstr "Nhóm SP cho PoS"

#. module: point_of_sale
#: model:ir.model.fields,field_description:point_of_sale.field_pos_config__pos_session_duration
msgid "Pos Session Duration"
msgstr "Thời lượng của ca bán hàng"

#. module: point_of_sale
#: model:ir.model.fields,field_description:point_of_sale.field_pos_config__pos_session_state
msgid "Pos Session State"
msgstr "Trạng thái phiên POS"

#. module: point_of_sale
#: model:ir.model.fields,field_description:point_of_sale.field_pos_config__pos_session_username
msgid "Pos Session Username"
msgstr "Tài khoản phiên POS"

#. module: point_of_sale
#: model:ir.model.fields,field_description:point_of_sale.field_pos_payment_method__open_session_ids
msgid "Pos Sessions"
msgstr "Phiên POS"

#. module: point_of_sale
#: model:ir.model.fields,field_description:point_of_sale.field_pos_config__is_posbox
msgid "PosBox"
msgstr "PosBox"

#. module: point_of_sale
#. openerp-web
#: code:addons/point_of_sale/static/src/xml/pos.xml:0
#, python-format
msgid "Postcode"
msgstr "Mã bưu chính"

#. module: point_of_sale
#: model:ir.model.fields.selection,name:point_of_sale.selection__pos_order__state__done
#: model:ir.model.fields.selection,name:point_of_sale.selection__report_pos_order__state__done
#: model_terms:ir.ui.view,arch_db:point_of_sale.view_pos_order_filter
msgid "Posted"
msgstr "Đã vào sổ"

#. module: point_of_sale
#: model:ir.model.fields,field_description:point_of_sale.field_pos_config__iface_precompute_cash
msgid "Prefill Cash Payment"
msgstr "Điền trước Thanh toán Tiền mặt"

#. module: point_of_sale
#: model_terms:ir.ui.view,arch_db:point_of_sale.pos_config_view_form
msgid "Prefill amount paid with the exact due amount"
msgstr "Điền trước Thanh toán Tiền mặt với giá trị chính xác"

#. module: point_of_sale
#. openerp-web
#: code:addons/point_of_sale/static/src/xml/pos.xml:0
#: model_terms:ir.ui.view,arch_db:point_of_sale.customer_facing_display_html
#: model_terms:pos.config,customer_facing_display_html:point_of_sale.pos_config_main
#, python-format
msgid "Price"
msgstr "Giá"

#. module: point_of_sale
#: model_terms:ir.ui.view,arch_db:point_of_sale.report_saledetails
msgid "Price Unit"
msgstr "Đơn Giá"

#. module: point_of_sale
#. openerp-web
#: code:addons/point_of_sale/static/src/xml/pos.xml:0
#, python-format
msgid "Price list"
msgstr "Bảng giá"

#. module: point_of_sale
#: model:ir.model.fields.selection,name:point_of_sale.selection__barcode_rule__type__price
msgid "Priced Product"
msgstr "Sản phẩm có Giá"

#. module: point_of_sale
#. openerp-web
#: code:addons/point_of_sale/static/src/js/screens.js:0
#: code:addons/point_of_sale/static/src/xml/pos.xml:0
#: code:addons/point_of_sale/static/src/xml/pos.xml:0
#: model:ir.model.fields,field_description:point_of_sale.field_pos_order__pricelist_id
#: model:ir.model.fields,field_description:point_of_sale.field_report_pos_order__pricelist_id
#, python-format
msgid "Pricelist"
msgstr "Bảng giá"

#. module: point_of_sale
#: model:ir.ui.menu,name:point_of_sale.pos_config_menu_action_product_pricelist
#: model_terms:ir.ui.view,arch_db:point_of_sale.pos_config_view_form
#: model_terms:ir.ui.view,arch_db:point_of_sale.res_config_settings_view_form
msgid "Pricelists"
msgstr "Bảng giá"

#. module: point_of_sale
#: model_terms:ir.ui.view,arch_db:point_of_sale.pos_config_view_form
#: model_terms:ir.ui.view,arch_db:point_of_sale.res_config_settings_view_form
msgid "Pricing"
msgstr "Tính giá"

#. module: point_of_sale
#. openerp-web
#: code:addons/point_of_sale/static/src/xml/pos.xml:0
#: model_terms:ir.ui.view,arch_db:point_of_sale.view_pos_details_wizard
#, python-format
msgid "Print"
msgstr "In"

#. module: point_of_sale
#. openerp-web
#: code:addons/point_of_sale/static/src/xml/pos.xml:0
#: code:addons/point_of_sale/static/src/xml/pos.xml:0
#, python-format
msgid "Print Receipt"
msgstr "In Biên lai"

#. module: point_of_sale
#. openerp-web
#: code:addons/point_of_sale/static/src/xml/pos.xml:0
#, python-format
msgid "Print a report with all the sales of the current PoS Session"
msgstr "In một báo cáo với tất cả người bán đang có phiên làm việc ở POS hiện hành"

#. module: point_of_sale
#: model_terms:ir.ui.view,arch_db:point_of_sale.pos_config_view_form
msgid "Print invoices on customer request"
msgstr "In Hoá đơn khi khách hàng yêu cầu"

#. module: point_of_sale
#: model_terms:ir.ui.view,arch_db:point_of_sale.pos_config_view_form
msgid "Print receipts automatically once the payment is registered"
msgstr "Tự động in hoá đơn sau khi đơn hàng được thanh toán"

#. module: point_of_sale
#: model:ir.model.fields,field_description:point_of_sale.field_pos_config__iface_print_via_proxy
msgid "Print via Proxy"
msgstr "In qua Proxy"

#. module: point_of_sale
#. openerp-web
#: code:addons/point_of_sale/static/src/js/chrome.js:0
#, python-format
msgid "Printer"
msgstr "Máy In"

#. module: point_of_sale
#. openerp-web
#: code:addons/point_of_sale/static/src/js/screens.js:0
#, python-format
msgid "Printing is not supported on some android browsers"
msgstr "Không hỗ trợ in cho một số trình duyệt android"

#. module: point_of_sale
#. openerp-web
#: code:addons/point_of_sale/static/src/js/screens.js:0
#, python-format
msgid ""
"Printing is not supported on some android browsers due to no default "
"printing protocol is available. It is possible to print your tickets by "
"making use of an IoT Box."
msgstr ""
"Không hỗ trợ in cho một số trình duyệt android do không sẳn có một phương "
"thức in mặc định. Có thể in bằng cách sử dụng IoT Box."

#. module: point_of_sale
#: model:ir.model,name:point_of_sale.model_procurement_group
msgid "Procurement Group"
msgstr "Nhóm cung ứng"

#. module: point_of_sale
#: model:ir.model,name:point_of_sale.model_product_product
#: model:ir.model.fields,field_description:point_of_sale.field_pos_order_line__product_id
#: model:ir.model.fields,field_description:point_of_sale.field_pos_pack_operation_lot__product_id
#: model:ir.model.fields,field_description:point_of_sale.field_report_pos_order__product_id
#: model_terms:ir.ui.view,arch_db:point_of_sale.report_saledetails
#: model_terms:ir.ui.view,arch_db:point_of_sale.view_report_pos_order_search
msgid "Product"
msgstr "Sản phẩm"

#. module: point_of_sale
#: model:ir.model.fields,field_description:point_of_sale.field_report_pos_order__product_categ_id
#: model_terms:ir.ui.view,arch_db:point_of_sale.view_report_pos_order_search
msgid "Product Category"
msgstr "Nhóm sản phẩm"

#. module: point_of_sale
#: model_terms:ir.ui.view,arch_db:point_of_sale.pos_config_view_form
msgid "Product Prices"
msgstr "Giá Sản phẩm"

#. module: point_of_sale
#: model_terms:ir.ui.view,arch_db:point_of_sale.product_pos_category_tree_view
msgid "Product Product Categories"
msgstr "Nhóm sản phẩm"

#. module: point_of_sale
#: model:ir.model.fields,field_description:point_of_sale.field_report_pos_order__product_qty
msgid "Product Quantity"
msgstr "Số lượng sản phẩm"

#. module: point_of_sale
#: model:ir.model,name:point_of_sale.model_product_template
#: model:ir.model.fields,field_description:point_of_sale.field_report_pos_order__product_tmpl_id
msgid "Product Template"
msgstr "Mẫu sản phẩm"

#. module: point_of_sale
#: model:ir.model,name:point_of_sale.model_uom_uom
msgid "Product Unit of Measure"
msgstr "Đơn vị tính của sản phẩm"

#. module: point_of_sale
#: model:ir.model.fields,field_description:point_of_sale.field_pos_order_line__product_uom_id
msgid "Product UoM"
msgstr "Đơn vị đo sản phẩm"

#. module: point_of_sale
#: model:ir.model,name:point_of_sale.model_uom_category
msgid "Product UoM Categories"
msgstr "Nhóm ĐV Sản phẩm"

#. module: point_of_sale
#: model:ir.actions.act_window,name:point_of_sale.product_product_action
#: model:ir.ui.menu,name:point_of_sale.pos_config_menu_action_product_product
msgid "Product Variants"
msgstr "Biến thể Sản phẩm"

#. module: point_of_sale
#. openerp-web
#: code:addons/point_of_sale/static/src/xml/pos.xml:0
#, python-format
msgid "Product image"
msgstr "Hình sản phẩm"

#. module: point_of_sale
#: model_terms:ir.ui.view,arch_db:point_of_sale.pos_config_view_form
msgid "Product prices on receipts"
msgstr "Giá sản phẩm trên biên lai"

#. module: point_of_sale
#: model:ir.model.fields,field_description:point_of_sale.field_pos_config__iface_tipproduct
msgid "Product tips"
msgstr "Hướng dẫn sản phẩm"

#. module: point_of_sale
#: model:ir.actions.act_window,name:point_of_sale.product_template_action_pos_product
#: model:ir.ui.menu,name:point_of_sale.menu_pos_products
#: model:ir.ui.menu,name:point_of_sale.pos_config_menu_catalog
#: model:ir.ui.menu,name:point_of_sale.pos_menu_products_configuration
#: model_terms:ir.ui.view,arch_db:point_of_sale.report_saledetails
#: model_terms:ir.ui.view,arch_db:point_of_sale.view_pos_pos_form
msgid "Products"
msgstr "Sản phẩm"

#. module: point_of_sale
#. openerp-web
#: code:addons/point_of_sale/static/src/xml/pos.xml:0
#, python-format
msgid "Proxy Connected"
msgstr "Đã kết nối với Proxy"

#. module: point_of_sale
#. openerp-web
#: code:addons/point_of_sale/static/src/xml/pos.xml:0
#, python-format
msgid "Proxy Disconnected"
msgstr "Proxy ngắt kết nối"

#. module: point_of_sale
#. openerp-web
#: code:addons/point_of_sale/static/src/xml/pos.xml:0
#, python-format
msgid "Proxy Warning"
msgstr "Cảnh báo Proxy"

#. module: point_of_sale
#. openerp-web
#: code:addons/point_of_sale/static/src/xml/pos.xml:0
#, python-format
msgid "Qty"
msgstr "SL"

#. module: point_of_sale
#: model:ir.model.fields,field_description:point_of_sale.field_pos_order_line__qty
#: model_terms:ir.ui.view,arch_db:point_of_sale.customer_facing_display_html
#: model_terms:ir.ui.view,arch_db:point_of_sale.report_saledetails
#: model_terms:pos.config,customer_facing_display_html:point_of_sale.pos_config_main
msgid "Quantity"
msgstr "Số lượng"

#. module: point_of_sale
#. openerp-web
#: code:addons/point_of_sale/static/src/xml/pos.xml:0
#, python-format
msgid "Read Weighing Scale"
msgstr "Đọc Cân Khối lượng"

#. module: point_of_sale
#. openerp-web
#: code:addons/point_of_sale/static/src/js/tours/point_of_sale.js:0
#: code:addons/point_of_sale/static/src/js/tours/point_of_sale.js:0
#, python-format
msgid "Ready to launch your <b>point of sale</b>?"
msgstr "Bạn đã sẵn sàng sử dụng <b>Điểm bán lẻ</b>?"

#. module: point_of_sale
#: code:addons/point_of_sale/models/pos_order.py:0
#, python-format
msgid "Receipt %s"
msgstr "Biên lai %s"

#. module: point_of_sale
#: model:ir.model.fields,field_description:point_of_sale.field_pos_config__receipt_footer
msgid "Receipt Footer"
msgstr "Chân Biên lai"

#. module: point_of_sale
#: model:ir.model.fields,field_description:point_of_sale.field_pos_config__receipt_header
msgid "Receipt Header"
msgstr "Đầu Biên lai"

#. module: point_of_sale
#: model:ir.model.fields,field_description:point_of_sale.field_pos_order__pos_reference
msgid "Receipt Number"
msgstr "Số biên lai"

#. module: point_of_sale
#: model_terms:ir.ui.view,arch_db:point_of_sale.pos_config_view_form
msgid "Receipt Printer"
msgstr "Máy in Biên lai"

#. module: point_of_sale
#: model:ir.model.fields,help:point_of_sale.field_pos_payment_method__use_payment_terminal
msgid "Record payments with a terminal on this journal."
msgstr "Ghi nhận thanh toán với một thiết bị đầu cuối vào nhật ký này."

#. module: point_of_sale
#: model_terms:ir.ui.view,arch_db:point_of_sale.res_config_settings_view_form
msgid "Record transactions in foreign currencies"
msgstr "Ghi nhận lại giao dịch bằng ngoại tệ"

#. module: point_of_sale
#: model:ir.model.fields,field_description:point_of_sale.field_pos_session__rescue
msgid "Recovery Session"
msgstr "Phiên Khôi phục"

#. module: point_of_sale
#. openerp-web
#: code:addons/point_of_sale/static/src/xml/pos.xml:0
#, python-format
msgid "Refresh Display"
msgstr "Làm Tươi Màn hình"

#. module: point_of_sale
#. openerp-web
#: code:addons/point_of_sale/static/src/xml/pos.xml:0
#, python-format
msgid "Remove"
msgstr "Gỡ"

#. module: point_of_sale
#: model:ir.ui.menu,name:point_of_sale.menu_point_rep
msgid "Reporting"
msgstr "Báo cáo"

#. module: point_of_sale
#: model:ir.model.fields,field_description:point_of_sale.field_pos_config__module_pos_reprint
msgid "Reprint Receipt"
msgstr "In lại Biên lai"

#. module: point_of_sale
#. openerp-web
#: code:addons/point_of_sale/static/src/xml/pos.xml:0
#, python-format
msgid "Request sent"
msgstr "Yêu cầu đã được gửi"

#. module: point_of_sale
#. openerp-web
#: code:addons/point_of_sale/static/src/xml/pos.xml:0
#, python-format
msgid "Reset"
msgstr "Đặt lại"

#. module: point_of_sale
#: model:ir.model.fields,field_description:point_of_sale.field_pos_order__user_id
#: model:ir.model.fields,field_description:point_of_sale.field_pos_session__user_id
#: model_terms:ir.ui.view,arch_db:point_of_sale.view_pos_session_search
msgid "Responsible"
msgstr "Người phụ trách"

#. module: point_of_sale
#: model:ir.model.fields,field_description:point_of_sale.field_pos_session__activity_user_id
msgid "Responsible User"
msgstr "Người phụ trách"

#. module: point_of_sale
#: model:ir.model.fields,field_description:point_of_sale.field_pos_config__limit_categories
msgid "Restrict Available Product Categories"
msgstr "Hạn chế nhóm sản phẩm khả dụng"

#. module: point_of_sale
#: model:ir.model.fields,field_description:point_of_sale.field_pos_config__restrict_price_control
msgid "Restrict Price Modifications to Managers"
msgstr "Hạn chế sửa giá cho người Quản lý"

#. module: point_of_sale
#: model_terms:ir.ui.view,arch_db:point_of_sale.view_pos_config_kanban
msgid "Resume"
msgstr "Khôi phục"

#. module: point_of_sale
#. openerp-web
#: code:addons/point_of_sale/static/src/xml/pos.xml:0
#, python-format
msgid "Retry"
msgstr "Thử lại"

#. module: point_of_sale
#: code:addons/point_of_sale/models/pos_order.py:0
#: model_terms:ir.ui.view,arch_db:point_of_sale.view_pos_pos_form
#, python-format
msgid "Return Products"
msgstr "Trả lại hàng"

#. module: point_of_sale
#: model:ir.model.fields,field_description:point_of_sale.field_pos_order__amount_return
msgid "Returned"
msgstr "Được trả lại"

#. module: point_of_sale
#. openerp-web
#: code:addons/point_of_sale/static/src/xml/pos.xml:0
#, python-format
msgid "Reversal request sent to terminal"
msgstr ""

#. module: point_of_sale
#. openerp-web
#: code:addons/point_of_sale/static/src/xml/pos.xml:0
#, python-format
msgid "Reverse"
msgstr ""

#. module: point_of_sale
#. openerp-web
#: code:addons/point_of_sale/static/src/xml/pos.xml:0
#, python-format
msgid "Reverse Payment"
msgstr ""

#. module: point_of_sale
#: model:ir.model.fields,field_description:point_of_sale.field_pos_session__message_has_sms_error
msgid "SMS Delivery error"
msgstr "Có lỗi gửi SMS"

#. module: point_of_sale
#: model:ir.model.fields,field_description:point_of_sale.field_report_pos_order__nbr_lines
msgid "Sale Line Count"
msgstr "Bộ đếm chi tiết đơn hàng"

#. module: point_of_sale
#: model:ir.actions.act_window,name:point_of_sale.action_pos_order_line
#: model:ir.actions.act_window,name:point_of_sale.action_pos_order_line_day
#: model:ir.actions.act_window,name:point_of_sale.action_pos_order_line_form
msgid "Sale line"
msgstr "Chi tiết bán hàng"

#. module: point_of_sale
#: model:ir.actions.act_window,name:point_of_sale.action_report_pos_details
#: model:ir.actions.report,name:point_of_sale.sale_details_report
#: model:ir.ui.menu,name:point_of_sale.menu_report_order_details
#: model_terms:ir.ui.view,arch_db:point_of_sale.report_saledetails
#: model_terms:ir.ui.view,arch_db:point_of_sale.view_pos_details_wizard
msgid "Sales Details"
msgstr "Thông tin bán hàng"

#. module: point_of_sale
#: model:ir.model.fields,field_description:point_of_sale.field_pos_config__journal_id
#: model:ir.model.fields,field_description:point_of_sale.field_pos_order__sale_journal
#: model_terms:ir.ui.view,arch_db:point_of_sale.pos_config_view_form
msgid "Sales Journal"
msgstr "Sổ nhật ký Bán hàng"

#. module: point_of_sale
#. openerp-web
#: code:addons/point_of_sale/static/src/xml/pos.xml:0
#: model_terms:ir.ui.view,arch_db:point_of_sale.pos_config_view_form
#, python-format
msgid "Save"
msgstr "Lưu"

#. module: point_of_sale
#. openerp-web
#: code:addons/point_of_sale/static/src/js/chrome.js:0
#, python-format
msgid "Scale"
msgstr "Cân"

#. module: point_of_sale
#. openerp-web
#: code:addons/point_of_sale/static/src/xml/pos.xml:0
#, python-format
msgid "Scan"
msgstr "Quét"

#. module: point_of_sale
#. openerp-web
#: code:addons/point_of_sale/static/src/xml/pos.xml:0
#, python-format
msgid "Scan EAN-13"
msgstr "Quét mã EAN-13"

#. module: point_of_sale
#: model:ir.model.fields,field_description:point_of_sale.field_pos_config__iface_scan_via_proxy
msgid "Scan via Proxy"
msgstr "Quét qua Proxy"

#. module: point_of_sale
#. openerp-web
#: code:addons/point_of_sale/static/src/js/chrome.js:0
#, python-format
msgid "Scanner"
msgstr "Máy quét"

#. module: point_of_sale
#. openerp-web
#: code:addons/point_of_sale/static/src/xml/pos.xml:0
#, python-format
msgid "Search Customers"
msgstr "Tìm khách hàng"

#. module: point_of_sale
#. openerp-web
#: code:addons/point_of_sale/static/src/xml/pos.xml:0
#, python-format
msgid "Search Products"
msgstr "Tìm Sản phẩm"

#. module: point_of_sale
#: model_terms:ir.ui.view,arch_db:point_of_sale.view_pos_order_filter
msgid "Search Sales Order"
msgstr "Tìm kiếm Đơn hàng"

#. module: point_of_sale
#. openerp-web
#: code:addons/point_of_sale/static/src/xml/pos.xml:0
#, python-format
msgid "Select Customer"
msgstr "Chọn Khách hàng"

#. module: point_of_sale
#. openerp-web
#: code:addons/point_of_sale/static/src/js/screens.js:0
#, python-format
msgid "Select Fiscal Position"
msgstr "Chọn vị thế tài chính"

#. module: point_of_sale
#. openerp-web
#: code:addons/point_of_sale/static/src/js/screens.js:0
#, python-format
msgid "Select pricelist"
msgstr "Chọn Bảng giá"

#. module: point_of_sale
#: model:ir.model.fields,field_description:point_of_sale.field_pos_config__selectable_categ_ids
msgid "Selectable Categ"
msgstr "Nhóm có thể chọn"

#. module: point_of_sale
#. openerp-web
#: code:addons/point_of_sale/static/src/xml/pos.xml:0
#, python-format
msgid "Send"
msgstr "Gửi"

#. module: point_of_sale
#. openerp-web
#: code:addons/point_of_sale/static/src/xml/pos.xml:0
#: code:addons/point_of_sale/static/src/xml/pos.xml:0
#, python-format
msgid "Send Payment Request"
msgstr "Gửi yêu cầu thanh toán"

#. module: point_of_sale
#. openerp-web
#: code:addons/point_of_sale/static/src/xml/pos.xml:0
#, python-format
msgid "Send by email"
msgstr "Gửi qua email"

#. module: point_of_sale
#: model:ir.model.fields,field_description:point_of_sale.field_pos_category__sequence
msgid "Sequence"
msgstr "Trình tự"

#. module: point_of_sale
#: model:ir.model.fields,field_description:point_of_sale.field_pos_order__sequence_number
msgid "Sequence Number"
msgstr "Số Thứ tự"

#. module: point_of_sale
#. openerp-web
#: code:addons/point_of_sale/static/src/xml/pos.xml:0
#, python-format
msgid "Serial/Lot Number"
msgstr "Số Lô/Sê-ri"

#. module: point_of_sale
#. openerp-web
#: code:addons/point_of_sale/static/src/xml/pos.xml:0
#, python-format
msgid "Served by"
msgstr "Phục vụ bởi"

#. module: point_of_sale
#. openerp-web
#: code:addons/point_of_sale/static/src/js/screens.js:0
#, python-format
msgid "Server Error"
msgstr "Lỗi Máy chủ"

#. module: point_of_sale
#: code:addons/point_of_sale/models/pos_config.py:0
#: model:ir.model.fields,field_description:point_of_sale.field_account_bank_statement__pos_session_id
#: model:ir.model.fields,field_description:point_of_sale.field_pos_order__session_id
#: model:ir.model.fields,field_description:point_of_sale.field_pos_payment__session_id
#: model:ir.model.fields,field_description:point_of_sale.field_report_pos_order__session_id
#: model_terms:ir.ui.view,arch_db:point_of_sale.view_pos_order_filter
#: model_terms:ir.ui.view,arch_db:point_of_sale.view_pos_payment_search
#, python-format
msgid "Session"
msgstr "Phiên"

#. module: point_of_sale
#: model:ir.model.fields,field_description:point_of_sale.field_pos_session__name
msgid "Session ID"
msgstr "ID của Phiên"

#. module: point_of_sale
#: model:ir.model.fields,field_description:point_of_sale.field_pos_order__session_move_id
msgid "Session Journal Entry"
msgstr "Sổ Nhật ký Phiên"

#. module: point_of_sale
#. openerp-web
#: code:addons/point_of_sale/static/src/xml/pos.xml:0
#, python-format
msgid "Session ids:"
msgstr "ID phiên:"

#. module: point_of_sale
#: model:mail.activity.type,name:point_of_sale.mail_activity_old_session
msgid "Session open over 7 days"
msgstr "Phiên đã mở quá 7 ngày"

#. module: point_of_sale
#: model:ir.actions.act_window,name:point_of_sale.action_pos_session
#: model:ir.actions.act_window,name:point_of_sale.action_pos_session_filtered
#: model:ir.model.fields,field_description:point_of_sale.field_pos_config__session_ids
#: model:ir.ui.menu,name:point_of_sale.menu_pos_session_all
#: model_terms:ir.ui.view,arch_db:point_of_sale.view_pos_config_kanban
msgid "Sessions"
msgstr "Phiên"

#. module: point_of_sale
#: model_terms:ir.ui.view,arch_db:point_of_sale.view_pos_session_form
msgid "Set Closing Cash"
msgstr "Thiết lập Tiền mặt đóng phiên"

#. module: point_of_sale
#. openerp-web
#: code:addons/point_of_sale/static/src/js/screens.js:0
#, python-format
msgid "Set Customer"
msgstr "Chọn Khách hàng"

#. module: point_of_sale
#: model_terms:ir.ui.view,arch_db:point_of_sale.view_account_bnk_stmt_cashbox_footer
msgid "Set Default Cash Opening"
msgstr "Thiết lập Tiền mặt mặc định khi mở phiên"

#. module: point_of_sale
#: model:ir.model.fields,field_description:point_of_sale.field_pos_config__start_category
msgid "Set Start Category"
msgstr "Thiết lập Nhóm Khởi động"

#. module: point_of_sale
#: model_terms:ir.ui.view,arch_db:point_of_sale.view_pos_session_form
msgid "Set Starting Cash"
msgstr "Thiết lập số tiền mặt ban đầu"

#. module: point_of_sale
#. openerp-web
#: code:addons/point_of_sale/static/src/xml/pos.xml:0
#, python-format
msgid "Set Weight"
msgstr "Thiết lập Khối lượng"

#. module: point_of_sale
#: model_terms:ir.ui.view,arch_db:point_of_sale.pos_config_view_form
msgid "Set barcodes to scan products, customer cards, etc."
msgstr "Đặt mã vạch để quét sản phẩm, thẻ khách hàng, v.v."

#. module: point_of_sale
#. openerp-web
#: code:addons/point_of_sale/static/src/xml/pos.xml:0
#, python-format
msgid "Set fiscal position"
msgstr "Cấu hình vị thế tài chính"

#. module: point_of_sale
#: model_terms:ir.ui.view,arch_db:point_of_sale.res_config_settings_view_form
msgid "Set multiple prices per product, automated discounts, etc."
msgstr "Thiết lập nhiều giá bán cho một sản phẩm, tự động chiết khấu, v.v."

#. module: point_of_sale
#: model_terms:ir.ui.view,arch_db:point_of_sale.pos_config_view_form
msgid "Set shop-specific prices, seasonal discounts, etc."
msgstr "Thiết lập giá theo cửa hàng, chiết khấu theo mùa, v.v."

#. module: point_of_sale
#: model:ir.actions.act_window,name:point_of_sale.action_pos_configuration
#: model:ir.ui.menu,name:point_of_sale.menu_pos_global_settings
#: model_terms:ir.ui.view,arch_db:point_of_sale.view_pos_config_kanban
msgid "Settings"
msgstr "Thiết lập"

#. module: point_of_sale
#. openerp-web
#: code:addons/point_of_sale/static/src/xml/pos.xml:0
#, python-format
msgid "Shopping cart"
msgstr "Giỏ hàng"

#. module: point_of_sale
#: model:ir.model.fields,help:point_of_sale.field_pos_config__iface_customer_facing_display
msgid "Show checkout to customers with a remotely-connected screen."
msgstr "Hiển thị thanh toán cho khách hàng bằng màn hình được kết nối từ xa."

#. module: point_of_sale
#: model:ir.model.fields,help:point_of_sale.field_pos_config__module_pos_hr
msgid "Show employee login screen"
msgstr "Hiển thị màn hình đăng nhập nhân viên"

#. module: point_of_sale
#. openerp-web
#: code:addons/point_of_sale/static/src/xml/pos.xml:0
#, python-format
msgid "Skip"
msgstr "Bỏ qua"

#. module: point_of_sale
#: model:ir.model.fields,field_description:point_of_sale.field_pos_config__iface_print_skip_screen
msgid "Skip Preview Screen"
msgstr "Bỏ qua Màn hình Xem trước"

#. module: point_of_sale
#. openerp-web
#: code:addons/point_of_sale/static/src/xml/pos.xml:0
#, python-format
msgid "Slash"
msgstr "Slash"

#. module: point_of_sale
#: model:product.product,name:point_of_sale.small_shelf
#: model:product.template,name:point_of_sale.small_shelf_product_template
msgid "Small Shelf"
msgstr "Small Shelf"

#. module: point_of_sale
#. openerp-web
#: code:addons/point_of_sale/static/src/js/gui.js:0
#, python-format
msgid ""
"Some orders could not be submitted to the server due to configuration "
"errors. You can exit the Point of Sale, but do not close the session before "
"the issue has been resolved."
msgstr ""
"Một vài đơn hàng không thể lưu về hệ thống do gặp lỗi thiết lập. Bạn có thể "
"thoát khỏi màn hình bán hàng, nhưng đừng đóng phiên bán hàng trước khi vấn "
"đề được giải quyết."

#. module: point_of_sale
#. openerp-web
#: code:addons/point_of_sale/static/src/js/gui.js:0
#, python-format
msgid ""
"Some orders could not be submitted to the server due to internet connection "
"issues. You can exit the Point of Sale, but do not close the session before "
"the issue has been resolved."
msgstr ""
"Một vài đơn hàng không thể lưu về hệ thống do gặp lỗi kết nối internet. Bạn "
"có thể thoát khỏi màn hình bán hàng, nhưng đừng đóng phiên bán hàng trước "
"khi vấn đề được giải quyết."

#. module: point_of_sale
#: model:ir.model,name:point_of_sale.model_pos_pack_operation_lot
msgid "Specify product lot/serial number in pos order line"
msgstr "Hãy chỉ ra số lô/sê-ri sản phẩm trong dòng đơn hàng PoS"

#. module: point_of_sale
#: model:ir.model.fields,field_description:point_of_sale.field_pos_payment_method__split_transactions
msgid "Split Transactions"
msgstr "Tách các giao dịch"

#. module: point_of_sale
#: model:ir.model.fields,field_description:point_of_sale.field_pos_details_wizard__start_date
msgid "Start Date"
msgstr "Ngày bắt đầu"

#. module: point_of_sale
#: model_terms:ir.ui.view,arch_db:point_of_sale.view_pos_session_form
msgid "Start Session"
msgstr "Khởi động Phiên"

#. module: point_of_sale
#: model_terms:ir.ui.view,arch_db:point_of_sale.pos_config_view_form
msgid "Start selling from a default product category"
msgstr "Bắt đầu bán từ một nhóm sản phẩm mặc định"

#. module: point_of_sale
#: model:ir.model.fields,field_description:point_of_sale.field_pos_session__cash_register_balance_start
msgid "Starting Balance"
msgstr "Số dư Đầu"

#. module: point_of_sale
#: model_terms:ir.ui.view,arch_db:point_of_sale.view_pos_session_form
msgid "Starting Cash"
msgstr "Số tiền mặt ban đầu"

#. module: point_of_sale
#. openerp-web
#: code:addons/point_of_sale/static/src/xml/pos.xml:0
#, python-format
msgid "State"
msgstr "Trạng thái"

#. module: point_of_sale
#: model:ir.model.fields,field_description:point_of_sale.field_pos_order__state
#: model:ir.model.fields,field_description:point_of_sale.field_pos_session__state
#: model:ir.model.fields,field_description:point_of_sale.field_report_pos_order__state
#: model_terms:ir.ui.view,arch_db:point_of_sale.view_pos_order_filter
msgid "Status"
msgstr "Tình trạng"

#. module: point_of_sale
#: model:ir.model.fields,help:point_of_sale.field_pos_session__activity_state
msgid ""
"Status based on activities\n"
"Overdue: Due date is already passed\n"
"Today: Activity date is today\n"
"Planned: Future activities."
msgstr ""
"Trạng thái dựa trên hoạt động\n"
"Quá hạn: Ngày đến hạn phải được chuyển\n"
"Hôm nay: Hôm nay là ngày phải thực hiện\n"
"Kế hoạch: Các hoạt động trong tương lai."

#. module: point_of_sale
#. openerp-web
#: code:addons/point_of_sale/static/src/xml/pos.xml:0
#: code:addons/point_of_sale/static/src/xml/pos.xml:0
#, python-format
msgid "Street"
msgstr "Địa chỉ"

#. module: point_of_sale
#. openerp-web
#: code:addons/point_of_sale/static/src/xml/pos.xml:0
#: model:ir.model.fields,field_description:point_of_sale.field_pos_order_line__price_subtotal_incl
#, python-format
msgid "Subtotal"
msgstr "Tổng phụ"

#. module: point_of_sale
#: model:ir.model.fields,field_description:point_of_sale.field_pos_order_line__price_subtotal
msgid "Subtotal w/o Tax"
msgstr "Tổng phụ trước thuế"

#. module: point_of_sale
#: model:ir.model.fields,field_description:point_of_sale.field_report_pos_order__price_sub_total
msgid "Subtotal w/o discount"
msgstr "Tổng phụ chưa tính chiết khấu"

#. module: point_of_sale
#. openerp-web
#: code:addons/point_of_sale/static/src/xml/pos.xml:0
#, python-format
msgid "Successfully  imported"
msgstr "Đã import thành công"

#. module: point_of_sale
#. openerp-web
#: code:addons/point_of_sale/static/src/xml/pos.xml:0
#, python-format
msgid "Successfully imported"
msgstr "Đã import thành công"

#. module: point_of_sale
#: model:ir.model.fields,help:point_of_sale.field_pos_session__cash_register_balance_end
msgid "Sum of opening balance and transactions."
msgstr "Tổng số dư đầu phiên và giao dịch."

#. module: point_of_sale
#: model_terms:ir.ui.view,arch_db:point_of_sale.view_pos_order_line
msgid "Sum of subtotals"
msgstr "Tổng của Tổng phụ"

#. module: point_of_sale
#. openerp-web
#: code:addons/point_of_sale/static/src/xml/pos.xml:0
#, python-format
msgid "Synchronisation Connected"
msgstr "Kết nối với thiết bị đồng bộ"

#. module: point_of_sale
#. openerp-web
#: code:addons/point_of_sale/static/src/xml/pos.xml:0
#, python-format
msgid "Synchronisation Connecting"
msgstr "Đang kết nối với thiết bị đồng bộ"

#. module: point_of_sale
#. openerp-web
#: code:addons/point_of_sale/static/src/xml/pos.xml:0
#, python-format
msgid "Synchronisation Disconnected"
msgstr "Ngắt kết nối với thiết bị đồng bộ"

#. module: point_of_sale
#. openerp-web
#: code:addons/point_of_sale/static/src/xml/pos.xml:0
#, python-format
msgid "Synchronisation Error"
msgstr "Lỗi đồng bộ"

#. module: point_of_sale
#. openerp-web
#: code:addons/point_of_sale/static/src/xml/pos.xml:0
#, python-format
msgid "TOTAL"
msgstr "TỔNG"

#. module: point_of_sale
#: model:ir.actions.act_window,name:point_of_sale.action_pos_box_out
msgid "Take Money In/Out"
msgstr "Nạp tiền / Rút tiền"

#. module: point_of_sale
#. openerp-web
#: code:addons/point_of_sale/static/src/js/screens.js:0
#: model:ir.model,name:point_of_sale.model_account_tax
#, python-format
msgid "Tax"
msgstr "Thuế"

#. module: point_of_sale
#: model_terms:ir.ui.view,arch_db:point_of_sale.report_saledetails
msgid "Tax Amount"
msgstr "Số tiền thuế"

#. module: point_of_sale
#: model:ir.model.fields,field_description:point_of_sale.field_pos_config__iface_tax_included
msgid "Tax Display"
msgstr "Hiển thị Thuế"

#. module: point_of_sale
#. openerp-web
#: code:addons/point_of_sale/static/src/js/models.js:0
#: code:addons/point_of_sale/static/src/xml/pos.xml:0
#: code:addons/point_of_sale/static/src/xml/pos.xml:0
#, python-format
msgid "Tax ID"
msgstr "Mã số thuế"

#. module: point_of_sale
#: model:ir.model.fields,field_description:point_of_sale.field_pos_config__tax_regime
msgid "Tax Regime"
msgstr "Chế độ Thuế"

#. module: point_of_sale
#: model:ir.model.fields,field_description:point_of_sale.field_pos_config__tax_regime_selection
msgid "Tax Regime Selection value"
msgstr "Giá trị lựa chọn chế độ thuế"

#. module: point_of_sale
#: model:ir.model.fields.selection,name:point_of_sale.selection__pos_config__iface_tax_included__subtotal
msgid "Tax-Excluded Price"
msgstr "Giá KHÔNG bao gồm Thuế"

#. module: point_of_sale
#: model:ir.model.fields.selection,name:point_of_sale.selection__pos_config__iface_tax_included__total
msgid "Tax-Included Price"
msgstr "Giá Bao gồm Thuế"

#. module: point_of_sale
#: model:ir.model.fields,field_description:point_of_sale.field_pos_order__amount_tax
#: model:ir.model.fields,field_description:point_of_sale.field_pos_order_line__tax_ids
#: model:ir.ui.menu,name:point_of_sale.menu_action_tax_form_open
#: model_terms:ir.ui.view,arch_db:point_of_sale.pos_config_view_form
#: model_terms:ir.ui.view,arch_db:point_of_sale.report_saledetails
#: model_terms:ir.ui.view,arch_db:point_of_sale.res_config_settings_view_form
#: model_terms:ir.ui.view,arch_db:point_of_sale.view_pos_pos_form
msgid "Taxes"
msgstr "Thuế"

#. module: point_of_sale
#: model:ir.model.fields,field_description:point_of_sale.field_pos_order_line__tax_ids_after_fiscal_position
msgid "Taxes to Apply"
msgstr "Thuế áp dụng"

#. module: point_of_sale
#. openerp-web
#: code:addons/point_of_sale/static/src/xml/pos.xml:0
#: code:addons/point_of_sale/static/src/xml/pos.xml:0
#, python-format
msgid "Taxes:"
msgstr "Các loại thuế:"

#. module: point_of_sale
#: model:ir.model.fields,help:point_of_sale.field_pos_payment_method__hide_use_payment_terminal
msgid ""
"Technical field which is used to hide use_payment_terminal when no payment "
"interfaces are installed."
msgstr ""

#. module: point_of_sale
#. openerp-web
#: code:addons/point_of_sale/static/src/xml/pos.xml:0
#, python-format
msgid "Tel:"
msgstr "ĐT:"

#. module: point_of_sale
#. openerp-web
#: code:addons/point_of_sale/static/src/xml/pos.xml:0
#, python-format
msgid "Tendered"
msgstr "Khach đưa"

#. module: point_of_sale
#. openerp-web
#: code:addons/point_of_sale/static/src/xml/pos.xml:0
#, python-format
msgid ""
"The Point of Sale could not find any product, client, employee\n"
"                    or action associated with the scanned barcode."
msgstr ""
"Điểm bán lẻ (PoS) đã không thể tìm thấy bất kỳ sản phẩm, khách hàng\n"
"                    nhân viên hay bất cứ hành động nào liên quan đến                    máy quét mã vạch."

#. module: point_of_sale
#: code:addons/point_of_sale/models/pos_config.py:0
#, python-format
msgid "The default pricelist must be included in the available pricelists."
msgstr "Bảng giá mặc định phải được bao gồm trong các bảng giá khả dụng"

#. module: point_of_sale
#: model:ir.model.fields,help:point_of_sale.field_pos_config__proxy_ip
msgid ""
"The hostname or ip address of the hardware proxy, Will be autodetected if "
"left empty."
msgstr ""
"Tên máy chủ hoặc địa chỉ ip của proxy phần cứng, Sẽ được tự động phát hiện "
"nếu để trống."

#. module: point_of_sale
#: code:addons/point_of_sale/models/pos_config.py:0
#, python-format
msgid ""
"The invoice journal and the point of sale must belong to the same company."
msgstr "Bút toán ghi hoá đơn và bán hàng phải cùng một công ty."

#. module: point_of_sale
#: code:addons/point_of_sale/models/pos_config.py:0
#, python-format
msgid ""
"The invoice journal must be in the same currency as the Sales Journal or the"
" company currency if that is not set."
msgstr ""
"Sổ nhật ký hoá đơn phải cùng tiền tệ với sổ nhật ký bán hàng hoặc tiện tệ "
"công ty nếu chưa thiết lập sổ nhật ký bán hàng."

#. module: point_of_sale
#: code:addons/point_of_sale/models/pos_config.py:0
#, python-format
msgid ""
"The method payments and the point of sale must belong to the same company."
msgstr "Phương thức thanh toán và điểm bán hàng phải thuộc cùng một công ty."

#. module: point_of_sale
#: model:ir.model.constraint,message:point_of_sale.constraint_pos_session_uniq_name
msgid "The name of this POS Session must be unique !"
msgstr "Tên của phiên POS này phải là duy nhất!"

#. module: point_of_sale
#: model:ir.model.fields,help:point_of_sale.field_res_partner__pos_order_count
#: model:ir.model.fields,help:point_of_sale.field_res_users__pos_order_count
msgid "The number of point of sales orders related to this customer"
msgstr "Số đơn bán lẻ liên quan đến khách hàng này"

#. module: point_of_sale
#. openerp-web
#: code:addons/point_of_sale/static/src/js/screens.js:0
#, python-format
msgid "The order could not be sent"
msgstr "Đơn bán không thể gửi đi được"

#. module: point_of_sale
#. openerp-web
#: code:addons/point_of_sale/static/src/js/screens.js:0
#, python-format
msgid "The order could not be sent to the server due to an unknown error"
msgstr "Đơn bán không thể gửi về máy chủ vì một lỗi không xác định"

#. module: point_of_sale
#. openerp-web
#: code:addons/point_of_sale/static/src/js/screens.js:0
#, python-format
msgid ""
"The order has been synchronized earlier. Please make the invoice from the "
"backend for the order: "
msgstr ""
"Đơn hàng đã được đồng bộ trước đó. Hãy lấy hoá đơn từ backend cho đơn hàng:"

#. module: point_of_sale
#. openerp-web
#: code:addons/point_of_sale/static/src/xml/pos.xml:0
#, python-format
msgid ""
"The order has been synchronized earlier. To print the invoice please refer "
"to the order in the backend"
msgstr ""

#. module: point_of_sale
#: model:ir.model.fields,help:point_of_sale.field_pos_config__iface_precompute_cash
msgid ""
"The payment input will behave similarily to bank payment input, and will be "
"prefilled with the exact due amount."
msgstr ""
"Thông tin thanh toán sẽ hoạt động tương tự như đầu vào thanh toán của ngân "
"hàng và sẽ được điền trước với số tiền đến hạn chính xác."

#. module: point_of_sale
#: model:ir.model.fields,help:point_of_sale.field_pos_payment_method__cash_journal_id
msgid ""
"The payment method is of type cash. A cash statement will be automatically "
"generated."
msgstr ""

#. module: point_of_sale
#: model:ir.model.fields,help:point_of_sale.field_pos_order__config_id
#: model:ir.model.fields,help:point_of_sale.field_pos_session__config_id
msgid "The physical point of sale you will use."
msgstr "Điểm bán hàng vật lý bạn sẽ sử dụng."

#. module: point_of_sale
#: model:ir.model.fields,help:point_of_sale.field_pos_config__iface_start_categ_id
msgid ""
"The point of sale will display this product category by default. If no "
"category is specified, all available products will be shown."
msgstr ""
"Theo mặc định, điểm bán hàng sẽ hiển thị nhóm sản phẩm này. Nếu không có "
"nhóm nào được chỉ định, tất cả các sản phẩm có sẵn sẽ được hiển thị."

#. module: point_of_sale
#: model:ir.model.fields,help:point_of_sale.field_pos_config__iface_available_categ_ids
msgid ""
"The point of sale will only display products which are within one of the "
"selected category trees. If no category is specified, all available products"
" will be shown"
msgstr ""

#. module: point_of_sale
#: model:ir.model.fields,help:point_of_sale.field_pos_config__pricelist_id
msgid ""
"The pricelist used if no customer is selected or if the customer has no Sale"
" Pricelist configured."
msgstr ""
"Bảng giá được sử dụng nếu không có khách hàng nào được chọn hoặc nếu khách "
"hàng không có Bảng giá bán được định cấu hình."

#. module: point_of_sale
#: model:ir.model.fields,help:point_of_sale.field_pos_config__iface_display_categ_images
msgid "The product categories will be displayed with pictures."
msgstr "Nhóm sản phẩm sẽ được hiển thị với các hình này."

#. module: point_of_sale
#. openerp-web
#: code:addons/point_of_sale/static/src/js/screens.js:0
#, python-format
msgid "The provided file could not be read due to an unknown error"
msgstr "Không thể đọc tệp được cung cấp do lỗi không xác định"

#. module: point_of_sale
#: model:ir.model.fields,help:point_of_sale.field_pos_order__currency_rate
msgid ""
"The rate of the currency to the currency of rate applicable at the date of "
"the order"
msgstr ""
"Tỷ giá tiền tệ so với tiền tệ của tỷ giá áp dụng được tại ngày đặt hàng"

#. module: point_of_sale
#: model:ir.model.fields,help:point_of_sale.field_pos_config__iface_print_skip_screen
msgid ""
"The receipt screen will be skipped if the receipt can be printed "
"automatically."
msgstr "Màn hình biên lai sẽ bị bỏ qua nếu biên lai có thể được in tự động."

#. module: point_of_sale
#: model:ir.model.fields,help:point_of_sale.field_pos_config__iface_print_auto
msgid "The receipt will automatically be printed at the end of each order."
msgstr "Biên lai sẽ tự động được in ở cuối mỗi đơn đặt hàng."

#. module: point_of_sale
#: code:addons/point_of_sale/models/pos_config.py:0
#, python-format
msgid ""
"The sales journal and the point of sale must belong to the same company."
msgstr "Nhật ký bán hàng và điểm bán lẻ phải cùng một công ty."

#. module: point_of_sale
#: code:addons/point_of_sale/models/pos_config.py:0
#, python-format
msgid ""
"The selected pricelists must belong to no company or the company of the "
"point of sale."
msgstr ""
"Các bảng giá được chọn phải không có công ty hoặc thuộc về công ty của điểm "
"bán hàng."

#. module: point_of_sale
#. openerp-web
#: code:addons/point_of_sale/static/src/js/screens.js:0
#, python-format
msgid "The server encountered an error while receiving your order."
msgstr "Máy chủ đã gặp lỗi khi nhận được đơn đặt hàng của bạn."

#. module: point_of_sale
#: model_terms:ir.ui.view,arch_db:point_of_sale.view_pos_config_kanban
msgid ""
"The session has been opened for an unusually long period. Please consider "
"closing."
msgstr "Ca bán hàng đã được mở khá lâu. Hãy xem xét đóng ca bán hàng này."

#. module: point_of_sale
#: model:ir.model.fields,help:point_of_sale.field_res_config_settings__module_pos_adyen
#: model_terms:ir.ui.view,arch_db:point_of_sale.res_config_settings_view_form
msgid ""
"The transactions are processed by Adyen. Set your Adyen credentials on the "
"related payment method."
msgstr ""

#. module: point_of_sale
#: model:ir.model.fields,help:point_of_sale.field_res_config_settings__module_pos_mercury
#: model_terms:ir.ui.view,arch_db:point_of_sale.res_config_settings_view_form
msgid ""
"The transactions are processed by Vantiv. Set your Vantiv credentials on the"
" related payment method."
msgstr ""

#. module: point_of_sale
#: model:ir.model.fields,field_description:point_of_sale.field_pos_session__cash_register_balance_end
msgid "Theoretical Closing Balance"
msgstr "Số dư Đóng theo Lý thuyết"

#. module: point_of_sale
#. openerp-web
#: code:addons/point_of_sale/static/src/xml/pos.xml:0
#, python-format
msgid "There are no products in this category."
msgstr "Không có sản phẩm nào trong nhóm này"

#. module: point_of_sale
#. openerp-web
#: code:addons/point_of_sale/static/src/xml/pos.xml:0
#, python-format
msgid ""
"There are pending operations that could not be saved into the database, are "
"you sure you want to exit?"
msgstr ""
"Có một số các hoạt động đang bị treo mà không thể lưu vào cơ sở dữ liệu. Bạn"
" có chắc muốn thoát?"

#. module: point_of_sale
#: code:addons/point_of_sale/models/pos_session.py:0
#, python-format
msgid ""
"There are still orders in draft state in the session. Pay or cancel the following orders to validate the session:\n"
"%s"
msgstr ""

#. module: point_of_sale
#. openerp-web
#: code:addons/point_of_sale/static/src/js/screens.js:0
#, python-format
msgid "There is already an electronic payment in progress."
msgstr ""

#. module: point_of_sale
#: model_terms:ir.ui.view,arch_db:point_of_sale.pos_config_view_form
msgid ""
"There is no Chart of Accounts configured on the company. Please go to the "
"invoicing settings to install a Chart of Accounts."
msgstr ""

#. module: point_of_sale
#. openerp-web
#: code:addons/point_of_sale/static/src/js/screens.js:0
#, python-format
msgid ""
"There is no cash payment method available in this point of sale to handle the change.\n"
"\n"
" Please pay the exact amount or add a cash payment method in the point of sale configuration"
msgstr ""
"Không có phương thức thanh toán bằng tiền mặt nào khả dụng tại điểm bán hàng này để xử lý thay đổi.\n"
"\n"
"  Vui lòng thanh toán số tiền chính xác hoặc thêm phương thức thanh toán bằng tiền mặt vào cấu hình điểm bán hàng"

#. module: point_of_sale
#: code:addons/point_of_sale/wizard/pos_box.py:0
#, python-format
msgid "There is no cash register for this PoS Session"
msgstr "Không có đăng ký tiền mặt cho phiên PoS này"

#. module: point_of_sale
#. openerp-web
#: code:addons/point_of_sale/static/src/js/screens.js:0
#, python-format
msgid ""
"There must be at least one product in your order before it can be validated"
msgstr ""
"Phải có ít nhất một sản phẩm trong đơn hàng trước khi có thể được thẩm định"

#. module: point_of_sale
#: model_terms:ir.ui.view,arch_db:point_of_sale.res_config_settings_view_form
msgid "This adds the choice of a currency on pricelists."
msgstr "Thêm sự lựa chọn của một loại tiền tệ trên bảng giá."

#. module: point_of_sale
#: model:ir.model.constraint,message:point_of_sale.constraint_res_partner_unique_barcode
msgid ""
"This barcode is already assigned to another contact. Please make sure you "
"assign a unique barcode to this contact."
msgstr ""

#. module: point_of_sale
#. openerp-web
#: code:addons/point_of_sale/static/src/js/screens.js:0
#, python-format
msgid ""
"This customer does not have a valid email address, define one or do not send"
" an email."
msgstr ""

#. module: point_of_sale
#: model:ir.model.fields,help:point_of_sale.field_pos_config__amount_authorized_diff
msgid ""
"This field depicts the maximum difference allowed between the ending balance"
" and the theoretical cash when closing a session, for non-POS managers. If "
"this maximum is reached, the user will have an error message at the closing "
"of his session saying that he needs to contact his manager."
msgstr ""
"Trường này giới hạn sự chênh lệch số liệu tiền mặt cho phép giữa số dư đóng "
"sổ và số dư tính tính toán (lý thuyết), áp dụng cho người không phải người "
"quản lý PoS. Nếu số chênh lệch lớn hơn hoặc bằng số này thì người sử dụng "
"PoS sẽ nhận được một thông điệp báo lỗi khi đóng phiên của anh/cô ấy và yêu "
"cầu anh/cô ấy liên lạc với người quản lý."

#. module: point_of_sale
#: model:ir.model.fields,help:point_of_sale.field_pos_config__group_pos_manager_id
msgid ""
"This field is there to pass the id of the pos manager group to the point of "
"sale client."
msgstr ""
"Trường này có để truyền id của nhóm người quản lý pos đến trình khách điểm "
"bán lẻ."

#. module: point_of_sale
#: model:ir.model.fields,help:point_of_sale.field_pos_config__group_pos_user_id
msgid ""
"This field is there to pass the id of the pos user group to the point of "
"sale client."
msgstr ""
"Trường này để truyền id của nhóm người dùng pos đến trình khách điểm bán lẻ."

#. module: point_of_sale
#: code:addons/point_of_sale/models/pos_order.py:0
#, python-format
msgid ""
"This invoice has been created from the point of sale session: <a href=# "
"data-oe-model=pos.order data-oe-id=%d>%s</a>"
msgstr ""
"Hoá đơn này đã được tạo từ điểm bán hàng: <a href=# data-oe-model=pos.order "
"data-oe-id=%d>%s</a>"

#. module: point_of_sale
#: model:ir.model.fields,help:point_of_sale.field_pos_config__allowed_pricelist_ids
msgid "This is a technical field used for the domain of pricelist_id."
msgstr ""

#. module: point_of_sale
#: model:ir.model.fields,help:point_of_sale.field_pos_config__fiscal_position_ids
msgid ""
"This is useful for restaurants with onsite and take-away services that imply"
" specific tax rates."
msgstr ""
"Điều này rất hữu ích cho các nhà hàng có dịch vụ tại chỗ và mang đi, bao gồm"
" (các) mức thuế cụ thể."

#. module: point_of_sale
#. openerp-web
#: code:addons/point_of_sale/static/src/js/chrome.js:0
#, python-format
msgid ""
"This operation will destroy all unpaid orders in the browser. You will lose "
"all the unsaved data and exit the point of sale. This operation cannot be "
"undone."
msgstr ""
"Thao tác này sẽ hủy tất cả các đơn hàng chưa thanh toán trong trình duyệt. "
"Bạn sẽ mất tất cả dữ liệu chưa được lưu và thoát khỏi điểm bán lẻ. Không thể"
" hoàn tác thao tác này."

#. module: point_of_sale
#. openerp-web
#: code:addons/point_of_sale/static/src/js/chrome.js:0
#, python-format
msgid ""
"This operation will permanently destroy all paid orders from the local "
"storage. You will lose all the data. This operation cannot be undone."
msgstr ""
"Hoạt động này sẽ huỷ vĩnh viễn toàn bộ các đơn hàng khỏi nơi lưu trữ cục bộ "
"ở thiết bị của bạn. Bạn sẽ mất toàn bộ dữ liệu. Hoạt động này không thể quay"
" lại một khi đã được thực hiện."

#. module: point_of_sale
#: model:ir.model.fields,help:point_of_sale.field_pos_config__tip_product_id
#: model_terms:ir.ui.view,arch_db:point_of_sale.pos_config_view_form
msgid "This product is used as reference on customer receipts."
msgstr "Sản phẩm này được sử dụng như một dẫn chiếu trên biên lai khách hàng."

#. module: point_of_sale
#: model:ir.model.fields,help:point_of_sale.field_pos_config__sequence_line_id
msgid ""
"This sequence is automatically created by Odoo but you can change it to "
"customize the reference numbers of your orders lines."
msgstr ""
"Thứ tự này được tạo tự động bởi Hệ thống nhưng bạn có thể thay đổi nó để tùy"
" chỉnh số tham chiếu của các dòng đơn hàng của bạn."

#. module: point_of_sale
#: model:ir.model.fields,help:point_of_sale.field_pos_config__sequence_id
msgid ""
"This sequence is automatically created by Odoo but you can change it to "
"customize the reference numbers of your orders."
msgstr ""
"Thứ tự này được tạo tự động bởi Hệ thống nhưng bạn có thể thay đổi nó để tùy"
" chỉnh số tham chiếu của đơn hàng của bạn."

#. module: point_of_sale
#: model_terms:ir.ui.view,arch_db:point_of_sale.res_config_settings_view_form
msgid "This tax is applied to any new product created in the catalog."
msgstr ""
"Thuế này được áp dụng cho bất kỳ sản phẩm mới nào được tạo trong catalog."

#. module: point_of_sale
#: code:addons/point_of_sale/models/pos_order.py:0
#, python-format
msgid ""
"This transfer has been created from the point of sale session: <a href=# "
"data-oe-model=pos.order data-oe-id=%d>%s</a>"
msgstr ""
"Luân chuyển này đã được tạo từ điểm bán hàng: <a href=# data-oe-"
"model=pos.order data-oe-id=%d>%s</a>"

#. module: point_of_sale
#: model:ir.model,name:point_of_sale.model_closing_balance_confirm_wizard
msgid ""
"This wizard is used to display a warning message if the manager wants to "
"close a session with a too high difference between real and expected closing"
" balance"
msgstr ""

#. module: point_of_sale
#. openerp-web
#: code:addons/point_of_sale/static/src/xml/pos.xml:0
#, python-format
msgid "Tip"
msgstr "Hướng dẫn"

#. module: point_of_sale
#: model:ir.model.fields,field_description:point_of_sale.field_pos_config__tip_product_id
#: model_terms:ir.ui.view,arch_db:point_of_sale.pos_config_view_form
msgid "Tip Product"
msgstr "Sản phẩm Típ"

#. module: point_of_sale
#: model_terms:ir.ui.view,arch_db:point_of_sale.pos_config_view_form
#: model:product.product,name:point_of_sale.product_product_tip
#: model:product.template,name:point_of_sale.product_product_tip_product_template
msgid "Tips"
msgstr "Hướng dẫn"

#. module: point_of_sale
#: model_terms:ir.ui.view,arch_db:point_of_sale.view_pos_config_kanban
msgid "To Close"
msgstr "Để đóng"

#. module: point_of_sale
#: model:ir.model.fields,field_description:point_of_sale.field_product_product__to_weight
#: model:ir.model.fields,field_description:point_of_sale.field_product_template__to_weight
msgid "To Weigh With Scale"
msgstr "Đo khối lượng bằng Cân"

#. module: point_of_sale
#: model:ir.model.fields,field_description:point_of_sale.field_pos_order__to_invoice
msgid "To invoice"
msgstr "Chờ xuất hoá đơn"

#. module: point_of_sale
#: model_terms:ir.actions.act_window,help:point_of_sale.action_pos_payment_form
#: model_terms:ir.actions.act_window,help:point_of_sale.action_pos_pos_form
msgid "To record new orders, start a new session."
msgstr "Để tạo đơn hàng mới, bắt đầu một ca bán hàng mới"

#. module: point_of_sale
#: code:addons/point_of_sale/models/pos_order.py:0
#, python-format
msgid "To return product(s), you need to open a session in the POS %s"
msgstr ""

#. module: point_of_sale
#: model:ir.model.fields,field_description:point_of_sale.field_pos_order__amount_total
#: model_terms:ir.ui.view,arch_db:point_of_sale.report_saledetails
msgid "Total"
msgstr "Tổng"

#. module: point_of_sale
#: model:ir.model.fields,field_description:point_of_sale.field_pos_session__cash_register_total_entry_encoding
msgid "Total Cash Transaction"
msgstr "Tổng giao dịch tiền mặt"

#. module: point_of_sale
#: model:ir.model.fields,field_description:point_of_sale.field_report_pos_order__total_discount
msgid "Total Discount"
msgstr "Giảm giá tổng"

#. module: point_of_sale
#: model:ir.model.fields,field_description:point_of_sale.field_pos_session__total_payments_amount
msgid "Total Payments Amount"
msgstr "Tổng tiền thanh toán"

#. module: point_of_sale
#: model:ir.model.fields,field_description:point_of_sale.field_report_pos_order__price_total
msgid "Total Price"
msgstr "Giá tổng"

#. module: point_of_sale
#. openerp-web
#: code:addons/point_of_sale/static/src/xml/pos.xml:0
#, python-format
msgid "Total Taxes"
msgstr "Tổng thuế"

#. module: point_of_sale
#: model:ir.model.fields,help:point_of_sale.field_pos_payment__amount
msgid "Total amount of the payment."
msgstr "Tổng số tiền của thanh toán."

#. module: point_of_sale
#: model:ir.model.fields,help:point_of_sale.field_pos_session__cash_register_total_entry_encoding
msgid "Total of all paid sales orders"
msgstr "Tổng giá trị đơn hàng đã thanh toán"

#. module: point_of_sale
#: model:ir.model.fields,help:point_of_sale.field_pos_session__cash_register_balance_end_real
msgid "Total of closing cash control lines."
msgstr "Tổng các dòng kiểm soát tiền mặt cuối phiên."

#. module: point_of_sale
#: model:ir.model.fields,help:point_of_sale.field_pos_session__cash_register_balance_start
msgid "Total of opening cash control lines."
msgstr "Tổng các dòng kiểm soát tiền mặt đầu phiên."

#. module: point_of_sale
#: model_terms:ir.ui.view,arch_db:point_of_sale.view_pos_order_line
msgid "Total qty"
msgstr "Tổng sl"

#. module: point_of_sale
#. openerp-web
#: code:addons/point_of_sale/static/src/xml/pos.xml:0
#: code:addons/point_of_sale/static/src/xml/pos.xml:0
#: model_terms:ir.ui.view,arch_db:point_of_sale.report_saledetails
#, python-format
msgid "Total:"
msgstr "Tổng:"

#. module: point_of_sale
#. openerp-web
#: code:addons/point_of_sale/static/src/xml/pos.xml:0
#, python-format
msgid "Transaction cancelled"
msgstr "Giao dịch đã bị hủy"

#. module: point_of_sale
#: model:ir.model,name:point_of_sale.model_stock_picking
msgid "Transfer"
msgstr "Điều chuyển"

#. module: point_of_sale
#: model:ir.model.fields,field_description:point_of_sale.field_barcode_rule__type
msgid "Type"
msgstr "Kiểu"

#. module: point_of_sale
#: model:ir.model.fields,field_description:point_of_sale.field_pos_payment__card_type
msgid "Type of card used"
msgstr "Loại thẻ được sử dụng"

#. module: point_of_sale
#: model:ir.model.fields,help:point_of_sale.field_pos_session__activity_exception_decoration
msgid "Type of the exception activity on record."
msgstr ""

#. module: point_of_sale
#: code:addons/point_of_sale/models/pos_session.py:0
#, python-format
msgid ""
"Unable to close and validate the session.\n"
"Please set corresponding tax account in each repartition line of the following taxes: \n"
"%s"
msgstr ""

#. module: point_of_sale
#: code:addons/point_of_sale/models/pos_config.py:0
#, python-format
msgid ""
"Unable to modify this PoS Configuration because there is an open PoS Session"
" based on it."
msgstr ""

#. module: point_of_sale
#. openerp-web
#: code:addons/point_of_sale/static/src/xml/pos.xml:0
#, python-format
msgid "Undo"
msgstr "Hủy bỏ"

#. module: point_of_sale
#: model:ir.model.fields,field_description:point_of_sale.field_pos_order_line__price_unit
msgid "Unit Price"
msgstr "Đơn giá"

#. module: point_of_sale
#: model:product.product,uom_name:point_of_sale.desk_organizer
#: model:product.product,uom_name:point_of_sale.desk_pad
#: model:product.product,uom_name:point_of_sale.led_lamp
#: model:product.product,uom_name:point_of_sale.letter_tray
#: model:product.product,uom_name:point_of_sale.magnetic_board
#: model:product.product,uom_name:point_of_sale.monitor_stand
#: model:product.product,uom_name:point_of_sale.newspaper_rack
#: model:product.product,uom_name:point_of_sale.product_product_consumable
#: model:product.product,uom_name:point_of_sale.product_product_tip
#: model:product.product,uom_name:point_of_sale.small_shelf
#: model:product.product,uom_name:point_of_sale.wall_shelf
#: model:product.product,uom_name:point_of_sale.whiteboard
#: model:product.product,uom_name:point_of_sale.whiteboard_pen
#: model:product.template,uom_name:point_of_sale.desk_organizer_product_template
#: model:product.template,uom_name:point_of_sale.desk_pad_product_template
#: model:product.template,uom_name:point_of_sale.led_lamp_product_template
#: model:product.template,uom_name:point_of_sale.letter_tray_product_template
#: model:product.template,uom_name:point_of_sale.magnetic_board_product_template
#: model:product.template,uom_name:point_of_sale.monitor_stand_product_template
#: model:product.template,uom_name:point_of_sale.newspaper_rack_product_template
#: model:product.template,uom_name:point_of_sale.product_product_consumable_product_template
#: model:product.template,uom_name:point_of_sale.product_product_tip_product_template
#: model:product.template,uom_name:point_of_sale.small_shelf_product_template
#: model:product.template,uom_name:point_of_sale.wall_shelf_product_template
#: model:product.template,uom_name:point_of_sale.whiteboard_pen_product_template
#: model:product.template,uom_name:point_of_sale.whiteboard_product_template
msgid "Units"
msgstr "Đơn vị"

#. module: point_of_sale
#. openerp-web
#: code:addons/point_of_sale/static/src/xml/pos.xml:0
#, python-format
msgid "Unknown Barcode"
msgstr "Mã vạch không xác định"

#. module: point_of_sale
#. openerp-web
#: code:addons/point_of_sale/static/src/js/screens.js:0
#, python-format
msgid "Unknown Error"
msgstr "Lỗi không xác định"

#. module: point_of_sale
#: model:ir.model.fields,field_description:point_of_sale.field_pos_session__message_unread
msgid "Unread Messages"
msgstr "Tin chưa đọc"

#. module: point_of_sale
#: model:ir.model.fields,field_description:point_of_sale.field_pos_session__message_unread_counter
msgid "Unread Messages Counter"
msgstr "Bộ đếm tin chưa đọc"

#. module: point_of_sale
#. openerp-web
#: code:addons/point_of_sale/static/src/js/screens.js:0
#, python-format
msgid "Unsupported File Format"
msgstr "Định dạng tập tin không được hỗ trợ"

#. module: point_of_sale
#: model_terms:ir.ui.view,arch_db:point_of_sale.view_pos_pos_form
msgid "UoM"
msgstr "Đơn vị"

#. module: point_of_sale
#: model:ir.model.fields,field_description:point_of_sale.field_pos_config__use_existing_lots
msgid "Use Existing Lots/Serial Numbers"
msgstr "Sử dụng Số lô/seri đã tồn tại"

#. module: point_of_sale
#: model:ir.model.fields,field_description:point_of_sale.field_pos_payment_method__use_payment_terminal
msgid "Use a Payment Terminal"
msgstr ""

#. module: point_of_sale
#: model:ir.model.fields,help:point_of_sale.field_res_partner__barcode
msgid "Use a barcode to identify this contact from the Point of Sale."
msgstr "Sử dụng mã vạch để xác định liên hệ này từ Điểm bán hàng."

#. module: point_of_sale
#: model_terms:ir.ui.view,arch_db:point_of_sale.pos_config_view_form
msgid "Use a default specific tax regime"
msgstr "Sử dụng một chế độ thuế đặc thù"

#. module: point_of_sale
#: model:ir.model.fields,field_description:point_of_sale.field_pos_config__use_pricelist
msgid "Use a pricelist."
msgstr "Sử dụng bảng giá."

#. module: point_of_sale
#: model_terms:ir.ui.view,arch_db:point_of_sale.pos_config_view_form
msgid "Use a virtual keyboard for touchscreens"
msgstr "Sử dụng bàn phím ảo cho màn hình cảm ứng"

#. module: point_of_sale
#: model_terms:ir.ui.view,arch_db:point_of_sale.pos_config_view_form
msgid ""
"Use employee credentials to log in to the PoS session and switch cashier"
msgstr ""

#. module: point_of_sale
#: model:ir.model.fields,field_description:point_of_sale.field_report_pos_order__user_id
#: model_terms:ir.ui.view,arch_db:point_of_sale.view_pos_order_filter
#: model_terms:ir.ui.view,arch_db:point_of_sale.view_pos_pos_form
#: model_terms:ir.ui.view,arch_db:point_of_sale.view_report_pos_order_search
#: model:res.groups,name:point_of_sale.group_pos_user
msgid "User"
msgstr "Người dùng"

#. module: point_of_sale
#: model:ir.actions.report,name:point_of_sale.report_user_label
msgid "User Labels"
msgstr "Nhãn Người dùng"

#. module: point_of_sale
#: model:ir.model.fields,field_description:point_of_sale.field_pos_config__uuid
msgid "Uuid"
msgstr "Uuid"

#. module: point_of_sale
#. openerp-web
#: code:addons/point_of_sale/static/src/xml/pos.xml:0
#, python-format
msgid "Valid product lot"
msgstr "Lô sản phẩm hợp lệ"

#. module: point_of_sale
#. openerp-web
#: code:addons/point_of_sale/static/src/xml/pos.xml:0
#, python-format
msgid "Validate"
msgstr "Xác nhận"

#. module: point_of_sale
#: model_terms:ir.ui.view,arch_db:point_of_sale.view_pos_session_form
msgid "Validate Closing & Post Entries"
msgstr "Thẩm định đóng & Vào sổ các bút toán"

#. module: point_of_sale
#: model_terms:ir.ui.view,arch_db:point_of_sale.res_config_settings_view_form
msgid "Vantiv (US & Canada)"
msgstr ""

#. module: point_of_sale
#: model:ir.model.fields,field_description:point_of_sale.field_res_config_settings__module_pos_mercury
msgid "Vantiv Payment Terminal"
msgstr ""

#. module: point_of_sale
#: model:ir.model.fields,field_description:point_of_sale.field_pos_config__iface_vkeyboard
msgid "Virtual KeyBoard"
msgstr "Bàn phím ảo"

#. module: point_of_sale
#. openerp-web
#: code:addons/point_of_sale/static/src/xml/pos.xml:0
#, python-format
msgid "Waiting for card"
msgstr "Chờ thẻ"

#. module: point_of_sale
#: model:product.product,name:point_of_sale.wall_shelf
#: model:product.template,name:point_of_sale.wall_shelf_product_template
msgid "Wall Shelf Unit"
msgstr "Wall Shelf Unit"

#. module: point_of_sale
#: model:ir.model,name:point_of_sale.model_stock_warehouse
msgid "Warehouse"
msgstr "Kho"

#. module: point_of_sale
#: model:ir.model.fields,field_description:point_of_sale.field_pos_session__website_message_ids
msgid "Website Messages"
msgstr "Thông báo Website"

#. module: point_of_sale
#: model:ir.model.fields,help:point_of_sale.field_pos_session__website_message_ids
msgid "Website communication history"
msgstr "Lịch sử thông tin liên lạc website"

#. module: point_of_sale
#. openerp-web
#: code:addons/point_of_sale/static/src/xml/pos.xml:0
#, python-format
msgid "Weighing"
msgstr "Trọng lượng"

#. module: point_of_sale
#: model:ir.model.fields.selection,name:point_of_sale.selection__barcode_rule__type__weight
msgid "Weighted Product"
msgstr "Sản phẩm được Cân"

#. module: point_of_sale
#: model_terms:ir.ui.view,arch_db:point_of_sale.pos_config_view_form
msgid ""
"Whenever you close a session, one entry is generated in the following "
"accounting journal for all the orders not invoiced. Invoices are recorded in"
" accounting separately."
msgstr ""
"Bất cứ khi nào bạn đóng một phiên, một mục được tạo trong sổ nhật ký kế toán"
" sau đây cho tất cả các đơn đặt hàng không được lập hoá đơn. Hoá đơn được "
"hạch toán riêng trong phân hệ kế toán."

#. module: point_of_sale
#: model:product.product,name:point_of_sale.whiteboard
#: model:product.template,name:point_of_sale.whiteboard_product_template
msgid "Whiteboard"
msgstr "Whiteboard"

#. module: point_of_sale
#: model_terms:ir.ui.view,arch_db:point_of_sale.customer_facing_display_html
#: model_terms:pos.config,customer_facing_display_html:point_of_sale.pos_config_main
#: model:product.product,name:point_of_sale.whiteboard_pen
#: model:product.template,name:point_of_sale.whiteboard_pen_product_template
msgid "Whiteboard Pen"
msgstr "Whiteboard Pen"

#. module: point_of_sale
#. openerp-web
#: code:addons/point_of_sale/static/src/xml/pos.xml:0
#, python-format
msgid "With a"
msgstr "Bằng một"

#. module: point_of_sale
#: code:addons/point_of_sale/models/pos_config.py:0
#, python-format
msgid ""
"You are not allowed to change the cash control status while a session is "
"already opened."
msgstr ""

#. module: point_of_sale
#: code:addons/point_of_sale/models/account_bank_statement.py:0
#, python-format
msgid ""
"You can't validate a bank statement that is used in an opened Session of a "
"Point of Sale."
msgstr ""

#. module: point_of_sale
#: code:addons/point_of_sale/models/pos_session.py:0
#, python-format
msgid "You cannot create a session before the accounting lock date."
msgstr "Bạn không thể mở phiên vào ngày trước ngày khóa kỳ kế toán"

#. module: point_of_sale
#: code:addons/point_of_sale/models/account_bank_statement.py:0
#, python-format
msgid ""
"You cannot delete a bank statement used in an open Point of Sale session."
msgstr ""
"Bạn không thể xóa sao kê ngân hàng được sử dụng trong một Điểm bán hàng"
" đang có phiên mở."

#. module: point_of_sale
#: code:addons/point_of_sale/models/product.py:0
#: code:addons/point_of_sale/models/product.py:0
#, python-format
msgid ""
"You cannot delete a product saleable in point of sale while a session is "
"still opened."
msgstr ""
"Bạn không được xoá một sản phẩm bán được ở Điểm bán lẻ (PoS) khi mà có tồn "
"tại một phiên chưa đóng."

#. module: point_of_sale
#: code:addons/point_of_sale/models/res_partner.py:0
#, python-format
msgid ""
"You cannot delete contacts while there are active PoS sessions. Close the "
"session(s) %s first."
msgstr ""
"Bạn không thể xoá các liên hệ khi chúng có hoạt động trong phiên POS. Hãy "
"đóng phiên %s trước."

#. module: point_of_sale
#: code:addons/point_of_sale/wizard/pos_open_statement.py:0
#, python-format
msgid ""
"You have to define which payment method must be available in the point of "
"sale by reusing existing bank and cash through \"Accounting / Configuration "
"/ Journals / Journals\". Select a journal and check the field \"PoS Payment "
"Method\" from the \"Point of Sale\" tab. You can also create new payment "
"methods directly from menu \"PoS Backend / Configuration / Payment "
"Methods\"."
msgstr ""
"Bạn phải xác định phương thức thanh toán nào khả dụng tại điểm bán lẻ bằng "
"cách sử dụng lại ngân hàng hiện tại và tiền mặt thông qua \"Kế toán / Cấu "
"hình / Sổ nhật ký / Sổ nhật ký\". Chọn một Sổ nhật ký và kiểm tra trường "
"\"Phương thức thanh toán PoS\" từ tab \"Điểm bán lẻ\". Bạn cũng có thể tạo "
"phương thức thanh toán mới trực tiếp từ menu \"PoS Backend /Cấu hình/Phương "
"thức thanh toán\"."

#. module: point_of_sale
#: code:addons/point_of_sale/models/pos_order.py:0
#, python-format
msgid ""
"You have to select a pricelist in the sale form !\n"
"Please set one before choosing a product."
msgstr ""
"Bạn phải chọn một danh sách giá trong mẫu bán hàng!\n"
"Vui lòng đặt trước khi chọn sản phẩm."

#. module: point_of_sale
#: code:addons/point_of_sale/models/pos_order.py:0
#, python-format
msgid "You have to select a pricelist in the sale form."
msgstr "Bạn phải chọn một bảng giá trong giao diện bán hàng."

#. module: point_of_sale
#. openerp-web
#: code:addons/point_of_sale/static/src/js/gui.js:0
#, python-format
msgid ""
"You must be connected to the internet to save your changes.\n"
"\n"
"Orders that where not synced before will be synced next time you close an order while connected to the internet or when you close the session."
msgstr ""
"Bạn phải kết nối Internet để lưu lại các thay đổi.\n"
"\n"
"Các đơn hàng đã không đồng bộ hóa trước đó sẽ được đồng bộ hóa vào lần tới khi bạn đóng đơn hàng trong khi kết nối với internet hoặc khi bạn đóng phiên."

#. module: point_of_sale
#: code:addons/point_of_sale/models/pos_config.py:0
#, python-format
msgid ""
"You must configure an intermediary account for the payment methods: %s."
msgstr ""

#. module: point_of_sale
#: model_terms:ir.actions.act_window,help:point_of_sale.product_product_action
msgid ""
"You must define a product for everything you sell through\n"
"                the point of sale interface."
msgstr ""
"Bạn phải xác định một sản phẩm cho mọi thứ bạn bán qua\n"
"                 giao diện bán hàng."

#. module: point_of_sale
#. openerp-web
#: code:addons/point_of_sale/static/src/js/screens.js:0
#, python-format
msgid "You need to select the customer before you can invoice an order."
msgstr ""
"Bạn cần phải chọn một khách hàng trước khi bạn có thể xuất hoá đơn cho một "
"đơn bán."

#. module: point_of_sale
#. openerp-web
#: code:addons/point_of_sale/static/src/js/screens.js:0
#, python-format
msgid ""
"You need to select the customer before you can send the receipt via email."
msgstr ""

#. module: point_of_sale
#: code:addons/point_of_sale/models/pos_session.py:0
#, python-format
msgid "You should assign a Point of Sale to your session."
msgstr "Bạn nên chỉ định một điểm bán hàng cho phiên làm việc của bạn"

#. module: point_of_sale
#. openerp-web
#: code:addons/point_of_sale/static/src/js/chrome.js:0
#, python-format
msgid "You will lose any data associated with the current order"
msgstr "Bạn sẽ bị mất toàn bộ dự liệu liên quan đến đơn hàng hiện tại"

#. module: point_of_sale
#. openerp-web
#: code:addons/point_of_sale/static/src/js/screens.js:0
#, python-format
msgid "Your Internet connection is probably down."
msgstr "Kết nối Internet của bạn có thể đã bị đứt."

#. module: point_of_sale
#: code:addons/point_of_sale/models/pos_session.py:0
#, python-format
msgid "Your PoS Session is open since "
msgstr "Phiên PoS của bạn được mở từ "

#. module: point_of_sale
#: code:addons/point_of_sale/models/pos_session.py:0
#, python-format
msgid ""
"Your ending balance is too different from the theoretical cash closing "
"(%.2f), the maximum allowed is: %.2f. You can contact your manager to force "
"it."
msgstr ""
"Số dư cuối của bạn quá khác biệt số với số dư đóng theo lý thuyết (%.2f), "
"tối đa cho phép là: %.2f. Bạn có thể liên hệ với người quản lý của bạn để  "
"có thể cưỡng bức chấp chấp sự khác biệt này."

#. module: point_of_sale
#. openerp-web
#: code:addons/point_of_sale/static/src/xml/pos.xml:0
#, python-format
msgid "Your shopping cart is empty"
msgstr "Giỏ hàng của bạn còn trống"

#. module: point_of_sale
#. openerp-web
#: code:addons/point_of_sale/static/src/xml/pos.xml:0
#, python-format
msgid "ZIP"
msgstr "Mã bưu điện"

#. module: point_of_sale
#. openerp-web
#: code:addons/point_of_sale/static/src/xml/pos.xml:0
#, python-format
msgid "at"
msgstr "ở"

#. module: point_of_sale
#. openerp-web
#: code:addons/point_of_sale/static/src/xml/pos.xml:0
#, python-format
msgid "belong to another session:"
msgstr "thuộc về một phiên khác:"

#. module: point_of_sale
#. openerp-web
#: code:addons/point_of_sale/static/src/xml/pos.xml:0
#, python-format
msgid "caps lock"
msgstr "caps lock"

#. module: point_of_sale
#. openerp-web
#: code:addons/point_of_sale/static/src/xml/pos.xml:0
#: code:addons/point_of_sale/static/src/xml/pos.xml:0
#, python-format
msgid "close"
msgstr "đóng"

#. module: point_of_sale
#. openerp-web
#: code:addons/point_of_sale/static/src/xml/pos.xml:0
#: code:addons/point_of_sale/static/src/xml/pos.xml:0
#, python-format
msgid "delete"
msgstr "xóa"

#. module: point_of_sale
#. openerp-web
#: code:addons/point_of_sale/static/src/xml/pos.xml:0
#, python-format
msgid "discount"
msgstr "chiết khấu"

#. module: point_of_sale
#: model_terms:ir.ui.view,arch_db:point_of_sale.pos_config_view_form
msgid "e.g. Company Address, Website"
msgstr "vd: Địa chỉ Công ty, Website"

#. module: point_of_sale
#: model_terms:ir.ui.view,arch_db:point_of_sale.pos_config_view_form
msgid "e.g. Return Policy, Thanks for shopping with us!"
msgstr "vd: Chính sách Trả hàng, Cám ơn vì đã mua sắm với chúng tôi!"

#. module: point_of_sale
#: model_terms:ir.ui.view,arch_db:point_of_sale.product_pos_category_form_view
msgid "e.g. Soft Drinks"
msgstr "Ví dụ: nước ngọt"

#. module: point_of_sale
#. openerp-web
#: code:addons/point_of_sale/static/src/js/popups.js:0
#, python-format
msgid "error"
msgstr "lỗi"

#. module: point_of_sale
#. openerp-web
#: code:addons/point_of_sale/static/src/js/screens.js:0
#, python-format
msgid "for an order of"
msgstr "cho một đơn hàng của"

#. module: point_of_sale
#: code:addons/point_of_sale/models/pos_config.py:0
#, python-format
msgid "not used"
msgstr "chưa sử dụng"

#. module: point_of_sale
#: model:mail.activity.type,summary:point_of_sale.mail_activity_old_session
msgid "note"
msgstr "ghi chú"

#. module: point_of_sale
#. openerp-web
#: code:addons/point_of_sale/static/src/js/chrome.js:0
#: code:addons/point_of_sale/static/src/xml/pos.xml:0
#, python-format
msgid "paid orders"
msgstr "đơn hàng đã thanh toán"

#. module: point_of_sale
#. openerp-web
#: code:addons/point_of_sale/models/pos_order.py:0
#: code:addons/point_of_sale/static/src/xml/pos.xml:0
#: code:addons/point_of_sale/static/src/xml/pos.xml:0
#, python-format
msgid "return"
msgstr "tiền thối"

#. module: point_of_sale
#. openerp-web
#: code:addons/point_of_sale/static/src/xml/pos.xml:0
#: code:addons/point_of_sale/static/src/xml/pos.xml:0
#, python-format
msgid "shift"
msgstr "shift"

#. module: point_of_sale
#. openerp-web
#: code:addons/point_of_sale/static/src/xml/pos.xml:0
#, python-format
msgid "tab"
msgstr "tab"

#. module: point_of_sale
#. openerp-web
#: code:addons/point_of_sale/static/src/js/chrome.js:0
#: code:addons/point_of_sale/static/src/xml/pos.xml:0
#, python-format
msgid "unpaid orders"
msgstr "đơn hàng chưa thanh toán"

#. module: point_of_sale
#. openerp-web
#: code:addons/point_of_sale/static/src/xml/pos.xml:0
#, python-format
msgid "unpaid orders could not be imported"
msgstr "đơn hàng chưa thanh toán không thể nhập (import) vào được"

#. module: point_of_sale
#. openerp-web
#: code:addons/point_of_sale/static/src/xml/pos.xml:0
#, python-format
msgid "were duplicates of existing orders"
msgstr "bị trùng lặp với đơn hàng đã có"<|MERGE_RESOLUTION|>--- conflicted
+++ resolved
@@ -260,21 +260,6 @@
 msgstr "? Bấm \"Xác nhận\" sẽ xác nhận khoản thanh toán."
 
 #. module: point_of_sale
-<<<<<<< HEAD
-#: code:addons/point_of_sale/models/pos_config.py:0
-#, python-format
-msgid ""
-"A Chart of Accounts is not yet installed in your current company. Please "
-"install a Chart of Accounts through the Invoicing/Accounting settings before"
-" launching a PoS session."
-msgstr ""
-"Một Hệ thống tài khoản chưa được cài đặt trên công ty hiện tại của bạn. Hãy "
-"cài đặt một Biểu đồ tài khoản trong thiết lập Hoá đơn/Kế toán trước khi mở "
-"một phiên POS."
-
-#. module: point_of_sale
-=======
->>>>>>> 65c5b54c
 #. openerp-web
 #: code:addons/point_of_sale/static/src/js/screens.js:0
 #, python-format
@@ -3114,13 +3099,6 @@
 
 #. module: point_of_sale
 #. openerp-web
-#: code:addons/point_of_sale/static/src/js/screens.js:0
-#, python-format
-msgid "Please provide valid email"
-msgstr ""
-
-#. module: point_of_sale
-#. openerp-web
 #: code:addons/point_of_sale/static/src/xml/pos.xml:0
 #, python-format
 msgid "Please select a payment method."
@@ -3132,13 +3110,6 @@
 #, python-format
 msgid "Please select the Customer"
 msgstr "Vui lòng chọn một khách hàng"
-
-#. module: point_of_sale
-#. openerp-web
-#: code:addons/point_of_sale/static/src/js/screens.js:0
-#, python-format
-msgid "Please select the customer"
-msgstr ""
 
 #. module: point_of_sale
 #: model:ir.model.fields,field_description:point_of_sale.field_report_pos_order__pos_categ_id
@@ -3274,7 +3245,6 @@
 
 #. module: point_of_sale
 #: model:ir.model,name:point_of_sale.model_pos_payment_method
-#: model:ir.model.fields,field_description:point_of_sale.field_account_bank_statement_import_journal_creation__pos_payment_method_ids
 #: model:ir.model.fields,field_description:point_of_sale.field_account_journal__pos_payment_method_ids
 msgid "Point of Sale Payment Methods"
 msgstr "Phương thức thanh toán Điểm bán lẻ"
@@ -4295,7 +4265,6 @@
 
 #. module: point_of_sale
 #. openerp-web
-#: code:addons/point_of_sale/static/src/js/models.js:0
 #: code:addons/point_of_sale/static/src/xml/pos.xml:0
 #: code:addons/point_of_sale/static/src/xml/pos.xml:0
 #, python-format
@@ -4674,15 +4643,6 @@
 msgstr ""
 
 #. module: point_of_sale
-#. openerp-web
-#: code:addons/point_of_sale/static/src/js/screens.js:0
-#, python-format
-msgid ""
-"This customer does not have a valid email address, define one or do not send"
-" an email."
-msgstr ""
-
-#. module: point_of_sale
 #: model:ir.model.fields,help:point_of_sale.field_pos_config__amount_authorized_diff
 msgid ""
 "This field depicts the maximum difference allowed between the ending balance"
@@ -4931,11 +4891,6 @@
 #, python-format
 msgid "Transaction cancelled"
 msgstr "Giao dịch đã bị hủy"
-
-#. module: point_of_sale
-#: model:ir.model,name:point_of_sale.model_stock_picking
-msgid "Transfer"
-msgstr "Điều chuyển"
 
 #. module: point_of_sale
 #: model:ir.model.fields,field_description:point_of_sale.field_barcode_rule__type
@@ -5106,6 +5061,13 @@
 #. openerp-web
 #: code:addons/point_of_sale/static/src/xml/pos.xml:0
 #, python-format
+msgid "VAT:"
+msgstr "Thuế GTGT:"
+
+#. module: point_of_sale
+#. openerp-web
+#: code:addons/point_of_sale/static/src/xml/pos.xml:0
+#, python-format
 msgid "Valid product lot"
 msgstr "Lô sản phẩm hợp lệ"
 
@@ -5333,14 +5295,6 @@
 "đơn bán."
 
 #. module: point_of_sale
-#. openerp-web
-#: code:addons/point_of_sale/static/src/js/screens.js:0
-#, python-format
-msgid ""
-"You need to select the customer before you can send the receipt via email."
-msgstr ""
-
-#. module: point_of_sale
 #: code:addons/point_of_sale/models/pos_session.py:0
 #, python-format
 msgid "You should assign a Point of Sale to your session."
