--- conflicted
+++ resolved
@@ -100,7 +100,7 @@
 #. module: point_of_sale
 #: model_terms:ir.ui.view,arch_db:point_of_sale.view_pos_config_kanban
 msgid "<i class=\"fa fa-ellipsis-v\" role=\"img\" aria-label=\"Manage\" title=\"Manage\"/>"
-msgstr ""
+msgstr "<i class=\"fa fa-ellipsis-v\" role=\"img\" aria-label=\"Quản lý\" title=\"Quản lý\"/>"
 
 #. module: point_of_sale
 #: model_terms:ir.ui.view,arch_db:point_of_sale.customer_facing_display_snippets
@@ -118,11 +118,13 @@
 "<i class=\"fa fa-fw fa-shopping-bag\" role=\"img\" aria-label=\"Shopping "
 "cart\" title=\"Shopping cart\"/>"
 msgstr ""
+"<i class=\"fa fa-fw fa-shopping-bag\" role=\"img\" aria-label=\"Giỏ "
+"hàng\" title=\"Giỏ hàng\"/>"
 
 #. module: point_of_sale
 #: model_terms:ir.ui.view,arch_db:point_of_sale.view_pos_order_kanban
 msgid "<i class=\"fa fa-money\" role=\"img\" aria-label=\"Amount\" title=\"Amount\"/>"
-msgstr ""
+msgstr "<i class=\"fa fa-money\" role=\"img\" aria-label=\"Thành tiền\" title=\"Thành tiền\"/>"
 
 #. module: point_of_sale
 #. openerp-web
@@ -346,6 +348,8 @@
 "A session is a period of time, usually one day, during which you sell "
 "through the Point of Sale."
 msgstr ""
+"Phiên là một khoảng thời gian, thông thường là trong một ngày, mà "
+"người dùng bán hàng thông qua điểm bán lẻ."
 
 #. module: point_of_sale
 #: model:ir.model.fields,help:point_of_sale.field_pos_order__sequence_number
@@ -1209,7 +1213,7 @@
 #. module: point_of_sale
 #: model:ir.model.fields,field_description:point_of_sale.field_pos_config__default_fiscal_position_id
 msgid "Default Fiscal Position"
-msgstr "Vị thế tài khoá mặc định"
+msgstr "Vị thế Tài khoá Mặc định"
 
 #. module: point_of_sale
 #: model_terms:ir.ui.view,arch_db:point_of_sale.pos_config_view_form
@@ -2538,7 +2542,7 @@
 #. module: point_of_sale
 #: model:ir.actions.act_window,name:point_of_sale.account_journal_action_point_of_sale
 msgid "POS Journals"
-msgstr "Sổ nhật ký POS"
+msgstr "Sổ Nhật ký PoS"
 
 #. module: point_of_sale
 #: code:addons/point_of_sale/models/pos_config.py:348
@@ -2828,7 +2832,7 @@
 #. module: point_of_sale
 #: model:stock.picking.type,name:point_of_sale.picking_type_posout
 msgid "PoS Orders"
-msgstr "Các đơn hàng POS"
+msgstr "Các Đơn hàng POS"
 
 #. module: point_of_sale
 #: model_terms:ir.ui.view,arch_db:point_of_sale.product_template_form_view
@@ -3776,24 +3780,24 @@
 #: model:ir.model.fields,field_description:point_of_sale.field_pos_order_line__price_subtotal_incl
 #, python-format
 msgid "Subtotal"
-msgstr "Thành tiền"
+msgstr "Tổng phụ"
 
 #. module: point_of_sale
 #: model:ir.model.fields,field_description:point_of_sale.field_pos_order_line__price_subtotal
 msgid "Subtotal w/o Tax"
-msgstr "Thành tiền trước thuế"
+msgstr "Tổng phụ trước thuế"
 
 #. module: point_of_sale
 #: model:ir.model.fields,field_description:point_of_sale.field_report_pos_order__price_sub_total
 msgid "Subtotal w/o discount"
-msgstr "Thành tiền chưa tính chiết khấu"
+msgstr "Tổng phụ chưa tính chiết khấu"
 
 #. module: point_of_sale
 #. openerp-web
 #: code:addons/point_of_sale/static/src/xml/pos.xml:1492
 #, python-format
 msgid "Subtotal:"
-msgstr "Thành tiền:"
+msgstr "Tổng phụ:"
 
 #. module: point_of_sale
 #. openerp-web
@@ -3817,11 +3821,7 @@
 #. module: point_of_sale
 #: model_terms:ir.ui.view,arch_db:point_of_sale.view_pos_order_line
 msgid "Sum of subtotals"
-<<<<<<< HEAD
 msgstr "Tổng của Tổng phụ"
-=======
-msgstr "Tổng của thành tiền"
->>>>>>> 9be29371
 
 #. module: point_of_sale
 #: model_terms:ir.ui.view,arch_db:point_of_sale.view_pos_session_form
@@ -4018,7 +4018,7 @@
 #. module: point_of_sale
 #: sql_constraint:pos.session:0
 msgid "The name of this POS Session must be unique !"
-msgstr "Tên của phiên POS này phải là duy nhất!"
+msgstr "Tên của Phiên PoS này phải là duy nhất!"
 
 #. module: point_of_sale
 #: model:ir.model.fields,help:point_of_sale.field_res_partner__pos_order_count
