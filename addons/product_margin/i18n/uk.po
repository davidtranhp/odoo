--- conflicted
+++ resolved
@@ -1,30 +1,22 @@
-# Ukrainian translation for openobject-addons
-# Copyright (c) 2014 Rosetta Contributors and Canonical Ltd 2014
-# This file is distributed under the same license as the openobject-addons package.
-# FIRST AUTHOR <EMAIL@ADDRESS>, 2014.
-#
+# Translation of Odoo Server.
+# This file contains the translation of the following modules:
+# * product_margin
+# 
+# Translators:
+# FIRST AUTHOR <EMAIL@ADDRESS>, 2014
 msgid ""
 msgstr ""
-<<<<<<< HEAD
-"Project-Id-Version: openobject-addons\n"
-"Report-Msgid-Bugs-To: FULL NAME <EMAIL@ADDRESS>\n"
-"POT-Creation-Date: 2014-08-14 13:09+0000\n"
-"PO-Revision-Date: 2014-08-14 16:10+0000\n"
-"Last-Translator: FULL NAME <EMAIL@ADDRESS>\n"
-"Language-Team: Ukrainian <uk@li.org>\n"
-=======
 "Project-Id-Version: Odoo 8.0\n"
 "Report-Msgid-Bugs-To: \n"
 "POT-Creation-Date: 2015-01-21 14:08+0000\n"
 "PO-Revision-Date: 2016-04-22 15:38+0000\n"
 "Last-Translator: Bohdan Lisnenko\n"
 "Language-Team: Ukrainian (http://www.transifex.com/odoo/odoo-8/language/uk/)\n"
->>>>>>> 0410d118
 "MIME-Version: 1.0\n"
 "Content-Type: text/plain; charset=UTF-8\n"
-"Content-Transfer-Encoding: 8bit\n"
-"X-Launchpad-Export-Date: 2014-08-15 07:39+0000\n"
-"X-Generator: Launchpad (build 17156)\n"
+"Content-Transfer-Encoding: \n"
+"Language: uk\n"
+"Plural-Forms: nplurals=3; plural=(n%10==1 && n%100!=11 ? 0 : n%10>=2 && n%10<=4 && (n%100<10 || n%100>=20) ? 1 : 2);\n"
 
 #. module: product_margin
 #: field:product.product,purchase_num_invoiced:0
@@ -65,7 +57,7 @@
 #. module: product_margin
 #: view:product.margin:product_margin.product_margin_form_view
 msgid "Cancel"
-msgstr ""
+msgstr "Скасувати"
 
 #. module: product_margin
 #: view:product.product:product_margin.view_product_margin_form
@@ -75,18 +67,18 @@
 #. module: product_margin
 #: field:product.margin,create_uid:0
 msgid "Created by"
-msgstr ""
+msgstr "Створив"
 
 #. module: product_margin
 #: field:product.margin,create_date:0
 msgid "Created on"
-msgstr ""
+msgstr "Створено"
 
 #. module: product_margin
 #: selection:product.margin,invoice_state:0
 #: selection:product.product,invoice_state:0
 msgid "Draft, Open and Paid"
-msgstr ""
+msgstr "Чорновий, відкритий та оплачений"
 
 #. module: product_margin
 #: field:product.product,expected_margin:0
@@ -121,33 +113,32 @@
 #. module: product_margin
 #: field:product.margin,from_date:0
 msgid "From"
-msgstr ""
+msgstr "З"
 
 #. module: product_margin
 #: view:product.margin:product_margin.product_margin_form_view
 msgid "General Information"
-msgstr ""
+msgstr "Загальна інформація"
 
 #. module: product_margin
 #: field:product.margin,id:0
 msgid "ID"
-msgstr ""
-
-#. module: product_margin
-#: field:product.margin,invoice_state:0
-#: field:product.product,invoice_state:0
+msgstr "ID"
+
+#. module: product_margin
+#: field:product.margin,invoice_state:0 field:product.product,invoice_state:0
 msgid "Invoice State"
 msgstr ""
 
 #. module: product_margin
 #: field:product.margin,write_uid:0
 msgid "Last Updated by"
-msgstr ""
+msgstr "Востаннє відредаговано"
 
 #. module: product_margin
 #: field:product.margin,write_date:0
 msgid "Last Updated on"
-msgstr ""
+msgstr "Дата останньої зміни"
 
 #. module: product_margin
 #: field:product.product,date_from:0
@@ -189,12 +180,12 @@
 #: selection:product.margin,invoice_state:0
 #: selection:product.product,invoice_state:0
 msgid "Paid"
-msgstr ""
+msgstr "Оплачено"
 
 #. module: product_margin
 #: model:ir.model,name:product_margin.model_product_product
 msgid "Product"
-msgstr ""
+msgstr "Продукт"
 
 #. module: product_margin
 #: model:ir.model,name:product_margin.model_product_margin
@@ -215,7 +206,7 @@
 #. module: product_margin
 #: view:product.margin:product_margin.product_margin_form_view
 msgid "Properties categories"
-msgstr ""
+msgstr "Категорії властивостей"
 
 #. module: product_margin
 #: field:product.product,purchase_gap:0
@@ -241,7 +232,7 @@
 #. module: product_margin
 #: view:product.product:product_margin.view_product_margin_form
 msgid "Standard Price"
-msgstr ""
+msgstr "Стандартна ціна"
 
 #. module: product_margin
 #: help:product.product,normal_cost:0
@@ -263,7 +254,8 @@
 #. module: product_margin
 #: help:product.product,sale_expected:0
 msgid ""
-"Sum of Multiplication of Sale Catalog price and quantity of Customer Invoices"
+"Sum of Multiplication of Sale Catalog price and quantity of Customer "
+"Invoices"
 msgstr ""
 
 #. module: product_margin
@@ -279,7 +271,7 @@
 #. module: product_margin
 #: field:product.margin,to_date:0
 msgid "To"
-msgstr ""
+msgstr "по"
 
 #. module: product_margin
 #: view:product.product:product_margin.view_product_margin_tree
@@ -311,4 +303,9 @@
 #. module: product_margin
 #: help:product.product,total_margin:0
 msgid "Turnover - Standard price"
-msgstr ""+msgstr ""
+
+#. module: product_margin
+#: view:product.margin:product_margin.product_margin_form_view
+msgid "or"
+msgstr "або"