-
  In order to test find nearest Partner functionality and assign to opportunity ,
-
  I Set Geo Lattitude and Longitude according to partner address.
-
  !python {model: res.partner}: |
    self.geo_localize(cr, uid, [ref('base.res_partner_ericdubois0')], context)
-
 I check Geo Latitude and Longitude of partner after set
-
  !python {model: res.partner}: |
    partner = self.browse(cr, uid, ref('base.res_partner_ericdubois0'))
    assert 50 < partner.partner_latitude < 51 , "Latitude is wrong"
    assert 3 < partner.partner_longitude < 5 , "Longitude is wrong"
-
  I assign nearest partner to opportunity.
-
  !python {model: crm.lead}: |
    self.assign_partner(cr, uid, [ref('crm.crm_case_abcfuelcounits0')], context=context)
-
  I check assigned partner of opportunity who is nearest Geo Latitude and Longitude of opportunity.
-
  !python {model: crm.lead}: |
    lead = self.browse(cr, uid, ref('crm.crm_case_abcfuelcounits0'))
    assert lead.partner_assigned_id.id == ref('base.res_partner_ericdubois0') , "Opportuniy is not assigned nearest partner"
<<<<<<< HEAD
    assert lead.partner_latitude == 50.849873 , "Latitude is wrong"
    assert lead.partner_longitude == 4.3663151 , "Longitude is wrong"
=======
    assert 50 < lead.partner_latitude < 51 , "Latitude is wrong"
    assert 3 < lead.partner_longitude < 5, "Longitude is wrong"
>>>>>>> 25d0c805
-
  I forward this opportunity to its nearest partner.
-
  !python {model: crm.lead.forward.to.partner}: |
    context.update({'active_model': 'crm.lead', 'active_id': ref('crm.crm_case_abcfuelcounits0'), 'active_ids': [ref('crm.crm_case_abcfuelcounits0')]})
    forward_id = self.create(cr, uid, {'email_from': 'test@openerp.com', 'send_to': 'partner'}, context=context)
    try:
      self.action_forward(cr, uid, [forward_id], context=context)
    except:
      pass<|MERGE_RESOLUTION|>--- conflicted
+++ resolved
@@ -23,13 +23,8 @@
   !python {model: crm.lead}: |
     lead = self.browse(cr, uid, ref('crm.crm_case_abcfuelcounits0'))
     assert lead.partner_assigned_id.id == ref('base.res_partner_ericdubois0') , "Opportuniy is not assigned nearest partner"
-<<<<<<< HEAD
-    assert lead.partner_latitude == 50.849873 , "Latitude is wrong"
-    assert lead.partner_longitude == 4.3663151 , "Longitude is wrong"
-=======
     assert 50 < lead.partner_latitude < 51 , "Latitude is wrong"
     assert 3 < lead.partner_longitude < 5, "Longitude is wrong"
->>>>>>> 25d0c805
 -
   I forward this opportunity to its nearest partner.
 -
