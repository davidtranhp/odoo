<?xml version="1.0"?>
<document filename="Sale Order.pdf">
  <template pageSize="(595.0,842.0)" title="Sale Order" author="OpenERP S.A.(sales@openerp.com)" allowSplitting="20">
    <pageTemplate id="first">
      <frame id="first" x1="28.0" y1="28.0" width="539" height="786"/>
    </pageTemplate>
  </template>
  <stylesheet>
    <blockTableStyle id="Standard_Outline">
      <blockAlignment value="LEFT"/>
      <blockValign value="TOP"/>
    </blockTableStyle>
    <blockTableStyle id="Tableau2">
      <blockAlignment value="LEFT"/>
      <blockValign value="TOP"/>
    </blockTableStyle>
    <blockTableStyle id="Table5">
      <blockAlignment value="LEFT"/>
      <blockValign value="TOP"/>
      <lineStyle kind="LINEBEFORE" colorName="#e6e6e6" start="0,0" stop="0,-1"/>
      <lineStyle kind="LINEABOVE" colorName="#e6e6e6" start="0,0" stop="0,0"/>
      <lineStyle kind="LINEBELOW" colorName="#e6e6e6" start="0,-1" stop="0,-1"/>
      <lineStyle kind="LINEBEFORE" colorName="#e6e6e6" start="1,0" stop="1,-1"/>
      <lineStyle kind="LINEABOVE" colorName="#e6e6e6" start="1,0" stop="1,0"/>
      <lineStyle kind="LINEBELOW" colorName="#e6e6e6" start="1,-1" stop="1,-1"/>
      <lineStyle kind="LINEBEFORE" colorName="#e6e6e6" start="2,0" stop="2,-1"/>
      <lineStyle kind="LINEABOVE" colorName="#e6e6e6" start="2,0" stop="2,0"/>
      <lineStyle kind="LINEBELOW" colorName="#e6e6e6" start="2,-1" stop="2,-1"/>
      <lineStyle kind="LINEBEFORE" colorName="#e6e6e6" start="3,0" stop="3,-1"/>
      <lineStyle kind="LINEAFTER" colorName="#e6e6e6" start="3,0" stop="3,-1"/>
      <lineStyle kind="LINEABOVE" colorName="#e6e6e6" start="3,0" stop="3,0"/>
      <lineStyle kind="LINEBELOW" colorName="#e6e6e6" start="3,-1" stop="3,-1"/>
    </blockTableStyle>
    <blockTableStyle id="Table6">
      <blockAlignment value="LEFT"/>
      <blockValign value="TOP"/>
      <lineStyle kind="LINEBEFORE" colorName="#e6e6e6" start="0,0" stop="0,-1"/>
      <lineStyle kind="LINEABOVE" colorName="#e6e6e6" start="0,0" stop="0,0"/>
      <lineStyle kind="LINEBELOW" colorName="#e6e6e6" start="0,-1" stop="0,-1"/>
      <lineStyle kind="LINEBEFORE" colorName="#e6e6e6" start="1,0" stop="1,-1"/>
      <lineStyle kind="LINEABOVE" colorName="#e6e6e6" start="1,0" stop="1,0"/>
      <lineStyle kind="LINEBELOW" colorName="#e6e6e6" start="1,-1" stop="1,-1"/>
      <lineStyle kind="LINEBEFORE" colorName="#e6e6e6" start="2,0" stop="2,-1"/>
      <lineStyle kind="LINEABOVE" colorName="#e6e6e6" start="2,0" stop="2,0"/>
      <lineStyle kind="LINEBELOW" colorName="#e6e6e6" start="2,-1" stop="2,-1"/>
      <lineStyle kind="LINEBEFORE" colorName="#e6e6e6" start="3,0" stop="3,-1"/>
      <lineStyle kind="LINEAFTER" colorName="#e6e6e6" start="3,0" stop="3,-1"/>
      <lineStyle kind="LINEABOVE" colorName="#e6e6e6" start="3,0" stop="3,0"/>
      <lineStyle kind="LINEBELOW" colorName="#e6e6e6" start="3,-1" stop="3,-1"/>
    </blockTableStyle>
    <blockTableStyle id="Table7">
      <blockAlignment value="LEFT"/>
      <blockValign value="TOP"/>
      <lineStyle kind="LINEBELOW" colorName="#000000" start="0,-1" stop="0,-1"/>
      <lineStyle kind="LINEBELOW" colorName="#000000" start="1,-1" stop="1,-1"/>
      <lineStyle kind="LINEBELOW" colorName="#000000" start="2,-1" stop="2,-1"/>
      <lineStyle kind="LINEBELOW" colorName="#000000" start="3,-1" stop="3,-1"/>
      <lineStyle kind="LINEBELOW" colorName="#000000" start="4,-1" stop="4,-1"/>
      <lineStyle kind="LINEBELOW" colorName="#000000" start="5,-1" stop="5,-1"/>
    </blockTableStyle>
    <blockTableStyle id="Table1">
      <blockAlignment value="LEFT"/>
      <blockValign value="TOP"/>
      <lineStyle kind="LINEBELOW" colorName="#e6e6e6" start="0,-1" stop="0,-1"/>
      <lineStyle kind="LINEBELOW" colorName="#e6e6e6" start="1,-1" stop="1,-1"/>
      <lineStyle kind="LINEBELOW" colorName="#e6e6e6" start="2,-1" stop="2,-1"/>
      <lineStyle kind="LINEBELOW" colorName="#e6e6e6" start="3,-1" stop="3,-1"/>
      <lineStyle kind="LINEBELOW" colorName="#e6e6e6" start="4,-1" stop="4,-1"/>
      <lineStyle kind="LINEBELOW" colorName="#e6e6e6" start="5,-1" stop="5,-1"/>
      <lineStyle kind="LINEBELOW" colorName="#e6e6e6" start="6,-1" stop="6,-1"/>
      <lineStyle kind="LINEBELOW" colorName="#e6e6e6" start="0,-1" stop="0,-1"/>
      <lineStyle kind="LINEBELOW" colorName="#e6e6e6" start="1,-1" stop="1,-1"/>
    </blockTableStyle>
    <blockTableStyle id="Table11">
      <blockAlignment value="LEFT"/>
      <blockValign value="TOP"/>
    </blockTableStyle>
    <blockTableStyle id="Table13">
      <blockAlignment value="LEFT"/>
      <blockValign value="TOP"/>
      <lineStyle kind="LINEBELOW" colorName="#000000" start="0,-1" stop="0,-1"/>
      <lineStyle kind="LINEBELOW" colorName="#000000" start="1,-1" stop="1,-1"/>
      <lineStyle kind="LINEBELOW" colorName="#000000" start="2,-1" stop="2,-1"/>
      <lineStyle kind="LINEBELOW" colorName="#000000" start="3,-1" stop="3,-1"/>
      <lineStyle kind="LINEBELOW" colorName="#000000" start="4,-1" stop="4,-1"/>
      <lineStyle kind="LINEBELOW" colorName="#000000" start="5,-1" stop="5,-1"/>
    </blockTableStyle>
    <blockTableStyle id="Table8">
      <blockAlignment value="LEFT"/>
      <blockValign value="TOP"/>
      <lineStyle kind="LINEABOVE" colorName="#ffffff" start="0,0" stop="0,0"/>
      <lineStyle kind="LINEABOVE" colorName="#000000" start="1,0" stop="1,0"/>
      <lineStyle kind="LINEABOVE" colorName="#000000" start="2,0" stop="2,0"/>
      <lineStyle kind="LINEBEFORE" colorName="#ffffff" start="0,1" stop="0,-1"/>
      <lineStyle kind="LINEBELOW" colorName="#ffffff" start="0,-1" stop="0,-1"/>
      <lineStyle kind="LINEBEFORE" colorName="#ffffff" start="0,2" stop="0,-1"/>
      <lineStyle kind="LINEBELOW" colorName="#ffffff" start="0,-1" stop="0,-1"/>
      <lineStyle kind="LINEABOVE" colorName="#000000" start="1,2" stop="1,2"/>
      <lineStyle kind="LINEABOVE" colorName="#000000" start="2,2" stop="2,2"/>
    </blockTableStyle>
    <blockTableStyle id="Table2">
      <blockAlignment value="LEFT"/>
      <blockValign value="TOP"/>
    </blockTableStyle>
    <initialize>
      <paraStyle name="all" alignment="justify"/>
    </initialize>
    <paraStyle name="Standard" fontName="Helvetica"/>
    <paraStyle name="Text body" fontName="Helvetica" spaceBefore="0.0" spaceAfter="6.0"/>
    <paraStyle name="List" fontName="Helvetica" spaceBefore="0.0" spaceAfter="6.0"/>
    <paraStyle name="Table Contents" fontName="Helvetica" spaceBefore="0.0" spaceAfter="6.0"/>
    <paraStyle name="Table Heading" fontName="Helvetica" alignment="CENTER" spaceBefore="0.0" spaceAfter="6.0"/>
    <paraStyle name="Caption" fontName="Helvetica" fontSize="10.0" leading="13" spaceBefore="6.0" spaceAfter="6.0"/>
    <paraStyle name="Index" fontName="Helvetica"/>
    <paraStyle name="Heading" fontName="Helvetica" fontSize="8.0" leading="10" spaceBefore="12.0" spaceAfter="6.0"/>
    <paraStyle name="terp_header" fontName="Helvetica-Bold" fontSize="15.0" leading="19" alignment="LEFT" spaceBefore="12.0" spaceAfter="6.0"/>
    <paraStyle name="terp_default_8" fontName="Helvetica" fontSize="8.0" leading="10" alignment="LEFT" spaceBefore="0.0" spaceAfter="0.0"/>
    <paraStyle name="terp_default_Bold_8" fontName="Helvetica-Bold" fontSize="8.0" leading="10" alignment="LEFT" spaceBefore="0.0" spaceAfter="0.0"/>
    <paraStyle name="terp_default_Bold_9" fontName="Helvetica-Bold" fontSize="9.0" leading="11" alignment="LEFT" spaceBefore="0.0" spaceAfter="0.0"/>
    <paraStyle name="terp_default_9" fontName="Helvetica" fontSize="9.0" leading="11" alignment="LEFT" spaceBefore="0.0" spaceAfter="0.0"/>
    <paraStyle name="terp_tblheader_General" fontName="Helvetica-Bold" fontSize="8.0" leading="10" alignment="LEFT" spaceBefore="6.0" spaceAfter="6.0"/>
    <paraStyle name="terp_tblheader_General_Centre" fontName="Helvetica-Bold" fontSize="8.0" leading="10" alignment="CENTER" spaceBefore="6.0" spaceAfter="6.0"/>
    <paraStyle name="terp_default_Centre_8" fontName="Helvetica" fontSize="8.0" leading="10" alignment="CENTER" spaceBefore="0.0" spaceAfter="0.0"/>
    <paraStyle name="terp_tblheader_Details" fontName="Helvetica-Bold" fontSize="9.0" leading="11" alignment="LEFT" spaceBefore="6.0" spaceAfter="6.0"/>
    <paraStyle name="terp_tblheader_Details_Centre" fontName="Helvetica-Bold" fontSize="9.0" leading="11" alignment="CENTER" spaceBefore="6.0" spaceAfter="6.0"/>
    <paraStyle name="terp_tblheader_Details_Right" fontName="Helvetica-Bold" fontSize="9.0" leading="11" alignment="RIGHT" spaceBefore="6.0" spaceAfter="6.0"/>
    <paraStyle name="terp_default_1" fontName="Helvetica" fontSize="2.0" leading="3" alignment="LEFT" spaceBefore="0.0" spaceAfter="0.0"/>
    <paraStyle name="terp_default_Centre_9" fontName="Helvetica" fontSize="9.0" leading="11" alignment="CENTER" spaceBefore="0.0" spaceAfter="0.0"/>
    <paraStyle name="terp_default_Right_8" fontName="Helvetica" fontSize="8.0" leading="10" alignment="RIGHT" spaceBefore="0.0" spaceAfter="0.0"/>
    <paraStyle name="terp_default_Right_9" fontName="Helvetica" fontSize="9.0" leading="11" alignment="RIGHT" spaceBefore="0.0" spaceAfter="0.0"/>
    <paraStyle name="terp_default_Italic" fontName="Helvetica-Oblique" fontSize="8.0" leading="10" alignment="LEFT" spaceBefore="0.0" spaceAfter="0.0"/>
    <paraStyle name="terp_default_Right_9_Bold" fontName="Helvetica-Bold" fontSize="9.0" leading="11" alignment="RIGHT" spaceBefore="0.0" spaceAfter="0.0"/>
    <images/>
  </stylesheet>
  <story>
<<<<<<< HEAD
  <pto>
  <pto_header>
	<para style="terp_default_8">[[repeatIn(objects,'o')]]</para>
	<para style="terp_default_8">[[ setLang(o.partner_id.lang) ]]</para>
    <blockTable colWidths="198.0,85.0,71.0,57.0,57.0,71.0" style="Table7">
      <tr>
        <td>
          <para style="terp_tblheader_Details">Description</para>
        </td>
        <td>
          <para style="terp_tblheader_Details_Centre">VAT</para>
        </td>
        <td>
          <para style="terp_tblheader_Details_Right">Quantity</para>
        </td>
        <td>
          <para style="terp_tblheader_Details_Right">Unit Price</para>
        </td>
        <td>
          <para style="terp_tblheader_Details_Right">Disc.(%)</para>
        </td>
        <td>
          <para style="terp_tblheader_Details_Right">Price</para>
        </td>
      </tr>
    </blockTable>
  </pto_header>
=======
>>>>>>> 5a10cfaf
    <para style="terp_default_8">[[repeatIn(objects,'o')]]</para>
    <para style="terp_default_8">[[ setLang(o.partner_id.lang) ]]</para>
    <blockTable colWidths="260.0,64.0,215.0" style="Tableau2">
      <tr>
        <td>
          <para style="terp_default_Bold_9">Shipping address :</para>
          <para style="terp_default_9">[[ (o.partner_id and o.partner_id.title and o.partner_id.title.name) or '' ]] [[ (o.partner_id and o.partner_id.name) or '' ]]</para>
          <para style="terp_default_9">[[ (o.partner_shipping_id and o.partner_shipping_id.street) or '' ]]</para>
          <para style="terp_default_9">[[ (o.partner_shipping_id and o.partner_shipping_id.street2) or removeParentNode('para') ]]</para>
          <para style="terp_default_9">[[ (o.partner_shipping_id and o.partner_shipping_id.zip) or '' ]] [[ (o.partner_shipping_id and o.partner_shipping_id.city) or '' ]]</para>
          <para style="terp_default_9">[[ (o.partner_shipping_id and o.partner_shipping_id.state_id and o.partner_shipping_id.state_id.name) or removeParentNode('para') ]] </para>
          <para style="terp_default_9">[[ (o.partner_shipping_id and o.partner_shipping_id.country_id and o.partner_shipping_id.country_id.name) or '' ]]</para>
          <para style="terp_default_9">
            <font color="white"> </font>
          </para>
          <para style="terp_default_Bold_9">Invoice address :</para>
          <para style="terp_default_9">[[ (o.partner_invoice_id and o.partner_invoice_id.title and o.partner_invoice_id.title.name) or '' ]] [[ (o.partner_invoice_id and o.partner_invoice_id.name) or '' ]]</para>
          <para style="terp_default_9">[[ (o.partner_invoice_id and o.partner_invoice_id.street) or '' ]] </para>
          <para style="terp_default_9">[[ (o.partner_invoice_id and o.partner_invoice_id.street2) or removeParentNode('para') ]]</para>
          <para style="terp_default_9">[[ (o.partner_invoice_id and o.partner_invoice_id.zip) or '' ]] [[ (o.partner_invoice_id and o.partner_invoice_id.city) or '' ]]</para>
          <para style="terp_default_9">[[ (o.partner_invoice_id and o.partner_invoice_id.state_id and o.partner_invoice_id.state_id.name) or removeParentNode('para') ]]</para>
          <para style="terp_default_9">[[ (o.partner_invoice_id and o.partner_invoice_id.country_id and o.partner_invoice_id.country_id.name) or '' ]]</para>
        </td>
        <td>
          <para style="terp_default_8">
            <font color="white"> </font>
          </para>
        </td>
        <td>
          <para style="terp_default_9">[[ (o.partner_id and o.partner_id.title and o.partner_id.title.name) or '' ]] [[ (o.partner_id and o.partner_id.name) or '' ]]</para>
          <para style="terp_default_9">[[ (o.partner_order_id and o.partner_order_id.street) or '' ]]</para>
          <para style="terp_default_9">[[ (o.partner_order_id and o.partner_order_id.street2) or removeParentNode('para') ]]</para>
          <para style="terp_default_9">[[ (o.partner_order_id and o.partner_order_id.zip) or '' ]] [[ (o.partner_order_id and o.partner_order_id.city) or '' ]]</para>
          <para style="terp_default_9">[[ (o.partner_order_id and o.partner_order_id.state_id and o.partner_order_id.state_id.name) or removeParentNode('para')]] [[ (o.partner_order_id and o.partner_order_id.country_id and o.partner_order_id.country_id.name) or '' ]]</para>
          <para style="terp_default_9">
            <font color="white"> </font>
          </para>
          <para style="terp_default_9">Tel. : [[ (o.partner_order_id and o.partner_order_id.phone) or removeParentNode('para') ]]</para>
          <para style="terp_default_9">Fax : [[ (o.partner_order_id and o.partner_order_id.fax) or removeParentNode('para') ]]</para>
          <para style="terp_default_9">TVA : [[ (o.partner_id and o.partner_id.vat) or removeParentNode('para') ]]</para>
          <para style="terp_default_9">
            <font color="white"> </font>
          </para>
        </td>
      </tr>
    </blockTable>
    <para style="terp_default_8">
      <font color="white"> </font>
    </para>
    <para style="terp_header">[[ o.state&lt;&gt;'draft' and removeParentNode('para') ]] Quotation N° [[ o.name ]]</para>
    <para style="terp_header">[[ o.state=='draft' and removeParentNode('para') ]] Order N° [[ o.name ]]</para>
    <para style="terp_default_8">
      <font color="white"> </font>
    </para>
    <blockTable colWidths="135.0,135.0,135.0,135.0" style="Table5">
      <tr>
        <td>
          <para style="terp_tblheader_General_Centre">Your Reference </para>
        </td>
        <td>
          <para style="terp_tblheader_General_Centre">[[ o.state=='draft' and removeParentNode('para') ]] Date Ordered</para>
          <para style="terp_tblheader_General_Centre">[[ o.state &lt;&gt; 'draft' and removeParentNode('para') ]] Quotation Date</para>
        </td>
        <td>
          <para style="terp_tblheader_General_Centre">Our Salesman </para>
        </td>
        <td>
          <para style="terp_tblheader_General_Centre">Payment Terms</para>
        </td>
      </tr>
    </blockTable>
    <blockTable colWidths="135.0,135.0,135.0,135.0" style="Table6">
      <tr>
        <td>
          <para style="terp_default_Centre_8">[[ o.client_order_ref ]]</para>
        </td>
        <td>
          <para style="terp_default_Centre_8">[[ formatLang(o.date_order,date = True) ]]</para>
        </td>
        <td>
          <para style="terp_default_Centre_8">[[ (o.user_id and o.user_id.name) or '' ]]</para>
        </td>
        <td>
          <para style="terp_default_Centre_8">[[ (o.payment_term and o.payment_term.name) or '' ]]</para>
        </td>
      </tr>
    </blockTable>
    <para style="terp_default_8">
      <font color="white"> </font>
    </para>
    <blockTable colWidths="198.0,85.0,71.0,57.0,57.0,71.0" style="Table7">
      <tr>
        <td>
          <para style="terp_tblheader_Details">Description</para>
        </td>
        <td>
          <para style="terp_tblheader_Details_Centre">VAT</para>
        </td>
        <td>
          <para style="terp_tblheader_Details_Right">Quantity</para>
        </td>
        <td>
          <para style="terp_tblheader_Details_Right">Unit Price</para>
        </td>
        <td>
          <para style="terp_tblheader_Details_Right">Disc.(%)</para>
        </td>
        <td>
          <para style="terp_tblheader_Details_Right">Price</para>
        </td>
      </tr>
    </blockTable>
    <section>
      <para style="terp_default_8">[[repeatIn(sale_order_lines(o),'a')]]</para>
      <blockTable colWidths="6.0,193.0,85.0,71.0,57.0,57.0,71.0" style="Table1">
        <tr>
          <td>
<<<<<<< HEAD
            <para style="terp_default_8">
              <font face="Helvetica" size="9.0">[[ a['layout_type'] in ('text','break') and removeParentNode('blockTable')]]</font>
            </para>
=======
              <para style="terp_default_9">[[ a['layout_type'] in ['text','break'] and removeParentNode('blockTable')]]</para>
>>>>>>> 5a10cfaf
          </td>
          <td>
            <para style="terp_default_9"><font face="Helvetica" size="8.0">[[ (a['layout_type']=='title' or a['layout_type']=='subtotal') and ( setTag('para','para',{'fontName':'Helvetica-bold'})) or removeParentNode('font') ]] </font>[[ a['name'] ]]</para>
          </td>
          <td>
            <para style="terp_default_Centre_9"><font face="Helvetica" size="8.0">[[ a['layout_type']=='subtotal' and ( setTag('para','para',{'fontName':'Helvetica-Bold'})) or removeParentNode('font') ]]</font> [[ a['tax_id'] ]]</para>
          </td>
          <td>
            <para style="terp_default_Right_9"><font face="Helvetica" size="8.0">[[ a['layout_type']=='subtotal' and ( setTag('para','para',{'fontName':'Helvetica-Bold'})) or removeParentNode('font') ]]</font> [[ a['product_uom_qty'] ]] [[ a['product_uom'] ]] </para>
          </td>
          <td>
            <para style="terp_default_Right_9"><font face="Helvetica" size="8.0">[[ a['layout_type']=='subtotal' and ( setTag('para','para',{'fontName':'Helvetica-Bold'})) or removeParentNode('font') ]]</font> [[ formatLang(a['price_unit'], digits=get_digits(dp='Sale Price')) ]]</para>
          </td>
          <td>
            <para style="terp_default_Centre_9"><font face="Helvetica" size="8.0">[[ a['layout_type']=='subtotal' and ( setTag('para','para',{'fontName':'Helvetica-Bold'})) or removeParentNode('font') ]]</font> [[ formatLang(a['discount'], digits=get_digits(dp='Sale Price')) ]]</para>
          </td>
          <td>
<<<<<<< HEAD
            <para style="terp_default_Right_9"><font face="Helvetica" size="8.0">[[ a['layout_type']=='subtotal' and ( setTag('para','para',{'fontName':'Helvetica-Bold'})) or removeParentNode('font') ]]</font> [[ formatLang(a['price_subtotal'], digits=get_digits(dp='Sale Price')) ]] [[ o.pricelist_id.currency_id.symbol ]]</para>
=======
            <para style="terp_default_Right_9"><font face="Helvetica" size="8.0">[[ a['layout_type']=='subtotal' and ( setTag('para','para',{'fontName':'Helvetica-Bold'})) or removeParentNode('font') ]]</font> [[ formatLang(a['price_subtotal'], digits=get_digits(dp='Sale Price')) ]] [[ a['layout_type']=='article' and o.pricelist_id.currency_id.symbol ]]</para>
>>>>>>> 5a10cfaf
          </td>
        </tr>
        <tr>
          <td>
            <para style="terp_default_9">
              <font face="Helvetica" size="8.0">[[ a['note']=='' and removeParentNode('tr') ]]</font>
            </para>
          </td>
          <td>
            <para style="terp_default_9">[[ a['note'] and format(a['note']) or removeParentNode('tr') ]]</para>
          </td>
        </tr>
      </blockTable>
      <blockTable colWidths="539.0" style="Table11">
        <tr>
          <td>
            <para style="terp_default_9">[[ a['layout_type']=='text' and a['name'] or removeParentNode('blockTable') ]]</para>
          </td>
        </tr>
      </blockTable>
      <pageBreak>[[ a['layout_type']!='break' and removeParentNode('pageBreak')]]</pageBreak>
      <blockTable colWidths="198.0,85.0,71.0,57.0,57.0,71.0" style="Table13">
        <tr>
          <td>
            <para style="terp_tblheader_Details">Description<font face="Helvetica" size="8.0"> [[ a['layout_type']!='break' and removeParentNode('blockTable')]]</font></para>
          </td>
          <td>
            <para style="terp_tblheader_Details_Centre">Taxes</para>
          </td>
          <td>
            <para style="terp_tblheader_Details_Right">Quantity</para>
          </td>
          <td>
            <para style="terp_tblheader_Details_Right">Unit Price</para>
          </td>
          <td>
            <para style="terp_tblheader_Details_Centre">Disc. (%)</para>
          </td>
          <td>
            <para style="terp_tblheader_Details_Right">Price</para>
          </td>
        </tr>
      </blockTable>
    </section>
    <blockTable colWidths="386.0,67.0,86.0" style="Table8">
      <tr>
        <td>
          <para style="terp_default_9">
            <font color="white"> </font>
          </para>
        </td>
        <td>
          <para style="terp_default_9">Net Total :</para>
        </td>
        <td>
          <para style="terp_default_Right_9">[[ formatLang(o.amount_untaxed , digits=get_digits(dp='Sale Price')) ]] [[ o.pricelist_id.currency_id. symbol ]]</para>
        </td>
      </tr>
      <tr>
        <td>
          <para style="terp_default_9">
            <font color="white"> </font>
          </para>
        </td>
        <td>
          <para style="terp_default_9">Taxes :</para>
        </td>
        <td>
          <para style="terp_default_Right_9">[[ formatLang(o.amount_tax , digits=get_digits(dp='Sale Price')) ]] [[ o.pricelist_id.currency_id. symbol ]]</para>
        </td>
      </tr>
      <tr>
        <td>
          <para style="terp_default_9">
            <font color="white"> </font>
          </para>
        </td>
        <td>
          <para style="terp_default_Bold_9">Total :</para>
        </td>
        <td>
          <para style="terp_default_Right_9_Bold">[[ formatLang(o.amount_total , digits=get_digits(dp='Sale Price')) ]] [[ o.pricelist_id.currency_id. symbol ]] </para>
        </td>
      </tr>
    </blockTable>
    <blockTable colWidths="539.0" style="Table2">
      <tr>
        <td>
          <para style="terp_default_9">[[ format(o.note or '') ]]</para>
        </td>
      </tr>
      <tr>
        <td>
          <para style="terp_default_9">[[ format((o.partner_id and o.partner_id.property_payment_term and o.partner_id.property_payment_term.note) or '') ]]</para>
        </td>
      </tr>
    </blockTable>
    <para style="Standard">
      <font color="white"> </font>
    </para>
  </story>
</document><|MERGE_RESOLUTION|>--- conflicted
+++ resolved
@@ -133,7 +133,6 @@
     <images/>
   </stylesheet>
   <story>
-<<<<<<< HEAD
   <pto>
   <pto_header>
 	<para style="terp_default_8">[[repeatIn(objects,'o')]]</para>
@@ -161,8 +160,6 @@
       </tr>
     </blockTable>
   </pto_header>
-=======
->>>>>>> 5a10cfaf
     <para style="terp_default_8">[[repeatIn(objects,'o')]]</para>
     <para style="terp_default_8">[[ setLang(o.partner_id.lang) ]]</para>
     <blockTable colWidths="260.0,64.0,215.0" style="Tableau2">
@@ -280,13 +277,7 @@
       <blockTable colWidths="6.0,193.0,85.0,71.0,57.0,57.0,71.0" style="Table1">
         <tr>
           <td>
-<<<<<<< HEAD
-            <para style="terp_default_8">
-              <font face="Helvetica" size="9.0">[[ a['layout_type'] in ('text','break') and removeParentNode('blockTable')]]</font>
-            </para>
-=======
               <para style="terp_default_9">[[ a['layout_type'] in ['text','break'] and removeParentNode('blockTable')]]</para>
->>>>>>> 5a10cfaf
           </td>
           <td>
             <para style="terp_default_9"><font face="Helvetica" size="8.0">[[ (a['layout_type']=='title' or a['layout_type']=='subtotal') and ( setTag('para','para',{'fontName':'Helvetica-bold'})) or removeParentNode('font') ]] </font>[[ a['name'] ]]</para>
@@ -304,11 +295,7 @@
             <para style="terp_default_Centre_9"><font face="Helvetica" size="8.0">[[ a['layout_type']=='subtotal' and ( setTag('para','para',{'fontName':'Helvetica-Bold'})) or removeParentNode('font') ]]</font> [[ formatLang(a['discount'], digits=get_digits(dp='Sale Price')) ]]</para>
           </td>
           <td>
-<<<<<<< HEAD
-            <para style="terp_default_Right_9"><font face="Helvetica" size="8.0">[[ a['layout_type']=='subtotal' and ( setTag('para','para',{'fontName':'Helvetica-Bold'})) or removeParentNode('font') ]]</font> [[ formatLang(a['price_subtotal'], digits=get_digits(dp='Sale Price')) ]] [[ o.pricelist_id.currency_id.symbol ]]</para>
-=======
             <para style="terp_default_Right_9"><font face="Helvetica" size="8.0">[[ a['layout_type']=='subtotal' and ( setTag('para','para',{'fontName':'Helvetica-Bold'})) or removeParentNode('font') ]]</font> [[ formatLang(a['price_subtotal'], digits=get_digits(dp='Sale Price')) ]] [[ a['layout_type']=='article' and o.pricelist_id.currency_id.symbol ]]</para>
->>>>>>> 5a10cfaf
           </td>
         </tr>
         <tr>
@@ -409,5 +396,6 @@
     <para style="Standard">
       <font color="white"> </font>
     </para>
+   </pto>
   </story>
 </document>