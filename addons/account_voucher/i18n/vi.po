--- conflicted
+++ resolved
@@ -497,11 +497,7 @@
 #. module: account_voucher
 #: model_terms:ir.actions.act_window,help:account_voucher.action_purchase_receipt
 msgid "Register a new purchase receipt"
-<<<<<<< HEAD
 msgstr "Ghi nhận một biên lai mua hàng"
-=======
-msgstr "Bấm để tạo một biên nhận mua hàng mới"
->>>>>>> 98b10397
 
 #. module: account_voucher
 #: selection:account.voucher,voucher_type:0
