--- conflicted
+++ resolved
@@ -871,13 +871,8 @@
 msgstr ""
 
 #. module: account_voucher
-<<<<<<< HEAD
-#: view:account.voucher:0
-msgid "Supplier Invoices and Outstanding transactions"
-=======
 #: field:account.voucher.line,untax_amount:0
 msgid "Untax Amount"
->>>>>>> b73b1c47
 msgstr ""
 
 #. module: account_voucher
