--- conflicted
+++ resolved
@@ -1,41 +1,29 @@
-# Czech translation for openobject-addons
-# Copyright (c) 2014 Rosetta Contributors and Canonical Ltd 2014
-# This file is distributed under the same license as the openobject-addons package.
-# FIRST AUTHOR <EMAIL@ADDRESS>, 2014.
-#
-msgid ""
-msgstr ""
-<<<<<<< HEAD
-"Project-Id-Version: openobject-addons\n"
-"Report-Msgid-Bugs-To: FULL NAME <EMAIL@ADDRESS>\n"
-"POT-Creation-Date: 2014-09-23 16:27+0000\n"
-"PO-Revision-Date: 2014-08-14 16:10+0000\n"
-"Last-Translator: FULL NAME <EMAIL@ADDRESS>\n"
-"Language-Team: Czech <cs@li.org>\n"
-=======
+# Translation of Odoo Server.
+# This file contains the translation of the following modules:
+# * account_voucher
+# 
+# Translators:
+# FIRST AUTHOR <EMAIL@ADDRESS>, 2014
+msgid ""
+msgstr ""
 "Project-Id-Version: Odoo 8.0\n"
 "Report-Msgid-Bugs-To: \n"
 "POT-Creation-Date: 2015-01-21 14:07+0000\n"
 "PO-Revision-Date: 2016-05-14 16:47+0000\n"
 "Last-Translator: Martin Trigaux\n"
 "Language-Team: Czech (http://www.transifex.com/odoo/odoo-8/language/cs/)\n"
->>>>>>> 393c14d3
 "MIME-Version: 1.0\n"
 "Content-Type: text/plain; charset=UTF-8\n"
-"Content-Transfer-Encoding: 8bit\n"
-"X-Launchpad-Export-Date: 2014-09-24 08:56+0000\n"
-"X-Generator: Launchpad (build 17196)\n"
+"Content-Transfer-Encoding: \n"
+"Language: cs\n"
+"Plural-Forms: nplurals=3; plural=(n==1) ? 0 : (n>=2 && n<=4) ? 1 : 2;\n"
 
 #. module: account_voucher
 #: help:account.voucher,state:0
 msgid ""
-" * The 'Draft' status is used when a user is encoding a new and unconfirmed "
-"Voucher.                         \n"
-"* The 'Pro-forma' when voucher is in Pro-forma status,voucher does not have "
-"an voucher number.                         \n"
-"* The 'Posted' status is used when user create voucher,a voucher number is "
-"generated and voucher entries are created in account                         "
-"\n"
+" * The 'Draft' status is used when a user is encoding a new and unconfirmed Voucher.                         \n"
+"* The 'Pro-forma' when voucher is in Pro-forma status,voucher does not have an voucher number.                         \n"
+"* The 'Posted' status is used when user create voucher,a voucher number is generated and voucher entries are created in account                         \n"
 "* The 'Cancelled' status is used when user cancel voucher."
 msgstr ""
 
@@ -61,8 +49,7 @@
 "<p class=\"oe_view_nocontent_create\">\n"
 "                Click to create a new supplier payment.\n"
 "              </p><p>\n"
-"                Odoo helps you easily track payments you make and the "
-"remaining balances you need to pay your suppliers.\n"
+"                Odoo helps you easily track payments you make and the remaining balances you need to pay your suppliers.\n"
 "              </p>\n"
 "            "
 msgstr ""
@@ -73,19 +60,11 @@
 "<p class=\"oe_view_nocontent_create\">\n"
 "                Click to create a sale receipt.\n"
 "              </p><p>\n"
-"                When the sale receipt is confirmed, you can record the "
-"customer\n"
+"                When the sale receipt is confirmed, you can record the customer\n"
 "                payment related to this sales receipt.\n"
 "              </p>\n"
 "            "
-msgstr ""
-"<p class=\"oe_view_nocontent_create\">\n"
-"                Kliknět pro vytvoření prodejní účtenky.\n"
-"              </p><p>\n"
-"                Jakmile je účtenka potvrzena, můžete zaznamenat platbu\n"
-"                zákazníka spojenou s touto účtenkou.\n"
-"              </p>\n"
-"            "
+msgstr "<p class=\"oe_view_nocontent_create\">\n                Kliknět pro vytvoření prodejní účtenky.\n              </p><p>\n                Jakmile je účtenka potvrzena, můžete zaznamenat platbu\n                zákazníka spojenou s touto účtenkou.\n              </p>\n            "
 
 #. module: account_voucher
 #: model:ir.actions.act_window,help:account_voucher.action_vendor_receipt
@@ -94,10 +73,8 @@
 "                Click to register a new payment. \n"
 "              </p><p>\n"
 "                Enter the customer and the payment method and then, either\n"
-"                create manually a payment record or Odoo will propose to "
-"you\n"
-"                automatically the reconciliation of this payment with the "
-"open\n"
+"                create manually a payment record or Odoo will propose to you\n"
+"                automatically the reconciliation of this payment with the open\n"
 "                invoices or sales receipts.\n"
 "              </p>\n"
 "            "
@@ -119,8 +96,7 @@
 #: model:ir.actions.act_window,help:account_voucher.action_sale_receipt_report_all
 msgid ""
 "<p>\n"
-"            From this report, you can have an overview of the amount "
-"invoiced\n"
+"            From this report, you can have an overview of the amount invoiced\n"
 "            to your customer as well as payment delays. The tool search can\n"
 "            also be used to personalise your Invoices reports and so, match\n"
 "            this analysis to your needs.\n"
@@ -129,8 +105,7 @@
 msgstr ""
 
 #. module: account_voucher
-#: field:account.voucher,account_id:0
-#: field:account.voucher.line,account_id:0
+#: field:account.voucher,account_id:0 field:account.voucher.line,account_id:0
 #: field:sale.receipt.report,account_id:0
 msgid "Account"
 msgstr "Účet"
@@ -180,14 +155,12 @@
 msgstr ""
 
 #. module: account_voucher
-#: code:addons/account_voucher/account_voucher.py:269
+#: code:addons/account_voucher/account_voucher.py:276
 #, python-format
 msgid ""
 "At the operation date, the exchange rate was\n"
 "%s = %s"
-msgstr ""
-"V datu operace byl směnný kurz\n"
-"%s = %s"
+msgstr "V datu operace byl směnný kurz\n%s = %s"
 
 #. module: account_voucher
 #: field:sale.receipt.report,delay_to_pay:0
@@ -234,13 +207,12 @@
 msgstr ""
 
 #. module: account_voucher
-#: selection:account.voucher,state:0
-#: selection:sale.receipt.report,state:0
+#: selection:account.voucher,state:0 selection:sale.receipt.report,state:0
 msgid "Cancelled"
 msgstr "Zrušeno"
 
 #. module: account_voucher
-#: code:addons/account_voucher/account_voucher.py:929
+#: code:addons/account_voucher/account_voucher.py:959
 #, python-format
 msgid "Cannot delete voucher(s) which are already opened or paid."
 msgstr ""
@@ -250,13 +222,10 @@
 msgid ""
 "Check this box if you are unsure of that journal entry and if you want to "
 "note it as 'to be reviewed' by an accounting expert."
-msgstr ""
-"Zaškrtněte toto pole, pokud si nejste jisti záznamem deníku a chcete jej "
-"označit jako 'ke kontrole' účetním odborníkem."
-
-#. module: account_voucher
-#: field:account.voucher,company_id:0
-#: field:account.voucher.line,company_id:0
+msgstr "Zaškrtněte toto pole, pokud si nejste jisti záznamem deníku a chcete jej označit jako 'ke kontrole' účetním odborníkem."
+
+#. module: account_voucher
+#: field:account.voucher,company_id:0 field:account.voucher.line,company_id:0
 #: view:sale.receipt.report:account_voucher.view_sale_receipt_report_search
 #: field:sale.receipt.report,company_id:0
 msgid "Company"
@@ -270,7 +239,7 @@
 msgstr ""
 
 #. module: account_voucher
-#: code:addons/account_voucher/account_voucher.py:1027
+#: code:addons/account_voucher/account_voucher.py:1057
 #, python-format
 msgid "Configuration Error !"
 msgstr "Chyba nastavení!"
@@ -286,21 +255,20 @@
 msgstr "Odpovídající komentář"
 
 #. module: account_voucher
-#: field:account.voucher,create_uid:0
-#: field:account.voucher.line,create_uid:0
+#: field:account.voucher,create_uid:0 field:account.voucher.line,create_uid:0
 msgid "Created by"
-msgstr ""
+msgstr "Vytvořil(a)"
 
 #. module: account_voucher
 #: field:account.voucher,create_date:0
 #: field:account.voucher.line,create_date:0
 msgid "Created on"
-msgstr ""
+msgstr "Vytvořeno"
 
 #. module: account_voucher
 #: selection:account.voucher.line,type:0
 msgid "Credit"
-msgstr ""
+msgstr "Dal"
 
 #. module: account_voucher
 #: view:account.voucher:account_voucher.view_vendor_payment_form
@@ -340,8 +308,7 @@
 msgstr "Platby zákazníka"
 
 #. module: account_voucher
-#: field:account.voucher,date:0
-#: field:account.voucher.line,date_original:0
+#: field:account.voucher,date:0 field:account.voucher.line,date_original:0
 #: field:sale.receipt.report,date:0
 msgid "Date"
 msgstr "Datum"
@@ -349,12 +316,12 @@
 #. module: account_voucher
 #: help:account.voucher,message_last_post:0
 msgid "Date of the last message posted on the record."
-msgstr ""
+msgstr "Datum posledního vzkazu u tohoto záznamu."
 
 #. module: account_voucher
 #: selection:account.voucher.line,type:0
 msgid "Debit"
-msgstr ""
+msgstr "Má dáti"
 
 #. module: account_voucher
 #: field:account.voucher,line_dr_ids:0
@@ -404,8 +371,7 @@
 msgstr "Koncepty účtenek"
 
 #. module: account_voucher
-#: field:account.voucher,date_due:0
-#: field:account.voucher.line,date_due:0
+#: field:account.voucher,date_due:0 field:account.voucher.line,date_due:0
 #: field:sale.receipt.report,date_due:0
 msgid "Due Date"
 msgstr "Splatnost"
@@ -421,8 +387,8 @@
 msgstr ""
 
 #. module: account_voucher
-#: code:addons/account_voucher/account_voucher.py:511
-#: code:addons/account_voucher/account_voucher.py:1033
+#: code:addons/account_voucher/account_voucher.py:518
+#: code:addons/account_voucher/account_voucher.py:1063
 #, python-format
 msgid "Error!"
 msgstr "Chyba!"
@@ -460,8 +426,8 @@
 msgstr ""
 
 #. module: account_voucher
-#: code:addons/account_voucher/account_voucher.py:1068
-#: code:addons/account_voucher/account_voucher.py:1074
+#: code:addons/account_voucher/account_voucher.py:1098
+#: code:addons/account_voucher/account_voucher.py:1104
 #, python-format
 msgid "Go to the configuration panel"
 msgstr ""
@@ -474,7 +440,7 @@
 #: view:account.voucher:account_voucher.view_voucher_filter_vendor_pay
 #: view:sale.receipt.report:account_voucher.view_sale_receipt_report_search
 msgid "Group By"
-msgstr ""
+msgstr "Seskupit podle"
 
 #. module: account_voucher
 #: field:account.voucher,currency_help_label:0
@@ -486,16 +452,13 @@
 msgid ""
 "Holds the Chatter summary (number of messages, ...). This summary is "
 "directly in html format in order to be inserted in kanban views."
-msgstr ""
-"Udržuje záznamy o komunikaci (počet zpráv, …). Tento souhrn je přímo v HTML "
-"formátu aby mohl být vložen do zobrazení kanban."
-
-#. module: account_voucher
-#: field:account.voucher,id:0
-#: field:account.voucher.line,id:0
+msgstr "Udržuje záznamy o komunikaci (počet zpráv, …). Tento souhrn je přímo v HTML formátu aby mohl být vložen do zobrazení kanban."
+
+#. module: account_voucher
+#: field:account.voucher,id:0 field:account.voucher.line,id:0
 #: field:sale.receipt.report,id:0
 msgid "ID"
-msgstr ""
+msgstr "ID"
 
 #. module: account_voucher
 #: help:account.voucher,message_unread:0
@@ -512,7 +475,7 @@
 msgstr "Interní poznámky"
 
 #. module: account_voucher
-#: code:addons/account_voucher/account_voucher.py:929
+#: code:addons/account_voucher/account_voucher.py:959
 #, python-format
 msgid "Invalid Action!"
 msgstr "Neplatná akce!"
@@ -574,19 +537,17 @@
 #. module: account_voucher
 #: field:account.voucher,message_last_post:0
 msgid "Last Message Date"
-msgstr ""
-
-#. module: account_voucher
-#: field:account.voucher,write_uid:0
-#: field:account.voucher.line,write_uid:0
+msgstr "Datum posledního vzkazu"
+
+#. module: account_voucher
+#: field:account.voucher,write_uid:0 field:account.voucher.line,write_uid:0
 msgid "Last Updated by"
-msgstr ""
-
-#. module: account_voucher
-#: field:account.voucher,write_date:0
-#: field:account.voucher.line,write_date:0
+msgstr "Naposled upraveno"
+
+#. module: account_voucher
+#: field:account.voucher,write_date:0 field:account.voucher.line,write_date:0
 msgid "Last Updated on"
-msgstr ""
+msgstr "Naposled upraveno"
 
 #. module: account_voucher
 #: field:account.voucher,name:0
@@ -609,7 +570,7 @@
 msgstr ""
 
 #. module: account_voucher
-#: code:addons/account_voucher/account_voucher.py:1213
+#: code:addons/account_voucher/account_voucher.py:1243
 #, python-format
 msgid "No Account Base Code and Account Tax Code!"
 msgstr ""
@@ -677,8 +638,7 @@
 
 #. module: account_voucher
 #: view:account.voucher:account_voucher.view_voucher_filter
-#: field:account.voucher,partner_id:0
-#: field:account.voucher.line,partner_id:0
+#: field:account.voucher,partner_id:0 field:account.voucher.line,partner_id:0
 #: view:sale.receipt.report:account_voucher.view_sale_receipt_report_search
 #: field:sale.receipt.report,partner_id:0
 msgid "Partner"
@@ -686,7 +646,6 @@
 
 #. module: account_voucher
 #: view:account.invoice:account_voucher.view_invoice_supplier
-#: view:account.voucher:account_voucher.view_vendor_receipt_dialog_form
 msgid "Pay"
 msgstr "Uhradit"
 
@@ -696,8 +655,7 @@
 msgstr "Uhradit účet"
 
 #. module: account_voucher
-#: selection:account.voucher,pay_now:0
-#: selection:sale.receipt.report,pay_now:0
+#: selection:account.voucher,pay_now:0 selection:sale.receipt.report,pay_now:0
 msgid "Pay Directly"
 msgstr "Uhrazeno přímo"
 
@@ -708,17 +666,14 @@
 msgstr "Uhradit fakturu"
 
 #. module: account_voucher
-#: selection:account.voucher,pay_now:0
-#: selection:sale.receipt.report,pay_now:0
+#: selection:account.voucher,pay_now:0 selection:sale.receipt.report,pay_now:0
 msgid "Pay Later or Group Funds"
 msgstr ""
 
 #. module: account_voucher
 #: view:account.voucher:account_voucher.view_vendor_receipt_dialog_form
-#: field:account.voucher,pay_now:0
-#: selection:account.voucher,type:0
-#: field:sale.receipt.report,pay_now:0
-#: selection:sale.receipt.report,type:0
+#: field:account.voucher,pay_now:0 selection:account.voucher,type:0
+#: field:sale.receipt.report,pay_now:0 selection:sale.receipt.report,type:0
 msgid "Payment"
 msgstr "Platba"
 
@@ -772,19 +727,19 @@
 msgstr "Období"
 
 #. module: account_voucher
-#: code:addons/account_voucher/account_voucher.py:1028
+#: code:addons/account_voucher/account_voucher.py:1058
 #, python-format
 msgid "Please activate the sequence of selected journal !"
 msgstr "Prosím aktivujte posloupnost zvoleného deníku!"
 
 #. module: account_voucher
-#: code:addons/account_voucher/account_voucher.py:1034
+#: code:addons/account_voucher/account_voucher.py:1064
 #, python-format
 msgid "Please define a sequence on the journal."
 msgstr "Prosím určete posloupnost deníku."
 
 #. module: account_voucher
-#: code:addons/account_voucher/account_voucher.py:511
+#: code:addons/account_voucher/account_voucher.py:518
 #, python-format
 msgid "Please define default credit/debit accounts on the journal \"%s\"."
 msgstr "Prosím určete výchozí účty má dáti/dal deníku \"%s\"."
@@ -804,7 +759,7 @@
 #: view:sale.receipt.report:account_voucher.view_sale_receipt_report_search
 #: selection:sale.receipt.report,state:0
 msgid "Posted"
-msgstr ""
+msgstr "Zaúčtované"
 
 #. module: account_voucher
 #: view:account.voucher:account_voucher.view_voucher_filter
@@ -833,8 +788,7 @@
 msgstr "Proforma účtenky"
 
 #. module: account_voucher
-#: selection:account.voucher,type:0
-#: selection:sale.receipt.report,type:0
+#: selection:account.voucher,type:0 selection:sale.receipt.report,type:0
 msgid "Purchase"
 msgstr "Nákup"
 
@@ -856,8 +810,7 @@
 
 #. module: account_voucher
 #: view:account.voucher:account_voucher.view_vendor_receipt_form
-#: selection:account.voucher,type:0
-#: selection:sale.receipt.report,type:0
+#: selection:account.voucher,type:0 selection:sale.receipt.report,type:0
 msgid "Receipt"
 msgstr "Účtenka"
 
@@ -873,12 +826,12 @@
 
 #. module: account_voucher
 #: view:account.invoice:account_voucher.view_invoice_customer
+#: view:account.voucher:account_voucher.view_vendor_receipt_dialog_form
 msgid "Register Payment"
 msgstr "Zaznamenat platbu"
 
 #. module: account_voucher
-#: selection:account.voucher,type:0
-#: selection:sale.receipt.report,type:0
+#: selection:account.voucher,type:0 selection:sale.receipt.report,type:0
 msgid "Sale"
 msgstr "Prodej"
 
@@ -971,7 +924,7 @@
 #: view:account.voucher:account_voucher.view_vendor_payment_form
 #: view:account.voucher:account_voucher.view_voucher_filter_vendor
 #: view:account.voucher:account_voucher.view_voucher_filter_vendor_pay
-#: code:addons/account_voucher/account_voucher.py:182
+#: code:addons/account_voucher/account_voucher.py:187
 #, python-format
 msgid "Supplier"
 msgstr "Dodavatel"
@@ -1010,7 +963,7 @@
 msgstr ""
 
 #. module: account_voucher
-#: code:addons/account_voucher/account_voucher.py:1172
+#: code:addons/account_voucher/account_voucher.py:1202
 #, python-format
 msgid "The invoice you are willing to pay is not valid anymore."
 msgstr "Faktura, kterou chcete uhradit, již není platná."
@@ -1026,8 +979,8 @@
 #: help:account.voucher,payment_option:0
 msgid ""
 "This field helps you to choose what you want to do with the eventual "
-"difference between the paid amount and the sum of allocated amounts. You can "
-"either choose to keep open this difference on the partner's account, or "
+"difference between the paid amount and the sum of allocated amounts. You can"
+" either choose to keep open this difference on the partner's account, or "
 "reconcile it with the payment(s)"
 msgstr ""
 
@@ -1061,6 +1014,7 @@
 #. module: account_voucher
 #: view:account.voucher:account_voucher.view_voucher_form
 #: view:account.voucher:account_voucher.view_voucher_tree
+#: view:account.voucher:account_voucher.view_voucher_tree_nocreate
 msgid "Total Amount"
 msgstr "Celková částka"
 
@@ -1094,7 +1048,7 @@
 #: view:account.voucher:account_voucher.view_vendor_payment_form
 #: view:account.voucher:account_voucher.view_vendor_receipt_form
 msgid "Unreconcile"
-msgstr ""
+msgstr "Nevyrovnaný"
 
 #. module: account_voucher
 #: field:account.voucher.line,untax_amount:0
@@ -1126,7 +1080,7 @@
 #: view:account.voucher:account_voucher.view_voucher_filter_vendor
 #: view:account.voucher:account_voucher.view_voucher_filter_vendor_pay
 #: field:account.voucher.line,voucher_id:0
-#: code:addons/account_voucher/account_voucher.py:152
+#: code:addons/account_voucher/account_voucher.py:157
 #: model:res.request.link,name:account_voucher.req_link_voucher
 #, python-format
 msgid "Voucher"
@@ -1134,6 +1088,7 @@
 
 #. module: account_voucher
 #: view:account.voucher:account_voucher.view_voucher_tree
+#: view:account.voucher:account_voucher.view_voucher_tree_nocreate
 #: model:ir.actions.act_window,name:account_voucher.act_journal_voucher_open
 msgid "Voucher Entries"
 msgstr ""
@@ -1168,7 +1123,7 @@
 #. module: account_voucher
 #: field:sale.receipt.report,state:0
 msgid "Voucher Status"
-msgstr ""
+msgstr "Stav"
 
 #. module: account_voucher
 #: model:ir.actions.act_window,name:account_voucher.action_review_voucher_list
@@ -1186,7 +1141,7 @@
 msgstr "Historie komunikace Webové stránky"
 
 #. module: account_voucher
-#: code:addons/account_voucher/account_voucher.py:370
+#: code:addons/account_voucher/account_voucher.py:377
 #, python-format
 msgid "Write-Off"
 msgstr "Odpis"
@@ -1197,20 +1152,21 @@
 msgstr "Analytický účet odpisů"
 
 #. module: account_voucher
-#: code:addons/account_voucher/account_voucher.py:1172
+#: code:addons/account_voucher/account_voucher.py:1202
 #, python-format
 msgid "Wrong voucher line"
 msgstr ""
 
 #. module: account_voucher
-#: code:addons/account_voucher/account_voucher.py:1213
-#, python-format
-msgid ""
-"You have to configure account base code and account tax code on the '%s' tax!"
-msgstr ""
-
-#. module: account_voucher
-#: code:addons/account_voucher/account_voucher.py:1073
+#: code:addons/account_voucher/account_voucher.py:1243
+#, python-format
+msgid ""
+"You have to configure account base code and account tax code on the '%s' "
+"tax!"
+msgstr ""
+
+#. module: account_voucher
+#: code:addons/account_voucher/account_voucher.py:1103
 #, python-format
 msgid ""
 "You should configure the 'Gain Exchange Rate Account' to manage "
@@ -1219,7 +1175,7 @@
 msgstr ""
 
 #. module: account_voucher
-#: code:addons/account_voucher/account_voucher.py:1067
+#: code:addons/account_voucher/account_voucher.py:1097
 #, python-format
 msgid ""
 "You should configure the 'Loss Exchange Rate Account' to manage "
@@ -1228,9 +1184,9 @@
 msgstr ""
 
 #. module: account_voucher
-#: code:addons/account_voucher/account_voucher.py:1084
-#: code:addons/account_voucher/account_voucher.py:1098
-#: code:addons/account_voucher/account_voucher.py:1249
+#: code:addons/account_voucher/account_voucher.py:1114
+#: code:addons/account_voucher/account_voucher.py:1128
+#: code:addons/account_voucher/account_voucher.py:1279
 #, python-format
 msgid "change"
 msgstr ""
@@ -1249,8 +1205,7 @@
 msgid "e.g. Invoice SAJ/0042"
 msgstr "např. Faktura FA/0042"
 
-#~ msgid "Group by month of Invoice Date"
-#~ msgstr "Skupina podle měsíce data faktury"
-
-#~ msgid "Companies"
-#~ msgstr "Společnosti"+#. module: account_voucher
+#: view:account.voucher:account_voucher.view_vendor_receipt_dialog_form
+msgid "or"
+msgstr "nebo"