# -*- coding: utf-8 -*-
##############################################################################
#
#    OpenERP, Open Source Management Solution
#    Copyright (C) 2004-2010 Tiny SPRL (<http://tiny.be>).
#
#    This program is free software: you can redistribute it and/or modify
#    it under the terms of the GNU Affero General Public License as
#    published by the Free Software Foundation, either version 3 of the
#    License, or (at your option) any later version.
#
#    This program is distributed in the hope that it will be useful,
#    but WITHOUT ANY WARRANTY; without even the implied warranty of
#    MERCHANTABILITY or FITNESS FOR A PARTICULAR PURPOSE.  See the
#    GNU Affero General Public License for more details.
#
#    You should have received a copy of the GNU Affero General Public License
#    along with this program.  If not, see <http://www.gnu.org/licenses/>.
#
##############################################################################

import time
from lxml import etree

import netsvc
from osv import osv, fields
import decimal_precision as dp
from tools.translate import _

class res_company(osv.osv):
    _inherit = "res.company"
    _columns = {
        'income_currency_exchange_account_id': fields.many2one(
            'account.account',
            string="Income Currency Rate",
            domain="[('type', '=', 'other')]",),
        'expense_currency_exchange_account_id': fields.many2one(
            'account.account',
            string="Expense Currency Rate",
            domain="[('type', '=', 'other')]",),
    }

res_company()

class account_voucher(osv.osv):
    def _check_paid(self, cr, uid, ids, name, args, context=None):
        res = {}
        for voucher in self.browse(cr, uid, ids, context=context):
            paid = False
            for line in voucher.move_ids:
                if (line.account_id.type, 'in', ('receivable', 'payable')) and line.reconcile_id:
                    paid = True
            res[voucher.id] = paid
        return res

    def _get_type(self, cr, uid, context=None):
        if context is None:
            context = {}
        return context.get('type', False)

    def _get_period(self, cr, uid, context=None):
        if context is None: context = {}
        if context.get('period_id', False):
            return context.get('period_id')
        periods = self.pool.get('account.period').find(cr, uid)
        return periods and periods[0] or False

    def _make_journal_search(self, cr, uid, ttype, context=None):
        journal_pool = self.pool.get('account.journal')
        return journal_pool.search(cr, uid, [('type', '=', ttype)], limit=1)

    def _get_journal(self, cr, uid, context=None):
        if context is None: context = {}
        invoice_pool = self.pool.get('account.invoice')
        journal_pool = self.pool.get('account.journal')
        if context.get('invoice_id', False):
            currency_id = invoice_pool.browse(cr, uid, context['invoice_id'], context=context).currency_id.id
            journal_id = journal_pool.search(cr, uid, [('currency', '=', currency_id)], limit=1)
            return journal_id and journal_id[0] or False
        if context.get('journal_id', False):
            return context.get('journal_id')
        if not context.get('journal_id', False) and context.get('search_default_journal_id', False):
            return context.get('search_default_journal_id')

        ttype = context.get('type', 'bank')
        if ttype in ('payment', 'receipt'):
            ttype = 'bank'
        res = self._make_journal_search(cr, uid, ttype, context=context)
        return res and res[0] or False

    def _get_tax(self, cr, uid, context=None):
        if context is None: context = {}
        journal_pool = self.pool.get('account.journal')
        journal_id = context.get('journal_id', False)
        if not journal_id:
            ttype = context.get('type', 'bank')
            res = journal_pool.search(cr, uid, [('type', '=', ttype)], limit=1)
            if not res:
                return False
            journal_id = res[0]

        if not journal_id:
            return False
        journal = journal_pool.browse(cr, uid, journal_id, context=context)
        account_id = journal.default_credit_account_id or journal.default_debit_account_id
        if account_id and account_id.tax_ids:
            tax_id = account_id.tax_ids[0].id
            return tax_id
        return False

    def _get_payment_rate_currency(self, cr, uid, context=None):
        """
        Return the default value for field payment_rate_currency_id: the currency of the journal
        if there is one, otherwise the currency of the user's company
        """
        if context is None: context = {}
        journal_pool = self.pool.get('account.journal')
        journal_id = context.get('journal_id', False)
        if journal_id:
            journal = journal_pool.browse(cr, uid, journal_id, context=context)
            if journal.currency:
                return journal.currency.id
        #no journal given in the context, use company currency as default
        return self.pool.get('res.users').browse(cr, uid, uid, context=context).company_id.currency_id.id

    def _get_currency(self, cr, uid, context=None):
        if context is None: context = {}
        journal_pool = self.pool.get('account.journal')
        journal_id = context.get('journal_id', False)
        if journal_id:
            journal = journal_pool.browse(cr, uid, journal_id, context=context)
            if journal.currency:
                return journal.currency.id
        return False

    def _get_partner(self, cr, uid, context=None):
        if context is None: context = {}
        return context.get('partner_id', False)

    def _get_reference(self, cr, uid, context=None):
        if context is None: context = {}
        return context.get('reference', False)

    def _get_narration(self, cr, uid, context=None):
        if context is None: context = {}
        return context.get('narration', False)

    def _get_amount(self, cr, uid, context=None):
        if context is None:
            context= {}
        return context.get('amount', 0.0)

    def name_get(self, cr, uid, ids, context=None):
        if not ids:
            return []
        if context is None: context = {}
        return [(r['id'], (str("%.2f" % r['amount']) or '')) for r in self.read(cr, uid, ids, ['amount'], context, load='_classic_write')]

    def fields_view_get(self, cr, uid, view_id=None, view_type=False, context=None, toolbar=False, submenu=False):
        mod_obj = self.pool.get('ir.model.data')
        if context is None: context = {}

        if view_type == 'form':
            if not view_id and context.get('invoice_type'):
                if context.get('invoice_type') in ('out_invoice', 'out_refund'):
                    result = mod_obj.get_object_reference(cr, uid, 'account_voucher', 'view_vendor_receipt_form')
                else:
                    result = mod_obj.get_object_reference(cr, uid, 'account_voucher', 'view_vendor_payment_form')
                result = result and result[1] or False
                view_id = result
            if not view_id and context.get('line_type'):
                if context.get('line_type') == 'customer':
                    result = mod_obj.get_object_reference(cr, uid, 'account_voucher', 'view_vendor_receipt_form')
                else:
                    result = mod_obj.get_object_reference(cr, uid, 'account_voucher', 'view_vendor_payment_form')
                result = result and result[1] or False
                view_id = result

        res = super(account_voucher, self).fields_view_get(cr, uid, view_id=view_id, view_type=view_type, context=context, toolbar=toolbar, submenu=submenu)
        doc = etree.XML(res['arch'])

        if context.get('type', 'sale') in ('purchase', 'payment'):
            nodes = doc.xpath("//field[@name='partner_id']")
            for node in nodes:
                node.set('domain', "[('supplier', '=', True)]")
        res['arch'] = etree.tostring(doc)
        return res

    def _compute_writeoff_amount(self, cr, uid, line_dr_ids, line_cr_ids, amount):
        debit = credit = 0.0
        for l in line_dr_ids:
            debit += l['amount']
        for l in line_cr_ids:
            credit += l['amount']
        return abs(amount - abs(credit - debit))

    def onchange_line_ids(self, cr, uid, ids, line_dr_ids, line_cr_ids, amount, voucher_currency, context=None):
        context = context or {}
        if not line_dr_ids and not line_cr_ids:
            return {'value':{}}
        line_osv = self.pool.get("account.voucher.line")
        line_dr_ids = resolve_o2m_operations(cr, uid, line_osv, line_dr_ids, ['amount'], context)
        line_cr_ids = resolve_o2m_operations(cr, uid, line_osv, line_cr_ids, ['amount'], context)

        #compute the field is_multi_currency that is used to hide/display options linked to secondary currency on the voucher
        is_multi_currency = False
        if voucher_currency:
            # if the voucher currency is not False, it means it is different than the company currency and we need to display the options
            is_multi_currency = True
        else:
            #loop on the voucher lines to see if one of these has a secondary currency. If yes, we need to define the options
            for voucher_line in line_dr_ids+line_cr_ids:
                company_currency = False
                company_currency = voucher_line.get('move_line_id', False) and self.pool.get('account.move.line').browse(cr, uid, voucher_line.get('move_line_id'), context=context).company_id.currency_id.id
                if voucher_line.get('currency_id', company_currency) != company_currency:
                    is_multi_currency = True
                    break
        return {'value': {'writeoff_amount': self._compute_writeoff_amount(cr, uid, line_dr_ids, line_cr_ids, amount), 'is_multi_currency': is_multi_currency}}

    def _get_writeoff_amount(self, cr, uid, ids, name, args, context=None):
        if not ids: return {}
        currency_obj = self.pool.get('res.currency')
        res = {}
        debit = credit = 0.0
        for voucher in self.browse(cr, uid, ids, context=context):
            for l in voucher.line_dr_ids:
                debit += l.amount
            for l in voucher.line_cr_ids:
                credit += l.amount
            currency = voucher.currency_id or voucher.company_id.currency_id
            res[voucher.id] =  currency_obj.round(cr, uid, currency, abs(voucher.amount - abs(credit - debit)))
        return res

    def _paid_amount_in_company_currency(self, cr, uid, ids, name, args, context=None):
        if not ids: return {}
        res = {}
        rate = 1.0
        for voucher in self.browse(cr, uid, ids, context=context):
            if voucher.currency_id:
                if voucher.company_id.currency_id.id == voucher.payment_rate_currency_id.id:
                    rate =  1 / voucher.payment_rate
                else:
                    ctx = context.copy()
                    ctx.update({'date': voucher.date})
                    voucher_rate = self.browse(cr, uid, voucher.id, context=ctx).currency_id.rate
                    company_currency_rate = voucher.company_id.currency_id.rate
                    rate = voucher_rate * company_currency_rate
            res[voucher.id] =  voucher.amount / rate
        return res

    _name = 'account.voucher'
    _description = 'Accounting Voucher'
    _order = "date desc, id desc"
#    _rec_name = 'number'
    _columns = {
        'type':fields.selection([
            ('sale','Sale'),
            ('purchase','Purchase'),
            ('payment','Payment'),
            ('receipt','Receipt'),
        ],'Default Type', readonly=True, states={'draft':[('readonly',False)]}),
        'name':fields.char('Memo', size=256, readonly=True, states={'draft':[('readonly',False)]}),
        'date':fields.date('Date', readonly=True, select=True, states={'draft':[('readonly',False)]}, help="Effective date for accounting entries"),
        'journal_id':fields.many2one('account.journal', 'Journal', required=True, readonly=True, states={'draft':[('readonly',False)]}),
        'account_id':fields.many2one('account.account', 'Account', required=True, readonly=True, states={'draft':[('readonly',False)]}),
        'line_ids':fields.one2many('account.voucher.line','voucher_id','Voucher Lines', readonly=True, states={'draft':[('readonly',False)]}),
        'line_cr_ids':fields.one2many('account.voucher.line','voucher_id','Credits',
            domain=[('type','=','cr')], context={'default_type':'cr'}, readonly=True, states={'draft':[('readonly',False)]}),
        'line_dr_ids':fields.one2many('account.voucher.line','voucher_id','Debits',
            domain=[('type','=','dr')], context={'default_type':'dr'}, readonly=True, states={'draft':[('readonly',False)]}),
        'period_id': fields.many2one('account.period', 'Period', required=True, readonly=True, states={'draft':[('readonly',False)]}),
        'narration':fields.text('Notes', readonly=True, states={'draft':[('readonly',False)]}),
#        'currency_id':fields.many2one('res.currency', 'Currency', required=True, readonly=True, states={'draft':[('readonly',False)]}),
        'currency_id': fields.related('journal_id','currency', type='many2one', relation='res.currency', string='Currency', readonly=True),
        'company_id': fields.many2one('res.company', 'Company', required=True, readonly=True, states={'draft':[('readonly',False)]}),
        'state':fields.selection(
            [('draft','Draft'),
             ('cancel','Cancelled'),
             ('proforma','Pro-forma'),
<<<<<<< HEAD
             ('posted','Posted')
            ], 'State', readonly=True, size=32,
=======
             ('posted','Posted'),
             ('cancel','Cancelled')
            ], 'Status', readonly=True, size=32,
>>>>>>> 0e6f4821
            help=' * The \'Draft\' state is used when a user is encoding a new and unconfirmed Voucher. \
                        \n* The \'Pro-forma\' when voucher is in Pro-forma state,voucher does not have an voucher number. \
                        \n* The \'Posted\' state is used when user create voucher,a voucher number is generated and voucher entries are created in account \
                        \n* The \'Cancelled\' state is used when user cancel voucher.'),
        'amount': fields.float('Total', digits_compute=dp.get_precision('Account'), required=True, readonly=True, states={'draft':[('readonly',False)]}),
        'tax_amount':fields.float('Tax Amount', digits_compute=dp.get_precision('Account'), readonly=True, states={'draft':[('readonly',False)]}),
        'reference': fields.char('Ref #', size=64, readonly=True, states={'draft':[('readonly',False)]}, help="Transaction reference number."),
        'number': fields.char('Number', size=32, readonly=True,),
        'move_id':fields.many2one('account.move', 'Account Entry'),
        'move_ids': fields.related('move_id','line_id', type='one2many', relation='account.move.line', string='Journal Items', readonly=True),
        'partner_id':fields.many2one('res.partner', 'Partner', change_default=1, readonly=True, states={'draft':[('readonly',False)]}),
        'audit': fields.related('move_id','to_check', type='boolean', help='Check this box if you are unsure of that journal entry and if you want to note it as \'to be reviewed\' by an accounting expert.', relation='account.move', string='To Review'),
        'paid': fields.function(_check_paid, string='Paid', type='boolean', help="The Voucher has been totally paid."),
        'pay_now':fields.selection([
            ('pay_now','Pay Directly'),
            ('pay_later','Pay Later or Group Funds'),
        ],'Payment', select=True, readonly=True, states={'draft':[('readonly',False)]}),
        'tax_id': fields.many2one('account.tax', 'Tax', readonly=True, states={'draft':[('readonly',False)]}, domain=[('price_include','=', False)], help="Only for tax excluded from price"),
        'pre_line':fields.boolean('Previous Payments ?', required=False),
        'date_due': fields.date('Due Date', readonly=True, select=True, states={'draft':[('readonly',False)]}),
        'payment_option':fields.selection([
                                           ('without_writeoff', 'Keep Open'),
                                           ('with_writeoff', 'Reconcile Payment Balance'),
                                           ], 'Payment Difference', required=True, readonly=True, states={'draft': [('readonly', False)]}, help="This field helps you to choose what you want to do with the eventual difference between the paid amount and the sum of allocated amounts. You can either choose to keep open this difference on the partner's account, or reconcile it with the payment(s)"),
        'writeoff_acc_id': fields.many2one('account.account', 'Counterpart Account', readonly=True, states={'draft': [('readonly', False)]}),
        'comment': fields.char('Counterpart Comment', size=64, required=True, readonly=True, states={'draft': [('readonly', False)]}),
        'analytic_id': fields.many2one('account.analytic.account','Write-Off Analytic Account', readonly=True, states={'draft': [('readonly', False)]}),
        'writeoff_amount': fields.function(_get_writeoff_amount, string='Difference Amount', type='float', readonly=True, help="Computed as the difference between the amount stated in the voucher and the sum of allocation on the voucher lines."),
        'payment_rate_currency_id': fields.many2one('res.currency', 'Payment Rate Currency', required=True, readonly=True, states={'draft':[('readonly',False)]}),
        'payment_rate': fields.float('Exchange Rate', digits=(12,6), required=True, readonly=True, states={'draft': [('readonly', False)]},
            help='The specific rate that will be used, in this voucher, between the selected currency (in \'Payment Rate Currency\' field)  and the voucher currency.'),
        'paid_amount_in_company_currency': fields.function(_paid_amount_in_company_currency, string='Paid Amount in Company Currency', type='float', readonly=True),
        'is_multi_currency': fields.boolean('Multi Currency Voucher', help='Fields with internal purpose only that depicts if the voucher is a multi currency one or not'),
    }
    _defaults = {
        'period_id': _get_period,
        'partner_id': _get_partner,
        'journal_id':_get_journal,
        'currency_id': _get_currency,
        'reference': _get_reference,
        'narration':_get_narration,
        'amount': _get_amount,
        'type':_get_type,
        'state': 'draft',
        'pay_now': 'pay_later',
        'name': '',
        'date': lambda *a: time.strftime('%Y-%m-%d'),
        'company_id': lambda self,cr,uid,c: self.pool.get('res.company')._company_default_get(cr, uid, 'account.voucher',context=c),
        'tax_id': _get_tax,
        'payment_option': 'without_writeoff',
        'comment': _('Write-Off'),
        'payment_rate': 1.0,
        'payment_rate_currency_id': _get_payment_rate_currency,
    }

    def compute_tax(self, cr, uid, ids, context=None):
        tax_pool = self.pool.get('account.tax')
        partner_pool = self.pool.get('res.partner')
        position_pool = self.pool.get('account.fiscal.position')
        voucher_line_pool = self.pool.get('account.voucher.line')
        voucher_pool = self.pool.get('account.voucher')
        if context is None: context = {}

        for voucher in voucher_pool.browse(cr, uid, ids, context=context):
            voucher_amount = 0.0
            for line in voucher.line_ids:
                voucher_amount += line.untax_amount or line.amount
                line.amount = line.untax_amount or line.amount
                voucher_line_pool.write(cr, uid, [line.id], {'amount':line.amount, 'untax_amount':line.untax_amount})

            if not voucher.tax_id:
                self.write(cr, uid, [voucher.id], {'amount':voucher_amount, 'tax_amount':0.0})
                continue

            tax = [tax_pool.browse(cr, uid, voucher.tax_id.id, context=context)]
            partner = partner_pool.browse(cr, uid, voucher.partner_id.id, context=context) or False
            taxes = position_pool.map_tax(cr, uid, partner and partner.property_account_position or False, tax)
            tax = tax_pool.browse(cr, uid, taxes, context=context)

            total = voucher_amount
            total_tax = 0.0

            if not tax[0].price_include:
                for tax_line in tax_pool.compute_all(cr, uid, tax, voucher_amount, 1).get('taxes', []):
                    total_tax += tax_line.get('amount', 0.0)
                total += total_tax
            else:
                for line in voucher.line_ids:
                    line_total = 0.0
                    line_tax = 0.0

                    for tax_line in tax_pool.compute_all(cr, uid, tax, line.untax_amount or line.amount, 1).get('taxes', []):
                        line_tax += tax_line.get('amount', 0.0)
                        line_total += tax_line.get('price_unit')
                    total_tax += line_tax
                    untax_amount = line.untax_amount or line.amount
                    voucher_line_pool.write(cr, uid, [line.id], {'amount':line_total, 'untax_amount':untax_amount})

            self.write(cr, uid, [voucher.id], {'amount':total, 'tax_amount':total_tax})
        return True

    def onchange_price(self, cr, uid, ids, line_ids, tax_id, partner_id=False, context=None):
        context = context or {}
        tax_pool = self.pool.get('account.tax')
        partner_pool = self.pool.get('res.partner')
        position_pool = self.pool.get('account.fiscal.position')
        line_pool = self.pool.get('account.voucher.line')
        res = {
            'tax_amount': False,
            'amount': False,
        }
        voucher_total = 0.0

        line_ids = resolve_o2m_operations(cr, uid, line_pool, line_ids, ["amount"], context)

        for line in line_ids:
            line_amount = 0.0
            line_amount = line.get('amount',0.0)
            voucher_total += line_amount

        total = voucher_total
        total_tax = 0.0
        if tax_id:
            tax = [tax_pool.browse(cr, uid, tax_id, context=context)]
            if partner_id:
                partner = partner_pool.browse(cr, uid, partner_id, context=context) or False
                taxes = position_pool.map_tax(cr, uid, partner and partner.property_account_position or False, tax)
                tax = tax_pool.browse(cr, uid, taxes, context=context)

            if not tax[0].price_include:
                for tax_line in tax_pool.compute_all(cr, uid, tax, voucher_total, 1).get('taxes', []):
                    total_tax += tax_line.get('amount')
                total += total_tax

        res.update({
            'amount':total or voucher_total,
            'tax_amount':total_tax
        })
        return {
            'value':res
        }

    def onchange_term_id(self, cr, uid, ids, term_id, amount):
        term_pool = self.pool.get('account.payment.term')
        terms = False
        due_date = False
        default = {'date_due':False}
        if term_id and amount:
            terms = term_pool.compute(cr, uid, term_id, amount)
        if terms:
            due_date = terms[-1][0]
            default.update({
                'date_due':due_date
            })
        return {'value':default}

    def onchange_journal_voucher(self, cr, uid, ids, line_ids=False, tax_id=False, price=0.0, partner_id=False, journal_id=False, ttype=False, company_id=False, context=None):
        """price
        Returns a dict that contains new values and context

        @param partner_id: latest value from user input for field partner_id
        @param args: other arguments
        @param context: context arguments, like lang, time zone

        @return: Returns a dict which contains new values, and context
        """
        default = {
            'value':{},
        }

        if not partner_id or not journal_id:
            return default

        partner_pool = self.pool.get('res.partner')
        journal_pool = self.pool.get('account.journal')

        journal = journal_pool.browse(cr, uid, journal_id, context=context)
        partner = partner_pool.browse(cr, uid, partner_id, context=context)
        account_id = False
        tr_type = False
        if journal.type in ('sale','sale_refund'):
            account_id = partner.property_account_receivable.id
            tr_type = 'sale'
        elif journal.type in ('purchase', 'purchase_refund','expense'):
            account_id = partner.property_account_payable.id
            tr_type = 'purchase'
        else:
            if not journal.default_credit_account_id or not journal.default_debit_account_id:
                raise osv.except_osv(_('Error !'), _('Please define default credit/debit accounts on the journal "%s" !') % (journal.name))
            account_id = journal.default_credit_account_id.id or journal.default_debit_account_id.id
            tr_type = 'receipt'

        default['value']['account_id'] = account_id
        default['value']['type'] = ttype or tr_type

        vals = self.onchange_journal(cr, uid, ids, journal_id, line_ids, tax_id, partner_id, time.strftime('%Y-%m-%d'), price, ttype, company_id, context)
        default['value'].update(vals.get('value'))

        return default

    def onchange_rate(self, cr, uid, ids, rate, amount, currency_id, payment_rate_currency_id, company_id, context=None):
        res =  {'value': {'paid_amount_in_company_currency': amount}}
        company_currency = self.pool.get('res.company').browse(cr, uid, company_id, context=context).currency_id
        if rate and amount and currency_id:# and currency_id == payment_rate_currency_id:
            voucher_rate = self.pool.get('res.currency').browse(cr, uid, currency_id, context).rate
            if company_currency.id == payment_rate_currency_id:
                company_rate = rate
            else:
                company_rate = self.pool.get('res.company').browse(cr, uid, company_id, context=context).currency_id.rate
            res['value']['paid_amount_in_company_currency'] = amount / voucher_rate * company_rate
        return res

    def onchange_amount(self, cr, uid, ids, amount, rate, partner_id, journal_id, currency_id, ttype, date, payment_rate_currency_id, company_id, context=None):
        if context is None:
            context = {}
        res = self.recompute_voucher_lines(cr, uid, ids, partner_id, journal_id, amount, currency_id, ttype, date, context=context)
        ctx = context.copy()
        ctx.update({'date': date})
        vals = self.onchange_rate(cr, uid, ids, rate, amount, currency_id, payment_rate_currency_id, company_id, context=ctx)
        for key in vals.keys():
            res[key].update(vals[key])
        return res

    def recompute_payment_rate(self, cr, uid, ids, vals, currency_id, date, ttype, journal_id, amount, context=None):
        if context is None:
            context = {}
        #on change of the journal, we need to set also the default value for payment_rate and payment_rate_currency_id
        currency_obj = self.pool.get('res.currency')
        journal = self.pool.get('account.journal').browse(cr, uid, journal_id, context=context)
        company_id = journal.company_id.id
        payment_rate = 1.0
        payment_rate_currency_id = currency_id
        ctx = context.copy()
        ctx.update({'date': date})
        o2m_to_loop = False
        if ttype == 'receipt':
            o2m_to_loop = 'line_cr_ids'
        elif ttype == 'payment':
            o2m_to_loop = 'line_dr_ids'
        if o2m_to_loop and 'value' in vals and o2m_to_loop in vals['value']:
            for voucher_line in vals['value'][o2m_to_loop]:
                if voucher_line['currency_id'] != currency_id:
                    # we take as default value for the payment_rate_currency_id, the currency of the first invoice that
                    # is not in the voucher currency
                    payment_rate_currency_id = voucher_line['currency_id']
                    tmp = currency_obj.browse(cr, uid, payment_rate_currency_id, context=ctx).rate
                    voucher_currency_id = currency_id or journal.company_id.currency_id.id
                    payment_rate = tmp / currency_obj.browse(cr, uid, voucher_currency_id, context=ctx).rate
                    break
        res = self.onchange_rate(cr, uid, ids, payment_rate, amount, currency_id, payment_rate_currency_id, company_id, context=ctx)
        for key in res.keys():
            vals[key].update(res[key])
        vals['value'].update({'payment_rate': payment_rate})
        if payment_rate_currency_id:
            vals['value'].update({'payment_rate_currency_id': payment_rate_currency_id})
        return vals

    def onchange_partner_id(self, cr, uid, ids, partner_id, journal_id, amount, currency_id, ttype, date, context=None):
        if not journal_id:
            return {}
        res = self.recompute_voucher_lines(cr, uid, ids, partner_id, journal_id, amount, currency_id, ttype, date, context=context)
        vals = self.recompute_payment_rate(cr, uid, ids, res, currency_id, date, ttype, journal_id, amount, context=context)
        for key in vals.keys():
            res[key].update(vals[key])
        return res

    def recompute_voucher_lines(self, cr, uid, ids, partner_id, journal_id, price, currency_id, ttype, date, context=None):
        """
        Returns a dict that contains new values and context

        @param partner_id: latest value from user input for field partner_id
        @param args: other arguments
        @param context: context arguments, like lang, time zone

        @return: Returns a dict which contains new values, and context
        """
        def _remove_noise_in_o2m():
            """if the line is partially reconciled, then we must pay attention to display it only once and 
                in the good o2m.
                This function returns True if the line is considered as noise and should not be displayed
            """
            if line.reconcile_partial_id:
                sign = 1 if ttype == 'receipt' else -1
                if currency_id == line.currency_id.id:
                    if line.amount_residual_currency * sign <= 0:
                        return True
                else:
                    if line.amount_residual * sign <= 0:
                        return True
            return False

        if context is None:
            context = {}
        context_multi_currency = context.copy()
        if date:
            context_multi_currency.update({'date': date})

        currency_pool = self.pool.get('res.currency')
        move_line_pool = self.pool.get('account.move.line')
        partner_pool = self.pool.get('res.partner')
        journal_pool = self.pool.get('account.journal')
        line_pool = self.pool.get('account.voucher.line')

        #set default values
        default = {
            'value': {'line_ids': [] ,'line_dr_ids': [] ,'line_cr_ids': [] ,'pre_line': False,},
        }

        #drop existing lines
        line_ids = ids and line_pool.search(cr, uid, [('voucher_id', '=', ids[0])]) or False
        if line_ids:
            line_pool.unlink(cr, uid, line_ids)

        if not partner_id or not journal_id:
            return default

        journal = journal_pool.browse(cr, uid, journal_id, context=context)
        partner = partner_pool.browse(cr, uid, partner_id, context=context)
        currency_id = currency_id or journal.company_id.currency_id.id
        account_id = False
        if journal.type in ('sale','sale_refund'):
            account_id = partner.property_account_receivable.id
        elif journal.type in ('purchase', 'purchase_refund','expense'):
            account_id = partner.property_account_payable.id
        else:
            account_id = journal.default_credit_account_id.id or journal.default_debit_account_id.id

        default['value']['account_id'] = account_id

        if journal.type not in ('cash', 'bank'):
            return default

        total_credit = 0.0
        total_debit = 0.0
        account_type = 'receivable'
        if ttype == 'payment':
            account_type = 'payable'
            total_debit = price or 0.0
        else:
            total_credit = price or 0.0
            account_type = 'receivable'

        if not context.get('move_line_ids', False):
            ids = move_line_pool.search(cr, uid, [('state','=','valid'), ('account_id.type', '=', account_type), ('reconcile_id', '=', False), ('partner_id', '=', partner_id)], context=context)
        else:
            ids = context['move_line_ids']
        invoice_id = context.get('invoice_id', False)
        company_currency = journal.company_id.currency_id.id
        move_line_found = False

        #order the lines by most old first
        ids.reverse()
        account_move_lines = move_line_pool.browse(cr, uid, ids, context=context)

        #compute the total debit/credit and look for a matching open amount or invoice
        for line in account_move_lines:
            if _remove_noise_in_o2m():
                continue

            if invoice_id:
                if line.invoice.id == invoice_id:
                    #if the invoice linked to the voucher line is equal to the invoice_id in context
                    #then we assign the amount on that line, whatever the other voucher lines
                    move_line_found = line.id
                    break
            elif currency_id == company_currency:
                #otherwise treatments is the same but with other field names
                if line.amount_residual == price:
                    #if the amount residual is equal the amount voucher, we assign it to that voucher
                    #line, whatever the other voucher lines
                    move_line_found = line.id
                    break
                #otherwise we will split the voucher amount on each line (by most old first)
                total_credit += line.credit or 0.0
                total_debit += line.debit or 0.0
            elif currency_id == line.currency_id.id:
                if line.amount_residual_currency == price:
                    move_line_found = line.id
                    break
                total_credit += line.credit and line.amount_currency or 0.0
                total_debit += line.debit and line.amount_currency or 0.0

        #voucher line creation
        for line in account_move_lines:
            if _remove_noise_in_o2m():
                continue

            if line.currency_id and currency_id==line.currency_id.id:
                amount_original = abs(line.amount_currency)
                amount_unreconciled = abs(line.amount_residual_currency)
            else:
                amount_original = currency_pool.compute(cr, uid, company_currency, currency_id, line.credit or line.debit or 0.0)
                amount_unreconciled = currency_pool.compute(cr, uid, company_currency, currency_id, abs(line.amount_residual))
            line_currency_id = line.currency_id and line.currency_id.id or company_currency
            rs = {
                'name':line.move_id.name,
                'type': line.credit and 'dr' or 'cr',
                'move_line_id':line.id,
                'account_id':line.account_id.id,
                'amount_original': amount_original,
                'amount': (move_line_found == line.id) and min(price, amount_unreconciled) or 0.0,
                'date_original':line.date,
                'date_due':line.date_maturity,
                'amount_unreconciled': amount_unreconciled,
                'currency_id': line_currency_id,
            }

            #split voucher amount by most old first, but only for lines in the same currency
            if not move_line_found:
                if currency_id == line_currency_id:
                    if line.credit:
                        amount = min(amount_unreconciled, abs(total_debit))
                        rs['amount'] = amount
                        total_debit -= amount
                    else:
                        amount = min(amount_unreconciled, abs(total_credit))
                        rs['amount'] = amount
                        total_credit -= amount

            if rs['amount_unreconciled'] == rs['amount']:
                rs['reconcile'] = True

            if rs['type'] == 'cr':
                default['value']['line_cr_ids'].append(rs)
            else:
                default['value']['line_dr_ids'].append(rs)

            if ttype == 'payment' and len(default['value']['line_cr_ids']) > 0:
                default['value']['pre_line'] = 1
            elif ttype == 'receipt' and len(default['value']['line_dr_ids']) > 0:
                default['value']['pre_line'] = 1
            default['value']['writeoff_amount'] = self._compute_writeoff_amount(cr, uid, default['value']['line_dr_ids'], default['value']['line_cr_ids'], price)
        return default

    def onchange_payment_rate_currency(self, cr, uid, ids, currency_id, payment_rate, payment_rate_currency_id, date, amount, company_id, context=None):
        if context is None:
            context = {}
        res = {'value': {}}
        #set the default payment rate of the voucher and compute the paid amount in company currency
        if currency_id and currency_id == payment_rate_currency_id:
            ctx = context.copy()
            ctx.update({'date': date})
            vals = self.onchange_rate(cr, uid, ids, payment_rate, amount, currency_id, payment_rate_currency_id, company_id, context=ctx)
            for key in vals.keys():
                res[key].update(vals[key])
        return res

    def onchange_date(self, cr, uid, ids, date, currency_id, payment_rate_currency_id, amount, company_id, context=None):
        """
        @param date: latest value from user input for field date
        @param args: other arguments
        @param context: context arguments, like lang, time zone
        @return: Returns a dict which contains new values, and context
        """
        if context is None:
            context ={}
        res = {'value': {}}
        #set the period of the voucher
        period_pool = self.pool.get('account.period')
        currency_obj = self.pool.get('res.currency')
        ctx = context.copy()
        ctx.update({'company_id': company_id})
        pids = period_pool.find(cr, uid, date, context=ctx)
        if pids:
            res['value'].update({'period_id':pids[0]})
        if payment_rate_currency_id:
            ctx.update({'date': date})
            payment_rate = 1.0
            if payment_rate_currency_id != currency_id:
                tmp = currency_obj.browse(cr, uid, payment_rate_currency_id, context=ctx).rate
                voucher_currency_id = currency_id or self.pool.get('res.company').browse(cr, uid, company_id, context=ctx).currency_id.id
                payment_rate = tmp / currency_obj.browse(cr, uid, voucher_currency_id, context=ctx).rate
            vals = self.onchange_payment_rate_currency(cr, uid, ids, currency_id, payment_rate, payment_rate_currency_id, date, amount, company_id, context=context)
            vals['value'].update({'payment_rate': payment_rate})
            for key in vals.keys():
                res[key].update(vals[key])
        return res

    def onchange_journal(self, cr, uid, ids, journal_id, line_ids, tax_id, partner_id, date, amount, ttype, company_id, context=None):
        if not journal_id:
            return False
        journal_pool = self.pool.get('account.journal')
        journal = journal_pool.browse(cr, uid, journal_id, context=context)
        account_id = journal.default_credit_account_id or journal.default_debit_account_id
        tax_id = False
        if account_id and account_id.tax_ids:
            tax_id = account_id.tax_ids[0].id

        vals = self.onchange_price(cr, uid, ids, line_ids, tax_id, partner_id, context)
        vals['value'].update({'tax_id':tax_id,'amount': amount})
        currency_id = False
        if journal.currency:
            currency_id = journal.currency.id
        vals['value'].update({'currency_id': currency_id})
        res = self.onchange_partner_id(cr, uid, ids, partner_id, journal_id, amount, currency_id, ttype, date, context)
        for key in res.keys():
            vals[key].update(res[key])
        return vals

    def proforma_voucher(self, cr, uid, ids, context=None):
        self.action_move_line_create(cr, uid, ids, context=context)
        return True

    def action_cancel_draft(self, cr, uid, ids, context=None):
        wf_service = netsvc.LocalService("workflow")
        for voucher_id in ids:
            wf_service.trg_create(uid, 'account.voucher', voucher_id, cr)
        self.write(cr, uid, ids, {'state':'draft'})
        return True

    def cancel_voucher(self, cr, uid, ids, context=None):
        reconcile_pool = self.pool.get('account.move.reconcile')
        move_pool = self.pool.get('account.move')

        for voucher in self.browse(cr, uid, ids, context=context):
            recs = []
            for line in voucher.move_ids:
                if line.reconcile_id:
                    recs += [line.reconcile_id.id]
                if line.reconcile_partial_id:
                    recs += [line.reconcile_partial_id.id]

            reconcile_pool.unlink(cr, uid, recs)

            if voucher.move_id:
                move_pool.button_cancel(cr, uid, [voucher.move_id.id])
                move_pool.unlink(cr, uid, [voucher.move_id.id])
        res = {
            'state':'cancel',
            'move_id':False,
        }
        self.write(cr, uid, ids, res)
        return True

    def unlink(self, cr, uid, ids, context=None):
        for t in self.read(cr, uid, ids, ['state'], context=context):
            if t['state'] not in ('draft', 'cancel'):
                raise osv.except_osv(_('Invalid action !'), _('Cannot delete Voucher(s) which are already opened or paid !'))
        return super(account_voucher, self).unlink(cr, uid, ids, context=context)

    def onchange_payment(self, cr, uid, ids, pay_now, journal_id, partner_id, ttype='sale'):
        res = {}
        if not partner_id:
            return res
        res = {'account_id':False}
        partner_pool = self.pool.get('res.partner')
        journal_pool = self.pool.get('account.journal')
        if pay_now == 'pay_later':
            partner = partner_pool.browse(cr, uid, partner_id)
            journal = journal_pool.browse(cr, uid, journal_id)
            if journal.type in ('sale','sale_refund'):
                account_id = partner.property_account_receivable.id
            elif journal.type in ('purchase', 'purchase_refund','expense'):
                account_id = partner.property_account_payable.id
            else:
                account_id = journal.default_credit_account_id.id or journal.default_debit_account_id.id
            res['account_id'] = account_id
        return {'value':res}

    def _sel_context(self, cr, uid, voucher_id,context=None):
        """
        Select the context to use accordingly if it needs to be multicurrency or not.

        :param voucher_id: Id of the actual voucher
        :return: The returned context will be the same as given in parameter if the voucher currency is the same
                 than the company currency, otherwise it's a copy of the parameter with an extra key 'date' containing
                 the date of the voucher.
        :rtype: dict
        """
        company_currency = self._get_company_currency(cr, uid, voucher_id, context)
        current_currency = self._get_current_currency(cr, uid, voucher_id, context)
        if current_currency <> company_currency:
            context_multi_currency = context.copy()
            voucher_brw = self.pool.get('account.voucher').browse(cr, uid, voucher_id, context)
            context_multi_currency.update({'date': voucher_brw.date})
            return context_multi_currency
        return context

    def first_move_line_get(self, cr, uid, voucher_id, move_id, company_currency, current_currency, context=None):
        '''
        Return a dict to be use to create the first account move line of given voucher.

        :param voucher_id: Id of voucher what we are creating account_move.
        :param move_id: Id of account move where this line will be added.
        :param company_currency: id of currency of the company to which the voucher belong
        :param current_currency: id of currency of the voucher
        :return: mapping between fieldname and value of account move line to create
        :rtype: dict
        '''
        voucher_brw = self.pool.get('account.voucher').browse(cr,uid,voucher_id,context)
        debit = credit = 0.0
        # TODO: is there any other alternative then the voucher type ??
        # ANSWER: We can have payment and receipt "In Advance".
        # TODO: Make this logic available.
        # -for sale, purchase we have but for the payment and receipt we do not have as based on the bank/cash journal we can not know its payment or receipt
        if voucher_brw.type in ('purchase', 'payment'):
            credit = voucher_brw.paid_amount_in_company_currency
        elif voucher_brw.type in ('sale', 'receipt'):
            debit = voucher_brw.paid_amount_in_company_currency
        if debit < 0: credit = -debit; debit = 0.0
        if credit < 0: debit = -credit; credit = 0.0
        sign = debit - credit < 0 and -1 or 1
        #set the first line of the voucher
        move_line = {
                'name': voucher_brw.name or '/',
                'debit': debit,
                'credit': credit,
                'account_id': voucher_brw.account_id.id,
                'move_id': move_id,
                'journal_id': voucher_brw.journal_id.id,
                'period_id': voucher_brw.period_id.id,
                'partner_id': voucher_brw.partner_id.id,
                'currency_id': company_currency <> current_currency and  current_currency or False,
                'amount_currency': company_currency <> current_currency and sign * voucher_brw.amount or 0.0,
                'date': voucher_brw.date,
                'date_maturity': voucher_brw.date_due
            }
        return move_line

    def account_move_get(self, cr, uid, voucher_id, context=None):
        '''
        This method prepare the creation of the account move related to the given voucher.

        :param voucher_id: Id of voucher for which we are creating account_move.
        :return: mapping between fieldname and value of account move to create
        :rtype: dict
        '''
        seq_obj = self.pool.get('ir.sequence')
        voucher_brw = self.pool.get('account.voucher').browse(cr,uid,voucher_id,context)
        if voucher_brw.number:
            name = voucher_brw.number
        elif voucher_brw.journal_id.sequence_id:
            name = seq_obj.next_by_id(cr, uid, voucher_brw.journal_id.sequence_id.id, context=context)
        else:
            raise osv.except_osv(_('Error !'),
                        _('Please define a sequence on the journal !'))
        if not voucher_brw.reference:
            ref = name.replace('/','')
        else:
            ref = voucher_brw.reference

        move = {
            'name': name,
            'journal_id': voucher_brw.journal_id.id,
            'narration': voucher_brw.narration,
            'date': voucher_brw.date,
            'ref': ref,
            'period_id': voucher_brw.period_id and voucher_brw.period_id.id or False
        }
        return move

    def _get_exchange_lines(self, cr, uid, line, move_id, amount_residual, company_currency, current_currency, context=None):
        '''
        Prepare the two lines in company currency due to currency rate difference.

        :param line: browse record of the voucher.line for which we want to create currency rate difference accounting
            entries
        :param move_id: Account move wher the move lines will be.
        :param amount_residual: Amount to be posted.
        :param company_currency: id of currency of the company to which the voucher belong
        :param current_currency: id of currency of the voucher
        :return: the account move line and its counterpart to create, depicted as mapping between fieldname and value
        :rtype: tuple of dict
        '''
        if amount_residual > 0:
            account_id = line.voucher_id.company_id.expense_currency_exchange_account_id
            if not account_id:
                raise osv.except_osv(_('Warning'),_("Unable to create accounting entry for currency rate difference. You have to configure the field 'Income Currency Rate' on the company! "))
        else:
            account_id = line.voucher_id.company_id.income_currency_exchange_account_id
            if not account_id:
                raise osv.except_osv(_('Warning'),_("Unable to create accounting entry for currency rate difference. You have to configure the field 'Expense Currency Rate' on the company! "))
        # Even if the amount_currency is never filled, we need to pass the foreign currency because otherwise
        # the receivable/payable account may have a secondary currency, which render this field mandatory
        account_currency_id = company_currency <> current_currency and current_currency or False
        move_line = {
            'journal_id': line.voucher_id.journal_id.id,
            'period_id': line.voucher_id.period_id.id,
            'name': _('change')+': '+(line.name or '/'),
            'account_id': line.account_id.id,
            'move_id': move_id,
            'partner_id': line.voucher_id.partner_id.id,
            'currency_id': account_currency_id,
            'amount_currency': 0.0,
            'quantity': 1,
            'credit': amount_residual > 0 and amount_residual or 0.0,
            'debit': amount_residual < 0 and -amount_residual or 0.0,
            'date': line.voucher_id.date,
        }
        move_line_counterpart = {
            'journal_id': line.voucher_id.journal_id.id,
            'period_id': line.voucher_id.period_id.id,
            'name': _('change')+': '+(line.name or '/'),
            'account_id': account_id.id,
            'move_id': move_id,
            'amount_currency': 0.0,
            'partner_id': line.voucher_id.partner_id.id,
            'currency_id': account_currency_id,
            'quantity': 1,
            'debit': amount_residual > 0 and amount_residual or 0.0,
            'credit': amount_residual < 0 and -amount_residual or 0.0,
            'date': line.voucher_id.date,
        }
        return (move_line, move_line_counterpart)

    def _convert_amount(self, cr, uid, amount, voucher_id, context=None):
        '''
        This function convert the amount given in company currency. It takes either the rate in the voucher (if the
        payment_rate_currency_id is relevant) either the rate encoded in the system.

        :param amount: float. The amount to convert
        :param voucher: id of the voucher on which we want the conversion
        :param context: to context to use for the conversion. It may contain the key 'date' set to the voucher date
            field in order to select the good rate to use.
        :return: the amount in the currency of the voucher's company
        :rtype: float
        '''
        currency_obj = self.pool.get('res.currency')
        voucher = self.browse(cr, uid, voucher_id, context=context)
        res = amount
        if voucher.payment_rate_currency_id.id == voucher.company_id.currency_id.id:
            # the rate specified on the voucher is for the company currency
            res = currency_obj.round(cr, uid, voucher.company_id.currency_id, (amount * voucher.payment_rate))
        else:
            # the rate specified on the voucher is not relevant, we use all the rates in the system
            res = currency_obj.compute(cr, uid, voucher.currency_id.id, voucher.company_id.currency_id.id, amount, context=context)
        return res

    def voucher_move_line_create(self, cr, uid, voucher_id, line_total, move_id, company_currency, current_currency, context=None):
        '''
        Create one account move line, on the given account move, per voucher line where amount is not 0.0.
        It returns Tuple with tot_line what is total of difference between debit and credit and
        a list of lists with ids to be reconciled with this format (total_deb_cred,list_of_lists).

        :param voucher_id: Voucher id what we are working with
        :param line_total: Amount of the first line, which correspond to the amount we should totally split among all voucher lines.
        :param move_id: Account move wher those lines will be joined.
        :param company_currency: id of currency of the company to which the voucher belong
        :param current_currency: id of currency of the voucher
        :return: Tuple build as (remaining amount not allocated on voucher lines, list of account_move_line created in this method)
        :rtype: tuple(float, list of int)
        '''
        if context is None:
            context = {}
        move_line_obj = self.pool.get('account.move.line')
        currency_obj = self.pool.get('res.currency')
        tax_obj = self.pool.get('account.tax')
        tot_line = line_total
        rec_lst_ids = []

        voucher_brw = self.pool.get('account.voucher').browse(cr, uid, voucher_id, context)
        ctx = context.copy()
        ctx.update({'date': voucher_brw.date})
        for line in voucher_brw.line_ids:
            #create one move line per voucher line where amount is not 0.0
            if not line.amount:
                continue
            # convert the amount set on the voucher line into the currency of the voucher's company
            amount = self._convert_amount(cr, uid, line.untax_amount or line.amount, voucher_brw.id, context=ctx)
            # if the amount encoded in voucher is equal to the amount unreconciled, we need to compute the
            # currency rate difference
            if line.amount == line.amount_unreconciled:
                currency_rate_difference = line.move_line_id.amount_residual - amount
            else:
                currency_rate_difference = 0.0
            move_line = {
                'journal_id': voucher_brw.journal_id.id,
                'period_id': voucher_brw.period_id.id,
                'name': line.name or '/',
                'account_id': line.account_id.id,
                'move_id': move_id,
                'partner_id': voucher_brw.partner_id.id,
                'currency_id': line.move_line_id and (company_currency <> line.move_line_id.currency_id.id and line.move_line_id.currency_id.id) or False,
                'analytic_account_id': line.account_analytic_id and line.account_analytic_id.id or False,
                'quantity': 1,
                'credit': 0.0,
                'debit': 0.0,
                'date': voucher_brw.date
            }
            if amount < 0:
                amount = -amount
                if line.type == 'dr':
                    line.type = 'cr'
                else:
                    line.type = 'dr'

            if (line.type=='dr'):
                tot_line += amount
                move_line['debit'] = amount
            else:
                tot_line -= amount
                move_line['credit'] = amount

            if voucher_brw.tax_id and voucher_brw.type in ('sale', 'purchase'):
                move_line.update({
                    'account_tax_id': voucher_brw.tax_id.id,
                })

            if move_line.get('account_tax_id', False):
                tax_data = tax_obj.browse(cr, uid, [move_line['account_tax_id']], context=context)[0]
                if not (tax_data.base_code_id and tax_data.tax_code_id):
                    raise osv.except_osv(_('No Account Base Code and Account Tax Code!'),_("You have to configure account base code and account tax code on the '%s' tax!") % (tax_data.name))

            # compute the amount in foreign currency
            foreign_currency_diff = 0.0
            amount_currency = False
            if line.move_line_id:
                voucher_currency = voucher_brw.currency_id and voucher_brw.currency_id.id or voucher_brw.journal_id.company_id.currency_id.id
                # We want to set it on the account move line as soon as the original line had a foreign currency
                if line.move_line_id.currency_id and line.move_line_id.currency_id.id != company_currency:
                    # we compute the amount in that foreign currency.
                    if line.move_line_id.currency_id.id == current_currency:
                        # if the voucher and the voucher line share the same currency, there is no computation to do
                        sign = (move_line['debit'] - move_line['credit']) < 0 and -1 or 1
                        amount_currency = sign * (line.amount)
                    elif line.move_line_id.currency_id.id == voucher_brw.payment_rate_currency_id.id:
                        # if the rate is specified on the voucher, we must use it
                        voucher_rate = currency_obj.browse(cr, uid, voucher_currency, context=ctx).rate
                        amount_currency = (move_line['debit'] - move_line['credit']) * voucher_brw.payment_rate * voucher_rate
                    else:
                        # otherwise we use the rates of the system (giving the voucher date in the context)
                        amount_currency = currency_obj.compute(cr, uid, company_currency, line.move_line_id.currency_id.id, move_line['debit']-move_line['credit'], context=ctx)
                if line.amount == line.amount_unreconciled and line.move_line_id.currency_id.id == voucher_currency:
                    foreign_currency_diff = line.move_line_id.amount_residual_currency + amount_currency

            move_line['amount_currency'] = amount_currency
            voucher_line = move_line_obj.create(cr, uid, move_line)
            rec_ids = [voucher_line, line.move_line_id.id]

            if not currency_obj.is_zero(cr, uid, voucher_brw.company_id.currency_id, currency_rate_difference):
                # Change difference entry in company currency
                exch_lines = self._get_exchange_lines(cr, uid, line, move_id, currency_rate_difference, company_currency, current_currency, context=context)
                new_id = move_line_obj.create(cr, uid, exch_lines[0],context)
                move_line_obj.create(cr, uid, exch_lines[1], context)
                rec_ids.append(new_id)

            if line.move_line_id and line.move_line_id.currency_id and not currency_obj.is_zero(cr, uid, line.move_line_id.currency_id, foreign_currency_diff):
                # Change difference entry in voucher currency
                move_line_foreign_currency = {
                    'journal_id': line.voucher_id.journal_id.id,
                    'period_id': line.voucher_id.period_id.id,
                    'name': _('change')+': '+(line.name or '/'),
                    'account_id': line.account_id.id,
                    'move_id': move_id,
                    'partner_id': line.voucher_id.partner_id.id,
                    'currency_id': line.move_line_id.currency_id.id,
                    'amount_currency': -1 * foreign_currency_diff,
                    'quantity': 1,
                    'credit': 0.0,
                    'debit': 0.0,
                    'date': line.voucher_id.date,
                }
                new_id = move_line_obj.create(cr, uid, move_line_foreign_currency, context=context)
                rec_ids.append(new_id)

            if line.move_line_id.id:
                rec_lst_ids.append(rec_ids)

        return (tot_line, rec_lst_ids)

    def writeoff_move_line_get(self, cr, uid, voucher_id, line_total, move_id, name, company_currency, current_currency, context=None):
        '''
        Set a dict to be use to create the writeoff move line.

        :param voucher_id: Id of voucher what we are creating account_move.
        :param line_total: Amount remaining to be allocated on lines.
        :param move_id: Id of account move where this line will be added.
        :param name: Description of account move line.
        :param company_currency: id of currency of the company to which the voucher belong
        :param current_currency: id of currency of the voucher
        :return: mapping between fieldname and value of account move line to create
        :rtype: dict
        '''
        currency_obj = self.pool.get('res.currency')
        move_line = {}

        voucher_brw = self.pool.get('account.voucher').browse(cr,uid,voucher_id,context)
        current_currency_obj = voucher_brw.currency_id or voucher_brw.journal_id.company_id.currency_id

        if not currency_obj.is_zero(cr, uid, current_currency_obj, line_total):
            diff = line_total
            account_id = False
            write_off_name = ''
            if voucher_brw.payment_option == 'with_writeoff':
                account_id = voucher_brw.writeoff_acc_id.id
                write_off_name = voucher_brw.comment
            elif voucher_brw.type in ('sale', 'receipt'):
                account_id = voucher_brw.partner_id.property_account_receivable.id
            else:
                account_id = voucher_brw.partner_id.property_account_payable.id
            move_line = {
                'name': write_off_name or name,
                'account_id': account_id,
                'move_id': move_id,
                'partner_id': voucher_brw.partner_id.id,
                'date': voucher_brw.date,
                'credit': diff > 0 and diff or 0.0,
                'debit': diff < 0 and -diff or 0.0,
                'amount_currency': company_currency <> current_currency and voucher_brw.writeoff_amount or False,
                'currency_id': company_currency <> current_currency and current_currency or False,
                'analytic_account_id': voucher_brw.analytic_id and voucher_brw.analytic_id.id or False,
            }

        return move_line

    def _get_company_currency(self, cr, uid, voucher_id, context=None):
        '''
        Get the currency of the actual company.

        :param voucher_id: Id of the voucher what i want to obtain company currency.
        :return: currency id of the company of the voucher
        :rtype: int
        '''
        return self.pool.get('account.voucher').browse(cr,uid,voucher_id,context).journal_id.company_id.currency_id.id

    def _get_current_currency(self, cr, uid, voucher_id, context=None):
        '''
        Get the currency of the voucher.

        :param voucher_id: Id of the voucher what i want to obtain current currency.
        :return: currency id of the voucher
        :rtype: int
        '''
        voucher = self.pool.get('account.voucher').browse(cr,uid,voucher_id,context)
        return voucher.currency_id.id or self._get_company_currency(cr,uid,voucher.id,context)

    def action_move_line_create(self, cr, uid, ids, context=None):
        '''
        Confirm the vouchers given in ids and create the journal entries for each of them
        '''
        if context is None:
            context = {}
        move_pool = self.pool.get('account.move')
        move_line_pool = self.pool.get('account.move.line')
        for voucher in self.browse(cr, uid, ids, context=context):
            if voucher.move_id:
                continue
            company_currency = self._get_company_currency(cr, uid, voucher.id, context)
            current_currency = self._get_current_currency(cr, uid, voucher.id, context)
            # we select the context to use accordingly if it's a multicurrency case or not
            context = self._sel_context(cr, uid, voucher.id, context)
            # But for the operations made by _convert_amount, we always need to give the date in the context
            ctx = context.copy()
            ctx.update({'date': voucher.date})
            # Create the account move record.
            move_id = move_pool.create(cr, uid, self.account_move_get(cr, uid, voucher.id, context=context), context=context)
            # Get the name of the account_move just created
            name = move_pool.browse(cr, uid, move_id, context=context).name
            # Create the first line of the voucher
            move_line_id = move_line_pool.create(cr, uid, self.first_move_line_get(cr,uid,voucher.id, move_id, company_currency, current_currency, context), context)
            move_line_brw = move_line_pool.browse(cr, uid, move_line_id, context=context)
            line_total = move_line_brw.debit - move_line_brw.credit
            rec_list_ids = []
            if voucher.type == 'sale':
                line_total = line_total - self._convert_amount(cr, uid, voucher.tax_amount, voucher.id, context=ctx)
            elif voucher.type == 'purchase':
                line_total = line_total + self._convert_amount(cr, uid, voucher.tax_amount, voucher.id, context=ctx)
            # Create one move line per voucher line where amount is not 0.0
            line_total, rec_list_ids = self.voucher_move_line_create(cr, uid, voucher.id, line_total, move_id, company_currency, current_currency, context)

            # Create the writeoff line if needed
            ml_writeoff = self.writeoff_move_line_get(cr, uid, voucher.id, line_total, move_id, name, company_currency, current_currency, context)
            if ml_writeoff:
                move_line_pool.create(cr, uid, ml_writeoff, context)
            # We post the voucher.
            self.write(cr, uid, [voucher.id], {
                'move_id': move_id,
                'state': 'posted',
                'number': name,
            })
            if voucher.journal_id.entry_posted:
                move_pool.post(cr, uid, [move_id], context={})
            # We automatically reconcile the account move lines.
            for rec_ids in rec_list_ids:
                if len(rec_ids) >= 2:
                    move_line_pool.reconcile_partial(cr, uid, rec_ids, writeoff_acc_id=voucher.writeoff_acc_id.id, writeoff_period_id=voucher.period_id.id, writeoff_journal_id=voucher.journal_id.id)
        return True

    def copy(self, cr, uid, id, default={}, context=None):
        default.update({
            'state': 'draft',
            'number': False,
            'move_id': False,
            'line_cr_ids': False,
            'line_dr_ids': False,
            'reference': False
        })
        if 'date' not in default:
            default['date'] = time.strftime('%Y-%m-%d')
        return super(account_voucher, self).copy(cr, uid, id, default, context)

account_voucher()

class account_voucher_line(osv.osv):
    _name = 'account.voucher.line'
    _description = 'Voucher Lines'
    _order = "move_line_id"

    # If the payment is in the same currency than the invoice, we keep the same amount
    # Otherwise, we compute from company currency to payment currency
    def _compute_balance(self, cr, uid, ids, name, args, context=None):
        currency_pool = self.pool.get('res.currency')
        rs_data = {}
        for line in self.browse(cr, uid, ids, context=context):
            ctx = context.copy()
            ctx.update({'date': line.voucher_id.date})
            res = {}
            company_currency = line.voucher_id.journal_id.company_id.currency_id.id
            voucher_currency = line.voucher_id.currency_id and line.voucher_id.currency_id.id or company_currency
            move_line = line.move_line_id or False

            if not move_line:
                res['amount_original'] = 0.0
                res['amount_unreconciled'] = 0.0
            elif move_line.currency_id and voucher_currency==move_line.currency_id.id:
                res['amount_original'] = currency_pool.compute(cr, uid, move_line.currency_id.id, voucher_currency, abs(move_line.amount_currency), context=ctx)
                res['amount_unreconciled'] = currency_pool.compute(cr, uid, move_line.currency_id and move_line.currency_id.id or company_currency, voucher_currency, abs(move_line.amount_residual_currency), context=ctx)
            elif move_line and move_line.credit > 0:
                res['amount_original'] = currency_pool.compute(cr, uid, company_currency, voucher_currency, move_line.credit, context=ctx)
                res['amount_unreconciled'] = currency_pool.compute(cr, uid, company_currency, voucher_currency, abs(move_line.amount_residual), context=ctx)
            else:
                res['amount_original'] = currency_pool.compute(cr, uid, company_currency, voucher_currency, move_line.debit, context=ctx)
                res['amount_unreconciled'] = currency_pool.compute(cr, uid, company_currency, voucher_currency, abs(move_line.amount_residual), context=ctx)

            rs_data[line.id] = res
        return rs_data

    def _currency_id(self, cr, uid, ids, name, args, context=None):
        '''
        This function returns the currency id of a voucher line. It's either the currency of the
        associated move line (if any) or the currency of the voucher or the company currency.
        '''
        res = {}
        for line in self.browse(cr, uid, ids, context=context):
            move_line = line.move_line_id
            if move_line:
                res[line.id] = move_line.currency_id and move_line.currency_id.id or move_line.company_id.currency_id.id
            else:
                res[line.id] = line.voucher_id.currency_id and line.voucher_id.currency_id.id or line.voucher_id.company_id.currency_id.id
        return res

    _columns = {
        'voucher_id':fields.many2one('account.voucher', 'Voucher', required=1, ondelete='cascade'),
        'name':fields.char('Description', size=256),
        'account_id':fields.many2one('account.account','Account', required=True),
        'partner_id':fields.related('voucher_id', 'partner_id', type='many2one', relation='res.partner', string='Partner'),
        'untax_amount':fields.float('Untax Amount'),
        'amount':fields.float('Amount', digits_compute=dp.get_precision('Account')),
        'reconcile': fields.boolean('Full Reconcile'),
        'type':fields.selection([('dr','Debit'),('cr','Credit')], 'Dr/Cr'),
        'account_analytic_id':  fields.many2one('account.analytic.account', 'Analytic Account'),
        'move_line_id': fields.many2one('account.move.line', 'Journal Item'),
        'date_original': fields.related('move_line_id','date', type='date', relation='account.move.line', string='Date', readonly=1),
        'date_due': fields.related('move_line_id','date_maturity', type='date', relation='account.move.line', string='Due Date', readonly=1),
        'amount_original': fields.function(_compute_balance, multi='dc', type='float', string='Original Amount', store=True, digits_compute=dp.get_precision('Account')),
        'amount_unreconciled': fields.function(_compute_balance, multi='dc', type='float', string='Open Balance', store=True, digits_compute=dp.get_precision('Account')),
        'company_id': fields.related('voucher_id','company_id', relation='res.company', type='many2one', string='Company', store=True, readonly=True),
        'currency_id': fields.function(_currency_id, string='Currency', type='many2one', relation='res.currency', readonly=True),
    }
    _defaults = {
        'name': '',
    }

    def onchange_reconcile(self, cr, uid, ids, reconcile, amount, amount_unreconciled, context=None):
        vals = { 'amount': 0.0}
        if reconcile:
            vals = { 'amount': amount_unreconciled}
        return {'value': vals}

    def onchange_amount(self, cr, uid, ids, amount, amount_unreconciled, context=None):
        vals = {}
        if amount:
            vals['reconcile'] = (amount == amount_unreconciled)
        return {'value': vals}

    def onchange_move_line_id(self, cr, user, ids, move_line_id, context=None):
        """
        Returns a dict that contains new values and context

        @param move_line_id: latest value from user input for field move_line_id
        @param args: other arguments
        @param context: context arguments, like lang, time zone

        @return: Returns a dict which contains new values, and context
        """
        res = {}
        move_line_pool = self.pool.get('account.move.line')
        if move_line_id:
            move_line = move_line_pool.browse(cr, user, move_line_id, context=context)
            if move_line.credit:
                ttype = 'dr'
            else:
                ttype = 'cr'
            res.update({
                'account_id': move_line.account_id.id,
                'type': ttype,
                'currency_id': move_line.currency_id and move_line.currency_id.id or move_line.company_id.currency_id.id,
            })
        return {
            'value':res,
        }

    def default_get(self, cr, user, fields_list, context=None):
        """
        Returns default values for fields
        @param fields_list: list of fields, for which default values are required to be read
        @param context: context arguments, like lang, time zone

        @return: Returns a dict that contains default values for fields
        """
        if context is None:
            context = {}
        journal_id = context.get('journal_id', False)
        partner_id = context.get('partner_id', False)
        journal_pool = self.pool.get('account.journal')
        partner_pool = self.pool.get('res.partner')
        values = super(account_voucher_line, self).default_get(cr, user, fields_list, context=context)
        if (not journal_id) or ('account_id' not in fields_list):
            return values
        journal = journal_pool.browse(cr, user, journal_id, context=context)
        account_id = False
        ttype = 'cr'
        if journal.type in ('sale', 'sale_refund'):
            account_id = journal.default_credit_account_id and journal.default_credit_account_id.id or False
            ttype = 'cr'
        elif journal.type in ('purchase', 'expense', 'purchase_refund'):
            account_id = journal.default_debit_account_id and journal.default_debit_account_id.id or False
            ttype = 'dr'
        elif partner_id:
            partner = partner_pool.browse(cr, user, partner_id, context=context)
            if context.get('type') == 'payment':
                ttype = 'dr'
                account_id = partner.property_account_payable.id
            elif context.get('type') == 'receipt':
                account_id = partner.property_account_receivable.id

        values.update({
            'account_id':account_id,
            'type':ttype
        })
        return values
account_voucher_line()

class account_bank_statement(osv.osv):
    _inherit = 'account.bank.statement'

    def button_cancel(self, cr, uid, ids, context=None):
        voucher_obj = self.pool.get('account.voucher')
        for st in self.browse(cr, uid, ids, context=context):
            voucher_ids = []
            for line in st.line_ids:
                if line.voucher_id:
                    voucher_ids.append(line.voucher_id.id)
            voucher_obj.cancel_voucher(cr, uid, voucher_ids, context)
        return super(account_bank_statement, self).button_cancel(cr, uid, ids, context=context)

    def create_move_from_st_line(self, cr, uid, st_line_id, company_currency_id, next_number, context=None):
        voucher_obj = self.pool.get('account.voucher')
        wf_service = netsvc.LocalService("workflow")
        move_line_obj = self.pool.get('account.move.line')
        bank_st_line_obj = self.pool.get('account.bank.statement.line')
        st_line = bank_st_line_obj.browse(cr, uid, st_line_id, context=context)
        if st_line.voucher_id:
            voucher_obj.write(cr, uid, [st_line.voucher_id.id], {'number': next_number}, context=context)
            if st_line.voucher_id.state == 'cancel':
                voucher_obj.action_cancel_draft(cr, uid, [st_line.voucher_id.id], context=context)
            wf_service.trg_validate(uid, 'account.voucher', st_line.voucher_id.id, 'proforma_voucher', cr)

            v = voucher_obj.browse(cr, uid, st_line.voucher_id.id, context=context)
            bank_st_line_obj.write(cr, uid, [st_line_id], {
                'move_ids': [(4, v.move_id.id, False)]
            })

            return move_line_obj.write(cr, uid, [x.id for x in v.move_ids], {'statement_id': st_line.statement_id.id}, context=context)
        return super(account_bank_statement, self).create_move_from_st_line(cr, uid, st_line.id, company_currency_id, next_number, context=context)

account_bank_statement()

class account_bank_statement_line(osv.osv):
    _inherit = 'account.bank.statement.line'

    def _amount_reconciled(self, cursor, user, ids, name, args, context=None):
        if not ids:
            return {}
        res = {}
        for line in self.browse(cursor, user, ids, context=context):
            if line.voucher_id:
                res[line.id] = line.voucher_id.amount#
            else:
                res[line.id] = 0.0
        return res

    def _check_amount(self, cr, uid, ids, context=None):
        for obj in self.browse(cr, uid, ids, context=context):
            if obj.voucher_id:
                diff = abs(obj.amount) - obj.voucher_id.amount
                if not self.pool.get('res.currency').is_zero(cr, uid, obj.statement_id.currency, diff):
                    return False
        return True

    _constraints = [
        (_check_amount, 'The amount of the voucher must be the same amount as the one on the statement line', ['amount']),
    ]

    _columns = {
        'amount_reconciled': fields.function(_amount_reconciled,
            string='Amount reconciled', type='float'),
        'voucher_id': fields.many2one('account.voucher', 'Payment'),
    }

    def unlink(self, cr, uid, ids, context=None):
        voucher_obj = self.pool.get('account.voucher')
        statement_line = self.browse(cr, uid, ids, context=context)
        unlink_ids = []
        for st_line in statement_line:
            if st_line.voucher_id:
                unlink_ids.append(st_line.voucher_id.id)
        voucher_obj.unlink(cr, uid, unlink_ids, context=context)
        return super(account_bank_statement_line, self).unlink(cr, uid, ids, context=context)

account_bank_statement_line()

def resolve_o2m_operations(cr, uid, target_osv, operations, fields, context):
    results = []
    for operation in operations:
        result = None
        if not isinstance(operation, (list, tuple)):
            result = target_osv.read(cr, uid, operation, fields, context=context)
        elif operation[0] == 0:
            # may be necessary to check if all the fields are here and get the default values?
            result = operation[2]
        elif operation[0] == 1:
            result = target_osv.read(cr, uid, operation[1], fields, context=context)
            if not result: result = {}
            result.update(operation[2])
        elif operation[0] == 4:
            result = target_osv.read(cr, uid, operation[1], fields, context=context)
        if result != None:
            results.append(result)
    return results


# vim:expandtab:smartindent:tabstop=4:softtabstop=4:shiftwidth=4:<|MERGE_RESOLUTION|>--- conflicted
+++ resolved
@@ -277,14 +277,8 @@
             [('draft','Draft'),
              ('cancel','Cancelled'),
              ('proforma','Pro-forma'),
-<<<<<<< HEAD
              ('posted','Posted')
-            ], 'State', readonly=True, size=32,
-=======
-             ('posted','Posted'),
-             ('cancel','Cancelled')
             ], 'Status', readonly=True, size=32,
->>>>>>> 0e6f4821
             help=' * The \'Draft\' state is used when a user is encoding a new and unconfirmed Voucher. \
                         \n* The \'Pro-forma\' when voucher is in Pro-forma state,voucher does not have an voucher number. \
                         \n* The \'Posted\' state is used when user create voucher,a voucher number is generated and voucher entries are created in account \
