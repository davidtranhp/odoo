--- conflicted
+++ resolved
@@ -43,7 +43,7 @@
                 <form layout="manual">
                   <div class="oe_form_topbar">
                       <button name="proforma_voucher" string="Post" states="draft"/>
-                      <button name="cancel_voucher" string="Cancel" type="object" states="posted" confirm="Are you sure to unreconcile this record ?"/>
+                      <button name="cancel_voucher" string="Cancel" type="object" states="posted" confirm="Are you sure to unreconcile this record?"/>
                       <button name="cancel_voucher" string="Cancel" states="draft,proforma" />
                       <button name="action_cancel_draft" type="object" states="cancel" string="Set to Draft"/>
                       <div class="oe_right">
@@ -112,17 +112,7 @@
                             </field>
                         </page>
                     </notebook>
-<<<<<<< HEAD
-                    <group col="10" colspan="4">
-                        <field name="state" widget="statusbar" statusbar_visible="draft,posted" statusbar_colors='{"proforma":"blue"}'/>
-                        <button name="proforma_voucher" string="Post" states="draft" icon="terp-camera_test"/>
-                        <button name="cancel_voucher" string="Cancel" states="draft,proforma"  icon="gtk-cancel"/>
-                        <button name="cancel_voucher" string="Cancel" type="object" states="posted" icon="terp-stock_effects-object-colorize" confirm="Are you sure to unreconcile this record ?"/>
-                        <button name="action_cancel_draft" type="object" states="cancel" string="Set to Draft" icon="terp-stock_effects-object-colorize"/>
-                    </group>
-=======
                    </sheet>
->>>>>>> b3fa4ccf
                 </form>
             </field>
         </record>
