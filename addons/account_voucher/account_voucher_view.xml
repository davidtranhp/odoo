<?xml version="1.0" encoding="UTF-8"?>
<openerp>
    <data>
        <record model="ir.ui.view" id="view_voucher_tree">
            <field name="name">account.voucher.tree</field>
            <field name="model">account.voucher</field>
            <field name="type">tree</field>
            <field name="arch" type="xml">
                <tree colors="blue:state == 'draft';gray:state == 'cancel';red:audit" string="Voucher Entries">
                    <field name="date"/>
                    <field name="number"/>
                    <field name="reference"/>
                    <field name="partner_id"/>
                    <field name="journal_id"/>
                    <field name="period_id" invisible="context.get('visible', True)"/>
                    <field name="type" invisible="context.get('visible', True)"/>
                    <field name="amount" sum="Total Amount"/>
                    <field name="audit"/>
                    <field name="state"/>
                    <button name="proforma_voucher" string="Post" states="draft" icon="terp-document-new"/>
                </tree>
            </field>
        </record>
        <record model="ir.ui.view" id="view_voucher_line_form">
            <field name="name">account.voucher.line.form</field>
            <field name="model">account.voucher.line</field>
            <field name="type">form</field>
            <field name="arch" type="xml">
                <form string="Voucher Lines">
                    <field name="name"/>
                    <field name="account_id"/>
                    <field name="partner_id"/>
                    <field name="amount"/>
                </form>
            </field>
        </record>

        <record model="ir.ui.view" id="view_voucher_form">
            <field name="name">account.voucher.form</field>
            <field name="model">account.voucher</field>
            <field name="type">form</field>
            <field name="arch" type="xml">
                <form layout="manual">
                  <div class="oe_form_topbar">
                      <button name="proforma_voucher" string="Post" states="draft"/>
                      <button name="cancel_voucher" string="Cancel" type="object" states="posted" confirm="Are you sure to unreconcile this record ?"/>
                      <button name="cancel_voucher" string="Cancel" states="draft,proforma" />
                      <button name="action_cancel_draft" type="object" states="cancel" string="Set to Draft"/>
                      <div class="oe_right">
                          <field name="state" widget="statusbar" nolabel="1" statusbar_visible="draft,posted" statusbar_colors='{"proforma":"blue"}'/>
                      </div>
                      <div class="oe_clear"/>
                  </div>
                  <sheet string="Accounting Voucher" layout="auto">
                    <group col="6" colspan="4" class="oe_form_header">
                        <field name="partner_id" required="1" on_change="onchange_journal_voucher(line_ids, tax_id, amount, partner_id, journal_id, type)"/>
                        <field name="date" on_change="onchange_date(date, currency_id, payment_rate_currency_id, amount, company_id)"/>
                        <field name="journal_id" widget="selection" select="1" on_change="onchange_journal_voucher(line_ids, tax_id, amount, partner_id, journal_id, type)"/>
                        <field name="type" required="1"/>
                        <field name="name" colspan="2"/>
                        <field name="company_id" widget="selection" groups="base.group_multi_company"/>
                        <field name="reference" select="1"/>
                        <field name="account_id" widget="selection" invisible="True"/>
                    </group>
                    <notebook colspan="4">
                        <page string="Voucher Entry">
                            <field name="line_ids" on_change="onchange_price(line_ids, tax_id, partner_id)" context="{'journal_id':journal_id, 'type':type, 'partner_id':partner_id}" colspan="4" nolabel="1" height="180">
                                <tree string="Voucher Items" editable="bottom">
                                    <field name="account_id"/>
                                    <field name="name"/>
                                    <field name="amount" sum="Total Amount"/>
                                    <field name="type"/>
                                    <field name="account_analytic_id" groups="analytic.group_analytic_accounting"/>
                                </tree>
                            </field>
                            <group col="2" colspan="3">
                                <separator string="Internal Notes" colspan="2"/>
                                <field name="narration" colspan="2" nolabel="1"/>
                            </group>
                            <group col="2" colspan="1">
                                <group col="2" colspan="1" >
                                    <separator string="Other Information" colspan="2"/>
                                    <field name="number"/>
                                    <field name="currency_id"/>
                                </group>
                                <group col="4" colspan="1" attrs="{'invisible':[('type','in',['payment', 'receipt', False])]}">
                                    <separator string="Total" colspan="4"/>
                                    <field name="tax_id" on_change="onchange_price(line_ids, tax_id, partner_id)" widget="selection"/><field name="tax_amount" nolabel="1"/><button type="object" icon="terp-stock_format-scientific" name="compute_tax" string="Compute Tax" attrs="{'invisible': [('state','!=','draft')]}"/>
                                    <label colspan="1" string=""/><field name="amount" string="Total"/>
                                </group>
                            </group>
                        </page>
                        <page string="Journal Items" attrs="{'invisible': [('state','!=','posted')]}">
                            <group col="6" colspan="4">
                                <field name="period_id"/>
                                <field name="audit"/>
                            </group>
                            <field name="move_ids" colspan="4" nolabel="1" readonly="1">
                               <tree string="Journal Items">
                                   <field name="move_id"/>
                                   <field name="ref"/>
                                   <field name="date"/>
                                   <field name="statement_id"/>
                                   <field name="partner_id"/>
                                   <field name="account_id"/>
                                   <field name="name"/>
                                   <field name="debit"/>
                                   <field name="credit"/>
                                   <field name="state"/>
                                   <field name="reconcile_id"/>
                               </tree>
                            </field>
                        </page>
                    </notebook>
                   </sheet>
                </form>
            </field>
        </record>

        <record id="view_voucher_filter" model="ir.ui.view">
            <field name="name">account.voucher.select</field>
            <field name="model">account.voucher</field>
            <field name="type">search</field>
            <field name="priority">1</field>
            <field name="arch" type="xml">
                <search string="Search Vouchers">
                    <group>
                        <filter icon="terp-document-new" string="Draft" domain="[('state','=','draft')]" help="Draft Vouchers"/>
                        <filter icon="terp-camera_test" string="Posted" domain="[('state','=','posted')]" help="Posted Vouchers"/>
                        <separator orientation="vertical"/>
                        <filter icon="terp-gtk-jump-to-ltr" string="To Review" domain="[('state','=','posted'), ('audit','=',False)]" help="To Review"/>
                        <separator orientation="vertical"/>
                        <field name="date"/>
                        <field name="number"/>
                        <field name="partner_id"/>
                    </group>
                    <newline/>
                    <group>
                        <field name="journal_id" widget="selection" context="{'journal_id': self, 'set_visible':False}" />
                        <field name="period_id"/>
                    </group>
                    <newline/>
                    <group expand="0" string="Group By...">
                        <filter string="Partner" icon="terp-partner" domain="[]" context="{'group_by':'partner_id'}"/>
                        <filter string="Journal" icon="terp-folder-orange" domain="[]" context="{'group_by':'journal_id'}"/>
                        <filter string="Period" icon="terp-go-month" domain="[]" context="{'group_by':'period_id','visible':True}"/>
                        <filter string="State" icon="terp-stock_effects-object-colorize" domain="[]" context="{'group_by':'state'}"/>
                    </group>
                </search>
            </field>
        </record>

        <record id="account_cash_statement_graph" model="ir.ui.view">
            <field name="name">account.voucher.graph</field>
            <field name="model">account.voucher</field>
            <field name="type">graph</field>
            <field name="arch" type="xml">
                <graph string="Voucher Statistics" type="bar">
                    <field name="date"/>
                    <field name="amount" operator="+"/>
                </graph>
            </field>
         </record>

        <!-- Journal Vouchers -->
        <record model="ir.actions.act_window" id="action_voucher_list">
            <field name="name">Journal Vouchers</field>
            <field name="res_model">account.voucher</field>
            <field name="view_type">form</field>
            <field name="view_mode">tree,form,graph</field>
            <field name="context">{'type':'general'}</field>
            <field name="view_id" eval="view_voucher_tree"/>
            <field name="search_view_id" ref="view_voucher_filter"/>
        </record>
        <record id="action_journal_voucher_tree" model="ir.actions.act_window.view">
            <field eval="1" name="sequence"/>
            <field name="view_mode">tree</field>
            <field name="act_window_id" ref="action_voucher_list"/>
        </record>
        <record id="action_journal_voucher_form" model="ir.actions.act_window.view">
            <field eval="2" name="sequence"/>
            <field name="view_mode">form</field>
            <field name="view_id" ref="view_voucher_form"/>
            <field name="act_window_id" ref="action_voucher_list"/>
        </record>
        <menuitem action="action_voucher_list" id="menu_encode_entries_by_voucher" parent="account.menu_finance_entries" sequence="6"/>

        <act_window
            id="act_journal_voucher_open"
            name="Voucher Entries"
            context="{'search_default_journal_id': active_id, 'type':type, 'default_journal_id': active_id}"
            res_model="account.voucher"
            src_model="account.journal"/>

        <record model="ir.actions.act_window" id="action_review_voucher_list">
            <field name="name">Vouchers Entries</field>
            <field name="res_model">account.voucher</field>
            <field name="view_type">form</field>
            <field name="view_mode">tree,form</field>
            <field name="view_id" eval="view_voucher_tree"/>
            <field name="domain">[('state','=','posted')]</field>
            <field name="context">{'state':'posted'}</field>
            <field name="search_view_id" ref="view_voucher_filter"/>
        </record>

        <record id="view_bank_statement_form_invoice" model="ir.ui.view">
            <field name="name">account.bank.statement.invoice.form.inherit</field>
            <field name="model">account.bank.statement</field>
            <field name="type">form</field>
            <field name="inherit_id" ref="account.view_bank_statement_form"/>
            <field name="arch" type="xml">
              <field name="currency" invisible="1" position="after">
                <button name="%(action_view_account_statement_from_invoice_lines)d"
                            string="Import Invoices" type="action" icon="gtk-execute"
                            attrs="{'invisible':[('state','=','confirm')]}"/>
              </field>
            </field>
        </record>

        <record id="view_bank_statement_tree_voucher" model="ir.ui.view">
            <field name="name">account.bank.statement.voucher.tree.inherit</field>
            <field name="model">account.bank.statement</field>
            <field name="type">form</field>
            <field name="inherit_id" ref="account.view_bank_statement_form"/>
            <field name="arch" type="xml">
<<<<<<< HEAD
                <xpath expr="//notebook/page[@name='statement_line_ids']/field[@name='line_ids']/tree/field[@name='amount']" position="after">
=======
                <xpath expr="//page[@name='statement_line_ids']/field[@name='line_ids']/tree/field[@name='amount']" position="after">
>>>>>>> b3fa4ccf
                    <field name="voucher_id" context="{'line_type': type, 'default_type': amount &lt; 0 and 'payment' or 'receipt', 'type': amount &lt; 0 and 'payment' or 'receipt', 'default_partner_id': partner_id, 'default_journal_id': parent.journal_id, 'default_amount': abs(amount), 'default_reference': ref, 'default_date': date, 'default_name': name}"/>
                </xpath>
            </field>
        </record>

        <record id="view_bank_statement_form_voucher" model="ir.ui.view">
            <field name="name">account.bank.statement.voucher.form.inherit</field>
            <field name="model">account.bank.statement</field>
            <field name="type">form</field>
            <field name="inherit_id" ref="account.view_bank_statement_form"/>
            <field name="arch" type="xml">
<<<<<<< HEAD
                <xpath expr="//notebook/page[@name='statement_line_ids']/field[@name='line_ids']/form/field[@name='sequence']" position="before">
=======
                <xpath expr="//page[@name='statement_line_ids']/field[@name='line_ids']/form/field[@name='sequence']" position="before">
>>>>>>> b3fa4ccf
                    <field name="voucher_id" context="{'line_type': type, 'default_type': amount &lt; 0 and 'payment' or 'receipt', 'type': amount &lt; 0 and 'payment' or 'receipt', 'default_partner_id': partner_id, 'default_journal_id': parent.journal_id, 'default_amount': abs(amount), 'default_reference': ref, 'default_date': date, 'default_name': name}"/>
                </xpath>
            </field>
        </record>
        <record id="view_cash_statement_tree_voucher" model="ir.ui.view">
            <field name="name">account.cash.statement.voucher.tree.inherit</field>
            <field name="model">account.bank.statement</field>
            <field name="type">form</field>
            <field name="inherit_id" ref="account.view_bank_statement_form2"/>
            <field name="arch" type="xml">
<<<<<<< HEAD
                <xpath expr="//field[@name='line_ids']/tree/field[@name='amount']" position="after">
=======
                <xpath expr="//page/field[@name='line_ids']/tree/field[@name='amount']" position="after">
>>>>>>> b3fa4ccf
                    <field name="voucher_id" context="{'line_type': type, 'default_type': amount &lt; 0 and 'payment' or 'receipt', 'type': amount &lt; 0 and 'payment' or 'receipt', 'default_partner_id': partner_id, 'default_journal_id': parent.journal_id, 'default_amount': abs(amount), 'default_reference': ref, 'default_date': date, 'default_name': name}"/>
                </xpath>
            </field>
        </record>

        <record id="view_cash_statement_form_voucher" model="ir.ui.view">
            <field name="name">account.cash.statement.voucher.form.inherit</field>
            <field name="model">account.bank.statement</field>
            <field name="type">form</field>
            <field name="inherit_id" ref="account.view_bank_statement_form2"/>
            <field name="arch" type="xml">
<<<<<<< HEAD
                <xpath expr="//field[@name='line_ids']/form/field[@name='amount']" position="after">
=======
                <xpath expr="//page/field[@name='line_ids']/form/field[@name='amount']" position="after">
>>>>>>> b3fa4ccf
                    <field name="voucher_id" context="{'line_type': type, 'default_type': amount &lt; 0 and 'payment' or 'receipt', 'type': amount &lt; 0 and 'payment' or 'receipt', 'default_partner_id': partner_id, 'default_journal_id': parent.journal_id, 'default_amount': abs(amount), 'default_reference': ref, 'default_date': date, 'default_name': name}"/>
                </xpath>
            </field>
        </record>

        <!-- res.company form view -->
        <record model="ir.ui.view" id="view_company_inherit_currency_xchange_form">
            <field name="name">res.company.form.inherit</field>
            <field name="inherit_id" ref="base.view_company_form"/>
            <field name="model">res.company</field>
            <field name="type">form</field>
            <field name="arch" type="xml">
                <field name="currency_id" position="after">
                      <field name="income_currency_exchange_account_id" colspan="2"/>
                      <field name="expense_currency_exchange_account_id" colspan="2"/>
                </field>
            </field>
        </record>

    </data>
</openerp><|MERGE_RESOLUTION|>--- conflicted
+++ resolved
@@ -223,11 +223,7 @@
             <field name="type">form</field>
             <field name="inherit_id" ref="account.view_bank_statement_form"/>
             <field name="arch" type="xml">
-<<<<<<< HEAD
-                <xpath expr="//notebook/page[@name='statement_line_ids']/field[@name='line_ids']/tree/field[@name='amount']" position="after">
-=======
                 <xpath expr="//page[@name='statement_line_ids']/field[@name='line_ids']/tree/field[@name='amount']" position="after">
->>>>>>> b3fa4ccf
                     <field name="voucher_id" context="{'line_type': type, 'default_type': amount &lt; 0 and 'payment' or 'receipt', 'type': amount &lt; 0 and 'payment' or 'receipt', 'default_partner_id': partner_id, 'default_journal_id': parent.journal_id, 'default_amount': abs(amount), 'default_reference': ref, 'default_date': date, 'default_name': name}"/>
                 </xpath>
             </field>
@@ -239,11 +235,7 @@
             <field name="type">form</field>
             <field name="inherit_id" ref="account.view_bank_statement_form"/>
             <field name="arch" type="xml">
-<<<<<<< HEAD
-                <xpath expr="//notebook/page[@name='statement_line_ids']/field[@name='line_ids']/form/field[@name='sequence']" position="before">
-=======
                 <xpath expr="//page[@name='statement_line_ids']/field[@name='line_ids']/form/field[@name='sequence']" position="before">
->>>>>>> b3fa4ccf
                     <field name="voucher_id" context="{'line_type': type, 'default_type': amount &lt; 0 and 'payment' or 'receipt', 'type': amount &lt; 0 and 'payment' or 'receipt', 'default_partner_id': partner_id, 'default_journal_id': parent.journal_id, 'default_amount': abs(amount), 'default_reference': ref, 'default_date': date, 'default_name': name}"/>
                 </xpath>
             </field>
@@ -254,11 +246,7 @@
             <field name="type">form</field>
             <field name="inherit_id" ref="account.view_bank_statement_form2"/>
             <field name="arch" type="xml">
-<<<<<<< HEAD
-                <xpath expr="//field[@name='line_ids']/tree/field[@name='amount']" position="after">
-=======
                 <xpath expr="//page/field[@name='line_ids']/tree/field[@name='amount']" position="after">
->>>>>>> b3fa4ccf
                     <field name="voucher_id" context="{'line_type': type, 'default_type': amount &lt; 0 and 'payment' or 'receipt', 'type': amount &lt; 0 and 'payment' or 'receipt', 'default_partner_id': partner_id, 'default_journal_id': parent.journal_id, 'default_amount': abs(amount), 'default_reference': ref, 'default_date': date, 'default_name': name}"/>
                 </xpath>
             </field>
@@ -270,11 +258,7 @@
             <field name="type">form</field>
             <field name="inherit_id" ref="account.view_bank_statement_form2"/>
             <field name="arch" type="xml">
-<<<<<<< HEAD
-                <xpath expr="//field[@name='line_ids']/form/field[@name='amount']" position="after">
-=======
                 <xpath expr="//page/field[@name='line_ids']/form/field[@name='amount']" position="after">
->>>>>>> b3fa4ccf
                     <field name="voucher_id" context="{'line_type': type, 'default_type': amount &lt; 0 and 'payment' or 'receipt', 'type': amount &lt; 0 and 'payment' or 'receipt', 'default_partner_id': partner_id, 'default_journal_id': parent.journal_id, 'default_amount': abs(amount), 'default_reference': ref, 'default_date': date, 'default_name': name}"/>
                 </xpath>
             </field>
