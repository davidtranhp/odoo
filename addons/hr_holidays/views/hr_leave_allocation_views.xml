<?xml version='1.0' encoding='UTF-8' ?>
<odoo>

    <record id="view_hr_leave_allocation_filter" model="ir.ui.view">
        <field name="name">hr.holidays.filter_allocations</field>
        <field name="model">hr.leave.allocation</field>
        <field name="arch" type="xml">
            <search string="Search allocations">
                <field name="name"/>
                <field name="accrual"/>
                <filter domain="[('state','in',('confirm', 'validate1'))]" string="To Approve" name="approve"/>
                <filter string="Approved Allocations" domain="[('state', '=', 'validate')]" name="validated"/>
                <filter string="Accrual Allocations" domain="[('accrual', '=', True)]" name="accrual_allocation"/>
                <separator/>
                <filter name="active_types" string="Active Types" domain="[('holiday_status_id.active', '=', True)]" help="Filters only on allocations that belong to an leave type that is 'active' (active field is True)"/>
                <separator/>
                <filter string="Unread Messages" name="message_needaction" domain="[('message_needaction','=',True)]"/>
                <separator/>
                <filter string="My Department Leaves" name="department" domain="[('department_id.manager_id.user_id', '=', uid)]" help="My Department Leaves"/>
                <filter name="my_team_leaves" string="My Team Leaves" domain="[('employee_id.parent_id.user_id', '=', uid)]" groups="hr_holidays.group_hr_holidays_manager" help="Leaves of Your Team Member"/>
                <separator/>
                <filter name="year" string="Current Year"
                    domain="[('holiday_status_id.active', '=', True)]" help="Active Allocations"/>
                <separator/>
                <filter string="My Allocations" name="my_leaves" domain="[('employee_id.user_id', '=', uid)]"/>
                <separator/>
                <field name="employee_id"/>
                <field name="department_id"/>
                <field name="holiday_status_id"/>
                <separator/>
                <filter string="Late Activities" name="activities_overdue"
                    domain="[('activity_ids.date_deadline', '&lt;', context_today().strftime('%Y-%m-%d'))]"
                    help="Show all records which has next action date is before today"/>
                <filter string="Today Activities" name="activities_today"
                    domain="[('activity_ids.date_deadline', '=', context_today().strftime('%Y-%m-%d'))]"/>
                <filter string="Future Activities" name="activities_upcoming_all"
                        domain="[('activity_ids.date_deadline', '&gt;', context_today().strftime('%Y-%m-%d'))
                        ]"/>
                <group expand="0" string="Group By">
                    <filter name="group_name" string="Description" context="{'group_by':'name'}"/>
                    <filter name="group_employee" string="Employee" context="{'group_by':'employee_id'}"/>
                    <filter name="group_category" string="Category" context="{'group_by':'category_id'}"/>
                    <filter name="group_second_approver_id" string="Validator" context="{'group_by':'second_approver_id'}"/>
                    <filter name="group_type" string="Type" context="{'group_by':'holiday_status_id'}"/>
                </group>
            </search>
        </field>
    </record>

    <record id="edit_new_allocation" model="ir.ui.view">
        <field name="name">Allocation Request</field>
        <field name="model">hr.leave.allocation</field>
        <field name="arch" type="xml">
            <form string="Allocation Request">
                <field name="can_reset" invisible="1"/>
                <field name="can_approve" invisible="1"/>
                <field name="accrual" invisible="1"/>
                <header>
                    <button string="Confirm" name="action_confirm" states="draft" type="object" class="oe_highlight"/>
                    <button string="Approve" name="action_approve" states="confirm" type="object" groups="hr_holidays.group_hr_holidays_user" class="oe_highlight"
                        attrs="{'invisible': ['|', ('can_approve', '=', False), ('state', '!=', 'confirm')]}"/>
                    <button string="Validate" name="action_validate" states="validate1" type="object" groups="hr_holidays.group_hr_holidays_manager" class="oe_highlight"/>
                    <button string="Refuse" name="action_refuse" states="confirm,validate,validate1" type="object" groups="hr_holidays.group_hr_holidays_user"
                        attrs="{'invisible': ['|', ('can_approve', '=', False), ('state', 'not in', ('confirm','validate','validate1'))]}"/>
                    <button string="Reset to Draft" name="action_draft" type="object"
                            attrs="{'invisible': ['|', ('can_reset', '=', False), ('state', 'not in', ['confirm', 'refuse'])]}"/>
                    <field name="state" widget="statusbar" statusbar_visible="draft,confirm,validate"/>
                </header>
                <sheet>
                    <div class="oe_title">
                        <h1><field name="display_name"/></h1>
                    </div>
                    <group>
                        <group>
                            <field name="type_request_unit" invisible="1"/>
                            <field name="name" attrs="{'readonly':[('state','!=','draft'),('state','!=','confirm')]}"/>
                            <field name="holiday_status_id" context="{'employee_id':employee_id}"/>
<<<<<<< HEAD
                            <label for="number_of_days_temp" string="Duration" attrs="{'invisible': [('type_request_unit', '=', 'hour'),('accrual', '=', True)]}"/>
                            <label for="number_of_hours" string="Duration" attrs="{'invisible': [('type_request_unit', '!=', 'hour'),('accrual', '=', True)]}"/>
                            <div>
                                <div attrs="{'invisible': ['|', ('type_request_unit', '=', 'hour'), ('accrual', '=', True)]}">
                                    <field name="number_of_days_temp" class="oe_inline" attrs="{'readonly': [('state', '=', 'validate')]}"/> days
                                </div>
                                <div attrs="{'invisible': ['|', ('type_request_unit', '!=', 'hour'), ('accrual', '=', True)]}">
                                    <field name="number_of_hours" class="oe_inline" attrs="{'readonly': [('state', '=', 'validate')]}"/> hours
                                </div>
                            </div>
=======
                            <field name="number_of_days_temp" attrs="{'readonly': [('state', '=', 'validate')], 'invisible': ['|', ('type_request_unit', '=', 'hour'),('accrual', '=', True)]}"/>
                            <field name="number_of_hours" attrs="{'readonly': [('state', '=', 'validate')], 'invisible': ['|', ('type_request_unit', '!=', 'hour'),('accrual', '=', True)]}"/>
>>>>>>> 8d936619
                        </group>
                        <group>
                            <field name="holiday_type" string="Mode" groups="hr_holidays.group_hr_holidays_user" context="{'employee_id':employee_id}" />
                            <field name="employee_id" attrs="{'required':[('holiday_type','=','employee')],'invisible':[('holiday_type','!=','employee')]}" groups="hr_holidays.group_hr_holidays_user"/>
                            <field name="category_id" attrs="{'required':[('holiday_type','=','category')], 'invisible':[('holiday_type','!=','category')]}"/>
                            <field name="department_id" groups="hr_holidays.group_hr_holidays_user" attrs="{'invisible':[('holiday_type','=','category')]}"/>
                        </group>
                        <group attrs="{'invisible': [('accrual', '=', False)]}">
                            <field name="date_to" string="Run Until" help="If no value set, runs indefinitely" class="oe_inline"/>

                            <div class="o_row" colspan="2">
                                Add <field name="number_per_interval" attrs="{'required': [('accrual', '=', True)]}"/>
                                <field name="unit_per_interval" attrs="{'required': [('accrual', '=', True)]}"/> of leaves every
                                <field name="interval_number" attrs="{'required': [('accrual', '=', True)]}"/>
                                <field name="interval_unit" attrs="{'required': [('accrual', '=', True)]}"/>
                            </div>
                        </group>
                        <field name="notes" nolabel="1" colspan="4" placeholder="Add a reason..."/>
                    </group>
                </sheet>
                <div class="oe_chatter">
                    <field name="message_follower_ids" widget="mail_followers"/>
                    <field name="activity_ids" widget="mail_activity"/>
                    <field name="message_ids" widget="mail_thread"/>
                </div>
            </form>
        </field>
    </record>

    <record id="view_allocation_tree" model="ir.ui.view">
        <field name="name">hr.leave.allocation.tree</field>
        <field name="model">hr.leave.allocation</field>
        <field name="arch" type="xml">
            <tree decoration-danger="state == 'refuse'" decoration-info="state == 'draft'" string="Allocation Requests"
                   decoration-bf="message_needaction == True">
                <field name="employee_id"/>
                <field name="department_id" invisible="1"/>
                <field name="holiday_status_id"/>
                <field name="name"/>
                <field name="number_of_days" string="Allocated Days" sum="Total allocated days"/>
                <field name="message_needaction" invisible="1"/>
                <field name="state"/>
            </tree>
        </field>
    </record>

    <record id="hr_holidays_view_list_my_allocation" model="ir.ui.view">
        <field name="name">hr.holidays.my.allocation.tree</field>
        <field name="model">hr.leave.allocation</field>
        <field name="arch" type="xml">
            <tree decoration-danger="state == 'refuse'" decoration-info="state == 'draft'" string="Allocation Requests"
                   decoration-bf="message_needaction == True">
                <field name="employee_id"/>
                <field name="holiday_status_id"/>
                <field name="name"/>
                <field name="number_of_days" string="Allocated Days" sum="Total allocated days"/>
                <field name="message_needaction" invisible="1"/>
                <field name="state"/>
            </tree>
        </field>
    </record>

    <record id="open_allocation" model="ir.actions.act_window">
        <field name="name">Allocation Request</field>
        <field name="res_model">hr.leave.allocation</field>
        <field name="view_type">form</field>
        <field name="view_mode">tree,kanban,form</field>
        <field name="help" type="html">
            <p class="o_view_nocontent_smiling_face">
                Create a new leave allocation request
            </p>
        </field>
        <field name="context">{}</field>
        <field name="domain">[('employee_id.user_id', '=', uid)]</field>
        <field name="view_id" ref="edit_new_allocation"/>
        <field name="search_view_id" ref="view_hr_leave_allocation_filter"/>
    </record>

    <record id="request_approve_allocation" model="ir.actions.act_window">
        <field name="name">Allocation Request</field>
        <field name="res_model">hr.leave.allocation</field>
        <field name="view_type">form</field>
        <field name="context">{
            'search_default_approve':1,
        }</field>
        <field name="domain">[]</field>
        <field name="view_id" ref="edit_new_allocation"/>
        <field name="search_view_id" ref="view_hr_leave_allocation_filter"/>
    </record>

    <record id="open_department_holidays_allocation_approve" model="ir.actions.act_window">
        <field name="name">Department Leaves Allocation</field>
        <field name="res_model">hr.leave.allocation</field>
        <field name="view_type">form</field>
        <field name="view_mode">tree,form,kanban</field>
        <field name="context">{'search_default_department':1, 'search_default_approve':1}</field>
        <field name="domain">[]</field>
        <field name="help" type="html">
            <p class="o_view_nocontent_smiling_face">
                Create a new leave allocation
            </p>
        </field>
        <field name="search_view_id" ref="view_hr_leave_allocation_filter"/>
    </record>

    <record id="hr_holidays_action_allocation_from_department" model="ir.actions.act_window">
        <field name="name">Allocation Requests to Approve</field>
        <field name="res_model">hr.leave.allocation</field>
        <field name="view_type">form</field>
        <field name="view_mode">tree,form</field>
        <field name="context">{
            'search_default_department_id': [active_id],
            'default_department_id': active_id,
            'search_default_approve':1}
        </field>
        <field name="domain">[]</field>
        <field name="search_view_id" ref="view_hr_leave_allocation_filter"/>
    </record>

    <record id="action_open_allocation_tree" model="ir.actions.act_window.view">
        <field name="sequence" eval="1"/>
        <field name="view_mode">tree</field>
        <field name="view_id" ref="view_allocation_tree"/>
        <field name="act_window_id" ref="open_allocation"/>
    </record>

    <record id="action_open_allocation_form" model="ir.actions.act_window.view">
        <field name="sequence" eval="2"/>
        <field name="view_mode">form</field>
        <field name="view_id" ref="edit_new_allocation"/>
        <field name="act_window_id" ref="open_allocation"/>
    </record>

    <record id="action_request_approve_allocation_tree" model="ir.actions.act_window.view">
        <field name="sequence" eval="1"/>
        <field name="view_mode">tree</field>
        <field name="view_id" ref="view_allocation_tree"/>
        <field name="act_window_id" ref="request_approve_allocation"/>
    </record>

    <record id="action_request_approve_allocation_form" model="ir.actions.act_window.view">
        <field name="sequence" eval="2"/>
        <field name="view_mode">form</field>
        <field name="view_id" ref="edit_new_allocation"/>
        <field name="act_window_id" ref="request_approve_allocation"/>
    </record>

    <record id="request_approve_holidays" model="ir.actions.act_window">
        <field name="name">Requests to Approve</field>
        <field name="res_model">hr.leave</field>
        <field name="view_type">form</field>
        <field name="context">{
            'search_default_approve':1,
        }</field>
        <field name="view_id" ref="edit_new_allocation"/>
        <field name="search_view_id" ref="view_hr_holidays_filter"/>
    </record>

    <record id="action_request_approve_holidays_tree" model="ir.actions.act_window.view">
        <field name="sequence" eval="1"/>
        <field name="view_mode">tree</field>
        <field name="view_id" ref="view_holiday"/>
        <field name="act_window_id" ref="request_approve_holidays"/>
    </record>

    <record id="action_request_approve_holidays_form" model="ir.actions.act_window.view">
        <field name="sequence" eval="2"/>
        <field name="view_mode">form</field>
        <field name="view_id" ref="edit_new_allocation"/>
        <field name="act_window_id" ref="request_approve_holidays"/>
    </record>

    <menuitem
        id="menu_open_department_leave_allocation_approve" groups="hr_holidays.group_hr_holidays_manager,hr_holidays.group_hr_holidays_user"
        name="Allocations to Approve"
        parent="menu_hr_holidays_approvals"
        action="open_department_holidays_allocation_approve"
        sequence="2"/>

    <menuitem
        id="menu_open_allocation"
        parent="menu_hr_holidays_my_leaves"
        action="open_allocation"
        sequence="30"/>

</odoo><|MERGE_RESOLUTION|>--- conflicted
+++ resolved
@@ -75,21 +75,8 @@
                             <field name="type_request_unit" invisible="1"/>
                             <field name="name" attrs="{'readonly':[('state','!=','draft'),('state','!=','confirm')]}"/>
                             <field name="holiday_status_id" context="{'employee_id':employee_id}"/>
-<<<<<<< HEAD
-                            <label for="number_of_days_temp" string="Duration" attrs="{'invisible': [('type_request_unit', '=', 'hour'),('accrual', '=', True)]}"/>
-                            <label for="number_of_hours" string="Duration" attrs="{'invisible': [('type_request_unit', '!=', 'hour'),('accrual', '=', True)]}"/>
-                            <div>
-                                <div attrs="{'invisible': ['|', ('type_request_unit', '=', 'hour'), ('accrual', '=', True)]}">
-                                    <field name="number_of_days_temp" class="oe_inline" attrs="{'readonly': [('state', '=', 'validate')]}"/> days
-                                </div>
-                                <div attrs="{'invisible': ['|', ('type_request_unit', '!=', 'hour'), ('accrual', '=', True)]}">
-                                    <field name="number_of_hours" class="oe_inline" attrs="{'readonly': [('state', '=', 'validate')]}"/> hours
-                                </div>
-                            </div>
-=======
-                            <field name="number_of_days_temp" attrs="{'readonly': [('state', '=', 'validate')], 'invisible': ['|', ('type_request_unit', '=', 'hour'),('accrual', '=', True)]}"/>
-                            <field name="number_of_hours" attrs="{'readonly': [('state', '=', 'validate')], 'invisible': ['|', ('type_request_unit', '!=', 'hour'),('accrual', '=', True)]}"/>
->>>>>>> 8d936619
+                            <field name="number_of_days_temp" string="Duration" attrs="{'readonly': [('state', '=', 'validate')], 'invisible': ['|', ('type_request_unit', '=', 'hour'),('accrual', '=', True)]}"/>
+                            <field name="number_of_hours" string="Duration" attrs="{'readonly': [('state', '=', 'validate')], 'invisible': ['|', ('type_request_unit', '!=', 'hour'),('accrual', '=', True)]}"/>
                         </group>
                         <group>
                             <field name="holiday_type" string="Mode" groups="hr_holidays.group_hr_holidays_user" context="{'employee_id':employee_id}" />
