--- conflicted
+++ resolved
@@ -1,7 +1,7 @@
 # Translation of Odoo Server.
 # This file contains the translation of the following modules:
 # 	* purchase
-#
+# 
 # Translators:
 # sao sang <saosangmo@yahoo.com>, 2019
 # son dang <son.dang@doda100.com>, 2019
@@ -15,12 +15,8 @@
 # Dao Nguyen <trucdao.uel@gmail.com>, 2019
 # Duy BQ <duybq86@gmail.com>, 2019
 # Chinh Chinh <trinhttp@trobz.com>, 2019
-<<<<<<< HEAD
-#
-=======
 # Phuc Tran Thanh <phuctran.odoo@gmail.com>, 2019
 # 
->>>>>>> 1013a94c
 msgid ""
 msgstr ""
 "Project-Id-Version: Odoo Server 13.0\n"
@@ -385,11 +381,7 @@
 #. module: purchase
 #: model:res.groups,name:purchase.group_purchase_manager
 msgid "Administrator"
-<<<<<<< HEAD
 msgstr "Quản trị viên"
-=======
-msgstr "Người quản trị"
->>>>>>> 1013a94c
 
 #. module: purchase
 #: code:addons/purchase/controllers/portal.py:0
@@ -1179,7 +1171,7 @@
 #. module: purchase
 #: model:ir.model.fields,field_description:purchase.field_purchase_order__message_has_error_counter
 msgid "Number of errors"
-msgstr "Số lỗi"
+msgstr "Số lượng lỗi"
 
 #. module: purchase
 #: model:ir.model.fields,help:purchase.field_purchase_order__message_needaction_counter
@@ -1774,7 +1766,7 @@
 #. module: purchase
 #: model:ir.model.fields,field_description:purchase.field_purchase_order__message_has_sms_error
 msgid "SMS Delivery error"
-msgstr "Lỗi gửi SMS"
+msgstr "Có lỗi gửi SMS"
 
 #. module: purchase
 #: model:ir.model.fields,field_description:purchase.field_purchase_order_line__date_planned
@@ -2275,7 +2267,7 @@
 #: model:ir.model.fields,help:purchase.field_purchase_order_line__partner_id
 msgid "You can find a vendor by its Name, TIN, Email or Internal Reference."
 msgstr ""
-"Bạn có thể tìm nhà cung cấp bằng Tên, Mã số thuế, Email hoặc Mã Nội bộ."
+"Bạn có thể tìm nhà cung cấp bằng Tên, MST, Email hoặc Mã Nội bộ."
 
 #. module: purchase
 #: model_terms:ir.actions.act_window,help:purchase.product_product_action
