# Translation of Odoo Server.
# This file contains the translation of the following modules:
# * purchase
#
# Translators:
# Eddie Lim <bhweelim@yahoo.com>, 2016
# fausthuang, 2015
# fausthuang, 2015
# Jeffery Chenn <jeffery9@gmail.com>, 2016
# liulixia <liu.lixia@elico-corp.com>, 2015
# lttlsnk <lttlsnk@gmail.com>, 2016
# lttlsnk <lttlsnk@gmail.com>, 2016
# Moland Liu <805300171@qq.com>, 2016
msgid ""
msgstr ""
"Project-Id-Version: Odoo 9.0\n"
"Report-Msgid-Bugs-To: \n"
<<<<<<< HEAD
"POT-Creation-Date: 2016-08-19 10:24+0000\n"
=======
"POT-Creation-Date: 2016-08-18 14:07+0000\n"
>>>>>>> bc1a0a32
"PO-Revision-Date: 2016-07-22 05:53+0000\n"
"Last-Translator: Jeffery Chenn <jeffery9@gmail.com>\n"
"Language-Team: Chinese (China) (http://www.transifex.com/odoo/odoo-9/"
"language/zh_CN/)\n"
"Language: zh_CN\n"
"MIME-Version: 1.0\n"
"Content-Type: text/plain; charset=UTF-8\n"
"Content-Transfer-Encoding: \n"
"Plural-Forms: nplurals=1; plural=0;\n"

#. module: purchase
<<<<<<< HEAD
#: model:mail.template,body_html:purchase.email_template_edi_purchase_done
msgid ""
"\n"
"<p>Dear\n"
"% if object.partner_id.is_company and object.child_ids:\n"
"    ${object.partner_id.child_ids[0].name}\n"
"% else :\n"
"    ${object.partner_id.name}\n"
"% endif\n"
",</p><p>\n"
"Here is a ${object.state in ('draft', 'sent') and 'request for quotation' or "
"'purchase order confirmation'} <strong>${object.name}</strong>\n"
"% if object.partner_ref:\n"
"    with reference: ${object.partner_ref}\n"
"% endif\n"
"% if object.origin:\n"
"    (RFQ origin: ${object.origin})\n"
"% endif\n"
"amounting <strong>${object.amount_total} ${object.currency_id.name}</"
"strong>\n"
"from ${object.company_id.name}.\n"
"</p>\n"
"\n"
"<p>If you have any question, do not hesitate to contact us.</p>\n"
"<p>Best regards,</p>\n"
msgstr ""

#. module: purchase
=======
>>>>>>> bc1a0a32
#: model:mail.template,body_html:purchase.email_template_edi_purchase
#: model:mail.template,body_html:purchase.email_template_edi_purchase_done
msgid ""
"\n"
"<p>Dear\n"
"% if object.partner_id.is_company and object.child_ids:\n"
"    ${object.partner_id.child_ids[0].name}\n"
"% else :\n"
"    ${object.partner_id.name}\n"
"% endif\n"
",</p><p>\n"
"Here is a ${object.state in ('draft', 'sent') and 'request for quotation' or "
"'purchase order confirmation'} <strong>${object.name}</strong>\n"
"% if object.partner_ref:\n"
"    with reference: ${object.partner_ref}\n"
"% endif\n"
"% if object.origin:\n"
"    (RFQ origin: ${object.origin})\n"
"% endif\n"
<<<<<<< HEAD
"amounting in <strong>${object.amount_total} ${object.currency_id.name}</"
=======
"amounting <strong>${object.amount_total} ${object.currency_id.name}</"
>>>>>>> bc1a0a32
"strong>\n"
"from ${object.company_id.name}.\n"
"</p>\n"
"\n"
"<p>If you have any question, do not hesitate to contact us.</p>\n"
"<p>Best regards,</p>\n"
msgstr ""

#. module: purchase
#: model:ir.model.fields,help:purchase.field_purchase_config_settings_module_stock_dropshipping
#, fuzzy
msgid ""
"\n"
"Creates the dropship Route and add more complex tests\n"
"-This installs the module stock_dropshipping."
msgstr ""
"\n"
"创建直运路径并且添加更加复杂的测试－这需要安装模块stock_dropshipping"

#. module: purchase
<<<<<<< HEAD
#: code:addons/purchase/stock.py:83
=======
#: code:addons/purchase/stock.py:81
>>>>>>> bc1a0a32
#, python-format
msgid " Buy"
msgstr " 买"

#. module: purchase
#: model:ir.model.fields,field_description:purchase.field_product_product_purchase_count
#: model:ir.model.fields,field_description:purchase.field_product_template_purchase_count
msgid "# Purchases"
msgstr "# 采购"

#. module: purchase
#: model:ir.model.fields,field_description:purchase.field_res_partner_supplier_invoice_count
msgid "# Vendor Bills"
msgstr "＃供应商账单"

#. module: purchase
#: model:ir.model.fields,field_description:purchase.field_purchase_order_invoice_count
msgid "# of Invoices"
msgstr "# 发票"

#. module: purchase
#: model:ir.model.fields,field_description:purchase.field_purchase_report_nbr_lines
msgid "# of Lines"
msgstr "# 明细"

#. module: purchase
#: model:ir.model.fields,field_description:purchase.field_res_partner_purchase_order_count
msgid "# of Purchase Order"
msgstr "采购订单号"

#. module: purchase
#: model:mail.template,subject:purchase.email_template_edi_purchase
#: model:mail.template,subject:purchase.email_template_edi_purchase_done
msgid "${object.company_id.name} Order (Ref ${object.name or 'n/a' })"
msgstr "${object.company_id.name} 订单 (编号 ${object.name or 'n/a' })"

#. module: purchase
#: model:ir.ui.view,arch_db:purchase.report_purchaseorder_document
msgid "<strong>Date Req.</strong>"
msgstr "<strong>日期.</strong>"

#. module: purchase
#: model:ir.ui.view,arch_db:purchase.report_purchaseorder_document
#: model:ir.ui.view,arch_db:purchase.report_purchasequotation_document
msgid "<strong>Description</strong>"
msgstr "<strong>描述</strong>"

#. module: purchase
#: model:ir.ui.view,arch_db:purchase.report_purchasequotation_document
msgid "<strong>Expected Date</strong>"
msgstr "<strong>预计日期</strong>"

#. module: purchase
#: model:ir.ui.view,arch_db:purchase.report_purchaseorder_document
msgid "<strong>Net Price</strong>"
msgstr "<strong>净价</strong>"

#. module: purchase
#: model:ir.ui.view,arch_db:purchase.report_purchaseorder_document
msgid "<strong>Order Date:</strong>"
msgstr "<strong>订单日期:</strong>"

#. module: purchase
#: model:ir.ui.view,arch_db:purchase.report_purchaseorder_document
msgid "<strong>Our Order Reference:</strong>"
msgstr "<strong>我们的订单参照:</strong>"

#. module: purchase
#: model:ir.ui.view,arch_db:purchase.report_purchaseorder_document
#: model:ir.ui.view,arch_db:purchase.report_purchasequotation_document
msgid "<strong>Qty</strong>"
msgstr "<strong>数量</strong>"

#. module: purchase
#: model:ir.ui.view,arch_db:purchase.report_purchaseorder_document
#: model:ir.ui.view,arch_db:purchase.report_purchasequotation_document
msgid "<strong>Shipping address:</strong>"
msgstr "<strong>送货地址:</strong>"

#. module: purchase
#: model:ir.ui.view,arch_db:purchase.report_purchaseorder_document
msgid "<strong>Taxes</strong>"
msgstr "<strong>税</strong>"

#. module: purchase
#: model:ir.ui.view,arch_db:purchase.report_purchaseorder_document
msgid "<strong>Total Without Taxes</strong>"
msgstr "<strong>不含税总计</strong>"

#. module: purchase
#: model:ir.ui.view,arch_db:purchase.report_purchaseorder_document
msgid "<strong>Total</strong>"
msgstr "<strong>总计</strong>"

#. module: purchase
#: model:ir.ui.view,arch_db:purchase.report_purchaseorder_document
msgid "<strong>Unit Price</strong>"
msgstr "<strong>单价</strong>"

#. module: purchase
#: model:ir.ui.view,arch_db:purchase.report_purchaseorder_document
msgid "<strong>Your Order Reference</strong>"
msgstr "<strong>你的订单参照</strong>"

#. module: purchase
<<<<<<< HEAD
#: model:res.groups,name:purchase.group_warning_purchase
msgid "A warning can be set on a product or a customer (Purchase)"
msgstr ""

#. module: purchase
=======
>>>>>>> bc1a0a32
#: model:ir.model.fields,field_description:purchase.field_account_invoice_purchase_id
msgid "Add Purchase Order"
msgstr "添加采购订单"

#. module: purchase
#: selection:purchase.config.settings,group_warning_purchase:0
msgid "All the products and the customers can be used in purchase orders"
msgstr ""

#. module: purchase
#: selection:purchase.config.settings,module_stock_dropshipping:0
msgid "Allow suppliers to deliver directly to your customers"
msgstr "允许供应商直接发货给客户"

#. module: purchase
#: selection:purchase.config.settings,group_manage_vendor_price:0
msgid "Allow using and importing vendor pricelists"
msgstr "允许使用和导入供应商价格表"

#. module: purchase
#: selection:purchase.config.settings,module_purchase_requisition:0
msgid ""
"Allow using call for tenders to get quotes from multiple suppliers (advanced)"
msgstr "允许使用招标从多家供应商得到报价（高级）"

#. module: purchase
#: model:ir.model.fields,help:purchase.field_purchase_config_settings_group_costing_method
msgid "Allows you to compute product cost price based on average cost."
msgstr "允许你基于平均成本计算产品成本"

#. module: purchase
#: model:ir.model.fields,help:purchase.field_purchase_config_settings_group_uom
msgid ""
"Allows you to select and maintain different units of measure for products."
msgstr "允许为产品选择和维护不同的计量单位"

#. module: purchase
#: model:ir.ui.view,arch_db:purchase.purchase_order_form
msgid ""
"An administrator can set up default Terms and conditions in your Company "
"settings."
msgstr "管理员可以在您的公司设置中设置默认的条款和条件."

#. module: purchase
#: selection:purchase.config.settings,group_warning_purchase:0
msgid ""
"An informative or blocking warning can be set on a product or a customer"
msgstr ""

#. module: purchase
#: model:ir.model.fields,field_description:purchase.field_purchase_order_line_account_analytic_id
#: model:ir.model.fields,field_description:purchase.field_purchase_report_account_analytic_id
msgid "Analytic Account"
msgstr "分析账户"

#. module: purchase
#: model:res.groups,name:purchase.group_analytic_accounting
msgid "Analytic Accounting for Purchases"
msgstr "采购的分析会计"

#. module: purchase
<<<<<<< HEAD
#: model:ir.model.fields,field_description:purchase.field_purchase_order_line_analytic_tag_ids
#, fuzzy
msgid "Analytic Tags"
msgstr "分析账户"

#. module: purchase
=======
>>>>>>> bc1a0a32
#: model:ir.ui.view,arch_db:purchase.view_purchase_configuration
msgid "Apply"
msgstr "应用"

#. module: purchase
#: model:ir.model.fields,field_description:purchase.field_purchase_order_date_approve
msgid "Approval Date"
msgstr "批准日期"

#. module: purchase
#: model:ir.ui.view,arch_db:purchase.purchase_order_form
msgid "Approve Order"
msgstr "批准订单"

#. module: purchase
#: model:ir.model.fields,field_description:purchase.field_purchase_order_line_procurement_ids
msgid "Associated Procurements"
msgstr "关联的补货"

#. module: purchase
#: model:ir.model.fields,help:purchase.field_account_invoice_line_purchase_id
msgid ""
"Associated Purchase Order. Filled in automatically when a PO is chosen on "
"the vendor bill."
msgstr "相关采购订单，当采购订单在供应商账单上被选择时候自动填入"

#. module: purchase
#: model:ir.filters,name:purchase.filter_purchase_order_average_delivery_time
msgid "Average Delivery Time"
msgstr "平均交货时间"

#. module: purchase
#: model:ir.model.fields,field_description:purchase.field_purchase_report_price_average
msgid "Average Price"
msgstr "平均价格"

#. module: purchase
#: model:ir.model.fields,field_description:purchase.field_purchase_order_line_qty_invoiced
msgid "Billed Qty"
msgstr "开单数量"

#. module: purchase
<<<<<<< HEAD
#: selection:product.template,purchase_line_warn:0
#: selection:res.partner,purchase_warn:0
msgid "Blocking Message"
msgstr ""

#. module: purchase
#: code:addons/purchase/purchase.py:775 code:addons/purchase/stock.py:77
=======
#: code:addons/purchase/purchase.py:717 code:addons/purchase/stock.py:75
>>>>>>> bc1a0a32
#: model:stock.location.route,name:purchase.route_warehouse0_buy
#, python-format
msgid "Buy"
msgstr "购买"

#. module: purchase
#: model:ir.model.fields,field_description:purchase.field_stock_warehouse_buy_pull_id
msgid "Buy rule"
msgstr "购买规则"

#. module: purchase
#: model:ir.ui.view,arch_db:purchase.purchase_order_calendar
msgid "Calendar View"
msgstr "日历视图"

#. module: purchase
#: model:ir.model.fields,field_description:purchase.field_purchase_config_settings_module_purchase_requisition
msgid "Calls for Tenders"
msgstr "招标"

#. module: purchase
#: model:ir.model.fields,help:purchase.field_purchase_config_settings_module_purchase_requisition
#, fuzzy
msgid ""
"Calls for tenders are used when you want to generate requests for quotations "
"to several vendors for a given set of products.\n"
"You can configure per product if you directly do a Request for Quotation to "
"one vendor or if you want a Call for Tenders to compare offers from several "
"vendors."
msgstr ""
"当你向从几家供应商处得到报价的时候，就可以使用招标功能当你想从一家供应商或者"
"几家供应商得到报价并比对报价的时候你就可以通过在产品上配置来实现"

#. module: purchase
#: model:ir.model.fields,field_description:purchase.field_product_product_purchase_ok
#: model:ir.model.fields,field_description:purchase.field_product_template_purchase_ok
#: model:ir.ui.view,arch_db:purchase.product_template_search_view_purchase
msgid "Can be Purchased"
msgstr "采购"

#. module: purchase
<<<<<<< HEAD
#: code:addons/purchase/purchase.py:791
=======
#: code:addons/purchase/purchase.py:733
>>>>>>> bc1a0a32
#, python-format
msgid ""
"Can not cancel a procurement related to a purchase order. Please cancel the "
"purchase order first."
msgstr "不能取消已经有关联采购订单的补货单，请先取消采购订单"

#. module: purchase
<<<<<<< HEAD
#: code:addons/purchase/stock.py:80
=======
#: code:addons/purchase/stock.py:78
>>>>>>> bc1a0a32
#, python-format
msgid "Can't find any generic Buy route."
msgstr "无法查找到任何采购途径"

#. module: purchase
#: model:ir.ui.view,arch_db:purchase.purchase_order_form
#: model:ir.ui.view,arch_db:purchase.view_purchase_configuration
msgid "Cancel"
msgstr "取消"

#. module: purchase
#: selection:purchase.order,state:0 selection:purchase.report,state:0
msgid "Cancelled"
msgstr "已取消"

#. module: purchase
<<<<<<< HEAD
#: code:addons/purchase/purchase.py:650
=======
#: code:addons/purchase/purchase.py:612
>>>>>>> bc1a0a32
#, python-format
msgid "Cannot delete a purchase order line which is in state '%s'."
msgstr "无法删除处于'%s'状态的采购订单行。"

#. module: purchase
#: model:ir.actions.act_window,help:purchase.act_res_partner_2_supplier_invoices
msgid "Click here to record a vendor bill."
msgstr "点击这里记录供应商账单"

#. module: purchase
#: model:ir.actions.act_window,help:purchase.action_invoice_pending
msgid "Click to create a draft invoice."
msgstr "单击去创建一个草稿发票"

#. module: purchase
#: model:ir.actions.act_window,help:purchase.purchase_form_action
msgid ""
"Click to create a quotation that will be converted into a purchase order."
msgstr "点击创建一张询价单然后转化为采购单"

#. module: purchase
#: model:ir.actions.act_window,help:purchase.purchase_rfq
msgid "Click to create a request for quotation."
msgstr "单击创建询价单"

#. module: purchase
#: model:ir.actions.act_window,help:purchase.product_normal_action_puchased
#: model:ir.actions.act_window,help:purchase.product_product_action
msgid "Click to define a new product."
msgstr "单击去定义一个新产品."

#. module: purchase
#: model:ir.actions.act_window,help:purchase.purchase_open_invoice
msgid "Click to record a vendor bill related to this purchase."
msgstr "点击去记录和这个采购相关的供应商帐单."

#. module: purchase
#: model:web.tip,description:purchase.purchase_tip_1
#, fuzzy
msgid "Click to scrap products."
msgstr "单击去定义一个新产品."

#. module: purchase
#: model:ir.model.fields,field_description:purchase.field_purchase_report_commercial_partner_id
msgid "Commercial Entity"
msgstr "商业实体"

#. module: purchase
#: model:ir.model,name:purchase.model_res_company
msgid "Companies"
msgstr "公司"

#. module: purchase
#: model:ir.model.fields,field_description:purchase.field_purchase_order_company_id
#: model:ir.model.fields,field_description:purchase.field_purchase_order_line_company_id
#: model:ir.model.fields,field_description:purchase.field_purchase_report_company_id
#: model:ir.ui.view,arch_db:purchase.view_purchase_order_search
msgid "Company"
msgstr "公司"

#. module: purchase
<<<<<<< HEAD
#: code:addons/purchase/purchase.py:287
=======
#: code:addons/purchase/purchase.py:254
>>>>>>> bc1a0a32
#, python-format
msgid "Compose Email"
msgstr "撰写电子邮件"

#. module: purchase
#: model:ir.ui.menu,name:purchase.menu_purchase_config
msgid "Configuration"
msgstr "配置"

#. module: purchase
#: model:ir.actions.act_window,name:purchase.action_purchase_configuration
#: model:ir.ui.view,arch_db:purchase.view_purchase_configuration
msgid "Configure Purchases"
msgstr "配置采购"

#. module: purchase
#: model:ir.ui.view,arch_db:purchase.purchase_order_form
msgid "Confirm Order"
msgstr "确认订单"

#. module: purchase
#: selection:res.company,po_double_validation:0
msgid "Confirm purchase orders in one step"
msgstr "一步确认采购订单"

#. module: purchase
#: model:ir.ui.menu,name:purchase.menu_purchase_control
msgid "Control"
msgstr "控制"

#. module: purchase
#: model:ir.model.fields,field_description:purchase.field_product_product_purchase_method
#: model:ir.model.fields,field_description:purchase.field_product_template_purchase_method
msgid "Control Purchase Bills"
msgstr "控制采购账单"

#. module: purchase
#: model:ir.model.fields,field_description:purchase.field_purchase_config_settings_group_costing_method
msgid "Costing Methods"
msgstr "成本方法"

#. module: purchase
#: model:ir.model.fields,field_description:purchase.field_purchase_config_settings_create_uid
#: model:ir.model.fields,field_description:purchase.field_purchase_order_line_create_uid
msgid "Created by"
msgstr "创建者"

#. module: purchase
#: model:ir.model.fields,field_description:purchase.field_purchase_config_settings_create_date
#: model:ir.model.fields,field_description:purchase.field_purchase_order_create_date
#: model:ir.model.fields,field_description:purchase.field_purchase_order_line_create_date
msgid "Created on"
msgstr "创建时间"

#. module: purchase
#: model:ir.model.fields,field_description:purchase.field_purchase_order_currency_id
#: model:ir.model.fields,field_description:purchase.field_purchase_order_line_currency_id
#: model:ir.model.fields,field_description:purchase.field_purchase_report_currency_id
msgid "Currency"
msgstr "货币"

#. module: purchase
#: model:ir.model.fields,field_description:purchase.field_purchase_report_date_approve
msgid "Date Approved"
msgstr "审批日期"

#. module: purchase
#: model:ir.model.fields,help:purchase.field_purchase_report_date_order
msgid "Date on which this document has been created"
msgstr "单据生成日期"

#. module: purchase
#: model:ir.model.fields,field_description:purchase.field_purchase_report_delay_pass
msgid "Days to Deliver"
msgstr "收货天数"

#. module: purchase
#: model:ir.model.fields,field_description:purchase.field_purchase_report_delay
msgid "Days to Validate"
msgstr "审核日期"

#. module: purchase
#: model:ir.model.fields,field_description:purchase.field_purchase_order_picking_type_id
msgid "Deliver To"
msgstr "交货到"

#. module: purchase
#: model:ir.ui.view,arch_db:purchase.purchase_order_form
msgid "Deliveries & Invoices"
msgstr "交货与发票"

#. module: purchase
#: model:ir.model.fields,help:purchase.field_purchase_order_date_order
#: model:ir.model.fields,help:purchase.field_purchase_order_line_date_order
msgid ""
"Depicts the date where the Quotation should be validated and converted into "
"a purchase order."
msgstr "记录询价单被确认并被转化为采购订单的日期"

#. module: purchase
#: model:ir.model.fields,field_description:purchase.field_purchase_order_line_name
msgid "Description"
msgstr "说明"

#. module: purchase
#: model:ir.model.fields,field_description:purchase.field_purchase_order_default_location_dest_id_usage
msgid "Destination Location Type"
msgstr "目标库位类型"

#. module: purchase
#: model:ir.model.fields,field_description:purchase.field_purchase_config_settings_display_name
#: model:ir.model.fields,field_description:purchase.field_purchase_order_display_name
#: model:ir.model.fields,field_description:purchase.field_purchase_order_line_display_name
#: model:ir.model.fields,field_description:purchase.field_purchase_report_display_name
msgid "Display Name"
msgstr "显示名称"

#. module: purchase
#: selection:purchase.report,state:0
msgid "Done"
msgstr "完成"

#. module: purchase
#: model:ir.model.fields,field_description:purchase.field_res_company_po_double_validation_amount
msgid "Double validation amount"
msgstr "两次验证金额"

#. module: purchase
#: selection:purchase.report,state:0
msgid "Draft RFQ"
msgstr "草稿询价单"

#. module: purchase
#: model:ir.model.fields,field_description:purchase.field_purchase_order_dest_address_id
msgid "Drop Ship Address"
msgstr "直运地址"

#. module: purchase
#: model:ir.model.fields,field_description:purchase.field_purchase_config_settings_module_stock_dropshipping
msgid "Dropshipping"
msgstr "直运"

#. module: purchase
#: model:ir.model,name:purchase.model_mail_compose_message
msgid "Email composition wizard"
msgstr "Email撰写向导"

#. module: purchase
#: model:ir.model,name:purchase.model_survey_mail_compose_message
#, fuzzy
msgid "Email composition wizard for Survey"
msgstr "Email撰写向导"

#. module: purchase
#: model:ir.model.fields,help:purchase.field_account_invoice_purchase_id
msgid ""
"Encoding help. When selected, the associated purchase order lines are added "
"to the vendor bill. Several PO can be selected."
msgstr ""
"编码帮助。被选择的时候，相关的采购订单行会被添加供应商账单。几张采购订单被选"
"择"
<<<<<<< HEAD

#. module: purchase
#: model:ir.ui.view,arch_db:purchase.view_purchase_order_filter
msgid "Expected Date"
msgstr "预计日期"
=======
>>>>>>> bc1a0a32

#. module: purchase
#: model:ir.ui.view,arch_db:purchase.view_purchase_order_search
msgid "Extended Filters"
msgstr "扩展过滤器"

#. module: purchase
#: model:ir.model.fields,field_description:purchase.field_purchase_order_fiscal_position_id
#: model:ir.model.fields,field_description:purchase.field_purchase_report_fiscal_position_id
#: model:ir.ui.view,arch_db:purchase.view_purchase_order_search
msgid "Fiscal Position"
msgstr "财政状态"

#. module: purchase
#: selection:res.company,po_double_validation:0
msgid "Get 2 levels of approvals to confirm a purchase order"
msgstr "2级审批确认采购订单"

#. module: purchase
#: model:web.tip,description:purchase.purchase_tip_3
msgid "Get all the shipments related to this order."
msgstr "查看该订单的所有运输方式"

#. module: purchase
#: model:ir.model.fields,field_description:purchase.field_purchase_report_weight
msgid "Gross Weight"
msgstr ""

#. module: purchase
#: model:ir.ui.view,arch_db:purchase.purchase_order_line_search
#: model:ir.ui.view,arch_db:purchase.view_purchase_order_filter
#: model:ir.ui.view,arch_db:purchase.view_purchase_order_search
msgid "Group By"
msgstr "分组"

#. module: purchase
#: model:ir.ui.view,arch_db:purchase.purchase_order_line_search
msgid "Hide cancelled lines"
msgstr "隐藏已取消明细行"

#. module: purchase
#: model:ir.model.fields,field_description:purchase.field_purchase_config_settings_id
#: model:ir.model.fields,field_description:purchase.field_purchase_order_id
#: model:ir.model.fields,field_description:purchase.field_purchase_order_line_id
#: model:ir.model.fields,field_description:purchase.field_purchase_report_id
msgid "ID"
msgstr "ID"

#. module: purchase
#: model:web.tip,description:purchase.purchase_tip_2
msgid ""
"If a product has been broken or damaged during the transport, you can scrap "
"it with this button."
msgstr "如果产品在运输过程中被破损或损坏，您可以用此按钮将之报废。"

#. module: purchase
<<<<<<< HEAD
#: code:addons/purchase/purchase.py:190
=======
#: code:addons/purchase/purchase.py:186
>>>>>>> bc1a0a32
#, python-format
msgid "In order to delete a purchase order, you must cancel it first."
msgstr "要删除采购订单，你必须先取消它"

#. module: purchase
<<<<<<< HEAD
=======
#: model:ir.model.fields,help:purchase.field_purchase_config_settings_group_advance_purchase_requisition
msgid ""
"In the process of a public tendering, you can compare the tender lines and "
"choose for each requested product which quantity you will buy from each bid."
msgstr ""
"在招标过程中，你可以比照不同的标行并且可以从投标中选择相关的产品以及响应的数"
"量"

#. module: purchase
>>>>>>> bc1a0a32
#: model:ir.ui.menu,name:purchase.menu_action_picking_tree_in_move
msgid "Incoming  Products"
msgstr "入库产品"

#. module: purchase
#: model:ir.ui.view,arch_db:purchase.purchase_order_form
msgid "Incoming Shipments"
msgstr "入库送货"

#. module: purchase
#: model:ir.model.fields,field_description:purchase.field_purchase_order_incoterm_id
msgid "Incoterm"
msgstr "贸易术语"

#. module: purchase
#: model:ir.model.fields,help:purchase.field_purchase_order_incoterm_id
msgid ""
"International Commercial Terms are a series of predefined commercial terms "
"used in international transactions."
msgstr "国际商业条款是一系列预定义的用于国际贸易的商业条款。"

#. module: purchase
#: model:ir.model,name:purchase.model_account_invoice
msgid "Invoice"
msgstr "发票"

#. module: purchase
#: model:ir.model,name:purchase.model_account_invoice_line
msgid "Invoice Line"
msgstr "发票行"

#. module: purchase
#: model:ir.model.fields,field_description:purchase.field_purchase_order_line_invoice_lines
msgid "Invoice Lines"
msgstr "发票行"

#. module: purchase
#: selection:purchase.order,invoice_status:0
msgid "Invoice Received"
msgstr "已收发票"

#. module: purchase
#: model:ir.model.fields,field_description:purchase.field_purchase_order_invoice_status
msgid "Invoice Status"
msgstr "发票状态"

#. module: purchase
#: model:ir.ui.view,arch_db:purchase.view_purchase_order_filter
msgid "Invoiced"
msgstr "已开票"

#. module: purchase
#: model:ir.model.fields,field_description:purchase.field_purchase_order_invoice_ids
#: model:ir.ui.view,arch_db:purchase.purchase_order_form
msgid "Invoices"
msgstr "发票"

#. module: purchase
#: model:ir.ui.view,arch_db:purchase.purchase_order_form
msgid "Invoices and Incoming Shipments"
msgstr "开票和入库"

#. module: purchase
<<<<<<< HEAD
#: model:ir.model.fields,field_description:purchase.field_purchase_order_is_shipped
msgid "Is shipped"
msgstr ""

#. module: purchase
=======
>>>>>>> bc1a0a32
#: model:ir.model.fields,field_description:purchase.field_purchase_config_settings___last_update
#: model:ir.model.fields,field_description:purchase.field_purchase_order___last_update
#: model:ir.model.fields,field_description:purchase.field_purchase_order_line___last_update
#: model:ir.model.fields,field_description:purchase.field_purchase_report___last_update
msgid "Last Modified on"
msgstr "最后修改时间"

#. module: purchase
#: model:ir.model.fields,field_description:purchase.field_purchase_config_settings_write_uid
#: model:ir.model.fields,field_description:purchase.field_purchase_order_line_write_uid
#: model:ir.model.fields,field_description:purchase.field_purchase_order_write_uid
msgid "Last Updated by"
msgstr "最后更新者"

#. module: purchase
#: model:ir.model.fields,field_description:purchase.field_purchase_config_settings_write_date
#: model:ir.model.fields,field_description:purchase.field_purchase_order_line_write_date
#: model:ir.model.fields,field_description:purchase.field_purchase_order_write_date
msgid "Last Updated on"
msgstr "最后更新时间"

#. module: purchase
#: model:ir.model.fields,field_description:purchase.field_res_company_po_double_validation
msgid "Levels of Approvals"
msgstr "审核等级"

#. module: purchase
#: model:ir.ui.view,arch_db:purchase.view_purchase_configuration
msgid "Location & Warehouse"
msgstr "库位和仓库"

#. module: purchase
#: model:ir.ui.view,arch_db:purchase.purchase_order_form
#, fuzzy
msgid "Lock Bills"
msgstr "供应商帐单"

#. module: purchase
#: selection:purchase.order,state:0
msgid "Locked"
msgstr ""

#. module: purchase
#: model:res.groups,name:purchase.group_manage_vendor_price
msgid "Manage Vendor Price"
msgstr "管理供应商价格"

#. module: purchase
#: selection:purchase.config.settings,group_manage_vendor_price:0
msgid "Manage vendor price on the product form"
msgstr "在产品表单管理供应商价格"

#. module: purchase
#: model:res.groups,name:purchase.group_purchase_manager
msgid "Manager"
msgstr "管理员"

#. module: purchase
#: model:ir.ui.view,arch_db:purchase.purchase_order_line_form2
msgid "Manual Invoices"
msgstr "手工发票"

#. module: purchase
#: model:ir.model.fields,help:purchase.field_res_company_po_lead
msgid ""
"Margin of error for vendor lead times. When the system generates Purchase "
"Orders for procuring products, they will be scheduled that many days earlier "
"to cope with unexpected vendor delays."
msgstr ""
"供应商提前期的边际。当系统生成需求产品的采购订单，它们需要提前一些天被下单以"
"应付不可预期的供应商交货延期"
<<<<<<< HEAD

#. module: purchase
#: model:ir.model.fields,field_description:purchase.field_res_partner_purchase_warn_msg
#, fuzzy
msgid "Message for Purchase Order"
msgstr "搜索采购订单"

#. module: purchase
#: model:ir.model.fields,field_description:purchase.field_product_product_purchase_line_warn_msg
#: model:ir.model.fields,field_description:purchase.field_product_template_purchase_line_warn_msg
#, fuzzy
msgid "Message for Purchase Order Line"
msgstr "采购订单明细"
=======
>>>>>>> bc1a0a32

#. module: purchase
#: model:ir.model.fields,help:purchase.field_res_company_po_double_validation_amount
msgid "Minimum amount for which a double validation is required"
msgstr "两步验证所需要的最小金额"

#. module: purchase
#: model:ir.filters,name:purchase.filter_purchase_order_monthly_purchases
msgid "Monthly Purchases"
msgstr "每月购买"

#. module: purchase
#: model:ir.actions.act_window,help:purchase.purchase_rfq
msgid ""
"Most propositions of purchase orders are created automatically\n"
"                by Odoo based on inventory needs."
msgstr "大部分的采购订单都有Odoo根据库存需求自动生成"

#. module: purchase
#: model:ir.ui.view,arch_db:purchase.view_purchase_order_filter
msgid "New Mail"
msgstr "新邮件"

#. module: purchase
#: selection:product.template,purchase_line_warn:0
#: selection:res.partner,purchase_warn:0
#, fuzzy
msgid "No Message"
msgstr "消息"

#. module: purchase
#: selection:purchase.config.settings,group_product_variant:0
msgid "No variants on products"
msgstr "产品无任何变型"

#. module: purchase
<<<<<<< HEAD
#: code:addons/purchase/purchase.py:951
=======
#: code:addons/purchase/purchase.py:893
>>>>>>> bc1a0a32
#, python-format
msgid ""
"No vendor associated to product %s. Please set one to fix this procurement."
msgstr "没有供应商给这个产品 %s，请设置一个来修正补货"

#. module: purchase
#: model:ir.ui.view,arch_db:purchase.view_purchase_order_filter
msgid "Not Invoiced"
msgstr "未开票"

#. module: purchase
#: selection:purchase.order,invoice_status:0
msgid "Not purchased"
msgstr "未采购"

#. module: purchase
#: model:ir.ui.view,arch_db:purchase.purchase_order_form
msgid "Notes"
msgstr "备注"

#. module: purchase
#: selection:product.template,purchase_method:0
msgid "On ordered quantities"
msgstr "订购数量"

#. module: purchase
#: model:ir.model.fields,help:purchase.field_product_product_purchase_method
#: model:ir.model.fields,help:purchase.field_product_template_purchase_method
msgid ""
"On ordered quantities: Invoice this product based on ordered quantities.\n"
"On received quantities: Invoice this product based on received quantity."
msgstr ""

#. module: purchase
#: selection:product.template,purchase_method:0
msgid "On received quantities"
msgstr "收到数量"

#. module: purchase
#: model:ir.model.fields,field_description:purchase.field_purchase_order_date_order
#: model:ir.model.fields,field_description:purchase.field_purchase_order_line_date_order
#: model:ir.model.fields,field_description:purchase.field_purchase_report_date_order
#: model:ir.ui.view,arch_db:purchase.view_purchase_order_filter
msgid "Order Date"
msgstr "单据日期"

#. module: purchase
#: model:ir.model.fields,field_description:purchase.field_purchase_order_order_line
msgid "Order Lines"
msgstr "订单行"

#. module: purchase
#: model:ir.ui.view,arch_db:purchase.view_purchase_order_search
msgid "Order Month"
msgstr "订单月份"

#. module: purchase
#: model:ir.model.fields,field_description:purchase.field_purchase_order_line_order_id
#: model:ir.model.fields,field_description:purchase.field_purchase_order_name
#: model:ir.ui.view,arch_db:purchase.purchase_order_line_search
msgid "Order Reference"
msgstr "订单关联"

#. module: purchase
#: model:ir.model.fields,field_description:purchase.field_purchase_report_state
msgid "Order Status"
msgstr "订单状态"

#. module: purchase
#: model:ir.ui.view,arch_db:purchase.view_purchase_order_search
msgid "Order of Day"
msgstr "今天的订单"

#. module: purchase
#: model:ir.ui.view,arch_db:purchase.view_purchase_order_search
msgid "Orders"
msgstr "订单"

#. module: purchase
#: model:ir.model,name:purchase.model_mail_mail
msgid "Outgoing Mails"
msgstr "出去的邮件"

#. module: purchase
#: model:mail.template,report_name:purchase.email_template_edi_purchase_done
msgid "PO_${(object.name or '').replace('/','_')}"
msgstr "PO_${(object.name or '').replace('/','_')}"

#. module: purchase
#: model:ir.model,name:purchase.model_res_partner
#: model:ir.model.fields,field_description:purchase.field_purchase_order_line_partner_id
msgid "Partner"
msgstr "业务伙伴"

#. module: purchase
#: model:ir.model.fields,field_description:purchase.field_purchase_report_country_id
msgid "Partner Country"
msgstr "业务伙伴国家"

#. module: purchase
#: model:ir.ui.view,arch_db:purchase.view_purchase_order_search
msgid "Partner's Country"
msgstr "业务伙伴的国家"

#. module: purchase
#: model:ir.model.fields,field_description:purchase.field_purchase_order_payment_term_id
msgid "Payment Term"
msgstr "付款条款"

#. module: purchase
#: model:ir.model.fields,field_description:purchase.field_product_category_property_account_creditor_price_difference_categ
#: model:ir.model.fields,field_description:purchase.field_product_product_property_account_creditor_price_difference
#: model:ir.model.fields,field_description:purchase.field_product_template_property_account_creditor_price_difference
msgid "Price Difference Account"
msgstr "价格差异科目"

#. module: purchase
#: model:ir.filters,name:purchase.filter_purchase_order_price_per_supplier
msgid "Price Per Vendor"
msgstr "每个供应商的价格"

#. module: purchase
#: model:ir.ui.menu,name:purchase.menu_purchase_config_pricelist
msgid "Pricelists"
msgstr "价格表"

#. module: purchase
#: model:ir.ui.view,arch_db:purchase.purchase_order_form
msgid "Print RFQ"
msgstr "打印询价单"

#. module: purchase
#: model:ir.model,name:purchase.model_procurement_order
msgid "Procurement"
msgstr "补货"

#. module: purchase
#: model:ir.model.fields,field_description:purchase.field_purchase_order_group_id
msgid "Procurement Group"
msgstr "补货组"

#. module: purchase
#: model:ir.model,name:purchase.model_procurement_rule
msgid "Procurement Rule"
msgstr "补货规则"

#. module: purchase
#: model:ir.model,name:purchase.model_product_product
#: model:ir.model.fields,field_description:purchase.field_purchase_order_line_product_id
#: model:ir.model.fields,field_description:purchase.field_purchase_order_product_id
#: model:ir.model.fields,field_description:purchase.field_purchase_report_product_id
#: model:ir.ui.view,arch_db:purchase.purchase_order_line_search
msgid "Product"
msgstr "产品"

#. module: purchase
#: model:ir.ui.menu,name:purchase.menu_product_category_config_purchase
msgid "Product Categories"
msgstr "产品类别"

#. module: purchase
#: model:ir.model,name:purchase.model_product_category
#: model:ir.model.fields,field_description:purchase.field_purchase_report_category_id
#: model:ir.ui.view,arch_db:purchase.view_purchase_order_search
msgid "Product Category"
msgstr "产品类别"

#. module: purchase
#: model:ir.model.fields,field_description:purchase.field_purchase_report_unit_quantity
msgid "Product Quantity"
msgstr "数量"

#. module: purchase
#: model:ir.model,name:purchase.model_product_template
#: model:ir.model.fields,field_description:purchase.field_purchase_report_product_tmpl_id
msgid "Product Template"
msgstr "产品模板"

#. module: purchase
#: model:ir.model.fields,field_description:purchase.field_purchase_order_line_product_uom
msgid "Product Unit of Measure"
msgstr "计量单位"

#. module: purchase
#: model:ir.actions.act_window,name:purchase.product_product_action
#: model:ir.model.fields,field_description:purchase.field_purchase_config_settings_group_product_variant
#: model:ir.ui.menu,name:purchase.product_product_menu
msgid "Product Variants"
msgstr "产品变型"

#. module: purchase
#: model:ir.actions.act_window,name:purchase.product_normal_action_puchased
#: model:ir.ui.menu,name:purchase.menu_procurement_partner_contact_form
#: model:ir.ui.menu,name:purchase.menu_product_in_config_purchase
#: model:ir.ui.view,arch_db:purchase.purchase_order_form
msgid "Products"
msgstr "产品"

#. module: purchase
#: model:ir.model.fields,field_description:purchase.field_purchase_report_price_standard
msgid "Products Value"
msgstr "产品价值"

#. module: purchase
#: selection:purchase.config.settings,group_product_variant:0
msgid ""
"Products can have several attributes, defining variants (Example: size, "
"color,...)"
msgstr ""
"产品可以有好几个属性，通过不同属性来定义不同的产品变体 (属性如: 尺寸, 颜"
"色.....)"

#. module: purchase
#: selection:purchase.config.settings,group_uom:0
msgid "Products have only one unit of measure (easier)"
msgstr "产品只有一个计量单位"

#. module: purchase
#: model:ir.model.fields,help:purchase.field_res_company_po_double_validation
msgid "Provide a double validation mechanism for purchases"
msgstr "为采购提供双重验证机制"

#. module: purchase
#: model:ir.ui.menu,name:purchase.menu_procurement_management
msgid "Purchase"
msgstr "采购"

#. module: purchase
#: model:ir.actions.act_window,name:purchase.action_purchase_order_report_all
msgid "Purchase Analysis"
msgstr "采购分析"

#. module: purchase
#: model:ir.actions.act_window,help:purchase.action_purchase_order_report_all
msgid ""
"Purchase Analysis allows you to easily check and analyse your company "
"purchase history and performance. From this menu you can track your "
"negotiation performance, the delivery performance of your vendors, etc."
msgstr ""
"采购需求能让你快捷的检查分析公司的采购记录和绩效。从这个菜单你可以追踪你的谈"
"判绩效，以及客户的交货表现等等"

#. module: purchase
#: model:ir.model.fields,field_description:purchase.field_res_company_po_lead
msgid "Purchase Lead Time"
msgstr "采购提前期"

#. module: purchase
#: model:ir.actions.report.xml,name:purchase.action_report_purchase_order
#: model:ir.model,name:purchase.model_purchase_order
#: model:ir.model.fields,field_description:purchase.field_account_invoice_line_purchase_id
#: model:ir.model.fields,field_description:purchase.field_procurement_order_purchase_id
#: model:ir.model.fields,field_description:purchase.field_res_partner_purchase_warn
#: model:ir.ui.view,arch_db:purchase.purchase_order_form
#: model:ir.ui.view,arch_db:purchase.purchase_order_graph
#: model:ir.ui.view,arch_db:purchase.purchase_order_pivot
#: model:ir.ui.view,arch_db:purchase.purchase_order_tree
#: model:ir.ui.view,arch_db:purchase.view_purchase_configuration
#: selection:purchase.order,state:0 selection:purchase.report,state:0
#: model:res.request.link,name:purchase.req_link_purchase_order
msgid "Purchase Order"
msgstr "采购订单"

#. module: purchase
#: model:ir.ui.view,arch_db:purchase.report_purchaseorder_document
msgid "Purchase Order Confirmation #"
msgstr "采购订单确认"

#. module: purchase
#: model:ir.ui.view,arch_db:purchase.view_purchase_order_search
msgid "Purchase Order Fiscal Position"
msgstr "采购订单财政状态"

#. module: purchase
#: model:ir.model,name:purchase.model_purchase_order_line
#: model:ir.model.fields,field_description:purchase.field_account_invoice_line_purchase_line_id
#: model:ir.model.fields,field_description:purchase.field_procurement_order_purchase_line_id
#: model:ir.model.fields,field_description:purchase.field_product_product_purchase_line_warn
#: model:ir.model.fields,field_description:purchase.field_product_template_purchase_line_warn
#: model:ir.model.fields,field_description:purchase.field_stock_move_purchase_line_id
#: model:ir.ui.view,arch_db:purchase.purchase_order_form
#: model:ir.ui.view,arch_db:purchase.purchase_order_line_form2
msgid "Purchase Order Line"
msgstr "采购订单明细"

#. module: purchase
#: model:ir.ui.view,arch_db:purchase.purchase_order_form
#: model:ir.ui.view,arch_db:purchase.purchase_order_line_tree
msgid "Purchase Order Lines"
msgstr "采购订单明细"

#. module: purchase
#: model:ir.actions.act_window,name:purchase.purchase_form_action
#: model:ir.model.fields,field_description:purchase.field_stock_picking_purchase_id
#: model:ir.ui.menu,name:purchase.menu_purchase_form_action
#: model:ir.ui.view,arch_db:purchase.view_purchase_order_filter
#: model:ir.ui.view,arch_db:purchase.view_purchase_order_search
msgid "Purchase Orders"
msgstr "采购订单"

#. module: purchase
#: model:ir.ui.view,arch_db:purchase.view_purchase_order_graph
#: model:ir.ui.view,arch_db:purchase.view_purchase_order_pivot
msgid "Purchase Orders Statistics"
msgstr "采购订单统计"

#. module: purchase
<<<<<<< HEAD
#: code:addons/purchase/purchase.py:652
=======
#: code:addons/purchase/purchase.py:614
>>>>>>> bc1a0a32
#, python-format
msgid "Purchase order line deleted."
msgstr "采购订单行删除."

#. module: purchase
#: model:ir.ui.view,arch_db:purchase.view_purchase_order_filter
msgid "Purchase orders that include lines not invoiced."
msgstr "包含未开票明细的采购单"

#. module: purchase
#: selection:purchase.config.settings,module_purchase_requisition:0
msgid ""
"Purchase propositions trigger draft purchase orders to a single supplier"
msgstr "采购议题能自动触发草稿采购订单给到供应商"

#. module: purchase
#: model:ir.model.fields,field_description:purchase.field_stock_warehouse_buy_to_resupply
msgid "Purchase to resupply this warehouse"
msgstr "采购补给此仓库"

#. module: purchase
#: model:ir.model.fields,field_description:purchase.field_purchase_report_negociation
msgid "Purchase-Standard Price"
msgstr "采购 - 标准单价"

#. module: purchase
#: model:ir.actions.act_window,name:purchase.action_purchase_line_product_tree
#: model:ir.ui.view,arch_db:purchase.res_partner_view_purchase_buttons
#: model:ir.ui.view,arch_db:purchase.view_product_template_purchase_buttons_from
msgid "Purchases"
msgstr "采购"

#. module: purchase
#: model:ir.model,name:purchase.model_purchase_report
msgid "Purchases Orders"
msgstr "采购订单"

#. module: purchase
#: model:ir.model.fields,help:purchase.field_purchase_order_dest_address_id
msgid ""
"Put an address if you want to deliver directly from the vendor to the "
"customer. Otherwise, keep empty to deliver to your own company."
msgstr ""
"如果你想直接从供应商发货给客户，就填写一个地址。不然的话，留空把货物运到你的"
"公司仓库"

#. module: purchase
#: model:ir.model.fields,field_description:purchase.field_purchase_order_line_product_qty
msgid "Quantity"
msgstr "数量"

#. module: purchase
#: model:ir.ui.view,arch_db:purchase.view_purchase_order_filter
#: model:ir.ui.view,arch_db:purchase.view_purchase_order_search
msgid "Quotations"
msgstr "报价单"

#. module: purchase
#: selection:purchase.order,state:0
msgid "RFQ"
msgstr ""

#. module: purchase
#: model:mail.message.subtype,name:purchase.mt_rfq_approved
msgid "RFQ Approved"
msgstr "询价单批准"

#. module: purchase
#: model:mail.message.subtype,name:purchase.mt_rfq_confirmed
msgid "RFQ Confirmed"
msgstr "询价单确认"

#. module: purchase
#: model:mail.message.subtype,name:purchase.mt_rfq_done
msgid "RFQ Done"
msgstr "询价单已完成"

#. module: purchase
#: selection:purchase.order,state:0 selection:purchase.report,state:0
msgid "RFQ Sent"
msgstr "发送询价单"

#. module: purchase
#: model:mail.template,report_name:purchase.email_template_edi_purchase
msgid "RFQ_${(object.name or '').replace('/','_')}"
msgstr "RFQ_${(object.name or '').replace('/','_')}"

#. module: purchase
#: model:ir.actions.act_window,name:purchase.act_res_partner_2_purchase_order
msgid "RFQs and Purchases"
msgstr "询价单和采购订单"

#. module: purchase
#: model:ir.ui.view,arch_db:purchase.purchase_order_form
msgid "Re-Send RFQ by Email"
msgstr "重新用电邮发送询价单"

#. module: purchase
#: model:ir.ui.view,arch_db:purchase.purchase_order_form
msgid "Receive Products"
msgstr "接收产品"

#. module: purchase
#: model:ir.model.fields,field_description:purchase.field_purchase_order_line_qty_received
msgid "Received Qty"
msgstr "已接收数量"

#. module: purchase
#: model:ir.actions.act_window,name:purchase.purchase_open_picking
#: model:ir.model.fields,field_description:purchase.field_purchase_order_picking_count
#: model:ir.model.fields,field_description:purchase.field_purchase_order_picking_ids
msgid "Receptions"
msgstr "接收"

#. module: purchase
#: model:ir.ui.view,arch_db:purchase.purchase_order_tree
#: model:ir.ui.view,arch_db:purchase.view_purchase_order_filter
msgid "Reference"
msgstr "引用"

#. module: purchase
#: model:ir.model.fields,field_description:purchase.field_purchase_report_product_uom
msgid "Reference Unit of Measure"
msgstr "参考计量单位"

#. module: purchase
#: model:ir.model.fields,help:purchase.field_purchase_order_origin
msgid ""
"Reference of the document that generated this purchase order request (e.g. a "
"sale order or an internal procurement request)"
msgstr "生成这张采购订单需求的参照文档（例如：销售订单或者内部的补货需求）"

#. module: purchase
#: model:ir.model.fields,help:purchase.field_purchase_order_partner_ref
msgid ""
"Reference of the sales order or bid sent by the vendor. It's used to do the "
"matching when you receive the products as this reference is usually written "
"on the delivery order sent by your vendor."
msgstr ""
"销售订单的参照或者供应商发出的投标。当你接收产品的时候被显示在收货单上。主要"
"用来做匹配"

#. module: purchase
#: model:ir.actions.report.xml,name:purchase.report_purchase_quotation
#: model:ir.ui.view,arch_db:purchase.purchase_order_form
#: model:ir.ui.view,arch_db:purchase.report_purchasequotation_document
msgid "Request for Quotation"
msgstr "询价单"

#. module: purchase
#: model:ir.ui.view,arch_db:purchase.report_purchaseorder_document
msgid "Request for Quotation #"
msgstr "询价单#"

#. module: purchase
#: model:ir.actions.act_window,name:purchase.purchase_rfq
#: model:ir.ui.menu,name:purchase.menu_purchase_rfq
msgid "Requests for Quotation"
msgstr "询价单"

#. module: purchase
#: model:ir.model.fields,field_description:purchase.field_purchase_order_line_move_ids
msgid "Reservation"
msgstr "预订"

#. module: purchase
#: model:ir.model.fields,field_description:purchase.field_purchase_order_create_uid
#: model:ir.model.fields,field_description:purchase.field_purchase_report_user_id
#: model:ir.ui.view,arch_db:purchase.view_purchase_order_search
msgid "Responsible"
msgstr "负责人"

#. module: purchase
#: model:ir.model.fields,field_description:purchase.field_purchase_order_date_planned
#: model:ir.model.fields,field_description:purchase.field_purchase_order_line_date_planned
msgid "Scheduled Date"
msgstr "计划日期"

#. module: purchase
#: model:ir.ui.view,arch_db:purchase.purchase_order_line_search
#: model:ir.ui.view,arch_db:purchase.view_purchase_order_filter
msgid "Search Purchase Order"
msgstr "搜索采购订单"

#. module: purchase
#: model:ir.model.fields,help:purchase.field_product_product_purchase_line_warn
#: model:ir.model.fields,help:purchase.field_product_template_purchase_line_warn
#: model:ir.model.fields,help:purchase.field_res_partner_purchase_warn
msgid ""
"Selecting the \"Warning\" option will notify user with the message, "
"Selecting \"Blocking Message\" will throw an exception with the message and "
"block the flow. The Message has to be written in the next field."
msgstr ""

#. module: purchase
#: model:ir.ui.view,arch_db:purchase.purchase_order_form
msgid "Send PO by Email"
msgstr "通过电邮发送采购单"

#. module: purchase
#: model:ir.ui.view,arch_db:purchase.purchase_order_form
msgid "Send RFQ by Email"
msgstr "通过电邮发送询价单"

#. module: purchase
#: selection:purchase.config.settings,group_costing_method:0
msgid "Set a fixed cost price on each product"
msgstr "为每个产品设置一个固定的价格"

#. module: purchase
#: model:ir.ui.view,arch_db:purchase.purchase_order_form
#, fuzzy
msgid ""
"Set a purchase order as done if you don't want to receive vendor bills "
"anymore for this purchase order."
msgstr ""
"如果采购订单已经完成，你就不能手动的更改了。你也不会再次收到这张订单相关的发"
"票"
<<<<<<< HEAD

#. module: purchase
#: model:ir.ui.view,arch_db:purchase.purchase_order_form
msgid "Set date to all order lines"
msgstr ""
=======
>>>>>>> bc1a0a32

#. module: purchase
#: model:ir.ui.view,arch_db:purchase.purchase_order_form
msgid "Set to Draft"
msgstr "设为草稿"

#. module: purchase
#: model:ir.ui.menu,name:purchase.menu_purchase_general_settings
msgid "Settings"
msgstr "设置"

#. module: purchase
#: model:ir.ui.view,arch_db:purchase.purchase_order_form
msgid "Shipment"
msgstr "送货"

#. module: purchase
#: selection:purchase.config.settings,group_uom:0
#, fuzzy
msgid ""
"Some products may be sold/puchased in different units of measure (advanced)"
msgstr "有些产品销售／采购用不同的计量单位（高级）"

#. module: purchase
#: model:ir.model.fields,field_description:purchase.field_purchase_order_origin
msgid "Source Document"
msgstr "源单据"

#. module: purchase
#: model:ir.model.fields,field_description:purchase.field_purchase_order_line_state
#: model:ir.model.fields,field_description:purchase.field_purchase_order_state
#: model:ir.ui.view,arch_db:purchase.purchase_order_line_search
#: model:ir.ui.view,arch_db:purchase.view_purchase_order_search
msgid "Status"
msgstr "状态"

#. module: purchase
#: model:ir.model,name:purchase.model_stock_move
msgid "Stock Move"
msgstr "库存移动"

#. module: purchase
#: model:ir.ui.view,arch_db:purchase.purchase_order_line_form2
msgid "Stock Moves"
msgstr "库存移动"

#. module: purchase
#: model:ir.model.fields,field_description:purchase.field_purchase_order_line_price_subtotal
msgid "Subtotal"
msgstr "小计"

#. module: purchase
#: model:ir.model.fields,field_description:purchase.field_res_partner_property_purchase_currency_id
msgid "Supplier Currency"
msgstr "供应商货币"

#. module: purchase
#: selection:purchase.config.settings,module_stock_dropshipping:0
msgid "Suppliers always deliver to your warehouse(s)"
msgstr "供应商总是发货到你的仓库"

#. module: purchase
#: model:ir.model.fields,field_description:purchase.field_purchase_order_line_price_tax
msgid "Tax"
msgstr "税金"

#. module: purchase
#: model:ir.model.fields,field_description:purchase.field_purchase_order_amount_tax
#: model:ir.model.fields,field_description:purchase.field_purchase_order_line_taxes_id
#: model:ir.ui.view,arch_db:purchase.report_purchaseorder_document
msgid "Taxes"
msgstr "税金"

#. module: purchase
#: model:ir.model.fields,help:purchase.field_purchase_order_default_location_dest_id_usage
msgid "Technical field used to display the Drop Ship Address"
msgstr "该技术字段用于显示收货地址"

#. module: purchase
#: model:ir.model.fields,field_description:purchase.field_purchase_order_notes
msgid "Terms and Conditions"
msgstr "条款和条件"

#. module: purchase
#: model:ir.actions.act_window,help:purchase.product_product_action
#, fuzzy
msgid ""
"The product form contains detailed information to improve the\n"
"                purchase process: prices, procurement logistics, accounting "
"data,\n"
"                available vendors, etc."
msgstr ""
"产品页中包含了详细的信息可以改进采购流程：\n"
"价格，补货逻辑，会计信息，可用数量等等"

#. module: purchase
#: model:ir.actions.act_window,help:purchase.product_normal_action_puchased
msgid ""
"The product form contains detailed information to improve the\n"
"            purchase process: prices, procurement logistics, accounting "
"data,\n"
"            available vendors, etc."
msgstr ""
"产品页中包含了详细的信息可以改进采购流程：\n"
"价格，补货逻辑，会计信息，可用数量等等"

#. module: purchase
#: model:ir.actions.act_window,help:purchase.purchase_rfq
msgid ""
"The quotation contains the history of the discussion/negotiation\n"
"                you had with your vendor. Once confirmed, a request for\n"
"                quotation is converted into a purchase order."
msgstr ""
"报价单包含了你和供应商的讨论/协商的历史记录。\n"
"一旦确认了这张订单，询价就转换为采购订单。"

#. module: purchase
#: model:ir.actions.act_window,help:purchase.act_res_partner_2_purchase_order
msgid ""
"The request for quotation is the first step of the purchases flow. Once\n"
"                    converted into a purchase order, you will be able to "
"control the receipt\n"
"                    of the products and the vendor bill."
msgstr ""
"询价单是采购流程的第一步。一旦转换为采购订单，你就能操作相关的收货单和供应商"
"发票"

#. module: purchase
#: model:ir.model.fields,help:purchase.field_product_category_property_account_creditor_price_difference_categ
msgid ""
"This account will be used to value price difference between purchase price "
"and accounting cost."
msgstr "这个科目用来评估采购价格和会计成本的价格差异"

#. module: purchase
#: model:ir.model.fields,help:purchase.field_product_product_property_account_creditor_price_difference
#: model:ir.model.fields,help:purchase.field_product_template_property_account_creditor_price_difference
msgid ""
"This account will be used to value price difference between purchase price "
"and cost price."
msgstr "这科目将用于采购价格和成本价格之间的差异"

#. module: purchase
#: model:ir.ui.view,arch_db:purchase.purchase_order_form
msgid "This changes the scheduled date of all order lines to the given date"
msgstr ""

#. module: purchase
#: model:ir.model.fields,help:purchase.field_res_partner_property_purchase_currency_id
msgid ""
"This currency will be used, instead of the default one, for purchases from "
"the current partner"
msgstr "对当前供应商的采购这种币种被用来替代默认的币种"

#. module: purchase
#: model:ir.actions.act_window,help:purchase.act_res_partner_2_purchase_order
msgid "This vendor has no purchase order. Click to create a new RfQ."
msgstr "这个供应商没有采购订单，点击创建一张新的询价单"

#. module: purchase
#: model:ir.model.fields,help:purchase.field_purchase_order_picking_type_id
msgid "This will determine picking type of incoming shipment"
msgstr "它将定义入库产品的分拣类型"

#. module: purchase
#: model:ir.ui.view,arch_db:purchase.view_purchase_order_filter
#: selection:purchase.order,state:0 selection:purchase.report,state:0
msgid "To Approve"
msgstr "待批准"

#. module: purchase
#: model:ir.model.fields,field_description:purchase.field_purchase_order_amount_total
#: model:ir.model.fields,field_description:purchase.field_purchase_order_line_price_total
msgid "Total"
msgstr "总计"

#. module: purchase
#: model:ir.model.fields,field_description:purchase.field_purchase_report_price_total
msgid "Total Price"
msgstr "总价"

#. module: purchase
#: model:ir.ui.view,arch_db:purchase.purchase_order_tree
msgid "Total Untaxed amount"
msgstr "不含金额合计"

#. module: purchase
#: model:ir.ui.view,arch_db:purchase.purchase_order_tree
msgid "Total amount"
msgstr "合计金额"

#. module: purchase
#: model:ir.model,name:purchase.model_stock_picking
msgid "Transfer"
msgstr "调拨"

#. module: purchase
<<<<<<< HEAD
#: code:addons/purchase/purchase.py:333
=======
#: code:addons/purchase/purchase.py:300
>>>>>>> bc1a0a32
#, python-format
msgid ""
"Unable to cancel purchase order %s as some receptions have already been done."
msgstr "不能取消采购订单 %s，因为有相关的收货已经发生"

#. module: purchase
<<<<<<< HEAD
#: code:addons/purchase/purchase.py:336
=======
#: code:addons/purchase/purchase.py:303
>>>>>>> bc1a0a32
#, fuzzy, python-format
msgid ""
"Unable to cancel this purchase order. You must first cancel related vendor "
"bills."
msgstr "不能取消这张采购订单，你需要先取消相关的供应商发票"

#. module: purchase
#: model:ir.model.fields,field_description:purchase.field_purchase_order_line_price_unit
msgid "Unit Price"
msgstr "单价"

#. module: purchase
#: model:ir.ui.menu,name:purchase.menu_purchase_uom_categ_form_action
msgid "Unit of Measure Categories"
msgstr "计量单位类别"

#. module: purchase
#: model:ir.model.fields,field_description:purchase.field_purchase_config_settings_group_uom
#: model:ir.ui.menu,name:purchase.menu_purchase_unit_measure_purchase
#: model:ir.ui.menu,name:purchase.menu_purchase_uom_form_action
msgid "Units of Measure"
msgstr "计量单位"

#. module: purchase
#: model:ir.ui.view,arch_db:purchase.purchase_order_tree
msgid "Untaxed"
msgstr "不含税"

#. module: purchase
#: model:ir.model.fields,field_description:purchase.field_purchase_order_amount_untaxed
msgid "Untaxed Amount"
msgstr "不含税金额"

#. module: purchase
#: selection:purchase.config.settings,group_costing_method:0
msgid "Use a 'Fixed', 'Real' or 'Average' price costing method"
msgstr "使用'固定价','实际价'或者'平均价'成本定价方法"

#. module: purchase
#: model:ir.actions.act_window,help:purchase.action_invoice_pending
msgid ""
"Use this menu to control the invoices to be received from your\n"
"            vendor. When registering a new bill, set the purchase order\n"
"            and Odoo will fill the bill automatically according to ordered\n"
"            or received quantities."
msgstr ""
"用这个菜单管理供应商发票。当登记新的发票的时候，设置采购订单和Odoo自动根据订"
"单或者实际收到的数量生成发票"

#. module: purchase
#: model:ir.actions.act_window,help:purchase.purchase_form_action
msgid ""
"Use this menu to search within your purchase orders by\n"
"                references, vendor, products, etc. For each purchase order,\n"
"                you can track the related discussion with the vendor, "
"control\n"
"                the products received and control the vendor bills."
msgstr ""
"用这个菜单搜索采购订单的相关的供应商，产品等等参照。对每一个采购订单，\n"
"你可以追踪和供应商的讨论，控制产品的收货和供应商发票"

#. module: purchase
#: model:res.groups,name:purchase.group_purchase_user
msgid "User"
msgstr "用户"

#. module: purchase
#: model:ir.ui.view,arch_db:purchase.report_purchaseorder_document
#: model:ir.ui.view,arch_db:purchase.report_purchasequotation_document
msgid "VAT:"
msgstr "VAT:"

#. module: purchase
#: model:ir.model.fields,field_description:purchase.field_purchase_order_partner_id
#: model:ir.model.fields,field_description:purchase.field_purchase_report_partner_id
#: model:ir.ui.view,arch_db:purchase.purchase_order_line_search
#: model:ir.ui.view,arch_db:purchase.purchase_order_line_tree
#: model:ir.ui.view,arch_db:purchase.view_purchase_order_filter
#: model:ir.ui.view,arch_db:purchase.view_purchase_order_search
msgid "Vendor"
msgstr "供应商"

#. module: purchase
#: model:ir.actions.act_window,name:purchase.act_res_partner_2_supplier_invoices
#: model:ir.actions.act_window,name:purchase.action_invoice_pending
#: model:ir.actions.act_window,name:purchase.purchase_open_invoice
#: model:ir.ui.menu,name:purchase.menu_procurement_management_pending_invoice
#: model:ir.ui.view,arch_db:purchase.res_partner_view_purchase_account_buttons
msgid "Vendor Bills"
msgstr "供应商帐单"

#. module: purchase
#: model:ir.ui.view,arch_db:purchase.res_partner_view_purchase_account_buttons
msgid "Vendor Bills."
msgstr "供应商帐单."

#. module: purchase
#: model:ir.model.fields,field_description:purchase.field_purchase_config_settings_group_manage_vendor_price
msgid "Vendor Price"
msgstr "供应商价格"

#. module: purchase
#: model:ir.ui.menu,name:purchase.menu_product_pricelist_action2_purchase
#, fuzzy
msgid "Vendor Pricelists"
msgstr "供应商价格"

#. module: purchase
#: model:ir.model.fields,field_description:purchase.field_purchase_order_partner_ref
msgid "Vendor Reference"
msgstr "供应商参考"

#. module: purchase
#: model:ir.ui.menu,name:purchase.menu_procurement_management_supplier_name
#, fuzzy
msgid "Vendors"
msgstr "供应商"

#. module: purchase
#: model:ir.actions.act_window,help:purchase.act_res_partner_2_supplier_invoices
msgid ""
"Vendors bills can be pre-generated based on purchase\n"
"                    orders or receipts. This allows you to control bills\n"
"                    you receive from your vendor according to the draft\n"
"                    document in Odoo."
msgstr ""
"供应商大票能根据销售订单或者收货单预先生成\n"
"这能帮助你用系统生成的草稿发票和你从供应商那边得到的发票进行比对"

#. module: purchase
#: model:ir.model.fields,field_description:purchase.field_purchase_report_volume
msgid "Volume"
msgstr ""

#. module: purchase
#: selection:purchase.order,invoice_status:0
msgid "Waiting Invoices"
msgstr "等待开票"

#. module: purchase
#: model:ir.model,name:purchase.model_stock_warehouse
#: model:ir.model.fields,field_description:purchase.field_purchase_report_picking_type_id
msgid "Warehouse"
msgstr "仓库"

#. module: purchase
<<<<<<< HEAD
#: model:ir.model.fields,field_description:purchase.field_purchase_config_settings_group_warning_purchase
#: selection:product.template,purchase_line_warn:0
#: selection:res.partner,purchase_warn:0
msgid "Warning"
msgstr ""

#. module: purchase
#: code:addons/purchase/purchase.py:244 code:addons/purchase/purchase.py:718
#, python-format
msgid "Warning for %s"
msgstr ""

#. module: purchase
#: model:ir.ui.view,arch_db:purchase.res_partner_view_purchase_buttons
#, fuzzy
msgid "Warning on the Purchase Order"
msgstr "搜索采购订单"

#. module: purchase
#: model:ir.ui.view,arch_db:purchase.view_product_supplier_inherit
msgid "Warning when Purchasing this Product"
msgstr ""

#. module: purchase
=======
>>>>>>> bc1a0a32
#: model:ir.model.fields,help:purchase.field_stock_warehouse_buy_to_resupply
msgid "When products are bought, they can be delivered to this warehouse"
msgstr "当已购买产品后能够发运到此仓库。"

#. module: purchase
#: model:ir.model.fields,help:purchase.field_purchase_config_settings_group_product_variant
msgid ""
"Work with product variant allows you to define some variant of the same "
"products, an ease the product management in the ecommerce for example"
msgstr ""
"产品型号可以让你为同一个产品定义不同的型号，例如在电商业务中是一种简单的产品"
"管理方式"

#. module: purchase
#: model:ir.actions.act_window,help:purchase.purchase_open_invoice
msgid ""
"You can control the invoice from your vendor according to\n"
"            what you purchased (services) or received (products)."
msgstr "你可以根据采购订单（服务）或者实际收货数量（产品）控制发票的生成"

#. module: purchase
#: model:ir.actions.act_window,help:purchase.product_product_action
#, fuzzy
msgid ""
"You must define a product for everything you purchase, whether\n"
"                it's a physical product, a consumable or services you buy "
"to\n"
"                subcontractors."
msgstr "你必须对你要采购的每一件东西都要定义成实物产品，消耗品或者外包的服务"

#. module: purchase
#: model:ir.actions.act_window,help:purchase.product_normal_action_puchased
#, fuzzy
msgid ""
"You must define a product for everything you purchase, whether\n"
"            it's a physical product, a consumable or services you buy to\n"
"            subcontractors."
msgstr "你必须对你要采购的每一件东西都要定义成实物产品，消耗品或者外包的服务"

#. module: purchase
#: code:addons/purchase/purchase.py:369
#, python-format
msgid "You must set a Vendor Location for this partner %s"
msgstr "您必须为此合作伙伴设置一个供应商的位置%s"

#. module: purchase
#: model:ir.model,name:purchase.model_purchase_config_settings
msgid "purchase.config.settings"
msgstr "purchase.config.settings"

#~ msgid ""
#~ "\n"
#~ "<div style=\"font-family: 'Lucida Grande', Ubuntu, Arial, Verdana, sans-"
#~ "serif; font-size: 12px; color: rgb(34, 34, 34); background-color: #FFF; "
#~ "\">\n"
#~ "\n"
#~ "    <p>Hello ${object.partner_id.name},</p>\n"
#~ "\n"
#~ "    <p>Here is a ${object.state in ('draft', 'sent') and 'request for "
#~ "quotation' or 'purchase order confirmation'} from ${object.company_id."
#~ "name}: </p>\n"
#~ "\n"
#~ "    <p style=\"border-left: 1px solid #8e0000; margin-left: 30px;\">\n"
#~ "       &nbsp;&nbsp;<strong>REFERENCES</strong><br />\n"
#~ "       &nbsp;&nbsp;Order number: <strong>${object.name}</strong><br />\n"
#~ "       &nbsp;&nbsp;Order total: <strong>${object.amount_total} ${object."
#~ "currency_id.name}</strong><br />\n"
#~ "       &nbsp;&nbsp;Order date: ${object.date_order}<br />\n"
#~ "       % if object.origin:\n"
#~ "       &nbsp;&nbsp;Order reference: ${object.origin}<br />\n"
#~ "       % endif\n"
#~ "       % if object.partner_ref:\n"
#~ "       &nbsp;&nbsp;Your reference: ${object.partner_ref}<br />\n"
#~ "       % endif\n"
#~ "       % if object.create_uid:\n"
#~ "       &nbsp;&nbsp;Your contact: <a href=\"mailto:${object.create_uid."
#~ "email or ''}?subject=Order%20${object.name}\">${object.create_uid.name}</"
#~ "a>\n"
#~ "       % endif\n"
#~ "    </p>\n"
#~ "\n"
#~ "    <br/>\n"
#~ "    <p>If you have any question, do not hesitate to contact us.</p>\n"
#~ "    <p>Thank you!</p>\n"
#~ "    <br/>\n"
#~ "    <br/>\n"
#~ "    <div style=\"width: 375px; margin: 0px; padding: 0px; background-"
#~ "color: #8E0000; border-top-left-radius: 5px 5px; border-top-right-radius: "
#~ "5px 5px; background-repeat: repeat no-repeat;\">\n"
#~ "        <h3 style=\"margin: 0px; padding: 2px 14px; font-size: 12px; "
#~ "color: #DDD;\">\n"
#~ "            <strong style=\"text-transform:uppercase;\">${object."
#~ "company_id.name}</strong></h3>\n"
#~ "    </div>\n"
#~ "    <div style=\"width: 347px; margin: 0px; padding: 5px 14px; line-"
#~ "height: 16px; background-color: #F2F2F2;\">\n"
#~ "        <span style=\"color: #222; margin-bottom: 5px; display: block; "
#~ "\">\n"
#~ "            ${object.company_id.partner_id.sudo()."
#~ "with_context(show_address=True, html_format=True).name_get()[0][1] | "
#~ "safe}\n"
#~ "        </span>\n"
#~ "        % if object.company_id.phone:\n"
#~ "            <div style=\"margin-top: 0px; margin-right: 0px; margin-"
#~ "bottom: 0px; margin-left: 0px; padding-top: 0px; padding-right: 0px; "
#~ "padding-bottom: 0px; padding-left: 0px; \">\n"
#~ "                Phone:&nbsp; ${object.company_id.phone}\n"
#~ "            </div>\n"
#~ "        % endif\n"
#~ "        % if object.company_id.website:\n"
#~ "            <div>\n"
#~ "                Web :&nbsp;<a href=\"${object.company_id.website}\">"
#~ "${object.company_id.website}</a>\n"
#~ "            </div>\n"
#~ "        %endif\n"
#~ "        <p></p>\n"
#~ "    </div>\n"
#~ "</div>\n"
#~ "            "
#~ msgstr ""
#~ "\n"
#~ "<div style=\"font-family: 'Lucida Grande', Ubuntu, Arial, Verdana, sans-"
#~ "serif; font-size: 12px; color: rgb(34, 34, 34); background-color: #FFF; "
#~ "\">\n"
#~ "\n"
#~ "    <p>你好 ${object.partner_id.name},</p>\n"
#~ "    \n"
#~ "    <p>这是一个 ${object.state in ('draft', 'sent') and '询价单' or '采购"
#~ "单'} 来自 ${object.company_id.name}: </p>\n"
#~ "    \n"
#~ "    <p style=\"border-left: 1px solid #8e0000; margin-left: 30px;\">\n"
#~ "       &nbsp;&nbsp;<strong>摘要</strong><br />\n"
#~ "       &nbsp;&nbsp;订单编号：<strong>${object.name}</strong><br />\n"
#~ "       &nbsp;&nbsp;订单总额：<strong>${object.amount_total} ${object."
#~ "pricelist_id.currency_id.name}</strong><br />\n"
#~ "       &nbsp;&nbsp;订单日期：${object.date_order}<br />\n"
#~ "       % if object.origin:\n"
#~ "       &nbsp;&nbsp;订单参考：${object.origin}<br />\n"
#~ "       % endif\n"
#~ "       % if object.partner_ref:\n"
#~ "       &nbsp;&nbsp;你的参考：${object.partner_ref}<br />\n"
#~ "       % endif\n"
#~ "       % if object.validator:\n"
#~ "       &nbsp;&nbsp;你的联系人：<a href=\"mailto:${object.validator.email "
#~ "or ''}?subject=Order%20${object.name}\">${object.validator.name}</a>\n"
#~ "       % endif\n"
#~ "    </p>\n"
#~ "\n"
#~ "    <br/>\n"
#~ "    <p>如果你有任何问题，敬请联系我们。</p>\n"
#~ "    <p>谢谢！</p>\n"
#~ "    <br/>\n"
#~ "    <br/>\n"
#~ "    <div style=\"width: 375px; margin: 0px; padding: 0px; background-"
#~ "color: #8E0000; border-top-left-radius: 5px 5px; border-top-right-radius: "
#~ "5px 5px; background-repeat: repeat no-repeat;\">\n"
#~ "        <h3 style=\"margin: 0px; padding: 2px 14px; font-size: 12px; "
#~ "color: #DDD;\">\n"
#~ "            <strong style=\"text-transform:uppercase;\">${object."
#~ "company_id.name}</strong></h3>\n"
#~ "    </div>\n"
#~ "    <div style=\"width: 347px; margin: 0px; padding: 5px 14px; line-"
#~ "height: 16px; background-color: #F2F2F2;\">\n"
#~ "        <span style=\"color: #222; margin-bottom: 5px; display: block; "
#~ "\">\n"
#~ "        % if object.company_id.street:\n"
#~ "            ${object.company_id.street}<br/>\n"
#~ "        % endif\n"
#~ "        % if object.company_id.street2:\n"
#~ "            ${object.company_id.street2}<br/>\n"
#~ "        % endif\n"
#~ "        % if object.company_id.city or object.company_id.zip:\n"
#~ "            ${object.company_id.zip} ${object.company_id.city}<br/>\n"
#~ "        % endif\n"
#~ "        % if object.company_id.country_id:\n"
#~ "            ${object.company_id.state_id and ('%s, ' % object.company_id."
#~ "state_id.name) or ''} ${object.company_id.country_id.name or ''}<br/>\n"
#~ "        % endif\n"
#~ "        </span>\n"
#~ "        % if object.company_id.phone:\n"
#~ "            <div style=\"margin-top: 0px; margin-right: 0px; margin-"
#~ "bottom: 0px; margin-left: 0px; padding-top: 0px; padding-right: 0px; "
#~ "padding-bottom: 0px; padding-left: 0px; \">\n"
#~ "                电话号码：&nbsp; ${object.company_id.phone}\n"
#~ "            </div>\n"
#~ "        % endif\n"
#~ "        % if object.company_id.website:\n"
#~ "            <div>\n"
#~ "                网址 :&nbsp;<a href=\"${object.company_id.website}\">"
#~ "${object.company_id.website}</a>\n"
#~ "            </div>\n"
#~ "        %endif\n"
#~ "        <p></p>\n"
#~ "    </div>\n"
#~ "</div>\n"
#~ "            "

#~ msgid "${object.company_id.name|safe} Order (Ref ${object.name or 'n/a' })"
#~ msgstr "${object.company_id.name|safe} 订单 (编号 ${object.name or 'n/a' })"

#~ msgid "Action Needed"
#~ msgstr "需要行动"

<<<<<<< HEAD
#~ msgid "Advance bidding process"
#~ msgstr "高级招标流程"

#~ msgid "Advanced Calls for Tenders"
#~ msgstr "高级招标"

#~ msgid "Advanced call for tender (choose products from different RFQ)"
#~ msgstr "高级招标（从不同的报价单中选择产品）"

=======
>>>>>>> bc1a0a32
#~ msgid "Allows you to specify an analytic account on purchase order lines."
#~ msgstr "允许在采购订单行上指定一个辅助核算项"

#~ msgid "Analytic accounting for purchases"
#~ msgstr "采购的分析会计"

#~ msgid "Click to mark products as received."
#~ msgstr "确认产品已收货"

#~ msgid "Date of the last message posted on the record."
#~ msgstr "发布到记录上的最后消息的日期"

<<<<<<< HEAD
#~ msgid "Draft PO"
#~ msgstr "采购订单草稿"
=======
#~ msgid "Expected Date"
#~ msgstr "预计日期"
>>>>>>> bc1a0a32

#~ msgid "Followers"
#~ msgstr "关注者"

#~ msgid "Followers (Channels)"
#~ msgstr "关注者(频道)"

#~ msgid "Followers (Partners)"
#~ msgstr "关注者（业务伙伴）"

#~ msgid "If checked new messages require your attention."
#~ msgstr "查看是否有需要留意的新信息。"

#~ msgid "If checked, new messages require your attention."
#~ msgstr "确认后, 会出现新消息."

<<<<<<< HEAD
#~ msgid ""
#~ "In the process of a public tendering, you can compare the tender lines "
#~ "and choose for each requested product which quantity you will buy from "
#~ "each bid."
#~ msgstr ""
#~ "在招标过程中，你可以比照不同的标行并且可以从投标中选择相关的产品以及响应的"
#~ "数量"

=======
>>>>>>> bc1a0a32
#~ msgid "Incoming Shipments to Invoice"
#~ msgstr "要开票的入库"

#~ msgid "Is Follower"
#~ msgstr "是关注者"

#~ msgid "Last Message Date"
#~ msgstr "最后消息日期"

<<<<<<< HEAD
=======
#~ msgid "Messages"
#~ msgstr "消息"

>>>>>>> bc1a0a32
#~ msgid "Messages and communication history"
#~ msgstr "消息和通信历史"

#~ msgid "Number of Actions"
#~ msgstr "动作的序列号"

#~ msgid "Number of messages which requires an action"
#~ msgstr "需要动作的消息编号"

#~ msgid "Number of unread messages"
#~ msgstr "未读的消息数量"

#~ msgid "Open Purchase Menu"
#~ msgstr "打开采购菜单"

#~ msgid "Published"
#~ msgstr "已发布"

<<<<<<< HEAD
#~ msgid "Re-Print RFQ"
#~ msgstr "重新打印询价单"

#~ msgid "Set to Done"
#~ msgstr "设置为已完成"

#~ msgid "Simple call for tender (only choose from one RFQ)"
#~ msgstr "简单的招标（只选择其中一个报价单）"

#~ msgid "Supplier Pricelist"
#~ msgstr "供应商价格表"

=======
#~ msgid "Set to Done"
#~ msgstr "设置为已完成"

>>>>>>> bc1a0a32
#~ msgid "Unit of Measures"
#~ msgstr "计量单位"

#~ msgid "Unread Messages"
#~ msgstr "未读消息"

#~ msgid "Unread Messages Counter"
#~ msgstr "未读消息计数器"

#~ msgid "Visible on the website as a comment"
#~ msgstr "作为评论在网站可见"

#~ msgid "Website Messages"
#~ msgstr "网站消息"

#~ msgid "Website communication history"
#~ msgstr "网站沟通记录"

#~ msgid "account.config.settings"
#~ msgstr "会计.配置.设定"

#~ msgid "unknown"
#~ msgstr "未知"<|MERGE_RESOLUTION|>--- conflicted
+++ resolved
@@ -15,11 +15,7 @@
 msgstr ""
 "Project-Id-Version: Odoo 9.0\n"
 "Report-Msgid-Bugs-To: \n"
-<<<<<<< HEAD
-"POT-Creation-Date: 2016-08-19 10:24+0000\n"
-=======
 "POT-Creation-Date: 2016-08-18 14:07+0000\n"
->>>>>>> bc1a0a32
 "PO-Revision-Date: 2016-07-22 05:53+0000\n"
 "Last-Translator: Jeffery Chenn <jeffery9@gmail.com>\n"
 "Language-Team: Chinese (China) (http://www.transifex.com/odoo/odoo-9/"
@@ -31,7 +27,7 @@
 "Plural-Forms: nplurals=1; plural=0;\n"
 
 #. module: purchase
-<<<<<<< HEAD
+#: model:mail.template,body_html:purchase.email_template_edi_purchase
 #: model:mail.template,body_html:purchase.email_template_edi_purchase_done
 msgid ""
 "\n"
@@ -60,41 +56,6 @@
 msgstr ""
 
 #. module: purchase
-=======
->>>>>>> bc1a0a32
-#: model:mail.template,body_html:purchase.email_template_edi_purchase
-#: model:mail.template,body_html:purchase.email_template_edi_purchase_done
-msgid ""
-"\n"
-"<p>Dear\n"
-"% if object.partner_id.is_company and object.child_ids:\n"
-"    ${object.partner_id.child_ids[0].name}\n"
-"% else :\n"
-"    ${object.partner_id.name}\n"
-"% endif\n"
-",</p><p>\n"
-"Here is a ${object.state in ('draft', 'sent') and 'request for quotation' or "
-"'purchase order confirmation'} <strong>${object.name}</strong>\n"
-"% if object.partner_ref:\n"
-"    with reference: ${object.partner_ref}\n"
-"% endif\n"
-"% if object.origin:\n"
-"    (RFQ origin: ${object.origin})\n"
-"% endif\n"
-<<<<<<< HEAD
-"amounting in <strong>${object.amount_total} ${object.currency_id.name}</"
-=======
-"amounting <strong>${object.amount_total} ${object.currency_id.name}</"
->>>>>>> bc1a0a32
-"strong>\n"
-"from ${object.company_id.name}.\n"
-"</p>\n"
-"\n"
-"<p>If you have any question, do not hesitate to contact us.</p>\n"
-"<p>Best regards,</p>\n"
-msgstr ""
-
-#. module: purchase
 #: model:ir.model.fields,help:purchase.field_purchase_config_settings_module_stock_dropshipping
 #, fuzzy
 msgid ""
@@ -106,11 +67,7 @@
 "创建直运路径并且添加更加复杂的测试－这需要安装模块stock_dropshipping"
 
 #. module: purchase
-<<<<<<< HEAD
-#: code:addons/purchase/stock.py:83
-=======
 #: code:addons/purchase/stock.py:81
->>>>>>> bc1a0a32
 #, python-format
 msgid " Buy"
 msgstr " 买"
@@ -216,22 +173,24 @@
 msgstr "<strong>你的订单参照</strong>"
 
 #. module: purchase
-<<<<<<< HEAD
-#: model:res.groups,name:purchase.group_warning_purchase
-msgid "A warning can be set on a product or a customer (Purchase)"
-msgstr ""
-
-#. module: purchase
-=======
->>>>>>> bc1a0a32
 #: model:ir.model.fields,field_description:purchase.field_account_invoice_purchase_id
 msgid "Add Purchase Order"
 msgstr "添加采购订单"
 
 #. module: purchase
-#: selection:purchase.config.settings,group_warning_purchase:0
-msgid "All the products and the customers can be used in purchase orders"
-msgstr ""
+#: model:res.groups,name:purchase.group_advance_bidding
+msgid "Advance bidding process"
+msgstr "高级招标流程"
+
+#. module: purchase
+#: model:ir.model.fields,field_description:purchase.field_purchase_config_settings_group_advance_purchase_requisition
+msgid "Advanced Calls for Tenders"
+msgstr "高级招标"
+
+#. module: purchase
+#: selection:purchase.config.settings,group_advance_purchase_requisition:0
+msgid "Advanced call for tender (choose products from different RFQ)"
+msgstr "高级招标（从不同的报价单中选择产品）"
 
 #. module: purchase
 #: selection:purchase.config.settings,module_stock_dropshipping:0
@@ -266,12 +225,6 @@
 "An administrator can set up default Terms and conditions in your Company "
 "settings."
 msgstr "管理员可以在您的公司设置中设置默认的条款和条件."
-
-#. module: purchase
-#: selection:purchase.config.settings,group_warning_purchase:0
-msgid ""
-"An informative or blocking warning can be set on a product or a customer"
-msgstr ""
 
 #. module: purchase
 #: model:ir.model.fields,field_description:purchase.field_purchase_order_line_account_analytic_id
@@ -285,15 +238,6 @@
 msgstr "采购的分析会计"
 
 #. module: purchase
-<<<<<<< HEAD
-#: model:ir.model.fields,field_description:purchase.field_purchase_order_line_analytic_tag_ids
-#, fuzzy
-msgid "Analytic Tags"
-msgstr "分析账户"
-
-#. module: purchase
-=======
->>>>>>> bc1a0a32
 #: model:ir.ui.view,arch_db:purchase.view_purchase_configuration
 msgid "Apply"
 msgstr "应用"
@@ -336,17 +280,7 @@
 msgstr "开单数量"
 
 #. module: purchase
-<<<<<<< HEAD
-#: selection:product.template,purchase_line_warn:0
-#: selection:res.partner,purchase_warn:0
-msgid "Blocking Message"
-msgstr ""
-
-#. module: purchase
-#: code:addons/purchase/purchase.py:775 code:addons/purchase/stock.py:77
-=======
 #: code:addons/purchase/purchase.py:717 code:addons/purchase/stock.py:75
->>>>>>> bc1a0a32
 #: model:stock.location.route,name:purchase.route_warehouse0_buy
 #, python-format
 msgid "Buy"
@@ -388,11 +322,7 @@
 msgstr "采购"
 
 #. module: purchase
-<<<<<<< HEAD
-#: code:addons/purchase/purchase.py:791
-=======
 #: code:addons/purchase/purchase.py:733
->>>>>>> bc1a0a32
 #, python-format
 msgid ""
 "Can not cancel a procurement related to a purchase order. Please cancel the "
@@ -400,11 +330,7 @@
 msgstr "不能取消已经有关联采购订单的补货单，请先取消采购订单"
 
 #. module: purchase
-<<<<<<< HEAD
-#: code:addons/purchase/stock.py:80
-=======
 #: code:addons/purchase/stock.py:78
->>>>>>> bc1a0a32
 #, python-format
 msgid "Can't find any generic Buy route."
 msgstr "无法查找到任何采购途径"
@@ -421,11 +347,7 @@
 msgstr "已取消"
 
 #. module: purchase
-<<<<<<< HEAD
-#: code:addons/purchase/purchase.py:650
-=======
 #: code:addons/purchase/purchase.py:612
->>>>>>> bc1a0a32
 #, python-format
 msgid "Cannot delete a purchase order line which is in state '%s'."
 msgstr "无法删除处于'%s'状态的采购订单行。"
@@ -453,7 +375,6 @@
 
 #. module: purchase
 #: model:ir.actions.act_window,help:purchase.product_normal_action_puchased
-#: model:ir.actions.act_window,help:purchase.product_product_action
 msgid "Click to define a new product."
 msgstr "单击去定义一个新产品."
 
@@ -487,11 +408,7 @@
 msgstr "公司"
 
 #. module: purchase
-<<<<<<< HEAD
-#: code:addons/purchase/purchase.py:287
-=======
 #: code:addons/purchase/purchase.py:254
->>>>>>> bc1a0a32
 #, python-format
 msgid "Compose Email"
 msgstr "撰写电子邮件"
@@ -620,6 +537,11 @@
 msgstr "两次验证金额"
 
 #. module: purchase
+#: selection:purchase.order,state:0
+msgid "Draft PO"
+msgstr "采购订单草稿"
+
+#. module: purchase
 #: selection:purchase.report,state:0
 msgid "Draft RFQ"
 msgstr "草稿询价单"
@@ -653,14 +575,6 @@
 msgstr ""
 "编码帮助。被选择的时候，相关的采购订单行会被添加供应商账单。几张采购订单被选"
 "择"
-<<<<<<< HEAD
-
-#. module: purchase
-#: model:ir.ui.view,arch_db:purchase.view_purchase_order_filter
-msgid "Expected Date"
-msgstr "预计日期"
-=======
->>>>>>> bc1a0a32
 
 #. module: purchase
 #: model:ir.ui.view,arch_db:purchase.view_purchase_order_search
@@ -717,18 +631,12 @@
 msgstr "如果产品在运输过程中被破损或损坏，您可以用此按钮将之报废。"
 
 #. module: purchase
-<<<<<<< HEAD
-#: code:addons/purchase/purchase.py:190
-=======
 #: code:addons/purchase/purchase.py:186
->>>>>>> bc1a0a32
 #, python-format
 msgid "In order to delete a purchase order, you must cancel it first."
 msgstr "要删除采购订单，你必须先取消它"
 
 #. module: purchase
-<<<<<<< HEAD
-=======
 #: model:ir.model.fields,help:purchase.field_purchase_config_settings_group_advance_purchase_requisition
 msgid ""
 "In the process of a public tendering, you can compare the tender lines and "
@@ -738,7 +646,6 @@
 "量"
 
 #. module: purchase
->>>>>>> bc1a0a32
 #: model:ir.ui.menu,name:purchase.menu_action_picking_tree_in_move
 msgid "Incoming  Products"
 msgstr "入库产品"
@@ -802,14 +709,6 @@
 msgstr "开票和入库"
 
 #. module: purchase
-<<<<<<< HEAD
-#: model:ir.model.fields,field_description:purchase.field_purchase_order_is_shipped
-msgid "Is shipped"
-msgstr ""
-
-#. module: purchase
-=======
->>>>>>> bc1a0a32
 #: model:ir.model.fields,field_description:purchase.field_purchase_config_settings___last_update
 #: model:ir.model.fields,field_description:purchase.field_purchase_order___last_update
 #: model:ir.model.fields,field_description:purchase.field_purchase_order_line___last_update
@@ -881,22 +780,6 @@
 msgstr ""
 "供应商提前期的边际。当系统生成需求产品的采购订单，它们需要提前一些天被下单以"
 "应付不可预期的供应商交货延期"
-<<<<<<< HEAD
-
-#. module: purchase
-#: model:ir.model.fields,field_description:purchase.field_res_partner_purchase_warn_msg
-#, fuzzy
-msgid "Message for Purchase Order"
-msgstr "搜索采购订单"
-
-#. module: purchase
-#: model:ir.model.fields,field_description:purchase.field_product_product_purchase_line_warn_msg
-#: model:ir.model.fields,field_description:purchase.field_product_template_purchase_line_warn_msg
-#, fuzzy
-msgid "Message for Purchase Order Line"
-msgstr "采购订单明细"
-=======
->>>>>>> bc1a0a32
 
 #. module: purchase
 #: model:ir.model.fields,help:purchase.field_res_company_po_double_validation_amount
@@ -921,23 +804,12 @@
 msgstr "新邮件"
 
 #. module: purchase
-#: selection:product.template,purchase_line_warn:0
-#: selection:res.partner,purchase_warn:0
-#, fuzzy
-msgid "No Message"
-msgstr "消息"
-
-#. module: purchase
 #: selection:purchase.config.settings,group_product_variant:0
 msgid "No variants on products"
 msgstr "产品无任何变型"
 
 #. module: purchase
-<<<<<<< HEAD
-#: code:addons/purchase/purchase.py:951
-=======
 #: code:addons/purchase/purchase.py:893
->>>>>>> bc1a0a32
 #, python-format
 msgid ""
 "No vendor associated to product %s. Please set one to fix this procurement."
@@ -1122,9 +994,7 @@
 msgstr "计量单位"
 
 #. module: purchase
-#: model:ir.actions.act_window,name:purchase.product_product_action
 #: model:ir.model.fields,field_description:purchase.field_purchase_config_settings_group_product_variant
-#: model:ir.ui.menu,name:purchase.product_product_menu
 msgid "Product Variants"
 msgstr "产品变型"
 
@@ -1190,7 +1060,6 @@
 #: model:ir.model,name:purchase.model_purchase_order
 #: model:ir.model.fields,field_description:purchase.field_account_invoice_line_purchase_id
 #: model:ir.model.fields,field_description:purchase.field_procurement_order_purchase_id
-#: model:ir.model.fields,field_description:purchase.field_res_partner_purchase_warn
 #: model:ir.ui.view,arch_db:purchase.purchase_order_form
 #: model:ir.ui.view,arch_db:purchase.purchase_order_graph
 #: model:ir.ui.view,arch_db:purchase.purchase_order_pivot
@@ -1215,8 +1084,6 @@
 #: model:ir.model,name:purchase.model_purchase_order_line
 #: model:ir.model.fields,field_description:purchase.field_account_invoice_line_purchase_line_id
 #: model:ir.model.fields,field_description:purchase.field_procurement_order_purchase_line_id
-#: model:ir.model.fields,field_description:purchase.field_product_product_purchase_line_warn
-#: model:ir.model.fields,field_description:purchase.field_product_template_purchase_line_warn
 #: model:ir.model.fields,field_description:purchase.field_stock_move_purchase_line_id
 #: model:ir.ui.view,arch_db:purchase.purchase_order_form
 #: model:ir.ui.view,arch_db:purchase.purchase_order_line_form2
@@ -1245,11 +1112,7 @@
 msgstr "采购订单统计"
 
 #. module: purchase
-<<<<<<< HEAD
-#: code:addons/purchase/purchase.py:652
-=======
 #: code:addons/purchase/purchase.py:614
->>>>>>> bc1a0a32
 #, python-format
 msgid "Purchase order line deleted."
 msgstr "采购订单行删除."
@@ -1308,11 +1171,6 @@
 msgstr "报价单"
 
 #. module: purchase
-#: selection:purchase.order,state:0
-msgid "RFQ"
-msgstr ""
-
-#. module: purchase
 #: model:mail.message.subtype,name:purchase.mt_rfq_approved
 msgid "RFQ Approved"
 msgstr "询价单批准"
@@ -1341,6 +1199,11 @@
 #: model:ir.actions.act_window,name:purchase.act_res_partner_2_purchase_order
 msgid "RFQs and Purchases"
 msgstr "询价单和采购订单"
+
+#. module: purchase
+#: model:ir.ui.view,arch_db:purchase.purchase_order_form
+msgid "Re-Print RFQ"
+msgstr "重新打印询价单"
 
 #. module: purchase
 #: model:ir.ui.view,arch_db:purchase.purchase_order_form
@@ -1435,16 +1298,6 @@
 msgstr "搜索采购订单"
 
 #. module: purchase
-#: model:ir.model.fields,help:purchase.field_product_product_purchase_line_warn
-#: model:ir.model.fields,help:purchase.field_product_template_purchase_line_warn
-#: model:ir.model.fields,help:purchase.field_res_partner_purchase_warn
-msgid ""
-"Selecting the \"Warning\" option will notify user with the message, "
-"Selecting \"Blocking Message\" will throw an exception with the message and "
-"block the flow. The Message has to be written in the next field."
-msgstr ""
-
-#. module: purchase
 #: model:ir.ui.view,arch_db:purchase.purchase_order_form
 msgid "Send PO by Email"
 msgstr "通过电邮发送采购单"
@@ -1468,14 +1321,6 @@
 msgstr ""
 "如果采购订单已经完成，你就不能手动的更改了。你也不会再次收到这张订单相关的发"
 "票"
-<<<<<<< HEAD
-
-#. module: purchase
-#: model:ir.ui.view,arch_db:purchase.purchase_order_form
-msgid "Set date to all order lines"
-msgstr ""
-=======
->>>>>>> bc1a0a32
 
 #. module: purchase
 #: model:ir.ui.view,arch_db:purchase.purchase_order_form
@@ -1491,6 +1336,11 @@
 #: model:ir.ui.view,arch_db:purchase.purchase_order_form
 msgid "Shipment"
 msgstr "送货"
+
+#. module: purchase
+#: selection:purchase.config.settings,group_advance_purchase_requisition:0
+msgid "Simple call for tender (only choose from one RFQ)"
+msgstr "简单的招标（只选择其中一个报价单）"
 
 #. module: purchase
 #: selection:purchase.config.settings,group_uom:0
@@ -1533,6 +1383,11 @@
 msgstr "供应商货币"
 
 #. module: purchase
+#: model:ir.ui.menu,name:purchase.menu_product_pricelist_action2_purchase
+msgid "Supplier Pricelist"
+msgstr "供应商价格表"
+
+#. module: purchase
 #: selection:purchase.config.settings,module_stock_dropshipping:0
 msgid "Suppliers always deliver to your warehouse(s)"
 msgstr "供应商总是发货到你的仓库"
@@ -1560,18 +1415,6 @@
 msgstr "条款和条件"
 
 #. module: purchase
-#: model:ir.actions.act_window,help:purchase.product_product_action
-#, fuzzy
-msgid ""
-"The product form contains detailed information to improve the\n"
-"                purchase process: prices, procurement logistics, accounting "
-"data,\n"
-"                available vendors, etc."
-msgstr ""
-"产品页中包含了详细的信息可以改进采购流程：\n"
-"价格，补货逻辑，会计信息，可用数量等等"
-
-#. module: purchase
 #: model:ir.actions.act_window,help:purchase.product_normal_action_puchased
 msgid ""
 "The product form contains detailed information to improve the\n"
@@ -1619,11 +1462,6 @@
 msgstr "这科目将用于采购价格和成本价格之间的差异"
 
 #. module: purchase
-#: model:ir.ui.view,arch_db:purchase.purchase_order_form
-msgid "This changes the scheduled date of all order lines to the given date"
-msgstr ""
-
-#. module: purchase
 #: model:ir.model.fields,help:purchase.field_res_partner_property_purchase_currency_id
 msgid ""
 "This currency will be used, instead of the default one, for purchases from "
@@ -1673,22 +1511,14 @@
 msgstr "调拨"
 
 #. module: purchase
-<<<<<<< HEAD
-#: code:addons/purchase/purchase.py:333
-=======
 #: code:addons/purchase/purchase.py:300
->>>>>>> bc1a0a32
 #, python-format
 msgid ""
 "Unable to cancel purchase order %s as some receptions have already been done."
 msgstr "不能取消采购订单 %s，因为有相关的收货已经发生"
 
 #. module: purchase
-<<<<<<< HEAD
-#: code:addons/purchase/purchase.py:336
-=======
 #: code:addons/purchase/purchase.py:303
->>>>>>> bc1a0a32
 #, fuzzy, python-format
 msgid ""
 "Unable to cancel this purchase order. You must first cancel related vendor "
@@ -1791,21 +1621,9 @@
 msgstr "供应商价格"
 
 #. module: purchase
-#: model:ir.ui.menu,name:purchase.menu_product_pricelist_action2_purchase
-#, fuzzy
-msgid "Vendor Pricelists"
-msgstr "供应商价格"
-
-#. module: purchase
 #: model:ir.model.fields,field_description:purchase.field_purchase_order_partner_ref
 msgid "Vendor Reference"
 msgstr "供应商参考"
-
-#. module: purchase
-#: model:ir.ui.menu,name:purchase.menu_procurement_management_supplier_name
-#, fuzzy
-msgid "Vendors"
-msgstr "供应商"
 
 #. module: purchase
 #: model:ir.actions.act_window,help:purchase.act_res_partner_2_supplier_invoices
@@ -1835,33 +1653,6 @@
 msgstr "仓库"
 
 #. module: purchase
-<<<<<<< HEAD
-#: model:ir.model.fields,field_description:purchase.field_purchase_config_settings_group_warning_purchase
-#: selection:product.template,purchase_line_warn:0
-#: selection:res.partner,purchase_warn:0
-msgid "Warning"
-msgstr ""
-
-#. module: purchase
-#: code:addons/purchase/purchase.py:244 code:addons/purchase/purchase.py:718
-#, python-format
-msgid "Warning for %s"
-msgstr ""
-
-#. module: purchase
-#: model:ir.ui.view,arch_db:purchase.res_partner_view_purchase_buttons
-#, fuzzy
-msgid "Warning on the Purchase Order"
-msgstr "搜索采购订单"
-
-#. module: purchase
-#: model:ir.ui.view,arch_db:purchase.view_product_supplier_inherit
-msgid "Warning when Purchasing this Product"
-msgstr ""
-
-#. module: purchase
-=======
->>>>>>> bc1a0a32
 #: model:ir.model.fields,help:purchase.field_stock_warehouse_buy_to_resupply
 msgid "When products are bought, they can be delivered to this warehouse"
 msgstr "当已购买产品后能够发运到此仓库。"
@@ -1881,16 +1672,6 @@
 "You can control the invoice from your vendor according to\n"
 "            what you purchased (services) or received (products)."
 msgstr "你可以根据采购订单（服务）或者实际收货数量（产品）控制发票的生成"
-
-#. module: purchase
-#: model:ir.actions.act_window,help:purchase.product_product_action
-#, fuzzy
-msgid ""
-"You must define a product for everything you purchase, whether\n"
-"                it's a physical product, a consumable or services you buy "
-"to\n"
-"                subcontractors."
-msgstr "你必须对你要采购的每一件东西都要定义成实物产品，消耗品或者外包的服务"
 
 #. module: purchase
 #: model:ir.actions.act_window,help:purchase.product_normal_action_puchased
@@ -1902,7 +1683,7 @@
 msgstr "你必须对你要采购的每一件东西都要定义成实物产品，消耗品或者外包的服务"
 
 #. module: purchase
-#: code:addons/purchase/purchase.py:369
+#: code:addons/purchase/purchase.py:335
 #, python-format
 msgid "You must set a Vendor Location for this partner %s"
 msgstr "您必须为此合作伙伴设置一个供应商的位置%s"
@@ -2065,18 +1846,6 @@
 #~ msgid "Action Needed"
 #~ msgstr "需要行动"
 
-<<<<<<< HEAD
-#~ msgid "Advance bidding process"
-#~ msgstr "高级招标流程"
-
-#~ msgid "Advanced Calls for Tenders"
-#~ msgstr "高级招标"
-
-#~ msgid "Advanced call for tender (choose products from different RFQ)"
-#~ msgstr "高级招标（从不同的报价单中选择产品）"
-
-=======
->>>>>>> bc1a0a32
 #~ msgid "Allows you to specify an analytic account on purchase order lines."
 #~ msgstr "允许在采购订单行上指定一个辅助核算项"
 
@@ -2089,13 +1858,8 @@
 #~ msgid "Date of the last message posted on the record."
 #~ msgstr "发布到记录上的最后消息的日期"
 
-<<<<<<< HEAD
-#~ msgid "Draft PO"
-#~ msgstr "采购订单草稿"
-=======
 #~ msgid "Expected Date"
 #~ msgstr "预计日期"
->>>>>>> bc1a0a32
 
 #~ msgid "Followers"
 #~ msgstr "关注者"
@@ -2112,17 +1876,6 @@
 #~ msgid "If checked, new messages require your attention."
 #~ msgstr "确认后, 会出现新消息."
 
-<<<<<<< HEAD
-#~ msgid ""
-#~ "In the process of a public tendering, you can compare the tender lines "
-#~ "and choose for each requested product which quantity you will buy from "
-#~ "each bid."
-#~ msgstr ""
-#~ "在招标过程中，你可以比照不同的标行并且可以从投标中选择相关的产品以及响应的"
-#~ "数量"
-
-=======
->>>>>>> bc1a0a32
 #~ msgid "Incoming Shipments to Invoice"
 #~ msgstr "要开票的入库"
 
@@ -2132,12 +1885,9 @@
 #~ msgid "Last Message Date"
 #~ msgstr "最后消息日期"
 
-<<<<<<< HEAD
-=======
 #~ msgid "Messages"
 #~ msgstr "消息"
 
->>>>>>> bc1a0a32
 #~ msgid "Messages and communication history"
 #~ msgstr "消息和通信历史"
 
@@ -2156,24 +1906,9 @@
 #~ msgid "Published"
 #~ msgstr "已发布"
 
-<<<<<<< HEAD
-#~ msgid "Re-Print RFQ"
-#~ msgstr "重新打印询价单"
-
 #~ msgid "Set to Done"
 #~ msgstr "设置为已完成"
 
-#~ msgid "Simple call for tender (only choose from one RFQ)"
-#~ msgstr "简单的招标（只选择其中一个报价单）"
-
-#~ msgid "Supplier Pricelist"
-#~ msgstr "供应商价格表"
-
-=======
-#~ msgid "Set to Done"
-#~ msgstr "设置为已完成"
-
->>>>>>> bc1a0a32
 #~ msgid "Unit of Measures"
 #~ msgstr "计量单位"
 
