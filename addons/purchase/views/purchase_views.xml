<?xml version="1.0" encoding="utf-8"?>
<odoo>

        <!-- Top menu item -->
        <menuitem name="Purchases"
            id="menu_purchase_root"
            groups="group_purchase_manager,group_purchase_user"
            web_icon="purchase,static/description/icon.png"
            sequence="25"/>

        <menuitem id="menu_procurement_management" name="Purchase"
            parent="menu_purchase_root" sequence="1" />

        <!--Supplier menu-->
        <menuitem id="menu_procurement_management_supplier_name" name="Vendors"
            parent="menu_procurement_management"
            action="base.action_partner_supplier_form" sequence="15"/>

        <menuitem id="menu_purchase_config" name="Configuration" parent="menu_purchase_root" sequence="100" groups="group_purchase_manager"/>

        <menuitem
           action="product.product_supplierinfo_type_action" id="menu_product_pricelist_action2_purchase"
           parent="menu_procurement_management" sequence="16" groups="purchase.group_manage_vendor_price"/>

        <menuitem
            id="menu_product_in_config_purchase" name="Products"
            parent="menu_purchase_config" sequence="30" groups="base.group_no_one"/>

        <menuitem
            action="product.product_category_action_form" id="menu_product_category_config_purchase"
            parent="purchase.menu_product_in_config_purchase" sequence="1" />

        <menuitem
             action="product.product_uom_categ_form_action" id="menu_purchase_uom_categ_form_action"
             parent="purchase.menu_product_in_config_purchase" sequence="10" />

        <menuitem
              action="product.product_uom_form_action" id="menu_purchase_uom_form_action"
              parent="purchase.menu_product_in_config_purchase" sequence="5"/>


    <!-- Purchase Control Menu -->
    <menuitem id="menu_purchase_control" name="Control" parent="purchase.menu_purchase_root" sequence="4"/>

    <!--Inventory control-->
    <menuitem action="stock.action_receipt_picking_move" id="menu_action_picking_tree_in_move"
            parent="menu_purchase_control" sequence="11"/>

    <!--Invoice control-->
    <menuitem
         id="menu_procurement_management_pending_invoice"
         action="action_invoice_pending"
         parent="menu_purchase_control"
         sequence="13"/>

    <record id="product_normal_action_puchased" model="ir.actions.act_window">
        <field name="name">Products</field>
        <field name="type">ir.actions.act_window</field>
        <field name="res_model">product.template</field>
        <field name="view_type">form</field>
        <field name="view_mode">kanban,tree,form</field>
        <field name="context">{"search_default_filter_to_purchase":1}</field>
        <field name="search_view_id" eval="False"/> <!-- Force empty -->
        <field name="view_id" eval="False"/> <!-- Force empty -->
        <field name="help" type="html">
          <p class="o_view_nocontent_smiling_face">
            Create a new product
          </p><p>
            You must define a product for everything you purchase,
            whether it's a physical product, a consumable or services.
          </p>
        </field>
    </record>

      <!-- Product menu-->
      <menuitem name="Products" id="menu_procurement_partner_contact_form" action="product_normal_action_puchased"
          parent="menu_procurement_management" sequence="20"/>

        <record id="product_product_action" model="ir.actions.act_window">
            <field name="name">Product Variants</field>
            <field name="res_model">product.product</field>
            <field name="view_mode">tree,kanban,form</field>
            <field name="view_type">form</field>
            <field name="context">{"search_default_filter_to_purchase": 1}</field>
            <field name="help" type="html">
              <p class="o_view_nocontent_smiling_face">
                Create a new product variant
              </p><p>
                You must define a product for everything you purchase,
                whether it's a physical product, a consumable or services.
              </p>
            </field>
        </record>

        <menuitem id="product_product_menu" name="Product Variants" action="product_product_action"
            parent="menu_procurement_management" sequence="21" groups="product.group_product_variant"/>

        <record model="ir.ui.view" id="purchase_order_calendar">
            <field name="name">purchase.order.calendar</field>
            <field name="model">purchase.order</field>
            <field name="priority" eval="2"/>
            <field name="arch" type="xml">
                <calendar string="Calendar View" date_start="date_planned" color="partner_id">
                    <field name="name"/>
                    <field name="amount_total" widget="monetary"/>
                    <field name="partner_id"/>
                </calendar>
            </field>
        </record>
        <record model="ir.ui.view" id="purchase_order_pivot">
            <field name="name">purchase.order.pivot</field>
            <field name="model">purchase.order</field>
            <field name="arch" type="xml">
                <pivot string="Purchase Order" display_quantity="True">
                    <field name="partner_id" type="row"/>
                    <field name="amount_total" type="measure"/>
                </pivot>
            </field>
        </record>
        <record model="ir.ui.view" id="purchase_order_graph">
            <field name="name">purchase.order.graph</field>
            <field name="model">purchase.order</field>
            <field name="arch" type="xml">
                <graph string="Purchase Order">
                    <field name="partner_id"/>
                    <field name="amount_total" type="measure"/>
                </graph>
            </field>
        </record>

        <record id="purchase_open_picking" model="ir.actions.act_window">
            <field name="name">Receptions</field>
            <field name="res_model">stock.picking</field>
            <field name="view_type">form</field>
            <field name="view_mode">tree,form</field>
            <field name="domain">[('purchase_id', '=', active_id)]</field>
        </record>

        <record id="purchase_order_form" model="ir.ui.view">
            <field name="name">purchase.order.form</field>
            <field name="model">purchase.order</field>
            <field name="arch" type="xml">
                <form string="Purchase Order">
                <header>
                    <button name="action_rfq_send" states="draft" string="Send RFQ by Email" type="object" context="{'send_rfq':True}" class="oe_highlight"/>
                    <button name="action_rfq_send" states="sent" string="Re-Send RFQ by Email" type="object" context="{'send_rfq':True}"/>
                    <button name="print_quotation" string="Print RFQ" type="object" states="draft" class="oe_highlight" groups="base.group_user"/>
                    <button name="print_quotation" string="Print RFQ" type="object" states="sent" groups="base.group_user"/>
                    <button name="button_confirm" type="object" states="draft" string="Confirm Order" id="draft_confirm"/>
                    <button name="button_confirm" type="object" states="sent" string="Confirm Order" class="oe_highlight" id="bid_confirm"/>
                    <button name="button_approve" type="object" states='to approve' string="Approve Order" class="oe_highlight" groups="purchase.group_purchase_manager"/>
                    <button name="action_rfq_send" states="purchase" string="Send PO by Email" type="object" context="{'send_rfq':False}"/>
                    <button name="action_view_picking" string="Receive Products" class="oe_highlight" type="object" attrs="{'invisible': ['|', '|' , ('is_shipped', '=', True), ('state','not in', ('purchase','done')), ('picking_count', '=', 0)]}"/>
                    <button name="button_draft" states="cancel" string="Set to Draft" type="object" />
                    <button name="button_cancel" states="draft,to approve,sent,purchase" string="Cancel" type="object" />
                    <button name="button_done" type="object" string="Lock" states="purchase"/>
                    <button name="button_unlock" type="object" string="Unlock" states="done" groups="purchase.group_purchase_manager"/>
                    <field name="state" widget="statusbar" statusbar_visible="draft,sent,purchase" readonly="1"/>
                </header>
                <sheet>
                    <div class="oe_button_box" name="button_box">
                        <button type="object"
                            name="action_view_picking"
                            class="oe_stat_button"
                            icon="fa-truck" attrs="{'invisible':[('picking_ids','=',[])]}">
                            <field name="picking_count" widget="statinfo" string="Shipment" help="Incoming Shipments"/>
                            <field name="picking_ids" invisible="1"/>
                        </button>
                        <button type="object"  name="action_view_invoice"
                            class="oe_stat_button"
                            icon="fa-pencil-square-o" attrs="{'invisible':[('state', 'in', ('draft','sent','to approve')),('invoice_ids','=',[])]}">
                            <field name="invoice_count" widget="statinfo" string="Vendor Bills"/>
                            <field name='invoice_ids' invisible="1"/>
                        </button> 
                    </div>
                    <div class="oe_title">
                        <label string="Request for Quotation " attrs="{'invisible': [('state','not in',('draft','sent'))]}"/>
                        <label string="Purchase Order " attrs="{'invisible': [('state','in',('draft','sent'))]}"/>
                        <h1>
                            <field name="name" readonly="1"/>
                        </h1>
                    </div>
                    <group>
                        <group>
                            <field name="partner_id" context="{'search_default_supplier':1, 'default_supplier':1, 'default_customer':0}" domain="[('supplier','=',True)]"/>
                            <field name="partner_ref"/>
                            <field name="currency_id" groups="base.group_multi_currency"/>
                            <field name="is_shipped" invisible="1"/>
                        </group>
                        <group>
                            <field name="date_order"/>
                            <field name="origin" attrs="{'invisible': [('origin','=',False)]}"/>
                            <field name="company_id" groups="base.group_multi_company" options="{'no_create': True}"/>
                        </group>
                    </group>
                    <notebook>
                        <page string="Products">
                            <field name="order_line" attrs="{'readonly': [('state', 'in', ('done', 'cancel'))]}">
                                 <tree string="Purchase Order Lines" editable="bottom">
                                    <field name="currency_id" invisible="1"/>
                                    <field name="state" invisible="1"/>
                                    <field name="product_type" invisible="1"/>
                                    <field name="sequence" widget="handle"/>
                                    <field name="product_id" attrs="{'readonly': [('state', 'in', ('purchase', 'to approve','done', 'cancel'))]}" context="{'partner_id':parent.partner_id, 'quantity':product_qty,'uom':product_uom, 'company_id': parent.company_id}" force_save="1"/>
                                    <field name="name"/>
                                    <field name="move_dest_ids" invisible="1"/>
                                    <field name="date_planned"/>
                                    <field name="company_id" groups="base.group_multi_company" options="{'no_create': True}"/>
                                    <field name="account_analytic_id" context="{'default_partner_id':parent.partner_id}" groups="analytic.group_analytic_accounting"/>
                                    <field name="analytic_tag_ids" groups="analytic.group_analytic_tags" widget="many2many_tags" options="{'color_field': 'color'}"/>
                                    <field name="product_qty"/>
                                    <field name="qty_received" attrs="{'column_invisible': [('parent.state', 'not in', ('purchase', 'done'))], 'readonly': [('product_type', 'in', ('consu', 'product'))]}"/>
                                    <field name="qty_invoiced" attrs="{'column_invisible': [('parent.state', 'not in', ('purchase', 'done'))]}"/>
                                    <field name="product_uom" groups="product.group_uom" attrs="{'readonly': [('state', 'in', ('purchase', 'done', 'cancel'))]}" force_save="1"/>
                                    <field name="price_unit"/>
                                    <field name="taxes_id" widget="many2many_tags" domain="[('type_tax_use','=','purchase')]" context="{'default_type_tax_use': 'purchase'}" options="{'no_create': True}"/>
                                    <field name="price_subtotal" widget="monetary"/>
                                </tree>
                                <form string="Purchase Order Line">
                                    <sheet>
                                        <group>
                                            <group>
                                                <field name="product_id"
                                                       context="{'partner_id': parent.partner_id}"/>
                                                <label for="product_qty"/>
                                                <div>
                                                    <field name="product_qty" class="oe_inline"/>
                                                    <span class="oe_inline">&#160;</span>
                                                    <field name="product_uom" groups="product.group_uom" class="oe_inline"/>
                                                </div>
                                                <field name="price_unit"/>
                                            </group>
                                            <group>
                                                <field name="taxes_id" widget="many2many_tags" domain="[('type_tax_use', '=', 'purchase')]" options="{'no_create': True}"/>
                                                <field name="date_planned" widget="date"/>
                                                <field name="account_analytic_id" colspan="2" groups="analytic.group_analytic_accounting"/>
                                                <field name="company_id" groups="base.group_multi_company" options="{'no_create': True}"/>
                                            </group>
                                        </group>
                                        <notebook>
                                        <page string="Notes">
                                            <field name="name"/>
                                        </page><page string="Invoices and Incoming Shipments">
                                            <field name="invoice_lines"/>
                                            <field name="move_ids"/>
                                        </page>
                                        </notebook>
                                    </sheet>
                                </form>
                            </field>
                            <group class="oe_subtotal_footer oe_right">
                                <field name="amount_untaxed" widget="monetary" options="{'currency_field': 'currency_id'}"/>
                                <field name="amount_tax" widget="monetary" options="{'currency_field': 'currency_id'}"/>
                                <div class="oe_subtotal_footer_separator oe_inline">
                                    <label for="amount_total"/>
                                </div>
                                <field name="amount_total" nolabel="1" class="oe_subtotal_footer_separator" widget="monetary" options="{'currency_field': 'currency_id'}"/>
                            </group>
                            <field name="notes" class="oe_inline" placeholder="Define your terms and conditions ..."/>
                            <div class="oe_clear"/>
                        </page>
                        <page string="Deliveries &amp; Invoices">
                            <group>
                                <group>
                                    <label for="date_planned"/>
                                    <div>
                                        <field name="date_planned" required="1" attrs="{'readonly': [('state', 'not in', ('draft', 'sent'))]}"/>
                                        <button name="action_set_date_planned" type="object"
                                            states="draft,sent"
                                            string="Set date to all order lines"
                                            help="This changes the scheduled date of all order lines to the given date"
                                            class="fa fa-calendar o_icon_button oe_edit_only"/>
                                    </div>
                                    <field name="picking_type_id" domain="[('code','=','incoming')]" options="{'no_create': True}" groups="stock.group_stock_multi_locations"/>
                                    <field name="dest_address_id" groups="stock.group_stock_multi_locations" attrs="{'invisible': [('default_location_dest_id_usage', '!=', 'customer')], 'required': [('default_location_dest_id_usage', '=', 'customer')]}"/>
                                    <field name="default_location_dest_id_usage" invisible="1"/>
                                    <field name="incoterm_id"/>
                                </group>
                                <group>
                                    <field name="user_id"/>
                                    <field name="invoice_status"/>
                                    <field name="payment_term_id" options="{'no_open': True, 'no_create': True}" attrs="{'readonly': ['|', ('invoice_status','=', 'invoiced'), ('state', '=', 'done')]}"/>
                                    <field name="fiscal_position_id" options="{'no_create': True}" attrs="{'readonly': ['|', ('invoice_status','=', 'invoiced'), ('state', '=', 'done')]}"/>
                                    <field name="date_approve" groups="base.group_no_one"/>
                                </group>
                            </group>
                        </page>
                    </notebook>
                </sheet>
                <div class="oe_chatter">
                    <field name="message_follower_ids" widget="mail_followers"/>
                    <field name="activity_ids" widget="mail_activity"/>
                    <field name="message_ids" widget="mail_thread"/>
                </div>
                </form>
            </field>
        </record>

       <record id="view_purchase_order_filter" model="ir.ui.view">
            <field name="name">request.quotation.select</field>
            <field name="model">purchase.order</field>
            <field name="arch" type="xml">
                <search string="Search Purchase Order">
                    <field name="name" string="Reference"/>
                    <field name="partner_id" operator="child_of"/>
                    <field name="product_id"/>
                    <field name="create_uid"/>
                    <field name="user_id"/>
                    <filter name="draft" string="Quotations" domain="[('state','in',('draft','sent','to approve'))]"/>
                    <filter name="approved" string="Purchase Orders" domain="[('state','in',('purchase','done'))]"/>
                    <filter name="to_approve" string="To Approve" domain="[('state', '=', 'to approve')]"/>
                    <filter name="my_purchases" string="My Purchases" domain="[('user_id','=', uid)]"/>
                    <separator/>
                    <filter name="not_invoiced" string="Waiting Bills" domain="[('invoice_status','=', 'to invoice')]" help="Purchase orders that include lines not invoiced."/>
                    <filter name="invoiced" string="Bills Received" domain="[('invoice_status','=', 'invoiced')]" help="Purchase orders that have been invoiced."/>
                    <filter string="Unread Messages" name="message_needaction" domain="[('message_needaction','=',True)]"/>
                    <separator/>
                    <filter string="My Activities" name="activities_my"
                        domain="[('activity_ids.user_id', '=', uid)]"/>
                    <separator/>
                    <filter string="Late Activities" name="activities_overdue"
                        domain="[('activity_ids.date_deadline', '&lt;', context_today().strftime('%Y-%m-%d'))]"
                        help="Show all records which has next action date is before today"/>
                    <filter string="Today Activities" name="activities_today"
                        domain="[('activity_ids.date_deadline', '=', context_today().strftime('%Y-%m-%d'))]"/>
                    <filter string="Future Activities" name="activities_upcoming_all"
                        domain="[('activity_ids.date_deadline', '&gt;', context_today().strftime('%Y-%m-%d'))
                        ]"/>
                    <group expand="0" string="Group By">
                        <filter string="Vendor" name="vendor" domain="[]" context="{'group_by':'partner_id'}"/>
                        <filter string="Purchase Representative" name="representative" domain="[]" context="{'group_by':'user_id'}"/>
                        <filter string="Order Date" name="order_date" domain="[]" context="{'group_by':'date_order'}"/>
                        <filter string="Expected Date" name="expected_date" domain="[]" context="{'group_by':'date_planned'}"/>
                    </group>
                </search>
            </field>
        </record>


        <!-- Purchase Orders Kanban View  -->
        <record model="ir.ui.view" id="view_purchase_order_kanban">
            <field name="name">purchase.order.kanban</field>
            <field name="model">purchase.order</field>
            <field name="arch" type="xml">
                <kanban class="o_kanban_mobile">
                    <field name="name"/>
                    <field name="partner_id"/>
                    <field name="amount_total"/>
                    <field name="state"/>
                    <field name="date_order"/>
                    <field name="currency_id"/>
                    <templates>
                        <t t-name="kanban-box">
                            <div t-attf-class="oe_kanban_card oe_kanban_global_click">
                                <div class="o_kanban_record_top mb16">
                                    <div class="o_kanban_record_headings mt4">
                                        <strong class="o_kanban_record_title"><span><t t-esc="record.partner_id.value"/></span></strong>
                                    </div>
                                    <strong><field name="amount_total" widget="monetary"/></strong>
                                </div>
                                <div class="o_kanban_record_bottom">
                                    <div class="oe_kanban_bottom_left">
                                        <span><t t-esc="record.name.value"/> <t t-esc="record.date_order.value and record.date_order.value.split(' ')[0] or False"/></span>
                                    </div>
                                    <div class="oe_kanban_bottom_right">
                                        <field name="state" widget="label_selection" options="{'classes': {'draft': 'default', 'cancel': 'default', 'done': 'success', 'approved': 'warning'}}"/>
                                    </div>
                                </div>
                            </div>
                        </t>
                    </templates>
                </kanban>
            </field>
        </record>

        <record id="purchase_order_tree" model="ir.ui.view">
            <field name="name">purchase.order.tree</field>
            <field name="model">purchase.order</field>
            <field name="arch" type="xml">
                <tree decoration-bf="message_unread==True" decoration-muted="state=='cancel'" decoration-info="state in ('wait','confirmed')" string="Purchase Order">
                    <field name="message_unread" invisible="1"/>
                    <field name="name" string="Reference"/>
                    <field name="date_order" />
                    <field name="partner_id"/>
                    <field name="company_id" groups="base.group_multi_company" options="{'no_create': True}"/>
                    <field name="date_planned" invisible="context.get('quotation_only', False)"/>
                    <field name="user_id"/>
                    <field name="origin"/>
                    <field name="amount_untaxed" sum="Total Untaxed amount" string="Untaxed" widget="monetary"/>
                    <field name="amount_total" sum="Total amount" widget="monetary"/>
                    <field name="currency_id" invisible="1"/>
                    <field name="state"/>
                    <field name="invoice_status" attrs="{'column_invisible': [('parent.state', 'not in', ('purchase', 'done'))]}"/>
                </tree>
            </field>
        </record>

        <record id="purchase_order_action_generic" model="ir.actions.act_window">
            <field name="name">Purchase Orders</field>
            <field name="type">ir.actions.act_window</field>
            <field name="res_model">purchase.order</field>
            <field name="domain">[]</field>
            <field name="view_id" ref="purchase_order_form"/>
        </record>

        <record id="purchase_rfq" model="ir.actions.act_window">
            <field name="name">Requests for Quotation</field>
            <field name="type">ir.actions.act_window</field>
            <field name="res_model">purchase.order</field>
<<<<<<< HEAD
=======
            <field name="context">{'search_default_todo':1, 'show_purchase': False}</field>
            <field name="domain">[('state','in',('draft','sent','cancel', 'confirmed'))]</field>
>>>>>>> 219d2296
            <field name="view_mode">tree,kanban,form,pivot,graph,calendar</field>
            <field name="search_view_id" ref="view_purchase_order_filter"/>
            <field name="help" type="html">
              <p class="o_view_nocontent_smiling_face">
                Create a request for quotation
              </p><p>
                The quotation contains the history of the discussion
                you had with your vendor.
              </p>
            </field>
        </record>
        <menuitem action="purchase_rfq" id="menu_purchase_rfq"
            parent="menu_procurement_management"
            sequence="0"/>

        <record id="purchase_form_action" model="ir.actions.act_window">
            <field name="name">Purchase Orders</field>
            <field name="type">ir.actions.act_window</field>
            <field name="res_model">purchase.order</field>
            <field name="view_mode">tree,kanban,form,pivot,graph,calendar</field>
<<<<<<< HEAD
            <field name="domain">[('state','in',('purchase', 'done'))]</field>
=======
            <field name="context">{'search_default_todo':1, 'show_purchase': True}</field>
            <field name="domain">[('state','not in',('draft','sent', 'confirmed'))]</field>
>>>>>>> 219d2296
            <field name="search_view_id" ref="view_purchase_order_filter"/>
            <field name="help" type="html">
              <p class="o_view_nocontent_smiling_face">
                Create a quotation
              </p><p>
                It will be converted into a purchase order.
              </p>
            </field>
        </record>
        <menuitem action="purchase_form_action" id="menu_purchase_form_action" parent="menu_procurement_management" sequence="6"/>

        <record id="purchase_order_line_tree" model="ir.ui.view">
            <field name="name">purchase.order.line.tree</field>
            <field name="model">purchase.order.line</field>
            <field name="arch" type="xml">
                <tree string="Purchase Order Lines" create="false">
                    <field name="order_id"/>
                    <field name="name"/>
                    <field name="partner_id" string="Vendor" />
                    <field name="product_id"/>
                    <field name="price_unit"/>
                    <field name="product_qty"/>
                    <field name="product_uom" groups="product.group_uom"/>
                    <field name="price_subtotal" widget="monetary"/>
                    <field name="date_planned"  widget="date"/>
                </tree>
            </field>
        </record>

        <record id="purchase_order_line_form2" model="ir.ui.view">
            <field name="name">purchase.order.line.form2</field>
            <field name="model">purchase.order.line</field>
            <field name="priority" eval="20"/>
            <field name="arch" type="xml">
                <form string="Purchase Order Line" create="false">
                    <sheet>
                        <label for="order_id" class="oe_edit_only"/>
                        <h1>
                            <field name="order_id" class="oe_inline"/>
                            <label string="," attrs="{'invisible':[('date_order','=',False)]}"/>
                            <field name="date_order" class="oe_inline"/>
                        </h1>
                        <label for="partner_id" class="oe_edit_only"/>
                        <h2><field name="partner_id"/></h2>
                        <group>
                            <group>
                                <field name="product_id" readonly="1"/>
                                <label for="product_qty"/>
                                <div>
                                    <field name="product_qty" readonly="1" class="oe_inline"/>
                                    <field name="product_uom" readonly="1" groups="product.group_uom" class="oe_inline"/>
                                </div>
                                <field name="price_unit"/>
                            </group>
                            <group>
                                <field name="taxes_id" widget="many2many_tags"
                                    domain="[('type_tax_use', '=', 'purchase')]"/>
                                <field name="date_planned" widget="date" readonly="1"/>
                                <field name="company_id" groups="base.group_multi_company" options="{'no_create': True}"/>
                                <field name="account_analytic_id" colspan="4" groups="analytic.group_analytic_accounting"/>
                            </group>
                        </group>
                        <field name="name"/>
                        <separator string="Manual Invoices"/>
                        <field name="invoice_lines"/>
                        <separator string="Stock Moves"/>
                        <field name="move_ids"/>
                    </sheet>
                </form>
            </field>
        </record>
          <record id="purchase_order_line_search" model="ir.ui.view">
            <field name="name">purchase.order.line.search</field>
            <field name="model">purchase.order.line</field>
            <field name="arch" type="xml">
                <search string="Search Purchase Order">
                    <field name="order_id"/>
                    <field name="product_id"/>
                    <field name="partner_id" string="Vendor" filter_domain="[('partner_id', 'child_of', self)]"/>
                    <filter name="hide_cancelled" string="Hide cancelled lines" domain="[('state', '!=', 'cancel')]"/>
                    <group expand="0" string="Group By">
                        <filter name="groupby_supplier" string="Vendor" domain="[]" context="{'group_by' : 'partner_id'}" />
                        <filter name="groupby_product" string="Product" domain="[]" context="{'group_by' : 'product_id'}" />
                        <filter string="Order Reference" name="order_reference" domain="[]" context="{'group_by' :'order_id'}"/>
                        <filter string="Status" name="status" domain="[]" context="{'group_by' : 'state'}" />
                    </group>
                </search>
            </field>
        </record>

        <!-- Product Suppliers-->
        
        <record id="view_product_supplier_inherit" model="ir.ui.view">
            <field name="name">product.template.supplier.form.inherit</field>
            <field name="model">product.template</field>
            <field name="inherit_id" ref="product.product_template_form_view"/>
            <field name="arch" type="xml">
                <group name="purchase" position="before">
                    <group string="Vendors" name="vendors" attrs="{'invisible': [('product_variant_count','&gt;',1)]}">
                        <field name="seller_ids" context="{'default_product_tmpl_id':context.get('product_tmpl_id',active_id), 'product_template_invisible_variant': True}" nolabel="1"/>
                    </group>
                    <group string="Vendors" name="variant_vendors" attrs="{'invisible': [('product_variant_count','&lt;=',1)]}">
                        <field name="variant_seller_ids" context="{'default_product_tmpl_id': context.get('product_tmpl_id', active_id)}" nolabel="1"/>
                    </group>
                </group>
                <group name="bill" position="attributes">
                    <attribute name="groups">purchase.group_purchase_manager</attribute>
                </group>
                <group name="bill" position="inside">
                    <field name="purchase_method" widget="radio"/>
                </group>
                <page name="purchase" position="inside">
                    <group string="Description for Vendors">
                       <field name="description_purchase" nolabel="1"
                            placeholder="This note will show up on purchase orders."/>
                    </group>
                    <group string="Warning when Purchasing this Product" groups="purchase.group_warning_purchase">
                        <field name="purchase_line_warn" nolabel="1"/>
                        <field name="purchase_line_warn_msg" colspan="3" nolabel="1"
                                attrs="{'required':[('purchase_line_warn','!=','no-message')],'readonly':[('purchase_line_warn','=','no-message')], 'invisible':[('purchase_line_warn','=','no-message')]}"/>
                    </group>
                </page>
            </field>
        </record>

        <record id="view_category_property_form" model="ir.ui.view">
            <field name="name">product.category.property.form.inherit.stock</field>
            <field name="model">product.category</field>
            <field name="inherit_id" ref="account.view_category_property_form"/>
            <field name="arch" type="xml">
                <field name="property_account_income_categ_id" position="before">
                    <field name="property_account_creditor_price_difference_categ" domain="[('deprecated','=',False)]" groups="account.group_account_user"/>
                </field>
            </field>
        </record>

        <record model="ir.actions.act_window" id="action_purchase_line_product_tree">
            <field name="context">{}</field>
            <field name="domain">[('product_id.product_tmpl_id','in',active_ids), ('state', 'in', ['purchase', 'done'])]</field>
            <field name="name">Purchase Order Lines</field>
            <field name="res_model">purchase.order.line</field>
            <field name="view_mode">tree</field>
            <field name="view_id" ref="purchase_order_line_tree"/>
        </record>

        <record id="view_product_account_purchase_ok_form" model="ir.ui.view">
            <field name="name">product.template.account.purchase.ok.form.inherit</field>
            <field name="model">product.template</field>
            <field name="inherit_id" ref="account.product_template_form_view"/>
            <field name="arch" type="xml">
                <field name="property_account_expense_id" position="attributes">
                    <attribute name="domain">[('deprecated','=',False)]</attribute>
                    <attribute name="attrs">{'readonly': [('purchase_ok', '=', 0)]}</attribute>
                </field>
                <field name='supplier_taxes_id' position="replace" >
                     <field name="supplier_taxes_id" colspan="2" widget="many2many_tags" attrs="{'readonly':[('purchase_ok','=',0)]}"/>
                </field>
            </field>
        </record>
        
        <record id="view_product_template_purchase_buttons_from" model="ir.ui.view">
            <field name="name">product.template.purchase.button.inherit</field>
            <field name="model">product.template</field>
            <field name="inherit_id" ref="product.product_template_only_form_view"/>
            <field name="groups_id" eval="[(4, ref('purchase.group_purchase_user'))]"/>
            <field name="arch" type="xml">
                <button name="toggle_active" position="before">
                   <button class="oe_stat_button" name="%(purchase.action_purchase_line_product_tree)d"
                       type="action" icon="fa-shopping-cart" attrs="{'invisible': [('purchase_ok', '=', False)]}">
                       <field string="Purchases" name="purchase_count" widget="statinfo"/>
                   </button>
                </button>
            </field>
        </record>

        <record id="product_template_form_view" model="ir.ui.view">
            <field name="name">product.normal.form.inherit.stock</field>
            <field name="model">product.template</field>
            <field name="inherit_id" ref="account.product_template_form_view"/>
            <field name="arch" type="xml">
                <field name="property_account_expense_id" position="after">
                    <field name="property_account_creditor_price_difference" domain="[('deprecated','=',False)]" attrs="{'readonly':[('purchase_ok', '=', 0)]}" groups="account.group_account_user"/>
                </field>
            </field>
        </record>
</odoo><|MERGE_RESOLUTION|>--- conflicted
+++ resolved
@@ -407,11 +407,6 @@
             <field name="name">Requests for Quotation</field>
             <field name="type">ir.actions.act_window</field>
             <field name="res_model">purchase.order</field>
-<<<<<<< HEAD
-=======
-            <field name="context">{'search_default_todo':1, 'show_purchase': False}</field>
-            <field name="domain">[('state','in',('draft','sent','cancel', 'confirmed'))]</field>
->>>>>>> 219d2296
             <field name="view_mode">tree,kanban,form,pivot,graph,calendar</field>
             <field name="search_view_id" ref="view_purchase_order_filter"/>
             <field name="help" type="html">
@@ -432,12 +427,7 @@
             <field name="type">ir.actions.act_window</field>
             <field name="res_model">purchase.order</field>
             <field name="view_mode">tree,kanban,form,pivot,graph,calendar</field>
-<<<<<<< HEAD
             <field name="domain">[('state','in',('purchase', 'done'))]</field>
-=======
-            <field name="context">{'search_default_todo':1, 'show_purchase': True}</field>
-            <field name="domain">[('state','not in',('draft','sent', 'confirmed'))]</field>
->>>>>>> 219d2296
             <field name="search_view_id" ref="view_purchase_order_filter"/>
             <field name="help" type="html">
               <p class="o_view_nocontent_smiling_face">
