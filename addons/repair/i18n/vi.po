--- conflicted
+++ resolved
@@ -356,13 +356,9 @@
 #. module: repair
 #: model:ir.model.fields,help:repair.field_repair_order__tracking
 msgid "Ensure the traceability of a storable product in your warehouse."
-<<<<<<< HEAD
-msgstr "Đảm bảo khả năng truy vết (truy xuất nguồn gốc) của một sản phẩm có thể lưu kho trong hệ thống kho của bạn."
-=======
 msgstr ""
 "Đảm bảo truy xuất nguồn gốc của một sản phẩm có thể lưu trữ trong kho của "
 "bạn."
->>>>>>> 37378592
 
 #. module: repair
 #: model_terms:ir.ui.view,arch_db:repair.view_repair_order_form
