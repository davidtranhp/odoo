# Translation of Odoo Server.
# This file contains the translation of the following modules:
# * mass_mailing
# 
# Translators:
# sao sang <saosangmo@yahoo.com>, 2018
# Jean-Charles Drubay <jcdrubay@gmail.com>, 2018
# Martin Trigaux, 2018
# son dang <son.dang@doda100.com>, 2018
# Minh Nguyen <ndminh210994@gmail.com>, 2018
# fanha99 <fanha99@hotmail.com>, 2018
# khoibv Mr <kendev2009@gmail.com>, 2018
# Duy BQ <duybq86@gmail.com>, 2018
# Nancy Momoland <thanhnguyen.icsc@gmail.com>, 2019
# Dao Nguyen <trucdao.uel@gmail.com>, 2019
# Chinh Chinh <trinhttp@trobz.com>, 2019
# 
msgid ""
msgstr ""
"Project-Id-Version: Odoo Server 12.0\n"
"Report-Msgid-Bugs-To: \n"
"POT-Creation-Date: 2019-03-15 10:04+0000\n"
"PO-Revision-Date: 2018-08-24 09:20+0000\n"
"Last-Translator: Chinh Chinh <trinhttp@trobz.com>, 2019\n"
"Language-Team: Vietnamese (https://www.transifex.com/odoo/teams/41243/vi/)\n"
"MIME-Version: 1.0\n"
"Content-Type: text/plain; charset=UTF-8\n"
"Content-Transfer-Encoding: \n"
"Language: vi\n"
"Plural-Forms: nplurals=1; plural=0;\n"

#. module: mass_mailing
#: model_terms:ir.ui.view,arch_db:mass_mailing.s_mail_block_comparison_table
msgid "$18"
msgstr ""

#. module: mass_mailing
#: model_terms:ir.ui.view,arch_db:mass_mailing.s_mail_block_discount2
msgid "$20"
msgstr ""

#. module: mass_mailing
#: model_terms:ir.ui.view,arch_db:mass_mailing.view_mail_mass_mailing_campaign_kanban
msgid ""
"% <br/>\n"
"                                                <strong>Clicks</strong>"
msgstr ""

#. module: mass_mailing
#: model_terms:ir.ui.view,arch_db:mass_mailing.view_mail_mass_mailing_campaign_kanban
msgid ""
"%<br/>\n"
"                                                <strong>Replied</strong>"
msgstr ""
"%<br/>\n"
"                                                <strong>Được trả lời</strong>"

#. module: mass_mailing
#: code:addons/mass_mailing/models/mass_mailing.py:606
#, python-format
msgid "%s (copy)"
msgstr "%s (bản sao)"

#. module: mass_mailing
#: model_terms:ir.ui.view,arch_db:mass_mailing.s_mail_block_discount1
#: model_terms:ir.ui.view,arch_db:mass_mailing.s_mail_block_footer_tag_line
#: model_terms:ir.ui.view,arch_db:mass_mailing.s_mail_block_header_social
#: model_terms:ir.ui.view,arch_db:mass_mailing.s_mail_block_header_text_social
msgid "&amp;nbsp;"
msgstr "&amp;nbsp;"

#. module: mass_mailing
#: model_terms:ir.ui.view,arch_db:mass_mailing.s_mail_block_steps
msgid ""
"&amp;nbsp;\n"
"                                        <span class=\"fa fa-compass fa-2x text-delta\" role=\"img\" aria-label=\"Choose\" title=\"Choose\"/>\n"
"                                        &amp;nbsp;"
msgstr ""
"&amp;nbsp;\n"
"                                        <span class=\"fa fa-compass fa-2x text-delta\" role=\"img\" aria-label=\"Chọn\" title=\"Chọn\"/>\n"
"                                        &amp;nbsp;"

#. module: mass_mailing
#: model_terms:ir.ui.view,arch_db:mass_mailing.s_mail_block_steps
msgid ""
"&amp;nbsp;\n"
"                                        <span class=\"fa fa-credit-card fa-2x text-delta\" role=\"img\" aria-label=\"Order\" title=\"Order\"/>\n"
"                                        &amp;nbsp;"
msgstr ""

#. module: mass_mailing
#: model_terms:ir.ui.view,arch_db:mass_mailing.s_mail_block_steps
msgid ""
"&amp;nbsp;\n"
"                                        <span class=\"fa fa-smile-o fa-2x text-delta\" role=\"img\" aria-label=\"Enjoy\" title=\"Enjoy\"/>\n"
"                                        &amp;nbsp;"
msgstr ""

#. module: mass_mailing
#: model_terms:ir.ui.view,arch_db:mass_mailing.s_mail_block_discount1
msgid "20%"
msgstr ""

#. module: mass_mailing
#: model_terms:ir.ui.view,arch_db:mass_mailing.s_mail_block_event
msgid "21 Jul"
msgstr "21 tháng 7"

#. module: mass_mailing
#: model_terms:mail.mass_mailing.list,popup_content:mass_mailing.mass_mail_list_1
#: model_terms:mail.mass_mailing.list,popup_content:mass_mailing.mass_mail_list_2
msgid ""
"<font>7</font>\n"
"    <strong>Business Hacks</strong>\n"
"    <span> to<br>boost your marketing</span>"
msgstr ""
"<font>7</font>\n"
"    <strong>Business Hacks</strong>\n"
"    <span> để<br>thúc đẩy chiến lược tiếp thị của bạn</span>"

#. module: mass_mailing
#: model_terms:ir.ui.view,arch_db:mass_mailing.email_designer_snippets
msgid "<i class=\"fa fa-angle-double-down\"/> Footers"
msgstr "<i class=\"fa fa-angle-double-down\"/> Chân trang"

#. module: mass_mailing
#: model_terms:ir.ui.view,arch_db:mass_mailing.email_designer_snippets
msgid "<i class=\"fa fa-angle-double-up\"/> Headers"
msgstr "<i class=\"fa fa-angle-double-up\"/> Đầu trang"

#. module: mass_mailing
#: model_terms:ir.ui.view,arch_db:mass_mailing.mail_mass_mailing_list_contact_rel_view_form
#: model_terms:ir.ui.view,arch_db:mass_mailing.view_mail_mass_mailing_contact_form
msgid ""
"<i class=\"fa fa-ban\" style=\"color: red;\" role=\"img\" title=\"This email"
" is blacklisted for mass mailing\" aria-label=\"Blacklisted\" "
"attrs=\"{'invisible': [('is_blacklisted', '=', False)]}\" "
"groups=\"base.group_user\"/>"
msgstr ""
"<i class=\"fa fa-ban\" style=\"color: red;\" role=\"img\" title=\"This email"
" is blacklisted for mass mailing\" aria-label=\"Blacklisted\" "
"attrs=\"{'invisible': [('is_blacklisted', '=', False)]}\" "
"groups=\"base.group_user\"/>"

#. module: mass_mailing
#: model_terms:ir.ui.view,arch_db:mass_mailing.email_designer_snippets
msgid "<i class=\"fa fa-clone\"/> Body"
msgstr "<i class=\"fa fa-clone\"/> Thân trang"

#. module: mass_mailing
#: model_terms:ir.ui.view,arch_db:mass_mailing.view_mail_mass_mailing_contact_kanban
msgid ""
"<i class=\"fa fa-exclamation-triangle\" role=\"img\" aria-label=\"Warning\" "
"title=\"Warning\"/>"
msgstr ""
"<i class=\"fa fa-exclamation-triangle\" role=\"img\" aria-label=\"Cảnh báo\" "
"title=\"Cảnh báo\"/>"

#. module: mass_mailing
#: model_terms:ir.ui.view,arch_db:mass_mailing.snippet_options
msgid "<i class=\"fa fa-eyedropper\"/>Background Color"
msgstr "<i class=\"fa fa-eyedropper\"/>Màu Nền"

#. module: mass_mailing
#: model_terms:ir.ui.view,arch_db:mass_mailing.email_designer_snippets
msgid "<i class=\"fa fa-plus\"/> Marketing Content"
msgstr "<i class=\"fa fa-plus\"/> Nội dung quảng bá"

#. module: mass_mailing
#: model_terms:ir.ui.view,arch_db:mass_mailing.view_mail_mass_mailing_list_kanban
msgid "<i class=\"fa fa-user\" role=\"img\" aria-label=\"Contacts\" title=\"Contacts\"/>"
msgstr "<i class=\"fa fa-user\" role=\"img\" aria-label=\"Liên hệ\" title=\"Liên hệ\"/>"

#. module: mass_mailing
#: model_terms:ir.ui.view,arch_db:mass_mailing.s_mail_block_title_text
msgid ""
"<small>\n"
"                                    <strong>Michael Fletcher</strong><br/>\n"
"                                    <small>Community Manager</small>\n"
"                                </small>"
msgstr ""
"<small>\n"
"                                    <strong>Michael Fletcher</strong><br/>\n"
"                                    <small>Quản lý cộng đồng</small>\n"
"                                </small>"

#. module: mass_mailing
#: model_terms:ir.ui.view,arch_db:mass_mailing.s_mail_block_steps
msgid "<small>Step 1:</small>"
msgstr "<small>Bước 1:</small>"

#. module: mass_mailing
#: model_terms:ir.ui.view,arch_db:mass_mailing.s_mail_block_steps
msgid "<small>Step 2:</small>"
msgstr "<small>Bước 2:</small>"

#. module: mass_mailing
#: model_terms:ir.ui.view,arch_db:mass_mailing.s_mail_block_steps
msgid "<small>Step 3:</small>"
msgstr "<small>Bước 3:</small>"

#. module: mass_mailing
#: model_terms:ir.ui.view,arch_db:mass_mailing.s_mail_block_comparison_table
msgid "<small>user / month (billed annually)</small>"
msgstr "<small>người dùng / tháng (thanh toán hàng năm)</small>"

#. module: mass_mailing
#: model_terms:ir.ui.view,arch_db:mass_mailing.s_mail_block_footer_social
#: model_terms:ir.ui.view,arch_db:mass_mailing.s_mail_block_footer_social_left
msgid ""
"<span class=\"fa fa-copyright\" role=\"img\" aria-label=\"Copyright\" "
"title=\"Copyright\"/> 2016 All Rights Reserved"
msgstr ""
"<span class=\"fa fa-copyright\" role=\"img\" aria-label=\"Copyright\" "
"title=\"Copyright\"/> 2016 Đã đăng ký bản quyền"

#. module: mass_mailing
#: model_terms:ir.ui.view,arch_db:mass_mailing.s_mail_block_discount2
msgid ""
"<span style=\"line-height: 30px;\"><small>CODE: </small></span><strong "
"class=\"o_code h3\">45A9E77DGW8455</strong>"
msgstr ""

#. module: mass_mailing
#: model_terms:ir.ui.view,arch_db:mass_mailing.view_mail_mass_mailing_contact_form
msgid "<span> times</span>"
msgstr "<span> lần</span>"

#. module: mass_mailing
#: model_terms:ir.ui.view,arch_db:mass_mailing.s_mail_block_comparison_table
msgid "<strong>24/7 Support</strong>"
msgstr "<strong>Hỗ trợ 24/7</strong>"

#. module: mass_mailing
#: model_terms:ir.ui.view,arch_db:mass_mailing.s_mail_block_comparison_table
msgid "<strong>Advanced</strong> features"
msgstr "Chức năng<strong>Nâng cao</strong> "

#. module: mass_mailing
#: model_terms:ir.ui.view,arch_db:mass_mailing.s_mail_block_comparison_table
msgid "<strong>Fully customizable</strong>"
msgstr "<strong>Có thể tùy biến</strong>"

#. module: mass_mailing
#: model_terms:ir.ui.view,arch_db:mass_mailing.view_mail_mass_mailing_campaign_kanban
msgid "<strong>Opened</strong>"
msgstr "<strong>Đã mở</strong>"

#. module: mass_mailing
#: model_terms:ir.ui.view,arch_db:mass_mailing.view_mail_mail_statistics_form
msgid "<strong>This email could not be sent.</strong>"
msgstr "<strong>Thư này không thể gửi được.</strong>"

#. module: mass_mailing
#: model_terms:ir.ui.view,arch_db:mass_mailing.s_mail_block_comparison_table
msgid "<strong>Total</strong> management"
msgstr ""

#. module: mass_mailing
#: sql_constraint:mail.mass_mailing.list_contact_rel:0
msgid "A contact cannot be subscribed multiple times to the same list!"
msgstr "Một liên hệ không thể được đăng ký nhiều lần cho cùng một danh sách"

#. module: mass_mailing
#: model_terms:ir.ui.view,arch_db:mass_mailing.s_mail_block_three_cols
msgid "A short description"
msgstr "Miêu tả rút gọn"

#. module: mass_mailing
#: model_terms:ir.ui.view,arch_db:mass_mailing.s_mail_block_text_image
msgid "A unique value"
msgstr "Giá trị duy nhất"

#. module: mass_mailing
#: model:ir.model.fields,field_description:mass_mailing.field_mail_mass_mailing__contact_ab_pc
msgid "A/B Testing percentage"
msgstr "Phần trăm kiểm tra A/B"

#. module: mass_mailing
#: model_terms:ir.ui.view,arch_db:mass_mailing.s_mail_block_event
msgid "ALL DAY"
msgstr "CẢ NGÀY"

#. module: mass_mailing
#: model:ir.model.fields,field_description:mass_mailing.field_mail_mass_mailing_contact__message_needaction
msgid "Action Needed"
msgstr "Cần có Hành động"

#. module: mass_mailing
#: model:ir.model.fields,field_description:mass_mailing.field_mail_mass_mailing__active
#: model:ir.model.fields,field_description:mass_mailing.field_mail_mass_mailing_list__active
msgid "Active"
msgstr "Hiệu lực"

#. module: mass_mailing
#: model_terms:ir.actions.act_window,help:mass_mailing.mass_mailing_tag_action
msgid "Add a new tag"
msgstr "Thêm từ khóa mới"

#. module: mass_mailing
#: model:ir.model.fields,field_description:mass_mailing.field_mail_mass_mailing_campaign__unique_ab_testing
msgid "Allow A/B Testing"
msgstr "Cho phép kiểm thử A/B"

#. module: mass_mailing
#: model:ir.model.fields,help:mass_mailing.field_res_config_settings__show_blacklist_buttons
#: model_terms:ir.ui.view,arch_db:mass_mailing.res_config_settings_view_form
msgid ""
"Allow the recipient to manage himself his state in the blacklist via the "
"unsubscription page."
msgstr ""
"Cho phép người nhận quản lý giai đoạn trên danh sách đen thông qua trang "
"chưa được đăng ký."

#. module: mass_mailing
#: model_terms:ir.ui.view,arch_db:mass_mailing.res_config_settings_view_form
msgid ""
"Allow the recipient to manage himself his state in the blacklist via the "
"unsubscription page.                                 If the option is "
"active, the 'Blacklist Me' button is hidden on the unsubscription page."
"                                   The 'come Back' button will always be "
"visible in any case to allow leads and partners to re-subscribe."
msgstr ""
"Cho phép người nhận tự quản lý trạng thái của mình trong danh sách đen thông"
" qua trang hủy đăng ký. Nếu tùy chọn được kích hoạt, nút 'Cho tôi vào danh "
"sách đen' sẽ bị ẩn trên trang hủy đăng ký. Nút 'quay lại' sẽ luôn hiển thị "
"trong mọi trường hợp để cho phép khách hàng tiềm năng và đối tác đăng ký "
"lại."

#. module: mass_mailing
#. openerp-web
#: code:addons/mass_mailing/static/src/js/unsubscribe.js:34
#: code:addons/mass_mailing/static/src/js/unsubscribe.js:39
#: code:addons/mass_mailing/static/src/js/unsubscribe.js:110
#: code:addons/mass_mailing/static/src/js/unsubscribe.js:119
#: code:addons/mass_mailing/static/src/js/unsubscribe.js:142
#: code:addons/mass_mailing/static/src/js/unsubscribe.js:151
#: code:addons/mass_mailing/static/src/js/unsubscribe.js:174
#: code:addons/mass_mailing/static/src/js/unsubscribe.js:179
#, python-format
msgid "An error occured. Please try again later or contact us."
msgstr "Có lỗi xảy ra. Hãy thử lại hoặc liên hệ với chúng tôi."

#. module: mass_mailing
#. openerp-web
#: code:addons/mass_mailing/static/src/js/unsubscribe.js:79
#: code:addons/mass_mailing/static/src/js/unsubscribe.js:84
#, python-format
msgid "An error occurred. Your changes have not been saved, try again later."
msgstr "Có lỗi xảy ra. Thay đổi có thể không được lưu, thử lại sau."

#. module: mass_mailing
#: model_terms:ir.ui.view,arch_db:mass_mailing.s_mail_block_footer_tag_line
msgid "Apps That Help You Grow Your Business"
msgstr "Ứng dụng giúp bạn tăng trưởng công việc kinh doanh của bạn"

#. module: mass_mailing
#: model_terms:ir.ui.view,arch_db:mass_mailing.s_mail_block_title_sub
msgid "Apps That Help You Grow Your Business!"
msgstr "Ứng dụng giúp bạn tăng trưởng công việc kinh doanh của bạn!"

#. module: mass_mailing
#: model:ir.model.fields,field_description:mass_mailing.field_mass_mailing_list_merge__archive_src_lists
msgid "Archive source mailing lists"
msgstr "Lưu trữ nguồn danh sách gửi thư"

#. module: mass_mailing
#: model_terms:ir.ui.view,arch_db:mass_mailing.view_mail_mass_mailing_list_search
#: model_terms:ir.ui.view,arch_db:mass_mailing.view_mail_mass_mailing_search
msgid "Archived"
msgstr "Đã lưu "

#. module: mass_mailing
#: model_terms:ir.ui.view,arch_db:mass_mailing.view_mail_mass_mailing_form
msgid "Attach a file"
msgstr "Đính kèm một tập tin"

#. module: mass_mailing
#: model:ir.model.fields,field_description:mass_mailing.field_mail_mass_mailing_contact__message_attachment_count
msgid "Attachment Count"
msgstr "Số lượng đính kèm"

#. module: mass_mailing
#: model:ir.model.fields,field_description:mass_mailing.field_mail_mass_mailing__attachment_ids
msgid "Attachments"
msgstr "Đính kèm"

#. module: mass_mailing
#: model_terms:ir.ui.view,arch_db:mass_mailing.s_mail_block_comparison_table
msgid "Basic features"
msgstr "Tính năng cơ bản"

#. module: mass_mailing
#: model_terms:ir.ui.view,arch_db:mass_mailing.s_mail_block_comparison_table
msgid "Basic management"
msgstr "Quản lý cơ bản"

#. module: mass_mailing
#: model:ir.model.fields,field_description:mass_mailing.field_mail_mass_mailing_contact__is_blacklisted
#: model:ir.model.fields,field_description:mass_mailing.field_mail_mass_mailing_list_contact_rel__is_blacklisted
#: model:ir.ui.menu,name:mass_mailing.mail_blacklist_mm_menu
msgid "Blacklist"
msgstr "Danh sách đen"

#. module: mass_mailing
#: model_terms:ir.ui.view,arch_db:mass_mailing.unsubscribe
#: model_terms:ir.ui.view,arch_db:mass_mailing.unsubscribed
msgid "Blacklist Me"
msgstr "Cho tôi vào danh sách đen"

#. module: mass_mailing
#: model:ir.model.fields,field_description:mass_mailing.field_mail_mass_mailing__body_html
msgid "Body"
msgstr "Thân"

#. module: mass_mailing
#: model:ir.model.fields,field_description:mass_mailing.field_mail_mail_statistics__bounced
#: model:ir.model.fields,field_description:mass_mailing.field_mail_mass_mailing__bounced
#: model:ir.model.fields,field_description:mass_mailing.field_mail_mass_mailing_campaign__bounced
#: model:ir.model.fields,field_description:mass_mailing.field_mail_mass_mailing_contact__message_bounce
#: model:ir.model.fields,field_description:mass_mailing.field_mail_mass_mailing_list_contact_rel__message_bounce
#: model:ir.model.fields,field_description:mass_mailing.field_mail_statistics_report__bounced
#: model_terms:ir.ui.view,arch_db:mass_mailing.view_mail_mail_statistics_search
#: model_terms:ir.ui.view,arch_db:mass_mailing.view_mail_mass_mailing_form
#: selection:mail.mail.statistics,state:0
msgid "Bounced"
msgstr "Bị trả về"

#. module: mass_mailing
#: model:ir.model.fields,field_description:mass_mailing.field_mail_mass_mailing__bounced_ratio
#: model:ir.model.fields,field_description:mass_mailing.field_mail_mass_mailing_campaign__bounced_ratio
msgid "Bounced Ratio"
msgstr "Tỷ lệ trả về"

#. module: mass_mailing
#: model:ir.model.fields,field_description:mass_mailing.field_mail_mass_mailing__campaign_id
#: model_terms:ir.ui.view,arch_db:mass_mailing.view_mail_mass_mailing_form
msgid "Campaign"
msgstr "Chiến dịch"

#. module: mass_mailing
#: model:ir.model.fields,field_description:mass_mailing.field_mail_mass_mailing_campaign__name
#: model_terms:ir.ui.view,arch_db:mass_mailing.view_mail_mass_mailing_campaign_form
msgid "Campaign Name"
msgstr "Tên Chiến dịch"

#. module: mass_mailing
#: model:ir.ui.menu,name:mass_mailing.menu_view_mass_mailing_stages
#: model_terms:ir.ui.view,arch_db:mass_mailing.res_config_settings_view_form
msgid "Campaign Stages"
msgstr "Các giai đoạn của chiến dịch"

#. module: mass_mailing
#: model:ir.actions.act_window,name:mass_mailing.mass_mailing_tag_action
#: model:ir.ui.menu,name:mass_mailing.mass_mailing_tag_menu
#: model_terms:ir.ui.view,arch_db:mass_mailing.mail_mass_mailing_tag_view_form
msgid "Campaign Tags"
msgstr "Thẻ chiến dịch"

#. module: mass_mailing
#: model:ir.ui.menu,name:mass_mailing.menu_email_campaigns
#: model_terms:ir.ui.view,arch_db:mass_mailing.view_mail_mass_mailing_campaign_search
msgid "Campaigns"
msgstr "Chiến dịch"

#. module: mass_mailing
#: model_terms:ir.ui.view,arch_db:mass_mailing.mass_mailing_list_merge_view_form
#: model_terms:ir.ui.view,arch_db:mass_mailing.view_mail_mass_mailing_form
#: model_terms:ir.ui.view,arch_db:mass_mailing.view_mail_mass_mailing_test_form
msgid "Cancel"
msgstr "Hủy"

#. module: mass_mailing
#. openerp-web
#: code:addons/mass_mailing/static/src/xml/mass_mailing.xml:5
#, python-format
msgid "Change Style"
msgstr "Đổi phong cách"

#. module: mass_mailing
#: model_terms:ir.ui.view,arch_db:mass_mailing.s_mail_block_title_sub
msgid "Check this out!"
msgstr "Kiểm tra!"

#. module: mass_mailing
#: model_terms:ir.ui.view,arch_db:mass_mailing.s_mail_block_steps
msgid "Choose"
msgstr "Chọn"

#. module: mass_mailing
#: model_terms:ir.ui.view,arch_db:mass_mailing.unsubscribe
msgid "Choose your mailing subscriptions"
msgstr "Chọn đăng ký gửi thư của bạn"

#. module: mass_mailing
#: model:ir.model.fields,field_description:mass_mailing.field_mail_mail_statistics__clicked
#: model:ir.model.fields,field_description:mass_mailing.field_mail_mass_mailing__clicked
#: model:ir.model.fields,field_description:mass_mailing.field_mail_statistics_report__clicked
#: model_terms:ir.ui.view,arch_db:mass_mailing.view_mail_mail_statistics_search
msgid "Clicked"
msgstr "Đã bấm"

#. module: mass_mailing
#: model_terms:ir.ui.view,arch_db:mass_mailing.view_mail_mass_mailing_campaign_form
#: model_terms:ir.ui.view,arch_db:mass_mailing.view_mail_mass_mailing_form
#: model_terms:ir.ui.view,arch_db:mass_mailing.view_mail_mass_mailing_kanban
msgid "Clicks"
msgstr "Bấm"

#. module: mass_mailing
#: model:ir.model.fields,field_description:mass_mailing.field_mail_mass_mailing__color
#: model:ir.model.fields,field_description:mass_mailing.field_mail_mass_mailing_campaign__color
#: model:ir.model.fields,field_description:mass_mailing.field_mail_mass_mailing_tag__color
msgid "Color Index"
msgstr "Mã màu"

#. module: mass_mailing
#: model_terms:ir.ui.view,arch_db:mass_mailing.view_mail_mass_mailing_campaign_kanban
msgid "Colour"
msgstr "Màu"

#. module: mass_mailing
#: model_terms:ir.ui.view,arch_db:mass_mailing.s_mail_block_three_cols
msgid "Column Title"
msgstr "Tiêu đề cột"

#. module: mass_mailing
#: model_terms:ir.ui.view,arch_db:mass_mailing.s_mail_block_two_cols
msgid "Column title"
msgstr "Tiêu đề Cột"

#. module: mass_mailing
#: model_terms:ir.ui.view,arch_db:mass_mailing.unsubscribe
#: model_terms:ir.ui.view,arch_db:mass_mailing.unsubscribed
msgid "Come Back"
msgstr "Quay lại"

#. module: mass_mailing
#: model:ir.model.fields,help:mass_mailing.field_mail_mass_mailing_test__email_to
msgid "Comma-separated list of email addresses."
msgstr "Danh sách các email cách nhau bởi dấu phẩy/phết"

#. module: mass_mailing
#: model:ir.model.fields,field_description:mass_mailing.field_mail_mass_mailing_contact__company_name
msgid "Company Name"
msgstr "Tên Công ty"

#. module: mass_mailing
#: model_terms:ir.ui.view,arch_db:mass_mailing.layout
msgid "Company name"
msgstr "Tên Công ty"

#. module: mass_mailing
#: model:ir.model,name:mass_mailing.model_res_config_settings
msgid "Config Settings"
msgstr "Thiết lập Cấu hình"

#. module: mass_mailing
#: model:ir.ui.menu,name:mass_mailing.mass_mailing_configuration
#: model:ir.ui.menu,name:mass_mailing.menu_mass_mailing_configuration
msgid "Configuration"
msgstr "Cấu hình"

#. module: mass_mailing
#: model:ir.model.fields,field_description:mass_mailing.field_mail_mass_mailing_list_contact_rel__contact_id
msgid "Contact"
msgstr "Liên hệ"

#. module: mass_mailing
#: model_terms:ir.ui.view,arch_db:mass_mailing.view_mail_mass_mailing_list_form
#: model_terms:ir.ui.view,arch_db:mass_mailing.view_mail_mass_mailing_list_form_simplified
msgid "Contact List"
msgstr "Danh sách liên hệ"

#. module: mass_mailing
#: model_terms:ir.ui.view,arch_db:mass_mailing.layout
msgid "Copyright &amp;copy;"
msgstr "Bản quyền &amp;copy;"

#. module: mass_mailing
#: model:ir.model.fields,help:mass_mailing.field_mail_mass_mailing_contact__message_bounce
#: model:ir.model.fields,help:mass_mailing.field_mail_mass_mailing_list_contact_rel__message_bounce
msgid "Counter of the number of bounced emails for this contact."
msgstr "Số lượng email bị trả lại cho liên hệ này."

#. module: mass_mailing
#: model:ir.model.fields,field_description:mass_mailing.field_mail_mass_mailing_contact__country_id
msgid "Country"
msgstr "Quốc gia"

#. module: mass_mailing
#: model_terms:ir.ui.view,arch_db:mass_mailing.view_mail_mass_mailing_list_form_simplified
msgid "Create"
msgstr "Tạo"

#. module: mass_mailing
#: model_terms:ir.ui.view,arch_db:mass_mailing.layout
msgid "Create a"
msgstr "Tạo "

#. module: mass_mailing
#: model:ir.actions.act_window,name:mass_mailing.open_create_mass_mailing_list
msgid "Create a Mass Mailing List"
msgstr "Tạo danh sách gửi thư hàng loạt"

#. module: mass_mailing
#: model_terms:ir.actions.act_window,help:mass_mailing.action_view_mass_mailing_campaigns
msgid ""
"Create a campaign to structure mailing and get analysis from email status."
msgstr ""
"Tạo một chiến dịch để cấu trúc gửi thư và phân tích từ trạng thái thư."

#. module: mass_mailing
#: model_terms:ir.actions.act_window,help:mass_mailing.action_view_mass_mailing_contacts
msgid "Create a contact in your address book"
msgstr "Tạo một liên hệ trong danh bạ của bạn"

#. module: mass_mailing
#: model_terms:ir.actions.act_window,help:mass_mailing.action_create_ab_mass_mailings_from_campaign
#: model_terms:ir.actions.act_window,help:mass_mailing.action_create_mass_mailings_from_campaign
#: model_terms:ir.actions.act_window,help:mass_mailing.action_view_mass_mailings
#: model_terms:ir.actions.act_window,help:mass_mailing.action_view_mass_mailings_from_campaign
msgid "Create a new mailing"
msgstr "Tạo danh sách thư mới"

#. module: mass_mailing
#: model_terms:ir.actions.act_window,help:mass_mailing.action_view_mass_mailing_campaigns
msgid "Create a new mailing campaign"
msgstr "Tạo chiến dịch gửi thư mới"

#. module: mass_mailing
#: model_terms:ir.actions.act_window,help:mass_mailing.action_view_mass_mailing_lists
msgid "Create a new mailing list"
msgstr "Tạo mới danh sách mail"

#. module: mass_mailing
#: model_terms:ir.actions.act_window,help:mass_mailing.action_view_mass_mailing_stages
msgid "Create a new mass mailing stage"
msgstr "Tạo mới trạng thái của danh sách thư"

#. module: mass_mailing
#: model_terms:ir.actions.act_window,help:mass_mailing.action_view_mass_mailing_contacts_from_list
msgid "Create a new recipient"
msgstr "Tạo mới người nhận"

#. module: mass_mailing
#: model:ir.model.fields,field_description:mass_mailing.field_mail_mail_statistics__create_uid
#: model:ir.model.fields,field_description:mass_mailing.field_mail_mass_mailing__create_uid
#: model:ir.model.fields,field_description:mass_mailing.field_mail_mass_mailing_campaign__create_uid
#: model:ir.model.fields,field_description:mass_mailing.field_mail_mass_mailing_contact__create_uid
#: model:ir.model.fields,field_description:mass_mailing.field_mail_mass_mailing_list__create_uid
#: model:ir.model.fields,field_description:mass_mailing.field_mail_mass_mailing_list_contact_rel__create_uid
#: model:ir.model.fields,field_description:mass_mailing.field_mail_mass_mailing_stage__create_uid
#: model:ir.model.fields,field_description:mass_mailing.field_mail_mass_mailing_tag__create_uid
#: model:ir.model.fields,field_description:mass_mailing.field_mail_mass_mailing_test__create_uid
#: model:ir.model.fields,field_description:mass_mailing.field_mass_mailing_list_merge__create_uid
#: model:ir.model.fields,field_description:mass_mailing.field_mass_mailing_schedule_date__create_uid
msgid "Created by"
msgstr "Được tạo bởi"

#. module: mass_mailing
#: model:ir.model.fields,field_description:mass_mailing.field_mail_mail_statistics__create_date
#: model:ir.model.fields,field_description:mass_mailing.field_mail_mass_mailing__create_date
#: model:ir.model.fields,field_description:mass_mailing.field_mail_mass_mailing_campaign__create_date
#: model:ir.model.fields,field_description:mass_mailing.field_mail_mass_mailing_contact__create_date
#: model:ir.model.fields,field_description:mass_mailing.field_mail_mass_mailing_list__create_date
#: model:ir.model.fields,field_description:mass_mailing.field_mail_mass_mailing_list_contact_rel__create_date
#: model:ir.model.fields,field_description:mass_mailing.field_mail_mass_mailing_stage__create_date
#: model:ir.model.fields,field_description:mass_mailing.field_mail_mass_mailing_tag__create_date
#: model:ir.model.fields,field_description:mass_mailing.field_mail_mass_mailing_test__create_date
#: model:ir.model.fields,field_description:mass_mailing.field_mass_mailing_list_merge__create_date
#: model:ir.model.fields,field_description:mass_mailing.field_mass_mailing_schedule_date__create_date
msgid "Created on"
msgstr "Được tạo vào"

#. module: mass_mailing
#: model_terms:ir.ui.view,arch_db:mass_mailing.mail_mass_mailing_list_contact_view_search
#: model_terms:ir.ui.view,arch_db:mass_mailing.view_mail_mass_mailing_contact_search
msgid "Creation Date"
msgstr "Ngày tạo"

#. module: mass_mailing
#: model_terms:ir.ui.view,arch_db:mass_mailing.view_mail_mass_mailing_list_search
msgid "Creation Period"
msgstr "Chu kỳ tạo"

#. module: mass_mailing
#: model_terms:ir.ui.view,arch_db:mass_mailing.s_mail_block_event
msgid ""
"Cyber-threats continue to increase.<br/>\n"
"                                The discussion will examine how to develop new norms and integrate them into EU"
msgstr ""
"Các mối đe dọa tiếp tục gia tăng<br/>\n"
"                                  Cuộc thảo luận sẽ xem xét cách phát triển các chuẩn mực mới và tích hợp chúng vào EU"

#. module: mass_mailing
#: model_terms:ir.ui.view,arch_db:mass_mailing.s_mail_block_event
msgid "Cybersecurity"
msgstr "An ninh mạng"

#. module: mass_mailing
#: model_terms:ir.ui.view,arch_db:mass_mailing.s_mail_block_comparison_table
msgid "DEFAULT"
msgstr "MẶC ĐỊNH"

#. module: mass_mailing
#: model:ir.model.fields,help:mass_mailing.field_mail_mail_statistics__exception
msgid "Date of technical error leading to the email not being sent"
msgstr "Ngày xảy ra lỗi kỹ thuật khiến email không được gửi đi"

#. module: mass_mailing
#: model:ir.model.fields,help:mass_mailing.field_mail_mail_statistics__clicked
msgid "Date when customer clicked on at least one tracked link"
msgstr "Ngày mà khách hàng nhấn vào ít nhất một liên kết"

#. module: mass_mailing
#: model:ir.model.fields,help:mass_mailing.field_mail_mail_statistics__scheduled
msgid "Date when the email has been created"
msgstr "Ngày mà email được tạo"

#. module: mass_mailing
#: model:ir.model.fields,help:mass_mailing.field_mail_mail_statistics__ignored
msgid ""
"Date when the email has been invalidated. Invalid emails are blacklisted, "
"opted-out or invalid email format"
msgstr ""
"Ngày mà thư sẽ trở thành không hợp lệ. Thư không hợp lệ sẽ nằm trong danh "
"sách đen hoặc định dạng thư không hợp lệ"

#. module: mass_mailing
#: model:ir.model.fields,help:mass_mailing.field_mail_mail_statistics__opened
msgid "Date when the email has been opened the first time"
msgstr "Ngày mà email được mở lần đầu tiên"

#. module: mass_mailing
#: model:ir.model.fields,help:mass_mailing.field_mail_mail_statistics__sent
msgid "Date when the email has been sent"
msgstr "Ngày mà email được gửi"

#. module: mass_mailing
#: model:ir.model.fields,help:mass_mailing.field_mail_mail_statistics__replied
msgid "Date when this email has been replied for the first time."
msgstr "Ngày mà email được trả lời lần đầu tiên."

#. module: mass_mailing
#: model:ir.model.fields,help:mass_mailing.field_mail_mail_statistics__bounced
msgid "Date when this email has bounced."
msgstr "Ngày mà email này bị trả về."

#. module: mass_mailing
#: model_terms:ir.ui.view,arch_db:mass_mailing.view_mail_mass_mailing_campaign_kanban
#: model_terms:ir.ui.view,arch_db:mass_mailing.view_mail_mass_mailing_kanban
#: model_terms:ir.ui.view,arch_db:mass_mailing.view_mail_mass_mailing_list_kanban
msgid "Delete"
msgstr "Xóa"

#. module: mass_mailing
#: model:ir.model.fields,field_description:mass_mailing.field_mail_mass_mailing__delivered
#: model:ir.model.fields,field_description:mass_mailing.field_mail_mass_mailing_campaign__delivered
#: model:ir.model.fields,field_description:mass_mailing.field_mail_statistics_report__delivered
#: model_terms:ir.ui.view,arch_db:mass_mailing.view_mail_mass_mailing_campaign_form
#: model_terms:ir.ui.view,arch_db:mass_mailing.view_mail_mass_mailing_kanban
msgid "Delivered"
msgstr "Đã giao"

#. module: mass_mailing
#: model_terms:ir.ui.view,arch_db:mass_mailing.s_mail_block_title_text
msgid "Demo Signature"
msgstr "Chữ ký Mẫu"

#. module: mass_mailing
#: model:mail.mass_mailing.stage,name:mass_mailing.campaign_stage_2
msgid "Design"
msgstr "Thiết kế"

#. module: mass_mailing
#: model:ir.model.fields,field_description:mass_mailing.field_mass_mailing_list_merge__dest_list_id
msgid "Destination Mailing List"
msgstr "Đích đến của danh sách mail"

#. module: mass_mailing
#: model_terms:ir.ui.view,arch_db:mass_mailing.mass_mailing_schedule_date_view_form
#: model_terms:ir.ui.view,arch_db:mass_mailing.view_mail_mass_mailing_list_form_simplified
msgid "Discard"
msgstr "Huỷ bỏ"

#. module: mass_mailing
#: model:ir.model.fields,field_description:mass_mailing.field_mail_mail_statistics__display_name
#: model:ir.model.fields,field_description:mass_mailing.field_mail_mass_mailing__display_name
#: model:ir.model.fields,field_description:mass_mailing.field_mail_mass_mailing_campaign__display_name
#: model:ir.model.fields,field_description:mass_mailing.field_mail_mass_mailing_contact__display_name
#: model:ir.model.fields,field_description:mass_mailing.field_mail_mass_mailing_list__display_name
#: model:ir.model.fields,field_description:mass_mailing.field_mail_mass_mailing_list_contact_rel__display_name
#: model:ir.model.fields,field_description:mass_mailing.field_mail_mass_mailing_stage__display_name
#: model:ir.model.fields,field_description:mass_mailing.field_mail_mass_mailing_tag__display_name
#: model:ir.model.fields,field_description:mass_mailing.field_mail_mass_mailing_test__display_name
#: model:ir.model.fields,field_description:mass_mailing.field_mail_statistics_report__display_name
#: model:ir.model.fields,field_description:mass_mailing.field_mass_mailing_list_merge__display_name
#: model:ir.model.fields,field_description:mass_mailing.field_mass_mailing_schedule_date__display_name
msgid "Display Name"
msgstr "Tên hiển thị"

#. module: mass_mailing
#: model:ir.model.fields,field_description:mass_mailing.field_mail_mail_statistics__res_id
msgid "Document ID"
msgstr "ID Tài liệu"

#. module: mass_mailing
#: model:ir.model.fields,field_description:mass_mailing.field_mail_mail_statistics__model
msgid "Document model"
msgstr "Mô hình (model) Tài liệu"

#. module: mass_mailing
#: model:ir.model.fields,field_description:mass_mailing.field_mail_mass_mailing__mailing_domain
msgid "Domain"
msgstr "Miền"

#. module: mass_mailing
#: selection:mail.mass_mailing,state:0
#: selection:mail.statistics.report,state:0
msgid "Draft"
msgstr "Dự thảo"

#. module: mass_mailing
#: model_terms:ir.ui.view,arch_db:mass_mailing.view_mail_mass_mailing_campaign_kanban
#: model_terms:ir.ui.view,arch_db:mass_mailing.view_mail_mass_mailing_kanban
#: model_terms:ir.ui.view,arch_db:mass_mailing.view_mail_mass_mailing_list_kanban
msgid "Dropdown menu"
msgstr "Dropdown menu"

#. module: mass_mailing
#: model_terms:ir.ui.view,arch_db:mass_mailing.view_mail_mass_mailing_campaign_form
msgid "Duplicate"
msgstr "Nhân bản"

#. module: mass_mailing
#: model_terms:ir.ui.view,arch_db:mass_mailing.view_mail_mass_mailing_list_kanban
msgid "Edit"
msgstr "Sửa"

#. module: mass_mailing
#: model:ir.model.fields,field_description:mass_mailing.field_mail_mass_mailing_contact__email
msgid "Email"
msgstr "Email"

#. module: mass_mailing
#: model:ir.ui.menu,name:mass_mailing.mass_mailing_menu_root
#: model_terms:ir.ui.view,arch_db:mass_mailing.res_config_settings_view_form
msgid "Email Marketing"
msgstr "Email Marketing"

#. module: mass_mailing
#: model:ir.model,name:mass_mailing.model_mail_mail_statistics
msgid "Email Statistics"
msgstr "Thống kê email"

#. module: mass_mailing
#: model:ir.model,name:mass_mailing.model_mail_template
msgid "Email Templates"
msgstr "Mẫu Email"

#. module: mass_mailing
#: model:ir.model,name:mass_mailing.model_mail_thread
msgid "Email Thread"
msgstr "Luồng Email"

#. module: mass_mailing
#: model:ir.model,name:mass_mailing.model_mail_compose_message
msgid "Email composition wizard"
msgstr "Đồ thuật soạn thảo email"

#. module: mass_mailing
#: model:ir.actions.act_window,name:mass_mailing.action_view_mail_mail_statistics_mailing_list
#: model_terms:ir.ui.view,arch_db:mass_mailing.view_mail_mass_mailing_campaign_form
#: model_terms:ir.ui.view,arch_db:mass_mailing.view_mail_mass_mailing_form
msgid "Emails Sent"
msgstr "Email đã gửi"

#. module: mass_mailing
#: model:ir.model.fields,field_description:mass_mailing.field_mail_mass_mailing__statistics_ids
msgid "Emails Statistics"
msgstr "Thống kê email"

#. module: mass_mailing
#: model_terms:ir.ui.view,arch_db:mass_mailing.s_mail_block_steps
msgid "Enjoy!"
msgstr "Tận hưởng!"

#. module: mass_mailing
#: model_terms:ir.ui.view,arch_db:mass_mailing.s_mail_block_title_text
msgid "Enjoy,"
<<<<<<< HEAD
msgstr "Tận hưởng,"
=======
msgstr "Hãy tận hưởng,"
>>>>>>> 72fff6ae

#. module: mass_mailing
#: model:ir.model.fields,field_description:mass_mailing.field_mail_mail_statistics__exception
#: selection:mail.mail.statistics,state:0
msgid "Exception"
msgstr "Ngoại lệ"

#. module: mass_mailing
#: model_terms:ir.ui.view,arch_db:mass_mailing.mail_mass_mailing_list_contact_view_search
#: model_terms:ir.ui.view,arch_db:mass_mailing.view_mail_mass_mailing_contact_search
msgid "Exclude Blacklisted"
msgstr "Trừ danh sách đen"

#. module: mass_mailing
#: model_terms:ir.ui.view,arch_db:mass_mailing.mail_mass_mailing_list_contact_view_search
#: model_terms:ir.ui.view,arch_db:mass_mailing.view_mail_mass_mailing_contact_search
msgid "Exclude Bounced"
msgstr "Không bao gồm bị trả lại"

#. module: mass_mailing
#: model_terms:ir.ui.view,arch_db:mass_mailing.mail_mass_mailing_list_contact_view_search
msgid "Exclude Invalid Emails"
msgstr "Trừ email không hợp lệ"

#. module: mass_mailing
#: model_terms:ir.ui.view,arch_db:mass_mailing.mail_mass_mailing_list_contact_view_search
#: model_terms:ir.ui.view,arch_db:mass_mailing.view_mail_mass_mailing_contact_search
msgid "Exclude Opt Out"
msgstr "Loại trừ đối tác đánh dấu Opt-Out"

#. module: mass_mailing
#: model:ir.model.fields,field_description:mass_mailing.field_mail_mass_mailing__expected
msgid "Expected"
msgstr "Được mong đợi"

#. module: mass_mailing
#: model_terms:ir.ui.view,arch_db:mass_mailing.view_mail_statistics_report_search
msgid "Extended Filters..."
msgstr "Các bộ lọc mở rộng..."

#. module: mass_mailing
#: model_terms:ir.ui.view,arch_db:mass_mailing.s_mail_block_discount1
msgid "FROM YOUR NEXT ORDER!"
msgstr "TỪ ĐƠN TIẾP THEO!"

#. module: mass_mailing
#: model:ir.model.fields,field_description:mass_mailing.field_mail_mass_mailing__failed
#: model:ir.model.fields,field_description:mass_mailing.field_mail_mass_mailing_campaign__failed
#: model_terms:ir.ui.view,arch_db:mass_mailing.view_mail_mail_statistics_search
msgid "Failed"
msgstr "Thất bại"

#. module: mass_mailing
#: code:addons/mass_mailing/controllers/main.py:153
#, python-format
msgid "Feedback from %s: %s"
msgstr "Phản hồi từ %s: %s"

#. module: mass_mailing
#: model:mail.mass_mailing,name:mass_mailing.mass_mail_1
#: model:utm.source,name:mass_mailing.mass_mail_1_utm_source
msgid "First Newsletter"
msgstr "Bản tin đầu tiên"

#. module: mass_mailing
#: model:ir.model.fields,field_description:mass_mailing.field_mail_mass_mailing_contact__message_follower_ids
msgid "Followers"
msgstr "Người dõi theo"

#. module: mass_mailing
#: model:ir.model.fields,field_description:mass_mailing.field_mail_mass_mailing_contact__message_channel_ids
msgid "Followers (Channels)"
msgstr "Người theo dõi (Các kênh)"

#. module: mass_mailing
#: model:ir.model.fields,field_description:mass_mailing.field_mail_mass_mailing_contact__message_partner_ids
msgid "Followers (Partners)"
msgstr "Người theo dõi (Các đối tác)"

#. module: mass_mailing
#: model:ir.model.fields,field_description:mass_mailing.field_mail_mass_mailing__email_from
#: model:ir.model.fields,field_description:mass_mailing.field_mail_statistics_report__email_from
msgid "From"
msgstr "Từ"

#. module: mass_mailing
#: model_terms:ir.ui.view,arch_db:mass_mailing.s_mail_block_image_text
msgid ""
"Get your inside sales (CRM) fully integrated with online sales (eCommerce), "
"in-store sales (Point of Sale) and marketplaces like eBay and Amazon."
msgstr ""
"Hãy để cho việc bán hàng (CRM) của bạn được tích hợp đầy đủ với bán hàng "
"trực tuyến (Thương mại điện tử), bán hàng tại cửa hàng (Điểm bán hàng) và "
"các thị trường như eBay và Amazon"

#. module: mass_mailing
#: model_terms:ir.ui.view,arch_db:mass_mailing.mail_mass_mailing_list_contact_view_search
#: model_terms:ir.ui.view,arch_db:mass_mailing.view_mail_mail_statistics_search
#: model_terms:ir.ui.view,arch_db:mass_mailing.view_mail_mass_mailing_campaign_search
#: model_terms:ir.ui.view,arch_db:mass_mailing.view_mail_mass_mailing_contact_search
#: model_terms:ir.ui.view,arch_db:mass_mailing.view_mail_mass_mailing_list_search
#: model_terms:ir.ui.view,arch_db:mass_mailing.view_mail_mass_mailing_search
msgid "Group By"
msgstr "Nhóm theo"

#. module: mass_mailing
#: model_terms:ir.ui.view,arch_db:mass_mailing.view_mail_statistics_report_search
msgid "Group By..."
msgstr "Nhóm theo..."

#. module: mass_mailing
#: model:ir.model.fields,field_description:mass_mailing.field_mail_mail_statistics__id
#: model:ir.model.fields,field_description:mass_mailing.field_mail_mass_mailing__id
#: model:ir.model.fields,field_description:mass_mailing.field_mail_mass_mailing_campaign__id
#: model:ir.model.fields,field_description:mass_mailing.field_mail_mass_mailing_contact__id
#: model:ir.model.fields,field_description:mass_mailing.field_mail_mass_mailing_list__id
#: model:ir.model.fields,field_description:mass_mailing.field_mail_mass_mailing_list_contact_rel__id
#: model:ir.model.fields,field_description:mass_mailing.field_mail_mass_mailing_stage__id
#: model:ir.model.fields,field_description:mass_mailing.field_mail_mass_mailing_tag__id
#: model:ir.model.fields,field_description:mass_mailing.field_mail_mass_mailing_test__id
#: model:ir.model.fields,field_description:mass_mailing.field_mail_statistics_report__id
#: model:ir.model.fields,field_description:mass_mailing.field_mass_mailing_list_merge__id
#: model:ir.model.fields,field_description:mass_mailing.field_mass_mailing_schedule_date__id
msgid "ID"
msgstr "ID"

#. module: mass_mailing
#: model:ir.model.fields,help:mass_mailing.field_mail_mail_statistics__mail_mail_id_int
msgid ""
"ID of the related mail_mail. This field is an integer field because the "
"related mail_mail can be deleted separately from its statistics. However the"
" ID is needed for several action and controllers."
msgstr ""
"ID của mail_mail liên quan. Trường này là trường số nguyên vì mail_mail có "
"liên quan có thể bị xóa tách biệt khỏi thống kê của nó. Tuy nhiên ID là cần "
"thiết cho một số hành động và bộ điều khiển."

#. module: mass_mailing
#: model:ir.model.fields,help:mass_mailing.field_mail_mass_mailing_contact__message_unread
msgid "If checked new messages require your attention."
msgstr "Nếu đánh dấu kiểm, các thông điệp mới yêu cầu sự có mặt của bạn."

#. module: mass_mailing
#: model:ir.model.fields,help:mass_mailing.field_mail_mass_mailing_contact__message_needaction
msgid "If checked, new messages require your attention."
msgstr "Nếu đánh dấu kiểm, các thông điệp mới yêu cầu sự có mặt của bạn."

#. module: mass_mailing
#: model:ir.model.fields,help:mass_mailing.field_mail_mass_mailing_campaign__unique_ab_testing
msgid ""
"If checked, recipients will be mailed only once for the whole campaign. This"
" lets you send different mailings to randomly selected recipients and test "
"the effectiveness of the mailings, without causing duplicate messages."
msgstr ""
"Nếu được chọn, người nhận sẽ chỉ được gửi thư một lần cho toàn bộ chiến "
"dịch. Điều này cho phép bạn gửi các thư khác nhau đến những người nhận được "
"chọn ngẫu nhiên và kiểm tra tính hiệu quả của các thư mà không gây ra các "
"thư trùng lặp."

#. module: mass_mailing
#: model:ir.model.fields,help:mass_mailing.field_mail_mass_mailing_contact__message_has_error
msgid "If checked, some messages have a delivery error."
msgstr "Nếu chọn, sẽ hiển thị thông báo lỗi."

#. module: mass_mailing
#: model:ir.model.fields,help:mass_mailing.field_mail_mass_mailing_contact__is_blacklisted
#: model:ir.model.fields,help:mass_mailing.field_mail_mass_mailing_list_contact_rel__is_blacklisted
msgid ""
"If the email address is on the blacklist, the contact won't receive mass "
"mailing anymore, from any list"
msgstr ""
"Nếu địa chỉ email nằm trong danh sách đen, liên hệ sẽ không nhận được thư "
"hàng loạt nữa, từ bất kỳ danh sách nào"

#. module: mass_mailing
#: model:ir.model.fields,field_description:mass_mailing.field_mail_mail_statistics__ignored
#: model:ir.model.fields,field_description:mass_mailing.field_mail_mass_mailing__ignored
#: model:ir.model.fields,field_description:mass_mailing.field_mail_mass_mailing_campaign__ignored
#: model_terms:ir.ui.view,arch_db:mass_mailing.view_mail_mail_statistics_search
#: selection:mail.mail.statistics,state:0
msgid "Ignored"
msgstr "Bị Bỏ qua"

#. module: mass_mailing
#: selection:mail.mass_mailing,state:0
msgid "In Queue"
msgstr "Đang chờ"

#. module: mass_mailing
#: model:ir.model.fields,field_description:mass_mailing.field_mail_mass_mailing_contact__is_email_valid
msgid "Is Email Valid"
msgstr "Là Email hợp lệ"

#. module: mass_mailing
#: model:ir.model.fields,field_description:mass_mailing.field_mail_mass_mailing_contact__message_is_follower
msgid "Is Follower"
msgstr "Là người theo dõi"

#. module: mass_mailing
#: model:ir.model.fields,field_description:mass_mailing.field_mail_mass_mailing_list__is_public
msgid "Is Public"
msgstr "Công khai"

#. module: mass_mailing
#: model_terms:mail.mass_mailing.list,popup_content:mass_mailing.mass_mail_list_1
#: model_terms:mail.mass_mailing.list,popup_content:mass_mailing.mass_mail_list_2
msgid ""
"Join our Marketing newsletter and get <strong>this white paper "
"instantly</strong>"
msgstr ""
"Tham gia bản tin tiếp thị của chúng tôi và nhận <strong> được tờ giấy trắng "
"này ngay lập tức </strong>"

#. module: mass_mailing
#: model:ir.model.fields,field_description:mass_mailing.field_mail_mass_mailing__keep_archives
msgid "Keep Archives"
msgstr "Lưu trữ"

#. module: mass_mailing
#: model_terms:ir.ui.view,arch_db:mass_mailing.s_mail_block_title_text
msgid "LOGIN"
msgstr "ĐĂNG NHẬP"

#. module: mass_mailing
#: model:ir.model.fields,field_description:mass_mailing.field_mail_mail_statistics____last_update
#: model:ir.model.fields,field_description:mass_mailing.field_mail_mass_mailing____last_update
#: model:ir.model.fields,field_description:mass_mailing.field_mail_mass_mailing_campaign____last_update
#: model:ir.model.fields,field_description:mass_mailing.field_mail_mass_mailing_contact____last_update
#: model:ir.model.fields,field_description:mass_mailing.field_mail_mass_mailing_list____last_update
#: model:ir.model.fields,field_description:mass_mailing.field_mail_mass_mailing_list_contact_rel____last_update
#: model:ir.model.fields,field_description:mass_mailing.field_mail_mass_mailing_stage____last_update
#: model:ir.model.fields,field_description:mass_mailing.field_mail_mass_mailing_tag____last_update
#: model:ir.model.fields,field_description:mass_mailing.field_mail_mass_mailing_test____last_update
#: model:ir.model.fields,field_description:mass_mailing.field_mail_statistics_report____last_update
#: model:ir.model.fields,field_description:mass_mailing.field_mass_mailing_list_merge____last_update
#: model:ir.model.fields,field_description:mass_mailing.field_mass_mailing_schedule_date____last_update
msgid "Last Modified on"
msgstr "Sửa lần cuối"

#. module: mass_mailing
#: model_terms:ir.ui.view,arch_db:mass_mailing.view_mail_mail_statistics_search
msgid "Last State Update"
msgstr "Lần cập nhật trạng thái gần nhất"

#. module: mass_mailing
#: model:ir.model.fields,field_description:mass_mailing.field_mail_mail_statistics__write_uid
#: model:ir.model.fields,field_description:mass_mailing.field_mail_mass_mailing__write_uid
#: model:ir.model.fields,field_description:mass_mailing.field_mail_mass_mailing_campaign__write_uid
#: model:ir.model.fields,field_description:mass_mailing.field_mail_mass_mailing_contact__write_uid
#: model:ir.model.fields,field_description:mass_mailing.field_mail_mass_mailing_list__write_uid
#: model:ir.model.fields,field_description:mass_mailing.field_mail_mass_mailing_list_contact_rel__write_uid
#: model:ir.model.fields,field_description:mass_mailing.field_mail_mass_mailing_stage__write_uid
#: model:ir.model.fields,field_description:mass_mailing.field_mail_mass_mailing_tag__write_uid
#: model:ir.model.fields,field_description:mass_mailing.field_mail_mass_mailing_test__write_uid
#: model:ir.model.fields,field_description:mass_mailing.field_mass_mailing_list_merge__write_uid
#: model:ir.model.fields,field_description:mass_mailing.field_mass_mailing_schedule_date__write_uid
msgid "Last Updated by"
msgstr "Cập nhật lần cuối bởi"

#. module: mass_mailing
#: model:ir.model.fields,field_description:mass_mailing.field_mail_mail_statistics__write_date
#: model:ir.model.fields,field_description:mass_mailing.field_mail_mass_mailing__write_date
#: model:ir.model.fields,field_description:mass_mailing.field_mail_mass_mailing_campaign__write_date
#: model:ir.model.fields,field_description:mass_mailing.field_mail_mass_mailing_contact__write_date
#: model:ir.model.fields,field_description:mass_mailing.field_mail_mass_mailing_list__write_date
#: model:ir.model.fields,field_description:mass_mailing.field_mail_mass_mailing_list_contact_rel__write_date
#: model:ir.model.fields,field_description:mass_mailing.field_mail_mass_mailing_stage__write_date
#: model:ir.model.fields,field_description:mass_mailing.field_mail_mass_mailing_tag__write_date
#: model:ir.model.fields,field_description:mass_mailing.field_mail_mass_mailing_test__write_date
#: model:ir.model.fields,field_description:mass_mailing.field_mass_mailing_list_merge__write_date
#: model:ir.model.fields,field_description:mass_mailing.field_mass_mailing_schedule_date__write_date
msgid "Last Updated on"
msgstr "Cập nhật lần cuối"

#. module: mass_mailing
#: model:ir.model.fields,help:mass_mailing.field_mail_mail_statistics__state_update
msgid "Last state update of the mail"
msgstr "Lần cập nhật gần nhất của mail"

#. module: mass_mailing
#: model:ir.model,name:mass_mailing.model_link_tracker
msgid "Link Tracker"
msgstr "Kiểm soát đường dẫn"

#. module: mass_mailing
#: model:ir.model,name:mass_mailing.model_link_tracker_click
msgid "Link Tracker Click"
msgstr "Liên kết theo dõi số lần nhấn"

#. module: mass_mailing
#: model:ir.model.fields,field_description:mass_mailing.field_mail_mail_statistics__links_click_ids
msgid "Links click"
msgstr "Đường link đã nhấn vào"

#. module: mass_mailing
#: model:ir.model.fields,field_description:mass_mailing.field_mail_mail_statistics__mail_mail_id
msgid "Mail"
msgstr "Mail"

#. module: mass_mailing
#: model_terms:ir.ui.view,arch_db:mass_mailing.view_mail_mass_mailing_form
msgid "Mail Body"
msgstr "Thân mail"

#. module: mass_mailing
#: model:ir.model.fields,field_description:mass_mailing.field_mail_mail_statistics__mail_mail_id_int
msgid "Mail ID (tech)"
msgstr "Mail ID (tech)"

#. module: mass_mailing
#: model:ir.model.fields,field_description:mass_mailing.field_mail_mass_mailing__mail_server_id
#: model:ir.model.fields,field_description:mass_mailing.field_res_config_settings__mass_mailing_mail_server_id
msgid "Mail Server"
msgstr "Máy chủ gửi thư"

#. module: mass_mailing
#: model:ir.actions.act_window,name:mass_mailing.action_view_mail_mail_statistics
#: model:ir.actions.act_window,name:mass_mailing.action_view_mail_mail_statistics_mailing
#: model:ir.model.fields,field_description:mass_mailing.field_link_tracker_click__mail_stat_id
#: model:ir.ui.menu,name:mass_mailing.menu_email_statistics
#: model_terms:ir.ui.view,arch_db:mass_mailing.view_mail_mail_statistics_form
#: model_terms:ir.ui.view,arch_db:mass_mailing.view_mail_mail_statistics_graph
#: model_terms:ir.ui.view,arch_db:mass_mailing.view_mail_mail_statistics_search
#: model_terms:ir.ui.view,arch_db:mass_mailing.view_mail_mail_statistics_tree
msgid "Mail Statistics"
msgstr "Thống kê Mail"

#. module: mass_mailing
#: model:ir.model.fields,field_description:mass_mailing.field_mail_mass_mailing_test__mass_mailing_id
#: model_terms:ir.ui.view,arch_db:mass_mailing.view_mail_mass_mailing_form
#: model_terms:ir.ui.view,arch_db:mass_mailing.view_mail_mass_mailing_graph
msgid "Mailing"
msgstr "Mailing"

#. module: mass_mailing
#: model_terms:ir.ui.view,arch_db:mass_mailing.view_mail_mass_mailing_campaign_form
msgid "Mailing Campaign"
msgstr "Chiến dịch gửi thư"

#. module: mass_mailing
#: model:ir.actions.act_window,name:mass_mailing.action_view_mass_mailing_campaigns
#: model_terms:ir.ui.view,arch_db:mass_mailing.view_mail_mass_mailing_campaign_search
#: model_terms:ir.ui.view,arch_db:mass_mailing.view_mail_mass_mailing_campaign_tree
msgid "Mailing Campaigns"
msgstr "Chiến dịch gửi thư"

#. module: mass_mailing
#: model:ir.model,name:mass_mailing.model_mail_mass_mailing_list
#: model:ir.model.fields,field_description:mass_mailing.field_mail_compose_message__mailing_list_ids
#: model:ir.model.fields,field_description:mass_mailing.field_mail_mass_mailing_list__name
#: model:ir.model.fields,field_description:mass_mailing.field_mail_mass_mailing_list_contact_rel__list_id
#: model:ir.model.fields,field_description:mass_mailing.field_survey_mail_compose_message__mailing_list_ids
msgid "Mailing List"
msgstr "Danh sách Mailing"

#. module: mass_mailing
#: model:ir.actions.act_window,name:mass_mailing.action_view_mass_mailing_contacts
#: model:ir.ui.menu,name:mass_mailing.menu_email_mass_mailing_contacts
#: model_terms:ir.ui.view,arch_db:mass_mailing.mail_mass_mailing_list_contact_view_search
#: model_terms:ir.ui.view,arch_db:mass_mailing.view_mail_mass_mailing_contact_form
#: model_terms:ir.ui.view,arch_db:mass_mailing.view_mail_mass_mailing_contact_graph
#: model_terms:ir.ui.view,arch_db:mass_mailing.view_mail_mass_mailing_contact_pivot
#: model_terms:ir.ui.view,arch_db:mass_mailing.view_mail_mass_mailing_contact_search
#: model_terms:ir.ui.view,arch_db:mass_mailing.view_mail_mass_mailing_contact_tree
msgid "Mailing List Contacts"
msgstr "Liên hệ của danh sách mail"

#. module: mass_mailing
#: model_terms:ir.ui.view,arch_db:mass_mailing.mail_mass_mailing_list_contact_rel_view_form
msgid "Mailing List contacts"
msgstr "Liên hệ của danh sách mail"

#. module: mass_mailing
#: model:ir.actions.act_window,name:mass_mailing.action_view_mass_mailing_lists
#: model:ir.model.fields,field_description:mass_mailing.field_mail_mass_mailing__contact_list_ids
#: model:ir.model.fields,field_description:mass_mailing.field_mail_mass_mailing_contact__list_ids
#: model:ir.model.fields,field_description:mass_mailing.field_mail_mass_mailing_list__contact_ids
#: model:ir.model.fields,field_description:mass_mailing.field_mass_mailing_list_merge__src_list_ids
#: model:ir.ui.menu,name:mass_mailing.mass_mailing_mailing_list_menu
#: model:ir.ui.menu,name:mass_mailing.menu_email_mass_mailing_lists
#: model_terms:ir.ui.view,arch_db:mass_mailing.mail_mass_mailing_list_contact_rel_list_contact_view_tree
#: model_terms:ir.ui.view,arch_db:mass_mailing.res_config_settings_view_form
#: model_terms:ir.ui.view,arch_db:mass_mailing.view_mail_mass_mailing_list_search
#: model_terms:ir.ui.view,arch_db:mass_mailing.view_mail_mass_mailing_list_tree
msgid "Mailing Lists"
msgstr "Danh sách Mail"

#. module: mass_mailing
#: model:ir.model.fields,field_description:mass_mailing.field_mail_mass_mailing__user_id
msgid "Mailing Manager"
msgstr "Quản lý gửi thư"

#. module: mass_mailing
#: model:ir.actions.act_window,name:mass_mailing.action_view_mass_mailing_stages
msgid "Mailing Stages"
msgstr "Giai đoạn thư"

#. module: mass_mailing
#: model_terms:ir.ui.view,arch_db:mass_mailing.view_mail_mass_mailing_links_tree
msgid "Mailing Statistics of Clicks"
msgstr "Thống kê số lần nhấn"

#. module: mass_mailing
#: model_terms:ir.ui.view,arch_db:mass_mailing.unsubscribe
#: model_terms:ir.ui.view,arch_db:mass_mailing.unsubscribed
msgid "Mailing Subscriptions"
msgstr "Đăng ký Mailing"

#. module: mass_mailing
#: model:ir.actions.act_window,name:mass_mailing.action_mail_mass_mailing_test
msgid "Mailing Test"
msgstr "Mailing Test"

#. module: mass_mailing
#: model:ir.actions.act_window,name:mass_mailing.action_create_ab_mass_mailings_from_campaign
#: model:ir.actions.act_window,name:mass_mailing.action_create_mass_mailings_from_campaign
#: model:ir.actions.act_window,name:mass_mailing.action_view_mass_mailings
#: model:ir.actions.act_window,name:mass_mailing.action_view_mass_mailings_from_campaign
#: model:ir.model.fields,field_description:mass_mailing.field_mail_mass_mailing_campaign__total_mailings
#: model:ir.ui.menu,name:mass_mailing.mass_mailing_menu
#: model_terms:ir.ui.view,arch_db:mass_mailing.view_mail_mass_mailing_campaign_form
#: model_terms:ir.ui.view,arch_db:mass_mailing.view_mail_mass_mailing_campaign_kanban
#: model_terms:ir.ui.view,arch_db:mass_mailing.view_mail_mass_mailing_search
#: model_terms:ir.ui.view,arch_db:mass_mailing.view_mail_mass_mailing_stage_search
#: model_terms:ir.ui.view,arch_db:mass_mailing.view_mail_mass_mailing_stage_tree
#: model_terms:ir.ui.view,arch_db:mass_mailing.view_mail_mass_mailing_tree
msgid "Mailings"
msgstr "Mailings"

#. module: mass_mailing
#: model_terms:ir.ui.view,arch_db:mass_mailing.view_mail_mass_mailing_search
msgid "Mailings that are assigned to me"
msgstr "Danh sách mail được giao cho tôi"

#. module: mass_mailing
#: model:ir.model.fields,field_description:mass_mailing.field_mail_mass_mailing_contact__message_main_attachment_id
msgid "Main Attachment"
msgstr "Đính kèm chính"

#. module: mass_mailing
#: model:res.groups,name:mass_mailing.group_mass_mailing_campaign
msgid "Manage Mass Mailing Campaigns"
msgstr "Quản lý Chiến dịch Gửi mail hàng loạt"

#. module: mass_mailing
#: model_terms:ir.ui.view,arch_db:mass_mailing.res_config_settings_view_form
msgid "Manage campaigns of mass emails with process stages"
msgstr ""
"Quản lý các chiến dịch của email hàng loạt với các giai đoạn quy trình"

#. module: mass_mailing
#: model:mail.mass_mailing.tag,name:mass_mailing.mass_mail_tag_1
msgid "Marketing"
msgstr "Marketing"

#. module: mass_mailing
#: model:ir.model.fields,field_description:mass_mailing.field_mail_statistics_report__name
msgid "Mass Mail"
msgstr "Mail Hàng loạt"

#. module: mass_mailing
#: model:ir.model.fields,field_description:mass_mailing.field_mail_statistics_report__campaign
msgid "Mass Mail Campaign"
msgstr "Chiến dich Gửi mail hàng loạt"

#. module: mass_mailing
#: model:ir.model,name:mass_mailing.model_mail_mass_mailing
#: model:ir.model.fields,field_description:mass_mailing.field_link_tracker__mass_mailing_id
#: model:ir.model.fields,field_description:mass_mailing.field_link_tracker_click__mass_mailing_id
#: model:ir.model.fields,field_description:mass_mailing.field_mail_compose_message__mass_mailing_id
#: model:ir.model.fields,field_description:mass_mailing.field_mail_mail__mailing_id
#: model:ir.model.fields,field_description:mass_mailing.field_mail_mail_statistics__mass_mailing_id
#: model:ir.model.fields,field_description:mass_mailing.field_mass_mailing_schedule_date__mass_mailing_id
#: model:ir.model.fields,field_description:mass_mailing.field_survey_mail_compose_message__mass_mailing_id
#: model_terms:ir.ui.view,arch_db:mass_mailing.view_mail_mail_statistics_search
msgid "Mass Mailing"
msgstr "Gửi mail hàng loạt"

#. module: mass_mailing
#: model:ir.actions.act_window,name:mass_mailing.action_mail_statistics_report
msgid "Mass Mailing Analysis"
msgstr "Phân tích Gửi mail hàng loạt"

#. module: mass_mailing
#: model:ir.model,name:mass_mailing.model_mail_mass_mailing_campaign
#: model:ir.model.fields,field_description:mass_mailing.field_link_tracker__mass_mailing_campaign_id
#: model:ir.model.fields,field_description:mass_mailing.field_link_tracker_click__mass_mailing_campaign_id
#: model:ir.model.fields,field_description:mass_mailing.field_mail_compose_message__mass_mailing_campaign_id
#: model:ir.model.fields,field_description:mass_mailing.field_mail_mail_statistics__mass_mailing_campaign_id
#: model:ir.model.fields,field_description:mass_mailing.field_mail_mass_mailing__mass_mailing_campaign_id
#: model:ir.model.fields,field_description:mass_mailing.field_survey_mail_compose_message__mass_mailing_campaign_id
#: model_terms:ir.ui.view,arch_db:mass_mailing.view_mail_statistics_report_search
msgid "Mass Mailing Campaign"
msgstr "Chiến dịch gửi mail hàng loạt"

#. module: mass_mailing
#: model:ir.model,name:mass_mailing.model_mail_mass_mailing_stage
msgid "Mass Mailing Campaign Stage"
msgstr "Giai đoạn Chiến dịch gửi mail hàng loạt"

#. module: mass_mailing
#: model:ir.model.fields,field_description:mass_mailing.field_res_config_settings__group_mass_mailing_campaign
msgid "Mass Mailing Campaigns"
msgstr "Các Chiến dịch gửi email hàng loạt"

#. module: mass_mailing
#: model:ir.model,name:mass_mailing.model_mail_mass_mailing_contact
msgid "Mass Mailing Contact"
msgstr "Liên hệ gửi email hàng loạt"

#. module: mass_mailing
#: model:ir.model.fields,field_description:mass_mailing.field_mail_compose_message__mass_mailing_name
#: model:ir.model.fields,field_description:mass_mailing.field_survey_mail_compose_message__mass_mailing_name
msgid "Mass Mailing Name"
msgstr "Tên gửi mail hàng loạt"

#. module: mass_mailing
#: model:ir.model,name:mass_mailing.model_mass_mailing_schedule_date
msgid "Mass Mailing Scheduling"
msgstr "Lập kế hoạch gửi mail hàng loạt"

#. module: mass_mailing
#: model:ir.model,name:mass_mailing.model_mail_statistics_report
#: model_terms:ir.ui.view,arch_db:mass_mailing.view_mail_statistics_report_graph
#: model_terms:ir.ui.view,arch_db:mass_mailing.view_mail_statistics_report_pivot
#: model_terms:ir.ui.view,arch_db:mass_mailing.view_mail_statistics_report_search
msgid "Mass Mailing Statistics"
msgstr "Thống kê gửi email hàng loạt"

#. module: mass_mailing
#: model_terms:ir.actions.act_window,help:mass_mailing.action_mail_statistics_report
msgid ""
"Mass Mailing Statistics allows you to check different mailing related "
"information like number of bounced mails, opened mails, replied mails. You "
"can sort out your analysis by different groups to get accurate grained "
"analysis."
msgstr ""
"Thống kê gửi email hàng loạt cho phép bạn kiểm tra các thông tin khác nhau "
"liên quan đến việc gửi email (vd: số email bị trả lại, số email được mở, số "
"email được trả lời, v.v.). Bạn có thể sắp xếp các phân tích của bạn theo các"
" nhóm tiêu chí khác nhau để có cái nhìn phân tích chính xác giúp bạn ra "
"quyết định thông minh nhất."

#. module: mass_mailing
#: model:ir.model,name:mass_mailing.model_mail_mass_mailing_list_contact_rel
msgid "Mass Mailing Subscription Information"
msgstr "Thông tin đăng ký gửi thư hàng loạt"

#. module: mass_mailing
#: model:ir.model,name:mass_mailing.model_mail_mass_mailing_tag
msgid "Mass Mailing Tag"
msgstr "Thẻ gửi thư hàng loạt"

#. module: mass_mailing
#: model:ir.actions.server,name:mass_mailing.ir_cron_mass_mailing_queue_ir_actions_server
#: model:ir.cron,cron_name:mass_mailing.ir_cron_mass_mailing_queue
#: model:ir.cron,name:mass_mailing.ir_cron_mass_mailing_queue
msgid "Mass Mailing: Process queue"
msgstr "Gửi thư hàng loạt: Thực thi hàng đợi"

#. module: mass_mailing
#: model:ir.model.fields,field_description:mass_mailing.field_mail_mass_mailing_campaign__mass_mailing_ids
msgid "Mass Mailings"
msgstr "Gửi thư loạt"

#. module: mass_mailing
#: model:ir.model.fields,field_description:mass_mailing.field_mail_mass_mailing__medium_id
#: model:ir.model.fields,field_description:mass_mailing.field_mail_mass_mailing_campaign__medium_id
#: model_terms:ir.ui.view,arch_db:mass_mailing.view_mail_mass_mailing_form
msgid "Medium"
msgstr "Phương thức"

#. module: mass_mailing
#: model_terms:ir.ui.view,arch_db:mass_mailing.mass_mailing_list_merge_view_form
msgid "Merge"
msgstr "Trộn"

#. module: mass_mailing
#: model:ir.model,name:mass_mailing.model_mass_mailing_list_merge
#: model_terms:ir.ui.view,arch_db:mass_mailing.mass_mailing_list_merge_view_form
msgid "Merge Mass Mailing List"
msgstr "Gộp danh sách gửi thư"

#. module: mass_mailing
#: model:ir.model.fields,field_description:mass_mailing.field_mass_mailing_list_merge__merge_options
msgid "Merge Option"
msgstr "Lựa chọn gộp"

#. module: mass_mailing
#: model:ir.actions.act_window,name:mass_mailing.mass_mailing_list_merge_action
msgid "Merge Selected Mailing Lists"
msgstr "Gộp danh sách thư được chọn"

#. module: mass_mailing
#: selection:mass.mailing.list.merge,merge_options:0
msgid "Merge into a new mailing list"
msgstr "Gộp vào một danh sách mail mới"

#. module: mass_mailing
#: selection:mass.mailing.list.merge,merge_options:0
msgid "Merge into an existing mailing list"
msgstr "Gộp với một danh sách gửi thư có sẵn"

#. module: mass_mailing
#: model:ir.model.fields,field_description:mass_mailing.field_mail_mass_mailing_contact__message_has_error
msgid "Message Delivery error"
msgstr "Thông báo gửi đi gặp lỗi"

#. module: mass_mailing
#: model:ir.model.fields,field_description:mass_mailing.field_mail_mail_statistics__message_id
msgid "Message-ID"
msgstr "Message-ID"

#. module: mass_mailing
#: model:ir.model.fields,field_description:mass_mailing.field_mail_mass_mailing_contact__message_ids
msgid "Messages"
msgstr "Thông điệp"

#. module: mass_mailing
#: model_terms:ir.ui.view,arch_db:mass_mailing.s_mail_block_comparison_table
msgid "More"
msgstr "Xem thêm"

#. module: mass_mailing
#: model_terms:ir.ui.view,arch_db:mass_mailing.s_mail_block_event
msgid "More Info"
msgstr "Thêm thông tin"

#. module: mass_mailing
#: model_terms:ir.ui.view,arch_db:mass_mailing.s_mail_block_footer_tag_line
msgid "My Account"
msgstr "Tài khoản của Tôi"

#. module: mass_mailing
#: model_terms:ir.ui.view,arch_db:mass_mailing.s_mail_block_header_text_social
msgid "My Company"
msgstr "Công ty của tôi"

#. module: mass_mailing
#: model_terms:ir.ui.view,arch_db:mass_mailing.view_mail_mass_mailing_search
msgid "My Mailings"
msgstr "Thư của tôi"

#. module: mass_mailing
#: model:ir.model.fields,field_description:mass_mailing.field_mail_mass_mailing_contact__name
#: model:ir.model.fields,field_description:mass_mailing.field_mail_mass_mailing_stage__name
#: model:ir.model.fields,field_description:mass_mailing.field_mail_mass_mailing_tag__name
msgid "Name"
msgstr "Tên"

#. module: mass_mailing
#: model_terms:ir.ui.view,arch_db:mass_mailing.view_mail_mass_mailing_contact_search
msgid "Name / Email"
msgstr "Tên / Email"

#. module: mass_mailing
#: model:ir.model.fields,field_description:mass_mailing.field_mass_mailing_list_merge__new_list_name
msgid "New Mailing List Name"
msgstr "Tên danh sách mail mới"

#. module: mass_mailing
#: model:mail.mass_mailing.campaign,name:mass_mailing.mass_mail_campaign_1
#: model:utm.campaign,name:mass_mailing.mass_mail_campaign_1_utm_campaign
msgid "Newsletter"
msgstr "Newsletter"

#. module: mass_mailing
#: model_terms:ir.ui.view,arch_db:mass_mailing.s_mail_block_comparison_table
msgid "No customization"
msgstr "Không tuỳ biến"

#. module: mass_mailing
#: model_terms:ir.actions.act_window,help:mass_mailing.action_create_ab_mass_mailings_from_campaign
#: model_terms:ir.actions.act_window,help:mass_mailing.action_create_mass_mailings_from_campaign
#: model_terms:ir.actions.act_window,help:mass_mailing.action_view_mass_mailing_lists
#: model_terms:ir.actions.act_window,help:mass_mailing.action_view_mass_mailings
#: model_terms:ir.actions.act_window,help:mass_mailing.action_view_mass_mailings_from_campaign
msgid ""
"No need of importing your mailing lists, you can easily\n"
"                send emails to any contact saved in other Odoo apps."
msgstr ""
"Không cần nhập danh sách gửi thư của bạn, bạn có thể dễ dàng\n"
"                      gửi email đến bất kỳ liên hệ nào được lưu trong các ứng dụng Odoo khác."

#. module: mass_mailing
#: model_terms:ir.ui.view,arch_db:mass_mailing.s_mail_block_comparison_table
msgid "No support"
msgstr "Không hỗ trợ"

#. module: mass_mailing
#: model:ir.model.fields,field_description:mass_mailing.field_mail_mass_mailing_contact__message_needaction_counter
msgid "Number of Actions"
msgstr "Số lượng Hành động"

#. module: mass_mailing
#: model:ir.model.fields,field_description:mass_mailing.field_mail_mass_mailing__clicks_ratio
msgid "Number of Clicks"
msgstr "Số lượng Click"

#. module: mass_mailing
#: model:ir.model.fields,field_description:mass_mailing.field_mail_mass_mailing_list__contact_nbr
#: model:ir.model.fields,field_description:mass_mailing.field_mail_mass_mailing_list_contact_rel__contact_count
msgid "Number of Contacts"
msgstr "Số lượng Liên hệ"

#. module: mass_mailing
#: model_terms:ir.ui.view,arch_db:mass_mailing.mass_mailing_list_merge_view_form
msgid "Number of Recipients"
msgstr "Số người nhận"

#. module: mass_mailing
#: model_terms:ir.ui.view,arch_db:mass_mailing.view_mail_mass_mailing_contact_kanban
msgid "Number of bounced email."
msgstr "Số lượng email bị trả lại."

#. module: mass_mailing
#: model:ir.model.fields,field_description:mass_mailing.field_mail_mass_mailing_campaign__clicks_ratio
msgid "Number of clicks"
msgstr "Số lượng Click"

#. module: mass_mailing
#: model:ir.model.fields,field_description:mass_mailing.field_mail_mass_mailing_contact__message_has_error_counter
msgid "Number of error"
msgstr "Số lượng lỗi"

#. module: mass_mailing
#: model:ir.model.fields,help:mass_mailing.field_mail_mass_mailing_contact__message_needaction_counter
msgid "Number of messages which requires an action"
msgstr "Số thông điệp cần có hành động"

#. module: mass_mailing
#: model:ir.model.fields,help:mass_mailing.field_mail_mass_mailing_contact__message_has_error_counter
msgid "Number of messages with delivery error"
msgstr "Số tin gửi đi bị lỗi"

#. module: mass_mailing
#: model:ir.model.fields,help:mass_mailing.field_mail_mass_mailing_contact__message_unread_counter
msgid "Number of unread messages"
msgstr "Số thông điệp chưa đọc"

#. module: mass_mailing
#: model_terms:ir.ui.view,arch_db:mass_mailing.s_mail_block_discount1
msgid "OFF"
msgstr "TẮT"

#. module: mass_mailing
#: model_terms:ir.ui.view,arch_db:mass_mailing.s_mail_block_discount2
msgid "OFF YOUR NEXT ORDER!"
msgstr "GIẢM GIÁ ĐƠN TIẾP THEO CỦA BẠN!"

#. module: mass_mailing
#: model_terms:ir.ui.view,arch_db:mass_mailing.layout
msgid "Odoo"
msgstr "Odoo"

#. module: mass_mailing
#: model_terms:mail.mass_mailing.list,popup_content:mass_mailing.mass_mail_list_1
#: model_terms:mail.mass_mailing.list,popup_content:mass_mailing.mass_mail_list_2
msgid "Odoo Presents"
<<<<<<< HEAD
msgstr "Trình diễn Odoo"
=======
msgstr "Odoo Presents"
>>>>>>> 72fff6ae

#. module: mass_mailing
#: model_terms:ir.actions.act_window,help:mass_mailing.action_view_mass_mailing_contacts
msgid "Odoo helps you to easily track all activities related to a customer."
msgstr ""
"Odoo giúp bạn dễ dàng theo dõi tất cả hoạt động liên quan đến khách hàng."

#. module: mass_mailing
#: model_terms:ir.ui.view,arch_db:mass_mailing.s_mail_block_image_text
msgid "Omnichannel sales"
<<<<<<< HEAD
msgstr "Bán hàng đa kênh tích hợp"
=======
msgstr "Bán hàng đa kênh"
>>>>>>> 72fff6ae

#. module: mass_mailing
#: model_terms:ir.ui.view,arch_db:mass_mailing.mail_mass_mailing_list_contact_rel_list_contact_view_tree
msgid "Open Contact"
msgstr "Mở liên hệ"

#. module: mass_mailing
#: model_terms:ir.ui.view,arch_db:mass_mailing.view_mail_mail_statistics_search
msgid "Open Date"
msgstr "Ngày mở"

#. module: mass_mailing
#: model:ir.model.fields,field_description:mass_mailing.field_mail_mail_statistics__opened
#: model:ir.model.fields,field_description:mass_mailing.field_mail_mass_mailing__opened
#: model:ir.model.fields,field_description:mass_mailing.field_mail_mass_mailing_campaign__opened
#: model:ir.model.fields,field_description:mass_mailing.field_mail_statistics_report__opened
#: model_terms:ir.ui.view,arch_db:mass_mailing.view_mail_mail_statistics_search
#: model_terms:ir.ui.view,arch_db:mass_mailing.view_mail_mass_mailing_campaign_form
#: model_terms:ir.ui.view,arch_db:mass_mailing.view_mail_mass_mailing_form
#: model_terms:ir.ui.view,arch_db:mass_mailing.view_mail_mass_mailing_kanban
#: selection:mail.mail.statistics,state:0
msgid "Opened"
msgstr "Đã mở"

#. module: mass_mailing
#: model:ir.model.fields,field_description:mass_mailing.field_mail_mass_mailing__opened_ratio
#: model:ir.model.fields,field_description:mass_mailing.field_mail_mass_mailing_campaign__opened_ratio
msgid "Opened Ratio"
msgstr "Tỷ lệ mở thư"

#. module: mass_mailing
#: model:ir.model.fields,field_description:mass_mailing.field_mail_mass_mailing_contact__opt_out
#: model:ir.model.fields,field_description:mass_mailing.field_mail_mass_mailing_list_contact_rel__opt_out
msgid "Opt Out"
msgstr "Opt Out"

#. module: mass_mailing
#: model:ir.model.fields,help:mass_mailing.field_mail_mass_mailing_contact__opt_out
msgid ""
"Opt out flag for a specific mailing list.This field should not be used in a "
"view without a unique and active mailing list context."
msgstr ""
"Bỏ chọn cờ cho một danh sách gửi thư cụ thể. Trường này không nên được sử "
"dụng trong chế độ xem mà không có ngữ cảnh danh sách gửi thư duy nhất và "
"hoạt động."

#. module: mass_mailing
#: model_terms:ir.ui.view,arch_db:mass_mailing.view_mail_mass_mailing_form
msgid "Options"
msgstr "Tùy chọn"

#. module: mass_mailing
#: model_terms:ir.ui.view,arch_db:mass_mailing.s_mail_block_steps
msgid "Order"
msgstr "Đặt hàng"

#. module: mass_mailing
#: selection:mail.mail.statistics,state:0
msgid "Outgoing"
msgstr "Gửi đi"

#. module: mass_mailing
#: model:ir.model,name:mass_mailing.model_mail_mail
msgid "Outgoing Mails"
msgstr "Thư gửi đi"

#. module: mass_mailing
#: model_terms:ir.ui.view,arch_db:mass_mailing.s_mail_block_comparison_table
msgid "PRO"
msgstr "Chuyên nghiệp"

#. module: mass_mailing
#: model:ir.model.fields,help:mass_mailing.field_mail_mass_mailing__contact_ab_pc
msgid ""
"Percentage of the contacts that will be mailed. Recipients will be taken "
"randomly."
msgstr ""
"Percentage of the contacts that will be mailed. Recipients will be taken "
"randomly."

#. module: mass_mailing
#: code:addons/mass_mailing/wizard/mass_mailing_schedule_date.py:19
#, python-format
msgid "Please select a date equal/or greater than the current date."
msgstr "Hãy chọn ngày lớn hơn hoặc bằng ngày hiện tại."

#. module: mass_mailing
#: model:ir.model.fields,help:mass_mailing.field_mail_mass_mailing__reply_to
msgid "Preferred Reply-To Address"
msgstr "Preferred Reply-To Address"

#. module: mass_mailing
#: model_terms:ir.ui.view,arch_db:mass_mailing.s_mail_block_image_text
#: model_terms:ir.ui.view,arch_db:mass_mailing.s_mail_block_text_image
#: model_terms:ir.ui.view,arch_db:mass_mailing.s_mail_block_three_cols
#: model_terms:ir.ui.view,arch_db:mass_mailing.s_mail_block_two_cols
msgid "Read More..."
msgstr "Xem thêm..."

#. module: mass_mailing
#: model_terms:ir.ui.view,arch_db:mass_mailing.view_mail_mail_statistics_search
#: model_terms:ir.ui.view,arch_db:mass_mailing.view_mail_mass_mailing_form
msgid "Received"
msgstr "Đã nhận"

#. module: mass_mailing
#: model:ir.model.fields,field_description:mass_mailing.field_mail_mass_mailing__received_ratio
#: model:ir.model.fields,field_description:mass_mailing.field_mail_mass_mailing_campaign__received_ratio
msgid "Received Ratio"
msgstr "Tỷ lệ Nhận"

#. module: mass_mailing
#: selection:mail.mass_mailing,reply_to_mode:0
msgid "Recipient Followers"
msgstr "Người nhận người theo dõi"

#. module: mass_mailing
#: model:ir.model.fields,field_description:mass_mailing.field_mail_mail_statistics__email
msgid "Recipient email address"
msgstr "Địa chỉ email người nhận"

#. module: mass_mailing
#: model:ir.actions.act_window,name:mass_mailing.action_view_mass_mailing_contacts_from_list
#: model:ir.model.fields,field_description:mass_mailing.field_mail_mass_mailing_test__email_to
#: model_terms:ir.ui.view,arch_db:mass_mailing.view_mail_mass_mailing_form
#: model_terms:ir.ui.view,arch_db:mass_mailing.view_mail_mass_mailing_list_form
msgid "Recipients"
msgstr "Người nhận"

#. module: mass_mailing
#: model:ir.model.fields,field_description:mass_mailing.field_mail_mass_mailing__mailing_model_id
msgid "Recipients Model"
msgstr "Model Người nhận"

#. module: mass_mailing
#: model:ir.model.fields,field_description:mass_mailing.field_mail_mass_mailing__mailing_model_name
msgid "Recipients Model Name"
msgstr "Tên mô hình người nhận"

#. module: mass_mailing
#: model:ir.model.fields,field_description:mass_mailing.field_mail_mass_mailing__mailing_model_real
msgid "Recipients Real Model"
msgstr "Mô hình người nhận thực"

#. module: mass_mailing
#: model_terms:ir.ui.view,arch_db:mass_mailing.s_mail_block_discount1
msgid "Redeem Discount!"
msgstr "Đổi phiếu giảm giá"

#. module: mass_mailing
#: model_terms:ir.ui.view,arch_db:mass_mailing.s_mail_block_event
msgid "Registration"
msgstr "Đăng ký"

#. module: mass_mailing
#: model_terms:ir.ui.view,arch_db:mass_mailing.view_mail_mass_mailing_campaign_form
msgid "Related Mailing(s)"
msgstr "Related Mailing(s)"

#. module: mass_mailing
#: model_terms:ir.ui.view,arch_db:mass_mailing.view_mail_mass_mailing_campaign_form
msgid "Related Mailings"
msgstr "Thư liên quan"

#. module: mass_mailing
#: model:ir.model.fields,field_description:mass_mailing.field_mail_mail_statistics__replied
#: model:ir.model.fields,field_description:mass_mailing.field_mail_mass_mailing__replied
#: model:ir.model.fields,field_description:mass_mailing.field_mail_mass_mailing_campaign__replied
#: model:ir.model.fields,field_description:mass_mailing.field_mail_statistics_report__replied
#: model_terms:ir.ui.view,arch_db:mass_mailing.view_mail_mail_statistics_search
#: model_terms:ir.ui.view,arch_db:mass_mailing.view_mail_mass_mailing_campaign_form
#: model_terms:ir.ui.view,arch_db:mass_mailing.view_mail_mass_mailing_form
#: model_terms:ir.ui.view,arch_db:mass_mailing.view_mail_mass_mailing_kanban
#: selection:mail.mail.statistics,state:0
msgid "Replied"
msgstr "Đã trả lời"

#. module: mass_mailing
#: model:ir.model.fields,field_description:mass_mailing.field_mail_mass_mailing__replied_ratio
#: model:ir.model.fields,field_description:mass_mailing.field_mail_mass_mailing_campaign__replied_ratio
msgid "Replied Ratio"
msgstr "Tỷ lệ trả lời"

#. module: mass_mailing
#: model_terms:ir.ui.view,arch_db:mass_mailing.view_mail_mail_statistics_search
msgid "Reply Date"
msgstr "Ngày phản hồi"

#. module: mass_mailing
#: model:ir.model.fields,field_description:mass_mailing.field_mail_mass_mailing__reply_to
msgid "Reply To"
msgstr "Trả lời Đến"

#. module: mass_mailing
#: model:ir.model.fields,field_description:mass_mailing.field_mail_mass_mailing__reply_to_mode
msgid "Reply-To Mode"
msgstr "Chế độ Reply-To"

#. module: mass_mailing
#: model:ir.ui.menu,name:mass_mailing.menu_mass_mailing_report
msgid "Reporting"
msgstr "Báo cáo"

#. module: mass_mailing
#: code:addons/mass_mailing/controllers/main.py:68
#, python-format
msgid "Requested blacklisting via unsubscribe link."
msgstr "Yêu cầu vào danh sách đen thông qua liên kết hủy đăng ký"

#. module: mass_mailing
#: code:addons/mass_mailing/controllers/main.py:127
#, python-format
msgid "Requested blacklisting via unsubscription page."
msgstr "Yêu cầu vào danh sách đen thông qua trang hủy đăng ký."

#. module: mass_mailing
#: code:addons/mass_mailing/controllers/main.py:139
#, python-format
msgid "Requested de-blacklisting via unsubscription page."
msgstr "Yêu cầu xóa danh sách đen thông qua trang hủy đăng ký."

#. module: mass_mailing
#: model:ir.model.fields,field_description:mass_mailing.field_mail_mass_mailing_campaign__user_id
#: model_terms:ir.ui.view,arch_db:mass_mailing.view_mail_mass_mailing_campaign_search
msgid "Responsible"
msgstr "Người phụ trách"

#. module: mass_mailing
#: model_terms:ir.ui.view,arch_db:mass_mailing.view_mail_mass_mailing_form
msgid "Retry"
msgstr "Thử lại"

#. module: mass_mailing
#: model:ir.model,name:mass_mailing.model_mail_mass_mailing_test
msgid "Sample Mail Wizard"
msgstr "Đồ thuật gửi mail mẫu"

#. module: mass_mailing
#: model_terms:ir.ui.view,arch_db:mass_mailing.mass_mailing_schedule_date_view_form
#: model_terms:ir.ui.view,arch_db:mass_mailing.view_mail_mass_mailing_form
#: model:mail.mass_mailing.stage,name:mass_mailing.campaign_stage_1
msgid "Schedule"
msgstr "Ấn định (thời gian)"

#. module: mass_mailing
#: model:ir.model.fields,field_description:mass_mailing.field_mail_mass_mailing__schedule_date
#: model:ir.model.fields,field_description:mass_mailing.field_mass_mailing_schedule_date__schedule_date
msgid "Schedule in the Future"
msgstr "Lên lịch trong tương lai"

#. module: mass_mailing
#: model:ir.model.fields,field_description:mass_mailing.field_mail_mail_statistics__scheduled
#: model:ir.model.fields,field_description:mass_mailing.field_mail_mass_mailing__scheduled
#: model:ir.model.fields,field_description:mass_mailing.field_mail_mass_mailing_campaign__scheduled
#: model_terms:ir.ui.view,arch_db:mass_mailing.view_mail_mail_statistics_search
msgid "Scheduled"
msgstr "Đã ấn định"

#. module: mass_mailing
#: model:ir.model.fields,field_description:mass_mailing.field_mail_statistics_report__scheduled_date
msgid "Scheduled Date"
msgstr "Ngày theo kế hoạch"

#. module: mass_mailing
#: model_terms:ir.ui.view,arch_db:mass_mailing.view_mail_statistics_report_search
msgid "Scheduled Period"
msgstr "Chu kỳ được Ấn định"

#. module: mass_mailing
#: model:ir.model.fields,field_description:mass_mailing.field_mail_mass_mailing__next_departure
msgid "Scheduled date"
msgstr "Ngày được ấn định"

#. module: mass_mailing
#: model_terms:ir.ui.view,arch_db:mass_mailing.email_designer_snippets
msgid "Select a template"
msgstr "Chọn một mẫu"

#. module: mass_mailing
#: model_terms:ir.ui.view,arch_db:mass_mailing.view_mail_mass_mailing_form
msgid "Select mailing lists..."
msgstr "Chọn Danh mục gửi mail..."

#. module: mass_mailing
#: model_terms:ir.ui.view,arch_db:mass_mailing.view_mail_mass_mailing_form
msgid "Select mailing lists:"
msgstr "Chọn Danh mục gửi mail:"

#. module: mass_mailing
#: model_terms:ir.ui.view,arch_db:mass_mailing.unsubscribe
msgid "Send"
msgstr "Gửi"

#. module: mass_mailing
#: model_terms:ir.ui.view,arch_db:mass_mailing.view_mail_mass_mailing_form
msgid "Send Now"
msgstr "Gửi Ngay"

#. module: mass_mailing
#: model_terms:ir.ui.view,arch_db:mass_mailing.view_mail_mass_mailing_test_form
msgid "Send Sample Mail"
msgstr "Gửi thư mẫu"

#. module: mass_mailing
#: model_terms:ir.ui.view,arch_db:mass_mailing.view_mail_mass_mailing_test_form
msgid "Send a Sample Mail"
msgstr "Gửi một thư mẫu"

#. module: mass_mailing
#: model_terms:ir.ui.view,arch_db:mass_mailing.view_mail_mass_mailing_test_form
msgid ""
"Send a sample of this mailing to the above of email addresses for test "
"purpose."
msgstr "Gửi một thư mẫu đến các địa chỉ email bên trên cho mục đích kiểm thử."

#. module: mass_mailing
#: model_terms:ir.ui.view,arch_db:mass_mailing.view_mail_mass_mailing_campaign_form
msgid "Send new A/B Testing Mailing"
msgstr "Gửi một mẫu thư kiểm thử A/B"

#. module: mass_mailing
#: model_terms:ir.ui.view,arch_db:mass_mailing.view_mail_mass_mailing_campaign_form
msgid "Send new Mailing"
msgstr "Gửi thư mới"

#. module: mass_mailing
#: selection:mail.mass_mailing,state:0
msgid "Sending"
msgstr "Đang gửi"

#. module: mass_mailing
#: model:ir.model.fields,field_description:mass_mailing.field_mail_mail_statistics__sent
#: model:ir.model.fields,field_description:mass_mailing.field_mail_mass_mailing__sent
#: model:ir.model.fields,field_description:mass_mailing.field_mail_statistics_report__sent
#: model_terms:ir.ui.view,arch_db:mass_mailing.view_mail_mail_statistics_search
#: selection:mail.mail.statistics,state:0 selection:mail.mass_mailing,state:0
#: model:mail.mass_mailing.stage,name:mass_mailing.campaign_stage_3
#: selection:mail.statistics.report,state:0
msgid "Sent"
msgstr "Đã gửi"

#. module: mass_mailing
#: model_terms:ir.ui.view,arch_db:mass_mailing.view_mail_mass_mailing_search
#: model_terms:ir.ui.view,arch_db:mass_mailing.view_mail_statistics_report_search
msgid "Sent By"
msgstr "Gửi bởi"

#. module: mass_mailing
#: model:ir.model.fields,field_description:mass_mailing.field_mail_mass_mailing__sent_date
msgid "Sent Date"
msgstr "Ngày gửi"

#. module: mass_mailing
#: model:ir.model.fields,field_description:mass_mailing.field_mail_mass_mailing_campaign__sent
msgid "Sent Emails"
msgstr "Email đã gửi"

#. module: mass_mailing
#: model_terms:ir.ui.view,arch_db:mass_mailing.view_mail_mass_mailing_search
msgid "Sent Period"
msgstr "Chu kỳ gửi"

#. module: mass_mailing
#: model:ir.model.fields,field_description:mass_mailing.field_mail_mass_mailing_stage__sequence
msgid "Sequence"
msgstr "Trình tự"

#. module: mass_mailing
#: model:ir.actions.act_window,name:mass_mailing.action_mass_mailing_configuration
#: model:ir.ui.menu,name:mass_mailing.menu_mass_mailing_global_settings
#: model_terms:ir.ui.view,arch_db:mass_mailing.view_mail_mass_mailing_campaign_kanban
msgid "Settings"
msgstr "Thiết lập"

#. module: mass_mailing
#: model:ir.model.fields,field_description:mass_mailing.field_res_config_settings__show_blacklist_buttons
msgid "Show blacklist buttons on unsubscribe page"
msgstr "Hiện nút danh sách đen trên trang hủy đăng ký"

#. module: mass_mailing
#: model:ir.model.fields,field_description:mass_mailing.field_mail_mass_mailing_campaign__source_id
#: model_terms:ir.ui.view,arch_db:mass_mailing.view_mail_mass_mailing_form
msgid "Source"
msgstr "Nguồn"

#. module: mass_mailing
#: model:ir.model.fields,field_description:mass_mailing.field_mail_mass_mailing__name
msgid "Source Name"
msgstr "Tên nguồn"

#. module: mass_mailing
#: model:ir.model.fields,field_description:mass_mailing.field_res_config_settings__mass_mailing_outgoing_mail_server
msgid "Specific Mail Server"
<<<<<<< HEAD
msgstr "Máy chủ Email đặc thù"
=======
msgstr "Máy chủ thư cụ thể"
>>>>>>> 72fff6ae

#. module: mass_mailing
#: selection:mail.mass_mailing,reply_to_mode:0
msgid "Specified Email Address"
msgstr "Địa chỉ email đặc thù"

#. module: mass_mailing
#: model:ir.model.fields,field_description:mass_mailing.field_mail_mass_mailing_campaign__stage_id
#: model_terms:ir.ui.view,arch_db:mass_mailing.view_mail_mass_mailing_campaign_search
msgid "Stage"
msgstr "Giai đoạn"

#. module: mass_mailing
#: model:ir.model.fields,field_description:mass_mailing.field_mail_mail_statistics__state
#: model_terms:ir.ui.view,arch_db:mass_mailing.view_mail_mail_statistics_search
#: model_terms:ir.ui.view,arch_db:mass_mailing.view_mail_statistics_report_search
msgid "State"
msgstr "Trạng thái"

#. module: mass_mailing
#: model:ir.model.fields,field_description:mass_mailing.field_mail_mail_statistics__state_update
msgid "State Update"
msgstr "Cập nhật trạng thái"

#. module: mass_mailing
#: model:ir.model.fields,field_description:mass_mailing.field_mail_mail__statistics_ids
msgid "Statistics"
msgstr "Thống kê"

#. module: mass_mailing
#: model:ir.actions.act_window,name:mass_mailing.action_view_mass_mailing_links_statistics
#: model:ir.actions.act_window,name:mass_mailing.dropdb snipp
msgid "Statistics of Clicks"
msgstr "Thống kê số lần bấm"

#. module: mass_mailing
#: model:ir.model.fields,field_description:mass_mailing.field_mail_mass_mailing__state
#: model:ir.model.fields,field_description:mass_mailing.field_mail_statistics_report__state
#: model_terms:ir.ui.view,arch_db:mass_mailing.view_mail_mass_mailing_search
msgid "Status"
msgstr "Tình trạng"

#. module: mass_mailing
#: model:ir.model.fields,field_description:mass_mailing.field_mail_mass_mailing__source_id
#: model_terms:ir.ui.view,arch_db:mass_mailing.view_mail_mass_mailing_form
msgid "Subject"
msgstr "Chủ đề"

#. module: mass_mailing
#: model:ir.model.fields,field_description:mass_mailing.field_mail_mass_mailing_contact__subscription_list_ids
#: model:ir.model.fields,field_description:mass_mailing.field_mail_mass_mailing_list__subscription_contact_ids
msgid "Subscription Information"
msgstr "Thông tin đăng ký"

#. module: mass_mailing
#: sql_constraint:mail.mass_mailing.tag:0
msgid "Tag name already exists !"
msgstr "Tên thẻ này đã tồn tại rồi!"

#. module: mass_mailing
#: model:ir.model.fields,field_description:mass_mailing.field_mail_mass_mailing_campaign__tag_ids
#: model:ir.model.fields,field_description:mass_mailing.field_mail_mass_mailing_contact__tag_ids
msgid "Tags"
msgstr "Từ khóa"

#. module: mass_mailing
#: model_terms:ir.ui.view,arch_db:mass_mailing.mass_mailing_schedule_date_view_form
msgid "Take Future Schedule Date"
msgstr "Lấy lịch trình trong tương lai"

#. module: mass_mailing
#: model_terms:ir.ui.view,arch_db:mass_mailing.view_mail_mass_mailing_form
msgid "Test"
msgstr "Kiểm thử"

#. module: mass_mailing
#: code:addons/mass_mailing/models/mass_mailing.py:657
#, python-format
msgid "Test Mailing"
msgstr "Test Mailing"

#. module: mass_mailing
#: selection:mail.statistics.report,state:0
msgid "Tested"
msgstr "Đã kiểm thử"

#. module: mass_mailing
#: model_terms:ir.ui.view,arch_db:mass_mailing.s_mail_block_title_text
msgid "Thank you for joining us!"
msgstr "Cảm ơn bạn đã tham gia với chúng tôi!"

#. module: mass_mailing
#. openerp-web
#: code:addons/mass_mailing/static/src/js/unsubscribe.js:169
#, python-format
msgid "Thank you! Your feedback has been sent successfully!"
msgstr "Cảm ơn bạn! Phản hồi của bạn đã được gửi thành công!"

#. module: mass_mailing
#: model_terms:ir.ui.view,arch_db:mass_mailing.s_mail_block_paragraph
msgid "That way, Odoo evolves much faster than any other solution."
msgstr "Bằng cách này, Odoo giải quyết nhanh hơn bất kỳ giải pháp khác."

#. module: mass_mailing
#: model:ir.model.fields,help:mass_mailing.field_mail_mass_mailing_list_contact_rel__opt_out
msgid "The contact has chosen not to receive mails anymore from this list"
msgstr "Liên hệ này đã chọn không nhận mail từ danh mục này nữa"

#. module: mass_mailing
#: model:ir.model.fields,help:mass_mailing.field_mail_mass_mailing_list__is_public
msgid ""
"The mailing list can be accessible by recipient in the unsubscription page "
"to allows him to update his subscription preferences."
msgstr ""
"Danh sách gửi thư có thể được truy cập bởi người nhận trong trang hủy đăng "
"ký để cho phép anh ta cập nhật các tùy chọn đăng ký của mình."

#. module: mass_mailing
#: model_terms:ir.ui.view,arch_db:mass_mailing.s_mail_block_paragraph
msgid ""
"The open source model of Odoo has allowed us to leverage thousands of developers and\n"
"                                business experts to build hundreds of apps in just a few years."
msgstr ""
"Mô hình nguồn mở của Odoo đã cho phép chúng tôi tận dụng hàng ngàn nhà phát triển và\n"
"                                 các chuyên gia kinh doanh để xây dựng hàng trăm ứng dụng chỉ trong vài năm."

#. module: mass_mailing
#: model_terms:ir.ui.view,arch_db:mass_mailing.s_mail_block_text_image
msgid ""
"The open source model of Odoo has allowed us to leverage thousands of "
"developers and business experts to build hundreds of apps in just a few "
"years."
msgstr ""
"Mô hình mã nguồn mở của Odoo đã cho phép chúng tôi tận dụng hàng ngàn nhà "
"phát triển và chuyên gia kinh doanh để xây dựng hàng trăm ứng dụng chỉ trong"
" vài năm."

#. module: mass_mailing
#: code:addons/mass_mailing/models/mass_mailing.py:624
#, python-format
msgid "The recipient <strong>subscribed to %s</strong> mailing list(s)"
msgstr "Người nhận <strong> đăng ký vào %s</strong> danh sách gửi thư"

#. module: mass_mailing
#: code:addons/mass_mailing/models/mass_mailing.py:623
#, python-format
msgid "The recipient <strong>unsubscribed from %s</strong> mailing list(s)"
msgstr "Người nhận <strong> hủy đăng ký khỏi %s </strong> danh sách gửi thư"

#. module: mass_mailing
#: code:addons/mass_mailing/models/mass_mailing.py:823
#, python-format
msgid "There is no recipients selected."
msgstr "Chưa chọn người nhận."

#. module: mass_mailing
#: model:ir.model.fields,help:mass_mailing.field_mail_mass_mailing__medium_id
#: model:ir.model.fields,help:mass_mailing.field_mail_mass_mailing_campaign__medium_id
msgid "This is the delivery method, e.g. Postcard, Email, or Banner Ad"
msgstr ""
"Đây là phương thức giao, vd: Bưu thiếp, Email hoặc banner quảng cáo."

#. module: mass_mailing
#: model:ir.model.fields,help:mass_mailing.field_mail_mass_mailing__source_id
msgid ""
"This is the link source, e.g. Search Engine, another domain, or name of "
"email list"
msgstr ""
"Đây là nguồn liên kết, ví dụ: công cụ tìm kiếm, tên miền khác hoặc tên của "
"danh sách email"

#. module: mass_mailing
#: model:ir.model.fields,help:mass_mailing.field_mail_mass_mailing_campaign__source_id
msgid ""
"This is the link source, e.g. Search Engine, another domain,or name of email"
" list"
msgstr ""
"Đây là nguồn liên kết, ví dụ: công cụ tìm kiếm, tên miền khác hoặc tên của "
"danh sách email"

#. module: mass_mailing
#: model:ir.model.fields,help:mass_mailing.field_res_config_settings__group_mass_mailing_campaign
msgid ""
"This is useful if your marketing campaigns are composed of several emails"
msgstr ""
"Điều này hữu ích nếu các chiến dịch tiếp thị của bạn bao gồm một số email"

#. module: mass_mailing
#: model_terms:ir.ui.view,arch_db:mass_mailing.res_config_settings_view_form
msgid ""
"This is useful if your marketing campaigns are composed of several emails."
msgstr ""
"Điều này hữu ích nếu các chiến dịch tiếp thị của bạn bao gồm một số email"

#. module: mass_mailing
#: model_terms:ir.ui.view,arch_db:mass_mailing.view_mail_mass_mailing_form
msgid "This mailing is scheduled for"
msgstr "Thư này được lên kế hoạch cho"

#. module: mass_mailing
#: model:ir.model.fields,help:mass_mailing.field_mail_mass_mailing__campaign_id
#: model:ir.model.fields,help:mass_mailing.field_mail_mass_mailing_campaign__campaign_id
msgid ""
"This name helps you tracking your different campaign efforts, e.g. "
"Fall_Drive, Christmas_Special"
msgstr ""
"Tên này giúp bạn theo dõi các nỗ lực chiến dịch khác nhau của mình, ví dụ: "
"Fall_Drive, Christmas_ Special"

#. module: mass_mailing
#: model_terms:ir.ui.view,arch_db:mass_mailing.res_config_settings_view_form
msgid ""
"This tool is advised if your marketing campaign is composed of several "
"emails."
msgstr ""
"Công cụ này được khuyên nếu chiến dịch tiếp thị của bạn bao gồm một số "
"email."

#. module: mass_mailing
#: model_terms:ir.ui.view,arch_db:mass_mailing.view_mail_mass_mailing_form
msgid ""
"This will send the email to all recipients. Do you still want to proceed ?"
msgstr "Điều này sẽ gửi email cho tất cả người nhận. Bạn vẫn muốn tiến hành?"

#. module: mass_mailing
#: model:ir.model.fields,field_description:mass_mailing.field_mail_mass_mailing_contact__title_id
msgid "Title"
msgstr "Xưng hô"

#. module: mass_mailing
#: model:ir.model.fields,field_description:mass_mailing.field_mail_mass_mailing__total
#: model:ir.model.fields,field_description:mass_mailing.field_mail_mass_mailing_campaign__total
msgid "Total"
msgstr "Tổng"

#. module: mass_mailing
#: model_terms:ir.ui.view,arch_db:mass_mailing.view_mail_mass_mailing_campaign_form
msgid "Tracking"
msgstr "Theo vết"

#. module: mass_mailing
#: model:ir.model.fields,field_description:mass_mailing.field_mail_mass_mailing_contact__message_unread
msgid "Unread Messages"
msgstr "Tin chưa đọc"

#. module: mass_mailing
#: model:ir.model.fields,field_description:mass_mailing.field_mail_mass_mailing_contact__message_unread_counter
msgid "Unread Messages Counter"
msgstr "Bộ đếm Thông điệp chưa đọc"

#. module: mass_mailing
#: model_terms:ir.ui.view,arch_db:mass_mailing.s_mail_block_footer_social
#: model_terms:ir.ui.view,arch_db:mass_mailing.s_mail_block_footer_social_left
#: model_terms:ir.ui.view,arch_db:mass_mailing.theme_basic_template
msgid "Unsubscribe"
msgstr "Ngừng theo dõi"

#. module: mass_mailing
#: model_terms:ir.ui.view,arch_db:mass_mailing.unsubscribe
msgid "Unsubscribed"
msgstr "Dừng đăng ký"

#. module: mass_mailing
#: model:ir.model.fields,field_description:mass_mailing.field_mail_mass_mailing_list_contact_rel__unsubscription_date
msgid "Unsubscription Date"
msgstr "Ngày Ngừng theo dõi"

#. module: mass_mailing
#: code:addons/mass_mailing/models/mass_mailing.py:880
#, python-format
msgid "Unsupported mass mailing model %s"
msgstr "Đối tượng %s không hỗ trợ gửi thư hàng loạt"

#. module: mass_mailing
#: model_terms:ir.ui.view,arch_db:mass_mailing.unsubscribe
msgid "Update my subscriptions"
<<<<<<< HEAD
msgstr "Cập nhật các đăng ký của tôi"
=======
msgstr "Cập nhật đăng ký của tôi"
>>>>>>> 72fff6ae

#. module: mass_mailing
#. openerp-web
#: code:addons/mass_mailing/static/src/xml/mass_mailing.xml:17
#, python-format
msgid "Upgrade theme"
<<<<<<< HEAD
msgstr "Nâng cấp theme"
=======
msgstr "Nâng cấp chủ đề"
>>>>>>> 72fff6ae

#. module: mass_mailing
#: model_terms:ir.ui.view,arch_db:mass_mailing.s_mail_block_paragraph
msgid ""
"Usability improvements made on Odoo will automatically apply to all\n"
"                                of our fully integrated apps."
msgstr ""
"Cải thiện khả năng sử dụng được thực hiện trên Odoo sẽ tự động áp dụng cho tất cả\n"
"                               các ứng dụng tích hợp đầy đủ của chúng tôi."

#. module: mass_mailing
#: model_terms:ir.ui.view,arch_db:mass_mailing.s_mail_block_discount2
msgid "Use This Promo Code BEFORE 1st of August"
msgstr "Sử dụng mã giảm giá này TRƯỚC ngày 1 tháng 8"

#. module: mass_mailing
#: model_terms:ir.ui.view,arch_db:mass_mailing.res_config_settings_view_form
msgid "Use a specific mail server for mailings"
<<<<<<< HEAD
msgstr "Sử dụng một máy chủ email đặc thù cho việc gửi email hàng loạt"
=======
msgstr "Sử dụng một máy chủ thư cụ thể để gửi thư"
>>>>>>> 72fff6ae

#. module: mass_mailing
#: model:ir.model.fields,help:mass_mailing.field_mail_mass_mailing__mail_server_id
#: model:ir.model.fields,help:mass_mailing.field_res_config_settings__mass_mailing_outgoing_mail_server
#: model_terms:ir.ui.view,arch_db:mass_mailing.res_config_settings_view_form
msgid ""
"Use a specific mail server in priority. Otherwise Odoo relies on the first "
"outgoing mail server available (based on their sequencing) as it does for "
"normal mails."
msgstr ""
"Sử dụng một máy chủ thư cụ thể ưu tiên. Nếu không, Odoo dựa vào máy chủ thư "
"đi đầu tiên có sẵn (dựa trên trình tự của họ) như đối với các thư thông "
"thường."

#. module: mass_mailing
#: model_terms:ir.ui.view,arch_db:mass_mailing.s_mail_block_discount2
msgid "Use now"
msgstr "Dùng ngay"

#. module: mass_mailing
#: model:res.groups,name:mass_mailing.group_mass_mailing_user
msgid "User"
msgstr "Người dùng"

#. module: mass_mailing
#: model_terms:ir.ui.view,arch_db:mass_mailing.mail_mass_mailing_list_contact_view_search
#: model_terms:ir.ui.view,arch_db:mass_mailing.view_mail_mass_mailing_contact_search
msgid "Valid Recipients"
msgstr "Người nhận hợp lệ"

#. module: mass_mailing
#: model_terms:ir.ui.view,arch_db:mass_mailing.s_mail_block_discount1
msgid ""
"We are continuing to grow and we miss seeing you be a part of it! We've "
"increased store hours and have lot's of new brands available. To welcome you"
" back please accept this 20% discount on you next purchase by clicking the "
"button."
msgstr ""
"Chúng tôi đang tiếp tục phát triển và chúng tôi nhớ rằng bạn là một phần của"
" nó! Chúng tôi đã tăng giờ cửa hàng và có rất nhiều thương hiệu mới có sẵn. "
"Để chào mừng bạn quay lại, vui lòng chấp nhận giảm giá 20% cho lần mua hàng "
"tiếp theo của bạn bằng cách nhấp vào nút."

#. module: mass_mailing
#: model_terms:ir.ui.view,arch_db:mass_mailing.s_mail_block_title_text
msgid ""
"We want to take this opportunity to welcome you to our ever-growing "
"community!<br/>"
msgstr ""
"Chúng tôi muốn nhân cơ hội này để chào đón bạn đến với cộng đồng ngày càng "
"phát triển của chúng tôi!<br/>"

#. module: mass_mailing
#: model_terms:ir.ui.view,arch_db:mass_mailing.unsubscribe
msgid ""
"We would appreciate if you provide feedback about why you updated<br/>your "
"subscriptions"
msgstr ""
"Chúng tôi sẽ đánh giá cao nếu bạn cung cấp phản hồi về lý do tại sao bạn cập"
" nhật đăng ký của bạn"

#. module: mass_mailing
#: model:ir.model.fields,field_description:mass_mailing.field_mail_mass_mailing_contact__website_message_ids
msgid "Website Messages"
msgstr "Thông điệp Website"

#. module: mass_mailing
#: model:ir.model.fields,help:mass_mailing.field_mail_mass_mailing_contact__website_message_ids
msgid "Website communication history"
msgstr "Lịch sử thông tin liên lạc website"

#. module: mass_mailing
#: model:ir.actions.act_window,name:mass_mailing.mass_mailing_schedule_date_action
msgid "When do you want to send your mailing?"
msgstr "Bạn muốn gửi thư khi nào? "

#. module: mass_mailing
#: model_terms:ir.ui.view,arch_db:mass_mailing.s_mail_block_paragraph
msgid ""
"With strong technical foundations, Odoo's framework is unique.\n"
"                                It provides top notch usability that scales across all apps."
msgstr ""
"Với nền tảng kỹ thuật mạnh mẽ, khung của Odoo là duy nhất.\n"
"                               Nó cung cấp khả năng sử dụng hàng đầu quy mô trên tất cả các ứng dụng."

#. module: mass_mailing
#: model_terms:ir.ui.view,arch_db:mass_mailing.s_mail_block_image
msgid ""
"With strong technical foundations, Odoo's framework is unique. It provides "
"<strong>top notch usability that scales across all apps</strong>."
msgstr ""
"Với nền tảng kỹ thuật mạnh mẽ, khung của Odoo là duy nhất. Nó cung cấp khả "
"năng sử dụng <strong> với quy mô hàng đầu trên tất cả các ứng dụng "
"</strong>."

#. module: mass_mailing
#: model_terms:ir.ui.view,arch_db:mass_mailing.s_mail_block_two_cols
msgid ""
"Write one paragraph describing your product,\n"
"                                    services or a specific feature. To be successful\n"
"                                    your content needs to be useful to your readers."
msgstr ""
"Viết một đoạn văn miêu tả sản phẩm của bạn,\n"
"                                     dịch vụ hoặc một tính năng cụ thể. Để đạt thanh công\n"
"                                     nội dung của bạn cần phải hữu ích cho độc giả của bạn."

#. module: mass_mailing
#. openerp-web
#: code:addons/mass_mailing/static/src/js/unsubscribe.js:71
#: code:addons/mass_mailing/static/src/js/unsubscribe.js:98
#: code:addons/mass_mailing/static/src/js/unsubscribe.js:130
#: code:addons/mass_mailing/static/src/js/unsubscribe.js:165
#, python-format
msgid "You are not authorized to do this!"
msgstr "Bạn không có thẩm quyền để làm điều này!"

#. module: mass_mailing
#: model_terms:ir.ui.view,arch_db:mass_mailing.unsubscribe
msgid "You are not subscribed to any of our mailing list."
msgstr "Bạn chưa đăng ký nhận tin từ bất kỳ mailing list nào của chúng tôi."

#. module: mass_mailing
#. openerp-web
#: code:addons/mass_mailing/static/src/js/unsubscribe.js:50
#, python-format
msgid "You have been <strong>successfully unsubscribed from %s</strong>."
<<<<<<< HEAD
msgstr "Bạn đã <strong>dừng đăng ký theo dõi %s thành công</strong>."
=======
msgstr "Bạn đã được <strong>hủy đăng ký thành công%s </strong>."
>>>>>>> 72fff6ae

#. module: mass_mailing
#. openerp-web
#: code:addons/mass_mailing/static/src/js/unsubscribe.js:52
#, python-format
msgid "You have been <strong>successfully unsubscribed</strong>."
msgstr "Bạn đã <strong>dừng đăng ký thành công</strong>."

#. module: mass_mailing
#. openerp-web
#: code:addons/mass_mailing/static/src/js/unsubscribe.js:104
#, python-format
msgid ""
"You have been successfully <strong>added to our blacklist</strong>. You will"
" not be contacted anymore by our services."
msgstr ""
<<<<<<< HEAD
"Bạn đã thành công trong việc <strong>đưa bạn bạn vào danh sách đen</strong>. Giờ bạn "
"sẽ được liên lạc bởi các bộ phận dịch vụ của chúng tôi nữa."
=======
"Bạn đã được <strong> thêm thành công vào danh sách đen của chúng tôi "
"</strong>. Bạn sẽ không được liên lạc nữa bởi các dịch vụ của chúng tôi."
>>>>>>> 72fff6ae

#. module: mass_mailing
#. openerp-web
#: code:addons/mass_mailing/static/src/js/unsubscribe.js:136
#, python-format
msgid ""
"You have been successfully <strong>removed from our blacklist</strong>. You "
"are now able to be contacted by our services."
msgstr ""
<<<<<<< HEAD
"Bạn đã thành công trong việc <strong>gỡ bạn ra khỏi danh sách đen</strong>. Giờ bạn "
"có thể được liên hệ bởi các bộ phận dịch vụ của chúng tôi."
=======
"Bạn đã được <strong> xóa thành công vào danh sách đen của chúng tôi "
"</strong>. Bạn sẽ không được liên lạc nữa bởi các dịch vụ của chúng tôi."
>>>>>>> 72fff6ae

#. module: mass_mailing
#: model_terms:ir.ui.view,arch_db:mass_mailing.unsubscribed
msgid "You have been successfully <strong>unsubscribed</strong>!"
<<<<<<< HEAD
msgstr "Bạn đã <strong>dừng đăng ký</strong> thành công!"
=======
msgstr "Bạn đã <strong>hủy đăng ký </strong> thành công!"
>>>>>>> 72fff6ae

#. module: mass_mailing
#: model_terms:ir.ui.view,arch_db:mass_mailing.s_mail_block_banner
msgid "Your Banner Image"
msgstr "Hình ảnh biểu ngữ của bạn"

#. module: mass_mailing
#: model_terms:ir.ui.view,arch_db:mass_mailing.s_mail_block_header_logo
#: model_terms:ir.ui.view,arch_db:mass_mailing.s_mail_block_header_social
#: model_terms:ir.ui.view,arch_db:mass_mailing.theme_default_template
msgid "Your Logo"
msgstr "Logo của Bạn"

#. module: mass_mailing
#: model_terms:ir.ui.view,arch_db:mass_mailing.s_mail_block_event
#: model_terms:ir.ui.view,arch_db:mass_mailing.s_mail_block_image
#: model_terms:ir.ui.view,arch_db:mass_mailing.s_mail_block_image_text
#: model_terms:ir.ui.view,arch_db:mass_mailing.s_mail_block_text_image
#: model_terms:ir.ui.view,arch_db:mass_mailing.s_mail_block_three_cols
#: model_terms:ir.ui.view,arch_db:mass_mailing.s_mail_block_two_cols
msgid "Your Picture"
msgstr "Ảnh của bạn"

#. module: mass_mailing
#. openerp-web
#: code:addons/mass_mailing/static/src/js/unsubscribe.js:75
#, python-format
msgid "Your changes have been saved."
msgstr "Các thay đổi của bạn đã được lưu."

#. module: mass_mailing
#: model_terms:ir.ui.view,arch_db:mass_mailing.s_mail_block_title_text
msgid ""
"Your platform is ready for work. It will help you reduce the costs of "
"digital signage, attract new customers and increase sales."
msgstr ""
"Nền tảng của bạn đã sẵn sàng cho công việc. Nó sẽ giúp bạn giảm chi phí cho "
"bảng hiệu kỹ thuật số, thu hút khách hàng mới và tăng doanh số."

#. module: mass_mailing
#: model_terms:ir.ui.view,arch_db:mass_mailing.s_mail_block_discount2
msgid "and save $20 on your next order!"
msgstr "và tiết kiệm $20 đối với đơn hàng tiếp theo"

#. module: mass_mailing
#: model:ir.model.fields,field_description:mass_mailing.field_mail_mass_mailing_campaign__campaign_id
msgid "campaign_id"
msgstr ""

#. module: mass_mailing
#: model_terms:ir.ui.view,arch_db:mass_mailing.view_mail_mass_mailing_list_form
#: model_terms:ir.ui.view,arch_db:mass_mailing.view_mail_mass_mailing_list_form_simplified
msgid "e.g. Consumer Newsletter"
msgstr "vd: Newsletter Người tiêu dùng"

#. module: mass_mailing
#: model_terms:ir.ui.view,arch_db:mass_mailing.view_mail_mass_mailing_contact_form
msgid "e.g. John Smith"
msgstr ""

#. module: mass_mailing
#: model_terms:ir.ui.view,arch_db:mass_mailing.view_mail_mass_mailing_form
msgid "email(s) are in queue and will be sent soon."
msgstr "thư đang ở trong hàng đợi sẽ sớm được gửi."

#. module: mass_mailing
#: model_terms:ir.ui.view,arch_db:mass_mailing.view_mail_mass_mailing_form
msgid "email(s) could not be sent."
msgstr "thư không thể gửi được."

#. module: mass_mailing
#: model_terms:ir.ui.view,arch_db:mass_mailing.view_mail_mass_mailing_form
msgid "email(s) have been ignored and will not be sent."
msgstr "thư đã bị bỏ qua và sẽ không sẽ không được gửi đi."

#. module: mass_mailing
#: model_terms:ir.ui.view,arch_db:mass_mailing.layout
msgid "free website"
msgstr "website miễn phí"

#. module: mass_mailing
#: model_terms:ir.ui.view,arch_db:mass_mailing.layout
msgid "with"
msgstr "với"<|MERGE_RESOLUTION|>--- conflicted
+++ resolved
@@ -32,12 +32,12 @@
 #. module: mass_mailing
 #: model_terms:ir.ui.view,arch_db:mass_mailing.s_mail_block_comparison_table
 msgid "$18"
-msgstr ""
+msgstr "$18"
 
 #. module: mass_mailing
 #: model_terms:ir.ui.view,arch_db:mass_mailing.s_mail_block_discount2
 msgid "$20"
-msgstr ""
+msgstr "$20"
 
 #. module: mass_mailing
 #: model_terms:ir.ui.view,arch_db:mass_mailing.view_mail_mass_mailing_campaign_kanban
@@ -45,6 +45,8 @@
 "% <br/>\n"
 "                                                <strong>Clicks</strong>"
 msgstr ""
+"% <br/>\n"
+"                                                <strong>Bấm</strong>"
 
 #. module: mass_mailing
 #: model_terms:ir.ui.view,arch_db:mass_mailing.view_mail_mass_mailing_campaign_kanban
@@ -99,7 +101,7 @@
 #. module: mass_mailing
 #: model_terms:ir.ui.view,arch_db:mass_mailing.s_mail_block_discount1
 msgid "20%"
-msgstr ""
+msgstr "20%"
 
 #. module: mass_mailing
 #: model_terms:ir.ui.view,arch_db:mass_mailing.s_mail_block_event
@@ -115,7 +117,7 @@
 "    <span> to<br>boost your marketing</span>"
 msgstr ""
 "<font>7</font>\n"
-"    <strong>Business Hacks</strong>\n"
+"    <strong>Business Hack</strong>\n"
 "    <span> để<br>thúc đẩy chiến lược tiếp thị của bạn</span>"
 
 #. module: mass_mailing
@@ -211,8 +213,8 @@
 "<span class=\"fa fa-copyright\" role=\"img\" aria-label=\"Copyright\" "
 "title=\"Copyright\"/> 2016 All Rights Reserved"
 msgstr ""
-"<span class=\"fa fa-copyright\" role=\"img\" aria-label=\"Copyright\" "
-"title=\"Copyright\"/> 2016 Đã đăng ký bản quyền"
+"<span class=\"fa fa-copyright\" role=\"img\" aria-label=\"Bản quyền\" "
+"title=\"Bản quyền\"/> 2016 Tất cả các quyền được Bảo hộ"
 
 #. module: mass_mailing
 #: model_terms:ir.ui.view,arch_db:mass_mailing.s_mail_block_discount2
@@ -220,6 +222,8 @@
 "<span style=\"line-height: 30px;\"><small>CODE: </small></span><strong "
 "class=\"o_code h3\">45A9E77DGW8455</strong>"
 msgstr ""
+"<span style=\"line-height: 30px;\"><small>Mã: </small></span><strong "
+"class=\"o_code h3\">45A9E77DGW8455</strong>"
 
 #. module: mass_mailing
 #: model_terms:ir.ui.view,arch_db:mass_mailing.view_mail_mass_mailing_contact_form
@@ -362,7 +366,7 @@
 #. module: mass_mailing
 #: model:ir.model.fields,field_description:mass_mailing.field_mass_mailing_list_merge__archive_src_lists
 msgid "Archive source mailing lists"
-msgstr "Lưu trữ nguồn danh sách gửi thư"
+msgstr "Lưu trữ danh sách gửi thư nguồn"
 
 #. module: mass_mailing
 #: model_terms:ir.ui.view,arch_db:mass_mailing.view_mail_mass_mailing_list_search
@@ -490,7 +494,7 @@
 #. module: mass_mailing
 #: model_terms:ir.ui.view,arch_db:mass_mailing.unsubscribe
 msgid "Choose your mailing subscriptions"
-msgstr "Chọn đăng ký gửi thư của bạn"
+msgstr "Chọn đăng ký nhận tin của bạn"
 
 #. module: mass_mailing
 #: model:ir.model.fields,field_description:mass_mailing.field_mail_mail_statistics__clicked
@@ -581,7 +585,7 @@
 #: model:ir.model.fields,help:mass_mailing.field_mail_mass_mailing_contact__message_bounce
 #: model:ir.model.fields,help:mass_mailing.field_mail_mass_mailing_list_contact_rel__message_bounce
 msgid "Counter of the number of bounced emails for this contact."
-msgstr "Số lượng email bị trả lại cho liên hệ này."
+msgstr "Số lượng email bị trả lại đối với liên hệ này."
 
 #. module: mass_mailing
 #: model:ir.model.fields,field_description:mass_mailing.field_mail_mass_mailing_contact__country_id
@@ -631,12 +635,12 @@
 #. module: mass_mailing
 #: model_terms:ir.actions.act_window,help:mass_mailing.action_view_mass_mailing_lists
 msgid "Create a new mailing list"
-msgstr "Tạo mới danh sách mail"
+msgstr "Tạo mới danh sách thư"
 
 #. module: mass_mailing
 #: model_terms:ir.actions.act_window,help:mass_mailing.action_view_mass_mailing_stages
 msgid "Create a new mass mailing stage"
-msgstr "Tạo mới trạng thái của danh sách thư"
+msgstr "Tạo mới một giai đoạn gửi thư hàng loạt"
 
 #. module: mass_mailing
 #: model_terms:ir.actions.act_window,help:mass_mailing.action_view_mass_mailing_contacts_from_list
@@ -776,7 +780,7 @@
 #. module: mass_mailing
 #: model:ir.model.fields,field_description:mass_mailing.field_mass_mailing_list_merge__dest_list_id
 msgid "Destination Mailing List"
-msgstr "Đích đến của danh sách mail"
+msgstr "Danh sách gửi thư Đích"
 
 #. module: mass_mailing
 #: model_terms:ir.ui.view,arch_db:mass_mailing.mass_mailing_schedule_date_view_form
@@ -884,16 +888,12 @@
 #. module: mass_mailing
 #: model_terms:ir.ui.view,arch_db:mass_mailing.s_mail_block_steps
 msgid "Enjoy!"
-msgstr "Tận hưởng!"
+msgstr "Hãy tận hưởng!"
 
 #. module: mass_mailing
 #: model_terms:ir.ui.view,arch_db:mass_mailing.s_mail_block_title_text
 msgid "Enjoy,"
-<<<<<<< HEAD
-msgstr "Tận hưởng,"
-=======
 msgstr "Hãy tận hưởng,"
->>>>>>> 72fff6ae
 
 #. module: mass_mailing
 #: model:ir.model.fields,field_description:mass_mailing.field_mail_mail_statistics__exception
@@ -956,7 +956,7 @@
 #: model:mail.mass_mailing,name:mass_mailing.mass_mail_1
 #: model:utm.source,name:mass_mailing.mass_mail_1_utm_source
 msgid "First Newsletter"
-msgstr "Bản tin đầu tiên"
+msgstr "Thư tin đầu tiên"
 
 #. module: mass_mailing
 #: model:ir.model.fields,field_description:mass_mailing.field_mail_mass_mailing_contact__message_follower_ids
@@ -986,8 +986,8 @@
 "in-store sales (Point of Sale) and marketplaces like eBay and Amazon."
 msgstr ""
 "Hãy để cho việc bán hàng (CRM) của bạn được tích hợp đầy đủ với bán hàng "
-"trực tuyến (Thương mại điện tử), bán hàng tại cửa hàng (Điểm bán hàng) và "
-"các thị trường như eBay và Amazon"
+"trực tuyến (Thương mại điện tử), bán hàng tại cửa hàng (Điểm bán lẻ) và "
+"các sàn thương mại điện tử như eBay và Amazon"
 
 #. module: mass_mailing
 #: model_terms:ir.ui.view,arch_db:mass_mailing.mail_mass_mailing_list_contact_view_search
@@ -1104,13 +1104,13 @@
 "Join our Marketing newsletter and get <strong>this white paper "
 "instantly</strong>"
 msgstr ""
-"Tham gia bản tin tiếp thị của chúng tôi và nhận <strong> được tờ giấy trắng "
+"Tham gia bản tin tiếp thị của chúng tôi và nhận <strong> được sách trắng "
 "này ngay lập tức </strong>"
 
 #. module: mass_mailing
 #: model:ir.model.fields,field_description:mass_mailing.field_mail_mass_mailing__keep_archives
 msgid "Keep Archives"
-msgstr "Lưu trữ"
+msgstr "Giữ Lưu trữ"
 
 #. module: mass_mailing
 #: model_terms:ir.ui.view,arch_db:mass_mailing.s_mail_block_title_text
@@ -1136,7 +1136,7 @@
 #. module: mass_mailing
 #: model_terms:ir.ui.view,arch_db:mass_mailing.view_mail_mail_statistics_search
 msgid "Last State Update"
-msgstr "Lần cập nhật trạng thái gần nhất"
+msgstr "Cập nhật Giao đoạn gần nhất"
 
 #. module: mass_mailing
 #: model:ir.model.fields,field_description:mass_mailing.field_mail_mail_statistics__write_uid
@@ -1171,7 +1171,7 @@
 #. module: mass_mailing
 #: model:ir.model.fields,help:mass_mailing.field_mail_mail_statistics__state_update
 msgid "Last state update of the mail"
-msgstr "Lần cập nhật gần nhất của mail"
+msgstr "Lần cập nhật trạng thái gần nhất của thư"
 
 #. module: mass_mailing
 #: model:ir.model,name:mass_mailing.model_link_tracker
@@ -1186,7 +1186,7 @@
 #. module: mass_mailing
 #: model:ir.model.fields,field_description:mass_mailing.field_mail_mail_statistics__links_click_ids
 msgid "Links click"
-msgstr "Đường link đã nhấn vào"
+msgstr ""
 
 #. module: mass_mailing
 #: model:ir.model.fields,field_description:mass_mailing.field_mail_mail_statistics__mail_mail_id
@@ -1259,12 +1259,12 @@
 #: model_terms:ir.ui.view,arch_db:mass_mailing.view_mail_mass_mailing_contact_search
 #: model_terms:ir.ui.view,arch_db:mass_mailing.view_mail_mass_mailing_contact_tree
 msgid "Mailing List Contacts"
-msgstr "Liên hệ của danh sách mail"
+msgstr "Danh bạ của danh sách thư"
 
 #. module: mass_mailing
 #: model_terms:ir.ui.view,arch_db:mass_mailing.mail_mass_mailing_list_contact_rel_view_form
 msgid "Mailing List contacts"
-msgstr "Liên hệ của danh sách mail"
+msgstr "Danh bạ của danh sách thư"
 
 #. module: mass_mailing
 #: model:ir.actions.act_window,name:mass_mailing.action_view_mass_mailing_lists
@@ -1294,7 +1294,7 @@
 #. module: mass_mailing
 #: model_terms:ir.ui.view,arch_db:mass_mailing.view_mail_mass_mailing_links_tree
 msgid "Mailing Statistics of Clicks"
-msgstr "Thống kê số lần nhấn"
+msgstr "Thống kê số lần bấm"
 
 #. module: mass_mailing
 #: model_terms:ir.ui.view,arch_db:mass_mailing.unsubscribe
@@ -1326,7 +1326,7 @@
 #. module: mass_mailing
 #: model_terms:ir.ui.view,arch_db:mass_mailing.view_mail_mass_mailing_search
 msgid "Mailings that are assigned to me"
-msgstr "Danh sách mail được giao cho tôi"
+msgstr "Danh sách mail được phân công cho tôi"
 
 #. module: mass_mailing
 #: model:ir.model.fields,field_description:mass_mailing.field_mail_mass_mailing_contact__message_main_attachment_id
@@ -1342,7 +1342,7 @@
 #: model_terms:ir.ui.view,arch_db:mass_mailing.res_config_settings_view_form
 msgid "Manage campaigns of mass emails with process stages"
 msgstr ""
-"Quản lý các chiến dịch của email hàng loạt với các giai đoạn quy trình"
+"Quản lý các chiến dịch gửi email hàng loạt với các giai đoạn xử lý"
 
 #. module: mass_mailing
 #: model:mail.mass_mailing.tag,name:mass_mailing.mass_mail_tag_1
@@ -1440,7 +1440,7 @@
 #. module: mass_mailing
 #: model:ir.model,name:mass_mailing.model_mail_mass_mailing_list_contact_rel
 msgid "Mass Mailing Subscription Information"
-msgstr "Thông tin đăng ký gửi thư hàng loạt"
+msgstr "Thông tin đăng ký thư hàng loạt"
 
 #. module: mass_mailing
 #: model:ir.model,name:mass_mailing.model_mail_mass_mailing_tag
@@ -1653,11 +1653,7 @@
 #: model_terms:mail.mass_mailing.list,popup_content:mass_mailing.mass_mail_list_1
 #: model_terms:mail.mass_mailing.list,popup_content:mass_mailing.mass_mail_list_2
 msgid "Odoo Presents"
-<<<<<<< HEAD
 msgstr "Trình diễn Odoo"
-=======
-msgstr "Odoo Presents"
->>>>>>> 72fff6ae
 
 #. module: mass_mailing
 #: model_terms:ir.actions.act_window,help:mass_mailing.action_view_mass_mailing_contacts
@@ -1668,11 +1664,7 @@
 #. module: mass_mailing
 #: model_terms:ir.ui.view,arch_db:mass_mailing.s_mail_block_image_text
 msgid "Omnichannel sales"
-<<<<<<< HEAD
 msgstr "Bán hàng đa kênh tích hợp"
-=======
-msgstr "Bán hàng đa kênh"
->>>>>>> 72fff6ae
 
 #. module: mass_mailing
 #: model_terms:ir.ui.view,arch_db:mass_mailing.mail_mass_mailing_list_contact_rel_list_contact_view_tree
@@ -1727,7 +1719,7 @@
 #. module: mass_mailing
 #: model_terms:ir.ui.view,arch_db:mass_mailing.s_mail_block_steps
 msgid "Order"
-msgstr "Đặt hàng"
+msgstr "Đặt mua"
 
 #. module: mass_mailing
 #: selection:mail.mail.statistics,state:0
@@ -1742,7 +1734,7 @@
 #. module: mass_mailing
 #: model_terms:ir.ui.view,arch_db:mass_mailing.s_mail_block_comparison_table
 msgid "PRO"
-msgstr "Chuyên nghiệp"
+msgstr ""
 
 #. module: mass_mailing
 #: model:ir.model.fields,help:mass_mailing.field_mail_mass_mailing__contact_ab_pc
@@ -1787,7 +1779,7 @@
 #. module: mass_mailing
 #: selection:mail.mass_mailing,reply_to_mode:0
 msgid "Recipient Followers"
-msgstr "Người nhận người theo dõi"
+msgstr "Người theo dõi Người nhận"
 
 #. module: mass_mailing
 #: model:ir.model.fields,field_description:mass_mailing.field_mail_mail_statistics__email
@@ -1810,12 +1802,12 @@
 #. module: mass_mailing
 #: model:ir.model.fields,field_description:mass_mailing.field_mail_mass_mailing__mailing_model_name
 msgid "Recipients Model Name"
-msgstr "Tên mô hình người nhận"
+msgstr "Tên model Người nhận"
 
 #. module: mass_mailing
 #: model:ir.model.fields,field_description:mass_mailing.field_mail_mass_mailing__mailing_model_real
 msgid "Recipients Real Model"
-msgstr "Mô hình người nhận thực"
+msgstr ""
 
 #. module: mass_mailing
 #: model_terms:ir.ui.view,arch_db:mass_mailing.s_mail_block_discount1
@@ -1892,7 +1884,7 @@
 #: code:addons/mass_mailing/controllers/main.py:139
 #, python-format
 msgid "Requested de-blacklisting via unsubscription page."
-msgstr "Yêu cầu xóa danh sách đen thông qua trang hủy đăng ký."
+msgstr "Yêu cầu xóa khỏi danh sách đen thông qua trang hủy đăng ký."
 
 #. module: mass_mailing
 #: model:ir.model.fields,field_description:mass_mailing.field_mail_mass_mailing_campaign__user_id
@@ -2066,11 +2058,7 @@
 #. module: mass_mailing
 #: model:ir.model.fields,field_description:mass_mailing.field_res_config_settings__mass_mailing_outgoing_mail_server
 msgid "Specific Mail Server"
-<<<<<<< HEAD
 msgstr "Máy chủ Email đặc thù"
-=======
-msgstr "Máy chủ thư cụ thể"
->>>>>>> 72fff6ae
 
 #. module: mass_mailing
 #: selection:mail.mass_mailing,reply_to_mode:0
@@ -2212,13 +2200,13 @@
 #: code:addons/mass_mailing/models/mass_mailing.py:624
 #, python-format
 msgid "The recipient <strong>subscribed to %s</strong> mailing list(s)"
-msgstr "Người nhận <strong> đăng ký vào %s</strong> danh sách gửi thư"
+msgstr "Người nhận <strong>đã đăng ký danh sách thư %s</strong>"
 
 #. module: mass_mailing
 #: code:addons/mass_mailing/models/mass_mailing.py:623
 #, python-format
 msgid "The recipient <strong>unsubscribed from %s</strong> mailing list(s)"
-msgstr "Người nhận <strong> hủy đăng ký khỏi %s </strong> danh sách gửi thư"
+msgstr "Người nhận <strong>đã hủy đăng ký danh sách gửi thư %s </strong>"
 
 #. module: mass_mailing
 #: code:addons/mass_mailing/models/mass_mailing.py:823
@@ -2256,14 +2244,14 @@
 msgid ""
 "This is useful if your marketing campaigns are composed of several emails"
 msgstr ""
-"Điều này hữu ích nếu các chiến dịch tiếp thị của bạn bao gồm một số email"
+"Điều này hữu ích nếu các chiến dịch marketing của bạn bao gồm một vài email"
 
 #. module: mass_mailing
 #: model_terms:ir.ui.view,arch_db:mass_mailing.res_config_settings_view_form
 msgid ""
 "This is useful if your marketing campaigns are composed of several emails."
 msgstr ""
-"Điều này hữu ích nếu các chiến dịch tiếp thị của bạn bao gồm một số email"
+"Điều này hữu ích nếu các chiến dịch marketing của bạn bao gồm một số email."
 
 #. module: mass_mailing
 #: model_terms:ir.ui.view,arch_db:mass_mailing.view_mail_mass_mailing_form
@@ -2277,7 +2265,7 @@
 "This name helps you tracking your different campaign efforts, e.g. "
 "Fall_Drive, Christmas_Special"
 msgstr ""
-"Tên này giúp bạn theo dõi các nỗ lực chiến dịch khác nhau của mình, ví dụ: "
+"Tên này giúp bạn theo dõi các nỗ lực cho các chiến dịch khác nhau của mình, ví dụ: "
 "Fall_Drive, Christmas_ Special"
 
 #. module: mass_mailing
@@ -2286,7 +2274,7 @@
 "This tool is advised if your marketing campaign is composed of several "
 "emails."
 msgstr ""
-"Công cụ này được khuyên nếu chiến dịch tiếp thị của bạn bao gồm một số "
+"Công cụ này được khuyên dùng nếu chiến dịch tiếp thị của bạn bao gồm một vài "
 "email."
 
 #. module: mass_mailing
@@ -2347,22 +2335,14 @@
 #. module: mass_mailing
 #: model_terms:ir.ui.view,arch_db:mass_mailing.unsubscribe
 msgid "Update my subscriptions"
-<<<<<<< HEAD
 msgstr "Cập nhật các đăng ký của tôi"
-=======
-msgstr "Cập nhật đăng ký của tôi"
->>>>>>> 72fff6ae
 
 #. module: mass_mailing
 #. openerp-web
 #: code:addons/mass_mailing/static/src/xml/mass_mailing.xml:17
 #, python-format
 msgid "Upgrade theme"
-<<<<<<< HEAD
 msgstr "Nâng cấp theme"
-=======
-msgstr "Nâng cấp chủ đề"
->>>>>>> 72fff6ae
 
 #. module: mass_mailing
 #: model_terms:ir.ui.view,arch_db:mass_mailing.s_mail_block_paragraph
@@ -2370,8 +2350,8 @@
 "Usability improvements made on Odoo will automatically apply to all\n"
 "                                of our fully integrated apps."
 msgstr ""
-"Cải thiện khả năng sử dụng được thực hiện trên Odoo sẽ tự động áp dụng cho tất cả\n"
-"                               các ứng dụng tích hợp đầy đủ của chúng tôi."
+"Cải thiện tính khả dụng ở Odoo sẽ tự động áp dụng cho tất cả\n"
+"                               các ứng dụng tích hợp của chúng tôi."
 
 #. module: mass_mailing
 #: model_terms:ir.ui.view,arch_db:mass_mailing.s_mail_block_discount2
@@ -2381,11 +2361,7 @@
 #. module: mass_mailing
 #: model_terms:ir.ui.view,arch_db:mass_mailing.res_config_settings_view_form
 msgid "Use a specific mail server for mailings"
-<<<<<<< HEAD
 msgstr "Sử dụng một máy chủ email đặc thù cho việc gửi email hàng loạt"
-=======
-msgstr "Sử dụng một máy chủ thư cụ thể để gửi thư"
->>>>>>> 72fff6ae
 
 #. module: mass_mailing
 #: model:ir.model.fields,help:mass_mailing.field_mail_mass_mailing__mail_server_id
@@ -2396,8 +2372,8 @@
 "outgoing mail server available (based on their sequencing) as it does for "
 "normal mails."
 msgstr ""
-"Sử dụng một máy chủ thư cụ thể ưu tiên. Nếu không, Odoo dựa vào máy chủ thư "
-"đi đầu tiên có sẵn (dựa trên trình tự của họ) như đối với các thư thông "
+"Sử dụng một máy chủ thư cụ thể ưu tiên. Nếu không, Odoo sẽ sử dụng máy chủ gửi thư "
+"đầu tiên khả dụng (dựa trên trình tự của chúng) như đối với các thư thông "
 "thường."
 
 #. module: mass_mailing
@@ -2425,9 +2401,9 @@
 "button."
 msgstr ""
 "Chúng tôi đang tiếp tục phát triển và chúng tôi nhớ rằng bạn là một phần của"
-" nó! Chúng tôi đã tăng giờ cửa hàng và có rất nhiều thương hiệu mới có sẵn. "
-"Để chào mừng bạn quay lại, vui lòng chấp nhận giảm giá 20% cho lần mua hàng "
-"tiếp theo của bạn bằng cách nhấp vào nút."
+" nó! Chúng tôi đã tăng giờ bán hàng và có rất nhiều thương hiệu mới khả dụng. "
+"Để chào mừng bạn quay lại, vui lòng nhận giảm giá 20% cho lần mua hàng "
+"tiếp theo của bạn bằng cách bấm vào nút."
 
 #. module: mass_mailing
 #: model_terms:ir.ui.view,arch_db:mass_mailing.s_mail_block_title_text
@@ -2478,7 +2454,7 @@
 "<strong>top notch usability that scales across all apps</strong>."
 msgstr ""
 "Với nền tảng kỹ thuật mạnh mẽ, khung của Odoo là duy nhất. Nó cung cấp khả "
-"năng sử dụng <strong> với quy mô hàng đầu trên tất cả các ứng dụng "
+"năng sử dụng <strong>với quy mô trên tất cả các ứng dụng "
 "</strong>."
 
 #. module: mass_mailing
@@ -2488,8 +2464,8 @@
 "                                    services or a specific feature. To be successful\n"
 "                                    your content needs to be useful to your readers."
 msgstr ""
-"Viết một đoạn văn miêu tả sản phẩm của bạn,\n"
-"                                     dịch vụ hoặc một tính năng cụ thể. Để đạt thanh công\n"
+"Viết một đoạn văn miêu tả sản phẩm, dịch vụ,\n"
+"                                     hoặc một tính năng cụ thể của bạn. Để đạt thành công,\n"
 "                                     nội dung của bạn cần phải hữu ích cho độc giả của bạn."
 
 #. module: mass_mailing
@@ -2512,11 +2488,7 @@
 #: code:addons/mass_mailing/static/src/js/unsubscribe.js:50
 #, python-format
 msgid "You have been <strong>successfully unsubscribed from %s</strong>."
-<<<<<<< HEAD
 msgstr "Bạn đã <strong>dừng đăng ký theo dõi %s thành công</strong>."
-=======
-msgstr "Bạn đã được <strong>hủy đăng ký thành công%s </strong>."
->>>>>>> 72fff6ae
 
 #. module: mass_mailing
 #. openerp-web
@@ -2533,13 +2505,8 @@
 "You have been successfully <strong>added to our blacklist</strong>. You will"
 " not be contacted anymore by our services."
 msgstr ""
-<<<<<<< HEAD
 "Bạn đã thành công trong việc <strong>đưa bạn bạn vào danh sách đen</strong>. Giờ bạn "
 "sẽ được liên lạc bởi các bộ phận dịch vụ của chúng tôi nữa."
-=======
-"Bạn đã được <strong> thêm thành công vào danh sách đen của chúng tôi "
-"</strong>. Bạn sẽ không được liên lạc nữa bởi các dịch vụ của chúng tôi."
->>>>>>> 72fff6ae
 
 #. module: mass_mailing
 #. openerp-web
@@ -2549,27 +2516,18 @@
 "You have been successfully <strong>removed from our blacklist</strong>. You "
 "are now able to be contacted by our services."
 msgstr ""
-<<<<<<< HEAD
 "Bạn đã thành công trong việc <strong>gỡ bạn ra khỏi danh sách đen</strong>. Giờ bạn "
 "có thể được liên hệ bởi các bộ phận dịch vụ của chúng tôi."
-=======
-"Bạn đã được <strong> xóa thành công vào danh sách đen của chúng tôi "
-"</strong>. Bạn sẽ không được liên lạc nữa bởi các dịch vụ của chúng tôi."
->>>>>>> 72fff6ae
 
 #. module: mass_mailing
 #: model_terms:ir.ui.view,arch_db:mass_mailing.unsubscribed
 msgid "You have been successfully <strong>unsubscribed</strong>!"
-<<<<<<< HEAD
 msgstr "Bạn đã <strong>dừng đăng ký</strong> thành công!"
-=======
-msgstr "Bạn đã <strong>hủy đăng ký </strong> thành công!"
->>>>>>> 72fff6ae
 
 #. module: mass_mailing
 #: model_terms:ir.ui.view,arch_db:mass_mailing.s_mail_block_banner
 msgid "Your Banner Image"
-msgstr "Hình ảnh biểu ngữ của bạn"
+msgstr ""
 
 #. module: mass_mailing
 #: model_terms:ir.ui.view,arch_db:mass_mailing.s_mail_block_header_logo
@@ -2602,7 +2560,7 @@
 "digital signage, attract new customers and increase sales."
 msgstr ""
 "Nền tảng của bạn đã sẵn sàng cho công việc. Nó sẽ giúp bạn giảm chi phí cho "
-"bảng hiệu kỹ thuật số, thu hút khách hàng mới và tăng doanh số."
+"việc tăng cường nhận diện số, thu hút khách hàng mới và tăng doanh số."
 
 #. module: mass_mailing
 #: model_terms:ir.ui.view,arch_db:mass_mailing.s_mail_block_discount2
