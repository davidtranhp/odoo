--- conflicted
+++ resolved
@@ -1,7 +1,7 @@
 # Translation of Odoo Server.
 # This file contains the translation of the following modules:
 # * mass_mailing
-#
+# 
 # Translators:
 # sao sang <saosangmo@yahoo.com>, 2018
 # Jean-Charles Drubay <jcdrubay@gmail.com>, 2018
@@ -23,21 +23,21 @@
 "PO-Revision-Date: 2018-08-24 09:20+0000\n"
 "Last-Translator: Dao Nguyen <trucdao.uel@gmail.com>, 2019\n"
 "Language-Team: Vietnamese (https://www.transifex.com/odoo/teams/41243/vi/)\n"
-"Language: vi\n"
 "MIME-Version: 1.0\n"
 "Content-Type: text/plain; charset=UTF-8\n"
 "Content-Transfer-Encoding: \n"
+"Language: vi\n"
 "Plural-Forms: nplurals=1; plural=0;\n"
 
 #. module: mass_mailing
 #: model_terms:ir.ui.view,arch_db:mass_mailing.s_mail_block_comparison_table
 msgid "$18"
-msgstr "$18"
+msgstr ""
 
 #. module: mass_mailing
 #: model_terms:ir.ui.view,arch_db:mass_mailing.s_mail_block_discount2
 msgid "$20"
-msgstr "$20"
+msgstr ""
 
 #. module: mass_mailing
 #: model_terms:ir.ui.view,arch_db:mass_mailing.view_mail_mass_mailing_campaign_kanban
@@ -45,8 +45,6 @@
 "% <br/>\n"
 "                                                <strong>Clicks</strong>"
 msgstr ""
-"% <br/>\n"
-"                                                <strong>Nhấn</strong>"
 
 #. module: mass_mailing
 #: model_terms:ir.ui.view,arch_db:mass_mailing.view_mail_mass_mailing_campaign_kanban
@@ -55,7 +53,7 @@
 "                                                <strong>Replied</strong>"
 msgstr ""
 "%<br/>\n"
-"                                                <strong>Đã trả lời</strong>"
+"                                                <strong>Được trả lời</strong>"
 
 #. module: mass_mailing
 #: code:addons/mass_mailing/models/mass_mailing.py:606
@@ -79,7 +77,7 @@
 "                                        &amp;nbsp;"
 msgstr ""
 "&amp;nbsp;\n"
-"                                        <span class=\"fa fa-compass fa-2x text-delta\" role=\"img\" aria-label=\"Choose\" title=\"Choose\"/>\n"
+"                                        <span class=\"fa fa-compass fa-2x text-delta\" role=\"img\" aria-label=\"Chọn\" title=\"Chọn\"/>\n"
 "                                        &amp;nbsp;"
 
 #. module: mass_mailing
@@ -89,9 +87,6 @@
 "                                        <span class=\"fa fa-credit-card fa-2x text-delta\" role=\"img\" aria-label=\"Order\" title=\"Order\"/>\n"
 "                                        &amp;nbsp;"
 msgstr ""
-"&amp;nbsp;\n"
-"                                        <span class=\"fa fa-credit-card fa-2x text-delta\" role=\"img\" aria-label=\"Order\" title=\"Order\"/>\n"
-"                                        &amp;nbsp;"
 
 #. module: mass_mailing
 #: model_terms:ir.ui.view,arch_db:mass_mailing.s_mail_block_steps
@@ -100,14 +95,11 @@
 "                                        <span class=\"fa fa-smile-o fa-2x text-delta\" role=\"img\" aria-label=\"Enjoy\" title=\"Enjoy\"/>\n"
 "                                        &amp;nbsp;"
 msgstr ""
-"&amp;nbsp;\n"
-"                                        <span class=\"fa fa-smile-o fa-2x text-delta\" role=\"img\" aria-label=\"Enjoy\" title=\"Enjoy\"/>\n"
-"                                        &amp;nbsp;"
 
 #. module: mass_mailing
 #: model_terms:ir.ui.view,arch_db:mass_mailing.s_mail_block_discount1
 msgid "20%"
-msgstr "20%"
+msgstr ""
 
 #. module: mass_mailing
 #: model_terms:ir.ui.view,arch_db:mass_mailing.s_mail_block_event
@@ -126,12 +118,12 @@
 #. module: mass_mailing
 #: model_terms:ir.ui.view,arch_db:mass_mailing.email_designer_snippets
 msgid "<i class=\"fa fa-angle-double-down\"/> Footers"
-msgstr "Chân trang"
+msgstr "<i class=\"fa fa-angle-double-down\"/> Chân trang"
 
 #. module: mass_mailing
 #: model_terms:ir.ui.view,arch_db:mass_mailing.email_designer_snippets
 msgid "<i class=\"fa fa-angle-double-up\"/> Headers"
-msgstr "Đầu trang"
+msgstr "<i class=\"fa fa-angle-double-up\"/> Đầu trang"
 
 #. module: mass_mailing
 #: model_terms:ir.ui.view,arch_db:mass_mailing.mail_mass_mailing_list_contact_rel_view_form
@@ -158,8 +150,8 @@
 "<i class=\"fa fa-exclamation-triangle\" role=\"img\" aria-label=\"Warning\" "
 "title=\"Warning\"/>"
 msgstr ""
-"<i class=\"fa fa-exclamation-triangle\" role=\"img\" aria-label=\"Warning\" "
-"title=\"Warning\"/>"
+"<i class=\"fa fa-exclamation-triangle\" role=\"img\" aria-label=\"Cảnh báo\" "
+"title=\"Cảnh báo\"/>"
 
 #. module: mass_mailing
 #: model_terms:ir.ui.view,arch_db:mass_mailing.snippet_options
@@ -174,7 +166,7 @@
 #. module: mass_mailing
 #: model_terms:ir.ui.view,arch_db:mass_mailing.view_mail_mass_mailing_list_kanban
 msgid "<i class=\"fa fa-user\" role=\"img\" aria-label=\"Contacts\" title=\"Contacts\"/>"
-msgstr "<i class=\"fa fa-user\" role=\"img\" aria-label=\"Contacts\" title=\"Contacts\"/>"
+msgstr "<i class=\"fa fa-user\" role=\"img\" aria-label=\"Liên hệ\" title=\"Liên hệ\"/>"
 
 #. module: mass_mailing
 #: model_terms:ir.ui.view,arch_db:mass_mailing.s_mail_block_title_text
@@ -192,7 +184,7 @@
 #. module: mass_mailing
 #: model_terms:ir.ui.view,arch_db:mass_mailing.s_mail_block_steps
 msgid "<small>Step 1:</small>"
-msgstr "<small>Bước  1:</small>"
+msgstr "<small>Bước 1:</small>"
 
 #. module: mass_mailing
 #: model_terms:ir.ui.view,arch_db:mass_mailing.s_mail_block_steps
@@ -223,8 +215,6 @@
 "<span style=\"line-height: 30px;\"><small>CODE: </small></span><strong "
 "class=\"o_code h3\">45A9E77DGW8455</strong>"
 msgstr ""
-"<span style=\"line-height: 30px;\"><small>Mã: </small></span><strong "
-"class=\"o_code h3\">45A9E77DGW8455</strong>"
 
 #. module: mass_mailing
 #: model_terms:ir.ui.view,arch_db:mass_mailing.view_mail_mass_mailing_contact_form
@@ -259,12 +249,12 @@
 #. module: mass_mailing
 #: model_terms:ir.ui.view,arch_db:mass_mailing.s_mail_block_comparison_table
 msgid "<strong>Total</strong> management"
-msgstr "Quản lý<strong>tổng</strong> "
+msgstr ""
 
 #. module: mass_mailing
 #: sql_constraint:mail.mass_mailing.list_contact_rel:0
 msgid "A contact cannot be subscribed multiple times to the same list!"
-msgstr "Một liên hệ không thể được đăng ký nhiều lần cho một danh sách"
+msgstr "Một liên hệ không thể được đăng ký nhiều lần cho cùng một danh sách"
 
 #. module: mass_mailing
 #: model_terms:ir.ui.view,arch_db:mass_mailing.s_mail_block_three_cols
@@ -289,7 +279,7 @@
 #. module: mass_mailing
 #: model:ir.model.fields,field_description:mass_mailing.field_mail_mass_mailing_contact__message_needaction
 msgid "Action Needed"
-msgstr "Cần có hành động"
+msgstr "Cần có Hành động"
 
 #. module: mass_mailing
 #: model:ir.model.fields,field_description:mass_mailing.field_mail_mass_mailing__active
@@ -305,7 +295,7 @@
 #. module: mass_mailing
 #: model:ir.model.fields,field_description:mass_mailing.field_mail_mass_mailing_campaign__unique_ab_testing
 msgid "Allow A/B Testing"
-msgstr "Được phép kiểm thử A/B"
+msgstr "Cho phép kiểm thử A/B"
 
 #. module: mass_mailing
 #: model:ir.model.fields,help:mass_mailing.field_res_config_settings__show_blacklist_buttons
@@ -352,12 +342,12 @@
 #. module: mass_mailing
 #: model_terms:ir.ui.view,arch_db:mass_mailing.s_mail_block_footer_tag_line
 msgid "Apps That Help You Grow Your Business"
-msgstr "Ứng dụng giúp bạn phát triển"
+msgstr "Ứng dụng giúp bạn tăng trưởng công việc kinh doanh của bạn"
 
 #. module: mass_mailing
 #: model_terms:ir.ui.view,arch_db:mass_mailing.s_mail_block_title_sub
 msgid "Apps That Help You Grow Your Business!"
-msgstr "Ứng dựng giúp phát triển doanh nghiệp của bạn!"
+msgstr "Ứng dụng giúp bạn tăng trưởng công việc kinh doanh của bạn!"
 
 #. module: mass_mailing
 #: model:ir.model.fields,field_description:mass_mailing.field_mass_mailing_list_merge__archive_src_lists
@@ -475,7 +465,7 @@
 #: code:addons/mass_mailing/static/src/xml/mass_mailing.xml:5
 #, python-format
 msgid "Change Style"
-msgstr "Đổi kiểu"
+msgstr "Đổi phong cách"
 
 #. module: mass_mailing
 #: model_terms:ir.ui.view,arch_db:mass_mailing.s_mail_block_title_sub
@@ -498,14 +488,14 @@
 #: model:ir.model.fields,field_description:mass_mailing.field_mail_statistics_report__clicked
 #: model_terms:ir.ui.view,arch_db:mass_mailing.view_mail_mail_statistics_search
 msgid "Clicked"
-msgstr "Đã nhấn"
+msgstr "Đã bấm"
 
 #. module: mass_mailing
 #: model_terms:ir.ui.view,arch_db:mass_mailing.view_mail_mass_mailing_campaign_form
 #: model_terms:ir.ui.view,arch_db:mass_mailing.view_mail_mass_mailing_form
 #: model_terms:ir.ui.view,arch_db:mass_mailing.view_mail_mass_mailing_kanban
 msgid "Clicks"
-msgstr "Nhấn"
+msgstr "Bấm"
 
 #. module: mass_mailing
 #: model:ir.model.fields,field_description:mass_mailing.field_mail_mass_mailing__color
@@ -522,7 +512,7 @@
 #. module: mass_mailing
 #: model_terms:ir.ui.view,arch_db:mass_mailing.s_mail_block_three_cols
 msgid "Column Title"
-msgstr "Tên cột"
+msgstr "Tiêu đề cột"
 
 #. module: mass_mailing
 #: model_terms:ir.ui.view,arch_db:mass_mailing.s_mail_block_two_cols
@@ -709,7 +699,7 @@
 #. module: mass_mailing
 #: model:ir.model.fields,help:mass_mailing.field_mail_mail_statistics__clicked
 msgid "Date when customer clicked on at least one tracked link"
-msgstr "Ngày khách hàng nhấn vào ít nhất một liên kết"
+msgstr "Ngày mà khách hàng nhấn vào ít nhất một liên kết"
 
 #. module: mass_mailing
 #: model:ir.model.fields,help:mass_mailing.field_mail_mail_statistics__scheduled
@@ -829,7 +819,7 @@
 #. module: mass_mailing
 #: model_terms:ir.ui.view,arch_db:mass_mailing.view_mail_mass_mailing_campaign_form
 msgid "Duplicate"
-msgstr "Sao chép"
+msgstr "Nhân bản"
 
 #. module: mass_mailing
 #: model_terms:ir.ui.view,arch_db:mass_mailing.view_mail_mass_mailing_list_kanban
@@ -882,12 +872,12 @@
 #. module: mass_mailing
 #: model_terms:ir.ui.view,arch_db:mass_mailing.s_mail_block_steps
 msgid "Enjoy!"
-msgstr "Xin mời!"
+msgstr "Tận hưởng!"
 
 #. module: mass_mailing
 #: model_terms:ir.ui.view,arch_db:mass_mailing.s_mail_block_title_text
 msgid "Enjoy,"
-msgstr ""
+msgstr "Tận hưởng,"
 
 #. module: mass_mailing
 #: model:ir.model.fields,field_description:mass_mailing.field_mail_mail_statistics__exception
@@ -931,14 +921,14 @@
 #. module: mass_mailing
 #: model_terms:ir.ui.view,arch_db:mass_mailing.s_mail_block_discount1
 msgid "FROM YOUR NEXT ORDER!"
-msgstr "TỪ ĐƠN HÀNG TIẾP THEO"
+msgstr "TỪ ĐƠN TIẾP THEO!"
 
 #. module: mass_mailing
 #: model:ir.model.fields,field_description:mass_mailing.field_mail_mass_mailing__failed
 #: model:ir.model.fields,field_description:mass_mailing.field_mail_mass_mailing_campaign__failed
 #: model_terms:ir.ui.view,arch_db:mass_mailing.view_mail_mail_statistics_search
 msgid "Failed"
-msgstr "Hỏng"
+msgstr "Thất bại"
 
 #. module: mass_mailing
 #: code:addons/mass_mailing/controllers/main.py:153
@@ -1059,7 +1049,7 @@
 #: model_terms:ir.ui.view,arch_db:mass_mailing.view_mail_mail_statistics_search
 #: selection:mail.mail.statistics,state:0
 msgid "Ignored"
-msgstr "Bỏ qua"
+msgstr "Bị Bỏ qua"
 
 #. module: mass_mailing
 #: selection:mail.mass_mailing,state:0
@@ -1069,7 +1059,7 @@
 #. module: mass_mailing
 #: model:ir.model.fields,field_description:mass_mailing.field_mail_mass_mailing_contact__is_email_valid
 msgid "Is Email Valid"
-msgstr "Email hợp lệ"
+msgstr "Là Email hợp lệ"
 
 #. module: mass_mailing
 #: model:ir.model.fields,field_description:mass_mailing.field_mail_mass_mailing_contact__message_is_follower
@@ -1266,7 +1256,7 @@
 #. module: mass_mailing
 #: model:ir.model.fields,field_description:mass_mailing.field_mail_mass_mailing__user_id
 msgid "Mailing Manager"
-msgstr "Quản lý thư"
+msgstr "Quản lý gửi thư"
 
 #. module: mass_mailing
 #: model:ir.actions.act_window,name:mass_mailing.action_view_mass_mailing_stages
@@ -1621,7 +1611,7 @@
 #. module: mass_mailing
 #: model_terms:ir.ui.view,arch_db:mass_mailing.s_mail_block_discount2
 msgid "OFF YOUR NEXT ORDER!"
-msgstr "GIẢM GIÁ ĐƠN ĐẶT HÀNG TIẾP THEO CỦA BẠN!"
+msgstr "GIẢM GIÁ ĐƠN TIẾP THEO CỦA BẠN!"
 
 #. module: mass_mailing
 #: model_terms:ir.ui.view,arch_db:mass_mailing.layout
@@ -1632,7 +1622,7 @@
 #: model_terms:mail.mass_mailing.list,popup_content:mass_mailing.mass_mail_list_1
 #: model_terms:mail.mass_mailing.list,popup_content:mass_mailing.mass_mail_list_2
 msgid "Odoo Presents"
-msgstr ""
+msgstr "Trình diễn Odoo"
 
 #. module: mass_mailing
 #: model_terms:ir.actions.act_window,help:mass_mailing.action_view_mass_mailing_contacts
@@ -1643,7 +1633,7 @@
 #. module: mass_mailing
 #: model_terms:ir.ui.view,arch_db:mass_mailing.s_mail_block_image_text
 msgid "Omnichannel sales"
-msgstr ""
+msgstr "Bán hàng đa kênh tích hợp"
 
 #. module: mass_mailing
 #: model_terms:ir.ui.view,arch_db:mass_mailing.mail_mass_mailing_list_contact_rel_list_contact_view_tree
@@ -1695,12 +1685,12 @@
 #. module: mass_mailing
 #: model_terms:ir.ui.view,arch_db:mass_mailing.s_mail_block_steps
 msgid "Order"
-msgstr "Đơn hàng"
+msgstr "Đặt hàng"
 
 #. module: mass_mailing
 #: selection:mail.mail.statistics,state:0
 msgid "Outgoing"
-msgstr "Số lượng ra"
+msgstr "Gửi đi"
 
 #. module: mass_mailing
 #: model:ir.model,name:mass_mailing.model_mail_mail
@@ -1725,7 +1715,7 @@
 #: code:addons/mass_mailing/wizard/mass_mailing_schedule_date.py:19
 #, python-format
 msgid "Please select a date equal/or greater than the current date."
-msgstr "Hãy chọn ngày lớn hơn hoặc bằng ngày hiện tai."
+msgstr "Hãy chọn ngày lớn hơn hoặc bằng ngày hiện tại."
 
 #. module: mass_mailing
 #: model:ir.model.fields,help:mass_mailing.field_mail_mass_mailing__reply_to
@@ -1883,17 +1873,13 @@
 #: model_terms:ir.ui.view,arch_db:mass_mailing.view_mail_mass_mailing_form
 #: model:mail.mass_mailing.stage,name:mass_mailing.campaign_stage_1
 msgid "Schedule"
-msgstr "Ấn định"
+msgstr "Ấn định (thời gian)"
 
 #. module: mass_mailing
 #: model:ir.model.fields,field_description:mass_mailing.field_mail_mass_mailing__schedule_date
 #: model:ir.model.fields,field_description:mass_mailing.field_mass_mailing_schedule_date__schedule_date
 msgid "Schedule in the Future"
-<<<<<<< HEAD
-msgstr "Ấn định trong Tương lai"
-=======
-msgstr "Lên lịch cho tương lai"
->>>>>>> df85ddc2
+msgstr "Lên lịch trong tương lai"
 
 #. module: mass_mailing
 #: model:ir.model.fields,field_description:mass_mailing.field_mail_mail_statistics__scheduled
@@ -1911,20 +1897,12 @@
 #. module: mass_mailing
 #: model_terms:ir.ui.view,arch_db:mass_mailing.view_mail_statistics_report_search
 msgid "Scheduled Period"
-<<<<<<< HEAD
 msgstr "Chu kỳ được Ấn định"
-=======
-msgstr "Chu kỳ đã được lên lịch"
->>>>>>> df85ddc2
 
 #. module: mass_mailing
 #: model:ir.model.fields,field_description:mass_mailing.field_mail_mass_mailing__next_departure
 msgid "Scheduled date"
-<<<<<<< HEAD
 msgstr "Ngày được ấn định"
-=======
-msgstr "Ngày theo kế hoạch"
->>>>>>> df85ddc2
 
 #. module: mass_mailing
 #: model_terms:ir.ui.view,arch_db:mass_mailing.email_designer_snippets
@@ -2013,7 +1991,7 @@
 #. module: mass_mailing
 #: model_terms:ir.ui.view,arch_db:mass_mailing.view_mail_mass_mailing_search
 msgid "Sent Period"
-msgstr "Chu kỳ đã gửi"
+msgstr "Chu kỳ gửi"
 
 #. module: mass_mailing
 #: model:ir.model.fields,field_description:mass_mailing.field_mail_mass_mailing_stage__sequence
@@ -2051,7 +2029,7 @@
 #. module: mass_mailing
 #: selection:mail.mass_mailing,reply_to_mode:0
 msgid "Specified Email Address"
-msgstr ""
+msgstr "Địa chỉ email đặc thù"
 
 #. module: mass_mailing
 #: model:ir.model.fields,field_description:mass_mailing.field_mail_mass_mailing_campaign__stage_id
@@ -2080,7 +2058,7 @@
 #: model:ir.actions.act_window,name:mass_mailing.action_view_mass_mailing_links_statistics
 #: model:ir.actions.act_window,name:mass_mailing.dropdb snipp
 msgid "Statistics of Clicks"
-msgstr "Thống kê số lần nhấn"
+msgstr "Thống kê số lần bấm"
 
 #. module: mass_mailing
 #: model:ir.model.fields,field_description:mass_mailing.field_mail_mass_mailing__state
@@ -2104,7 +2082,7 @@
 #. module: mass_mailing
 #: sql_constraint:mail.mass_mailing.tag:0
 msgid "Tag name already exists !"
-msgstr "Nội dung này đã có rồi!"
+msgstr "Tên thẻ này đã tồn tại rồi!"
 
 #. module: mass_mailing
 #: model:ir.model.fields,field_description:mass_mailing.field_mail_mass_mailing_campaign__tag_ids
@@ -2143,12 +2121,12 @@
 #: code:addons/mass_mailing/static/src/js/unsubscribe.js:169
 #, python-format
 msgid "Thank you! Your feedback has been sent successfully!"
-msgstr "Phản hời của bạn đã được gửi thành công!"
+msgstr "Cảm ơn bạn! Phản hồi của bạn đã được gửi thành công!"
 
 #. module: mass_mailing
 #: model_terms:ir.ui.view,arch_db:mass_mailing.s_mail_block_paragraph
 msgid "That way, Odoo evolves much faster than any other solution."
-msgstr "Bằng cách này, Odoo giải quyết nhanh hơn các giải pháp khác."
+msgstr "Bằng cách này, Odoo giải quyết nhanh hơn bất kỳ giải pháp khác."
 
 #. module: mass_mailing
 #: model:ir.model.fields,help:mass_mailing.field_mail_mass_mailing_list_contact_rel__opt_out
@@ -2200,7 +2178,7 @@
 #: model:ir.model.fields,help:mass_mailing.field_mail_mass_mailing_campaign__medium_id
 msgid "This is the delivery method, e.g. Postcard, Email, or Banner Ad"
 msgstr ""
-"Đây là phương thức vận chuyển, vd: Bưu thiếp, thư hoặc biển quảng cáo."
+"Đây là phương thức giao, vd: Bưu thiếp, Email hoặc banner quảng cáo."
 
 #. module: mass_mailing
 #: model:ir.model.fields,help:mass_mailing.field_mail_mass_mailing__source_id
@@ -2257,7 +2235,7 @@
 #. module: mass_mailing
 #: model:ir.model.fields,field_description:mass_mailing.field_mail_mass_mailing_contact__title_id
 msgid "Title"
-msgstr "Tiêu đề"
+msgstr "Xưng hô"
 
 #. module: mass_mailing
 #: model:ir.model.fields,field_description:mass_mailing.field_mail_mass_mailing__total
@@ -2290,7 +2268,7 @@
 #. module: mass_mailing
 #: model_terms:ir.ui.view,arch_db:mass_mailing.unsubscribe
 msgid "Unsubscribed"
-msgstr "Chưa được đăng ký"
+msgstr "Dừng đăng ký"
 
 #. module: mass_mailing
 #: model:ir.model.fields,field_description:mass_mailing.field_mail_mass_mailing_list_contact_rel__unsubscription_date
@@ -2301,19 +2279,19 @@
 #: code:addons/mass_mailing/models/mass_mailing.py:880
 #, python-format
 msgid "Unsupported mass mailing model %s"
-msgstr "Không hỗ trợ mô hình gửi thư hàng loạt %s"
+msgstr "Đối tượng %s không hỗ trợ gửi thư hàng loạt"
 
 #. module: mass_mailing
 #: model_terms:ir.ui.view,arch_db:mass_mailing.unsubscribe
 msgid "Update my subscriptions"
-msgstr ""
+msgstr "Cập nhật các đăng ký của tôi"
 
 #. module: mass_mailing
 #. openerp-web
 #: code:addons/mass_mailing/static/src/xml/mass_mailing.xml:17
 #, python-format
 msgid "Upgrade theme"
-msgstr ""
+msgstr "Nâng cấp theme"
 
 #. module: mass_mailing
 #: model_terms:ir.ui.view,arch_db:mass_mailing.s_mail_block_paragraph
@@ -2426,7 +2404,7 @@
 #: code:addons/mass_mailing/static/src/js/unsubscribe.js:165
 #, python-format
 msgid "You are not authorized to do this!"
-msgstr "Bạn không có quyền!"
+msgstr "Bạn không có thẩm quyền để làm điều này!"
 
 #. module: mass_mailing
 #: model_terms:ir.ui.view,arch_db:mass_mailing.unsubscribe
@@ -2438,14 +2416,14 @@
 #: code:addons/mass_mailing/static/src/js/unsubscribe.js:50
 #, python-format
 msgid "You have been <strong>successfully unsubscribed from %s</strong>."
-msgstr ""
+msgstr "Bạn đã <strong>dừng đăng ký theo dõi %s thành công</strong>."
 
 #. module: mass_mailing
 #. openerp-web
 #: code:addons/mass_mailing/static/src/js/unsubscribe.js:52
 #, python-format
 msgid "You have been <strong>successfully unsubscribed</strong>."
-msgstr "Bạn đã <strong> hủy đăng ký thành công </strong>."
+msgstr "Bạn đã <strong>dừng đăng ký thành công</strong>."
 
 #. module: mass_mailing
 #. openerp-web
@@ -2455,6 +2433,8 @@
 "You have been successfully <strong>added to our blacklist</strong>. You will"
 " not be contacted anymore by our services."
 msgstr ""
+"Bạn đã thành công trong việc <strong>đưa bạn bạn vào danh sách đen</strong>. Giờ bạn "
+"sẽ được liên lạc bởi các bộ phận dịch vụ của chúng tôi nữa."
 
 #. module: mass_mailing
 #. openerp-web
@@ -2464,11 +2444,13 @@
 "You have been successfully <strong>removed from our blacklist</strong>. You "
 "are now able to be contacted by our services."
 msgstr ""
+"Bạn đã thành công trong việc <strong>gỡ bạn ra khỏi danh sách đen</strong>. Giờ bạn "
+"có thể được liên hệ bởi các bộ phận dịch vụ của chúng tôi."
 
 #. module: mass_mailing
 #: model_terms:ir.ui.view,arch_db:mass_mailing.unsubscribed
 msgid "You have been successfully <strong>unsubscribed</strong>!"
-msgstr ""
+msgstr "Bạn đã <strong>dừng đăng ký</strong> thành công!"
 
 #. module: mass_mailing
 #: model_terms:ir.ui.view,arch_db:mass_mailing.s_mail_block_banner
@@ -2514,7 +2496,7 @@
 #. module: mass_mailing
 #: model:ir.model.fields,field_description:mass_mailing.field_mail_mass_mailing_campaign__campaign_id
 msgid "campaign_id"
-msgstr "campaign_id"
+msgstr ""
 
 #. module: mass_mailing
 #: model_terms:ir.ui.view,arch_db:mass_mailing.view_mail_mass_mailing_list_form
@@ -2525,22 +2507,22 @@
 #. module: mass_mailing
 #: model_terms:ir.ui.view,arch_db:mass_mailing.view_mail_mass_mailing_contact_form
 msgid "e.g. John Smith"
-msgstr "vd: John Smith"
+msgstr ""
 
 #. module: mass_mailing
 #: model_terms:ir.ui.view,arch_db:mass_mailing.view_mail_mass_mailing_form
 msgid "email(s) are in queue and will be sent soon."
-msgstr "thư đang ở trong hàng đợi sẽ được gửi sớm."
+msgstr "thư đang ở trong hàng đợi sẽ sớm được gửi."
 
 #. module: mass_mailing
 #: model_terms:ir.ui.view,arch_db:mass_mailing.view_mail_mass_mailing_form
 msgid "email(s) could not be sent."
-msgstr "thư không thể gửi."
+msgstr "thư không thể gửi được."
 
 #. module: mass_mailing
 #: model_terms:ir.ui.view,arch_db:mass_mailing.view_mail_mass_mailing_form
 msgid "email(s) have been ignored and will not be sent."
-msgstr "thư đã bị bỏ qua và sẽ không được gửi."
+msgstr "thư đã bị bỏ qua và sẽ không sẽ không được gửi đi."
 
 #. module: mass_mailing
 #: model_terms:ir.ui.view,arch_db:mass_mailing.layout
