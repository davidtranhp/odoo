--- conflicted
+++ resolved
@@ -99,14 +99,11 @@
         if (this._messageMailPopover) {
             this._messageMailPopover.popover('hide');
         }
-<<<<<<< HEAD
         if (this._messageSeenPopover) {
             this._messageSeenPopover.popover('hide');
         }
         this._destroyOpenSeenPopoverIDs();
-=======
         this._super();
->>>>>>> 84143a34
     },
     /**
      * @param {mail.model.AbstractThread} thread the thread to render.
