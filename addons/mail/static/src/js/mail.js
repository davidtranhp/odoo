--- conflicted
+++ resolved
@@ -57,41 +57,6 @@
 
     mail.ChatterUtils = {
 
-<<<<<<< HEAD
-=======
-        /**
-        * mail_int_mapping: structure to keep a trace of internal links mapping
-        *      mail_int_mapping['model'] = {
-        *          'name_get': [[id,label], [id,label], ...]
-        *          'fetch_ids': [id, id, ...] } */
-        //var mail_int_mapping = {};
-        
-        /**
-        * mail_msg_struct: structure to orrganize chatter messages
-        */
-        //var mail_msg_struct = {}; // TODO: USE IT OR NOT :)
-
-        /* generic chatter events binding */
-        bind_events: function(widget) {
-            // event: click on an internal link to a document: model, login
-            widget.$el.delegate('a.oe_mail_internal_link', 'click', function (event) {
-                event.preventDefault();
-                // lazy implementation: fetch data and try to redirect
-                if (! event.srcElement.dataset.resModel) return false;
-                else var res_model = event.srcElement.dataset.resModel;
-                var res_login = event.srcElement.dataset.resLogin;
-                if (! res_login) return false;
-                var ds = new session.web.DataSet(widget, res_model);
-                var defer = ds.call('search', [[['login', '=', res_login]]]).pipe(function (records) {
-                    if (records[0]) {
-                        widget.do_action({ type: 'ir.actions.act_window', res_model: res_model, res_id: parseInt(records[0]), views: [[false, 'form']]});
-                    }
-                    else return false;
-                });
-            });
-        },
-
->>>>>>> 65f532e0
         /** get an image in /web/binary/image?... */
         get_image: function(session_prefix, session_id, model, field, id) {
             return session_prefix + '/web/binary/image?session_id=' + session_id + '&model=' + model + '&field=' + field + '&id=' + (id || '');
@@ -163,26 +128,12 @@
         start: function () {
             this._super.apply(this, arguments);
             // customize display: add avatar, clean previous content
-<<<<<<< HEAD
             var user_avatar = mail.ChatterUtils.get_image(this.session.prefix, this.session.session_id, 'res.users', 'image_small', this.session.uid);
-            this.$element.find('img.oe_mail_icon').attr('src', user_avatar);
-            this.$element.find('div.oe_mail_msg_content').empty();
+            this.$el.find('img.oe_mail_icon').attr('src', user_avatar);
+            this.$el.find('div.oe_mail_msg_content').empty();
             // create a context for the dataset and default_get of the wizard
             var context = this._update_context({});
             console.log(context);
-=======
-            var user_avatar = mail.ChatterUtils.get_image(this.session.prefix,
-                this.session.session_id, 'res.users', 'image_small', this.session.uid);
-            this.$el.find('img.oe_mail_icon').attr('src', user_avatar);
-            this.$el.find('div.oe_mail_msg_content').empty();
-            // create a context for the default_get of the compose form
-            var widget_context = {
-                'active_model': this.params.res_model,
-                'active_id': this.params.active_id,
-                'mail.compose.message.mode': this.params.mode,
-            };
-            var context = _.extend({}, this.params.context, widget_context);
->>>>>>> 65f532e0
             this.ds_compose = new session.web.DataSetSearch(this, 'mail.compose.message', context);
             // find the id of the view to display in the chatter form
             var data_ds = new session.web.DataSetSearch(this, 'ir.model.data');
@@ -253,96 +204,12 @@
          * in the function. */
         bind_events: function() {
             var self = this;
-<<<<<<< HEAD
             // event: click on 'Attachment' icon-link that opens the dialog to
             // add an attachment.
-            this.$element.on('click', 'button.oe_mail_compose_message_attachment', function (event) {
+            this.$el.on('click', 'button.oe_mail_compose_message_attachment', function (event) {
                 event.stopImmediatePropagation();
             });
         },
-=======
-            this.$el.find('button.oe_form_button').click(function (event) {
-                event.preventDefault();
-            });
-            // event: click on 'Send an Email' link that toggles the form for
-            // sending an email (partner_ids)
-            this.$el.find('a.oe_mail_compose_message_email').click(function (event) {
-                event.preventDefault();
-                self.toggle_email_mode();
-            });
-            // event: click on 'Formatting' icon-link that toggles the advanced
-            // formatting options for writing a message (subject, body_html)
-            this.$el.find('a.oe_mail_compose_message_formatting').click(function (event) {
-                event.preventDefault();
-                self.toggle_formatting_mode();
-            });
-            // event: click on 'Attachment' icon-link that opens the dialog to
-            // add an attachment.
-            this.$el.find('a.oe_mail_compose_message_attachment').click(function (event) {
-                event.preventDefault();
-                // not yet implemented
-                self.set_body_value('attachment', 'attachment');
-            });
-            // event: click on 'Checklist' icon-link that toggles the options
-            // for adding checklist.
-            this.$el.find('a.oe_mail_compose_message_checklist').click(function (event) {
-                event.preventDefault();
-                // not yet implemented
-                self.set_body_value('checklist', 'checklist');
-            });
-        },
-
-        /**
-         * Toggle the formatting mode. */
-        toggle_formatting_mode: function() {
-            var self = this;
-            this.formatting = ! this.formatting;
-            // calls onchange
-            var call_defer = this.ds_compose.call('onchange_formatting', [[], this.formatting, this.params.res_model, this.params.res_id]).then(
-                function (result) {
-                    self.form_view.on_processed_onchange(result, []);
-                });
-            // update context of datasetsearch
-            this.ds_compose.context.formatting = this.formatting;
-            // toggle display
-            this.$el.find('span.oe_mail_compose_message_subject').toggleClass('oe_mail_compose_message_invisible');
-            this.$el.find('div.oe_mail_compose_message_body_text').toggleClass('oe_mail_compose_message_invisible');
-            this.$el.find('div.oe_mail_compose_message_body_html').toggleClass('oe_mail_compose_message_invisible');
-        },
-
-        /**
-         * Toggle the email mode. */
-        toggle_email_mode: function() {
-            var self = this;
-            this.email_mode = ! this.email_mode;
-            // calls onchange
-            var call_defer = this.ds_compose.call('onchange_email_mode', [[], this.email_mode, this.params.res_model, this.params.res_id]).then(
-                function (result) {
-                    self.form_view.on_processed_onchange(result, []);
-                });
-            // update context of datasetsearch
-            this.ds_compose.context.email_mode = this.email_mode;
-            // update 'Post' button -> 'Send'
-            // update 'Send an Email' link -> 'Post a comment'
-            if (this.email_mode) {
-                this.$el.find('button.oe_mail_compose_message_button_send').html('<span>Send</span>');
-                this.$el.find('a.oe_mail_compose_message_email').html('Comment');
-            } else {
-                this.$el.find('button.oe_mail_compose_message_button_send').html('<span>Post</span>');
-                this.$el.find('a.oe_mail_compose_message_email').html('Send an Email');
-            }
-            // toggle display
-            this.$el.find('div.oe_mail_compose_message_partner_ids').toggleClass('oe_mail_compose_message_invisible');
-        },
-
-        /**
-         * Update the values of the composition form; with possible different
-         * values for body_text and body_html. */
-        set_body_value: function(body_text, body_html) {
-            this.form_view.fields.body_text.set_value(body_text);
-            this.form_view.fields.body_html.set_value(body_html);
-        },
->>>>>>> 65f532e0
     }),
 
     /** 
@@ -439,41 +306,10 @@
             return display_done && compose_done;
         },
 
-<<<<<<< HEAD
         /** Customize the display
          * - show_header_compose: show the composition form in the header */
         do_customize_display: function() {
-            if (this.display.show_header_compose) { this.$element.find('div.oe_mail_thread_action').eq(0).show(); }
-=======
-        /**
-         * Override-hack of do_action: automatically reload the chatter.
-         * Normally it should be called only when clicking on 'Post/Send'
-         * in the composition form. */
-        do_action: function(action, on_close) {
-            this.init_comments();
-            if (this.compose_message_widget) {
-                this.compose_message_widget.reinit(); }
-            return this._super(action, on_close);
-        },
-
-        instantiate_composition_form: function(mode, email_mode, formatting, msg_id, context) {
-            if (this.compose_message_widget) {
-                this.compose_message_widget.destroy();
-            }
-            this.compose_message_widget = new mail.ComposeMessage(this, {
-                'extended_mode': false, 'uid': this.params.uid, 'res_model': this.params.res_model,
-                'res_id': this.params.res_id, 'mode': mode || 'comment', 'msg_id': msg_id,
-                'email_mode': email_mode || false, 'formatting': formatting || false,
-                'context': context || false } );
-            var composition_node = this.$el.find('div.oe_mail_thread_action');
-            composition_node.empty();
-            var compose_done = this.compose_message_widget.appendTo(composition_node);
-            return compose_done;
-        },
-
-        do_customize_display: function() {
-            if (this.display.show_post_comment) { this.$el.find('div.oe_mail_thread_action').eq(0).show(); }
->>>>>>> 65f532e0
+            if (this.display.show_header_compose) { this.$el.find('div.oe_mail_thread_action').eq(0).show(); }
         },
 
         /**
@@ -482,13 +318,8 @@
         bind_events: function() {
             var self = this;
             // event: click on 'more' at bottom of thread
-<<<<<<< HEAD
-            this.$element.find('button.oe_mail_button_more').click(function () {
+            this.$el.find('button.oe_mail_button_more').click(function () {
                 self.do_message_fetch();
-=======
-            this.$el.find('button.oe_mail_button_more').click(function () {
-                self.do_more();
->>>>>>> 65f532e0
             });
             // event: writing in basic textarea of composition form (quick reply)
             this.$el.find('textarea.oe_mail_compose_textarea').keyup(function (event) {
@@ -497,37 +328,23 @@
                 else if (charCode == 13) { return self.message_post(); }
             });
             // event: click on 'Reply' in msg
-<<<<<<< HEAD
-            this.$element.on('click', 'a.oe_mail_msg_reply', function (event) {
-=======
-            this.$el.find('div.oe_mail_thread_display').delegate('a.oe_mail_msg_reply', 'click', function (event) {
-                var act_dom = $(this).parents('div.oe_mail_thread_display').find('div.oe_mail_thread_action:first');
-                act_dom.toggle();
->>>>>>> 65f532e0
+            this.$el.on('click', 'a.oe_mail_msg_reply', function (event) {
                 event.preventDefault();
                 event.stopPropagation();
                 var act_dom = $(this).parents('li.oe_mail_thread_msg').eq(0).find('div.oe_mail_thread_action:first');
                 act_dom.toggle();
             });
             // event: click on 'attachment(s)' in msg
-<<<<<<< HEAD
-            this.$element.on('click', 'a.oe_mail_msg_view_attachments', function (event) {
+            this.$el.on('click', 'a.oe_mail_msg_view_attachments', function (event) {
                 event.preventDefault();
                 event.stopPropagation();
-=======
-            this.$el.delegate('a.oe_mail_msg_view_attachments', 'click', function (event) {
->>>>>>> 65f532e0
                 var act_dom = $(this).parent().parent().parent().find('.oe_mail_msg_attachments');
                 act_dom.toggle();
             });
             // event: click on 'Delete' in msg side menu
-<<<<<<< HEAD
-            this.$element.on('click', 'a.oe_mail_msg_delete', function (event) {
+            this.$el.on('click', 'a.oe_mail_msg_delete', function (event) {
                 event.preventDefault();
                 event.stopPropagation();
-=======
-            this.$el.find('div.oe_mail_thread_display').delegate('a.oe_mail_msg_delete', 'click', function (event) {
->>>>>>> 65f532e0
                 if (! confirm(_t("Do you really want to delete this message?"))) { return false; }
                 var msg_id = event.srcElement.dataset.id;
                 if (! msg_id) return false;
@@ -535,28 +352,18 @@
                 return self.ds_msg.unlink([parseInt(msg_id)]);
             });
             // event: click on 'Hide' in msg side menu
-<<<<<<< HEAD
-            this.$element.on('click', 'a.oe_mail_msg_hide', function (event) {
+            this.$el.on('click', 'a.oe_mail_msg_hide', function (event) {
                 event.preventDefault();
                 event.stopPropagation();
-=======
-            this.$el.find('div.oe_mail_thread_display').delegate('a.oe_mail_msg_hide', 'click', function (event) {
-                if (! confirm(_t("Do you really want to hide this thread ?"))) { return false; }
->>>>>>> 65f532e0
                 var msg_id = event.srcElement.dataset.id;
                 if (! msg_id) return false;
                 $(event.srcElement).parents('li.oe_mail_thread_msg').eq(0).remove();
                 return self.ds_notif.call('set_message_read', [parseInt(msg_id)]);
             });
-<<<<<<< HEAD
             // event: click on "Reply by email" in msg side menu (email style)
-            this.$element.on('click', 'a.oe_mail_msg_reply_by_email', function (event) {
+            this.$el.on('click', 'a.oe_mail_msg_reply_by_email', function (event) {
                 event.preventDefault();
                 event.stopPropagation();
-=======
-            // event: click on "Reply" in msg side menu (email style)
-            this.$el.find('div.oe_mail_thread_display').delegate('a.oe_mail_msg_reply_by_email', 'click', function (event) {
->>>>>>> 65f532e0
                 var msg_id = event.srcElement.dataset.msg_id;
                 if (! msg_id) return false;
                 self.compose_message_widget.refresh({'composition_mode': 'reply', 'msg_id': parseInt(msg_id)});
@@ -575,7 +382,6 @@
                 this.compose_message_widget.refresh(); }
             return this._super(action, on_close);
         },
-<<<<<<< HEAD
 
         /** Instantiate the composition form, with parameters coming from thread parameters */
         instantiate_composition_form: function(mode, formatting, msg_id, context) {
@@ -587,7 +393,7 @@
                     'default_model': this.options.context.res_model, 'default_res_id': this.options.context.res_id,
                     'composition_mode': mode || 'comment', 'msg_id': msg_id }
                 });
-            var composition_node = this.$element.find('div.oe_mail_thread_action');
+            var composition_node = this.$el.find('div.oe_mail_thread_action');
             composition_node.empty();
             var compose_done = this.compose_message_widget.appendTo(composition_node);
             return compose_done;
@@ -595,17 +401,7 @@
 
         /** Clean the thread */
         message_clean: function() {
-            this.$element.find('div.oe_mail_thread_display').empty();
-=======
-        
-        init_comments: function() {
-            var self = this;
-            this.params.offset = 0;
-            this.comments_structure = {'root_ids': [], 'new_root_ids': [], 'msgs': {}, 'tree_struct': {}, 'model_to_root_ids': {}};
             this.$el.find('div.oe_mail_thread_display').empty();
-            var domain = this.get_fetch_domain(this.comments_structure);
-            return this.fetch_comments(this.params.limit, this.params.offset, domain).then();
->>>>>>> 65f532e0
         },
 
         /** Fetch messages
@@ -614,7 +410,6 @@
          */
         message_fetch: function (additional_domain, additional_context) {
             var self = this;
-<<<<<<< HEAD
             // Update the domain and context
             this.search['domain'] = _.union(this.options.domain, this.search_results.domain);
             this.search['context'] = _.extend(this.options.context, this.search_results.context);
@@ -622,22 +417,6 @@
             else var fetch_domain = this.search['domain'];
             if (additional_context) var fetch_context = _.extend(this.search['context'], additional_context);
             else var fetch_context = this.search['context'];
-=======
-            var defer = this.ds.call('message_read', [[this.params.res_id], (this.params.thread_level > 0), (this.comments_structure['root_ids']),
-                                    (limit+1) || (this.params.limit+1), offset||this.params.offset, domain||undefined ]).then(function (records) {
-                if (records.length <= self.params.limit) self.display.show_more = false;
-                // else { self.display.show_more = true; records.pop(); }
-                // else { self.display.show_more = true; records.splice(0, 1); }
-                else { self.display.show_more = true; }
-                self.display_comments(records);
-                // TODO: move to customize display
-                if (self.display.show_more == true) self.$el.find('div.oe_mail_thread_more:last').show();
-                else  self.$el.find('div.oe_mail_thread_more:last').hide();
-            });
-            
-            return defer;
-        },
->>>>>>> 65f532e0
 
             // TODO first use: use IDS, otherwise set false
 
@@ -670,17 +449,8 @@
                         'show_hide': self.display.show_hide, 'show_delete': self.display.show_delete,
                         'uid': self.options.uid, 'records': record.child_ids, 'thread_level': (self.options.thread_level-1),
                     });
-<<<<<<< HEAD
-                    self.$element.find('li.oe_mail_thread_msg:last').append('<div class="oe_mail_thread_subthread"/>');
-                    self.thread.appendTo(self.$element.find('div.oe_mail_thread_subthread:last'));
-=======
-                    self.display_comment(record);
-                    self.thread = new mail.Thread(self, {'res_model': self.params.res_model, 'res_id': self.params.res_id, 'uid': self.params.uid,
-                                                            'records': sub_msgs, 'thread_level': (self.params.thread_level-1), 'parent_id': record.id,
-                                                            'is_wall': self.params.is_wall});
                     self.$el.find('li.oe_mail_thread_msg:last').append('<div class="oe_mail_thread_subthread"/>');
                     self.thread.appendTo(self.$el.find('div.oe_mail_thread_subthread:last'));
->>>>>>> 65f532e0
                 }
             });
             if (! _expendable) {
@@ -710,26 +480,12 @@
                     record.attachments[l].url = url;
                 }
             }
-<<<<<<< HEAD
             record.is_author = mail.ChatterUtils.is_author(this, record.author_user_id[0]);
             // render, add the expand feature
             var rendered = session.web.qweb.render('mail.thread.message', {'record': record, 'thread': this, 'params': this.options, 'display': this.display});
-            $(rendered).appendTo(this.$element.children('div.oe_mail_thread_display:first'));
-            this.$element.find('div.oe_mail_msg_record_body').expander({
-                slicePoint: this.options.msg_more_limit,
-=======
-            record.body = mail.ChatterUtils.do_replace_expressions(record.body);
-            // format date according to the user timezone
-            record.date = session.web.format_value(record.date, {type:"datetime"});
-            // is the user the author ?
-            record.is_author = mail.ChatterUtils.is_author(this, record.user_id[0]);
-            // render
-            var rendered = session.web.qweb.render('mail.thread.message', {'record': record, 'thread': this, 'params': this.params, 'display': this.display});
-            // expand feature
             $(rendered).appendTo(this.$el.children('div.oe_mail_thread_display:first'));
             this.$el.find('div.oe_mail_msg_record_body').expander({
-                slicePoint: this.params.msg_more_limit,
->>>>>>> 65f532e0
+                slicePoint: this.options.msg_more_limit,
                 expandText: 'read more',
                 userCollapseText: '[^]',
                 detailClass: 'oe_mail_msg_tail',
@@ -738,38 +494,24 @@
                 });
         },
 
-<<<<<<< HEAD
         /** Display 'show more' button */
         update_fetch_more: function (new_value) {
             if (new_value) {
-                    this.$element.find('div.oe_mail_thread_more:last').show();
+                    this.$el.find('div.oe_mail_thread_more:last').show();
             } else {
-                    this.$element.find('div.oe_mail_thread_more:last').hide();
+                    this.$el.find('div.oe_mail_thread_more:last').hide();
             }
         },
 
         display_user_avatar: function () {
             var avatar = mail.ChatterUtils.get_image(this.session.prefix, this.session.session_id, 'res.users', 'image_small', this.options.uid);
-            return this.$element.find('img.oe_mail_icon').attr('src', avatar);
-=======
-        display_current_user: function () {
-            var avatar = mail.ChatterUtils.get_image(this.session.prefix, this.session.session_id, 'res.users', 'image_small', this.params.uid);
             return this.$el.find('img.oe_mail_icon').attr('src', avatar);
-        },
-        
-        do_comment: function () {
-            var comment_node = this.$el.find('textarea');
-            var body_text = comment_node.val();
-            comment_node.val('');
-            return this.ds.call('message_append_note', [[this.params.res_id], '', body_text, this.params.parent_id, 'comment', 'plain']).then(
-                this.proxy('init_comments'));
->>>>>>> 65f532e0
         },
         
         message_post: function (body) {
             var self = this;
             if (! body) {
-                var comment_node = this.$element.find('textarea');
+                var comment_node = this.$el.find('textarea');
                 var body = comment_node.val();
                 comment_node.val('');
             }
@@ -847,17 +589,6 @@
             // any other method to know if the view is in create mode anymore
             this.view.on("change:actual_mode", this, this._check_visibility);
             this._check_visibility();
-<<<<<<< HEAD
-=======
-            mail.ChatterUtils.bind_events(this);
-            this.$el.find('button.oe_mail_button_followers').click(function () { self.do_toggle_followers(); });
-            if (! this.params.see_subscribers_options) {
-                this.$el.find('button.oe_mail_button_followers').hide(); }
-            this.$el.find('button.oe_mail_button_follow').click(function () { self.do_follow(); });
-            this.$el.find('button.oe_mail_button_unfollow').click(function () { self.do_unfollow(); })
-                .mouseover(function () { $(this).html('Unfollow').removeClass('oe_mail_button_mouseout').addClass('oe_mail_button_mouseover'); })
-                .mouseleave(function () { $(this).html('Following').removeClass('oe_mail_button_mouseover').addClass('oe_mail_button_mouseout'); });
->>>>>>> 65f532e0
         },
 
         _check_visibility: function() {
@@ -872,22 +603,15 @@
         set_value: function() {
             var self = this;
             this._super.apply(this, arguments);
-<<<<<<< HEAD
             if (! this.view.datarecord.id || session.web.BufferedDataSet.virtual_id_regex.test(this.view.datarecord.id)) {
-                this.$element.find('oe_mail_thread').hide();
-=======
-            if (! this.view.datarecord.id ||
-                session.web.BufferedDataSet.virtual_id_regex.test(this.view.datarecord.id)) {
-                this.$el.find('.oe_mail_thread').hide();
->>>>>>> 65f532e0
+                this.$el.find('oe_mail_thread').hide();
                 return;
             }
             // update context
             this.options.context['res_id'] = this.view.datarecord.id;
             this.options.context['res_model'] = this.view.model;
             // create and render Thread widget
-<<<<<<< HEAD
-            this.$element.find('div.oe_mail_recthread_main').empty();
+            this.$el.find('div.oe_mail_recthread_main').empty();
             for (var i in this.thread_list) { this.thread_list[i].destroy(); }
             console.log(this);
             var thread = new mail.Thread(self, {
@@ -895,15 +619,7 @@
                 'thread_level': this.options.thread_level, 'show_header_compose': true,
                 'show_delete': true, 'composer': true });
             this.thread_list.push(thread);
-            return thread.appendTo(this.$element.find('div.oe_mail_recthread_main'));
-=======
-            this.$el.find('div.oe_mail_recthread_main').empty();
-            if (this.thread) this.thread.destroy();
-            this.thread = new mail.Thread(this, {'res_model': this.view.model, 'res_id': this.view.datarecord.id, 'uid': this.session.uid,
-                                                'thread_level': this.params.thread_level, 'show_post_comment': true, 'limit': 15});
-            var thread_done = this.thread.appendTo(this.$el.find('div.oe_mail_recthread_main'));
-            return thread_done;
->>>>>>> 65f532e0
+            return thread.appendTo(this.$el.find('div.oe_mail_recthread_main'));
         },
     });
 
@@ -969,33 +685,6 @@
             return this._super(action, on_close);
         },
 
-<<<<<<< HEAD
-=======
-        destroy: function () {
-            this._super.apply(this, arguments);
-        },
-
-        instantiate_composition_form: function(mode, msg_id) {
-            if (this.compose_message_widget) {
-                this.compose_message_widget.destroy();
-            }
-            this.compose_message_widget = new mail.ComposeMessage(this, {
-                'extended_mode': false, 'uid': this.session.uid, 'res_model': this.params.res_model,
-                'res_id': this.params.res_id, 'mode': mode || 'comment', 'msg_id': msg_id });
-            var composition_node = this.$el.find('div.oe_mail_wall_action');
-            composition_node.empty();
-            var compose_done = this.compose_message_widget.appendTo(composition_node);
-            return compose_done;
-        },
-
-        /** Add events */
-        add_event_handlers: function () {
-            var self = this;
-            // display more threads
-            this.$el.find('button.oe_mail_wall_button_more').click(function () { return self.do_more(); });
-        },
-
->>>>>>> 65f532e0
         /**
          * Load the mail.message search view
          * @param {Object} defaults ??
@@ -1003,14 +692,8 @@
          */
         load_search_view: function (defaults, hidden) {
             var self = this;
-<<<<<<< HEAD
             this.searchview = new session.web.SearchView(this, this.ds_msg, false, defaults || {}, hidden || false);
-            return this.searchview.appendTo(this.$element.find('.oe_view_manager_view_search')).then(function () {
-=======
-            this.searchview = new session.web.SearchView(this, this.ds_msg, view_id || false, defaults || {}, hidden || false);
-            var search_view_loaded = this.searchview.appendTo(this.$el.find('.oe_view_manager_view_search'));
-            return $.when(search_view_loaded).then(function () {
->>>>>>> 65f532e0
+            return this.searchview.appendTo(this.$el.find('.oe_view_manager_view_search')).then(function () {
                 self.searchview.on_search.add(self.do_searchview_search);
             });
         },
@@ -1038,81 +721,17 @@
             });
         },
 
-<<<<<<< HEAD
         /** Clean the wall */
         message_clean: function() {
-            this.$element.find('ul.oe_mail_wall_threads').empty();
-=======
-        display_current_user: function () {
-            //return this.$el.find('img.oe_mail_msg_image').attr('src', this.thread_get_avatar('res.users', 'avatar', this.session.uid));
-        }, 
-
-        /**
-         * Initializes the wall and calls fetch_comments
-         * @param {Number} limit: number of notifications to fetch
-         * @param {Number} offset: offset in notifications search
-         * @param {Array} domain
-         * @param {Array} context
-         */
-        init_and_fetch_comments: function() {
-            this.search['domain'] = _.union(this.params.domain, this.search_results.domain);
-            this.search['context'] = _.extend(this.params.context, this.search_results.context);
-            this.display_show_more = true;
-            this.comments_structure = {'root_ids': [], 'new_root_ids': [], 'msgs': {}, 'tree_struct': {}, 'model_to_root_ids': {}};
             this.$el.find('ul.oe_mail_wall_threads').empty();
-            return this.fetch_comments(this.params.limit, 0);
-        },
-
-        /**
-         * Fetches wall messages
-         * @param {Number} limit: number of notifications to fetch
-         * @param {Number} offset: offset in notifications search
-         * @param {Array} domain
-         * @param {Array} context
-         */
-        fetch_comments: function (limit, offset, additional_domain, additional_context) {
-            var self = this;
-            if (additional_domain) var fetch_domain = this.search['domain'].concat(additional_domain);
-            else var fetch_domain = this.search['domain'];
-            if (additional_context) var fetch_context = _.extend(this.search['context'], additional_context);
-            else var fetch_context = this.search['context'];
-            return this.ds_thread.call('message_get_pushed_messages', 
-                [[this.session.uid], true, [], (limit || 0), (offset || 0), fetch_domain, fetch_context]).then(this.proxy('display_comments'));
-        },
-
-        /**
-         * @param {Array} records records to show in threads
-         */
-        display_comments: function (records) {
-            var self = this;
-            this.do_update_show_more(records.length >= self.params.limit);
-            mail.ChatterUtils.records_struct_add_records(this.comments_structure, records, false);
-            _(this.comments_structure['new_root_ids']).each(function (root_id) {
-                var records = self.comments_structure.tree_struct[root_id]['for_thread_msgs'];
-                var model_name = self.comments_structure.msgs[root_id]['model'];
-                var res_id = self.comments_structure.msgs[root_id]['res_id'];
-                var render_res = session.web.qweb.render('mail.wall_thread_container', {});
-                $('<li class="oe_mail_wall_thread">').html(render_res).appendTo(self.$el.find('ul.oe_mail_wall_threads'));
-                var thread = new mail.Thread(self, {
-                    'res_model': model_name, 'res_id': res_id, 'uid': self.session.uid, 'records': records,
-                    'parent_id': false, 'thread_level': self.params.thread_level, 'show_hide': true, 'is_wall': true}
-                    );
-                self.thread_list.push(thread);
-                return thread.appendTo(self.$el.find('li.oe_mail_wall_thread:last'));
-            });
-            // update TODO
-            this.comments_structure['root_ids'] = _.union(this.comments_structure['root_ids'], this.comments_structure['new_root_ids']);
-            this.comments_structure['new_root_ids'] = [];
->>>>>>> 65f532e0
         },
 
         /** Display comments
          * @param {Array} records tree structure of records
          */
-<<<<<<< HEAD
         display_thread: function () {
             var render_res = session.web.qweb.render('mail.wall_thread_container', {});
-            $('<li class="oe_mail_wall_thread">').html(render_res).appendTo(this.$element.find('ul.oe_mail_wall_threads'));
+            $('<li class="oe_mail_wall_thread">').html(render_res).appendTo(this.$el.find('ul.oe_mail_wall_threads'));
             var thread = new mail.Thread(this, {
                 'domain': this.options.domain, 'context': this.options.context, 'uid': this.session.uid,
                 'thread_level': this.options.thread_level, 'composer': true,
@@ -1121,31 +740,8 @@
                 'show_hide': true, 'show_reply_by_email': true,
                 }
             );
-            thread.appendTo(this.$element.find('li.oe_mail_wall_thread:last'));
+            thread.appendTo(this.$el.find('li.oe_mail_wall_thread:last'));
             this.thread_list.push(thread);
-=======
-        get_fetch_domain: function () {
-            var self = this;
-            var model_to_root = {};
-            var fetch_domain = [];
-            _(this.comments_structure['model_to_root_ids']).each(function (sc_model, model_name) {
-                fetch_domain.push('|', ['model', '!=', model_name], '!', ['id', 'child_of', sc_model]);
-            });
-            return fetch_domain;
-        },
-        
-        /** Display update: show more button */
-        do_update_show_more: function (new_value) {
-            if (new_value != undefined) this.display_show_more = new_value;
-            if (this.display_show_more) this.$el.find('div.oe_mail_wall_more:last').show();
-            else this.$el.find('div.oe_mail_wall_more:last').hide();
-        },
-        
-        /** Action: Shows more discussions */
-        do_more: function () {
-            var domain = this.get_fetch_domain();
-            return this.fetch_comments(this.params.limit, 0, domain);
->>>>>>> 65f532e0
         },
     });
 };