openerp.mail = function(session) {
    var _t = session.web._t,
       _lt = session.web._lt;

    var mail = session.mail = {};

    openerp_mail_followers(session, mail);        // import mail_followers.js

    /**
     * ------------------------------------------------------------
     * FormView
     * ------------------------------------------------------------
     * 
     * Override of formview do_action method, to catch all return action about
     * mail.compose.message. The purpose is to bind 'Send by e-mail' buttons
     * and redirect them to the Chatter.
     */

    session.web.FormView = session.web.FormView.extend({
        do_action: function(action, on_close) {
            if (action.res_model == 'mail.compose.message' && this.fields && this.fields.message_ids && this.fields.message_ids.view.get("actual_mode") != 'create') {
                var record_thread = this.fields.message_ids;
                var thread = record_thread.thread;
                thread.instantiate_composition_form('comment', true, false, 0, action.context);
                return false;
            }
            else {
                return this._super(action, on_close);
            }
        },
    });


    /**
     * ------------------------------------------------------------
     * ChatterUtils
     * ------------------------------------------------------------
     * 
     * This class holds a few tools method that will be used by
     * the various Chatter widgets.
     */

    mail.ChatterUtils = {

        /**
        * mail_int_mapping: structure to keep a trace of internal links mapping
        *      mail_int_mapping['model'] = {
        *          'name_get': [[id,label], [id,label], ...]
        *          'fetch_ids': [id, id, ...] } */
        //var mail_int_mapping = {};
        
        /**
        * mail_msg_struct: structure to orrganize chatter messages
        */
        //var mail_msg_struct = {}; // TODO: USE IT OR NOT :)

        /* generic chatter events binding */
        bind_events: function(widget) {
            // event: click on an internal link to a document: model, login
            widget.$el.delegate('a.oe_mail_internal_link', 'click', function (event) {
                event.preventDefault();
                // lazy implementation: fetch data and try to redirect
                if (! event.srcElement.dataset.resModel) return false;
                else var res_model = event.srcElement.dataset.resModel;
                var res_login = event.srcElement.dataset.resLogin;
                if (! res_login) return false;
                var ds = new session.web.DataSet(widget, res_model);
                var defer = ds.call('search', [[['login', '=', res_login]]]).pipe(function (records) {
                    if (records[0]) {
                        widget.do_action({ type: 'ir.actions.act_window', res_model: res_model, res_id: parseInt(records[0]), views: [[false, 'form']]});
                    }
                    else return false;
                });
            });
        },

        /** get an image in /web/binary/image?... */
        get_image: function(session_prefix, session_id, model, field, id) {
            return session_prefix + '/web/binary/image?session_id=' + session_id + '&model=' + model + '&field=' + field + '&id=' + (id || '');
        },

        /** checks if tue current user is the message author */
        is_author: function (widget, message_user_id) {
            return (widget.session && widget.session.uid != 0 && widget.session.uid == message_user_id);
        },

        /**
        * Add records to comments_structure array
        * @param {Array} records records from mail.message sorted by date desc
        * @returns {Object} cs comments_structure: dict
        *       cs.model_to_root_ids = {model: [root_ids], }
        *       cs.new_root_ids = [new_root_ids]
        *       cs.root_ids = [root_ids]
        *       cs.msgs = {record.id: record,}
        *       cs.tree_struct = {record.id: {
        *           'level': record_level in hierarchy, 0 is root,
        *           'msg_nbr': number of childs,
        *           'direct_childs': [msg_ids],
        *           'all_childs': [msg_ids],
        *           'for_thread_msgs': [records],
        *           'ancestors': [msg_ids], } }
        */
        records_struct_add_records: function(cs, records, parent_id) {
            var cur_iter = 0; var max_iter = 10; var modif = true;
            while ( modif && (cur_iter++) < max_iter) {
                modif = false;
                _(records).each(function (record) {
                    // root and not yet recorded
                    if ( (record.parent_id == false || record.parent_id[0] == parent_id) && ! cs['msgs'][record.id]) {
                        // add to model -> root_list ids
                        if (! cs['model_to_root_ids'][record.model]) cs['model_to_root_ids'][record.model] = [record.id];
                        else cs['model_to_root_ids'][record.model].push(record.id);
                        // add root data
                        cs['new_root_ids'].push(record.id);
                        // add record
                        cs['tree_struct'][record.id] = {'level': 0, 'direct_childs': [], 'all_childs': [], 'for_thread_msgs': [record], 'msg_nbr': -1, 'ancestors': []};
                        cs['msgs'][record.id] = record;
                        modif = true;
                    }
                    // not yet recorded, but parent is recorded
                    else if (! cs['msgs'][record.id] && cs['msgs'][record.parent_id[0]]) {
                        var parent_level = cs['tree_struct'][record.parent_id[0]]['level'];
                        // update parent structure
                        cs['tree_struct'][record.parent_id[0]]['direct_childs'].push(record.id);
                        cs['tree_struct'][record.parent_id[0]]['for_thread_msgs'].push(record);
                        // update ancestors structure
                        for (ancestor_id in cs['tree_struct'][record.parent_id[0]]['ancestors']) {
                            cs['tree_struct'][ancestor_id]['all_childs'].push(record.id);
                        }
                        // add record
                        cs['tree_struct'][record.id] = {'level': parent_level+1, 'direct_childs': [], 'all_childs': [], 'for_thread_msgs': [], 'msg_nbr': -1, 'ancestors': []};
                        cs['msgs'][record.id] = record;
                        modif = true;
                    }
                });
            }
            return cs;
        },

        /* copy cs.new_root_ids into cs.root_ids */
        records_struct_update_after_display: function(cs) {
            // update TODO
            cs['root_ids'] = _.union(cs['root_ids'], cs['new_root_ids']);
            cs['new_root_ids'] = [];
            return cs;
        },

        /**
         *    CONTENT MANIPULATION
         * 
         * Regular expressions
         * - (^|\s)@((\w|@|\.)*): @login@log.log, supports inner '@' for
         *   logins that are emails
         *      1. '(void)'
         *      2. login@log.log
         * - (^|\s)\[(\w+).(\w+),(\d)\|*((\w|[@ .,])*)\]: [ir.attachment,3|My Label],
         *   for internal links to model ir.attachment, id=3, and with
         *   optional label 'My Label'. Note that having a '|Label' is not
         *   mandatory, because the regex should still be correct.
         *      1. '(void)'
         *      2. 'ir'
         *      3. 'attachment'
         *      4. '3'
         *      5. 'My Label'
         */

        /** Removes html tags, except b, em, br, ul, li */
        do_text_remove_html_tags: function (string) {
            var html = $('<div/>').text(string.replace(/\s+/g, ' ')).html().replace(new RegExp('&lt;(/)?(b|em|br|br /|ul|li|div)\\s*&gt;', 'gi'), '<$1$2>');
            return html;
        },
        
        /** Replaces line breaks by html line breaks (br) */
        do_text_nl2br: function (str, is_xhtml) {   
            var break_tag = (is_xhtml || typeof is_xhtml === 'undefined') ? '<br />' : '<br>';    
            return (str + '').replace(/([^>\r\n]?)(\r\n|\n\r|\r|\n)/g, '$1'+ break_tag +'$2');
        },

        /* Add a prefix before each new line of the original string */
        do_text_quote: function (str, prefix) {
            return str.replace(/([^>\r\n]?)(\r\n|\n\r|\r|\n)/g, '$1'+ break_tag +'$2' + prefix || '> ');
        },

        /**
         * Replaces some expressions
         * - @login - shorcut to link to a res.user, given its login
         * - [ir.attachment,3|My Label] - shortcut to an internal
         *   document
         * - :name - shortcut to an image
         */
        do_replace_expressions: function (string) {
            var self = this;
            var icon_list = ['al', 'pinky']
            /* shortcut to user: @login */
            var regex_login = new RegExp(/(^|\s)@((\w|@|\.)*)/g);
            var regex_res = regex_login.exec(string);
            while (regex_res != null) {
                var login = regex_res[2];
                string = string.replace(regex_res[0], regex_res[1] + '<a href="#" class="oe_mail_internal_link" data-res-model="res.users" data-res-login = ' + login + '>@' + login + '</a>');
                regex_res = regex_login.exec(string);
            }
            /* shortcut for internal document */
            var regex_login = new RegExp(/(^|\s)\[(\w+).(\w+),(\d)\|*((\w|[@ .,])*)\]/g);
            var regex_res = regex_login.exec(string);
            while (regex_res != null) {
                var res_model = regex_res[2] + '.' + regex_res[3];
                var res_id = regex_res[4];
                if (! regex_res[5]) {
                    var label = res_model + ':' + res_id }
                else {
                    var label = regex_res[5];
                }
                string = string.replace(regex_res[0], regex_res[1] + '<a href="#model=' + res_model + '&id=' + res_id + '>' + label + '</a>');
                regex_res = regex_login.exec(string);
            }
            /* special shortcut: :name, try to find an icon if in list */
            var regex_login = new RegExp(/(^|\s):((\w)*)/g);
            var regex_res = regex_login.exec(string);
            while (regex_res != null) {
                var icon_name = regex_res[2];
                if (_.include(icon_list, icon_name))
                    string = string.replace(regex_res[0], regex_res[1] + '<img src="/mail/static/src/img/_' + icon_name + '.png" width="22px" height="22px" alt="' + icon_name + '"/>');
                regex_res = regex_login.exec(string);
            }
            return string;
        },

        /**
         * Checks a string to find an expression that will be replaced
         * by an internal link and requiring a name_get to replace
         * the expression.
         * :param mapping: structure to keep a trace of internal links mapping
         *                  mapping['model'] = {
         *                      name_get': [[id,label], [id,label], ...]
         *                      'to_fetch_ids': [id, id, ...]
         *                  }
         * CURRENTLY NOT IMPLEMENTED */
        do_check_for_name_get_mapping: function(string, mapping) {
            /* shortcut to user: @login */
            //var regex_login = new RegExp(/(^|\s)@((\w|@|\.)*)/g);
            //var regex_res = regex_login.exec(string);
            //while (regex_res != null) {
                //var login = regex_res[2];
                //if (! ('res.users' in this.map_hash)) { this.map_hash['res.users']['name'] = []; }
                //this.map_hash['res.users']['login'].push(login);
                //regex_res = regex_login.exec(string);
            //}
            /* document link with name_get: [res.model,name] */
            /* internal link with id: [res.model,id], or [res.model,id|display_name] */
            //var regex_intlink = new RegExp(/(^|\s)#(\w*[a-zA-Z_]+\w*)\.(\w+[a-zA-Z_]+\w*),(\w+)/g);
            //regex_res = regex_intlink.exec(string);
            //while (regex_res != null) {
                //var res_model = regex_res[2] + '.' + regex_res[3];
                //var res_name = regex_res[4];
                //if (! (res_model in this.map_hash)) { this.map_hash[res_model]['name'] = []; }
                //this.map_hash[res_model]['name'].push(res_name);
                //regex_res = regex_intlink.exec(string);
            //}
        },
        
        /**
         * Updates the mapping; check for to_fetch_ids for each recorded
         * model, and perform a name_get to update the mapping.
         * CURRENTLY NOT IMPLEMENTED */
        do_update_name_get_mapping: function(mapping) {
        },
    };


    /**
     * ------------------------------------------------------------
     * ComposeMessage widget
     * ------------------------------------------------------------
     * 
     * This widget handles the display of a form to compose a new message.
     * This form is an OpenERP form_view, build on a mail.compose.message
     * wizard.
     */

    mail.ComposeMessage = session.web.Widget.extend({
        template: 'mail.compose_message',
        
        /**
         * @param {Object} parent parent
         * @param {Object} [params]
         * @param {String} [params.res_model] res_model of document [REQUIRED]
         * @param {Number} [params.res_id] res_id of record [REQUIRED]
         * @param {Number} [params.email_mode] true/false, tells whether
         *      we are in email sending mode
         * @param {Number} [params.formatting] true/false, tells whether
         *      we are in advance formatting mode
         * @param {String} [params.model] mail.compose.message.mode (see
         *      composition wizard)
         * @param {Number} [params.msg_id] id of a message in case we are in
         *      reply mode
         */
        init: function(parent, params) {
            var self = this;
            this._super(parent);
            // options
            this.params = params || {};
            this.params.context = params.context || {};
            this.params.email_mode = params.email_mode || false;
            this.params.formatting = params.formatting || false;
            this.params.mode = params.mode || 'comment';
            this.params.form_xml_id = params.form_xml_id || 'email_compose_message_wizard_form_chatter';
            this.params.form_view_id = false;
            if (this.params.mode == 'reply') {
                this.params.active_id = this.params.msg_id;
            } else {
                this.params.active_id = this.params.res_id;
            }
            this.email_mode = false;
            this.formatting = false;
        },

        /**
         * Reinitialize the widget field values to the default values. The
         * purpose is to avoid to destroy and re-build a form view. Default
         * values are therefore given as for an onchange. */
        reinit: function() {
            var self = this;
            if (! this.form_view) return;
            var call_defer = this.ds_compose.call('default_get', [['subject', 'body_text', 'body_html', 'dest_partner_ids'], this.ds_compose.get_context()]).then(
                function (result) {
                    self.form_view.on_processed_onchange({'value': result}, []);
                });
            return call_defer;
        },

        /**
         * Override-hack of do_action: clean the form */
        do_action: function(action, on_close) {
            // this.init_comments();
            return this._super(action, on_close);
        },

        /**
         * Widget start function
         * - builds and initializes the form view */
        start: function() {
            var self = this;
            this._super.apply(this, arguments);
            // customize display: add avatar, clean previous content
            var user_avatar = mail.ChatterUtils.get_image(this.session.prefix,
                this.session.session_id, 'res.users', 'image_small', this.session.uid);
            this.$el.find('img.oe_mail_icon').attr('src', user_avatar);
            this.$el.find('div.oe_mail_msg_content').empty();
            // create a context for the default_get of the compose form
            var widget_context = {
                'active_model': this.params.res_model,
                'active_id': this.params.active_id,
                'mail.compose.message.mode': this.params.mode,
            };
            var context = _.extend({}, this.params.context, widget_context);
            this.ds_compose = new session.web.DataSetSearch(this, 'mail.compose.message', context);
            // find the id of the view to display in the chatter form
            var data_ds = new session.web.DataSetSearch(this, 'ir.model.data');
            var deferred_form_id =data_ds.call('get_object_reference', ['mail', this.params.form_xml_id]).then( function (result) {
                if (result) {
                    self.params.form_view_id = result[1];
                }
            }).pipe(this.proxy('create_form_view'));
            return deferred_form_id;
        },

        /**
         * Create a FormView, then append it to the to widget DOM. */
        create_form_view: function () {
            var self = this;
            // destroy previous form_view if any
            if (this.form_view) { this.form_view.destroy(); }
            // create the FormView
            this.form_view = new session.web.FormView(this, this.ds_compose, this.params.form_view_id, {
                action_buttons: false,
                pager: false,
                initial_mode: 'edit',
                disable_autofocus: true,
            });
            // add the form, bind events, activate the form
            var msg_node = this.$el.find('div.oe_mail_msg_content');
            return $.when(this.form_view.appendTo(msg_node)).pipe(function() {
                self.bind_events();
                self.form_view.do_show();
                if (self.params.email_mode) { self.toggle_email_mode(); }
                if (self.params.formatting) { self.toggle_formatting_mode(); }
            });
        },

        destroy: function() {
            this._super.apply(this, arguments);
        },

        /**
         * Bind events in the widget. Each event is slightly described
         * in the function. */
        bind_events: function() {
            var self = this;
            this.$el.find('button.oe_form_button').click(function (event) {
                event.preventDefault();
            });
            // event: click on 'Send an Email' link that toggles the form for
            // sending an email (partner_ids)
            this.$el.find('a.oe_mail_compose_message_email').click(function (event) {
                event.preventDefault();
                self.toggle_email_mode();
            });
            // event: click on 'Formatting' icon-link that toggles the advanced
            // formatting options for writing a message (subject, body_html)
            this.$el.find('a.oe_mail_compose_message_formatting').click(function (event) {
                event.preventDefault();
                self.toggle_formatting_mode();
            });
            // event: click on 'Attachment' icon-link that opens the dialog to
            // add an attachment.
            this.$el.find('a.oe_mail_compose_message_attachment').click(function (event) {
                event.preventDefault();
                // not yet implemented
                self.set_body_value('attachment', 'attachment');
            });
            // event: click on 'Checklist' icon-link that toggles the options
            // for adding checklist.
            this.$el.find('a.oe_mail_compose_message_checklist').click(function (event) {
                event.preventDefault();
                // not yet implemented
                self.set_body_value('checklist', 'checklist');
            });
        },

        /**
         * Toggle the formatting mode. */
        toggle_formatting_mode: function() {
            var self = this;
            this.formatting = ! this.formatting;
            // calls onchange
            var call_defer = this.ds_compose.call('onchange_formatting', [[], this.formatting, this.params.res_model, this.params.res_id]).then(
                function (result) {
                    self.form_view.on_processed_onchange(result, []);
                });
            // update context of datasetsearch
            this.ds_compose.context.formatting = this.formatting;
            // toggle display
            this.$el.find('span.oe_mail_compose_message_subject').toggleClass('oe_mail_compose_message_invisible');
            this.$el.find('div.oe_mail_compose_message_body_text').toggleClass('oe_mail_compose_message_invisible');
            this.$el.find('div.oe_mail_compose_message_body_html').toggleClass('oe_mail_compose_message_invisible');
        },

        /**
         * Toggle the email mode. */
        toggle_email_mode: function() {
            var self = this;
            this.email_mode = ! this.email_mode;
            // calls onchange
            var call_defer = this.ds_compose.call('onchange_email_mode', [[], this.email_mode, this.params.res_model, this.params.res_id]).then(
                function (result) {
                    self.form_view.on_processed_onchange(result, []);
                });
            // update context of datasetsearch
            this.ds_compose.context.email_mode = this.email_mode;
            // update 'Post' button -> 'Send'
            // update 'Send an Email' link -> 'Post a comment'
            if (this.email_mode) {
                this.$el.find('button.oe_mail_compose_message_button_send').html('<span>Send</span>');
                this.$el.find('a.oe_mail_compose_message_email').html('Comment');
            } else {
                this.$el.find('button.oe_mail_compose_message_button_send').html('<span>Post</span>');
                this.$el.find('a.oe_mail_compose_message_email').html('Send an Email');
            }
            // toggle display
            this.$el.find('div.oe_mail_compose_message_partner_ids').toggleClass('oe_mail_compose_message_invisible');
        },

        /**
         * Update the values of the composition form; with possible different
         * values for body_text and body_html. */
        set_body_value: function(body_text, body_html) {
            this.form_view.fields.body_text.set_value(body_text);
            this.form_view.fields.body_html.set_value(body_html);
        },
    }),

    /** 
     * ------------------------------------------------------------
     * Thread Widget
     * ------------------------------------------------------------
     *
     * This widget handles the display of a thread of messages. The
     * [thread_level] parameter sets the thread level number:
     * - root message
     * - - sub message (parent_id = root message)
     * - - - sub sub message (parent id = sub message)
     * - - sub message (parent_id = root message)
     * This widget has 2 ways of initialization, either you give records
     * to be rendered, either it will fetch [limit] messages related to
     * [res_model]:[res_id].
     */

    mail.Thread = session.web.Widget.extend({
        template: 'mail.thread',

        /**
         * @param {Object} parent parent
         * @param {Object} [params]
         * @param {String} [params.res_model] res_model of document [REQUIRED]
         * @param {Number} [params.res_id] res_id of record [REQUIRED]
         * @param {Number} [params.uid] user id [REQUIRED]
         * @param {Bool}   [params.parent_id=false] parent_id of message
         * @param {Number} [params.thread_level=0] number of levels in the thread
         *      (only 0 or 1 currently)
         * @param {Bool}   [params.is_wall=false] thread is displayed in the wall
         * @param {Number} [params.msg_more_limit=150] number of character to
         *      display before having a "show more" link; note that the text
         *      will not be truncated if it does not have 110% of the parameter
         *      (ex: 110 characters needed to be truncated and be displayed as
         *      a 100-characters message)
         * @param {Number} [params.limit=100] maximum number of messages to fetch
         * @param {Number} [params.offset=0] offset for fetching messages
         * @param {Number} [params.records=null] records to show instead of fetching messages
         */
        init: function(parent, params) {
            this._super(parent);
            // options
            this.params = params;
            this.params.parent_id = this.params.parent_id || false;
            this.params.thread_level = this.params.thread_level || 0;
            this.params.is_wall = this.params.is_wall || (this.params.records != undefined) || false;
            this.params.msg_more_limit = this.params.msg_more_limit || 250;
            this.params.limit = this.params.limit || 100;
            // this.params.limit = 3; // tmp for testing
            this.params.offset = this.params.offset || 0;
            this.params.records = this.params.records || null;
            // datasets and internal vars
            this.ds = new session.web.DataSetSearch(this, this.params.res_model);
            this.ds_users = new session.web.DataSetSearch(this, 'res.users');
            this.ds_msg = new session.web.DataSetSearch(this, 'mail.message');
            this.comments_structure = {'root_ids': [], 'new_root_ids': [], 'msgs': {}, 'tree_struct': {}, 'model_to_root_ids': {}};
            // display customization vars
            this.display = {};
            this.display.show_post_comment = this.params.show_post_comment || false;
            this.display.show_reply = (this.params.thread_level > 0 && this.params.is_wall);
            this.display.show_delete = ! this.params.is_wall;
            this.display.show_hide = this.params.is_wall;
            this.display.show_reply_by_email = ! this.params.is_wall;
            this.display.show_more = (this.params.thread_level == 0);
        },
        
        start: function() {
            this._super.apply(this, arguments);
            // add events
            this.bind_events();
            // display user, fetch comments
            this.display_current_user();
            if (this.params.records) var display_done = this.display_comments_from_parameters(this.params.records);
            else var display_done = this.init_comments();
            // customize display
            $.when(display_done).then(this.proxy('do_customize_display'));            
            // add message composition form view
            if (this.display.show_post_comment) {
                var compose_done = this.instantiate_composition_form();
            }
            return display_done && compose_done;
        },

        //Mail vote Functionality...
        add_vote_event: function(element){
            self = this;
            vote_img = element.find('.oe_mail_msg_vote_like');
            if (vote_img)
                vote_img.click(function(){
                    self.subscribe_vote($(this).attr('data-id'));
                });
            return
        },
        
        find_parent_element: function(name, message_id){
            parent_element = false;
            _.each($(name), function(element){
                if ($(element).attr("data-id") == message_id){
                    parent_element = element;
                }
            });
            return parent_element;
         },

        render_vote: function(message_id){
            var self = this;
            var mail_vote = new session.web.DataSetSearch(self, 'mail.vote', self.session.context, [['msg_id','=',parseInt(message_id)]]);
            mail_vote.read_slice(['user_id']).then(function(result){
                vote_count = result.length;
                is_vote_liked = false;
                _.each(result, function(vote){
                    if (self.session.uid == vote.user_id[0]){
                        is_vote_liked = true;
                    }
                });
                parent_element = self.find_parent_element(".oe_mail_msg_vote", message_id);
                vote_element = session.web.qweb.render('VoteDisplay', {'msg_id': message_id, 'vote_count': vote_count, 'is_vote_liked': is_vote_liked});
                $(parent_element).html(vote_element);
                self.add_vote_event($(parent_element));
            });
        },
        
        subscribe_vote: function(message_id){
            var self = this;
            this.mail_message = new session.web.DataSet(this, 'mail.message');
            return this.mail_message.call('vote_toggle', [[parseInt(message_id)]]).then(function(result){
                self.render_vote(message_id);
            });
        },
         
        /**
         * Override-hack of do_action: automatically reload the chatter.
         * Normally it should be called only when clicking on 'Post/Send'
         * in the composition form. */
        do_action: function(action, on_close) {
            this.init_comments();
            if (this.compose_message_widget) {
                this.compose_message_widget.reinit(); }
            return this._super(action, on_close);
        },

        instantiate_composition_form: function(mode, email_mode, formatting, msg_id, context) {
            if (this.compose_message_widget) {
                this.compose_message_widget.destroy();
            }
            this.compose_message_widget = new mail.ComposeMessage(this, {
                'extended_mode': false, 'uid': this.params.uid, 'res_model': this.params.res_model,
                'res_id': this.params.res_id, 'mode': mode || 'comment', 'msg_id': msg_id,
                'email_mode': email_mode || false, 'formatting': formatting || false,
                'context': context || false } );
            var composition_node = this.$el.find('div.oe_mail_thread_action');
            composition_node.empty();
            var compose_done = this.compose_message_widget.appendTo(composition_node);
            return compose_done;
        },

        do_customize_display: function() {
            if (this.display.show_post_comment) { this.$el.find('div.oe_mail_thread_action').eq(0).show(); }
        },

        /**
         * Bind events in the widget. Each event is slightly described
         * in the function. */
        bind_events: function() {
            var self = this;
            // generic events from Chatter Mixin
            mail.ChatterUtils.bind_events(this);
            // event: click on 'more' at bottom of thread
            this.$el.find('button.oe_mail_button_more').click(function () {
                self.do_more();
            });
            // event: writing in basic textarea of composition form (quick reply)
            this.$el.find('textarea.oe_mail_compose_textarea').keyup(function (event) {
                var charCode = (event.which) ? event.which : window.event.keyCode;
                if (event.shiftKey && charCode == 13) { this.value = this.value+"\n"; }
                else if (charCode == 13) { return self.do_comment(); }
            });
            // event: click on 'Reply' in msg
            this.$el.find('div.oe_mail_thread_display').delegate('a.oe_mail_msg_reply', 'click', function (event) {
                var act_dom = $(this).parents('div.oe_mail_thread_display').find('div.oe_mail_thread_action:first');
                act_dom.toggle();
                event.preventDefault();
            });
            // event: click on 'attachment(s)' in msg
            this.$el.delegate('a.oe_mail_msg_view_attachments', 'click', function (event) {
                var act_dom = $(this).parent().parent().parent().find('.oe_mail_msg_attachments');
                act_dom.toggle();
                event.preventDefault();
            });
            // event: click on 'Delete' in msg side menu
            this.$el.find('div.oe_mail_thread_display').delegate('a.oe_mail_msg_delete', 'click', function (event) {
                if (! confirm(_t("Do you really want to delete this message?"))) { return false; }
                var msg_id = event.srcElement.dataset.id;
                if (! msg_id) return false;
                var call_defer = self.ds_msg.unlink([parseInt(msg_id)]);
                $(event.srcElement).parents('li.oe_mail_thread_msg').eq(0).hide();
                if (self.params.thread_level > 0) {
                    $(event.srcElement).parents('.oe_mail_thread').eq(0).hide();
                }
                event.preventDefault();
                return call_defer;
            });
            // event: click on 'Hide' in msg side menu
            this.$el.find('div.oe_mail_thread_display').delegate('a.oe_mail_msg_hide', 'click', function (event) {
                if (! confirm(_t("Do you really want to hide this thread ?"))) { return false; }
                var msg_id = event.srcElement.dataset.id;
                if (! msg_id) return false;
                var call_defer = self.ds.call('message_remove_pushed_notifications', [[self.params.res_id], [parseInt(msg_id)], true]);
                $(event.srcElement).parents('li.oe_mail_thread_msg').eq(0).hide();
                if (self.params.thread_level > 0) {
                    $(event.srcElement).parents('.oe_mail_thread').eq(0).hide();
                }
                event.preventDefault();
                return call_defer;
            });
            // event: click on "Reply" in msg side menu (email style)
            this.$el.find('div.oe_mail_thread_display').delegate('a.oe_mail_msg_reply_by_email', 'click', function (event) {
                var msg_id = event.srcElement.dataset.msg_id;
                var email_mode = (event.srcElement.dataset.type == 'email');
                var formatting = (event.srcElement.dataset.formatting == 'html');
                if (! msg_id) return false;
                self.instantiate_composition_form('reply', email_mode, formatting, msg_id);
                event.preventDefault();
            });
        },
        
        destroy: function () {
            this._super.apply(this, arguments);
        },
        
        init_comments: function() {
            var self = this;
            this.params.offset = 0;
            this.comments_structure = {'root_ids': [], 'new_root_ids': [], 'msgs': {}, 'tree_struct': {}, 'model_to_root_ids': {}};
            this.$el.find('div.oe_mail_thread_display').empty();
            var domain = this.get_fetch_domain(this.comments_structure);
            return this.fetch_comments(this.params.limit, this.params.offset, domain).then();
        },
        
        fetch_comments: function (limit, offset, domain) {
            var self = this;
            var defer = this.ds.call('message_read', [[this.params.res_id], (this.params.thread_level > 0), (this.comments_structure['root_ids']),
                                    (limit+1) || (this.params.limit+1), offset||this.params.offset, domain||undefined ]).then(function (records) {
                if (records.length <= self.params.limit) self.display.show_more = false;
                // else { self.display.show_more = true; records.pop(); }
                // else { self.display.show_more = true; records.splice(0, 1); }
                else { self.display.show_more = true; }
                self.display_comments(records);
                // TODO: move to customize display
                if (self.display.show_more == true) self.$el.find('div.oe_mail_thread_more:last').show();
                else  self.$el.find('div.oe_mail_thread_more:last').hide();
            });
            
            return defer;
        },

        display_comments_from_parameters: function (records) {
            if (records.length > 0 && records.length < (records[0].child_ids.length+1) ) this.display.show_more = true;
            else this.display.show_more = false;
            var defer = this.display_comments(records);
            // TODO: move to customize display
            if (this.display.show_more == true) $('div.oe_mail_thread_more').eq(-2).show();
            else $('div.oe_mail_thread_more').eq(-2).hide();
            return defer;
        },
        
        display_comments: function (records) {
            var self = this;
            // sort the records
            mail.ChatterUtils.records_struct_add_records(this.comments_structure, records, this.params.parent_id);
            //build attachments download urls and compute time-relative from dates
            for (var k in records) {
                records[k].timerelative = $.timeago(records[k].date);
                if (records[k].attachments) {
                    for (var l in records[k].attachments) {
                        var url = self.session.origin + '/web/binary/saveas?session_id=' + self.session.session_id + '&model=ir.attachment&field=datas&filename_field=datas_fname&id='+records[k].attachments[l].id;
                        records[k].attachments[l].url = url;
                    }
                }
            }
            _(records).each(function (record) {
                //Render Votes.
                 self.render_vote(record.id);
                var sub_msgs = [];
                if ((record.parent_id == false || record.parent_id[0] == self.params.parent_id) && self.params.thread_level > 0 ) {
                    var sub_list = self.comments_structure['tree_struct'][record.id]['direct_childs'];
                    _(records).each(function (record) {
                        //if (record.parent_id == false || record.parent_id[0] == self.params.parent_id) return;
                        if (_.indexOf(sub_list, record.id) != -1) {
                            sub_msgs.push(record);
                        }
                    });
                    self.display_comment(record);
                    self.thread = new mail.Thread(self, {'res_model': self.params.res_model, 'res_id': self.params.res_id, 'uid': self.params.uid,
                                                            'records': sub_msgs, 'thread_level': (self.params.thread_level-1), 'parent_id': record.id,
                                                            'is_wall': self.params.is_wall});
                    self.$el.find('li.oe_mail_thread_msg:last').append('<div class="oe_mail_thread_subthread"/>');
                    self.thread.appendTo(self.$el.find('div.oe_mail_thread_subthread:last'));
                }
                else if (self.params.thread_level == 0) {
                    self.display_comment(record);
                }
            });
            mail.ChatterUtils.records_struct_update_after_display(this.comments_structure);
            // update offset for "More" buttons
            if (this.params.thread_level == 0) this.params.offset += records.length;
        },

        /** Displays a record, performs text/link formatting */
        display_comment: function (record) {
            record.body = mail.ChatterUtils.do_text_nl2br($.trim(record.body), true);
            // if (record.type == 'email' && record.state == 'received') {
            if (record.type == 'email') {
                record.mini_url = ('/mail/static/src/img/email_icon.png');
            } else {
                record.mini_url = mail.ChatterUtils.get_image(this.session.prefix, this.session.session_id, 'res.users', 'image_small', record.user_id[0]);
            }
            // body text manipulation
            if (record.subtype == 'plain') {
                record.body = mail.ChatterUtils.do_text_remove_html_tags(record.body);
            }
            record.body = mail.ChatterUtils.do_replace_expressions(record.body);
            // format date according to the user timezone
            record.date = session.web.format_value(record.date, {type:"datetime"});
            // is the user the author ?
            record.is_author = mail.ChatterUtils.is_author(this, record.user_id[0]);
            // render
            var rendered = session.web.qweb.render('mail.thread.message', {'record': record, 'thread': this, 'params': this.params, 'display': this.display});
            // expand feature
            $(rendered).appendTo(this.$el.children('div.oe_mail_thread_display:first'));
            this.$el.find('div.oe_mail_msg_record_body').expander({
                slicePoint: this.params.msg_more_limit,
                expandText: 'read more',
                userCollapseText: '[^]',
                detailClass: 'oe_mail_msg_tail',
                moreClass: 'oe_mail_expand',
                lessClass: 'oe_mail_reduce',
                });
        },

        display_current_user: function () {
            var avatar = mail.ChatterUtils.get_image(this.session.prefix, this.session.session_id, 'res.users', 'image_small', this.params.uid);
            return this.$el.find('img.oe_mail_icon').attr('src', avatar);
        },
        
        do_comment: function () {
            var comment_node = this.$el.find('textarea');
            var body_text = comment_node.val();
            comment_node.val('');
            return this.ds.call('message_append_note', [[this.params.res_id], '', body_text, this.params.parent_id, 'comment', 'plain']).then(
                this.proxy('init_comments'));
        },
        
        /**
         * Create a domain to fetch new comments according to
         * comment already present in comments_structure
         * @param {Object} comments_structure (see chatter utils)
         * @returns {Array} fetch_domain (OpenERP domain style)
         */
        get_fetch_domain: function (comments_structure) {
            var domain = [];
            var ids = comments_structure.root_ids.slice();
            var ids2 = [];
            // must be child of current parent
            if (this.params.parent_id) { domain.push(['id', 'child_of', this.params.parent_id]); }
            _(comments_structure.root_ids).each(function (id) { // each record
                ids.push(id);
                ids2.push(id);
            });
            if (this.params.parent_id != false) {
                ids2.push(this.params.parent_id);
            }
            // must not be children of already fetched messages
            if (ids.length > 0) {
                domain.push('&');
                domain.push('!');
                domain.push(['id', 'child_of', ids]);
            }
            if (ids2.length > 0) {
                domain.push(['id', 'not in', ids2]);
            }
            return domain;
        },
        
        do_more: function () {
            domain = this.get_fetch_domain(this.comments_structure);
            return this.fetch_comments(this.params.limit, this.params.offset, domain);
        },
    });


    /** 
     * ------------------------------------------------------------
     * mail_thread Widget
     * ------------------------------------------------------------
     *
     * This widget handles the display of the Chatter on documents.
     */

    /* Add mail_thread widget to registry */
    session.web.form.widgets.add('mail_thread', 'openerp.mail.RecordThread');

    /** mail_thread widget: thread of comments */
    mail.RecordThread = session.web.form.AbstractField.extend({
        // QWeb template to use when rendering the object
        template: 'mail.record_thread',

       init: function() {
            this._super.apply(this, arguments);
            this.params = this.options;
            this.params.thread_level = this.params.thread_level || 0;
            this.thread = null;
            this.ds = new session.web.DataSet(this, this.view.model);
            this.ds_users = new session.web.DataSet(this, 'res.users');
        },

        start: function() {
            // NB: all the widget should be modified to check the actual_mode property on view, not use
            // any other method to know if the view is in create mode anymore
            this.view.on("change:actual_mode", this, this._check_visibility);
            this._check_visibility();
            mail.ChatterUtils.bind_events(this);
            this.$el.find('button.oe_mail_button_followers').click(function () { self.do_toggle_followers(); });
            if (! this.params.see_subscribers_options) {
                this.$el.find('button.oe_mail_button_followers').hide(); }
            this.$el.find('button.oe_mail_button_follow').click(function () { self.do_follow(); });
            this.$el.find('button.oe_mail_button_unfollow').click(function () { self.do_unfollow(); })
                .mouseover(function () { $(this).html('Unfollow').removeClass('oe_mail_button_mouseout').addClass('oe_mail_button_mouseover'); })
                .mouseleave(function () { $(this).html('Following').removeClass('oe_mail_button_mouseover').addClass('oe_mail_button_mouseout'); });
        },
        
        _check_visibility: function() {
            this.$el.toggle(this.view.get("actual_mode") !== "create");
        },
        
        destroy: function () {
            this._super.apply(this, arguments);
        },
        
        set_value: function() {
            this._super.apply(this, arguments);
            if (! this.view.datarecord.id ||
                session.web.BufferedDataSet.virtual_id_regex.test(this.view.datarecord.id)) {
                this.$el.find('.oe_mail_thread').hide();
                return;
            }
            // create and render Thread widget
            this.$el.find('div.oe_mail_recthread_main').empty();
            if (this.thread) this.thread.destroy();
            this.thread = new mail.Thread(this, {'res_model': this.view.model, 'res_id': this.view.datarecord.id, 'uid': this.session.uid,
                                                'thread_level': this.params.thread_level, 'show_post_comment': true, 'limit': 15});
            var thread_done = this.thread.appendTo(this.$el.find('div.oe_mail_recthread_main'));
            return thread_done;
        },
    });


    /** 
     * ------------------------------------------------------------
     * WallView Widget
     * ------------------------------------------------------------
     *
     * This widget handles the display of the Chatter on the Wall.
     */

    /* Add WallView widget to registry */
    session.web.client_actions.add('mail.wall', 'session.mail.Wall');

    /* WallView widget: a wall of messages */
    mail.Wall = session.web.Widget.extend({
        template: 'mail.wall',

        /**
         * @param {Object} parent parent
         * @param {Object} [params]
         * @param {Number} [params.limit=20] number of messages to show and fetch
         * @param {Number} [params.search_view_id=false] search view id for messages
         * @var {Array} comments_structure (see chatter utils)
         */
        init: function (parent, params) {
            this._super(parent);
            this.params = {};
            this.params.limit = params.limit || 25;
            this.params.domain = params.domain || [];
            this.params.context = params.context || {};
            this.params.res_model = params.res_model || false;
            this.params.res_id = params.res_id || false;
            this.params.search_view_id = params.search_view_id || false;
            this.params.thread_level = params.thread_level || 1;
            this.comments_structure = {'root_ids': [], 'new_root_ids': [], 'msgs': {}, 'tree_struct': {}, 'model_to_root_ids': {}};
            this.display_show_more = true;
            this.thread_list = [];
            this.search = {'domain': [], 'context': {}, 'groupby': {}}
            this.search_results = {'domain': [], 'context': {}, 'groupby': {}}
            // datasets
            this.ds_msg = new session.web.DataSet(this, 'mail.message');
            this.ds_thread = new session.web.DataSet(this, 'mail.thread');
            this.ds_users = new session.web.DataSet(this, 'res.users');
        },

        start: function () {
            this._super.apply(this, arguments);
            this.display_current_user();
            // add events
            this.add_event_handlers();
            // load mail.message search view
            var search_view_ready = this.load_search_view(this.params.search_view_id, {}, false);
            // load composition form
            var compose_done = this.instantiate_composition_form();
            // fetch first threads
            var comments_ready = this.init_and_fetch_comments(this.params.limit, 0);
            return (search_view_ready && comments_ready && compose_done);
        },

        /**
         * Override-hack of do_action: automatically reload the chatter.
         * Normally it should be called only when clicking on 'Post/Send'
         * in the composition form. */
        do_action: function(action, on_close) {
            this.init_and_fetch_comments();
            if (this.compose_message_widget) {
                this.compose_message_widget.reinit(); }
            return this._super(action, on_close);
        },

        destroy: function () {
            this._super.apply(this, arguments);
        },

        instantiate_composition_form: function(mode, msg_id) {
            if (this.compose_message_widget) {
                this.compose_message_widget.destroy();
            }
            this.compose_message_widget = new mail.ComposeMessage(this, {
                'extended_mode': false, 'uid': this.session.uid, 'res_model': this.params.res_model,
                'res_id': this.params.res_id, 'mode': mode || 'comment', 'msg_id': msg_id });
            var composition_node = this.$el.find('div.oe_mail_wall_action');
            composition_node.empty();
            var compose_done = this.compose_message_widget.appendTo(composition_node);
            return compose_done;
        },

        /** Add events */
        add_event_handlers: function () {
            var self = this;
            // display more threads
            this.$el.find('button.oe_mail_wall_button_more').click(function () { return self.do_more(); });
        },

        /**
         * Loads the mail.message search view
         * @param {Number} view_id id of the search view to load
         * @param {Object} defaults ??
         * @param {Boolean} hidden some kind of trick we do not care here
         */
        load_search_view: function (view_id, defaults, hidden) {
            var self = this;
            this.searchview = new session.web.SearchView(this, this.ds_msg, view_id || false, defaults || {}, hidden || false);
            var search_view_loaded = this.searchview.appendTo(this.$el.find('.oe_view_manager_view_search'));
            return $.when(search_view_loaded).then(function () {
                self.searchview.on_search.add(self.do_searchview_search);
            });
        },

        /**
         * Aggregate the domains, contexts and groupbys in parameter
         * with those from search form, and then calls fetch_comments
         * to actually fetch comments
         * @param {Array} domains
         * @param {Array} contexts
         * @param {Array} groupbys
         */
        do_searchview_search: function(domains, contexts, groupbys) {
            var self = this;
            this.rpc('/web/session/eval_domain_and_context', {
                domains: domains || [],
                contexts: contexts || [],
                group_by_seq: groupbys || []
            }, function (results) {
                self.search_results['context'] = results.context;
                self.search_results['domain'] = results.domain;
                self.search_results['groupby'] = results.group_by;
                return self.init_and_fetch_comments();
            });
        },

        display_current_user: function () {
            //return this.$el.find('img.oe_mail_msg_image').attr('src', this.thread_get_avatar('res.users', 'avatar', this.session.uid));
        }, 

        /**
         * Initializes the wall and calls fetch_comments
         * @param {Number} limit: number of notifications to fetch
         * @param {Number} offset: offset in notifications search
         * @param {Array} domain
         * @param {Array} context
         */
        init_and_fetch_comments: function() {
            this.search['domain'] = _.union(this.params.domain, this.search_results.domain);
            this.search['context'] = _.extend(this.params.context, this.search_results.context);
            this.display_show_more = true;
            this.comments_structure = {'root_ids': [], 'new_root_ids': [], 'msgs': {}, 'tree_struct': {}, 'model_to_root_ids': {}};
            this.$el.find('ul.oe_mail_wall_threads').empty();
            return this.fetch_comments(this.params.limit, 0);
        },

        /**
         * Fetches wall messages
         * @param {Number} limit: number of notifications to fetch
         * @param {Number} offset: offset in notifications search
         * @param {Array} domain
         * @param {Array} context
         */
        fetch_comments: function (limit, offset, additional_domain, additional_context) {
            var self = this;
            if (additional_domain) var fetch_domain = this.search['domain'].concat(additional_domain);
            else var fetch_domain = this.search['domain'];
            if (additional_context) var fetch_context = _.extend(this.search['context'], additional_context);
            else var fetch_context = this.search['context'];
            return this.ds_thread.call('message_get_pushed_messages', 
                [[this.session.uid], true, [], (limit || 0), (offset || 0), fetch_domain, fetch_context]).then(this.proxy('display_comments'));
        },

        /**
         * @param {Array} records records to show in threads
         */
        display_comments: function (records) {
            var self = this;
            this.do_update_show_more(records.length >= self.params.limit);
            mail.ChatterUtils.records_struct_add_records(this.comments_structure, records, false);
            _(this.comments_structure['new_root_ids']).each(function (root_id) {
                var records = self.comments_structure.tree_struct[root_id]['for_thread_msgs'];
                var model_name = self.comments_structure.msgs[root_id]['model'];
                var res_id = self.comments_structure.msgs[root_id]['res_id'];
<<<<<<< HEAD
                var render_res = session.web.qweb.render('mail.Wall_thread_container', {});
                $('<li class="oe_mail_wall_thread">').html(render_res).appendTo(self.$element.find('ul.oe_mail_wall_threads'));
=======
                var render_res = session.web.qweb.render('mail.wall_thread_container', {});
                $('<li class="oe_mail_wall_thread">').html(render_res).appendTo(self.$el.find('ul.oe_mail_wall_threads'));
>>>>>>> 254489e1
                var thread = new mail.Thread(self, {
                    'res_model': model_name, 'res_id': res_id, 'uid': self.session.uid, 'records': records,
                    'parent_id': false, 'thread_level': self.params.thread_level, 'show_hide': true, 'is_wall': true}
                    );
                self.thread_list.push(thread);
                return thread.appendTo(self.$el.find('li.oe_mail_wall_thread:last'));
            });
            // update TODO
            this.comments_structure['root_ids'] = _.union(this.comments_structure['root_ids'], this.comments_structure['new_root_ids']);
            this.comments_structure['new_root_ids'] = [];
        },

        /**
         * Create a domain to fetch new comments according to
         * comments already present in comments_structure
         * - for each model:
         * -- should not be child of already displayed ids
         * @returns {Array} fetch_domain (OpenERP domain style)
         */
        get_fetch_domain: function () {
            var self = this;
            var model_to_root = {};
            var fetch_domain = [];
            _(this.comments_structure['model_to_root_ids']).each(function (sc_model, model_name) {
                fetch_domain.push('|', ['model', '!=', model_name], '!', ['id', 'child_of', sc_model]);
            });
            return fetch_domain;
        },
        
        /** Display update: show more button */
        do_update_show_more: function (new_value) {
            if (new_value != undefined) this.display_show_more = new_value;
            if (this.display_show_more) this.$el.find('div.oe_mail_wall_more:last').show();
            else this.$el.find('div.oe_mail_wall_more:last').hide();
        },
        
        /** Action: Shows more discussions */
        do_more: function () {
            var domain = this.get_fetch_domain();
            return this.fetch_comments(this.params.limit, 0, domain);
        },
    });
};<|MERGE_RESOLUTION|>--- conflicted
+++ resolved
@@ -1112,13 +1112,8 @@
                 var records = self.comments_structure.tree_struct[root_id]['for_thread_msgs'];
                 var model_name = self.comments_structure.msgs[root_id]['model'];
                 var res_id = self.comments_structure.msgs[root_id]['res_id'];
-<<<<<<< HEAD
                 var render_res = session.web.qweb.render('mail.Wall_thread_container', {});
-                $('<li class="oe_mail_wall_thread">').html(render_res).appendTo(self.$element.find('ul.oe_mail_wall_threads'));
-=======
-                var render_res = session.web.qweb.render('mail.wall_thread_container', {});
                 $('<li class="oe_mail_wall_thread">').html(render_res).appendTo(self.$el.find('ul.oe_mail_wall_threads'));
->>>>>>> 254489e1
                 var thread = new mail.Thread(self, {
                     'res_model': model_name, 'res_id': res_id, 'uid': self.session.uid, 'records': records,
                     'parent_id': false, 'thread_level': self.params.thread_level, 'show_hide': true, 'is_wall': true}
