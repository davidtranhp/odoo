--- conflicted
+++ resolved
@@ -95,17 +95,13 @@
 #: code:addons/mail/static/src/js/models/threads/thread_typing_mixin/thread_typing_mixin.js:137
 #, python-format
 msgid "%s, %s and more are typing..."
-<<<<<<< HEAD
 msgstr "%s, %s và ai đó nữa đang gõ..."
-=======
-msgstr "%s, %s và mọi người đang gõ..."
->>>>>>> 98f5ab84
 
 #. module: mail
 #: code:addons/mail/models/mail_activity.py:341
 #, python-format
 msgid "%s: %s assigned to you"
-msgstr "%s: %s đã giao cho bạn"
+msgstr "%s: %s đã phân công cho bạn"
 
 #. module: mail
 #: model_terms:ir.ui.view,arch_db:mail.mail_notification_paynow
@@ -568,7 +564,7 @@
 #: code:addons/mail/static/src/xml/chatter.xml:30
 #, python-format
 msgid "Add Attachments"
-msgstr ""
+msgstr "Thêm Đính kèm"
 
 #. module: mail
 #. openerp-web
@@ -976,11 +972,7 @@
 #. module: mail
 #: model:ir.model,name:mail.model_ir_autovacuum
 msgid "Automatic Vacuum"
-<<<<<<< HEAD
-msgstr ""
-=======
-msgstr "Máy hút bụi tự động"
->>>>>>> 98f5ab84
+msgstr ""
 
 #. module: mail
 #: model:ir.model.fields,field_description:mail.field_mail_channel__moderation_notify
@@ -2569,11 +2561,7 @@
 #: model:ir.model.fields,help:mail.field_res_partner__message_has_error
 #: model:ir.model.fields,help:mail.field_res_users__message_has_error
 msgid "If checked, some messages have a delivery error."
-<<<<<<< HEAD
 msgstr "Nếu được đánh dấu, thông điệp có lỗi về gửi tin."
-=======
-msgstr "Nếu chọn, sẽ hiển thị thông báo lỗi."
->>>>>>> 98f5ab84
 
 #. module: mail
 #: model:ir.model.fields,help:mail.field_mail_wizard_invite__send_mail
@@ -3948,11 +3936,7 @@
 #: model_terms:ir.ui.view,arch_db:mail.mail_notification_paynow
 #: model_terms:ir.ui.view,arch_db:mail.message_notification_email
 msgid "Odoo"
-<<<<<<< HEAD
 msgstr "Odoo"
-=======
-msgstr "Bizapps"
->>>>>>> 98f5ab84
 
 #. module: mail
 #. openerp-web
@@ -4180,11 +4164,7 @@
 #. module: mail
 #: model:ir.model.fields,field_description:mail.field_mail_message_subtype__parent_id
 msgid "Parent"
-<<<<<<< HEAD
 msgstr "Cấp cha"
-=======
-msgstr "Cha"
->>>>>>> 98f5ab84
 
 #. module: mail
 #: model:ir.model.fields,field_description:mail.field_mail_compose_message__parent_id
@@ -5859,13 +5839,8 @@
 msgid ""
 "When set, every modification to this field will be tracked in the chatter."
 msgstr ""
-<<<<<<< HEAD
 "Khi thiết lập, mọi sửa đổi đối với trường này sẽ được theo dõi trong khu vực"
 " chatter."
-=======
-"Khi thiết lập, mọi sửa đổi đối với lĩnh vực này sẽ được theo dõi trong cuộc "
-"nói chuyện."
->>>>>>> 98f5ab84
 
 #. module: mail
 #: model:ir.model.fields,help:mail.field_mail_compose_message__is_log
@@ -6216,11 +6191,7 @@
 #. module: mail
 #: model:mail.channel,name:mail.channel_all_employees
 msgid "general"
-<<<<<<< HEAD
 msgstr "chung chung"
-=======
-msgstr "chung"
->>>>>>> 98f5ab84
 
 #. module: mail
 #: model_terms:ir.ui.view,arch_db:mail.message_origin_link
@@ -6289,11 +6260,7 @@
 #: model_terms:ir.ui.view,arch_db:mail.view_mail_form
 #, python-format
 msgid "on"
-<<<<<<< HEAD
 msgstr "vào"
-=======
-msgstr "lúc"
->>>>>>> 98f5ab84
 
 #. module: mail
 #. openerp-web
