# -*- coding: utf-8 -*-
# Part of Odoo. See LICENSE file for full copyright and licensing details.

import socket

from odoo.addons.mail.tests.common import TestMail
from odoo.tools import mute_logger


MAIL_TEMPLATE = """Return-Path: <whatever-2a840@postmaster.twitter.com>
To: {to}
cc: {cc}
Received: by mail1.openerp.com (Postfix, from userid 10002)
    id 5DF9ABFB2A; Fri, 10 Aug 2012 16:16:39 +0200 (CEST)
From: {email_from}
Subject: {subject}
MIME-Version: 1.0
Content-Type: multipart/alternative;
    boundary="----=_Part_4200734_24778174.1344608186754"
Date: Fri, 10 Aug 2012 14:16:26 +0000
Message-ID: {msg_id}
{extra}
------=_Part_4200734_24778174.1344608186754
Content-Type: text/plain; charset=utf-8
Content-Transfer-Encoding: quoted-printable

Please call me as soon as possible this afternoon!

--
Sylvie
------=_Part_4200734_24778174.1344608186754
Content-Type: text/html; charset=utf-8
Content-Transfer-Encoding: quoted-printable

<!DOCTYPE html PUBLIC "-//W3C//DTD HTML 4.01//EN" "http://www.w3.org/TR/html4/strict.dtd">
<html>
 <head>=20
  <meta http-equiv=3D"Content-Type" content=3D"text/html; charset=3Dutf-8" />
 </head>=20
 <body style=3D"margin: 0; padding: 0; background: #ffffff;-webkit-text-size-adjust: 100%;">=20

  <p>Please call me as soon as possible this afternoon!</p>

  <p>--<br/>
     Sylvie
  <p>
 </body>
</html>
------=_Part_4200734_24778174.1344608186754--
"""

MAIL_TEMPLATE_PLAINTEXT = """Return-Path: <whatever-2a840@postmaster.twitter.com>
To: {to}
Received: by mail1.openerp.com (Postfix, from userid 10002)
    id 5DF9ABFB2A; Fri, 10 Aug 2012 16:16:39 +0200 (CEST)
From: Sylvie Lelitre <test.sylvie.lelitre@agrolait.com>
Subject: {subject}
MIME-Version: 1.0
Content-Type: text/plain
Date: Fri, 10 Aug 2012 14:16:26 +0000
Message-ID: {msg_id}
{extra}

Please call me as soon as possible this afternoon!

--
Sylvie
"""

MAIL_MULTIPART_MIXED = """Return-Path: <ignasse.carambar@gmail.com>
X-Original-To: raoul@grosbedon.fr
Delivered-To: raoul@grosbedon.fr
Received: by mail1.grosbedon.com (Postfix, from userid 10002)
    id E8166BFACA; Fri, 23 Aug 2013 13:18:01 +0200 (CEST)
X-Spam-Checker-Version: SpamAssassin 3.3.1 (2010-03-16) on mail1.grosbedon.com
X-Spam-Level:
X-Spam-Status: No, score=-2.6 required=5.0 tests=BAYES_00,FREEMAIL_FROM,
    HTML_MESSAGE,RCVD_IN_DNSWL_LOW autolearn=unavailable version=3.3.1
Received: from mail-ie0-f173.google.com (mail-ie0-f173.google.com [209.85.223.173])
    by mail1.grosbedon.com (Postfix) with ESMTPS id 9BBD7BFAAA
    for <raoul@openerp.fr>; Fri, 23 Aug 2013 13:17:55 +0200 (CEST)
Received: by mail-ie0-f173.google.com with SMTP id qd12so575130ieb.4
        for <raoul@grosbedon.fr>; Fri, 23 Aug 2013 04:17:54 -0700 (PDT)
DKIM-Signature: v=1; a=rsa-sha256; c=relaxed/relaxed;
        d=gmail.com; s=20120113;
        h=mime-version:date:message-id:subject:from:to:content-type;
        bh=dMNHV52EC7GAa7+9a9tqwT9joy9z+1950J/3A6/M/hU=;
        b=DGuv0VjegdSrEe36ADC8XZ9Inrb3Iu+3/52Bm+caltddXFH9yewTr0JkCRQaJgMwG9
         qXTQgP8qu/VFEbCh6scu5ZgU1hknzlNCYr3LT+Ih7dAZVUEHUJdwjzUU1LFV95G2RaCd
         /Lwff6CibuUvrA+0CBO7IRKW0Sn5j0mukYu8dbaKsm6ou6HqS8Nuj85fcXJfHSHp6Y9u
         dmE8jBh3fHCHF/nAvU+8aBNSIzl1FGfiBYb2jCoapIuVFitKR4q5cuoodpkH9XqqtOdH
         DG+YjEyi8L7uvdOfN16eMr7hfUkQei1yQgvGu9/5kXoHg9+Gx6VsZIycn4zoaXTV3Nhn
         nu4g==
MIME-Version: 1.0
X-Received: by 10.50.124.65 with SMTP id mg1mr1144467igb.43.1377256674216;
 Fri, 23 Aug 2013 04:17:54 -0700 (PDT)
Received: by 10.43.99.71 with HTTP; Fri, 23 Aug 2013 04:17:54 -0700 (PDT)
Date: Fri, 23 Aug 2013 13:17:54 +0200
Message-ID: <CAP76m_V4BY2F7DWHzwfjteyhW8L2LJswVshtmtVym+LUJ=rASQ@mail.gmail.com>
Subject: Test mail multipart/mixed
From: =?ISO-8859-1?Q?Raoul Grosbedon=E9e?= <ignasse.carambar@gmail.com>
To: Followers of ASUSTeK-Joseph-Walters <raoul@grosbedon.fr>
Content-Type: multipart/mixed; boundary=089e01536c4ed4d17204e49b8e96

--089e01536c4ed4d17204e49b8e96
Content-Type: multipart/alternative; boundary=089e01536c4ed4d16d04e49b8e94

--089e01536c4ed4d16d04e49b8e94
Content-Type: text/plain; charset=ISO-8859-1

Should create a multipart/mixed: from gmail, *bold*, with attachment.

--
Marcel Boitempoils.

--089e01536c4ed4d16d04e49b8e94
Content-Type: text/html; charset=ISO-8859-1

<div dir="ltr">Should create a multipart/mixed: from gmail, <b>bold</b>, with attachment.<br clear="all"><div><br></div>-- <br>Marcel Boitempoils.</div>

--089e01536c4ed4d16d04e49b8e94--
--089e01536c4ed4d17204e49b8e96
Content-Type: text/plain; charset=US-ASCII; name="test.txt"
Content-Disposition: attachment; filename="test.txt"
Content-Transfer-Encoding: base64
X-Attachment-Id: f_hkpb27k00

dGVzdAo=
--089e01536c4ed4d17204e49b8e96--"""

MAIL_MULTIPART_MIXED_TWO = """X-Original-To: raoul@grosbedon.fr
Delivered-To: raoul@grosbedon.fr
Received: by mail1.grosbedon.com (Postfix, from userid 10002)
    id E8166BFACA; Fri, 23 Aug 2013 13:18:01 +0200 (CEST)
From: "Bruce Wayne" <bruce@wayneenterprises.com>
Content-Type: multipart/alternative;
 boundary="Apple-Mail=_9331E12B-8BD2-4EC7-B53E-01F3FBEC9227"
Message-Id: <6BB1FAB2-2104-438E-9447-07AE2C8C4A92@sexample.com>
Mime-Version: 1.0 (Mac OS X Mail 7.3 \(1878.6\))

--Apple-Mail=_9331E12B-8BD2-4EC7-B53E-01F3FBEC9227
Content-Transfer-Encoding: 7bit
Content-Type: text/plain;
    charset=us-ascii

First and second part

--Apple-Mail=_9331E12B-8BD2-4EC7-B53E-01F3FBEC9227
Content-Type: multipart/mixed;
 boundary="Apple-Mail=_CA6C687E-6AA0-411E-B0FE-F0ABB4CFED1F"

--Apple-Mail=_CA6C687E-6AA0-411E-B0FE-F0ABB4CFED1F
Content-Transfer-Encoding: 7bit
Content-Type: text/html;
    charset=us-ascii

<html><head></head><body>First part</body></html>

--Apple-Mail=_CA6C687E-6AA0-411E-B0FE-F0ABB4CFED1F
Content-Disposition: inline;
    filename=thetruth.pdf
Content-Type: application/pdf;
    name="thetruth.pdf"
Content-Transfer-Encoding: base64

SSBhbSB0aGUgQmF0TWFuCg==

--Apple-Mail=_CA6C687E-6AA0-411E-B0FE-F0ABB4CFED1F
Content-Transfer-Encoding: 7bit
Content-Type: text/html;
    charset=us-ascii

<html><head></head><body>Second part</body></html>
--Apple-Mail=_CA6C687E-6AA0-411E-B0FE-F0ABB4CFED1F--

--Apple-Mail=_9331E12B-8BD2-4EC7-B53E-01F3FBEC9227--
"""

MAIL_SINGLE_BINARY = """X-Original-To: raoul@grosbedon.fr
Delivered-To: raoul@grosbedon.fr
Received: by mail1.grosbedon.com (Postfix, from userid 10002)
    id E8166BFACA; Fri, 23 Aug 2013 13:18:01 +0200 (CEST)
From: "Bruce Wayne" <bruce@wayneenterprises.com>
Content-Type: application/pdf;
Content-Disposition: filename=thetruth.pdf
Content-Transfer-Encoding: base64
Message-Id: <6BB1FAB2-2104-438E-9447-07AE2C8C4A92@sexample.com>
Mime-Version: 1.0 (Mac OS X Mail 7.3 \(1878.6\))

SSBhbSB0aGUgQmF0TWFuCg=="""


MAIL_MULTIPART_IMAGE = """X-Original-To: raoul@example.com
Delivered-To: micheline@example.com
Received: by mail1.example.com (Postfix, from userid 99999)
    id 9DFB7BF509; Thu, 17 Dec 2015 15:22:56 +0100 (CET)
X-Spam-Checker-Version: SpamAssassin 3.4.0 (2014-02-07) on mail1.example.com
X-Spam-Level: *
X-Spam-Status: No, score=1.1 required=5.0 tests=FREEMAIL_FROM,
    HTML_IMAGE_ONLY_08,HTML_MESSAGE,RCVD_IN_DNSWL_LOW,RCVD_IN_MSPIKE_H3,
    RCVD_IN_MSPIKE_WL,T_DKIM_INVALID autolearn=no autolearn_force=no version=3.4.0
Received: from mail-lf0-f44.example.com (mail-lf0-f44.example.com [209.85.215.44])
    by mail1.example.com (Postfix) with ESMTPS id 1D80DBF509
    for <micheline@example.com>; Thu, 17 Dec 2015 15:22:56 +0100 (CET)
Authentication-Results: mail1.example.com; dkim=pass
    reason="2048-bit key; unprotected key"
    header.d=example.com header.i=@example.com header.b=kUkTIIlt;
    dkim-adsp=pass; dkim-atps=neutral
Received: by mail-lf0-f44.example.com with SMTP id z124so47959461lfa.3
        for <micheline@example.com>; Thu, 17 Dec 2015 06:22:56 -0800 (PST)
DKIM-Signature: v=1; a=rsa-sha256; c=relaxed/relaxed;
        d=example.com; s=20120113;
        h=mime-version:date:message-id:subject:from:to:content-type;
        bh=GdrEuMrz6vxo/Z/F+mJVho/1wSe6hbxLx2SsP8tihzw=;
        b=kUkTIIlt6fe4dftKHPNBkdHU2rO052o684R0e2bqH7roGUQFb78scYE+kqX0wo1zlk
         zhKPVBR1TqTsYlqcHu+D3aUzai7L/Q5m40sSGn7uYGkZJ6m1TwrWNqVIgTZibarqvy94
         NWhrjjK9gqd8segQdSjCgTipNSZME4bJCzPyBg/D5mqe07FPBJBGoF9SmIzEBhYeqLj1
         GrXjb/D8J11aOyzmVvyt+bT+oeLUJI8E7qO5g2eQkMncyu+TyIXaRofOOBA14NhQ+0nS
         w5O9rzzqkKuJEG4U2TJ2Vi2nl2tHJW2QPfTtFgcCzGxQ0+5n88OVlbGTLnhEIJ/SYpem
         O5EA==
MIME-Version: 1.0
X-Received: by 10.25.167.197 with SMTP id q188mr22222517lfe.129.1450362175493;
 Thu, 17 Dec 2015 06:22:55 -0800 (PST)
Received: by 10.25.209.145 with HTTP; Thu, 17 Dec 2015 06:22:55 -0800 (PST)
Date: Thu, 17 Dec 2015 15:22:55 +0100
Message-ID: <CAP76m_UB=aLqWEFccnq86AhkpwRB3aZoGL9vMffX7co3YEro_A@mail.gmail.com>
Subject: {subject}
From: =?UTF-8?Q?Thibault_Delavall=C3=A9e?= <raoul@example.com>
To: {to}
Content-Type: multipart/related; boundary=001a11416b9e9b229a05272b7052

--001a11416b9e9b229a05272b7052
Content-Type: multipart/alternative; boundary=001a11416b9e9b229805272b7051

--001a11416b9e9b229805272b7051
Content-Type: text/plain; charset=UTF-8
Content-Transfer-Encoding: quoted-printable

Premi=C3=A8re image, orang=C3=A9e.

[image: Inline image 1]

Seconde image, rosa=C3=A7=C3=A9e.

[image: Inline image 2]

Troisi=C3=A8me image, verte!=C2=B5

[image: Inline image 3]

J'esp=C3=A8re que tout se passera bien.
--=20
Thibault Delavall=C3=A9e

--001a11416b9e9b229805272b7051
Content-Type: text/html; charset=UTF-8
Content-Transfer-Encoding: quoted-printable

<div dir=3D"ltr"><div>Premi=C3=A8re image, orang=C3=A9e.</div><div><br></di=
v><div><img src=3D"cid:ii_151b519fc025fdd3" alt=3D"Inline image 1" width=3D=
"2" height=3D"2"><br></div><div><br></div><div>Seconde image, rosa=C3=A7=C3=
=A9e.</div><div><br></div><div><img src=3D"cid:ii_151b51a290ed6a91" alt=3D"=
Inline image 2" width=3D"2" height=3D"2"></div><div><br></div><div>Troisi=
=C3=A8me image, verte!=C2=B5</div><div><br></div><div><img src=3D"cid:ii_15=
1b51a37e5eb7a6" alt=3D"Inline image 3" width=3D"10" height=3D"10"><br></div=
><div><br></div><div>J&#39;esp=C3=A8re que tout se passera bien.</div>-- <b=
r><div class=3D"gmail_signature">Thibault Delavall=C3=A9e</div>
</div>

--001a11416b9e9b229805272b7051--
--001a11416b9e9b229a05272b7052
Content-Type: image/gif; name="=?UTF-8?B?b3JhbmfDqWUuZ2lm?="
Content-Disposition: inline; filename="=?UTF-8?B?b3JhbmfDqWUuZ2lm?="
Content-Transfer-Encoding: base64
Content-ID: <ii_151b519fc025fdd3>
X-Attachment-Id: ii_151b519fc025fdd3

R0lGODdhAgACALMAAAAAAP///wAAAP//AP8AAP+AAAD/AAAAAAAA//8A/wAAAAAAAAAAAAAAAAAA
AAAAACwAAAAAAgACAAAEA7DIEgA7
--001a11416b9e9b229a05272b7052
Content-Type: image/gif; name="=?UTF-8?B?dmVydGUhwrUuZ2lm?="
Content-Disposition: inline; filename="=?UTF-8?B?dmVydGUhwrUuZ2lm?="
Content-Transfer-Encoding: base64
Content-ID: <ii_151b51a37e5eb7a6>
X-Attachment-Id: ii_151b51a37e5eb7a6

R0lGODlhCgAKALMAAAAAAIAAAACAAICAAAAAgIAAgACAgMDAwICAgP8AAAD/AP//AAAA//8A/wD/
/////ywAAAAACgAKAAAEClDJSau9OOvNe44AOw==
--001a11416b9e9b229a05272b7052
Content-Type: image/gif; name="=?UTF-8?B?cm9zYcOnw6llLmdpZg==?="
Content-Disposition: inline; filename="=?UTF-8?B?cm9zYcOnw6llLmdpZg==?="
Content-Transfer-Encoding: base64
Content-ID: <ii_151b51a290ed6a91>
X-Attachment-Id: ii_151b51a290ed6a91

R0lGODdhAgACALMAAAAAAP///wAAAP//AP8AAP+AAAD/AAAAAAAA//8A/wAAAP+AgAAAAAAAAAAA
AAAAACwAAAAAAgACAAAEA3DJFQA7
--001a11416b9e9b229a05272b7052--
"""


class TestMailgateway(TestMail):

    def setUp(self):
        super(TestMailgateway, self).setUp()
        # groups@.. will cause the creation of new mail.channels
        self.mail_channel_model = self.env['ir.model'].search([('model', '=', 'mail.channel')], limit=1)
        self.alias = self.env['mail.alias'].create({
            'alias_name': 'groups',
            'alias_user_id': False,
            'alias_model_id': self.mail_channel_model.id,
            'alias_contact': 'everyone'})

        # test@.. will cause the creation of new mail.test
        self.mail_test_model = self.env['ir.model'].search([('model', '=', 'mail.test')], limit=1)
        self.alias_2 = self.env['mail.alias'].create({
            'alias_name': 'test',
            'alias_user_id': False,
            'alias_model_id': self.mail_test_model.id,
            'alias_contact': 'everyone'})

        # Set a first message on public group to test update and hierarchy
        self.fake_email = self.env['mail.message'].create({
            'model': 'mail.channel',
            'res_id': self.group_public.id,
            'subject': 'Public Discussion',
            'message_type': 'email',
            'author_id': self.partner_1.id,
            'message_id': '<123456-openerp-%s-mail.channel@%s>' % (self.group_public.id, socket.gethostname()),
        })

    @mute_logger('odoo.addons.mail.models.mail_thread')
    def test_message_parse(self):
        """ Test parsing of various scenarios of incoming emails """
        res = self.env['mail.thread'].message_parse(MAIL_TEMPLATE_PLAINTEXT)
        self.assertIn('Please call me as soon as possible this afternoon!',
                      res.get('body', ''),
                      'message_parse: missing text in text/plain body after parsing')

        res = self.env['mail.thread'].message_parse(MAIL_TEMPLATE)
        self.assertIn('<p>Please call me as soon as possible this afternoon!</p>',
                      res.get('body', ''),
                      'message_parse: missing html in multipart/alternative body after parsing')

        res = self.env['mail.thread'].message_parse(MAIL_MULTIPART_MIXED)
        self.assertNotIn('Should create a multipart/mixed: from gmail, *bold*, with attachment',
                         res.get('body', ''),
                         'message_parse: text version should not be in body after parsing multipart/mixed')
        self.assertIn('<div dir="ltr">Should create a multipart/mixed: from gmail, <b>bold</b>, with attachment.<br clear="all"><div><br></div>',
                      res.get('body', ''),
                      'message_parse: html version should be in body after parsing multipart/mixed')

        res = self.env['mail.thread'].message_parse(MAIL_MULTIPART_MIXED_TWO)
        self.assertNotIn('First and second part',
                         res.get('body', ''),
                         'message_parse: text version should not be in body after parsing multipart/mixed')
        self.assertIn('First part',
                      res.get('body', ''),
                      'message_parse: first part of the html version should be in body after parsing multipart/mixed')
        self.assertIn('Second part',
                      res.get('body', ''),
                      'message_parse: second part of the html version should be in body after parsing multipart/mixed')

<<<<<<< HEAD
    @mute_logger('odoo.addons.mail.models.mail_thread')
    def test_message_process_cid(self):
        new_groups = self.format_and_process(MAIL_MULTIPART_IMAGE, subject='My Frogs', to='groups@example.com')
        message = new_groups.message_ids[0]
        for attachment in message.attachment_ids:
            self.assertIn('/web/image/%s' % attachment.id, message.body)

    @mute_logger('odoo.addons.mail.models.mail_thread', 'odoo.models')
=======
        res = self.env['mail.thread'].message_parse(MAIL_SINGLE_BINARY)
        self.assertEqual(res['body'], '')
        self.assertEqual(res['attachments'][0][0], 'thetruth.pdf')

    @mute_logger('openerp.addons.mail.models.mail_thread', 'openerp.models')
>>>>>>> 6d2bf44f
    def test_message_process_alias_basic(self):
        """ Incoming email on an alias creating a new record + message_new + message details """
        new_groups = self.format_and_process(MAIL_TEMPLATE, subject='My Frogs', to='groups@example.com, other@gmail.com')

        # Test: one group created by mailgateway administrator
        self.assertEqual(len(new_groups), 1, 'message_process: a new mail.channel should have been created')
        res = new_groups.get_metadata()[0].get('create_uid') or [None]
        self.assertEqual(res[0], self.env.uid,
                         'message_process: group should have been created by uid as alias_user_id is False on the alias')

        # Test: one message that is the incoming email
        self.assertEqual(len(new_groups.message_ids), 1,
                         'message_process: newly created group should have the incoming email in message_ids')
        msg = new_groups.message_ids[0]
        self.assertEqual(msg.subject, 'My Frogs',
                         'message_process: newly created group should have the incoming email as first message')
        self.assertIn('Please call me as soon as possible this afternoon!', msg.body,
                      'message_process: newly created group should have the incoming email as first message')
        self.assertEqual(msg.message_type, 'email',
                         'message_process: newly created group should have an email as first message')
        self.assertEqual(msg.subtype_id, self.env.ref('mail.mt_comment'),
                         'message_process: newly created group should not have a log first message but an email')

        # Test: sent emails: no-one
        self.assertEqual(len(self._mails), 0,
                         'message_process: should create emails without any follower added')

    @mute_logger('odoo.addons.mail.models.mail_thread', 'odoo.models')
    def test_message_process_alias_user_id(self):
        """ Test alias ownership """
        self.alias.write({'alias_user_id': self.user_employee.id})
        new_groups = self.format_and_process(MAIL_TEMPLATE, to='groups@example.com, other@gmail.com')

        # Test: one group created by mailgateway administrator
        self.assertEqual(len(new_groups), 1, 'message_process: a new mail.channel should have been created')
        res = new_groups.get_metadata()[0].get('create_uid') or [None]
        self.assertEqual(res[0], self.user_employee.id,
                         'message_process: group should have been created by alias_user_id')

    @mute_logger('odoo.addons.mail.models.mail_thread', 'odoo.models')
    def test_message_process_email_email_from(self):
        """ Incoming email: not recognized author: email_from, no author_id, no followers """
        new_groups = self.format_and_process(MAIL_TEMPLATE, to='groups@example.com, other@gmail.com')

        self.assertFalse(new_groups.message_ids[0].author_id,
                         'message_process: unrecognized email -> no author_id')
        self.assertIn('test.sylvie.lelitre@agrolait.com', new_groups.message_ids[0].email_from,
                      'message_process: unrecognized email -> email_from')

        self.assertEqual(len(new_groups.message_partner_ids), 0,
                         'message_process: newly create group should not have any follower')

    @mute_logger('odoo.addons.mail.models.mail_thread', 'odoo.models')
    def test_message_process_email_author(self):
        """ Incoming email: recognized author: email_from, author_id, added as follower """
        new_groups = self.format_and_process(MAIL_TEMPLATE, email_from='Valid Lelitre <valid.lelitre@agrolait.com>', to='groups@example.com, valid.other@gmail.com')

        self.assertEqual(new_groups.message_ids[0].author_id, self.partner_1,
                         'message_process: recognized email -> author_id')
        self.assertIn('Valid Lelitre <valid.lelitre@agrolait.com>', new_groups.message_ids[0].email_from,
                      'message_process: recognized email -> email_from')

        # TODO : the author of a message post on mail.channel should not be added as follower
        # FAIL ON recognized email -> added as follower')
        # self.assertEqual(new_groups.message_partner_ids, self.partner_1,
        #                  'message_process: recognized email -> added as follower')

        self.assertEqual(len(self._mails), 0,
                         'message_process: no bounce or notificatoin email should be sent with follower = author')

    @mute_logger('odoo.addons.mail.models.mail_thread', 'odoo.models', 'odoo.addons.mail.models.mail_mail')
    def test_message_process_alias_partners_bounce(self):
        """ Incoming email from an unknown partner on a Partners only alias -> bounce """
        self.alias.write({'alias_contact': 'partners'})

        # Test: no group created, email bounced
        new_groups = self.format_and_process(MAIL_TEMPLATE, subject='New Frogs', to='groups@example.com, other@gmail.com')
        self.assertTrue(len(new_groups) == 0)
        self.assertEqual(len(self._mails), 1,
                         'message_process: incoming email on Partners alias should send a bounce email')
        self.assertIn('New Frogs', self._mails[0].get('subject'),
                      'message_process: bounce email on Partners alias should contain the original subject')
        self.assertIn('whatever-2a840@postmaster.twitter.com', self._mails[0].get('email_to'),
                      'message_process: bounce email on Partners alias should go to Return-Path address')

    @mute_logger('odoo.addons.mail.models.mail_thread', 'odoo.models', 'odoo.addons.mail.models.mail_mail')
    def test_message_process_alias_followers_bounce(self):
        """ Incoming email from unknown partner / not follower partner on a Followers only alias -> bounce """
        self.alias.write({
            'alias_contact': 'followers',
            'alias_parent_model_id': self.mail_channel_model.id,
            'alias_parent_thread_id': self.group_pigs.id})

        # Test: unknown on followers alias -> bounce
        new_groups = self.format_and_process(MAIL_TEMPLATE, to='groups@example.com, other@gmail.com')
        self.assertEqual(len(new_groups), 0, 'message_process: should have bounced')
        self.assertEqual(len(self._mails), 1,
                         'message_process: incoming email on Followers alias should send a bounce email')

        # Test: partner on followers alias -> bounce
        self._init_mock_build_email()
        new_groups = self.format_and_process(MAIL_TEMPLATE, email_from='Valid Lelitre <valid.lelitre@agrolait.com>', to='groups@example.com, other@gmail.com')
        self.assertTrue(len(new_groups) == 0, 'message_process: should have bounced')
        self.assertEqual(len(self._mails), 1,
                         'message_process: incoming email on Followers alias should send a bounce email')

    @mute_logger('odoo.addons.mail.models.mail_thread', 'odoo.models')
    def test_message_process_alias_partner(self):
        """ Incoming email from a known partner on a Partners alias -> ok (+ test on alias.user_id) """
        self.alias.write({'alias_contact': 'partners'})
        new_groups = self.format_and_process(MAIL_TEMPLATE, email_from='Valid Lelitre <valid.lelitre@agrolait.com>', to='groups@example.com, valid.other@gmail.com')

        # Test: one group created by alias user
        self.assertEqual(len(new_groups), 1, 'message_process: a new mail.channel should have been created')

        # Test: one message that is the incoming email
        self.assertEqual(len(new_groups.message_ids), 1,
                         'message_process: newly created group should have the incoming email in message_ids')

    @mute_logger('odoo.addons.mail.models.mail_thread', 'odoo.models')
    def test_message_process_alias_followers(self):
        """ Incoming email from a parent document follower on a Followers only alias -> ok """
        self.alias.write({
            'alias_contact': 'followers',
            'alias_parent_model_id': self.mail_channel_model.id,
            'alias_parent_thread_id': self.group_pigs.id})
        self.group_pigs.message_subscribe(partner_ids=[self.partner_1.id])
        new_groups = self.format_and_process(MAIL_TEMPLATE, email_from='Valid Lelitre <valid.lelitre@agrolait.com>', to='groups@example.com, other6@gmail.com')

        # Test: one group created by Raoul (or Sylvie maybe, if we implement it)
        self.assertEqual(len(new_groups), 1, 'message_process: a new mail.channel should have been created')

    @mute_logger('odoo.addons.mail.models.mail_thread', 'odoo.models', 'odoo.addons.mail.models.mail_mail')
    def test_message_process_alias_update(self):
        """ Incoming email update discussion + notification email """
        self.alias.write({'alias_force_thread_id': self.group_public.id})

        self.group_public.message_subscribe(partner_ids=[self.partner_1.id])
        new_groups = self.format_and_process(
            MAIL_TEMPLATE, email_from='valid.other@gmail.com',
            msg_id='<1198923581.41972151344608186799.JavaMail.diff1@agrolait.com>',
            to='groups@example.com>', subject='Re: cats')

        # Test: no new group + new message
        self.assertEqual(len(new_groups), 0,
                         'message_process: reply on Frogs should not have created a new group with new subject')
        self.assertEqual(len(self.group_public.message_ids), 2, 'message_process: group should contain one new message')
        # Test: sent emails: 1 (Sylvie copy of the incoming email)
        self.assertEqual(len(self._mails), 1,
                         'message_process: one email should have been generated')
        self.assertIn('valid.lelitre@agrolait.com', self._mails[0].get('email_to')[0],
                      'message_process: email should be sent to Sylvie')

        # TODO : the author of a message post on mail.channel should not be added as follower
        # FAIL ON 'message_process: after reply, group should have 2 followers') ` AssertionError: res.partner(104,) != res.partner(104, 105) : message_process: after reply, group should have 2 followers

        # Test: author (and not recipient) added as follower
        # self.assertEqual(self.group_public.message_partner_ids, self.partner_1 | self.partner_2,
        #                  'message_process: after reply, group should have 2 followers')
        # self.assertEqual(self.group_public.message_channel_ids, self.env['mail.channel'],
        #                  'message_process: after reply, group should have 2 followers (0 channels)')

    @mute_logger('odoo.addons.mail.models.mail_thread', 'odoo.models')
    def test_message_process_in_reply_to(self):
        """ Incoming email using in-rely-to should go into the right destination even with a wrong destination """
        self.format_and_process(
            MAIL_TEMPLATE, email_from='valid.other@gmail.com',
            msg_id='<1198923581.41972151344608186800.JavaMail.diff1@agrolait.com>',
            to='erroneous@example.com>', subject='Re: news',
            extra='In-Reply-To:\r\n\t%s\n' % self.fake_email.message_id)

        self.assertEqual(len(self.group_public.message_ids), 2, 'message_process: group should contain one new message')
        self.assertEqual(len(self.fake_email.child_ids), 1, 'message_process: new message should be children of the existing one')

    @mute_logger('odoo.addons.mail.models.mail_thread', 'odoo.models')
    def test_message_process_references(self):
        """ Incoming email using references should go into the right destination even with a wrong destination """
        self.format_and_process(
            MAIL_TEMPLATE, to='erroneous@example.com',
            extra='References: <2233@a.com>\r\n\t<3edss_dsa@b.com> %s' % self.fake_email.message_id,
            msg_id='<1198923581.41972151344608186800.JavaMail.4@agrolait.com>')

        self.assertEqual(len(self.group_public.message_ids), 2, 'message_process: group should contain one new message')
        self.assertEqual(len(self.fake_email.child_ids), 1, 'message_process: new message should be children of the existing one')

    def test_message_process_references_external(self):
        """ Incoming email being a reply to an external email processed by odoo should update thread accordingly """
        new_message_id = '<ThisIsTooMuchFake.MonsterEmail.789@agrolait.com>'
        self.fake_email.write({
            'message_id': new_message_id
        })
        self.format_and_process(
            MAIL_TEMPLATE, to='erroneous@example.com',
            extra='References: <2233@a.com>\r\n\t<3edss_dsa@b.com> %s' % self.fake_email.message_id,
            msg_id='<1198923581.41972151344608186800.JavaMail.4@agrolait.com>')

        self.assertEqual(len(self.group_public.message_ids), 2, 'message_process: group should contain one new message')
        self.assertEqual(len(self.fake_email.child_ids), 1, 'message_process: new message should be children of the existing one')

    @mute_logger('odoo.addons.mail.models.mail_thread', 'odoo.models')
    def test_message_process_references_forward(self):
        """ Incoming email using references but with alias forward should not go into references destination """
        res_test = self.format_and_process(
            MAIL_TEMPLATE, to='test@example.com',
            subject='My Dear Forward',
            extra='References: <2233@a.com>\r\n\t<3edss_dsa@b.com> %s' % self.fake_email.message_id,
            msg_id='<1198923581.41972151344608186800.JavaMail.4@agrolait.com>',
            target_model='mail.test')

        self.assertEqual(len(self.group_public.message_ids), 1, 'message_process: group should not contain new message')
        self.assertEqual(len(self.fake_email.child_ids), 0, 'message_process: original email should not contain childs')
        self.assertEqual(res_test.name, 'My Dear Forward')
        self.assertEqual(len(res_test.message_ids), 1)

    @mute_logger('odoo.addons.mail.models.mail_thread', 'odoo.models')
    def test_message_process_references_forward_cc(self):
        """ Incoming email using references but with alias forward should not go into references destination """
        self.format_and_process(
            MAIL_TEMPLATE, to='erroneous@example.com', cc='test@example.com',
            subject='My Dear Forward',
            extra='References: <2233@a.com>\r\n\t<3edss_dsa@b.com> %s' % self.fake_email.message_id,
            msg_id='<1198923581.41972151344608186800.JavaMail.4@agrolait.com>',
            target_model='mail.test')

        self.assertEqual(len(self.group_public.message_ids), 2, 'message_process: group should contain one new message')
        self.assertEqual(len(self.fake_email.child_ids), 1, 'message_process: new message should be children of the existing one')

    @mute_logger('odoo.addons.mail.models.mail_thread', 'odoo.models')
    def test_message_process_model_res_id(self):
        """ Incoming email with ref holding model / res_id but that does not match any message in the thread: must raise since OpenERP saas-3 """
        self.assertRaises(ValueError,
                          self.format_and_process,
                          MAIL_TEMPLATE, email_from='valid.lelitre@agrolait.com',
                          to='noone@example.com', subject='spam',
                          extra='In-Reply-To: <12321321-openerp-%d-mail.channel@%s>' % (self.group_public.id, socket.gethostname()),
                          msg_id='<1198923581.41972151344608186802.JavaMail.diff1@agrolait.com>')

        # when 6.1 messages are present, compat mode is available
        # Odoo 10 update: compat mode has been removed and should not work anymore
        self.fake_email.write({'message_id': False})
        # Do: compat mode accepts partial-matching emails
        self.assertRaises(
            ValueError,
            self.format_and_process,
            MAIL_TEMPLATE, email_from='other5@gmail.com',
            msg_id='<1.2.JavaMail.new@agrolait.com>',
            to='noone@example.com>', subject='spam',
            extra='In-Reply-To: <12321321-openerp-%d-mail.channel@%s>' % (self.group_public.id, socket.gethostname()))

        # 3''. 6.1 compat mode should not work if hostname does not match!
        # Odoo 10 update: compat mode has been removed and should not work anymore and does not depend from hostname
        self.assertRaises(ValueError,
                          self.format_and_process,
                          MAIL_TEMPLATE, email_from='other5@gmail.com',
                          msg_id='<1.3.JavaMail.new@agrolait.com>',
                          to='noone@example.com>', subject='spam',
                          extra='In-Reply-To: <12321321-openerp-%d-mail.channel@neighbor.com>' % self.group_public.id)

        # Test created messages
        self.assertEqual(len(self.group_public.message_ids), 1)
        self.assertEqual(len(self.group_public.message_ids[0].child_ids), 0)

    @mute_logger('odoo.addons.mail.models.mail_thread', 'odoo.models')
    def test_message_process_duplicate(self):
        """ Duplicate emails (same message_id) are not processed """
        self.alias.write({'alias_force_thread_id': self.group_public.id,})

        # Post a base message
        frog_groups = self.format_and_process(
            MAIL_TEMPLATE, email_from='valid.other@gmail.com', subject='Re: super cats',
            msg_id='<1198923581.41972151344608186799.JavaMail.diff1@agrolait.com>')

        # Do: due to some issue, same email goes back into the mailgateway
        frog_groups = self.format_and_process(
            MAIL_TEMPLATE, email_from='other4@gmail.com', subject='Re: news',
            msg_id='<1198923581.41972151344608186799.JavaMail.diff1@agrolait.com>',
            extra='In-Reply-To: <1198923581.41972151344608186799.JavaMail.diff1@agrolait.com>\n')

        # Test: no group 'Re: news' created, still only 1 Frogs group
        self.assertEqual(len(frog_groups), 0,
                         'message_process: reply on Frogs should not have created a new group with new subject')

        # Test: no new message
        self.assertEqual(len(self.group_public.message_ids), 2, 'message_process: message with already existing message_id should not have been duplicated')
        # Test: message_id is still unique
        no_of_msg = self.env['mail.message'].search_count([('message_id', 'ilike', '<1198923581.41972151344608186799.JavaMail.diff1@agrolait.com>')])
        self.assertEqual(no_of_msg, 1,
                         'message_process: message with already existing message_id should not have been duplicated')

    @mute_logger('odoo.addons.mail.models.mail_thread', 'odoo.models')
    def test_message_process_partner_find(self):
        """ Finding the partner based on email, based on partner / user / follower """
        from_1 = self.env['res.partner'].create({'name': 'A', 'email': 'from.test@example.com'})

        self.format_and_process(MAIL_TEMPLATE, to='public@example.com', msg_id='<1>', email_from='Brice Denisse <from.test@example.com>')
        self.assertEqual(self.group_public.message_ids[0].author_id, from_1, 'message_process: email_from -> author_id wrong')
        self.group_public.message_unsubscribe([from_1.id])

        from_2 = self.env['res.users'].with_context({'no_reset_password': True}).create({'name': 'B', 'login': 'B', 'email': 'from.test@example.com'})

        self.format_and_process(MAIL_TEMPLATE, to='public@example.com', msg_id='<2>', email_from='Brice Denisse <from.test@example.com>')
        self.assertEqual(self.group_public.message_ids[0].author_id, from_2.partner_id, 'message_process: email_from -> author_id wrong')
        self.group_public.message_unsubscribe([from_2.partner_id.id])

        from_3 = self.env['res.partner'].create({'name': 'C', 'email': 'from.test@example.com'})
        self.group_public.message_subscribe([from_3.id])

        self.format_and_process(MAIL_TEMPLATE, to='public@example.com', msg_id='<3>', email_from='Brice Denisse <from.test@example.com>')
        self.assertEqual(self.group_public.message_ids[0].author_id, from_3, 'message_process: email_from -> author_id wrong')

    @mute_logger('odoo.addons.mail.models.mail_thread', 'odoo.models')
    def test_message_process_crash_wrong_model(self):
        """ Incoming email with model that does not accepts incoming emails must raise """
        self.assertRaises(ValueError,
                          self.format_and_process,
                          MAIL_TEMPLATE,
                          to='noone@example.com', subject='spam', extra='', model='res.country',
                          msg_id='<1198923581.41972151344608186760.JavaMail.new4@agrolait.com>')

    @mute_logger('odoo.addons.mail.models.mail_thread', 'odoo.models')
    def test_message_process_crash_no_data(self):
        """ Incoming email without model and without alias must raise """
        self.assertRaises(ValueError,
                          self.format_and_process,
                          MAIL_TEMPLATE,
                          to='noone@example.com', subject='spam', extra='',
                          msg_id='<1198923581.41972151344608186760.JavaMail.new5@agrolait.com>')

    @mute_logger('odoo.addons.mail.models.mail_thread', 'odoo.models')
    def test_message_process_fallback(self):
        """ Incoming email with model that accepting incoming emails as fallback """
        frog_groups = self.format_and_process(
            MAIL_TEMPLATE, to='noone@example.com', subject='Spammy', extra='', model='mail.channel',
            msg_id='<1198923581.41972151344608186760.JavaMail.new6@agrolait.com>')
        self.assertEqual(len(frog_groups), 1,
                         'message_process: erroneous email but with a fallback model should have created a new mail.channel')

    @mute_logger('odoo.addons.mail.models.mail_thread', 'odoo.models')
    def test_message_process_plain_text(self):
        """ Incoming email in plaintext should be stored as html """
        frog_groups = self.format_and_process(
            MAIL_TEMPLATE_PLAINTEXT, to='groups@example.com', subject='Frogs Return', extra='',
            msg_id='<deadcafe.1337@smtp.agrolait.com>')
        self.assertEqual(len(frog_groups), 1, 'message_process: a new mail.channel should have been created')
        msg = frog_groups.message_ids[0]
        # signature recognition -> Sylvie should be in a span
        self.assertIn('<pre>\nPlease call me as soon as possible this afternoon!\n<span data-o-mail-quote="1">\n--\nSylvie\n</span></pre>', msg.body,
                      'message_process: plaintext incoming email incorrectly parsed')

    @mute_logger('odoo.addons.mail.models.mail_thread', 'odoo.models', 'odoo.addons.mail.models.mail_mail')
    def test_private_discussion(self):
        """ Testing private discussion between partners. """
        msg1_pids = [self.env.user.partner_id.id, self.partner_1.id]

        # Do: Raoul writes to Bert and Administrator, with a thread_model in context that should not be taken into account
        msg1 = self.env['mail.thread'].with_context({
            'thread_model': 'mail.channel'
        }).sudo(self.user_employee).message_post(partner_ids=msg1_pids, subtype='mail.mt_comment')

        # Test: message recipients
        msg = self.env['mail.message'].browse(msg1.id)
        self.assertEqual(msg.partner_ids, self.env.user.partner_id | self.partner_1,
                         'message_post: private discussion: incorrect recipients')
        self.assertEqual(msg.model, False,
                         'message_post: private discussion: context key "thread_model" not correctly ignored when having no res_id')
        # Test: message-id
        self.assertIn('openerp-private', msg.message_id, 'message_post: private discussion: message-id should contain the private keyword')

        # Do: Bert replies through mailgateway (is a customer)
        self.format_and_process(
            MAIL_TEMPLATE, to='not_important@mydomain.com', email_from='valid.lelitre@agrolait.com',
            extra='In-Reply-To: %s' % msg.message_id, msg_id='<test30.JavaMail.0@agrolait.com>')

        # Test: last mail_message created
        msg2 = self.env['mail.message'].search([], limit=1)
        # Test: message recipients
        self.assertEqual(msg2.author_id, self.partner_1,
                         'message_post: private discussion: wrong author through mailgatewya based on email')
        self.assertEqual(msg2.partner_ids, self.user_employee.partner_id | self.env.user.partner_id,
                         'message_post: private discussion: incorrect recipients when replying')

        # Do: Bert replies through chatter (is a customer)
        msg3 = self.env['mail.thread'].message_post(author_id=self.partner_1.id, parent_id=msg1.id, subtype='mail.mt_comment')

        # Test: message recipients
        msg = self.env['mail.message'].browse(msg3.id)
        self.assertEqual(msg.partner_ids, self.user_employee.partner_id | self.env.user.partner_id,
                         'message_post: private discussion: incorrect recipients when replying')
        self.assertEqual(msg.needaction_partner_ids, self.user_employee.partner_id | self.env.user.partner_id,
                         'message_post: private discussion: incorrect notified recipients when replying')

    @mute_logger('odoo.addons.mail.models.mail_thread', 'odoo.models', 'odoo.addons.mail.models.mail_mail')
    def test_forward_parent_id(self):
        msg = self.group_pigs.sudo(self.user_employee).message_post(no_auto_thread=True, subtype='mail.mt_comment')
        self.assertNotIn(msg.model, msg.message_id)
        self.assertNotIn('-%d-' % msg.res_id, msg.message_id)
        self.assertIn('reply_to', msg.message_id)

        # forward it to a new thread AND an existing thread
        fw_msg_id = '<THIS.IS.A.FW.MESSAGE.1@bert.fr>'
        fw_message = MAIL_TEMPLATE.format(to='groups@example.com',
                                          cc='',
                                          subject='FW: Re: 1',
                                          email_from='b.t@example.com',
                                          extra='In-Reply-To: %s' % msg.message_id,
                                          msg_id=fw_msg_id)
        self.env['mail.thread'].message_process(None, fw_message)
        msg_fw = self.env['mail.message'].search([('message_id', '=', fw_msg_id)])
        self.assertEqual(len(msg_fw), 1)
        channel = self.env['mail.channel'].search([('name', "=", msg_fw.subject)])
        self.assertEqual(len(channel), 1)
        self.assertEqual(msg_fw.model, 'mail.channel')
        self.assertFalse(msg_fw.parent_id)
        self.assertTrue(msg_fw.res_id == channel.id)

        fw_msg_id = '<THIS.IS.A.FW.MESSAGE.2@bert.fr>'
        fw_message = MAIL_TEMPLATE.format(to='public@example.com',
                                          cc='',
                                          subject='FW: Re: 2',
                                          email_from='b.t@example.com',
                                          extra='In-Reply-To: %s' % msg.message_id,
                                          msg_id=fw_msg_id)
        self.env['mail.thread'].message_process(None, fw_message)
        msg_fw = self.env['mail.message'].search([('message_id', '=', fw_msg_id)])
        self.assertEqual(len(msg_fw), 1)
        channel = self.env['mail.channel'].search([('name', "=", msg_fw.subject)])
        self.assertEqual(len(channel), 0)
        self.assertEqual(msg_fw.model, 'mail.channel')
        self.assertFalse(msg_fw.parent_id)
        self.assertTrue(msg_fw.res_id == self.group_public.id)<|MERGE_RESOLUTION|>--- conflicted
+++ resolved
@@ -361,7 +361,10 @@
                       res.get('body', ''),
                       'message_parse: second part of the html version should be in body after parsing multipart/mixed')
 
-<<<<<<< HEAD
+        res = self.env['mail.thread'].message_parse(MAIL_SINGLE_BINARY)
+        self.assertEqual(res['body'], '')
+        self.assertEqual(res['attachments'][0][0], 'thetruth.pdf')
+
     @mute_logger('odoo.addons.mail.models.mail_thread')
     def test_message_process_cid(self):
         new_groups = self.format_and_process(MAIL_MULTIPART_IMAGE, subject='My Frogs', to='groups@example.com')
@@ -370,13 +373,6 @@
             self.assertIn('/web/image/%s' % attachment.id, message.body)
 
     @mute_logger('odoo.addons.mail.models.mail_thread', 'odoo.models')
-=======
-        res = self.env['mail.thread'].message_parse(MAIL_SINGLE_BINARY)
-        self.assertEqual(res['body'], '')
-        self.assertEqual(res['attachments'][0][0], 'thetruth.pdf')
-
-    @mute_logger('openerp.addons.mail.models.mail_thread', 'openerp.models')
->>>>>>> 6d2bf44f
     def test_message_process_alias_basic(self):
         """ Incoming email on an alias creating a new record + message_new + message details """
         new_groups = self.format_and_process(MAIL_TEMPLATE, subject='My Frogs', to='groups@example.com, other@gmail.com')
