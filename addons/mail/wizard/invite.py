--- conflicted
+++ resolved
@@ -15,26 +15,12 @@
     @api.model
     def default_get(self, fields):
         result = super(Invite, self).default_get(fields)
-<<<<<<< HEAD
-        user_name = self.env.user.display_name
-        model = result.get('res_model')
-        res_id = result.get('res_id')
-        if self._context.get('mail_invite_follower_channel_only'):
-            result['send_mail'] = False
-        if 'message' in fields and model and res_id:
-            model_name = self.env['ir.model']._get(model).display_name
-            document_name = self.env[model].browse(res_id).display_name
-            message = _('<div><p>Hello,</p><p>%s invited you to follow %s document: %s.</p></div>') % (user_name, model_name, document_name)
-            result['message'] = message
-        elif 'message' in fields:
-            result['message'] = _('<div><p>Hello,</p><p>%s invited you to follow a new document.</p></div>') % user_name
-=======
         if self._context.get('mail_invite_follower_channel_only'):
             result['send_mail'] = False
         if 'message' not in fields:
             return result
 
-        user_name = self.env.user.name_get()[0][1]
+        user_name = self.env.user.display_name
         model = result.get('res_model')
         res_id = result.get('res_id')
         if model and res_id:
@@ -50,7 +36,6 @@
             html.P(text)
         )
         result['message'] = etree.tostring(message)
->>>>>>> 82a1e1dc
         return result
 
     res_model = fields.Char('Related Document Model', required=True, index=True, help='Model of the followed resource')
