<?xml version="1.0"?>
<openerp>
    <data>

        <!-- mail.channel.partner -->
        <record id="mail_channel_partner_view_tree" model="ir.ui.view">
            <field name="name">mail.channel.partner.tree</field>
            <field name="model">mail.channel.partner</field>
            <field name="priority">10</field>
            <field name="arch" type="xml">
                <tree string="Channels">
                    <field name="partner_id"/>
                    <field name="channel_id"/>
                    <field name="seen_message_id"/>
                </tree>
            </field>
        </record>

        <record id="mail_channel_partner_view_form" model="ir.ui.view">
            <field name="name">mail.channel.partner.form</field>
            <field name="model">mail.channel.partner</field>
            <field name="arch" type="xml">
                <form string="Channel">
                    <sheet>
                        <group>
                            <field name="partner_id"/>
                            <field name="channel_id"/>
                            <field name="seen_message_id"/>
                        </group>
                    </sheet>
                </form>
            </field>
        </record>

        <record id="mail_channel_partner_action" model="ir.actions.act_window">
            <field name="name">Channels/Partner</field>
            <field name="res_model">mail.channel.partner</field>
            <field name="view_type">form</field>
            <field name="view_mode">tree,form</field>
        </record>

        <menuitem name="Channels/Partner" id="mail_channel_partner_menu" parent="base.menu_email"
            action="mail_channel_partner_action" sequence="92" groups="base.group_no_one"/>

        <!-- mail.channel -->
        <record id="mail_channel_view_kanban" model="ir.ui.view">
            <field name="name">mail.channel.kanban</field>
            <field name="model">mail.channel</field>
            <field name="priority" eval="10"/>
            <field name="arch" type="xml">
                <kanban>
<<<<<<< HEAD
=======
                    <field name="message_follower_ids"/>
                    <field name="is_member"/>
                    <field name="message_needaction_counter"/>
>>>>>>> 4022493c
                    <field name="description"/>
                    <field name="is_subscribed"/>
                    <templates>
                        <t t-name="kanban-description">
                            <div class="oe_group_description" t-if="record.description.raw_value">
                                <field name="description"/>
                            </div>
                        </t>
                        <t t-name="kanban-box">
<<<<<<< HEAD
                            <div class="oe_module_vignette oe_kanban_global_click">
                                <img t-att-src="kanban_image('mail.channel', 'image_medium', record.id.value)" class="oe_module_icon"/>
                                <div class="oe_module_desc">
                                    <h4>#<field name="name"/></h4>
                                    <p class="oe_module_name">
                                        <field name="description"/>
                                    </p>
                                    <button type="object" attrs="{'invisible':[('is_subscribed','=',True)]}" class="btn btn-primary pull-right btn-sm" name="channel_join_and_get_info">Join</button>
                                    <button type="object" attrs="{'invisible':[('is_subscribed','=',False)]}" class="btn btn-secondary pull-right btn-sm" name="action_unfollow">Leave</button>
=======
                            <div t-attf-class="{record.is_member.raw_value} oe_group_vignette oe_semantic_html_override">
                                <div class="oe_group_image">
                                    <a type="open"><img t-att-src="kanban_image('mail.channel', 'image_medium', record.id.value)" class="oe_group_photo" tooltip="kanban-description"/></a>
                                </div>
                                <div class="oe_group_details">
                                    <h4><a type="open"><field name="name"/></a></h4>
                                    <div class="oe_kanban_alias" t-if="record.alias_name.value and record.alias_domain.value">
                                        <small><i class="fa fa-envelope-o"></i> <field name="alias_id"/></small>
                                    </div>
                                    <div class="oe_grey">
                                        <field name="description"/>
                                    </div>
                                    <div class="oe_kanban_bottom_left">
                                        <t t-if="record.message_needaction_counter.raw_value">
                                            <span class='oe_kanban_mail_new' title='Important Messages'><i class='fa fa-comments'/><t t-raw="record.message_needaction_counter.raw_value"/></span>
                                        </t>
                                    </div>
                                    <div class="oe_group_button">
                                        <button t-if="record.is_member.raw_value" name="action_unfollow" type="object">Unfollow</button>
                                        <button t-if="! record.is_member.raw_value" name="action_follow" type="object">Join Group</button>
                                    </div>
>>>>>>> 4022493c
                                </div>
                            </div>
                        </t>
                    </templates>
                </kanban>
            </field>
        </record>

        <record id="mail_channel_view_form" model="ir.ui.view">
            <field name="name">mail.channel.form</field>
            <field name="model">mail.channel</field>
            <field name="priority" eval="10"/>
            <field name="arch" type="xml">
                <form string="Mail Channel Form">
                    <sheet>
                        <div class="oe_button_box" name="button_box"/>
                        <field name="image" widget="image" class="oe_avatar" options="{'preview_image': 'image_medium', 'size': [90, 90]}"/>
                        <div class="oe_title">
                            <div class="oe_edit_only">
                                <label for="name"/>
                            </div>
                            <h1>
                                #<field name="name" default_focus="1" placeholder="Name" readonly="0"/>
                            </h1>
                        </div>
                        <group>
                            <field name="email_send"/>
                            <field name="description" placeholder="Topics discussed in this group..."/>
                        </group>
                        <group name="group_alias" attrs="{'invisible': [('alias_domain', '=', False)]}">
                            <label for="alias_id" string=" " class="fa fa-envelope-o" style="min-width: 20px;"/>
                            <div name="alias_def">
                                <field name="alias_id" class="oe_read_only oe_inline"
                                        string="Email Alias" required="0"/>
                                <div class="oe_edit_only oe_inline" name="edit_alias" style="display: inline;" >
                                    <field name="alias_name" class="oe_inline"/>@<field name="alias_domain" class="oe_inline" readonly="1"/>
                                </div>
                            </div>
                            <label for="alias_contact" string=" " class="fa fa-lock" style="min-width: 20px;"/>
                            <field name="alias_contact" class="oe_inline" nolabel="1"/>
                        </group>
                        <notebook>
                            <page string="Privacy">
                                <group>
                                    <field name="public" widget="radio" string="Who can follow the group's activities?"/>
                                    <field name="group_public_id"
                                        attrs="{'invisible': [('public','&lt;&gt;','groups')], 'required': [('public','=','groups')]}"
                                        />
                                    <field name="group_ids" widget="many2many_tags"/>
                                </group>
                            </page>
                            <page string="Members">
                                <field name="channel_partner_ids" mode="tree">
                                    <tree string="members">
                                        <field name="name"/>
                                        <field name="email"/>
                                        <field name="im_status"/>
                                    </tree>
                                </field>
                            </page>
                        </notebook>
                        <div class="oe_chatter" groups="base.group_no_one">
                            <field name="message_follower_ids" widget="mail_followers"/>
                        </div>
                    </sheet>
                </form>
            </field>
        </record>

        <record id="mail_channel_view_tree" model="ir.ui.view">
            <field name="name">mail.channel.tree</field>
            <field name="model">mail.channel</field>
            <field name="priority" eval="10"/>
            <field name="arch" type="xml">
                <tree string="Groups">
                    <field name="name"/>
                </tree>
            </field>
        </record>

        <record id="mail_channel_view_search" model="ir.ui.view">
            <field name="name">mail.channel.search</field>
            <field name="model">mail.channel</field>
            <field name="priority" eval="10"/>
            <field name="arch" type="xml">
                <search string="Search Groups">
                    <field name="name"/>
                </search>
            </field>
        </record>

        <record id="mail_channel_action_view" model="ir.actions.act_window">
            <field name="name">Join a group</field>
            <field name="res_model">mail.channel</field>
            <field name="view_type">form</field>
            <field name="view_mode">kanban,tree,form</field>
            <field name="search_view_id" ref="mail_channel_view_search"/>
        </record>

        <!-- settings !-->
        <menuitem id="mail_channel_menu_settings" parent="base.menu_email" sequence="90"
            name="Channels" action="mail_channel_action_view"
            groups="base.group_no_one"/>



    <record id="mail_channel_action_client_chat" model="ir.actions.client">
            <field name="name">Chat</field>
            <field name="tag">mail.chat.instant_messaging</field>
            <field name="res_model">mail.channel</field>
            <field name="params" eval="&quot;{
                'default_active_id': 'channel_inbox'
            }&quot;"/>
        </record>

    <menuitem
        id="mail.mail_channel_menu_root_chat"
        name="Discuss"
        action="mail_channel_action_client_chat"
        icon="fa-envelope"
        web_icon="mail,static/description/icon.png"
        groups="base.group_user"
        sequence="1"/>

    </data>
</openerp><|MERGE_RESOLUTION|>--- conflicted
+++ resolved
@@ -49,12 +49,6 @@
             <field name="priority" eval="10"/>
             <field name="arch" type="xml">
                 <kanban>
-<<<<<<< HEAD
-=======
-                    <field name="message_follower_ids"/>
-                    <field name="is_member"/>
-                    <field name="message_needaction_counter"/>
->>>>>>> 4022493c
                     <field name="description"/>
                     <field name="is_subscribed"/>
                     <templates>
@@ -64,7 +58,6 @@
                             </div>
                         </t>
                         <t t-name="kanban-box">
-<<<<<<< HEAD
                             <div class="oe_module_vignette oe_kanban_global_click">
                                 <img t-att-src="kanban_image('mail.channel', 'image_medium', record.id.value)" class="oe_module_icon"/>
                                 <div class="oe_module_desc">
@@ -74,29 +67,6 @@
                                     </p>
                                     <button type="object" attrs="{'invisible':[('is_subscribed','=',True)]}" class="btn btn-primary pull-right btn-sm" name="channel_join_and_get_info">Join</button>
                                     <button type="object" attrs="{'invisible':[('is_subscribed','=',False)]}" class="btn btn-secondary pull-right btn-sm" name="action_unfollow">Leave</button>
-=======
-                            <div t-attf-class="{record.is_member.raw_value} oe_group_vignette oe_semantic_html_override">
-                                <div class="oe_group_image">
-                                    <a type="open"><img t-att-src="kanban_image('mail.channel', 'image_medium', record.id.value)" class="oe_group_photo" tooltip="kanban-description"/></a>
-                                </div>
-                                <div class="oe_group_details">
-                                    <h4><a type="open"><field name="name"/></a></h4>
-                                    <div class="oe_kanban_alias" t-if="record.alias_name.value and record.alias_domain.value">
-                                        <small><i class="fa fa-envelope-o"></i> <field name="alias_id"/></small>
-                                    </div>
-                                    <div class="oe_grey">
-                                        <field name="description"/>
-                                    </div>
-                                    <div class="oe_kanban_bottom_left">
-                                        <t t-if="record.message_needaction_counter.raw_value">
-                                            <span class='oe_kanban_mail_new' title='Important Messages'><i class='fa fa-comments'/><t t-raw="record.message_needaction_counter.raw_value"/></span>
-                                        </t>
-                                    </div>
-                                    <div class="oe_group_button">
-                                        <button t-if="record.is_member.raw_value" name="action_unfollow" type="object">Unfollow</button>
-                                        <button t-if="! record.is_member.raw_value" name="action_follow" type="object">Join Group</button>
-                                    </div>
->>>>>>> 4022493c
                                 </div>
                             </div>
                         </t>
