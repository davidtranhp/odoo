--- conflicted
+++ resolved
@@ -19,17 +19,11 @@
 _logger = logging.getLogger(__name__)
 
 
-<<<<<<< HEAD
 def format_date(env, date, pattern=False):
+    if not date:
+        return ''
     date = datetime.datetime.strptime(date[:10], tools.DEFAULT_SERVER_DATE_FORMAT)
     lang_code = env.context.get('lang') or 'en_US'
-=======
-def format_date(pool, cr, uid, date, pattern=False, context=None):
-    if not date:
-        return ''
-    date = datetime.datetime.strptime(date[:10], openerp.tools.DEFAULT_SERVER_DATE_FORMAT)
-    lang_code = context.get('lang') or 'en_US'
->>>>>>> 2e972578
     if not pattern:
         lang = env['res.lang']._lang_get(lang_code)
         pattern = lang.date_format
