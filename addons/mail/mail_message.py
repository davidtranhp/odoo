# -*- coding: utf-8 -*-
##############################################################################
#
#    OpenERP, Open Source Management Solution
#    Copyright (C) 2010-today OpenERP SA (<http://www.openerp.com>)
#
#    This program is free software: you can redistribute it and/or modify
#    it under the terms of the GNU Affero General Public License as
#    published by the Free Software Foundation, either version 3 of the
#    License, or (at your option) any later version
#
#    This program is distributed in the hope that it will be useful,
#    but WITHOUT ANY WARRANTY; without even the implied warranty of
#    MERCHANTABILITY or FITNESS FOR A PARTICULAR PURPOSE.  See the
#    GNU Affero General Public License for more details
#
#    You should have received a copy of the GNU Affero General Public License
#    along with this program.  If not, see <http://www.gnu.org/licenses/>
#
##############################################################################

import logging
from email.header import decode_header
from osv import osv, fields
import tools

_logger = logging.getLogger(__name__)

""" Some tools for parsing / creating email fields """
def decode(text):
    """Returns unicode() string conversion of the the given encoded smtp header text"""
    if text:
        text = decode_header(text.replace('\r', ''))
        return ''.join([tools.ustr(x[0], x[1]) for x in text])

class mail_message(osv.Model):
    """Model holding messages: system notification (replacing res.log
    notifications), comments (for OpenChatter feature). This model also
    provides facilities to parse new email messages. Type of messages are
    differentiated using the 'type' column. """

    _name = 'mail.message'
    _description = 'Message'
    _inherit = ['ir.needaction_mixin']
    _order = 'id desc'

    _message_read_limit = 10
    _message_record_name_length = 18

    def _shorten_name(self, name):
        if len(name) <= (self._message_record_name_length+3):
            return name
        return name[:self._message_record_name_length] + '...'

    def _get_record_name(self, cr, uid, ids, name, arg, context=None):
        """ Return the related document name, using get_name. """
        result = dict.fromkeys(ids, '')
        for message in self.browse(cr, uid, ids, context=context):
            if not message.model or not message.res_id:
                continue
            result[message.id] = self._shorten_name(self.pool.get(message.model).name_get(cr, uid, [message.res_id], context=context)[0][1])
        return result

    def _get_unread(self, cr, uid, ids, name, arg, context=None):
        """ Compute if the message is unread by the current user. """
        res = dict((id, {'unread': False}) for id in ids)
        partner_id = self.pool.get('res.users').browse(cr, uid, uid, context=context).partner_id.id
        notif_obj = self.pool.get('mail.notification')
        notif_ids = notif_obj.search(cr, uid, [
            ('partner_id', 'in', [partner_id]),
            ('message_id', 'in', ids),
            ('read', '=', False)
        ], context=context)
        for notif in notif_obj.browse(cr, uid, notif_ids, context=context):
            res[notif.message_id.id]['unread'] = True
        return res

    def _search_unread(self, cr, uid, obj, name, domain, context=None):
        """ Search for messages unread by the current user. """
        read_value = not domain[0][2]
        read_cond = '' if read_value else '!= true'
        partner_id = self.pool.get('res.users').browse(cr, uid, uid, context=context).partner_id.id
        cr.execute("""  SELECT mail_message.id \
                        FROM mail_message \
                        JOIN mail_notification ON ( \
                            mail_notification.message_id = mail_message.id ) \
                        WHERE mail_notification.partner_id = %%s AND \
                            mail_notification.read %s \
                    """ % read_cond, (partner_id,) )
        res = cr.fetchall()
        message_ids = [r[0] for r in res]
        return [('id', 'in', message_ids)]


    def name_get(self, cr, uid, ids, context=None):
        # name_get may receive int id instead of an id list
        if isinstance(ids, (int, long)):
            ids = [ids]
        res = []
        for message in self.browse(cr, uid, ids, context=context):
            name = '%s: %s' % (message.subject or '', message.body or '')
            res.append((message.id, self._shorten_name(name.lstrip(' :'))))
        return res

    _columns = {
        # should we keep a distinction between email and comment ?
        'type': fields.selection([
                        ('email', 'email'),
                        ('comment', 'Comment'),
                        ('notification', 'System notification'),
                        ], 'Type',
            help="Message type: email for email message, notification for system "\
                 "message, comment for other messages such as user replies"),
        'author_id': fields.many2one('res.partner', 'Author', required=True),
        'partner_ids': fields.many2many('res.partner', 'mail_notification', 'message_id', 'partner_id', 'Recipients'),
        'attachment_ids': fields.many2many('ir.attachment', 'message_attachment_rel',
            'message_id', 'attachment_id', 'Attachments'),
        'parent_id': fields.many2one('mail.message', 'Parent Message', select=True, ondelete='set null', help="Initial thread message."),
        'child_ids': fields.one2many('mail.message', 'parent_id', 'Child Messages'),
        'model': fields.char('Related Document Model', size=128, select=1),
        'res_id': fields.integer('Related Document ID', select=1),
        'record_name': fields.function(_get_record_name, type='string',
            string='Message Record Name',
            help="Name get of the related document."),
        'notification_ids': fields.one2many('mail.notification', 'message_id', 'Notifications'),
        'subject': fields.char('Subject'),
        'date': fields.datetime('Date'),
        'message_id': fields.char('Message-Id', help='Message unique identifier', select=1, readonly=1),
        'body': fields.html('Contents', help='Automatically sanitized HTML contents'),
        'unread': fields.function(_get_unread, fnct_search=_search_unread,
            type='boolean', string='Unread',
            help='Functional field to search for unread messages linked to uid'),
        'subtype_id': fields.many2one('mail.message.subtype', 'Subtype'),
    }

    def _needaction_domain_get(self, cr, uid, context=None):
        if self._needaction:
            return [('unread', '=', True)]
        return []

    def _get_default_author(self, cr, uid, context=None):
        return self.pool.get('res.users').browse(cr, uid, uid, context=context).partner_id.id

    _defaults = {
        'type': 'email',
        'date': lambda *a: fields.datetime.now(),
        'author_id': _get_default_author
    }


    #------------------------------------------------------
    # Message loading for web interface
    #------------------------------------------------------

    def _message_dict_get(self, cr, uid, msg, context=None):
        """ Return a dict representation of the message browse record. """
        attachment_ids = self.pool.get('ir.attachment').name_get(cr, uid, [x.id for x in msg.attachment_ids], context=context)
        author_id = self.pool.get('res.partner').name_get(cr, uid, [msg.author_id.id], context=context)[0]
        author_user_id = self.pool.get('res.users').name_get(cr, uid, [msg.author_id.user_ids[0].id], context=context)[0]
        partner_ids = self.pool.get('res.partner').name_get(cr, uid, [x.id for x in msg.partner_ids], context=context)
        return {
            'id': msg.id,
            'type': msg.type,
            'attachment_ids': attachment_ids,
            'body': msg.body,
            'model': msg.model,
            'res_id': msg.res_id,
            'record_name': msg.record_name,
            'subject': msg.subject,
            'date': msg.date,
            'author_id': author_id,
            'author_user_id': author_user_id,
            'partner_ids': partner_ids,
            'child_ids': [],
        }

    def message_read_tree_flatten(self, cr, uid, messages, current_level, level, context=None):
        """ Given a tree with several roots of following structure :
            [
                {'id': 1, 'child_ids':[
                    {'id': 11, 'child_ids': [...] },
                ] },
                {...}
            ]
            Flatten it to have a maximum number of level, with 0 being
            completely flat.
            Perform the flattening at leafs if above the maximum depth, then get
            back in the tree.
        """
        def _flatten(msg_dict):
            """ from    {'id': x, 'child_ids': [{child1}, {child2}]}
                get     [{'id': x, 'child_ids': []}, {child1}, {child2}]
            """
            child_ids = msg_dict.pop('child_ids', [])
            msg_dict['child_ids'] = []
            return [msg_dict] + child_ids
        # Depth-first flattening
        for message in messages:
            message['child_ids'] = self.message_read_tree_flatten(cr, uid, message['child_ids'], current_level+1, level, context=context)
        # Flatten if above maximum depth
        if current_level < level:
            return messages
        new_list = []
        for x in range(0, len(messages)):
            flatenned = _flatten(messages[x])
            for flat in flatenned:
                new_list.append(flat)
        messages = new_list
        return messages

    def _debug_print_tree(self, tree, prefix=''):
        for elem in tree:
            print '%s%s (%s childs: %s)' % (prefix, elem['id'], len(elem['child_ids']), [xelem['id'] for xelem in elem['child_ids']])
            if elem['child_ids']:
                self._debug_print_tree(elem['child_ids'], prefix+'--')

    def message_read(self, cr, uid, ids=False, domain=[], thread_level=0, limit=None, context=None):
        """ 
            If IDS are provided, fetch these records, otherwise use the domain to
            fetch the matching records. After having fetched the records provided
            by IDS, it will fetch children (according to thread_level).
            
            Return [
            
            ]
        """
        limit = limit or self._message_read_limit
        context = context or {}
        if ids is False:
            ids = self.search(cr, uid, domain, context=context, limit=limit)

        # FP Todo: flatten to max X level of mail_thread
        messages = self.browse(cr, uid, ids, context=context)

        result = []
        tree = {} # key: ID, value: record
        for msg in messages:
            if len(result)<(limit-1):
                record = self._message_dict_get(cr, uid, msg, context=context)
                if thread_level and msg.parent_id:
                    while msg.parent_id:
                        if msg.parent_id.id in tree:
                            record_parent = tree[msg.parent_id.id]
                        else:
                            record_parent = self._message_dict_get(cr, uid, msg.parent_id, context=context)
                            if msg.parent_id.parent_id:
                                tree[msg.parent_id.id] = record_parent
                        if record['id'] not in [x['id'] for x in record_parent['child_ids']]:
                            record_parent['child_ids'].append(record)
                        record = record_parent
                        msg = msg.parent_id
                if msg.id not in tree:
                    result.append(record)
                    tree[msg.id] = record
            else:
                result.append({
                    'type': 'expandable',
                    'domain': [('id','<=', msg.id)]+domain,
                    'context': context,
                    'thread_level': thread_level  # should be improve accodting to level of records
                })
                break

        # Flatten the result
#        if thread_level > 0:
#            result = self.message_read_tree_flatten(cr, uid, result, 0, thread_level, context=context)

        return result


    #------------------------------------------------------
    # Email api
    #------------------------------------------------------

    def init(self, cr):
        cr.execute("""SELECT indexname FROM pg_indexes WHERE indexname = 'mail_message_model_res_id_idx'""")
        if not cr.fetchone():
            cr.execute("""CREATE INDEX mail_message_model_res_id_idx ON mail_message (model, res_id)""")

    def check(self, cr, uid, ids, mode, context=None):
        """
        You can read/write a message if:
          - you received it (a notification exists) or
          - you can read the related document (res_model, res_id)
        If a message is not attached to a document, normal access rights on
        the mail.message object apply.
        """
        if not ids:
            return
        if isinstance(ids, (int, long)):
            ids = [ids]

        partner_id = self.pool.get('res.users').browse(cr, uid, uid, context=context).partner_id.id

        # check messages for which you have a notification
        not_obj = self.pool.get('mail.notification')
        not_ids = not_obj.search(cr, uid, [
            ('partner_id', '=', partner_id),
            ('message_id', 'in', ids),
        ], context=context)
        for notification in not_obj.browse(cr, uid, not_ids, context=context):
            if notification.message_id.id in ids:
                pass
                # FP Note: we should put this again !!!
                #ids.remove(notification.message_id.id)

        # check messages according to related documents
        res_ids = {}
        cr.execute('SELECT DISTINCT model, res_id FROM mail_message WHERE id = ANY (%s)', (ids,))
        for rmod, rid in cr.fetchall():
            if not (rmod and rid):
                continue
            res_ids.setdefault(rmod,set()).add(rid)

        ima_obj = self.pool.get('ir.model.access')
        for model, mids in res_ids.items():
            mids = self.pool.get(model).exists(cr, uid, mids)
            ima_obj.check(cr, uid, model, mode)
            self.pool.get(model).check_access_rule(cr, uid, mids, mode, context=context)

    def create(self, cr, uid, values, context=None):
        if not values.get('message_id') and values.get('res_id') and values.get('model'):
            values['message_id'] = tools.generate_tracking_message_id('%(model)s-%(res_id)s'% values)
        newid = super(mail_message, self).create(cr, uid, values, context)
        self.check(cr, uid, [newid], mode='create', context=context)
        self.notify(cr, uid, newid, values.get('subtype_id',False), context=context)
        return newid

    def notify(self, cr, uid, newid,subtype_id=None, context=None):
        """ Add the related record followers to the destination partner_ids.
            Call mail_notification.notify to manage the email sending
        """
        followers_obj = self.pool.get('mail.followers')
        message = self.browse(cr, uid, newid, context=context)
<<<<<<< HEAD
        followers_ids = followers_obj.search(cr, uid, ['&', ('res_model', '=', message.model), ('res_id', 'in', [message.res_id])], context=context)
        # check with subtype
        is_subtype = False
       
        for subscription in followers_obj.browse(cr, uid, followers_ids, context=context):
            if subtype_id:
                if subtype_id in [subtype.id for subtype in subscription.subtype_ids]:
                    is_subtype = True
        partners_to_notify = []
        # add all partner_ids of the message
        if message.partner_ids:
            for partner in message.partner_ids:
                if partner.id not in partners_to_notify:
                    if(is_subtype):
                            partners_to_notify.append(partner.id)
        # add all followers and set them as partner_ids
        if message.model and message.res_id:
            modobj = self.pool.get(message.model)
            for follower in modobj.browse(cr, uid, message.res_id, context=context).message_follower_ids:
                if(is_subtype):
                    partners_to_notify.append(follower.id)
                self.write(cr, uid, [newid], {'partner_ids': [(4, follower.id)]}, context=context)
        self.pool.get('mail.notification').notify(cr, uid, partners_to_notify, newid, context=context)
=======
        partners_to_notify = set([])
        # add all partner_ids of the message
        if message.partner_ids:
            partners_to_notify |= set(partner.id for partner in message.partner_ids)
        # add all followers and set add them in partner_ids
        if message.model and message.res_id:
            record = self.pool.get(message.model).browse(cr, uid, message.res_id, context=context)
            extra_notified = set(partner.id for partner in record.message_follower_ids)
            missing_notified = extra_notified - partners_to_notify
            if missing_notified:
                message.write({'partner_ids': [(4, p_id) for p_id in missing_notified]})
            partners_to_notify |= extra_notified
        self.pool.get('mail.notification').notify(cr, uid, list(partners_to_notify), newid, context=context)
>>>>>>> 9aabe91b

    def read(self, cr, uid, ids, fields_to_read=None, context=None, load='_classic_read'):
        self.check(cr, uid, ids, 'read', context=context)
        return super(mail_message, self).read(cr, uid, ids, fields_to_read, context, load)

    def copy(self, cr, uid, id, default=None, context=None):
        """Overridden to avoid duplicating fields that are unique to each email"""
        if default is None:
            default = {}
        self.check(cr, uid, [id], 'read', context=context)
        default.update(message_id=False, headers=False)
        return super(mail_message,self).copy(cr, uid, id, default=default, context=context)

    def write(self, cr, uid, ids, vals, context=None):
        result = super(mail_message, self).write(cr, uid, ids, vals, context)
        self.check(cr, uid, ids, 'write', context=context)
        return result

    def unlink(self, cr, uid, ids, context=None):
        self.check(cr, uid, ids, 'unlink', context=context)
        return super(mail_message, self).unlink(cr, uid, ids, context)


class mail_notification(osv.Model):
    """ mail_notification is a relational table modeling messages pushed to partners.
    """
    _inherit = 'mail.notification'
    _columns = {
        'message_id': fields.many2one('mail.message', string='Message',
                        ondelete='cascade', required=True, select=1),
    }

    def set_message_read(self, cr, uid, msg_id, context=None):
        partner_id = self.pool.get('res.users').browse(cr, uid, uid, context=context).partner_id.id
        notif_ids = self.search(cr, uid, [('partner_id', '=', partner_id), ('message_id', '=', msg_id)], context=context)
        return self.write(cr, uid, notif_ids, {'read': True}, context=context)
<|MERGE_RESOLUTION|>--- conflicted
+++ resolved
@@ -332,7 +332,6 @@
         """
         followers_obj = self.pool.get('mail.followers')
         message = self.browse(cr, uid, newid, context=context)
-<<<<<<< HEAD
         followers_ids = followers_obj.search(cr, uid, ['&', ('res_model', '=', message.model), ('res_id', 'in', [message.res_id])], context=context)
         # check with subtype
         is_subtype = False
@@ -341,26 +340,11 @@
             if subtype_id:
                 if subtype_id in [subtype.id for subtype in subscription.subtype_ids]:
                     is_subtype = True
-        partners_to_notify = []
-        # add all partner_ids of the message
-        if message.partner_ids:
-            for partner in message.partner_ids:
-                if partner.id not in partners_to_notify:
-                    if(is_subtype):
-                            partners_to_notify.append(partner.id)
-        # add all followers and set them as partner_ids
-        if message.model and message.res_id:
-            modobj = self.pool.get(message.model)
-            for follower in modobj.browse(cr, uid, message.res_id, context=context).message_follower_ids:
-                if(is_subtype):
-                    partners_to_notify.append(follower.id)
-                self.write(cr, uid, [newid], {'partner_ids': [(4, follower.id)]}, context=context)
-        self.pool.get('mail.notification').notify(cr, uid, partners_to_notify, newid, context=context)
-=======
         partners_to_notify = set([])
         # add all partner_ids of the message
         if message.partner_ids:
-            partners_to_notify |= set(partner.id for partner in message.partner_ids)
+            if(is_subtype):
+                partners_to_notify |= set(partner.id for partner in message.partner_ids)
         # add all followers and set add them in partner_ids
         if message.model and message.res_id:
             record = self.pool.get(message.model).browse(cr, uid, message.res_id, context=context)
@@ -368,9 +352,9 @@
             missing_notified = extra_notified - partners_to_notify
             if missing_notified:
                 message.write({'partner_ids': [(4, p_id) for p_id in missing_notified]})
-            partners_to_notify |= extra_notified
+            if(is_subtype):
+                partners_to_notify |= extra_notified
         self.pool.get('mail.notification').notify(cr, uid, list(partners_to_notify), newid, context=context)
->>>>>>> 9aabe91b
 
     def read(self, cr, uid, ids, fields_to_read=None, context=None, load='_classic_read'):
         self.check(cr, uid, ids, 'read', context=context)
