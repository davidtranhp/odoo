--- conflicted
+++ resolved
@@ -577,10 +577,7 @@
         var self = this;
         _.defer(function () {
             self.historyRecordUndo($target, 'activate',  true);
-<<<<<<< HEAD
-        });
-=======
-        },0);
+        });
 
         // To Fix Google Chrome Tripleclick Issue, which selects the ending
         // whitespace characters (so Tripleclicking then typing text will remove
@@ -603,7 +600,6 @@
         function _selectSC(selection) {
             range.create(selection.sc, selection.so, selection.sc, selection.sc.length).select();
         }
->>>>>>> e0fbe7b5
     },
 
     editable: function () {
