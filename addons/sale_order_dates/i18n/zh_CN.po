--- conflicted
+++ resolved
@@ -1,18 +1,3 @@
-<<<<<<< HEAD
-# Chinese (Simplified) translation for openobject-addons
-# Copyright (c) 2014 Rosetta Contributors and Canonical Ltd 2014
-# This file is distributed under the same license as the openobject-addons package.
-# FIRST AUTHOR <EMAIL@ADDRESS>, 2014.
-#
-msgid ""
-msgstr ""
-"Project-Id-Version: openobject-addons\n"
-"Report-Msgid-Bugs-To: FULL NAME <EMAIL@ADDRESS>\n"
-"POT-Creation-Date: 2014-08-14 13:09+0000\n"
-"PO-Revision-Date: 2014-08-14 16:10+0000\n"
-"Last-Translator: FULL NAME <EMAIL@ADDRESS>\n"
-"Language-Team: Chinese (Simplified) <zh_CN@li.org>\n"
-=======
 # Translation of Odoo Server.
 # This file contains the translation of the following modules:
 # * sale_order_dates
@@ -30,12 +15,11 @@
 "PO-Revision-Date: 2016-06-19 11:18+0000\n"
 "Last-Translator: Jeffery Chenn <jeffery9@gmail.com>\n"
 "Language-Team: Chinese (China) (http://www.transifex.com/odoo/odoo-8/language/zh_CN/)\n"
->>>>>>> 297bbff6
 "MIME-Version: 1.0\n"
 "Content-Type: text/plain; charset=UTF-8\n"
-"Content-Transfer-Encoding: 8bit\n"
-"X-Launchpad-Export-Date: 2014-08-15 07:49+0000\n"
-"X-Generator: Launchpad (build 17156)\n"
+"Content-Transfer-Encoding: \n"
+"Language: zh_CN\n"
+"Plural-Forms: nplurals=1; plural=0;\n"
 
 #. module: sale_order_dates
 #: field:sale.order,commitment_date:0
@@ -46,31 +30,21 @@
 #: help:sale.order,requested_date:0
 msgid ""
 "Date by which the customer has requested the items to be delivered.\n"
-<<<<<<< HEAD
-"When this Order gets confirmed, the Delivery Order's expected date will be "
-"computed based on this date and the Company's Security Delay.\n"
-"Leave this field empty if you want the Delivery Order to be processed as "
-"soon as possible. In that case the expected date will be computed using the "
-"default method: based on the Product Lead Times and the Company's Security "
-"Delay."
-msgstr ""
-=======
 "When this Order gets confirmed, the Delivery Order's expected date will be computed based on this date and the Company's Security Delay.\n"
 "Leave this field empty if you want the Delivery Order to be processed as soon as possible. In that case the expected date will be computed using the default method: based on the Product Lead Times and the Company's Security Delay."
 msgstr "客户要求的发运日期。\n当这个订单被确认后，发货的期望的日期将被基于这个日期和公司安全延迟计算。\n如果你希望这个发货越快越好，你就将此字段留空。这样期望的日期将使用默认方法计算：基于产品提前期和公司的安全延迟。"
->>>>>>> 297bbff6
 
 #. module: sale_order_dates
 #: help:sale.order,commitment_date:0
 msgid ""
-"Date by which the products are sure to be delivered. This is a date that you "
-"can promise to the customer, based on the Product Lead Times."
-msgstr ""
+"Date by which the products are sure to be delivered. This is a date that you"
+" can promise to the customer, based on the Product Lead Times."
+msgstr "确认的产品发货的日期。该日期是基于产品的各种提前期计算出来的承诺给客户的提货日期。"
 
 #. module: sale_order_dates
 #: help:sale.order,effective_date:0
 msgid "Date on which the first Delivery Order was created."
-msgstr "首个发货单创建的日期"
+msgstr "首个交货单的创建日期"
 
 #. module: sale_order_dates
 #: view:sale.order:sale_order_dates.view_sale_orderfor
@@ -85,13 +59,13 @@
 #. module: sale_order_dates
 #: field:sale.order,requested_date:0
 msgid "Requested Date"
-msgstr "要求的日期"
+msgstr "要求日期"
 
 #. module: sale_order_dates
 #: code:addons/sale_order_dates/sale_order_dates.py:76
 #, python-format
 msgid "Requested date is too soon!"
-msgstr ""
+msgstr "要求日期太早！"
 
 #. module: sale_order_dates
 #: model:ir.model,name:sale_order_dates.model_sale_order
@@ -104,4 +78,4 @@
 msgid ""
 "The date requested by the customer is sooner than the commitment date. You "
 "may be unable to honor the customer's request."
-msgstr ""+msgstr "客户要求的日期早于承诺日期。你可能不能满足客户要求。"