<?xml version="1.0" encoding="utf-8"?>
<openerp>
    <data noupdate="True">
    
    <!-- account.account.type -->
    <record model="account.account.type" id="user_type_tax">
        <field name="name">BTW</field>
        <field name="code">tax</field>
        <field name="close_method">balance</field>
            <field name="report_type">liability</field>
    </record>
    <record model="account.account.type" id="user_type_equity">
        <field name="name">Eigen Vermogen</field>
        <field name="code">equity</field>
        <field name="close_method">balance</field>
            <field name="report_type">liability</field>
    </record>

        <!-- Chart template of l10n_nl -->
        <!-- Grootboekrekening template definitie -->
    <record id="a_root" model="account.account.template">
        <field name="name">NEDERLANDS STANDAARD GROOTBOEKSCHEMA</field>
        <field name="code">0</field>
        <field name="type">view</field>
        <field name="user_type" ref="account.data_account_type_view"/>
    </record>

<!-- RUBRIEK 0 -->
        <record id="a_0" model="account.account.template">
            <field name="name">VASTE ACTIVA, EIGEN VERMOGEN, LANGLOPEND VREEMD VERMOGEN EN VOORZIENINGEN</field>
            <field name="code">RUBRIEK 0</field>
            <field name="type">view</field>
            <field name="user_type" ref="account.data_account_type_view"/>
            <field ref="a_root" name="parent_id"/>
        </record>
<!-- SUB RUBRIEK 00-->        
            <record id="a_00" model="account.account.template">
                <field name="name">IMMATERIELE ACTIVA</field>
                <field name="code">00</field>
                <field name="type">view</field>
                <field name="user_type" ref="account.data_account_type_view"/>
                <field ref="a_0" name="parent_id"/>
            </record>
                <record id="a_0001" model="account.account.template">
                    <field name="name">Aanschafwaarde Goodwill</field>
                    <field name="code">0001</field>
                    <field name="type">other</field>
                    <field name="user_type" ref="account.data_account_type_asset"/>
                    <field name="reconcile" eval="False"/>
                    <field ref="a_00" name="parent_id"/>
                </record>
                <record id="a_0002" model="account.account.template">
                    <field name="name">Aanschafwaarde Octrooien</field>
                    <field name="code">0002</field>
                    <field name="type">other</field>
                    <field name="user_type" ref="account.data_account_type_asset"/>
                    <field name="reconcile" eval="False"/>
                    <field ref="a_00" name="parent_id"/>
                </record>
                <record id="a_0003" model="account.account.template">
                    <field name="name">Aanschafwaarde Licenties</field>
                    <field name="code">0003</field>
                    <field name="type">other</field>
                    <field name="user_type" ref="account.data_account_type_asset"/>
                    <field name="reconcile" eval="False"/>
                    <field ref="a_00" name="parent_id"/>
                </record>
                <record id="a_0004" model="account.account.template">
                    <field name="name">Aanschafwaarde Auteursrechten</field>
                    <field name="code">0004</field>
                    <field name="type">other</field>
                    <field name="user_type" ref="account.data_account_type_asset"/>
                    <field name="reconcile" eval="False"/>
                    <field ref="a_00" name="parent_id"/>
                </record>
                <record id="a_0005" model="account.account.template">
                    <field name="name">Aanschafwaarde Vergunningen</field>
                    <field name="code">0005</field>
                    <field name="type">other</field>
                    <field name="user_type" ref="account.data_account_type_asset"/>
                    <field name="reconcile" eval="False"/>
                    <field ref="a_00" name="parent_id"/>
                </record>
                <record id="a_0006" model="account.account.template">
                    <field name="name">Aanschafwaarde Tonnagevergunningen</field>
                    <field name="code">0006</field>
                    <field name="type">other</field>
                    <field name="user_type" ref="account.data_account_type_asset"/>
                    <field name="reconcile" eval="False"/>
                    <field ref="a_00" name="parent_id"/>
                </record>
                <record id="a_0007" model="account.account.template">
                    <field name="name">Aanschafwaarde Drankvergunningen</field>
                    <field name="code">0007</field>
                    <field name="type">other</field>
                    <field name="user_type" ref="account.data_account_type_asset"/>
                    <field name="reconcile" eval="False"/>
                    <field ref="a_00" name="parent_id"/>
                </record>
                <record id="a_0010" model="account.account.template">
                    <field name="name">Aanschafwaarde Ontwikkelingskosten</field>
                    <field name="code">0010</field>
                    <field name="type">other</field>
                    <field name="user_type" ref="account.data_account_type_asset"/>
                    <field name="reconcile" eval="False"/>
                    <field ref="a_00" name="parent_id"/>
                </record>
                <record id="a_0020" model="account.account.template">
                    <field name="name">Aanschafwaarde Aanloopkosten</field>
                    <field name="code">0020</field>
                    <field name="type">other</field>
                    <field name="user_type" ref="account.data_account_type_asset"/>
                    <field name="reconcile" eval="False"/>
                    <field ref="a_00" name="parent_id"/>
                </record>
                <record id="a_0051" model="account.account.template">
                    <field name="name">Afschrijving Goodwill</field>
                    <field name="code">0051</field>
                    <field name="type">other</field>
                    <field name="user_type" ref="account.data_account_type_asset"/>
                    <field name="reconcile" eval="False"/>
                    <field ref="a_00" name="parent_id"/>
                </record>
                <record id="a_0052" model="account.account.template">
                    <field name="name">Afschrijving Octrooien</field>
                    <field name="code">0052</field>
                    <field name="type">other</field>
                    <field name="user_type" ref="account.data_account_type_asset"/>
                    <field name="reconcile" eval="False"/>
                    <field ref="a_00" name="parent_id"/>
                </record>
                <record id="a_0003" model="account.account.template">
                    <field name="name">Afschrijving Licenties</field>
                    <field name="code">0003</field>
                    <field name="type">other</field>
                    <field name="user_type" ref="account.data_account_type_asset"/>
                    <field name="reconcile" eval="False"/>
                    <field ref="a_00" name="parent_id"/>
                </record>
                <record id="a_0054" model="account.account.template">
                    <field name="name">Afschrijving Auteursrechten</field>
                    <field name="code">0054</field>
                    <field name="type">other</field>
                    <field name="user_type" ref="account.data_account_type_asset"/>
                    <field name="reconcile" eval="False"/>
                    <field ref="a_00" name="parent_id"/>
                </record>
                <record id="a_0055" model="account.account.template">
                    <field name="name">Afschrijving Vergunningen</field>
                    <field name="code">0055</field>
                    <field name="type">other</field>
                    <field name="user_type" ref="account.data_account_type_asset"/>
                    <field name="reconcile" eval="False"/>
                    <field ref="a_00" name="parent_id"/>
                </record>
                <record id="a_0056" model="account.account.template">
                    <field name="name">Afschrijving Tonnagevergunningen</field>
                    <field name="code">0056</field>
                    <field name="type">other</field>
                    <field name="user_type" ref="account.data_account_type_asset"/>
                    <field name="reconcile" eval="False"/>
                    <field ref="a_00" name="parent_id"/>
                </record>
                <record id="a_0057" model="account.account.template">
                    <field name="name">Afschrijving Drankvergunningen</field>
                    <field name="code">0057</field>
                    <field name="type">other</field>
                    <field name="user_type" ref="account.data_account_type_asset"/>
                    <field name="reconcile" eval="False"/>
                    <field ref="a_00" name="parent_id"/>
                </record>
                <record id="a_0060" model="account.account.template">
                    <field name="name">Afschrijving Ontwikkelingskosten</field>
                    <field name="code">0060</field>
                    <field name="type">other</field>
                    <field name="user_type" ref="account.data_account_type_asset"/>
                    <field name="reconcile" eval="False"/>
                    <field ref="a_00" name="parent_id"/>
                </record>
                <record id="a_0070" model="account.account.template">
                    <field name="name">Afschrijving Aanloopkosten</field>
                    <field name="code">0070</field>
                    <field name="type">other</field>
                    <field name="user_type" ref="account.data_account_type_asset"/>
                    <field name="reconcile" eval="False"/>
                    <field ref="a_00" name="parent_id"/>
                </record>
<!-- SUB RUBRIEK 01-->
            <record id="a_01" model="account.account.template">
                <field name="name">ONROERENDE GOEDEREN</field>
                <field name="code">01</field>
                <field name="type">view</field>
                <field name="user_type" ref="account.data_account_type_view"/>
                <field ref="a_0" name="parent_id"/>
            </record>
                <record id="a_0100" model="account.account.template">
                    <field name="name">Aanschafwaarde Landerijen</field>
                    <field name="code">0100</field>
                    <field name="type">other</field>
                    <field name="user_type" ref="account.data_account_type_asset"/>
                    <field name="reconcile" eval="False"/>
                    <field ref="a_01" name="parent_id"/>
                </record>
                <record id="a_0101" model="account.account.template">
                    <field name="name">Aanschafwaarde Ondergrond gebouwen</field>
                    <field name="code">0101</field>
                    <field name="type">other</field>
                    <field name="user_type" ref="account.data_account_type_asset"/>
                    <field name="reconcile" eval="False"/>
                    <field ref="a_01" name="parent_id"/>
                </record>
                <record id="a_0102" model="account.account.template">
                    <field name="name">Aanschafwaarde Gebouwen</field>
                    <field name="code">0102</field>
                    <field name="type">other</field>
                    <field name="user_type" ref="account.data_account_type_asset"/>
                    <field name="reconcile" eval="False"/>
                    <field ref="a_01" name="parent_id"/>
                </record>
                <record id="a_0104" model="account.account.template">
                    <field name="name">Aanschafwaarde Bedrijfsgebouwen</field>
                    <field name="code">0104</field>
                    <field name="type">other</field>
                    <field name="user_type" ref="account.data_account_type_asset"/>
                    <field name="reconcile" eval="False"/>
                    <field ref="a_01" name="parent_id"/>
                </record>
                <record id="a_0107" model="account.account.template">
                    <field name="name">Aanschafwaarde Woon-winkelhuis</field>
                    <field name="code">0107</field>
                    <field name="type">other</field>
                    <field name="user_type" ref="account.data_account_type_asset"/>
                    <field name="reconcile" eval="False"/>
                    <field ref="a_01" name="parent_id"/>
                </record>
                <record id="a_0108" model="account.account.template">
                    <field name="name">Aanschafwaarde Winkels</field>
                    <field name="code">0108</field>
                    <field name="type">other</field>
                    <field name="user_type" ref="account.data_account_type_asset"/>
                    <field name="reconcile" eval="False"/>
                    <field ref="a_01" name="parent_id"/>
                </record>
                <record id="a_0130" model="account.account.template">
                    <field name="name">Aanschafwaarde Verbouwingen</field>
                    <field name="code">0130</field>
                    <field name="type">other</field>
                    <field name="user_type" ref="account.data_account_type_asset"/>
                    <field name="reconcile" eval="False"/>
                    <field ref="a_01" name="parent_id"/>
                </record>
                <record id="a_0131" model="account.account.template">
                    <field name="name">Aanschafwaarde Grondverbetering</field>
                    <field name="code">0131</field>
                    <field name="type">other</field>
                    <field name="user_type" ref="account.data_account_type_asset"/>
                    <field name="reconcile" eval="False"/>
                    <field ref="a_01" name="parent_id"/>
                </record>
                <record id="a_0132" model="account.account.template">
                    <field name="name">Aanschafwaarde Parkeerplaats</field>
                    <field name="code">0132</field>
                    <field name="type">other</field>
                    <field name="user_type" ref="account.data_account_type_asset"/>
                    <field name="reconcile" eval="False"/>
                    <field ref="a_01" name="parent_id"/>
                </record>
                <record id="a_0135" model="account.account.template">
                    <field name="name">Aanschafwaarde Aanloopkosten</field>
                    <field name="code">0135</field>
                    <field name="type">other</field>
                    <field name="user_type" ref="account.data_account_type_asset"/>
                    <field name="reconcile" eval="False"/>
                    <field ref="a_01" name="parent_id"/>
                </record>
                <record id="a_0138" model="account.account.template">
                    <field name="name">Aanschafwaarde Pachtersinvesteringen</field>
                    <field name="code">0138</field>
                    <field name="type">other</field>
                    <field name="user_type" ref="account.data_account_type_asset"/>
                    <field name="reconcile" eval="False"/>
                    <field ref="a_01" name="parent_id"/>
                </record>    
                <record id="a_0152" model="account.account.template">
                    <field name="name">Afschrijving Gebouwen</field>
                    <field name="code">0152</field>
                    <field name="type">other</field>
                    <field name="user_type" ref="account.data_account_type_asset"/>
                    <field name="reconcile" eval="False"/>
                    <field ref="a_01" name="parent_id"/>
                </record>
                <record id="a_0154" model="account.account.template">
                    <field name="name">Afschrijving Bedrijfsgebouwen</field>
                    <field name="code">0154</field>
                    <field name="type">other</field>
                    <field name="user_type" ref="account.data_account_type_asset"/>
                    <field name="reconcile" eval="False"/>
                    <field ref="a_01" name="parent_id"/>
                </record>
                <record id="a_0157" model="account.account.template">
                    <field name="name">Afschrijving Woon-winkelhuis</field>
                    <field name="code">0157</field>
                    <field name="type">other</field>
                    <field name="user_type" ref="account.data_account_type_asset"/>
                    <field name="reconcile" eval="False"/>
                    <field ref="a_01" name="parent_id"/>
                </record>
                <record id="a_0158" model="account.account.template">
                    <field name="name">Afschrijving Winkels</field>
                    <field name="code">0158</field>
                    <field name="type">other</field>
                    <field name="user_type" ref="account.data_account_type_asset"/>
                    <field name="reconcile" eval="False"/>
                    <field ref="a_01" name="parent_id"/>
                </record>
                <record id="a_0180" model="account.account.template">
                    <field name="name">Afschrijving Verbouwingen</field>
                    <field name="code">0180</field>
                    <field name="type">other</field>
                    <field name="user_type" ref="account.data_account_type_asset"/>
                    <field name="reconcile" eval="False"/>
                    <field ref="a_01" name="parent_id"/>
                </record>
                <record id="a_0181" model="account.account.template">
                    <field name="name">Afschrijving Grondverbetering</field>
                    <field name="code">0181</field>
                    <field name="type">other</field>
                    <field name="user_type" ref="account.data_account_type_asset"/>
                    <field name="reconcile" eval="False"/>
                    <field ref="a_01" name="parent_id"/>
                </record>
                <record id="a_0182" model="account.account.template">
                    <field name="name">Afschrijving Parkeerplaats</field>
                    <field name="code">0182</field>
                    <field name="type">other</field>
                    <field name="user_type" ref="account.data_account_type_asset"/>
                    <field name="reconcile" eval="False"/>
                    <field ref="a_01" name="parent_id"/>
                </record>
                <record id="a_0185" model="account.account.template">
                    <field name="name">Afschrijving Aanloopkosten</field>
                    <field name="code">0185</field>
                    <field name="type">other</field>
                    <field name="user_type" ref="account.data_account_type_asset"/>
                    <field name="reconcile" eval="False"/>
                    <field ref="a_01" name="parent_id"/>
                </record>
                <record id="a_0188" model="account.account.template">
                    <field name="name">Afschrijving Pachtersinvesteringen</field>
                    <field name="code">0188</field>
                    <field name="type">other</field>
                    <field name="user_type" ref="account.data_account_type_asset"/>
                    <field name="reconcile" eval="False"/>
                    <field ref="a_01" name="parent_id"/>
                </record>
<!-- SUB RUBRIEK 02-->
            <record id="a_02" model="account.account.template">
                <field name="name">MACHINES EN INVENTARIS</field>
                <field name="code">02</field>
                <field name="type">view</field>
                <field name="user_type" ref="account.data_account_type_view"/>
                <field ref="a_0" name="parent_id"/>
            </record>
            <record id="a_020" model="account.account.template">
                <field name="name">MACHINES</field>
                <field name="code">020</field>
                <field name="type">view</field>
                <field name="user_type" ref="account.data_account_type_view"/>
                <field ref="a_02" name="parent_id"/>
            </record>
                <record id="a_0210" model="account.account.template">
                    <field name="name">Aanschafwaarde Machines 1</field>
                    <field name="code">0210</field>
                    <field name="type">other</field>
                    <field name="user_type" ref="account.data_account_type_asset"/>
                    <field name="reconcile" eval="False"/>
                    <field ref="a_020" name="parent_id"/>
                </record>
                <record id="a_0211" model="account.account.template">
                    <field name="name">Aanschafwaarde Machines 2</field>
                    <field name="code">0211</field>
                    <field name="type">other</field>
                    <field name="user_type" ref="account.data_account_type_asset"/>
                    <field name="reconcile" eval="False"/>
                    <field ref="a_020" name="parent_id"/>
                </record>
                <record id="a_0212" model="account.account.template">
                    <field name="name">Aanschafwaarde Machines 3</field>
                    <field name="code">0212</field>
                    <field name="type">other</field>
                    <field name="user_type" ref="account.data_account_type_asset"/>
                    <field name="reconcile" eval="False"/>
                    <field ref="a_020" name="parent_id"/>
                </record>
                <record id="a_0213" model="account.account.template">
                    <field name="name">Aanschafwaarde Machines 4</field>
                    <field name="code">0213</field>
                    <field name="type">other</field>
                    <field name="user_type" ref="account.data_account_type_asset"/>
                    <field name="reconcile" eval="False"/>
                    <field ref="a_020" name="parent_id"/>
                </record>
                <record id="a_0214" model="account.account.template">
                    <field name="name">Aanschafwaarde Machines 5</field>
                    <field name="code">0214</field>
                    <field name="type">other</field>
                    <field name="user_type" ref="account.data_account_type_asset"/>
                    <field name="reconcile" eval="False"/>
                    <field ref="a_020" name="parent_id"/>
                </record>
                <record id="a_0220" model="account.account.template">
                    <field name="name">Afschrijving Machines 1</field>
                    <field name="code">0220</field>
                    <field name="type">other</field>
                    <field name="user_type" ref="account.data_account_type_asset"/>
                    <field name="reconcile" eval="False"/>
                    <field ref="a_020" name="parent_id"/>
                </record>
                <record id="a_0221" model="account.account.template">
                    <field name="name">Afschrijving Machines 2</field>
                    <field name="code">0221</field>
                    <field name="type">other</field>
                    <field name="user_type" ref="account.data_account_type_asset"/>
                    <field name="reconcile" eval="False"/>
                    <field ref="a_020" name="parent_id"/>
                </record>
                <record id="a_0222" model="account.account.template">
                    <field name="name">Afschrijving Machines 3</field>
                    <field name="code">0222</field>
                    <field name="type">other</field>
                    <field name="user_type" ref="account.data_account_type_asset"/>
                    <field name="reconcile" eval="False"/>
                    <field ref="a_020" name="parent_id"/>
                </record>
                <record id="a_0223" model="account.account.template">
                    <field name="name">Afschrijving Machines 4</field>
                    <field name="code">0223</field>
                    <field name="type">other</field>
                    <field name="user_type" ref="account.data_account_type_asset"/>
                    <field name="reconcile" eval="False"/>
                    <field ref="a_020" name="parent_id"/>
                </record>
                <record id="a_0224" model="account.account.template">
                    <field name="name">Afschrijving Machines 5</field>
                    <field name="code">0224</field>
                    <field name="type">other</field>
                    <field name="user_type" ref="account.data_account_type_asset"/>
                    <field name="reconcile" eval="False"/>
                    <field ref="a_020" name="parent_id"/>
                </record>
            <record id="a_025" model="account.account.template">
                <field name="name">INVENTARIS</field>
                <field name="code">025</field>
                <field name="type">view</field>
                <field name="user_type" ref="account.data_account_type_view"/>
                <field ref="a_02" name="parent_id"/>
            </record>
                <record id="a_0250" model="account.account.template">
                    <field name="name">Aanschafwaarde Bedrijfsinventaris</field>
                    <field name="code">0250</field>
                    <field name="type">other</field>
                    <field name="user_type" ref="account.data_account_type_asset"/>
                    <field name="reconcile" eval="False"/>
                    <field ref="a_025" name="parent_id"/>
                </record>
                <record id="a_0251" model="account.account.template">
                    <field name="name">Aanschafwaarde Magazijninventaris</field>
                    <field name="code">0251</field>
                    <field name="type">other</field>
                    <field name="user_type" ref="account.data_account_type_asset"/>
                    <field name="reconcile" eval="False"/>
                    <field ref="a_025" name="parent_id"/>
                </record>
                <record id="a_0252" model="account.account.template">
                    <field name="name">Aanschafwaarde Fabrieksinventaris</field>
                    <field name="code">0252</field>
                    <field name="type">other</field>
                    <field name="user_type" ref="account.data_account_type_asset"/>
                    <field name="reconcile" eval="False"/>
                    <field ref="a_025" name="parent_id"/>
                </record>
                <record id="a_0253" model="account.account.template">
                    <field name="name">Aanschafwaarde Gereedschappen</field>
                    <field name="code">0253</field>
                    <field name="type">other</field>
                    <field name="user_type" ref="account.data_account_type_asset"/>
                    <field name="reconcile" eval="False"/>
                    <field ref="a_025" name="parent_id"/>
                </record>
                <record id="a_0260" model="account.account.template">
                    <field name="name">Aanschafwaarde Kantoorinventaris</field>
                    <field name="code">0260</field>
                    <field name="type">other</field>
                    <field name="user_type" ref="account.data_account_type_asset"/>
                    <field name="reconcile" eval="False"/>
                    <field ref="a_025" name="parent_id"/>
                </record>
                <record id="a_0261" model="account.account.template">
                    <field name="name">Aanschafwaarde Kantoormachines</field>
                    <field name="code">0261</field>
                    <field name="type">other</field>
                    <field name="user_type" ref="account.data_account_type_asset"/>
                    <field name="reconcile" eval="False"/>
                    <field ref="a_025" name="parent_id"/>
                </record>
                <record id="a_0265" model="account.account.template">
                    <field name="name">Aanschafwaarde Kantine-inventaris</field>
                    <field name="code">0265</field>
                    <field name="type">other</field>
                    <field name="user_type" ref="account.data_account_type_asset"/>
                    <field name="reconcile" eval="False"/>
                    <field ref="a_025" name="parent_id"/>
                </record>
                <record id="a_0275" model="account.account.template">
                    <field name="name">Afschrijving Bedrijfsinventaris</field>
                    <field name="code">0275</field>
                    <field name="type">other</field>
                    <field name="user_type" ref="account.data_account_type_asset"/>
                    <field name="reconcile" eval="False"/>
                    <field ref="a_025" name="parent_id"/>
                </record>
                <record id="a_0276" model="account.account.template">
                    <field name="name">Afschrijving Magazijninventaris</field>
                    <field name="code">0276</field>
                    <field name="type">other</field>
                    <field name="user_type" ref="account.data_account_type_asset"/>
                    <field name="reconcile" eval="False"/>
                    <field ref="a_025" name="parent_id"/>
                </record>
                <record id="a_0277" model="account.account.template">
                    <field name="name">Afschrijving Fabrieksinventaris</field>
                    <field name="code">0277</field>
                    <field name="type">other</field>
                    <field name="user_type" ref="account.data_account_type_asset"/>
                    <field name="reconcile" eval="False"/>
                    <field ref="a_025" name="parent_id"/>
                </record>
                <record id="a_0278" model="account.account.template">
                    <field name="name">Afschrijving Gereedschappen</field>
                    <field name="code">0278</field>
                    <field name="type">other</field>
                    <field name="user_type" ref="account.data_account_type_asset"/>
                    <field name="reconcile" eval="False"/>
                    <field ref="a_025" name="parent_id"/>
                </record>
                <record id="a_0285" model="account.account.template">
                    <field name="name">Afschrijving Kantoorinventaris</field>
                    <field name="code">0285</field>
                    <field name="type">other</field>
                    <field name="user_type" ref="account.data_account_type_asset"/>
                    <field name="reconcile" eval="False"/>
                    <field ref="a_025" name="parent_id"/>
                </record>
                <record id="a_0286" model="account.account.template">
                    <field name="name">Afschrijving Kantoormachines</field>
                    <field name="code">0286</field>
                    <field name="type">other</field>
                    <field name="user_type" ref="account.data_account_type_asset"/>
                    <field name="reconcile" eval="False"/>
                    <field ref="a_025" name="parent_id"/>
                </record>
                <record id="a_0290" model="account.account.template">
                    <field name="name">Afschrijving Kantine-inventaris</field>
                    <field name="code">0290</field>
                    <field name="type">other</field>
                    <field name="user_type" ref="account.data_account_type_asset"/>
                    <field name="reconcile" eval="False"/>
                    <field ref="a_025" name="parent_id"/>
                </record>
<!-- SUB RUBRIEK 03-->
            <record id="a_03" model="account.account.template">
                <field name="name">VERVOERMIDDELEN</field>
                <field name="code">03</field>
                <field name="type">view</field>
                <field name="user_type" ref="account.data_account_type_view"/>
                <field ref="a_0" name="parent_id"/>
            </record>
                <record id="a_0300" model="account.account.template">
                    <field name="name">Aanschafwaarde Vrachtauto's</field>
                    <field name="code">0300</field>
                    <field name="type">other</field>
                    <field name="user_type" ref="account.data_account_type_asset"/>
                    <field name="reconcile" eval="False"/>
                    <field ref="a_03" name="parent_id"/>
                </record>
                <record id="a_0310" model="account.account.template">
                    <field name="name">Aanschafwaarde Personenauto's</field>
                    <field name="code">0310</field>
                    <field name="type">other</field>
                    <field name="user_type" ref="account.data_account_type_asset"/>
                    <field name="reconcile" eval="False"/>
                    <field ref="a_03" name="parent_id"/>
                </record>
                <record id="a_0320" model="account.account.template">
                    <field name="name">Aanschafwaarde Aanhangwagens</field>
                    <field name="code">0320</field>
                    <field name="type">other</field>
                    <field name="user_type" ref="account.data_account_type_asset"/>
                    <field name="reconcile" eval="False"/>
                    <field ref="a_03" name="parent_id"/>
                </record>
                <record id="a_0321" model="account.account.template">
                    <field name="name">Aanschafwaarde Heftrucks</field>
                    <field name="code">0321</field>
                    <field name="type">other</field>
                    <field name="user_type" ref="account.data_account_type_asset"/>
                    <field name="reconcile" eval="False"/>
                    <field ref="a_03" name="parent_id"/>
                </record>
                <record id="a_0340" model="account.account.template">
                    <field name="name">Aanschafwaarde Rijwielen en bromfietsen</field>
                    <field name="code">0340</field>
                    <field name="type">other</field>
                    <field name="user_type" ref="account.data_account_type_asset"/>
                    <field name="reconcile" eval="False"/>
                    <field ref="a_03" name="parent_id"/>
                </record>
                <record id="a_0350" model="account.account.template">
                    <field name="name">Afschrijving Vrachtauto's</field>
                    <field name="code">0350</field>
                    <field name="type">other</field>
                    <field name="user_type" ref="account.data_account_type_asset"/>
                    <field name="reconcile" eval="False"/>
                    <field ref="a_03" name="parent_id"/>
                </record>
                <record id="a_0360" model="account.account.template">
                    <field name="name">Afschrijving Personenauto's</field>
                    <field name="code">0360</field>
                    <field name="type">other</field>
                    <field name="user_type" ref="account.data_account_type_asset"/>
                    <field name="reconcile" eval="False"/>
                    <field ref="a_03" name="parent_id"/>
                </record>
                <record id="a_0370" model="account.account.template">
                    <field name="name">Afschrijving Aanhangwagens</field>
                    <field name="code">0370</field>
                    <field name="type">other</field>
                    <field name="user_type" ref="account.data_account_type_asset"/>
                    <field name="reconcile" eval="False"/>
                    <field ref="a_03" name="parent_id"/>
                </record>
                <record id="a_0371" model="account.account.template">
                    <field name="name">Afschrijving Heftrucks</field>
                    <field name="code">0371</field>
                    <field name="type">other</field>
                    <field name="user_type" ref="account.data_account_type_asset"/>
                    <field name="reconcile" eval="False"/>
                    <field ref="a_03" name="parent_id"/>
                </record>
                <record id="a_0390" model="account.account.template">
                    <field name="name">Afschrijving Rijwielen en bromfietsen</field>
                    <field name="code">0390</field>
                    <field name="type">other</field>
                    <field name="user_type" ref="account.data_account_type_asset"/>
                    <field name="reconcile" eval="False"/>
                    <field ref="a_03" name="parent_id"/>
                </record>
<!-- SUB RUBRIEK 05-->                
            <record id="a_05" model="account.account.template">
                <field name="name">FINANCIELE VASTE ACTIVA EN LANGLOPENDE VORDERINGEN</field>
                <field name="code">05</field>
                <field name="type">view</field>
                <field name="user_type" ref="account.data_account_type_view"/>
                <field ref="a_0" name="parent_id"/>
            </record>
            <record id="a_050" model="account.account.template">
                <field name="name">FINANCIELE VASTE ACTIVA</field>
                <field name="code">050</field>
                <field name="type">view</field>
                <field name="user_type" ref="account.data_account_type_view"/>
                <field ref="a_05" name="parent_id"/>
            </record>
                <record id="a_0500" model="account.account.template">
                    <field name="name">Meerderheidsdeelnemingen</field>
                    <field name="code">0500</field>
                    <field name="type">other</field>
                    <field name="user_type" ref="account.data_account_type_asset"/>
                    <field name="reconcile" eval="False"/>
                    <field ref="a_050" name="parent_id"/>
                </record>
                <record id="a_0510" model="account.account.template">
                    <field name="name">Minderheidsdeelnemingen</field>
                    <field name="code">0510</field>
                    <field name="type">other</field>
                    <field name="user_type" ref="account.data_account_type_asset"/>
                    <field name="reconcile" eval="False"/>
                    <field ref="a_050" name="parent_id"/>
                </record>
                <record id="a_0520" model="account.account.template">
                    <field name="name">Aandeel inkoopcombinatie</field>
                    <field name="code">0520</field>
                    <field name="type">other</field>
                    <field name="user_type" ref="account.data_account_type_asset"/>
                    <field name="reconcile" eval="False"/>
                    <field ref="a_050" name="parent_id"/>
                </record>
            <record id="a_055" model="account.account.template">
                <field name="name">LANGLOPENDE VORDERINGEN</field>
                <field name="code">055</field>
                <field name="type">view</field>
                <field name="user_type" ref="account.data_account_type_view"/>
                <field ref="a_05" name="parent_id"/>
            </record>
                <record id="a_0550" model="account.account.template">
                    <field name="name">Vorderingen op deelnemingen</field>
                    <field name="code">0550</field>
                    <field name="type">other</field>
                    <field name="user_type" ref="account.data_account_type_asset"/>
                    <field name="reconcile" eval="False"/>
                    <field ref="a_055" name="parent_id"/>
                </record>
                <record id="a_0560" model="account.account.template">
                    <field name="name">Hypotheken u/g 1</field>
                    <field name="code">0560</field>
                    <field name="type">other</field>
                    <field name="user_type" ref="account.data_account_type_asset"/>
                    <field name="reconcile" eval="False"/>
                    <field ref="a_055" name="parent_id"/>
                </record>
                <record id="a_0561" model="account.account.template">
                    <field name="name">Hypotheken u/g 2</field>
                    <field name="code">0561</field>
                    <field name="type">other</field>
                    <field name="user_type" ref="account.data_account_type_asset"/>
                    <field name="reconcile" eval="False"/>
                    <field ref="a_055" name="parent_id"/>
                </record>
                <record id="a_0562" model="account.account.template">
                    <field name="name">Hypotheken u/g 3</field>
                    <field name="code">0562</field>
                    <field name="type">other</field>
                    <field name="user_type" ref="account.data_account_type_asset"/>
                    <field name="reconcile" eval="False"/>
                    <field ref="a_055" name="parent_id"/>
                </record>
                <record id="a_0565" model="account.account.template">
                    <field name="name">Leningen u/g 1</field>
                    <field name="code">0565</field>
                    <field name="type">other</field>
                    <field name="user_type" ref="account.data_account_type_asset"/>
                    <field name="reconcile" eval="False"/>
                    <field ref="a_055" name="parent_id"/>
                </record>
                <record id="a_0566" model="account.account.template">
                    <field name="name">Leningen u/g 2</field>
                    <field name="code">0566</field>
                    <field name="type">other</field>
                    <field name="user_type" ref="account.data_account_type_asset"/>
                    <field name="reconcile" eval="False"/>
                    <field ref="a_055" name="parent_id"/>
                </record>
                <record id="a_0567" model="account.account.template">
                    <field name="name">Leningen u/g 3</field>
                    <field name="code">0567</field>
                    <field name="type">other</field>
                    <field name="user_type" ref="account.data_account_type_asset"/>
                    <field name="reconcile" eval="False"/>
                    <field ref="a_055" name="parent_id"/>
                </record>
                <record id="a_0568" model="account.account.template">
                    <field name="name">Leningen u/g 4</field>
                    <field name="code">0568</field>
                    <field name="type">other</field>
                    <field name="user_type" ref="account.data_account_type_asset"/>
                    <field name="reconcile" eval="False"/>
                    <field ref="a_055" name="parent_id"/>
                </record>
                <record id="a_0569" model="account.account.template">
                    <field name="name">Leningen u/g 5</field>
                    <field name="code">0569</field>
                    <field name="type">other</field>
                    <field name="user_type" ref="account.data_account_type_asset"/>
                    <field name="reconcile" eval="False"/>
                    <field ref="a_055" name="parent_id"/>
                </record>
                <record id="a_0570" model="account.account.template">
                    <field name="name">Waarborgsommen</field>
                    <field name="code">0570</field>
                    <field name="type">other</field>
                    <field name="user_type" ref="account.data_account_type_asset"/>
                    <field name="reconcile" eval="False"/>
                    <field ref="a_055" name="parent_id"/>
                </record>
                <record id="a_0580" model="account.account.template">
                    <field name="name">Financieringskosten</field>
                    <field name="code">0580</field>
                    <field name="type">other</field>
                    <field name="user_type" ref="account.data_account_type_asset"/>
                    <field name="reconcile" eval="False"/>
                    <field ref="a_055" name="parent_id"/>
                </record>
                <record id="a_0581" model="account.account.template">
                    <field name="name">Financieringskosten huurkoop</field>
                    <field name="code">0581</field>
                    <field name="type">other</field>
                    <field name="user_type" ref="account.data_account_type_asset"/>
                    <field name="reconcile" eval="False"/>
                    <field ref="a_055" name="parent_id"/>
                </record>
<!-- SUB RUBRIEK 06-->
            <record id="a_06" model="account.account.template">
                <field name="name">EIGEN VERMOGEN</field>
                <field name="code">06</field>
                <field name="type">view</field>
                <field name="user_type" ref="account.data_account_type_view"/>
                <field ref="a_0" name="parent_id"/>
            </record>
                <record id="a_0600" model="account.account.template">
                    <field name="name">Aandelenkapitaal</field>
                    <field name="code">0600</field>
                    <field name="type">other</field>
                    <field name="user_type" ref="user_type_equity"/>
                    <field name="reconcile" eval="False"/>
                    <field ref="a_06" name="parent_id"/>
                </record>
                <record id="a_0606" model="account.account.template">
                    <field name="name">Wettelijke reserves</field>
                    <field name="code">0606</field>
                    <field name="type">other</field>
                    <field name="user_type" ref="user_type_equity"/>
                    <field name="reconcile" eval="False"/>
                    <field ref="a_06" name="parent_id"/>
                </record>
                <record id="a_0607" model="account.account.template">
                    <field name="name">Overige reserves</field>
                    <field name="code">0607</field>
                    <field name="type">other</field>
                    <field name="user_type" ref="user_type_equity"/>
                    <field name="reconcile" eval="False"/>
                    <field ref="a_06" name="parent_id"/>
                </record>
                <record id="a_0610" model="account.account.template">
                    <field name="name">Kapitaal</field>
                    <field name="code">0610</field>
                    <field name="type">other</field>
                    <field name="user_type" ref="user_type_equity"/>
                    <field name="reconcile" eval="False"/>
                    <field ref="a_06" name="parent_id"/>
                </record>
                <record id="a_0611" model="account.account.template">
                    <field name="name">Huishoudgeld</field>
                    <field name="code">0611</field>
                    <field name="type">other</field>
                    <field name="user_type" ref="user_type_equity"/>
                    <field name="reconcile" eval="False"/>
                    <field ref="a_06" name="parent_id"/>
                </record>
                <record id="a_0612" model="account.account.template">
                    <field name="name">Privé-opnamen/stortingen</field>
                    <field name="code">0612</field>
                    <field name="type">other</field>
                    <field name="user_type" ref="user_type_equity"/>
                    <field name="reconcile" eval="False"/>
                    <field ref="a_06" name="parent_id"/>
                </record>
                <record id="a_0613" model="account.account.template">
                    <field name="name">Assuranties</field>
                    <field name="code">0613</field>
                    <field name="type">other</field>
                    <field name="user_type" ref="user_type_equity"/>
                    <field name="reconcile" eval="False"/>
                    <field ref="a_06" name="parent_id"/>
                </record>
                <record id="a_0614" model="account.account.template">
                    <field name="name">Privé-gebruik</field>
                    <field name="code">0614</field>
                    <field name="type">other</field>
                    <field name="user_type" ref="user_type_equity"/>
                    <field name="reconcile" eval="False"/>
                    <field ref="a_06" name="parent_id"/>
                </record>
                <record id="a_0615" model="account.account.template">
                    <field name="name">Overige privé-uitgaven</field>
                    <field name="code">0615</field>
                    <field name="type">other</field>
                    <field name="user_type" ref="user_type_equity"/>
                    <field name="reconcile" eval="False"/>
                    <field ref="a_06" name="parent_id"/>
                </record>
                <record id="a_0616" model="account.account.template">
                    <field name="name">Premie volksverzekeringen</field>
                    <field name="code">0616</field>
                    <field name="type">other</field>
                    <field name="user_type" ref="user_type_equity"/>
                    <field name="reconcile" eval="False"/>
                    <field ref="a_06" name="parent_id"/>
                </record>
                <record id="a_0617" model="account.account.template">
                    <field name="name">WAO en ziekengeldverzekeringen</field>
                    <field name="code">0617</field>
                    <field name="type">other</field>
                    <field name="user_type" ref="user_type_equity"/>
                    <field name="reconcile" eval="False"/>
                    <field ref="a_06" name="parent_id"/>
                </record>
                <record id="a_0618" model="account.account.template">
                    <field name="name">Premie volksverzekeringen</field>
                    <field name="code">0618</field>
                    <field name="type">other</field>
                    <field name="user_type" ref="user_type_equity"/>
                    <field name="reconcile" eval="False"/>
                    <field ref="a_06" name="parent_id"/>
                </record>
                <record id="a_0619" model="account.account.template">
                    <field name="name">Premie lijfrenteverzekeringen</field>
                    <field name="code">0619</field>
                    <field name="type">other</field>
                    <field name="user_type" ref="user_type_equity"/>
                    <field name="reconcile" eval="False"/>
                    <field ref="a_06" name="parent_id"/>
                </record>
                <record id="a_0620" model="account.account.template">
                    <field name="name">Giften</field>
                    <field name="code">0620</field>
                    <field name="type">other</field>
                    <field name="user_type" ref="user_type_equity"/>
                    <field name="reconcile" eval="False"/>
                    <field ref="a_06" name="parent_id"/>
                </record>
                <record id="a_0621" model="account.account.template">
                    <field name="name">Buitengewone lasten</field>
                    <field name="code">0621</field>
                    <field name="type">other</field>
                    <field name="user_type" ref="user_type_equity"/>
                    <field name="reconcile" eval="False"/>
                    <field ref="a_06" name="parent_id"/>
                </record>
                <record id="a_0622" model="account.account.template">
                    <field name="name">Overige persoonlijke verplichtingen</field>
                    <field name="code">0622</field>
                    <field name="type">other</field>
                    <field name="user_type" ref="user_type_equity"/>
                    <field name="reconcile" eval="False"/>
                    <field ref="a_06" name="parent_id"/>
                </record>
                <record id="a_0624" model="account.account.template">
                    <field name="name">Inkomstenbelasting</field>
                    <field name="code">0624</field>
                    <field name="type">other</field>
                    <field name="user_type" ref="user_type_equity"/>
                    <field name="reconcile" eval="False"/>
                    <field ref="a_06" name="parent_id"/>
                </record>
                <record id="a_0625" model="account.account.template">
                    <field name="name">Vermogensbelasting</field>
                    <field name="code">0625</field>
                    <field name="type">other</field>
                    <field name="user_type" ref="user_type_equity"/>
                    <field name="reconcile" eval="False"/>
                    <field ref="a_06" name="parent_id"/>
                </record>
                
<!-- SUB RUBRIEK 07-->
            <record id="a_07" model="account.account.template">
                <field name="name">VOORZIENINGEN</field>
                <field name="code">07</field>
                <field name="type">view</field>
                <field name="user_type" ref="account.data_account_type_view"/>
                <field ref="a_0" name="parent_id"/>
            </record>
                <record id="a_0700" model="account.account.template">
                    <field name="name">Pensioenverplichtingen</field>
                    <field name="code">0700</field>
                    <field name="type">other</field>
                    <field name="user_type" ref="user_type_equity"/>
                    <field name="reconcile" eval="False"/>
                    <field ref="a_07" name="parent_id"/>
                </record>
                <record id="a_0701" model="account.account.template">
                    <field name="name">Pens.voorz. eigen beheer</field>
                    <field name="code">0701</field>
                    <field name="type">other</field>
                    <field name="user_type" ref="user_type_equity"/>
                    <field name="reconcile" eval="False"/>
                    <field ref="a_07" name="parent_id"/>
                </record>
                <record id="a_0702" model="account.account.template">
                    <field name="name">Backservice pensioenverpl.</field>
                    <field name="code">0702</field>
                    <field name="type">other</field>
                    <field name="user_type" ref="user_type_equity"/>
                    <field name="reconcile" eval="False"/>
                    <field ref="a_07" name="parent_id"/>
                </record>
                <record id="a_0703" model="account.account.template">
                    <field name="name">Stamrechtverplichtingen</field>
                    <field name="code">0703</field>
                    <field name="type">other</field>
                    <field name="user_type" ref="user_type_equity"/>
                    <field name="reconcile" eval="False"/>
                    <field ref="a_07" name="parent_id"/>
                </record>
                <record id="a_0710" model="account.account.template">
                    <field name="name">Egalisatieres. grootonderh.</field>
                    <field name="code">0710</field>
                    <field name="type">other</field>
                    <field name="user_type" ref="user_type_equity"/>
                    <field name="reconcile" eval="False"/>
                    <field ref="a_07" name="parent_id"/>
                </record>
                <record id="a_0711" model="account.account.template">
                    <field name="name">Assurantie eigen risico</field>
                    <field name="code">0711</field>
                    <field name="type">other</field>
                    <field name="user_type" ref="user_type_equity"/>
                    <field name="reconcile" eval="False"/>
                    <field ref="a_07" name="parent_id"/>
                </record>
                <record id="a_0712" model="account.account.template">
                    <field name="name">Garantieverplichtingen</field>
                    <field name="code">0712</field>
                    <field name="type">other</field>
                    <field name="user_type" ref="user_type_equity"/>
                    <field name="reconcile" eval="False"/>
                    <field ref="a_07" name="parent_id"/>
                </record>
                <record id="a_0720" model="account.account.template">
                    <field name="name">Voorziening deelnemingen</field>
                    <field name="code">0720</field>
                    <field name="type">other</field>
                    <field name="user_type" ref="user_type_equity"/>
                    <field name="reconcile" eval="False"/>
                    <field ref="a_07" name="parent_id"/>
                </record>
                <record id="a_0730" model="account.account.template">
                    <field name="name">Vervangingsreserve</field>
                    <field name="code">0730</field>
                    <field name="type">other</field>
                    <field name="user_type" ref="user_type_equity"/>
                    <field name="reconcile" eval="False"/>
                    <field ref="a_07" name="parent_id"/>
                </record>
                <record id="a_0750" model="account.account.template">
                    <field name="name">Latente belastingverpl.</field>
                    <field name="code">0750</field>
                    <field name="type">other</field>
                    <field name="user_type" ref="user_type_equity"/>
                    <field name="reconcile" eval="False"/>
                    <field ref="a_07" name="parent_id"/>
                </record>
                <record id="a_0760" model="account.account.template">
                    <field name="name">Egalisatierekening WIR</field>
                    <field name="code">0760</field>
                    <field name="type">other</field>
                    <field name="user_type" ref="user_type_equity"/>
                    <field name="reconcile" eval="False"/>
                    <field ref="a_07" name="parent_id"/>
                </record>
                
<!-- SUB RUBRIEK 08-->
            <record id="a_08" model="account.account.template">
                <field name="name">LANGLOPENDE SCHULDEN EN AFLOSSINGEN</field>
                <field name="code">08</field>
                <field name="type">view</field>
                <field name="user_type" ref="account.data_account_type_view"/>
                <field ref="a_0" name="parent_id"/>
            </record>
            <record id="a_080" model="account.account.template">
                <field name="name">LANGLOPENDE SCHULDEN</field>
                <field name="code">080</field>
                <field name="type">view</field>
                <field name="user_type" ref="account.data_account_type_view"/>
                <field ref="a_08" name="parent_id"/>
            </record>
                <record id="a_0810" model="account.account.template">
                    <field name="name">Hypotheken o/g 1</field>
                    <field name="code">0810</field>
                    <field name="type">other</field>
                    <field name="user_type" ref="account.data_account_type_liability"/>
                    <field name="reconcile" eval="False"/>
                    <field ref="a_080" name="parent_id"/>
                </record>
                <record id="a_0811" model="account.account.template">
                    <field name="name">Hypotheken o/g 2</field>
                    <field name="code">0811</field>
                    <field name="type">other</field>
                    <field name="user_type" ref="account.data_account_type_liability"/>
                    <field name="reconcile" eval="False"/>
                    <field ref="a_080" name="parent_id"/>
                </record>
                <record id="a_0812" model="account.account.template">
                    <field name="name">Hypotheken o/g 3</field>
                    <field name="code">0812</field>
                    <field name="type">other</field>
                    <field name="user_type" ref="account.data_account_type_liability"/>
                    <field name="reconcile" eval="False"/>
                    <field ref="a_080" name="parent_id"/>
                </record>
                <record id="a_0813" model="account.account.template">
                    <field name="name">Hypotheken o/g 4</field>
                    <field name="code">0813</field>
                    <field name="type">other</field>
                    <field name="user_type" ref="account.data_account_type_liability"/>
                    <field name="reconcile" eval="False"/>
                    <field ref="a_080" name="parent_id"/>
                </record>
                <record id="a_0814" model="account.account.template">
                    <field name="name">Hypotheken o/g 5</field>
                    <field name="code">0814</field>
                    <field name="type">other</field>
                    <field name="user_type" ref="account.data_account_type_liability"/>
                    <field name="reconcile" eval="False"/>
                    <field ref="a_080" name="parent_id"/>
                </record>
                <record id="a_0820" model="account.account.template">
                    <field name="name">Leningen o/g 1</field>
                    <field name="code">0820</field>
                    <field name="type">other</field>
                    <field name="user_type" ref="account.data_account_type_liability"/>
                    <field name="reconcile" eval="False"/>
                    <field ref="a_080" name="parent_id"/>
                </record>
                <record id="a_0821" model="account.account.template">
                    <field name="name">Leningen o/g 2</field>
                    <field name="code">0821</field>
                    <field name="type">other</field>
                    <field name="user_type" ref="account.data_account_type_liability"/>
                    <field name="reconcile" eval="False"/>
                    <field ref="a_080" name="parent_id"/>
                </record>
                <record id="a_0822" model="account.account.template">
                    <field name="name">Leningen o/g 3</field>
                    <field name="code">0822</field>
                    <field name="type">other</field>
                    <field name="user_type" ref="account.data_account_type_liability"/>
                    <field name="reconcile" eval="False"/>
                    <field ref="a_080" name="parent_id"/>
                </record>
                <record id="a_0823" model="account.account.template">
                    <field name="name">Leningen o/g 4</field>
                    <field name="code">0823</field>
                    <field name="type">other</field>
                    <field name="user_type" ref="account.data_account_type_liability"/>
                    <field name="reconcile" eval="False"/>
                    <field ref="a_080" name="parent_id"/>
                </record>
                <record id="a_0824" model="account.account.template">
                    <field name="name">Leningen o/g 5</field>
                    <field name="code">0824</field>
                    <field name="type">other</field>
                    <field name="user_type" ref="account.data_account_type_liability"/>
                    <field name="reconcile" eval="False"/>
                    <field ref="a_080" name="parent_id"/>
                </record>
                <record id="a_0830" model="account.account.template">
                    <field name="name">Huurkoopverplichtingen</field>
                    <field name="code">0830</field>
                    <field name="type">other</field>
                    <field name="user_type" ref="account.data_account_type_liability"/>
                    <field name="reconcile" eval="False"/>
                    <field ref="a_080" name="parent_id"/>
                </record>
                <record id="a_0840" model="account.account.template">
                    <field name="name">Lease-verplichtingen</field>
                    <field name="code">0840</field>
                    <field name="type">other</field>
                    <field name="user_type" ref="account.data_account_type_liability"/>
                    <field name="reconcile" eval="False"/>
                    <field ref="a_080" name="parent_id"/>
                </record>
                <record id="a_0850" model="account.account.template">
                    <field name="name">Rekening-courant directie</field>
                    <field name="code">0850</field>
                    <field name="type">other</field>
                    <field name="user_type" ref="account.data_account_type_liability"/>
                    <field name="reconcile" eval="False"/>
                    <field ref="a_080" name="parent_id"/>
                </record>
            <record id="a_086" model="account.account.template">
                <field name="name">AFLOSSINGEN</field>
                <field name="code">086</field>
                <field name="type">view</field>
                <field name="user_type" ref="account.data_account_type_view"/>
                <field ref="a_08" name="parent_id"/>
            </record>
                <record id="a_0861" model="account.account.template">
                    <field name="name">Hypotheek o/g 1</field>
                    <field name="code">0861</field>
                    <field name="type">other</field>
                    <field name="user_type" ref="account.data_account_type_liability"/>
                    <field name="reconcile" eval="False"/>
                    <field ref="a_086" name="parent_id"/>
                </record>
                <record id="a_0862" model="account.account.template">
                    <field name="name">Hypotheek o/g 2</field>
                    <field name="code">0862</field>
                    <field name="type">other</field>
                    <field name="user_type" ref="account.data_account_type_liability"/>
                    <field name="reconcile" eval="False"/>
                    <field ref="a_086" name="parent_id"/>
                </record>
                <record id="a_0863" model="account.account.template">
                    <field name="name">Hypotheek o/g 3</field>
                    <field name="code">0863</field>
                    <field name="type">other</field>
                    <field name="user_type" ref="account.data_account_type_liability"/>
                    <field name="reconcile" eval="False"/>
                    <field ref="a_086" name="parent_id"/>
                </record>
                <record id="a_0864" model="account.account.template">
                    <field name="name">Hypotheek o/g 4</field>
                    <field name="code">0864</field>
                    <field name="type">other</field>
                    <field name="user_type" ref="account.data_account_type_liability"/>
                    <field name="reconcile" eval="False"/>
                    <field ref="a_086" name="parent_id"/>
                </record>
                <record id="a_0865" model="account.account.template">
                    <field name="name">Hypotheek o/g 5</field>
                    <field name="code">0865</field>
                    <field name="type">other</field>
                    <field name="user_type" ref="account.data_account_type_liability"/>
                    <field name="reconcile" eval="False"/>
                    <field ref="a_086" name="parent_id"/>
                </record>
                <record id="a_0880" model="account.account.template">
                    <field name="name">Lease-verplichtingen</field>
                    <field name="code">0880</field>
                    <field name="type">other</field>
                    <field name="user_type" ref="account.data_account_type_liability"/>
                    <field name="reconcile" eval="False"/>
                    <field ref="a_086" name="parent_id"/>
                </record>
                <record id="a_0881" model="account.account.template">
                    <field name="name">Huurkoopverplichtingen</field>
                    <field name="code">0881</field>
                    <field name="type">other</field>
                    <field name="user_type" ref="account.data_account_type_liability"/>
                    <field name="reconcile" eval="False"/>
                    <field ref="a_086" name="parent_id"/>
                </record>

<!-- RUBRIEK 1 -->
        <record id="a_1" model="account.account.template">
            <field name="name">FINANCIELE REKENINGEN, KORTLOPENDE VORDERINGEN EN SCHULDEN</field>
            <field name="code">RUBRIEK 1</field>
            <field name="type">view</field>
            <field name="user_type" ref="account.data_account_type_view"/>
            <field ref="a_root" name="parent_id"/>
        </record>

<!-- RUBRIEK 1 SUB 10-->
        <record id="a_10" model="account.account.template">
                <field name="name">LIQUIDE MIDDELEN</field>
                <field name="code">10</field>
                <field name="type">view</field>
                <field name="user_type" ref="account.data_account_type_view"/>
                <field ref="a_1" name="parent_id"/>
            </record>
                <record id="a_1000" model="account.account.template">
                    <field name="name">Kas</field>
                    <field name="code">1000</field>
                    <field name="type">other</field>
                    <field name="user_type" ref="account.data_account_type_cash"/>
                    <field name="reconcile" eval="False"/>
                    <field ref="a_10" name="parent_id"/>
                </record>
                <record id="a_1010" model="account.account.template">
                    <field name="name">Kleine kas</field>
                    <field name="code">1010</field>
                    <field name="type">other</field>
                    <field name="user_type" ref="account.data_account_type_cash"/>
                    <field name="reconcile" eval="False"/>
                    <field ref="a_10" name="parent_id"/>
                </record>
                <record id="a_1020" model="account.account.template">
                    <field name="name">Kas  valuta</field>
                    <field name="code">1020</field>
                    <field name="type">other</field>
                    <field name="user_type" ref="account.data_account_type_cash"/>
                    <field name="reconcile" eval="False"/>
                    <field ref="a_10" name="parent_id"/>
                </record>
                <record id="a_1100" model="account.account.template">
                    <field name="name">ABN-AMRO bank</field>
                    <field name="code">1100</field>
                    <field name="type">other</field>
                    <field name="user_type" ref="account.data_account_type_cash"/>
                    <field name="reconcile" eval="False"/>
                    <field ref="a_10" name="parent_id"/>
                </record>
                <record id="a_1110" model="account.account.template">
                    <field name="name">RABO bank</field>
                    <field name="code">1110</field>
                    <field name="type">other</field>
                    <field name="user_type" ref="account.data_account_type_cash"/>
                    <field name="reconcile" eval="False"/>
                    <field ref="a_10" name="parent_id"/>
                </record>
                <record id="a_1120" model="account.account.template">
                    <field name="name">BIZNER bank</field>
                    <field name="code">1120</field>
                    <field name="type">other</field>
                    <field name="user_type" ref="account.data_account_type_cash"/>
                    <field name="reconcile" eval="False"/>
                    <field ref="a_10" name="parent_id"/>
                </record>
                <record id="a_1200" model="account.account.template">
                    <field name="name">Postbank</field>
                    <field name="code">1200</field>
                    <field name="type">other</field>
                    <field name="user_type" ref="account.data_account_type_cash"/>
                    <field name="reconcile" eval="False"/>
                    <field ref="a_10" name="parent_id"/>
                </record>
                <record id="a_1220" model="account.account.template">
                    <field name="name">Girobetaalkaarten</field>
                    <field name="code">1220</field>
                    <field name="type">other</field>
                    <field name="user_type" ref="account.data_account_type_asset"/>
                    <field name="reconcile" eval="False"/>
                    <field ref="a_10" name="parent_id"/>
                </record>
                <record id="a_1225" model="account.account.template">
                    <field name="name">Bankbetaalkaarten</field>
                    <field name="code">1225</field>
                    <field name="type">other</field>
                    <field name="user_type" ref="account.data_account_type_asset"/>
                    <field name="reconcile" eval="False"/>
                    <field ref="a_10" name="parent_id"/>
                </record>
                <record id="a_1250" model="account.account.template">
                    <field name="name">Effecten</field>
                    <field name="code">1250</field>
                    <field name="type">other</field>
                    <field name="user_type" ref="account.data_account_type_asset"/>
                    <field name="reconcile" eval="False"/>
                    <field ref="a_10" name="parent_id"/>
                </record>
                <record id="a_1298" model="account.account.template">
                    <field name="name">Kruisposten</field>
                    <field name="code">1298</field>
                    <field name="type">other</field>
                    <field name="user_type" ref="account.data_account_type_asset"/>
                    <field name="reconcile" eval="False"/>
                    <field ref="a_10" name="parent_id"/>
                </record>
<!-- RUBRIEK 1 SUB 13-->
        <record id="a_13" model="account.account.template">
                <field name="name">VORDERINGEN</field>
                <field name="code">13</field>
                <field name="type">view</field>
                <field name="user_type" ref="account.data_account_type_view"/>
                <field ref="a_1" name="parent_id"/>
            </record>
                <record id="a_recv" model="account.account.template">
                    <field name="name">Debiteuren</field>
                    <field name="code">1300</field>
                    <field name="type">receivable</field>
                    <field name="user_type" ref="account.data_account_type_receivable"/>
                    <field name="reconcile" eval="True"/>
                    <field ref="a_13" name="parent_id"/>
                </record>
                <record id="a_1350" model="account.account.template">
                    <field name="name">Dubieuze debiteuren</field>
                    <field name="code">1350</field>
                    <field name="type">other</field>
                    <field name="user_type" ref="account.data_account_type_asset"/>
                    <field name="reconcile" eval="False"/>
                    <field ref="a_13" name="parent_id"/>
                </record>
                <record id="a_1360" model="account.account.template">
                    <field name="name">Voorziening dubieuze debiteuren</field>
                    <field name="code">1360</field>
                    <field name="type">other</field>
                    <field name="user_type" ref="account.data_account_type_asset"/>
                    <field name="reconcile" eval="False"/>
                    <field ref="a_13" name="parent_id"/>
                </record>
                <record id="a_1410" model="account.account.template">
                    <field name="name">Voorschotten personeel</field>
                    <field name="code">1410</field>
                    <field name="type">other</field>
                    <field name="user_type" ref="account.data_account_type_asset"/>
                    <field name="reconcile" eval="False"/>
                    <field ref="a_13" name="parent_id"/>
                </record>
                <record id="a_1420" model="account.account.template">
                    <field name="name">Rekening-courant directie</field>
                    <field name="code">1420</field>
                    <field name="type">other</field>
                    <field name="user_type" ref="account.data_account_type_asset"/>
                    <field name="reconcile" eval="False"/>
                    <field ref="a_13" name="parent_id"/>
                </record>
                <record id="a_1450" model="account.account.template">
                    <field name="name">Vooruitbetaalde kosten</field>
                    <field name="code">1450</field>
                    <field name="type">other</field>
                    <field name="user_type" ref="account.data_account_type_asset"/>
                    <field name="reconcile" eval="False"/>
                    <field ref="a_13" name="parent_id"/>
                </record>
                <record id="a_1455" model="account.account.template">
                    <field name="name">Te ontvangen ziekengeld</field>
                    <field name="code">1455</field>
                    <field name="type">other</field>
                    <field name="user_type" ref="account.data_account_type_asset"/>
                    <field name="reconcile" eval="False"/>
                    <field ref="a_13" name="parent_id"/>
                </record>
                <record id="a_1490" model="account.account.template">
                    <field name="name">Overige vorderingen</field>
                    <field name="code">1490</field>
                    <field name="type">other</field>
                    <field name="user_type" ref="account.data_account_type_asset"/>
                    <field name="reconcile" eval="False"/>
                    <field ref="a_13" name="parent_id"/>
                </record>
                
<!-- RUBRIEK 1 SUB 15-->
            <record id="a_15" model="account.account.template">
                <field name="name">KORTLOPENDE SCHULDEN</field>
                <field name="code">15</field>
                <field name="type">view</field>
                <field name="user_type" ref="account.data_account_type_view"/>
                <field ref="a_1" name="parent_id"/>
            </record>
                <record id="a_pay" model="account.account.template">
                    <field name="name">Crediteuren</field>
                    <field name="code">1500</field>
                    <field name="type">payable</field>
                    <field name="user_type" ref="account.data_account_type_payable"/>
                    <field name="reconcile" eval="True"/>
                    <field ref="a_15" name="parent_id"/>
                </record>
                <record id="vat_payable_low" model="account.account.template">
                    <field name="name">Btw af te dragen laag</field>
                    <field name="code">1601</field>
                    <field name="type">other</field>
                    <field name="user_type" ref="user_type_tax"/>
                    <field name="reconcile" eval="False"/>
                    <field ref="a_15" name="parent_id"/>
                </record>
                <record id="vat_payable_high" model="account.account.template">
                    <field name="name">Btw af te dragen hoog</field>
                    <field name="code">1602</field>
                    <field name="type">other</field>
                    <field name="user_type" ref="user_type_tax"/>
                    <field name="reconcile" eval="False"/>
                    <field ref="a_15" name="parent_id"/>
                </record>
                <record id="vat_payable0" model="account.account.template">
                    <field name="name">Btw af te dragen overig</field>
                    <field name="code">1603</field>
                    <field name="type">other</field>
                    <field name="user_type" ref="user_type_tax"/>
                    <field name="reconcile" eval="False"/>
                    <field ref="a_15" name="parent_id"/>
                </record>
                <record id="vat_refund_low" model="account.account.template">
                    <field name="name">Btw te vorderen laag</field>
                    <field name="code">1611</field>
                    <field name="type">other</field>
                    <field name="user_type" ref="user_type_tax"/>
                    <field name="reconcile" eval="False"/>
                    <field ref="a_15" name="parent_id"/>
                </record>
                <record id="vat_refund_high" model="account.account.template">
                    <field name="name">Btw te vorderen hoog</field>
                    <field name="code">1612</field>
                    <field name="type">other</field>
                    <field name="user_type" ref="user_type_tax"/>
                    <field name="reconcile" eval="False"/>
                    <field ref="a_15" name="parent_id"/>
                </record>
                <record id="vat_refund0" model="account.account.template">
                    <field name="name">Btw te vorderen overig</field>
                    <field name="code">1613</field>
                    <field name="type">other</field>
                    <field name="user_type" ref="user_type_tax"/>
                    <field name="reconcile" eval="False"/>
                    <field ref="a_15" name="parent_id"/>
                </record>
                <record id="a_1620" model="account.account.template">
                    <field name="name">Btw-afdracht</field>
                    <field name="code">1620</field>
                    <field name="type">other</field>
                    <field name="user_type" ref="user_type_tax"/>
                    <field name="reconcile" eval="False"/>
                    <field ref="a_15" name="parent_id"/>
                </record>
                <record id="a_1625" model="account.account.template">
                    <field name="name">Btw oude jaren</field>
                    <field name="code">1625</field>
                    <field name="type">other</field>
                    <field name="user_type" ref="user_type_tax"/>
                    <field name="reconcile" eval="False"/>
                    <field ref="a_15" name="parent_id"/>
                </record>
                <record id="vat_payable_verlegd" model="account.account.template">
                    <field name="name">Af te dragen Btw-verlegd</field>
                    <field name="code">1631</field>
                    <field name="type">other</field>
                    <field name="user_type" ref="user_type_tax"/>
                    <field name="reconcile" eval="False"/>
                    <field ref="a_15" name="parent_id"/>
                </record>
                <record id="vat_refund_verlegd" model="account.account.template">
                    <field name="name">Te vorderen Btw-verlegd</field>
                    <field name="code">1632</field>
                    <field name="type">other</field>
                    <field name="user_type" ref="user_type_tax"/>
                    <field name="reconcile" eval="False"/>
                    <field ref="a_15" name="parent_id"/>
                </record>
                <record id="a_1660" model="account.account.template">
                    <field name="name">Loonheffing</field>
                    <field name="code">1660</field>
                    <field name="type">other</field>
                    <field name="user_type" ref="account.data_account_type_liability"/>
                    <field name="reconcile" eval="False"/>
                    <field ref="a_15" name="parent_id"/>
                </record>
                <record id="a_1665" model="account.account.template">
                    <field name="name">Afdracht loonheffing</field>
                    <field name="code">1665</field>
                    <field name="type">other</field>
                    <field name="user_type" ref="account.data_account_type_liability"/>
                    <field name="reconcile" eval="False"/>
                    <field ref="a_15" name="parent_id"/>
                </record>
                <record id="a_1670" model="account.account.template">
                    <field name="name">Vennootschapsbelasting</field>
                    <field name="code">1670</field>
                    <field name="type">other</field>
                    <field name="user_type" ref="account.data_account_type_liability"/>
                    <field name="reconcile" eval="False"/>
                    <field ref="a_15" name="parent_id"/>
                </record>
                <record id="a_1675" model="account.account.template">
                    <field name="name">Dividendbelasting</field>
                    <field name="code">1675</field>
                    <field name="type">other</field>
                    <field name="user_type" ref="account.data_account_type_liability"/>
                    <field name="reconcile" eval="False"/>
                    <field ref="a_15" name="parent_id"/>
                </record>
                <record id="a_1677" model="account.account.template">
                    <field name="name">Investeringsaftrek</field>
                    <field name="code">1677</field>
                    <field name="type">other</field>
                    <field name="user_type" ref="account.data_account_type_liability"/>
                    <field name="reconcile" eval="False"/>
                    <field ref="a_15" name="parent_id"/>
                </record>
                <record id="a_1678" model="account.account.template">
                    <field name="name">Premie WIR</field>
                    <field name="code">1678</field>
                    <field name="type">other</field>
                    <field name="user_type" ref="account.data_account_type_liability"/>
                    <field name="reconcile" eval="False"/>
                    <field ref="a_15" name="parent_id"/>
                </record>
                <record id="a_1685" model="account.account.template">
                    <field name="name">Termijnen onderh. werk</field>
                    <field name="code">1685</field>
                    <field name="type">other</field>
                    <field name="user_type" ref="account.data_account_type_liability"/>
                    <field name="reconcile" eval="False"/>
                    <field ref="a_15" name="parent_id"/>
                </record>
                <record id="a_1686" model="account.account.template">
                    <field name="name">Telefoon/telefax</field>
                    <field name="code">1686</field>
                    <field name="type">other</field>
                    <field name="user_type" ref="account.data_account_type_liability"/>
                    <field name="reconcile" eval="False"/>
                    <field ref="a_15" name="parent_id"/>
                </record>
                <record id="a_1687" model="account.account.template">
                    <field name="name">Accountantskosten</field>
                    <field name="code">1687</field>
                    <field name="type">other</field>
                    <field name="user_type" ref="account.data_account_type_liability"/>
                    <field name="reconcile" eval="False"/>
                    <field ref="a_15" name="parent_id"/>
                </record>
                <record id="a_1688" model="account.account.template">
                    <field name="name">Energiekosten</field>
                    <field name="code">1688</field>
                    <field name="type">other</field>
                    <field name="user_type" ref="account.data_account_type_liability"/>
                    <field name="reconcile" eval="False"/>
                    <field ref="a_15" name="parent_id"/>
                </record>
                <record id="a_1690" model="account.account.template">
                    <field name="name">Sociale lasten</field>
                    <field name="code">1690</field>
                    <field name="type">other</field>
                    <field name="user_type" ref="account.data_account_type_liability"/>
                    <field name="reconcile" eval="False"/>
                    <field ref="a_15" name="parent_id"/>
                </record>
                <record id="a_1691" model="account.account.template">
                    <field name="name">Pensioenpremies</field>
                    <field name="code">1691</field>
                    <field name="type">other</field>
                    <field name="user_type" ref="account.data_account_type_liability"/>
                    <field name="reconcile" eval="False"/>
                    <field ref="a_15" name="parent_id"/>
                </record>
                <record id="a_1692" model="account.account.template">
                    <field name="name">Vakantiegeld</field>
                    <field name="code">1692</field>
                    <field name="type">other</field>
                    <field name="user_type" ref="account.data_account_type_liability"/>
                    <field name="reconcile" eval="False"/>
                    <field ref="a_15" name="parent_id"/>
                </record>
                <record id="a_1693" model="account.account.template">
                    <field name="name">Vakantiedagen</field>
                    <field name="code">1693</field>
                    <field name="type">other</field>
                    <field name="user_type" ref="account.data_account_type_liability"/>
                    <field name="reconcile" eval="False"/>
                    <field ref="a_15" name="parent_id"/>
                </record>
                <record id="a_1694" model="account.account.template">
                    <field name="name">Vakantiezegels</field>
                    <field name="code">1694</field>
                    <field name="type">other</field>
                    <field name="user_type" ref="account.data_account_type_liability"/>
                    <field name="reconcile" eval="False"/>
                    <field ref="a_15" name="parent_id"/>
                </record>
                <record id="a_1695" model="account.account.template">
                    <field name="name">Tantièmes</field>
                    <field name="code">1695</field>
                    <field name="type">other</field>
                    <field name="user_type" ref="account.data_account_type_liability"/>
                    <field name="reconcile" eval="False"/>
                    <field ref="a_15" name="parent_id"/>
                </record>
                <record id="a_1696" model="account.account.template">
                    <field name="name">Rente</field>
                    <field name="code">1696</field>
                    <field name="type">other</field>
                    <field name="user_type" ref="account.data_account_type_liability"/>
                    <field name="reconcile" eval="False"/>
                    <field ref="a_15" name="parent_id"/>
                </record>
                <record id="a_1697" model="account.account.template">
                    <field name="name">Dividend</field>
                    <field name="code">1697</field>
                    <field name="type">other</field>
                    <field name="user_type" ref="account.data_account_type_liability"/>
                    <field name="reconcile" eval="False"/>
                    <field ref="a_15" name="parent_id"/>
                </record>
                <record id="a_1701" model="account.account.template">
                    <field name="name">Vooruit ontvangen bedr.</field>
                    <field name="code">1701</field>
                    <field name="type">other</field>
                    <field name="user_type" ref="account.data_account_type_liability"/>
                    <field name="reconcile" eval="False"/>
                    <field ref="a_15" name="parent_id"/>
                </record>
                <record id="a_1702" model="account.account.template">
                    <field name="name">Overige te betalen posten</field>
                    <field name="code">1702</field>
                    <field name="type">other</field>
                    <field name="user_type" ref="account.data_account_type_liability"/>
                    <field name="reconcile" eval="False"/>
                    <field ref="a_15" name="parent_id"/>
                </record>
                <record id="a_1800" model="account.account.template">
                    <field name="name">Rekening-courant inkoopvereniging</field>
                    <field name="code">1800</field>
                    <field name="type">other</field>
                    <field name="user_type" ref="account.data_account_type_liability"/>
                    <field name="reconcile" eval="False"/>
                    <field ref="a_15" name="parent_id"/>
                </record>
            
<!-- RUBRIEK 2 -->
        <record id="a_2" model="account.account.template">
            <field name="name">TUSSENREKENINGEN</field>
            <field name="code">RUBRIEK 2</field>
            <field name="type">view</field>
            <field name="user_type" ref="account.data_account_type_view"/>
            <field ref="a_root" name="parent_id"/>
        </record>
            <record id="a_2000" model="account.account.template">
                <field name="name">Netto lonen</field>
                <field name="code">2000</field>
                <field name="type">other</field>
                <field name="user_type" ref="account.data_account_type_cash"/>
                <field name="reconcile" eval="False"/>
                <field ref="a_2" name="parent_id"/>
            </record>
            <record id="a_2100" model="account.account.template">
                <field name="name">Tussenrekening balans</field>
                <field name="code">2100</field>
                <field name="type">other</field>
                <field name="user_type" ref="account.data_account_type_cash"/>
                <field name="reconcile" eval="False"/>
                <field ref="a_2" name="parent_id"/>
            </record>
            <record id="a_2110" model="account.account.template">
                <field name="name">Tussenrek. autom. betalingen</field>
                <field name="code">2110</field>
                <field name="type">other</field>
                <field name="user_type" ref="account.data_account_type_cash"/>
                <field name="reconcile" eval="False"/>
                <field ref="a_2" name="parent_id"/>
            </record>
            <record id="a_2120" model="account.account.template">
                <field name="name">Tussenrek. autom. loonbetalingen</field>
                <field name="code">2120</field>
                <field name="type">other</field>
                <field name="user_type" ref="account.data_account_type_cash"/>
                <field name="reconcile" eval="False"/>
                <field ref="a_2" name="parent_id"/>
            </record>
            <record id="a_2200" model="account.account.template">
                <field name="name">Betaalwijze contant</field>
                <field name="code">2200</field>
                <field name="type">other</field>
                <field name="user_type" ref="account.data_account_type_cash"/>
                <field name="reconcile" eval="False"/>
                <field ref="a_2" name="parent_id"/>
            </record><record id="a_2210" model="account.account.template">
                <field name="name">Betaalwijze pin</field>
                <field name="code">2210</field>
                <field name="type">other</field>
                <field name="user_type" ref="account.data_account_type_cash"/>
                <field name="reconcile" eval="False"/>
                <field ref="a_2" name="parent_id"/>
            </record>
            <record id="a_2211" model="account.account.template">
                <field name="name">Tussenrekening pin</field>
                <field name="code">2211</field>
                <field name="type">other</field>
                <field name="user_type" ref="account.data_account_type_cash"/>
                <field name="reconcile" eval="False"/>
                <field ref="a_2" name="parent_id"/>
            </record>
            <record id="a_2220" model="account.account.template">
                <field name="name">Betaalwijze chipknip</field>
                <field name="code">2220</field>
                <field name="type">other</field>
                <field name="user_type" ref="account.data_account_type_cash"/>
                <field name="reconcile" eval="False"/>
                <field ref="a_2" name="parent_id"/>
            </record>
            <record id="a_2221" model="account.account.template">
                <field name="name">Tussenrekening chipknip</field>
                <field name="code">2221</field>
                <field name="type">other</field>
                <field name="user_type" ref="account.data_account_type_cash"/>
                <field name="reconcile" eval="False"/>
                <field ref="a_2" name="parent_id"/>
            </record>
            <record id="a_2230" model="account.account.template">
                <field name="name">Betaalwijze cadeaubonnen</field>
                <field name="code">2230</field>
                <field name="type">other</field>
                <field name="user_type" ref="account.data_account_type_cash"/>
                <field name="reconcile" eval="False"/>
                <field ref="a_2" name="parent_id"/>
            </record>
            <record id="a_2231" model="account.account.template">
                <field name="name">Tussenrek. cadeaubonbetalingen</field>
                <field name="code">2231</field>
                <field name="type">other</field>
                <field name="user_type" ref="account.data_account_type_cash"/>
                <field name="reconcile" eval="False"/>
                <field ref="a_2" name="parent_id"/>
            </record>
            <record id="a_2240" model="account.account.template">
                <field name="name">Tussenrekening correcties</field>
                <field name="code">2240</field>
                <field name="type">other</field>
                <field name="user_type" ref="account.data_account_type_cash"/>
                <field name="reconcile" eval="False"/>
                <field ref="a_2" name="parent_id"/>
            </record>
            <record id="a_2250" model="account.account.template">
                <field name="name">Kassa 1</field>
                <field name="code">2250</field>
                <field name="type">other</field>
                <field name="user_type" ref="account.data_account_type_cash"/>
                <field name="reconcile" eval="False"/>
                <field ref="a_2" name="parent_id"/>
            </record>
            <record id="a_2251" model="account.account.template">
                <field name="name">Kassa 2</field>
                <field name="code">2251</field>
                <field name="type">other</field>
                <field name="user_type" ref="account.data_account_type_cash"/>
                <field name="reconcile" eval="False"/>
                <field ref="a_2" name="parent_id"/>
            </record>
            <record id="a_2500" model="account.account.template">
                <field name="name">Vraagposten</field>
                <field name="code">2500</field>
                <field name="type">other</field>
                <field name="user_type" ref="account.data_account_type_cash"/>
                <field name="reconcile" eval="False"/>
                <field ref="a_2" name="parent_id"/>
            </record>
            <record id="a_2600" model="account.account.template">
                <field name="name">Inkopen Nederland laag</field>
                <field name="code">2600</field>
                <field name="type">other</field>
                <field name="user_type" ref="account.data_account_type_cash"/>
                <field name="reconcile" eval="False"/>
                <field ref="a_2" name="parent_id"/>
            </record>
            <record id="a_2601" model="account.account.template">
                <field name="name">Inkopen Nederland hoog</field>
                <field name="code">2601</field>
                <field name="type">other</field>
                <field name="user_type" ref="account.data_account_type_cash"/>
                <field name="reconcile" eval="False"/>
                <field ref="a_2" name="parent_id"/>
            </record>
            <record id="a_2602" model="account.account.template">
                <field name="name">Inkopen Nederland overig</field>
                <field name="code">2602</field>
                <field name="type">other</field>
                <field name="user_type" ref="account.data_account_type_cash"/>
                <field name="reconcile" eval="False"/>
                <field ref="a_2" name="parent_id"/>
            </record>
            <record id="a_2603" model="account.account.template">
                <field name="name">Inkopen Nederland onbelast</field>
                <field name="code">2603</field>
                <field name="type">other</field>
                <field name="user_type" ref="account.data_account_type_cash"/>
                <field name="reconcile" eval="False"/>
                <field ref="a_2" name="parent_id"/>
            </record>
            <record id="a_2604" model="account.account.template">
                <field name="name">Inkopen Nederland verlegd</field>
                <field name="code">2604</field>
                <field name="type">other</field>
                <field name="user_type" ref="account.data_account_type_cash"/>
                <field name="reconcile" eval="False"/>
                <field ref="a_2" name="parent_id"/>
            </record>
            <record id="a_2620" model="account.account.template">
                <field name="name">Inkopen binnen EU laag</field>
                <field name="code">2620</field>
                <field name="type">other</field>
                <field name="user_type" ref="account.data_account_type_cash"/>
                <field name="reconcile" eval="False"/>
                <field ref="a_2" name="parent_id"/>
            </record>
            <record id="a_2621" model="account.account.template">
                <field name="name">Inkopen binnen EU hoog</field>
                <field name="code">2621</field>
                <field name="type">other</field>
                <field name="user_type" ref="account.data_account_type_cash"/>
                <field name="reconcile" eval="False"/>
                <field ref="a_2" name="parent_id"/>
            </record>
            <record id="a_2622" model="account.account.template">
                <field name="name">Inkopen binnen EU overig</field>
                <field name="code">2622</field>
                <field name="type">other</field>
                <field name="user_type" ref="account.data_account_type_cash"/>
                <field name="reconcile" eval="False"/>
                <field ref="a_2" name="parent_id"/>
            </record>
            <record id="a_2630" model="account.account.template">
                <field name="name">Inkopen buiten EU laag</field>
                <field name="code">2630</field>
                <field name="type">other</field>
                <field name="user_type" ref="account.data_account_type_cash"/>
                <field name="reconcile" eval="False"/>
                <field ref="a_2" name="parent_id"/>
            </record>
            <record id="a_2631" model="account.account.template">
                <field name="name">Inkopen buiten EU hoog</field>
                <field name="code">2631</field>
                <field name="type">other</field>
                <field name="user_type" ref="account.data_account_type_cash"/>
                <field name="reconcile" eval="False"/>
                <field ref="a_2" name="parent_id"/>
            </record>
            <record id="a_2632" model="account.account.template">
                <field name="name">Inkopen buiten EU overig</field>
                <field name="code">2632</field>
                <field name="type">other</field>
                <field name="user_type" ref="account.data_account_type_cash"/>
                <field name="reconcile" eval="False"/>
                <field ref="a_2" name="parent_id"/>
            </record>
            <record id="a_2800" model="account.account.template">
                <field name="name">Tegenrekening Inkopen</field>
                <field name="code">2800</field>
                <field name="type">other</field>
                <field name="user_type" ref="account.data_account_type_cash"/>
                <field name="reconcile" eval="False"/>
                <field ref="a_2" name="parent_id"/>
            </record>

<!-- RUBRIEK 3 -->
        <record id="a_3" model="account.account.template">
            <field name="name">VOORRAAD GRONDSTOFFEN, HULPMATERIALEN EN HANDELSGOEDEREN</field>
            <field name="code">RUBRIEK 3</field>
            <field name="type">view</field>
            <field name="user_type" ref="account.data_account_type_view"/>
            <field ref="a_root" name="parent_id"/>
        </record>
            <record id="a_3000" model="account.account.template">
                <field name="name">Goederen 1</field>
                <field name="code">3000</field>
                <field name="type">other</field>
                <field name="user_type" ref="account.data_account_type_cash"/>
                <field name="reconcile" eval="False"/>
                <field ref="a_3" name="parent_id"/>
            </record>
            <record id="a_3001" model="account.account.template">
                <field name="name">Goederen 2</field>
                <field name="code">3001</field>
                <field name="type">other</field>
                <field name="user_type" ref="account.data_account_type_cash"/>
                <field name="reconcile" eval="False"/>
                <field ref="a_3" name="parent_id"/>
            </record>
            <record id="a_3050" model="account.account.template">
                <field name="name">Grondstoffen 1</field>
                <field name="code">3050</field>
                <field name="type">other</field>
                <field name="user_type" ref="account.data_account_type_cash"/>
                <field name="reconcile" eval="False"/>
                <field ref="a_3" name="parent_id"/>
            </record>
            <record id="a_3051" model="account.account.template">
                <field name="name">Grondstoffen 2</field>
                <field name="code">3051</field>
                <field name="type">other</field>
                <field name="user_type" ref="account.data_account_type_cash"/>
                <field name="reconcile" eval="False"/>
                <field ref="a_3" name="parent_id"/>
            </record>
            <record id="a_3100" model="account.account.template">
                <field name="name">Hulpstoffen 1</field>
                <field name="code">3100</field>
                <field name="type">other</field>
                <field name="user_type" ref="account.data_account_type_cash"/>
                <field name="reconcile" eval="False"/>
                <field ref="a_3" name="parent_id"/>
            </record>
            <record id="a_3101" model="account.account.template">
                <field name="name">Hulpstoffen 2</field>
                <field name="code">3101</field>
                <field name="type">other</field>
                <field name="user_type" ref="account.data_account_type_cash"/>
                <field name="reconcile" eval="False"/>
                <field ref="a_3" name="parent_id"/>
            </record>
            <record id="a_3150" model="account.account.template">
                <field name="name">Halffabrikaten 1</field>
                <field name="code">3150</field>
                <field name="type">other</field>
                <field name="user_type" ref="account.data_account_type_cash"/>
                <field name="reconcile" eval="False"/>
                <field ref="a_3" name="parent_id"/>
            </record>
            <record id="a_3151" model="account.account.template">
                <field name="name">Halffabrikaten 2</field>
                <field name="code">3151</field>
                <field name="type">other</field>
                <field name="user_type" ref="account.data_account_type_cash"/>
                <field name="reconcile" eval="False"/>
                <field ref="a_3" name="parent_id"/>
            </record>
            <record id="a_3200" model="account.account.template">
                <field name="name">Onderhanden werk</field>
                <field name="code">3200</field>
                <field name="type">other</field>
                <field name="user_type" ref="account.data_account_type_cash"/>
                <field name="reconcile" eval="False"/>
                <field ref="a_3" name="parent_id"/>
            </record>
            <record id="a_3500" model="account.account.template">
                <field name="name">Gereed product 1</field>
                <field name="code">3500</field>
                <field name="type">other</field>
                <field name="user_type" ref="account.data_account_type_cash"/>
                <field name="reconcile" eval="False"/>
                <field ref="a_3" name="parent_id"/>
            </record>
            <record id="a_3501" model="account.account.template">
                <field name="name">Gereed product 2</field>
                <field name="code">3501</field>
                <field name="type">other</field>
                <field name="user_type" ref="account.data_account_type_cash"/>
                <field name="reconcile" eval="False"/>
                <field ref="a_3" name="parent_id"/>
            </record>
            <record id="a_3600" model="account.account.template">
                <field name="name">Goederen in consignatie</field>
                <field name="code">3600</field>
                <field name="type">other</field>
                <field name="user_type" ref="account.data_account_type_cash"/>
                <field name="reconcile" eval="False"/>
                <field ref="a_3" name="parent_id"/>
            </record>
            <record id="a_3650" model="account.account.template">
                <field name="name">Verpakkingsmateriaal</field>
                <field name="code">3650</field>
                <field name="type">other</field>
                <field name="user_type" ref="account.data_account_type_cash"/>
                <field name="reconcile" eval="False"/>
                <field ref="a_3" name="parent_id"/>
            </record>
            <record id="a_3700" model="account.account.template">
                <field name="name">Emballage</field>
                <field name="code">3700</field>
                <field name="type">other</field>
                <field name="user_type" ref="account.data_account_type_cash"/>
                <field name="reconcile" eval="False"/>
                <field ref="a_3" name="parent_id"/>
            </record>
            <record id="a_3750" model="account.account.template">
                <field name="name">Kantoorbenodigdheden</field>
                <field name="code">3750</field>
                <field name="type">other</field>
                <field name="user_type" ref="account.data_account_type_cash"/>
                <field name="reconcile" eval="False"/>
                <field ref="a_3" name="parent_id"/>
            </record>
            <record id="a_3800" model="account.account.template">
                <field name="name">Zegels</field>
                <field name="code">3800</field>
                <field name="type">other</field>
                <field name="user_type" ref="account.data_account_type_cash"/>
                <field name="reconcile" eval="False"/>
                <field ref="a_3" name="parent_id"/>
            </record>
            <record id="a_3898" model="account.account.template">
                <field name="name">Goederen onderweg</field>
                <field name="code">3898</field>
                <field name="type">other</field>
                <field name="user_type" ref="account.data_account_type_cash"/>
                <field name="reconcile" eval="False"/>
                <field ref="a_3" name="parent_id"/>
            </record>
            
<!-- RUBRIEK 4 -->
        <record id="a_4" model="account.account.template">
            <field name="name">KOSTENREKENINGEN</field>
            <field name="code">RUBRIEK 4</field>
            <field name="type">view</field>
            <field name="user_type" ref="account.data_account_type_view"/>
            <field ref="a_root" name="parent_id"/>
        </record>
<!-- RUBRIEK 4 SUB 0-->
        <record id="a_40" model="account.account.template">
            <field name="name">PERSONEELSKOSTEN</field>
            <field name="code">40</field>
            <field name="type">view</field>
            <field name="user_type" ref="account.data_account_type_view"/>
            <field ref="a_4" name="parent_id"/>
        </record>
            <record id="a_4000" model="account.account.template">
                <field name="name">Lonen en salarissen</field>
                <field name="code">4000</field>
                <field name="type">other</field>
                <field name="user_type" ref="account.data_account_type_expense"/>
                <field name="reconcile" eval="False"/>
                <field ref="a_40" name="parent_id"/>
            </record>
            <record id="a_4001" model="account.account.template">
                <field name="name">Overhevelingstoeslag</field>
                <field name="code">4001</field>
                <field name="type">other</field>
                <field name="user_type" ref="account.data_account_type_expense"/>
                <field name="reconcile" eval="False"/>
                <field ref="a_40" name="parent_id"/>
            </record>
            <record id="a_4005" model="account.account.template">
                <field name="name">Vakantiegeld</field>
                <field name="code">4005</field>
                <field name="type">other</field>
                <field name="user_type" ref="account.data_account_type_expense"/>
                <field name="reconcile" eval="False"/>
                <field ref="a_40" name="parent_id"/>
            </record>
            <record id="a_4006" model="account.account.template">
                <field name="name">Vakantiebonnen</field>
                <field name="code">4006</field>
                <field name="type">other</field>
                <field name="user_type" ref="account.data_account_type_expense"/>
                <field name="reconcile" eval="False"/>
                <field ref="a_40" name="parent_id"/>
            </record>
            <record id="a_4010" model="account.account.template">
                <field name="name">Gratificaties</field>
                <field name="code">4010</field>
                <field name="type">other</field>
                <field name="user_type" ref="account.data_account_type_expense"/>
                <field name="reconcile" eval="False"/>
                <field ref="a_40" name="parent_id"/>
            </record>
            <record id="a_4011" model="account.account.template">
                <field name="name">Tantièmes</field>
                <field name="code">4011</field>
                <field name="type">other</field>
                <field name="user_type" ref="account.data_account_type_expense"/>
                <field name="reconcile" eval="False"/>
                <field ref="a_40" name="parent_id"/>
            </record>
            <record id="a_4012" model="account.account.template">
                <field name="name">Provisie</field>
                <field name="code">4012</field>
                <field name="type">other</field>
                <field name="user_type" ref="account.data_account_type_expense"/>
                <field name="reconcile" eval="False"/>
                <field ref="a_40" name="parent_id"/>
            </record>
            <record id="a_4013" model="account.account.template">
                <field name="name">Bijzondere beloningen</field>
                <field name="code">4013</field>
                <field name="type">other</field>
                <field name="user_type" ref="account.data_account_type_expense"/>
                <field name="reconcile" eval="False"/>
                <field ref="a_40" name="parent_id"/>
            </record>
            <record id="a_4020" model="account.account.template">
                <field name="name">Uitkering ziekengeld</field>
                <field name="code">4020</field>
                <field name="type">other</field>
                <field name="user_type" ref="account.data_account_type_expense"/>
                <field name="reconcile" eval="False"/>
                <field ref="a_40" name="parent_id"/>
            </record>
            <record id="a_4021" model="account.account.template">
                <field name="name">Overige uitkeringen</field>
                <field name="code">4021</field>
                <field name="type">other</field>
                <field name="user_type" ref="account.data_account_type_expense"/>
                <field name="reconcile" eval="False"/>
                <field ref="a_40" name="parent_id"/>
            </record>
            <record id="a_4030" model="account.account.template">
                <field name="name">Sociale lasten</field>
                <field name="code">4030</field>
                <field name="type">other</field>
                <field name="user_type" ref="account.data_account_type_expense"/>
                <field name="reconcile" eval="False"/>
                <field ref="a_40" name="parent_id"/>
            </record>
            <record id="a_4031" model="account.account.template">
                <field name="name">Inhouding sociale lasten</field>
                <field name="code">4031</field>
                <field name="type">other</field>
                <field name="user_type" ref="account.data_account_type_expense"/>
                <field name="reconcile" eval="False"/>
                <field ref="a_40" name="parent_id"/>
            </record>
            <record id="a_4032" model="account.account.template">
                <field name="name">Pensioenpremies</field>
                <field name="code">4032</field>
                <field name="type">other</field>
                <field name="user_type" ref="account.data_account_type_expense"/>
                <field name="reconcile" eval="False"/>
                <field ref="a_40" name="parent_id"/>
            </record>
            <record id="a_4033" model="account.account.template">
                <field name="name">Inhouding pensioenpremies</field>
                <field name="code">4033</field>
                <field name="type">other</field>
                <field name="user_type" ref="account.data_account_type_expense"/>
                <field name="reconcile" eval="False"/>
                <field ref="a_40" name="parent_id"/>
            </record>
            <record id="a_4034" model="account.account.template">
                <field name="name">Toev. Backservice pens.verpl.</field>
                <field name="code">4034</field>
                <field name="type">other</field>
                <field name="user_type" ref="account.data_account_type_expense"/>
                <field name="reconcile" eval="False"/>
                <field ref="a_40" name="parent_id"/>
            </record>
            <record id="a_4035" model="account.account.template">
                <field name="name">Toevoeging pensioenverpl.</field>
                <field name="code">4035</field>
                <field name="type">other</field>
                <field name="user_type" ref="account.data_account_type_expense"/>
                <field name="reconcile" eval="False"/>
                <field ref="a_40" name="parent_id"/>
            </record>
            <record id="a_4036" model="account.account.template">
                <field name="name">Oprenting stamrechtverpl.</field>
                <field name="code">4036</field>
                <field name="type">other</field>
                <field name="user_type" ref="account.data_account_type_expense"/>
                <field name="reconcile" eval="False"/>
                <field ref="a_40" name="parent_id"/>
            </record>
            <record id="a_4040" model="account.account.template">
                <field name="name">Thuiswerkers</field>
                <field name="code">4040</field>
                <field name="type">other</field>
                <field name="user_type" ref="account.data_account_type_expense"/>
                <field name="reconcile" eval="False"/>
                <field ref="a_40" name="parent_id"/>
            </record>
            <record id="a_4041" model="account.account.template">
                <field name="name">Uitzendkrachten</field>
                <field name="code">4041</field>
                <field name="type">other</field>
                <field name="user_type" ref="account.data_account_type_expense"/>
                <field name="reconcile" eval="False"/>
                <field ref="a_40" name="parent_id"/>
            </record>
            <record id="a_4042" model="account.account.template">
                <field name="name">Loonwerk</field>
                <field name="code">4042</field>
                <field name="type">other</field>
                <field name="user_type" ref="account.data_account_type_expense"/>
                <field name="reconcile" eval="False"/>
                <field ref="a_40" name="parent_id"/>
            </record>
            <record id="a_4045" model="account.account.template">
                <field name="name">Managementvergoedingen</field>
                <field name="code">4045</field>
                <field name="type">other</field>
                <field name="user_type" ref="account.data_account_type_expense"/>
                <field name="reconcile" eval="False"/>
                <field ref="a_40" name="parent_id"/>
            </record>
            <record id="a_4050" model="account.account.template">
                <field name="name">Kantinekosten</field>
                <field name="code">4050</field>
                <field name="type">other</field>
                <field name="user_type" ref="account.data_account_type_expense"/>
                <field name="reconcile" eval="False"/>
                <field ref="a_40" name="parent_id"/>
            </record>
            <record id="a_4051" model="account.account.template">
                <field name="name">Bedrijfskleding</field>
                <field name="code">4051</field>
                <field name="type">other</field>
                <field name="user_type" ref="account.data_account_type_expense"/>
                <field name="reconcile" eval="False"/>
                <field ref="a_40" name="parent_id"/>
            </record>
            <record id="a_4052" model="account.account.template">
                <field name="name">Rijwielvergoeding</field>
                <field name="code">4052</field>
                <field name="type">other</field>
                <field name="user_type" ref="account.data_account_type_expense"/>
                <field name="reconcile" eval="False"/>
                <field ref="a_40" name="parent_id"/>
            </record>
            <record id="a_4053" model="account.account.template">
                <field name="name">Gereedschapsgeld</field>
                <field name="code">4053</field>
                <field name="type">other</field>
                <field name="user_type" ref="account.data_account_type_expense"/>
                <field name="reconcile" eval="False"/>
                <field ref="a_40" name="parent_id"/>
            </record>
            <record id="a_4054" model="account.account.template">
                <field name="name">Autokostenvergoeding</field>
                <field name="code">4054</field>
                <field name="type">other</field>
                <field name="user_type" ref="account.data_account_type_expense"/>
                <field name="reconcile" eval="False"/>
                <field ref="a_40" name="parent_id"/>
            </record>
            <record id="a_4055" model="account.account.template">
                <field name="name">Reiskosten</field>
                <field name="code">4055</field>
                <field name="type">other</field>
                <field name="user_type" ref="account.data_account_type_expense"/>
                <field name="reconcile" eval="False"/>
                <field ref="a_40" name="parent_id"/>
            </record>
            <record id="a_4056" model="account.account.template">
                <field name="name">Congressen, seminars en symposia</field>
                <field name="code">4056</field>
                <field name="type">other</field>
                <field name="user_type" ref="account.data_account_type_expense"/>
                <field name="reconcile" eval="False"/>
                <field ref="a_40" name="parent_id"/>
            </record>
            <record id="a_4057" model="account.account.template">
                <field name="name">Overige kostenverg.</field>
                <field name="code">4057</field>
                <field name="type">other</field>
                <field name="user_type" ref="account.data_account_type_expense"/>
                <field name="reconcile" eval="False"/>
                <field ref="a_40" name="parent_id"/>
            </record>
            <record id="a_4058" model="account.account.template">
                <field name="name">Belastingvrije uitkeringen</field>
                <field name="code">4058</field>
                <field name="type">other</field>
                <field name="user_type" ref="account.data_account_type_expense"/>
                <field name="reconcile" eval="False"/>
                <field ref="a_40" name="parent_id"/>
            </record>
            <record id="a_4060" model="account.account.template">
                <field name="name">Wervingskosten personeel</field>
                <field name="code">4060</field>
                <field name="type">other</field>
                <field name="user_type" ref="account.data_account_type_expense"/>
                <field name="reconcile" eval="False"/>
                <field ref="a_40" name="parent_id"/>
            </record>
            <record id="a_4061" model="account.account.template">
                <field name="name">Opleidingskosten</field>
                <field name="code">4061</field>
                <field name="type">other</field>
                <field name="user_type" ref="account.data_account_type_expense"/>
                <field name="reconcile" eval="False"/>
                <field ref="a_40" name="parent_id"/>
            </record>
            <record id="a_4062" model="account.account.template">
                <field name="name">Vergoeding studiekosten</field>
                <field name="code">4062</field>
                <field name="type">other</field>
                <field name="user_type" ref="account.data_account_type_expense"/>
                <field name="reconcile" eval="False"/>
                <field ref="a_40" name="parent_id"/>
            </record>
            <record id="a_4063" model="account.account.template">
                <field name="name">Bedrijfskleding</field>
                <field name="code">4063</field>
                <field name="type">other</field>
                <field name="user_type" ref="account.data_account_type_expense"/>
                <field name="reconcile" eval="False"/>
                <field ref="a_40" name="parent_id"/>
            </record>
            <record id="a_4080" model="account.account.template">
                <field name="name">Geschenken personeel</field>
                <field name="code">4080</field>
                <field name="type">other</field>
                <field name="user_type" ref="account.data_account_type_expense"/>
                <field name="reconcile" eval="False"/>
                <field ref="a_40" name="parent_id"/>
            </record>
            <record id="a_4090" model="account.account.template">
                <field name="name">Overige personeelskosten</field>
                <field name="code">4090</field>
                <field name="type">other</field>
                <field name="user_type" ref="account.data_account_type_expense"/>
                <field name="reconcile" eval="False"/>
                <field ref="a_40" name="parent_id"/>
            </record>

<!-- RUBRIEK 4 SUB 1-->
        <record id="a_41" model="account.account.template">
            <field name="name">HUISVESTINGSKOSTEN</field>
            <field name="code">41</field>
            <field name="type">view</field>
            <field name="user_type" ref="account.data_account_type_view"/>
            <field ref="a_4" name="parent_id"/>
        </record>
            <record id="a_4100" model="account.account.template">
                <field name="name">Huur</field>
                <field name="code">4100</field>
                <field name="type">other</field>
                <field name="user_type" ref="account.data_account_type_expense"/>
                <field name="reconcile" eval="False"/>
                <field ref="a_41" name="parent_id"/>
            </record>
            <record id="a_4101" model="account.account.template">
                <field name="name">Pacht</field>
                <field name="code">4101</field>
                <field name="type">other</field>
                <field name="user_type" ref="account.data_account_type_expense"/>
                <field name="reconcile" eval="False"/>
                <field ref="a_41" name="parent_id"/>
            </record>
            <record id="a_4108" model="account.account.template">
                <field name="name">Groot onderhoud onr. Goed</field>
                <field name="code">4108</field>
                <field name="type">other</field>
                <field name="user_type" ref="account.data_account_type_expense"/>
                <field name="reconcile" eval="False"/>
                <field ref="a_41" name="parent_id"/>
            </record>
            <record id="a_4110" model="account.account.template">
                <field name="name">Onderhoud onroerend goed</field>
                <field name="code">4110</field>
                <field name="type">other</field>
                <field name="user_type" ref="account.data_account_type_expense"/>
                <field name="reconcile" eval="False"/>
                <field ref="a_41" name="parent_id"/>
            </record>
            <record id="a_4111" model="account.account.template">
                <field name="name">Toevoeging egalisatieres. Groot onderhoud</field>
                <field name="code">4111</field>
                <field name="type">other</field>
                <field name="user_type" ref="account.data_account_type_expense"/>
                <field name="reconcile" eval="False"/>
                <field ref="a_41" name="parent_id"/>
            </record>
            <record id="a_4115" model="account.account.template">
                <field name="name">Belastingen onr. Goed</field>
                <field name="code">4115</field>
                <field name="type">other</field>
                <field name="user_type" ref="account.data_account_type_expense"/>
                <field name="reconcile" eval="False"/>
                <field ref="a_41" name="parent_id"/>
            </record>
            <record id="a_4120" model="account.account.template">
                <field name="name">Energiekosten</field>
                <field name="code">4120</field>
                <field name="type">other</field>
                <field name="user_type" ref="account.data_account_type_expense"/>
                <field name="reconcile" eval="False"/>
                <field ref="a_41" name="parent_id"/>
            </record>
            <record id="a_4125" model="account.account.template">
                <field name="name">Schoonmaakkosten</field>
                <field name="code">4125</field>
                <field name="type">other</field>
                <field name="user_type" ref="account.data_account_type_expense"/>
                <field name="reconcile" eval="False"/>
                <field ref="a_41" name="parent_id"/>
            </record>
            <record id="a_4130" model="account.account.template">
                <field name="name">Assurantie onroerend goed</field>
                <field name="code">4130</field>
                <field name="type">other</field>
                <field name="user_type" ref="account.data_account_type_expense"/>
                <field name="reconcile" eval="False"/>
                <field ref="a_41" name="parent_id"/>
            </record>
            <record id="a_4180" model="account.account.template">
                <field name="name">Huurwaarde woongedeelte</field>
                <field name="code">4180</field>
                <field name="type">other</field>
                <field name="user_type" ref="account.data_account_type_expense"/>
                <field name="reconcile" eval="False"/>
                <field ref="a_41" name="parent_id"/>
            </record>
            <record id="a_4185" model="account.account.template">
                <field name="name">Ontvangen huren</field>
                <field name="code">4185</field>
                <field name="type">other</field>
                <field name="user_type" ref="account.data_account_type_expense"/>
                <field name="reconcile" eval="False"/>
                <field ref="a_41" name="parent_id"/>
            </record>
            <record id="a_4190" model="account.account.template">
                <field name="name">Overige huisvestingskosten</field>
                <field name="code">4190</field>
                <field name="type">other</field>
                <field name="user_type" ref="account.data_account_type_expense"/>
                <field name="reconcile" eval="False"/>
                <field ref="a_41" name="parent_id"/>
            </record>
<!-- RUBRIEK 4 SUB 2-->
        <record id="a_42" model="account.account.template">
            <field name="name">BEDRIJFSKOSTEN</field>
            <field name="code">42</field>
            <field name="type">view</field>
            <field name="user_type" ref="account.data_account_type_view"/>
            <field ref="a_4" name="parent_id"/>
        </record>
            <record id="a_4200" model="account.account.template">
                <field name="name">Huur machines</field>
                <field name="code">4200</field>
                <field name="type">other</field>
                <field name="user_type" ref="account.data_account_type_expense"/>
                <field name="reconcile" eval="False"/>
                <field ref="a_42" name="parent_id"/>
            </record>
            <record id="a_4201" model="account.account.template">
                <field name="name">Leasing mach. operational</field>
                <field name="code">4201</field>
                <field name="type">other</field>
                <field name="user_type" ref="account.data_account_type_expense"/>
                <field name="reconcile" eval="False"/>
                <field ref="a_42" name="parent_id"/>
            </record>
            <record id="a_4205" model="account.account.template">
                <field name="name">Huur inventaris</field>
                <field name="code">4205</field>
                <field name="type">other</field>
                <field name="user_type" ref="account.data_account_type_expense"/>
                <field name="reconcile" eval="False"/>
                <field ref="a_42" name="parent_id"/>
            </record>
            <record id="a_4206" model="account.account.template">
                <field name="name">Leasing invent.operational</field>
                <field name="code">4206</field>
                <field name="type">other</field>
                <field name="user_type" ref="account.data_account_type_expense"/>
                <field name="reconcile" eval="False"/>
                <field ref="a_42" name="parent_id"/>
            </record>
            <record id="a_4210" model="account.account.template">
                <field name="name">Onderhoud machines</field>
                <field name="code">4210</field>
                <field name="type">other</field>
                <field name="user_type" ref="account.data_account_type_expense"/>
                <field name="reconcile" eval="False"/>
                <field ref="a_42" name="parent_id"/>
            </record>
            <record id="a_4211" model="account.account.template">
                <field name="name">Onderhoud inventaris</field>
                <field name="code">4211</field>
                <field name="type">other</field>
                <field name="user_type" ref="account.data_account_type_expense"/>
                <field name="reconcile" eval="False"/>
                <field ref="a_42" name="parent_id"/>
            </record>
            <record id="a_4215" model="account.account.template">
                <field name="name">Gereedschappen</field>
                <field name="code">4215</field>
                <field name="type">other</field>
                <field name="user_type" ref="account.data_account_type_expense"/>
                <field name="reconcile" eval="False"/>
                <field ref="a_42" name="parent_id"/>
            </record>
            <record id="a_4216" model="account.account.template">
                <field name="name">Hulpmaterialen</field>
                <field name="code">4216</field>
                <field name="type">other</field>
                <field name="user_type" ref="account.data_account_type_expense"/>
                <field name="reconcile" eval="False"/>
                <field ref="a_42" name="parent_id"/>
            </record>
            <record id="a_4220" model="account.account.template">
                <field name="name">Energie (krachtstroom)</field>
                <field name="code">4220</field>
                <field name="type">other</field>
                <field name="user_type" ref="account.data_account_type_expense"/>
                <field name="reconcile" eval="False"/>
                <field ref="a_42" name="parent_id"/>
            </record>
            <record id="a_4225" model="account.account.template">
                <field name="name">Assuranties</field>
                <field name="code">4225</field>
                <field name="type">other</field>
                <field name="user_type" ref="account.data_account_type_expense"/>
                <field name="reconcile" eval="False"/>
                <field ref="a_42" name="parent_id"/>
            </record>
            <record id="a_4228" model="account.account.template">
                <field name="name">Ophalen/vervoer afval</field>
                <field name="code">4228</field>
                <field name="type">other</field>
                <field name="user_type" ref="account.data_account_type_expense"/>
                <field name="reconcile" eval="False"/>
                <field ref="a_42" name="parent_id"/>
            </record>
            <record id="a_4290" model="account.account.template">
                <field name="name">Overige bedrijfskosten</field>
                <field name="code">4290</field>
                <field name="type">other</field>
                <field name="user_type" ref="account.data_account_type_expense"/>
                <field name="reconcile" eval="False"/>
                <field ref="a_42" name="parent_id"/>
            </record>
<!-- RUBRIEK 4 SUB 3-->
        <record id="a_43" model="account.account.template">
            <field name="name">KANTOORKOSTEN</field>
            <field name="code">43</field>
            <field name="type">view</field>
            <field name="user_type" ref="account.data_account_type_view"/>
            <field ref="a_4" name="parent_id"/>
        </record>
            <record id="a_4300" model="account.account.template">
                <field name="name">Contributies/abonnementen</field>
                <field name="code">4300</field>
                <field name="type">other</field>
                <field name="user_type" ref="account.data_account_type_expense"/>
                <field name="reconcile" eval="False"/>
                <field ref="a_43" name="parent_id"/>
            </record>
            <record id="a_4305" model="account.account.template">
                <field name="name">Kantoorbenodigdh./drukw.</field>
                <field name="code">4305</field>
                <field name="type">other</field>
                <field name="user_type" ref="account.data_account_type_expense"/>
                <field name="reconcile" eval="False"/>
                <field ref="a_43" name="parent_id"/>
            </record>
            <record id="a_4310" model="account.account.template">
                <field name="name">Onderhoud kantoorinvent.</field>
                <field name="code">4310</field>
                <field name="type">other</field>
                <field name="user_type" ref="account.data_account_type_expense"/>
                <field name="reconcile" eval="False"/>
                <field ref="a_43" name="parent_id"/>
            </record>
            <record id="a_4311" model="account.account.template">
                <field name="name">Huur kantoorapparatuur</field>
                <field name="code">4311</field>
                <field name="type">other</field>
                <field name="user_type" ref="account.data_account_type_expense"/>
                <field name="reconcile" eval="False"/>
                <field ref="a_43" name="parent_id"/>
            </record>
            <record id="a_4315" model="account.account.template">
                <field name="name">Telefoon/telefax</field>
                <field name="code">4315</field>
                <field name="type">other</field>
                <field name="user_type" ref="account.data_account_type_expense"/>
                <field name="reconcile" eval="False"/>
                <field ref="a_43" name="parent_id"/>
            </record>
            <record id="a_4317" model="account.account.template">
                <field name="name">Internetaansluiting</field>
                <field name="code">4317</field>
                <field name="type">other</field>
                <field name="user_type" ref="account.data_account_type_expense"/>
                <field name="reconcile" eval="False"/>
                <field ref="a_43" name="parent_id"/>
            </record>
            <record id="a_4320" model="account.account.template">
                <field name="name">Porti</field>
                <field name="code">4320</field>
                <field name="type">other</field>
                <field name="user_type" ref="account.data_account_type_expense"/>
                <field name="reconcile" eval="False"/>
                <field ref="a_43" name="parent_id"/>
            </record>
            <record id="a_4325" model="account.account.template">
                <field name="name">Administratiekosten</field>
                <field name="code">4325</field>
                <field name="type">other</field>
                <field name="user_type" ref="account.data_account_type_expense"/>
                <field name="reconcile" eval="False"/>
                <field ref="a_43" name="parent_id"/>
            </record>
            <record id="a_4390" model="account.account.template">
                <field name="name">Overige kantoorkosten</field>
                <field name="code">4390</field>
                <field name="type">other</field>
                <field name="user_type" ref="account.data_account_type_expense"/>
                <field name="reconcile" eval="False"/>
                <field ref="a_43" name="parent_id"/>
            </record>
<!-- RUBRIEK 4 SUB 4-->
        <record id="a_44" model="account.account.template">
            <field name="name">VERVOERSKOSTEN</field>
            <field name="code">44</field>
            <field name="type">view</field>
            <field name="user_type" ref="account.data_account_type_view"/>
            <field ref="a_4" name="parent_id"/>
        </record>
            <record id="a_4400" model="account.account.template">
                <field name="name">Brandstoffen</field>
                <field name="code">4400</field>
                <field name="type">other</field>
                <field name="user_type" ref="account.data_account_type_expense"/>
                <field name="reconcile" eval="False"/>
                <field ref="a_44" name="parent_id"/>
            </record>
            <record id="a_4405" model="account.account.template">
                <field name="name">Onderhoud vrachtauto's</field>
                <field name="code">4405</field>
                <field name="type">other</field>
                <field name="user_type" ref="account.data_account_type_expense"/>
                <field name="reconcile" eval="False"/>
                <field ref="a_44" name="parent_id"/>
            </record>
            <record id="a_4410" model="account.account.template">
                <field name="name">Onderhoud personenauto's</field>
                <field name="code">4410</field>
                <field name="type">other</field>
                <field name="user_type" ref="account.data_account_type_expense"/>
                <field name="reconcile" eval="False"/>
                <field ref="a_44" name="parent_id"/>
            </record>
            <record id="a_4415" model="account.account.template">
                <field name="name">Assuranties auto's</field>
                <field name="code">4415</field>
                <field name="type">other</field>
                <field name="user_type" ref="account.data_account_type_expense"/>
                <field name="reconcile" eval="False"/>
                <field ref="a_44" name="parent_id"/>
            </record>
            <record id="a_4420" model="account.account.template">
                <field name="name">Wegenbelasting</field>
                <field name="code">4420</field>
                <field name="type">other</field>
                <field name="user_type" ref="account.data_account_type_expense"/>
                <field name="reconcile" eval="False"/>
                <field ref="a_44" name="parent_id"/>
            </record>
            <record id="a_4450" model="account.account.template">
                <field name="name">Leasing auto's</field>
                <field name="code">4450</field>
                <field name="type">other</field>
                <field name="user_type" ref="account.data_account_type_expense"/>
                <field name="reconcile" eval="False"/>
                <field ref="a_44" name="parent_id"/>
            </record>
            <record id="a_4480" model="account.account.template">
                <field name="name">Privé-gebruik auto's</field>
                <field name="code">4480</field>
                <field name="type">other</field>
                <field name="user_type" ref="account.data_account_type_expense"/>
                <field name="reconcile" eval="False"/>
                <field ref="a_44" name="parent_id"/>
            </record>
            <record id="a_4490" model="account.account.template">
                <field name="name">Overige vervoerskosten</field>
                <field name="code">4490</field>
                <field name="type">other</field>
                <field name="user_type" ref="account.data_account_type_expense"/>
                <field name="reconcile" eval="False"/>
                <field ref="a_44" name="parent_id"/>
            </record>
<!-- RUBRIEK 4 SUB 5-->
        <record id="a_45" model="account.account.template">
            <field name="name">VERKOOPKOSTEN</field>
            <field name="code">45</field>
            <field name="type">view</field>
            <field name="user_type" ref="account.data_account_type_view"/>
            <field ref="a_4" name="parent_id"/>
        </record>
            <record id="a_4500" model="account.account.template">
                <field name="name">Uitgaande vrachten</field>
                <field name="code">4500</field>
                <field name="type">other</field>
                <field name="user_type" ref="account.data_account_type_expense"/>
                <field name="reconcile" eval="False"/>
                <field ref="a_45" name="parent_id"/>
            </record>
            <record id="a_4501" model="account.account.template">
                <field name="name">Kascorrecties</field>
                <field name="code">4501</field>
                <field name="type">other</field>
                <field name="user_type" ref="account.data_account_type_expense"/>
                <field name="reconcile" eval="False"/>
                <field ref="a_45" name="parent_id"/>
            </record>
            <record id="a_4505" model="account.account.template">
                <field name="name">Exportkosten</field>
                <field name="code">4505</field>
                <field name="type">other</field>
                <field name="user_type" ref="account.data_account_type_expense"/>
                <field name="reconcile" eval="False"/>
                <field ref="a_45" name="parent_id"/>
            </record>
            <record id="a_4510" model="account.account.template">
                <field name="name">Verpakkingsmateriaal</field>
                <field name="code">4510</field>
                <field name="type">other</field>
                <field name="user_type" ref="account.data_account_type_expense"/>
                <field name="reconcile" eval="False"/>
                <field ref="a_45" name="parent_id"/>
            </record>
            <record id="a_4515" model="account.account.template">
                <field name="name">Afschrijving dubieuze deb.</field>
                <field name="code">4515</field>
                <field name="type">other</field>
                <field name="user_type" ref="account.data_account_type_expense"/>
                <field name="reconcile" eval="False"/>
                <field ref="a_45" name="parent_id"/>
            </record>
            <record id="a_4517" model="account.account.template">
                <field name="name">Relatiegeschenken</field>
                <field name="code">4517</field>
                <field name="type">other</field>
                <field name="user_type" ref="account.data_account_type_expense"/>
                <field name="reconcile" eval="False"/>
                <field ref="a_45" name="parent_id"/>
            </record>
            <record id="a_4520" model="account.account.template">
                <field name="name">Reis en verblijfkosten</field>
                <field name="code">4520</field>
                <field name="type">other</field>
                <field name="user_type" ref="account.data_account_type_expense"/>
                <field name="reconcile" eval="False"/>
                <field ref="a_45" name="parent_id"/>
            </record>
            <record id="a_4525" model="account.account.template">
                <field name="name">Representatiekosten</field>
                <field name="code">4525</field>
                <field name="type">other</field>
                <field name="user_type" ref="account.data_account_type_expense"/>
                <field name="reconcile" eval="False"/>
                <field ref="a_45" name="parent_id"/>
            </record>
            <record id="a_4530" model="account.account.template">
                <field name="name">Reclame</field>
                <field name="code">4530</field>
                <field name="type">other</field>
                <field name="user_type" ref="account.data_account_type_expense"/>
                <field name="reconcile" eval="False"/>
                <field ref="a_45" name="parent_id"/>
            </record>
            <record id="a_4535" model="account.account.template">
                <field name="name">Advertenties</field>
                <field name="code">4535</field>
                <field name="type">other</field>
                <field name="user_type" ref="account.data_account_type_expense"/>
                <field name="reconcile" eval="False"/>
                <field ref="a_45" name="parent_id"/>
            </record>
            <record id="a_4540" model="account.account.template">
                <field name="name">Beurskosten</field>
                <field name="code">4540</field>
                <field name="type">other</field>
                <field name="user_type" ref="account.data_account_type_expense"/>
                <field name="reconcile" eval="False"/>
                <field ref="a_45" name="parent_id"/>
            </record>
            <record id="a_4545" model="account.account.template">
                <field name="name">Etalagekosten</field>
                <field name="code">4545</field>
                <field name="type">other</field>
                <field name="user_type" ref="account.data_account_type_expense"/>
                <field name="reconcile" eval="False"/>
                <field ref="a_45" name="parent_id"/>
            </record>
            <record id="a_4550" model="account.account.template">
                <field name="name">Veilingkosten</field>
                <field name="code">4550</field>
                <field name="type">other</field>
                <field name="user_type" ref="account.data_account_type_expense"/>
                <field name="reconcile" eval="False"/>
                <field ref="a_45" name="parent_id"/>
            </record>
            <record id="a_4555" model="account.account.template">
                <field name="name">Provisie</field>
                <field name="code">4555</field>
                <field name="type">other</field>
                <field name="user_type" ref="account.data_account_type_expense"/>
                <field name="reconcile" eval="False"/>
                <field ref="a_45" name="parent_id"/>
            </record>
            <record id="a_4560" model="account.account.template">
                <field name="name">Websitekosten</field>
                <field name="code">4560</field>
                <field name="type">other</field>
                <field name="user_type" ref="account.data_account_type_expense"/>
                <field name="reconcile" eval="False"/>
                <field ref="a_45" name="parent_id"/>
            </record>
            <record id="a_4590" model="account.account.template">
                <field name="name">Overige verkoopkosten</field>
                <field name="code">4590</field>
                <field name="type">other</field>
                <field name="user_type" ref="account.data_account_type_expense"/>
                <field name="reconcile" eval="False"/>
                <field ref="a_45" name="parent_id"/>
            </record>
<!-- RUBRIEK 4 SUB 6-->
        <record id="a_46" model="account.account.template">
            <field name="name">ALGEMENE KOSTEN</field>
            <field name="code">46</field>
            <field name="type">view</field>
            <field name="user_type" ref="account.data_account_type_view"/>
            <field ref="a_4" name="parent_id"/>
        </record>
            <record id="a_4600" model="account.account.template">
                <field name="name">Accountantskosten</field>
                <field name="code">4600</field>
                <field name="type">other</field>
                <field name="user_type" ref="account.data_account_type_expense"/>
                <field name="reconcile" eval="False"/>
                <field ref="a_46" name="parent_id"/>
            </record>
            <record id="a_4605" model="account.account.template">
                <field name="name">Advieskosten</field>
                <field name="code">4605</field>
                <field name="type">other</field>
                <field name="user_type" ref="account.data_account_type_expense"/>
                <field name="reconcile" eval="False"/>
                <field ref="a_46" name="parent_id"/>
            </record>
            <record id="a_4610" model="account.account.template">
                <field name="name">Juridische kosten</field>
                <field name="code">4610</field>
                <field name="type">other</field>
                <field name="user_type" ref="account.data_account_type_expense"/>
                <field name="reconcile" eval="False"/>
                <field ref="a_46" name="parent_id"/>
            </record>
            <record id="a_4620" model="account.account.template">
                <field name="name">Assuranties</field>
                <field name="code">4620</field>
                <field name="type">other</field>
                <field name="user_type" ref="account.data_account_type_expense"/>
                <field name="reconcile" eval="False"/>
                <field ref="a_46" name="parent_id"/>
            </record>
            <record id="a_4621" model="account.account.template">
                <field name="name">Toev. Ass. eigen risico</field>
                <field name="code">4621</field>
                <field name="type">other</field>
                <field name="user_type" ref="account.data_account_type_expense"/>
                <field name="reconcile" eval="False"/>
                <field ref="a_46" name="parent_id"/>
            </record>
            <record id="a_4630" model="account.account.template">
                <field name="name">Bankkosten</field>
                <field name="code">4630</field>
                <field name="type">other</field>
                <field name="user_type" ref="account.data_account_type_expense"/>
                <field name="reconcile" eval="False"/>
                <field ref="a_46" name="parent_id"/>
            </record>
            <record id="a_4690" model="account.account.template">
                <field name="name">Overige algemene kosten</field>
                <field name="code">4690</field>
                <field name="type">other</field>
                <field name="user_type" ref="account.data_account_type_expense"/>
                <field name="reconcile" eval="False"/>
                <field ref="a_46" name="parent_id"/>
            </record>
<!-- RUBRIEK 4 SUB 7-->
        <record id="a_47" model="account.account.template">
            <field name="name">FINANCIERINGSKOSTEN</field>
            <field name="code">47</field>
            <field name="type">view</field>
            <field name="user_type" ref="account.data_account_type_view"/>
            <field ref="a_4" name="parent_id"/>
        </record>
            <record id="a_4700" model="account.account.template">
                <field name="name">Rente hypotheek</field>
                <field name="code">4700</field>
                <field name="type">other</field>
                <field name="user_type" ref="account.data_account_type_expense"/>
                <field name="reconcile" eval="False"/>
                <field ref="a_47" name="parent_id"/>
            </record>
            <record id="a_4710" model="account.account.template">
                <field name="name">Rente bankkrediet</field>
                <field name="code">4710</field>
                <field name="type">other</field>
                <field name="user_type" ref="account.data_account_type_expense"/>
                <field name="reconcile" eval="False"/>
                <field ref="a_47" name="parent_id"/>
            </record>
            <record id="a_4720" model="account.account.template">
                <field name="name">Rente leasecontracten</field>
                <field name="code">4720</field>
                <field name="type">other</field>
                <field name="user_type" ref="account.data_account_type_expense"/>
                <field name="reconcile" eval="False"/>
                <field ref="a_47" name="parent_id"/>
            </record>
            <record id="a_4730" model="account.account.template">
                <field name="name">Rente huurkoopcontracten</field>
                <field name="code">4730</field>
                <field name="type">other</field>
                <field name="user_type" ref="account.data_account_type_expense"/>
                <field name="reconcile" eval="False"/>
                <field ref="a_47" name="parent_id"/>
            </record>
            <record id="a_4750" model="account.account.template">
                <field name="name">Rente lening u/g</field>
                <field name="code">4750</field>
                <field name="type">other</field>
                <field name="user_type" ref="account.data_account_type_expense"/>
                <field name="reconcile" eval="False"/>
                <field ref="a_47" name="parent_id"/>
            </record>
            <record id="a_4755" model="account.account.template">
                <field name="name">Rente lening o/g</field>
                <field name="code">4755</field>
                <field name="type">other</field>
                <field name="user_type" ref="account.data_account_type_expense"/>
                <field name="reconcile" eval="False"/>
                <field ref="a_47" name="parent_id"/>
            </record>
            <record id="a_4790" model="account.account.template">
                <field name="name">Overige rentelasten</field>
                <field name="code">4790</field>
                <field name="type">other</field>
                <field name="user_type" ref="account.data_account_type_expense"/>
                <field name="reconcile" eval="False"/>
                <field ref="a_47" name="parent_id"/>
            </record>
            <record id="a_4795" model="account.account.template">
                <field name="name">Overige rentebaten</field>
                <field name="code">4795</field>
                <field name="type">other</field>
                <field name="user_type" ref="account.data_account_type_expense"/>
                <field name="reconcile" eval="False"/>
                <field ref="a_47" name="parent_id"/>
            </record>
<!-- RUBRIEK 4 SUB 8-->
        <record id="a_48" model="account.account.template">
            <field name="name">AFSCHRIJVINGEN</field>
            <field name="code">48</field>
            <field name="type">view</field>
            <field name="user_type" ref="account.data_account_type_view"/>
            <field ref="a_4" name="parent_id"/>
        </record>
            <record id="a_4801" model="account.account.template">
                <field name="name">Goodwill</field>
                <field name="code">4801</field>
                <field name="type">other</field>
                <field name="user_type" ref="account.data_account_type_expense"/>
                <field name="reconcile" eval="False"/>
                <field ref="a_48" name="parent_id"/>
            </record>
            <record id="a_4802" model="account.account.template">
                <field name="name">Octrooien</field>
                <field name="code">4802</field>
                <field name="type">other</field>
                <field name="user_type" ref="account.data_account_type_expense"/>
                <field name="reconcile" eval="False"/>
                <field ref="a_48" name="parent_id"/>
            </record>
            <record id="a_4803" model="account.account.template">
                <field name="name">Licenties</field>
                <field name="code">4803</field>
                <field name="type">other</field>
                <field name="user_type" ref="account.data_account_type_expense"/>
                <field name="reconcile" eval="False"/>
                <field ref="a_48" name="parent_id"/>
            </record>
            <record id="a_4804" model="account.account.template">
                <field name="name">Auteursrechten</field>
                <field name="code">4804</field>
                <field name="type">other</field>
                <field name="user_type" ref="account.data_account_type_expense"/>
                <field name="reconcile" eval="False"/>
                <field ref="a_48" name="parent_id"/>
            </record>
            <record id="a_4805" model="account.account.template">
                <field name="name">Vergunningen</field>
                <field name="code">4805</field>
                <field name="type">other</field>
                <field name="user_type" ref="account.data_account_type_expense"/>
                <field name="reconcile" eval="False"/>
                <field ref="a_48" name="parent_id"/>
            </record>
            <record id="a_4806" model="account.account.template">
                <field name="name">Tonnagevergunningen</field>
                <field name="code">4806</field>
                <field name="type">other</field>
                <field name="user_type" ref="account.data_account_type_expense"/>
                <field name="reconcile" eval="False"/>
                <field ref="a_48" name="parent_id"/>
            </record>
            <record id="a_4807" model="account.account.template">
                <field name="name">Drankvergunningen</field>
                <field name="code">4807</field>
                <field name="type">other</field>
                <field name="user_type" ref="account.data_account_type_expense"/>
                <field name="reconcile" eval="False"/>
                <field ref="a_48" name="parent_id"/>
            </record>
            <record id="a_4810" model="account.account.template">
                <field name="name">Ontwikkelingskosten</field>
                <field name="code">4810</field>
                <field name="type">other</field>
                <field name="user_type" ref="account.data_account_type_expense"/>
                <field name="reconcile" eval="False"/>
                <field ref="a_48" name="parent_id"/>
            </record>
            <record id="a_4811" model="account.account.template">
                <field name="name">Aanloopkosten</field>
                <field name="code">4811</field>
                <field name="type">other</field>
                <field name="user_type" ref="account.data_account_type_expense"/>
                <field name="reconcile" eval="False"/>
                <field ref="a_48" name="parent_id"/>
            </record>
            <record id="a_4820" model="account.account.template">
                <field name="name">Gebouwen</field>
                <field name="code">4820</field>
                <field name="type">other</field>
                <field name="user_type" ref="account.data_account_type_expense"/>
                <field name="reconcile" eval="False"/>
                <field ref="a_48" name="parent_id"/>
            </record>
            <record id="a_4822" model="account.account.template">
                <field name="name">Bedrijfsgebouwen</field>
                <field name="code">4822</field>
                <field name="type">other</field>
                <field name="user_type" ref="account.data_account_type_expense"/>
                <field name="reconcile" eval="False"/>
                <field ref="a_48" name="parent_id"/>
            </record>
            <record id="a_4825" model="account.account.template">
                <field name="name">Woon-winkelhuis</field>
                <field name="code">4825</field>
                <field name="type">other</field>
                <field name="user_type" ref="account.data_account_type_expense"/>
                <field name="reconcile" eval="False"/>
                <field ref="a_48" name="parent_id"/>
            </record>
            <record id="a_4826" model="account.account.template">
                <field name="name">Winkels</field>
                <field name="code">4826</field>
                <field name="type">other</field>
                <field name="user_type" ref="account.data_account_type_expense"/>
                <field name="reconcile" eval="False"/>
                <field ref="a_48" name="parent_id"/>
            </record>
            <record id="a_4830" model="account.account.template">
                <field name="name">Verbouwingen</field>
                <field name="code">4830</field>
                <field name="type">other</field>
                <field name="user_type" ref="account.data_account_type_expense"/>
                <field name="reconcile" eval="False"/>
                <field ref="a_48" name="parent_id"/>
            </record>
            <record id="a_4831" model="account.account.template">
                <field name="name">Grondverbetering</field>
                <field name="code">4831</field>
                <field name="type">other</field>
                <field name="user_type" ref="account.data_account_type_expense"/>
                <field name="reconcile" eval="False"/>
                <field ref="a_48" name="parent_id"/>
            </record>
            <record id="a_4832" model="account.account.template">
                <field name="name">Parkeerplaats</field>
                <field name="code">4832</field>
                <field name="type">other</field>
                <field name="user_type" ref="account.data_account_type_expense"/>
                <field name="reconcile" eval="False"/>
                <field ref="a_48" name="parent_id"/>
            </record>
            <record id="a_4833" model="account.account.template">
                <field name="name">Aankoopkosten</field>
                <field name="code">4833</field>
                <field name="type">other</field>
                <field name="user_type" ref="account.data_account_type_expense"/>
                <field name="reconcile" eval="False"/>
                <field ref="a_48" name="parent_id"/>
            </record>
            <record id="a_4835" model="account.account.template">
                <field name="name">Pachtersinvestering</field>
                <field name="code">4835</field>
                <field name="type">other</field>
                <field name="user_type" ref="account.data_account_type_expense"/>
                <field name="reconcile" eval="False"/>
                <field ref="a_48" name="parent_id"/>
            </record>
            <record id="a_4855" model="account.account.template">
                <field name="name">Machines</field>
                <field name="code">4855</field>
                <field name="type">other</field>
                <field name="user_type" ref="account.data_account_type_expense"/>
                <field name="reconcile" eval="False"/>
                <field ref="a_48" name="parent_id"/>
            </record>
            <record id="a_4860" model="account.account.template">
                <field name="name">Bedrijfsinventaris</field>
                <field name="code">4860</field>
                <field name="type">other</field>
                <field name="user_type" ref="account.data_account_type_expense"/>
                <field name="reconcile" eval="False"/>
                <field ref="a_48" name="parent_id"/>
            </record>
            <record id="a_4861" model="account.account.template">
                <field name="name">Magazijninventaris</field>
                <field name="code">4861</field>
                <field name="type">other</field>
                <field name="user_type" ref="account.data_account_type_expense"/>
                <field name="reconcile" eval="False"/>
                <field ref="a_48" name="parent_id"/>
            </record>
            <record id="a_4862" model="account.account.template">
                <field name="name">Fabrieksinventaris</field>
                <field name="code">4862</field>
                <field name="type">other</field>
                <field name="user_type" ref="account.data_account_type_expense"/>
                <field name="reconcile" eval="False"/>
                <field ref="a_48" name="parent_id"/>
            </record>
            <record id="a_4863" model="account.account.template">
                <field name="name">Gereedschappen</field>
                <field name="code">4863</field>
                <field name="type">other</field>
                <field name="user_type" ref="account.data_account_type_expense"/>
                <field name="reconcile" eval="False"/>
                <field ref="a_48" name="parent_id"/>
            </record>
            <record id="a_4864" model="account.account.template">
                <field name="name">Kantoorinventaris</field>
                <field name="code">4864</field>
                <field name="type">other</field>
                <field name="user_type" ref="account.data_account_type_expense"/>
                <field name="reconcile" eval="False"/>
                <field ref="a_48" name="parent_id"/>
            </record>
            <record id="a_4865" model="account.account.template">
                <field name="name">Kantoormachines</field>
                <field name="code">4865</field>
                <field name="type">other</field>
                <field name="user_type" ref="account.data_account_type_expense"/>
                <field name="reconcile" eval="False"/>
                <field ref="a_48" name="parent_id"/>
            </record>
            <record id="a_4866" model="account.account.template">
                <field name="name">Kantine-inventaris</field>
                <field name="code">4866</field>
                <field name="type">other</field>
                <field name="user_type" ref="account.data_account_type_expense"/>
                <field name="reconcile" eval="False"/>
                <field ref="a_48" name="parent_id"/>
            </record>
            <record id="a_4870" model="account.account.template">
                <field name="name">Voorraadverschillen</field>
                <field name="code">4870</field>
                <field name="type">other</field>
                <field name="user_type" ref="account.data_account_type_expense"/>
                <field name="reconcile" eval="False"/>
                <field ref="a_48" name="parent_id"/>
            </record>
            <record id="a_4880" model="account.account.template">
                <field name="name">Vrachtauto's</field>
                <field name="code">4880</field>
                <field name="type">other</field>
                <field name="user_type" ref="account.data_account_type_expense"/>
                <field name="reconcile" eval="False"/>
                <field ref="a_48" name="parent_id"/>
            </record>
            <record id="a_4885" model="account.account.template">
                <field name="name">Personenauto's</field>
                <field name="code">4885</field>
                <field name="type">other</field>
                <field name="user_type" ref="account.data_account_type_expense"/>
                <field name="reconcile" eval="False"/>
                <field ref="a_48" name="parent_id"/>
            </record>
            <record id="a_4890" model="account.account.template">
                <field name="name">Aanhangwagens</field>
                <field name="code">4890</field>
                <field name="type">other</field>
                <field name="user_type" ref="account.data_account_type_expense"/>
                <field name="reconcile" eval="False"/>
                <field ref="a_48" name="parent_id"/>
            </record>
            <record id="a_4891" model="account.account.template">
                <field name="name">Heftrucks</field>
                <field name="code">4891</field>
                <field name="type">other</field>
                <field name="user_type" ref="account.data_account_type_expense"/>
                <field name="reconcile" eval="False"/>
                <field ref="a_48" name="parent_id"/>
            </record>
            <record id="a_4893" model="account.account.template">
                <field name="name">Rijwielen en bromfietsen</field>
                <field name="code">4893</field>
                <field name="type">other</field>
                <field name="user_type" ref="account.data_account_type_expense"/>
                <field name="reconcile" eval="False"/>
                <field ref="a_48" name="parent_id"/>
            </record>
<!-- RUBRIEK 4 SUB 9-->
        <record id="a_49" model="account.account.template">
            <field name="name">OVERIGE BATEN EN LASTEN</field>
            <field name="code">49</field>
            <field name="type">view</field>
            <field name="user_type" ref="account.data_account_type_view"/>
            <field ref="a_4" name="parent_id"/>
        </record>
            <record id="a_4900" model="account.account.template">
                <field name="name">Boekwinst van vaste activa</field>
                <field name="code">4900</field>
                <field name="type">other</field>
                <field name="user_type" ref="account.data_account_type_expense"/>
                <field name="reconcile" eval="False"/>
                <field ref="a_49" name="parent_id"/>
            </record>
            <record id="a_4905" model="account.account.template">
                <field name="name">K.O. regeling OB</field>
                <field name="code">4905</field>
                <field name="type">other</field>
                <field name="user_type" ref="account.data_account_type_expense"/>
                <field name="reconcile" eval="False"/>
                <field ref="a_49" name="parent_id"/>
            </record>
            <record id="a_4910" model="account.account.template">
                <field name="name">Ontvangen schadevergoed.</field>
                <field name="code">4910</field>
                <field name="type">other</field>
                <field name="user_type" ref="account.data_account_type_expense"/>
                <field name="reconcile" eval="False"/>
                <field ref="a_49" name="parent_id"/>
            </record>
            <record id="a_4915" model="account.account.template">
                <field name="name">Voordelige koersverschil.</field>
                <field name="code">4915</field>
                <field name="type">other</field>
                <field name="user_type" ref="account.data_account_type_expense"/>
                <field name="reconcile" eval="False"/>
                <field ref="a_49" name="parent_id"/>
            </record>
            <record id="a_4948" model="account.account.template">
                <field name="name">Overige baten</field>
                <field name="code">4948</field>
                <field name="type">other</field>
                <field name="user_type" ref="account.data_account_type_expense"/>
                <field name="reconcile" eval="False"/>
                <field ref="a_49" name="parent_id"/>
            </record>
            <record id="a_4950" model="account.account.template">
                <field name="name">Boekverlies vaste activa</field>
                <field name="code">4950</field>
                <field name="type">other</field>
                <field name="user_type" ref="account.data_account_type_expense"/>
                <field name="reconcile" eval="False"/>
                <field ref="a_49" name="parent_id"/>
            </record>
            <record id="a_4955" model="account.account.template">
                <field name="name">Kosten omzetbelasting</field>
                <field name="code">4955</field>
                <field name="type">other</field>
                <field name="user_type" ref="account.data_account_type_expense"/>
                <field name="reconcile" eval="False"/>
                <field ref="a_49" name="parent_id"/>
            </record>
            <record id="a_4960" model="account.account.template">
                <field name="name">Kosten loonbelasting</field>
                <field name="code">4960</field>
                <field name="type">other</field>
                <field name="user_type" ref="account.data_account_type_expense"/>
                <field name="reconcile" eval="False"/>
                <field ref="a_49" name="parent_id"/>
            </record>
            <record id="a_4965" model="account.account.template">
                <field name="name">Naheffing bedrijfsver.</field>
                <field name="code">4965</field>
                <field name="type">other</field>
                <field name="user_type" ref="account.data_account_type_expense"/>
                <field name="reconcile" eval="False"/>
                <field ref="a_49" name="parent_id"/>
            </record>
            <record id="a_4970" model="account.account.template">
                <field name="name">Betaalde schadevergoed.</field>
                <field name="code">4970</field>
                <field name="type">other</field>
                <field name="user_type" ref="account.data_account_type_expense"/>
                <field name="reconcile" eval="False"/>
                <field ref="a_49" name="parent_id"/>
            </record>
            <record id="a_4975" model="account.account.template">
                <field name="name">Nadelige koersverschillen</field>
                <field name="code">4975</field>
                <field name="type">other</field>
                <field name="user_type" ref="account.data_account_type_expense"/>
                <field name="reconcile" eval="False"/>
                <field ref="a_49" name="parent_id"/>
            </record>
            <record id="a_4980" model="account.account.template">
                <field name="name">Kasverschillen</field>
                <field name="code">4980</field>
                <field name="type">other</field>
                <field name="user_type" ref="account.data_account_type_expense"/>
                <field name="reconcile" eval="False"/>
                <field ref="a_49" name="parent_id"/>
            </record>
            <record id="a_4998" model="account.account.template">
                <field name="name">Overige lasten</field>
                <field name="code">4998</field>
                <field name="type">other</field>
                <field name="user_type" ref="account.data_account_type_expense"/>
                <field name="reconcile" eval="False"/>
                <field ref="a_49" name="parent_id"/>
            </record>
        
<!-- RUBRIEK 5 -->
        <record id="a_5" model="account.account.template">
            <field name="name">INDIRECTE KOSTEN</field>
            <field name="code">RUBRIEK 5</field>
            <field name="type">view</field>
            <field name="user_type" ref="account.data_account_type_view"/>
            <field ref="a_root" name="parent_id"/>
        </record>
        
<!-- RUBRIEK 6 -->
        <record id="a_6" model="account.account.template">
            <field name="name">FABRIKAGEREKENINGEN</field>
            <field name="code">RUBRIEK 6</field>
            <field name="type">view</field>
            <field name="user_type" ref="account.data_account_type_view"/>
            <field ref="a_root" name="parent_id"/>
        </record>
            
<!-- RUBRIEK 7 -->
        <record id="a_7" model="account.account.template">
            <field name="name">VOORRAAD GEREED PRODUCT EN ONDERHANDEN WERK</field>
            <field name="code">RUBRIEK 7</field>
            <field name="type">view</field>
            <field name="user_type" ref="account.data_account_type_view"/>
            <field ref="a_root" name="parent_id"/>
        </record>
            <record id="a_7000" model="account.account.template">
                <field name="name">Inkopen nul</field>
                <field name="code">7000</field>
                <field name="type">other</field>
                <field name="user_type" ref="account.data_account_type_expense"/>
                <field name="reconcile" eval="False"/>
                <field ref="a_7" name="parent_id"/>
            </record>
            <record id="a_7001" model="account.account.template">
                <field name="name">Inkopen laag</field>
                <field name="code">7001</field>
                <field name="type">other</field>
                <field name="user_type" ref="account.data_account_type_expense"/>
                <field name="reconcile" eval="False"/>
                <field ref="a_7" name="parent_id"/>
            </record>
            <record id="a_expense" model="account.account.template">
                <field name="name">Inkopen hoog</field>
                <field name="code">7002</field>
                <field name="type">other</field>
                <field name="user_type" ref="account.data_account_type_expense"/>
                <field name="reconcile" eval="False"/>
                <field ref="a_7" name="parent_id"/>
            </record>
            <record id="a_7003" model="account.account.template">
                <field name="name">Inkopen overig</field>
                <field name="code">7003</field>
                <field name="type">other</field>
                <field name="user_type" ref="account.data_account_type_expense"/>
                <field name="reconcile" eval="False"/>
                <field ref="a_7" name="parent_id"/>
            </record>
            <record id="a_7010" model="account.account.template">
                <field name="name">Inkopen BTW verlegd</field>
                <field name="code">7010</field>
                <field name="type">other</field>
                <field name="user_type" ref="account.data_account_type_expense"/>
                <field name="reconcile" eval="False"/>
                <field ref="a_7" name="parent_id"/>
            </record>
            <record id="a_7014" model="account.account.template">
                <field name="name">Inkopen EU laag tarief</field>
                <field name="code">7014</field>
                <field name="type">other</field>
                <field name="user_type" ref="account.data_account_type_expense"/>
                <field name="reconcile" eval="False"/>
                <field ref="a_7" name="parent_id"/>
            </record>
            <record id="a_7015" model="account.account.template">
                <field name="name">Inkopen EU hoog tarief</field>
                <field name="code">7015</field>
                <field name="type">other</field>
                <field name="user_type" ref="account.data_account_type_expense"/>
                <field name="reconcile" eval="False"/>
                <field ref="a_7" name="parent_id"/>
            </record>
            <record id="a_7016" model="account.account.template">
                <field name="name">Inkopen EU overig</field>
                <field name="code">7016</field>
                <field name="type">other</field>
                <field name="user_type" ref="account.data_account_type_expense"/>
                <field name="reconcile" eval="False"/>
                <field ref="a_7" name="parent_id"/>
            </record>
            <record id="a_7017" model="account.account.template">
                <field name="name">Inkoop import buiten EU laag</field>
                <field name="code">7017</field>
                <field name="type">other</field>
                <field name="user_type" ref="account.data_account_type_expense"/>
                <field name="reconcile" eval="False"/>
                <field ref="a_7" name="parent_id"/>
            </record>
            <record id="a_7018" model="account.account.template">
                <field name="name">Inkoop import buiten EU hoog</field>
                <field name="code">7018</field>
                <field name="type">other</field>
                <field name="user_type" ref="account.data_account_type_expense"/>
                <field name="reconcile" eval="False"/>
                <field ref="a_7" name="parent_id"/>
            </record>
            <record id="a_7019" model="account.account.template">
                <field name="name">Inkoop import buiten EU overig</field>
                <field name="code">7019</field>
                <field name="type">other</field>
                <field name="user_type" ref="account.data_account_type_expense"/>
                <field name="reconcile" eval="False"/>
                <field ref="a_7" name="parent_id"/>
            </record>
            <record id="a_7020" model="account.account.template">
                <field name="name">Kostprijs omzet grondstoffen</field>
                <field name="code">7020</field>
                <field name="type">other</field>
                <field name="user_type" ref="account.data_account_type_expense"/>
                <field name="reconcile" eval="False"/>
                <field ref="a_7" name="parent_id"/>
            </record>
            <record id="a_7021" model="account.account.template">
                <field name="name">Voorz. Incourourant grondst.</field>
                <field name="code">7021</field>
                <field name="type">other</field>
                <field name="user_type" ref="account.data_account_type_expense"/>
                <field name="reconcile" eval="False"/>
                <field ref="a_7" name="parent_id"/>
            </record>
            <record id="a_7022" model="account.account.template">
                <field name="name">Toev. Voorz. incour. grondst.</field>
                <field name="code">7022</field>
                <field name="type">other</field>
                <field name="user_type" ref="account.data_account_type_expense"/>
                <field name="reconcile" eval="False"/>
                <field ref="a_7" name="parent_id"/>
            </record>
            <record id="a_7030" model="account.account.template">
                <field name="name">Kostprijs omzet handelsgoederen</field>
                <field name="code">7030</field>
                <field name="type">other</field>
                <field name="user_type" ref="account.data_account_type_expense"/>
                <field name="reconcile" eval="False"/>
                <field ref="a_7" name="parent_id"/>
            </record>
            <record id="a_7031" model="account.account.template">
                <field name="name">Voorz.incour. handelsgoed.</field>
                <field name="code">7031</field>
                <field name="type">other</field>
                <field name="user_type" ref="account.data_account_type_expense"/>
                <field name="reconcile" eval="False"/>
                <field ref="a_7" name="parent_id"/>
            </record>
            <record id="a_7032" model="account.account.template">
                <field name="name">Toevoeging voorz. incour. handelsgoed.</field>
                <field name="code">7032</field>
                <field name="type">other</field>
                <field name="user_type" ref="account.data_account_type_expense"/>
                <field name="reconcile" eval="False"/>
                <field ref="a_7" name="parent_id"/>
            </record>
            <record id="a_7040" model="account.account.template">
                <field name="name">Hulpmaterialen</field>
                <field name="code">7040</field>
                <field name="type">other</field>
                <field name="user_type" ref="account.data_account_type_expense"/>
                <field name="reconcile" eval="False"/>
                <field ref="a_7" name="parent_id"/>
            </record>
            <record id="a_7045" model="account.account.template">
                <field name="name">Uitbesteed werk</field>
                <field name="code">7045</field>
                <field name="type">other</field>
                <field name="user_type" ref="account.data_account_type_expense"/>
                <field name="reconcile" eval="False"/>
                <field ref="a_7" name="parent_id"/>
            </record>
            <record id="a_7050" model="account.account.template">
                <field name="name">Inkoopkosten</field>
                <field name="code">7050</field>
                <field name="type">other</field>
                <field name="user_type" ref="account.data_account_type_expense"/>
                <field name="reconcile" eval="False"/>
                <field ref="a_7" name="parent_id"/>
            </record>
            <record id="a_7055" model="account.account.template">
                <field name="name">Kosten inkoopvereniging</field>
                <field name="code">7055</field>
                <field name="type">other</field>
                <field name="user_type" ref="account.data_account_type_expense"/>
                <field name="reconcile" eval="False"/>
                <field ref="a_7" name="parent_id"/>
            </record>
            <record id="a_7060" model="account.account.template">
                <field name="name">Inkoopprovisie</field>
                <field name="code">7060</field>
                <field name="type">other</field>
                <field name="user_type" ref="account.data_account_type_expense"/>
                <field name="reconcile" eval="False"/>
                <field ref="a_7" name="parent_id"/>
            </record>
            <record id="a_7065" model="account.account.template">
                <field name="name">Inkomende vrachten</field>
                <field name="code">7065</field>
                <field name="type">other</field>
                <field name="user_type" ref="account.data_account_type_expense"/>
                <field name="reconcile" eval="False"/>
                <field ref="a_7" name="parent_id"/>
            </record>
            <record id="a_7070" model="account.account.template">
                <field name="name">Invoerkosten</field>
                <field name="code">7070</field>
                <field name="type">other</field>
                <field name="user_type" ref="account.data_account_type_expense"/>
                <field name="reconcile" eval="False"/>
                <field ref="a_7" name="parent_id"/>
            </record>
            <record id="a_7080" model="account.account.template">
                <field name="name">Garantiekosten</field>
                <field name="code">7080</field>
                <field name="type">other</field>
                <field name="user_type" ref="account.data_account_type_expense"/>
                <field name="reconcile" eval="False"/>
                <field ref="a_7" name="parent_id"/>
            </record>
            <record id="a_7081" model="account.account.template">
                <field name="name">Onttrekking uitgev.garantie</field>
                <field name="code">7081</field>
                <field name="type">other</field>
                <field name="user_type" ref="account.data_account_type_expense"/>
                <field name="reconcile" eval="False"/>
                <field ref="a_7" name="parent_id"/>
            </record>
            <record id="a_7082" model="account.account.template">
                <field name="name">Toevoeging garantieverpl.</field>
                <field name="code">7082</field>
                <field name="type">other</field>
                <field name="user_type" ref="account.data_account_type_expense"/>
                <field name="reconcile" eval="False"/>
                <field ref="a_7" name="parent_id"/>
            </record>
            <record id="a_7090" model="account.account.template">
                <field name="name">Inkoopbonussen</field>
                <field name="code">7090</field>
                <field name="type">other</field>
                <field name="user_type" ref="account.data_account_type_expense"/>
                <field name="reconcile" eval="False"/>
                <field ref="a_7" name="parent_id"/>
            </record>
            <record id="a_7095" model="account.account.template">
                <field name="name">Betalingskort. crediteuren</field>
                <field name="code">7095</field>
                <field name="type">other</field>
                <field name="user_type" ref="account.data_account_type_expense"/>
                <field name="reconcile" eval="False"/>
                <field ref="a_7" name="parent_id"/>
            </record>
            <record id="a_7096" model="account.account.template">
                <field name="name">Privé-gebruik goederen</field>
                <field name="code">7096</field>
                <field name="type">other</field>
                <field name="user_type" ref="account.data_account_type_expense"/>
                <field name="reconcile" eval="False"/>
                <field ref="a_7" name="parent_id"/>
            </record>
            <record id="a_7100" model="account.account.template">
                <field name="name">Tegenrekening inkoop</field>
                <field name="code">7100</field>
                <field name="type">other</field>
                <field name="user_type" ref="account.data_account_type_expense"/>
                <field name="reconcile" eval="False"/>
                <field ref="a_7" name="parent_id"/>
            </record>
        
<!-- RUBRIEK 8 -->
        <record id="a_8" model="account.account.template">
            <field name="name">VERKOOPRESULTATEN</field>
            <field name="code">RUBRIEK 8</field>
            <field name="type">view</field>
            <field name="user_type" ref="account.data_account_type_view"/>
            <field ref="a_root" name="parent_id"/>
        </record>
            <record id="a_8000" model="account.account.template">
                <field name="name">Verkopen fabric. 0 % EU</field>
                <field name="code">8000</field>
                <field name="type">other</field>
                <field name="user_type" ref="account.data_account_type_income"/>
                <field name="reconcile" eval="False"/>
                <field ref="a_8" name="parent_id"/>
            </record>
            <record id="a_8001" model="account.account.template">
                <field name="name">Verkopen fabricage laag</field>
                <field name="code">8001</field>
                <field name="type">other</field>
                <field name="user_type" ref="account.data_account_type_income"/>
                <field name="reconcile" eval="False"/>
                <field ref="a_8" name="parent_id"/>
            </record>
            <record id="a_8002" model="account.account.template">
                <field name="name">Verkopen fabricage hoog</field>
                <field name="code">8002</field>
                <field name="type">other</field>
                <field name="user_type" ref="account.data_account_type_income"/>
                <field name="reconcile" eval="False"/>
                <field ref="a_8" name="parent_id"/>
            </record>
            <record id="a_8003" model="account.account.template">
                <field name="name">Verkopen fabricage overig</field>
                <field name="code">8003</field>
                <field name="type">other</field>
                <field name="user_type" ref="account.data_account_type_income"/>
                <field name="reconcile" eval="False"/>
                <field ref="a_8" name="parent_id"/>
            </record>
            <record id="a_8010" model="account.account.template">
                <field name="name">Verkopen handel 0% EU</field>
                <field name="code">8010</field>
                <field name="type">other</field>
                <field name="user_type" ref="account.data_account_type_income"/>
                <field name="reconcile" eval="False"/>
                <field ref="a_8" name="parent_id"/>
            </record>
            <record id="a_8011" model="account.account.template">
                <field name="name">Verkopen handel laag</field>
                <field name="code">8011</field>
                <field name="type">other</field>
                <field name="user_type" ref="account.data_account_type_income"/>
                <field name="reconcile" eval="False"/>
                <field ref="a_8" name="parent_id"/>
            </record>
            <record id="a_sale" model="account.account.template">
                <field name="name">Verkopen handel hoog</field>
                <field name="code">8012</field>
                <field name="type">other</field>
                <field name="user_type" ref="account.data_account_type_income"/>
                <field name="reconcile" eval="False"/>
                <field ref="a_8" name="parent_id"/>
            </record>
            <record id="a_8013" model="account.account.template">
                <field name="name">Verkopen handel overig</field>
                <field name="code">8013</field>
                <field name="type">other</field>
                <field name="user_type" ref="account.data_account_type_income"/>
                <field name="reconcile" eval="False"/>
                <field ref="a_8" name="parent_id"/>
            </record>
            <record id="a_8020" model="account.account.template">
                <field name="name">Verkopen Fabric. 0% niet-EU</field>
                <field name="code">8020</field>
                <field name="type">other</field>
                <field name="user_type" ref="account.data_account_type_income"/>
                <field name="reconcile" eval="False"/>
                <field ref="a_8" name="parent_id"/>
            </record>
            <record id="a_8021" model="account.account.template">
                <field name="name">Verkopen Handel 0% niet-EU</field>
                <field name="code">8021</field>
                <field name="type">other</field>
                <field name="user_type" ref="account.data_account_type_income"/>
                <field name="reconcile" eval="False"/>
                <field ref="a_8" name="parent_id"/>
            </record>
            <record id="a_8040" model="account.account.template">
                <field name="name">Diensten fabricage 0% EU</field>
                <field name="code">8040</field>
                <field name="type">other</field>
                <field name="user_type" ref="account.data_account_type_income"/>
                <field name="reconcile" eval="False"/>
                <field ref="a_8" name="parent_id"/>
            </record>
            <record id="a_8041" model="account.account.template">
                <field name="name">Diensten fabricage laag</field>
                <field name="code">8041</field>
                <field name="type">other</field>
                <field name="user_type" ref="account.data_account_type_income"/>
                <field name="reconcile" eval="False"/>
                <field ref="a_8" name="parent_id"/>
            </record>
            <record id="a_8042" model="account.account.template">
                <field name="name">Diensten fabricage hoog</field>
                <field name="code">8042</field>
                <field name="type">other</field>
                <field name="user_type" ref="account.data_account_type_income"/>
                <field name="reconcile" eval="False"/>
                <field ref="a_8" name="parent_id"/>
            </record>
            <record id="a_8043" model="account.account.template">
                <field name="name">Diensten fabricage overig</field>
                <field name="code">8043</field>
                <field name="type">other</field>
                <field name="user_type" ref="account.data_account_type_income"/>
                <field name="reconcile" eval="False"/>
                <field ref="a_8" name="parent_id"/>
            </record>
            <record id="a_8050" model="account.account.template">
                <field name="name">Diensten handel 0% EU</field>
                <field name="code">8050</field>
                <field name="type">other</field>
                <field name="user_type" ref="account.data_account_type_income"/>
                <field name="reconcile" eval="False"/>
                <field ref="a_8" name="parent_id"/>
            </record>
            <record id="a_8051" model="account.account.template">
                <field name="name">Diensten handel laag tarief</field>
                <field name="code">8051</field>
                <field name="type">other</field>
                <field name="user_type" ref="account.data_account_type_income"/>
                <field name="reconcile" eval="False"/>
                <field ref="a_8" name="parent_id"/>
            </record>
            <record id="a_8052" model="account.account.template">
                <field name="name">Diensten handel hoog tarief</field>
                <field name="code">8052</field>
                <field name="type">other</field>
                <field name="user_type" ref="account.data_account_type_income"/>
                <field name="reconcile" eval="False"/>
                <field ref="a_8" name="parent_id"/>
            </record>
            <record id="a_8060" model="account.account.template">
                <field name="name">Diensten fabric. 0% niet-EU</field>
                <field name="code">8060</field>
                <field name="type">other</field>
                <field name="user_type" ref="account.data_account_type_income"/>
                <field name="reconcile" eval="False"/>
                <field ref="a_8" name="parent_id"/>
            </record>
            <record id="a_8061" model="account.account.template">
                <field name="name">Diensten handel 0% niet-EU</field>
                <field name="code">8061</field>
                <field name="type">other</field>
                <field name="user_type" ref="account.data_account_type_income"/>
                <field name="reconcile" eval="False"/>
                <field ref="a_8" name="parent_id"/>
            </record>
            <record id="a_8095" model="account.account.template">
                <field name="name">Verleende Kredietbep. fabricage</field>
                <field name="code">8095</field>
                <field name="type">other</field>
                <field name="user_type" ref="account.data_account_type_income"/>
                <field name="reconcile" eval="False"/>
                <field ref="a_8" name="parent_id"/>
            </record>
            <record id="a_8096" model="account.account.template">
                <field name="name">Verleende Kredietbep. handel</field>
                <field name="code">8096</field>
                <field name="type">other</field>
                <field name="user_type" ref="account.data_account_type_income"/>
                <field name="reconcile" eval="False"/>
                <field ref="a_8" name="parent_id"/>
            </record>
        
<!-- RUBRIEK 9 -->
        <record id="a_9" model="account.account.template">
            <field name="name">OVERIGE RESULTATEN</field>
            <field name="code">RUBRIEK 9</field>
            <field name="type">view</field>
            <field name="user_type" ref="account.data_account_type_view"/>
            <field ref="a_root" name="parent_id"/>
        </record>
            <record id="a_9000" model="account.account.template">
                <field name="name">Opbrengsten deelnemingen</field>
                <field name="code">9000</field>
                <field name="type">other</field>
                <field name="user_type" ref="account.data_account_type_income"/>
                <field name="reconcile" eval="False"/>
                <field ref="a_9" name="parent_id"/>
            </record>
            <record id="a_9010" model="account.account.template">
                <field name="name">Winst bij verkoop deelnem.</field>
                <field name="code">9010</field>
                <field name="type">other</field>
                <field name="user_type" ref="account.data_account_type_income"/>
                <field name="reconcile" eval="False"/>
                <field ref="a_9" name="parent_id"/>
            </record>
            <record id="a_9100" model="account.account.template">
                <field name="name">Voorz. Verlies deelnem.</field>
                <field name="code">9100</field>
                <field name="type">other</field>
                <field name="user_type" ref="account.data_account_type_expense"/>
                <field name="reconcile" eval="False"/>
                <field ref="a_9" name="parent_id"/>
            </record>
            <record id="a_9110" model="account.account.template">
                <field name="name">Verlies verkoop deelnem.</field>
                <field name="code">9110</field>
                <field name="type">other</field>
                <field name="user_type" ref="account.data_account_type_expense"/>
                <field name="reconcile" eval="False"/>
                <field ref="a_9" name="parent_id"/>
            </record>
            <record id="a_9150" model="account.account.template">
                <field name="name">Reorganisatiekosten</field>
                <field name="code">9150</field>
                <field name="type">other</field>
                <field name="user_type" ref="account.data_account_type_expense"/>
                <field name="reconcile" eval="False"/>
                <field ref="a_9" name="parent_id"/>
            </record>
            <record id="a_9900" model="account.account.template">
                <field name="name">Vpb normaal resultaat</field>
                <field name="code">9900</field>
                <field name="type">other</field>
                <field name="user_type" ref="account.data_account_type_income"/>
                <field name="reconcile" eval="False"/>
                <field ref="a_9" name="parent_id"/>
            </record>
            <record id="a_9950" model="account.account.template">
                <field name="name">Vpb bijzonder resultaat</field>
                <field name="code">9950</field>
                <field name="type">other</field>
                <field name="user_type" ref="account.data_account_type_income"/>
                <field name="reconcile" eval="False"/>
                <field ref="a_9" name="parent_id"/>
            </record>
            <record id="a_9990" model="account.account.template">
                <field name="name">Memoriaal</field>
                <field name="code">9990</field>
                <field name="type">other</field>
                <field name="user_type" ref="account.data_account_type_cash"/>
                <field name="reconcile" eval="False"/>
                <field ref="a_9" name="parent_id"/>
            </record>
            <record id="a_9999" model="account.account.template">
                <field name="name">Winst</field>
                <field name="code">9999</field>
                <field name="type">other</field>
                <field name="user_type" ref="account.data_account_type_income"/>
                <field name="reconcile" eval="False"/>
                <field ref="a_9" name="parent_id"/>
            </record>

<!-- BTW Code Configuratie (Boomstructuur BTW rapportage)-->
        <record id="btw_code_chart_root" model="account.tax.code.template">
            <field name="name">Nederlands BTW Plan</field>
            <field name="parent_id" eval="False"/>
        </record>
<!-- De gegevens voor de BTW (gegevens voor omzetbedragen staan verderop) -->
        <record id="btw_totaal" model="account.tax.code.template">
            <field name="code">B</field>
            <field name="name">Gegevens omzetbelasting (BTW)</field>
            <field name="parent_id" ref="btw_code_chart_root"/>
        </record>
<!-- 1 Leveringen en/of diensten binnenland -->
        <record id="btw_code_binnenland" model="account.tax.code.template">
            <field name="code">1</field>
            <field name="name">Leveringen en/of diensten binnenland (BTW)</field>
            <field name="parent_id" ref="btw_totaal"/>
        </record>
        <record id="btw_code_1a" model="account.tax.code.template">
            <field name="code">1a</field>
            <field name="parent_id" ref="btw_code_binnenland"/>
            <field name="name">Leveringen/diensten belast met 21% (BTW)</field>
        </record>
        <record id="btw_code_1b" model="account.tax.code.template">
            <field name="code">1b</field>
            <field name="parent_id" ref="btw_code_binnenland"/>
            <field name="name">Leveringen/diensten belast met 6% (BTW)</field>
        </record>
        <record id="btw_code_1c" model="account.tax.code.template">
            <field name="code">1c</field>
            <field name="parent_id" ref="btw_code_binnenland"/>
            <field name="name">Leveringen/diensten belast met overige tarieven behalve 0% (BTW)</field>
        </record>
        <record id="btw_code_1d" model="account.tax.code.template">
            <field name="code">1d</field>
            <field name="parent_id" ref="btw_code_binnenland"/>
            <field name="name">Prive-gebruik (BTW)</field>
        </record>
        <record id="btw_code_1e" model="account.tax.code.template">
            <field name="code">1e</field>
            <field name="parent_id" ref="btw_code_binnenland"/>
            <field name="name">Leveringen/diensten belast met 0% of niet bij u belast (BTW)</field>
        </record>
<!-- 2. Verleggingsregeling -->
        <record id="btw_code_verlegging" model="account.tax.code.template">
            <field name="code">2</field>
            <field name="name">Verleggingsregelingen: BTW naar u verlegd (BTW)</field>
            <field name="parent_id" ref="btw_totaal"/>
        </record>
        <record id="btw_code_2a" model="account.tax.code.template">
            <field name="code">2a</field>
            <field name="parent_id" ref="btw_code_verlegging"/>
            <field name="name">Leveringen/diensten waarbij de heffing van omzetbelasting naar u is verlegd (BTW)</field>
        </record>
<!-- Voor rubriek 3 hoeft geen omzetbelasting aangegeven te worden, wel het omzet bedrag, zie hiervoor verderop
     3. Leveringen naar het buitenland -->
     
<!-- 4. Leveringen vanuit het buitenland -->
        <record id="btw_code_vanuit_buitenland" model="account.tax.code.template">
            <field name="code">4</field>
            <field name="name">Leveringen vanuit het buitenland (BTW)</field>
            <field name="parent_id" ref="btw_totaal"/>
        </record>
        <record id="btw_code_4a" model="account.tax.code.template">
            <field name="code">4a</field>
            <field name="parent_id" ref="btw_code_vanuit_buitenland"/>
            <field name="name">Leveringen uit landen buiten de EU (invoer) (BTW)</field>
            <field name="sign" eval="-1" />
        </record>
        <record id="btw_code_4b" model="account.tax.code.template">
            <field name="code">4b</field>
            <field name="parent_id" ref="btw_code_vanuit_buitenland"/>
            <field name="name">Verwerving van goederen uit landen binnen de EU (BTW)</field>
            <field name="sign" eval="-1" />
        </record>
<!-- 5. Voorbelasting, kleineondernemersregeling, schatting en eindtotaal -->
        <record id="btw_code_voorbelasting" model="account.tax.code.template">
            <field name="code">5</field>
            <field name="name">Voorbelasting, kleineondernemersregeling, schatting en eindtotaal (BTW)</field>
            <field name="parent_id" ref="btw_totaal"/>
        </record>
        <record id="btw_code_5a" model="account.tax.code.template">
            <field name="code">5a</field>
            <field name="parent_id" ref="btw_code_voorbelasting"/>
            <field name="name">Verschuldigde omzetbelasting (rubrieken 1a t/m 4b) (BTW)</field>
        </record>
        <record id="btw_code_5b" model="account.tax.code.template">
            <field name="code">5b</field>
        <field eval="-1" name="sign"/>
            <field name="parent_id" ref="btw_code_voorbelasting"/>
            <field name="name">Voorbelasting (BTW)</field>
        </record>
        <record id="btw_code_5c" model="account.tax.code.template">
            <field name="code">5c</field>
            <field name="parent_id" ref="btw_code_voorbelasting"/>
            <field name="name">Subtotaal (rubriek 5a min 5b) (BTW)</field>
        </record>
        <record id="btw_code_5d" model="account.tax.code.template">
            <field name="code">5d</field>
            <field name="parent_id" ref="btw_code_voorbelasting"/>
            <field name="name">Vermindering volgens de kleineondernemersregeling (BTW)</field>
        </record>
        <record id="btw_code_5e" model="account.tax.code.template">
            <field name="code">5e</field>
            <field name="parent_id" ref="btw_code_voorbelasting"/>
            <field name="name">Schatting vorige aangifte(n) (BTW)</field>
        </record>
        <record id="btw_code_5f" model="account.tax.code.template">
            <field name="code">5f</field>
            <field name="parent_id" ref="btw_code_voorbelasting"/>
            <field name="name">Schatting deze aangifte (BTW)</field>
        </record>
        <record id="btw_code_5g" model="account.tax.code.template">
            <field name="code">5g</field>
            <field name="parent_id" ref="btw_code_voorbelasting"/>
            <field name="name">Totaal te betalen/terug te vragen (BTW)</field>
        </record>
        
<!-- De gegevens over de omzet -->
        <record id="omz_totaal" model="account.tax.code.template">
            <field name="code">A</field>
            <field name="name">Gegevens omzetbedragen</field>
            <field name="parent_id" ref="btw_code_chart_root"/>
        </record>
<!-- 1 Leveringen en/of diensten binnenland -->
        <record id="omz_code_binnenland" model="account.tax.code.template">
            <field name="code">1</field>
            <field name="name">Leveringen en/of diensten binnenland (omzet)</field>
            <field name="parent_id" ref="omz_totaal"/>
        </record>
        <record id="omz_code_1a" model="account.tax.code.template">
            <field name="code">1a</field>
            <field name="parent_id" ref="omz_code_binnenland"/>
            <field name="name">Leveringen/diensten belast met 21% (omzet)</field>
        </record>
        <record id="omz_code_1b" model="account.tax.code.template">
            <field name="code">1b</field>
            <field name="parent_id" ref="omz_code_binnenland"/>
            <field name="name">Leveringen/diensten belast met 6% (omzet)</field>
        </record>
        <record id="omz_code_1c" model="account.tax.code.template">
            <field name="code">1c</field>
            <field name="parent_id" ref="omz_code_binnenland"/>
            <field name="name">Leveringen/diensten belast met overige tarieven behalve 0% (omzet)</field>
        </record>
        <record id="omz_code_1d" model="account.tax.code.template">
            <field name="code">1d</field>
            <field name="parent_id" ref="omz_code_binnenland"/>
            <field name="name">Prive-gebruik (omzet)</field>
        </record>
        <record id="omz_code_1e" model="account.tax.code.template">
            <field name="code">1e</field>
            <field name="parent_id" ref="omz_code_binnenland"/>
            <field name="name">Leveringen/diensten belast met 0% of niet bij u belast (omzet)</field>
        </record>
<!-- 2. Verleggingsregeling -->
        <record id="omz_code_verlegging" model="account.tax.code.template">
            <field name="code">2</field>
            <field name="name">Verleggingsregelingen: BTW naar u verlegd (omzet)</field>
            <field name="parent_id" ref="omz_totaal"/>
        </record>
        <record id="omz_code_2a" model="account.tax.code.template">
            <field name="code">2a</field>
            <field name="parent_id" ref="omz_code_verlegging"/>
            <field name="name">Leveringen/diensten waarbij de heffing van omzetbelasting naar u is verlegd (omzet)</field>
        </record>
<!-- 3. Leveringen naar het buitenland -->
        <record id="omz_code_naar_buitenland" model="account.tax.code.template">
            <field name="code">3</field>
            <field name="name">Leveringen naar het buitenland (omzet)</field>
            <field name="parent_id" ref="omz_totaal"/>
        </record>
        <record id="omz_code_3a" model="account.tax.code.template">
            <field name="code">3a</field>
            <field name="parent_id" ref="omz_code_naar_buitenland"/>
            <field name="name">Leveringen naar landen buiten de EU (uitvoer) (omzet)</field>
        </record>
        <record id="omz_code_3b" model="account.tax.code.template">
            <field name="code">3b</field>
            <field name="parent_id" ref="omz_code_naar_buitenland"/>
            <field name="name">Leveringen naar landen binnen de EU (omzet)</field>
        </record>
        <record id="omz_code_3c" model="account.tax.code.template">
            <field name="code">3c</field>
            <field name="parent_id" ref="omz_code_naar_buitenland"/>
            <field name="name">Installatie/afstandsverkopen binnen de EU (omzet)</field>
        </record>
<!-- 4. Leveringen vanuit het buitenland -->
        <record id="omz_code_vanuit_buitenland" model="account.tax.code.template">
            <field name="code">4</field>
            <field name="name">Leveringen vanuit het buitenland (omzet)</field>
            <field name="parent_id" ref="omz_totaal"/>
        </record>
        <record id="omz_code_4a" model="account.tax.code.template">
            <field name="code">4a</field>
            <field name="parent_id" ref="omz_code_vanuit_buitenland"/>
            <field name="name">Leveringen uit landen buiten de EU (invoer) (omzet)</field>
        </record>
        <record id="omz_code_4b" model="account.tax.code.template">
            <field name="code">4b</field>
            <field name="parent_id" ref="omz_code_vanuit_buitenland"/>
            <field name="name">Verwerving van goederen uit landen binnen de EU (omzet)</field>
        </record>
        
            <!-- Chart template -->
        <record id="l10nnl_chart_template" model="account.chart.template">
            <field name="name">Nederlands Grootboekschema</field>
            <field name="account_root_id" ref="a_root"/>
            <field name="tax_code_root_id" ref="btw_code_chart_root"/>
            <field name="bank_account_view_id" ref="a_10"/>
            <field name="property_account_receivable" ref="a_recv"/>      <!-- debiteuren -->
            <field name="property_account_payable" ref="a_pay"/>          <!-- crediteuren -->
            <field name="property_account_expense_categ" ref="a_expense"/><!-- aankoop grondstoffen -->
            <field name="property_account_income_categ" ref="a_sale"/>    <!-- verkoop rekening -->
        </record>

<!-- BTW  Template
De volgende 2 velden worden gebruikt om een koppeling met het grootboek te maken. In de code wordt berekend
welk bedrag uiteindelijk moet worden weggeschreven en bepaald op welke grootboekrekening weggeschreven word.
GROOTBOEK KOPPELING
    account_collected_id             = Invoice Tax Account
            verwijzing naar BTW verzamel Grootboekrek. indien bedrag bijschrijven
    account_paid_id                = Refund Tax Account
            verwijzing naar BTW verzamel Grootboekrek. indien bedrag afschrijven

De volgende 4 velden worden gebruikt voor de BTW rapportage om de bedragen naar de juiste groepen 
weg te schrijven om zo b.v. een Aangifte omzetbelasting formulier op te bouwen.
Het is een verwijzing naar BTW Code Configuratie (rapportage) hierboven.
Deze velden kunnen middels nieuwe records genest zijn om zowel bedragen negatief alsook zowel 
bij als af te schrijven b.v. bij intracommunitaire verwervingen.
M.b.t. FACTUREN (zowel inkoop als verkoop)
    base_code_id            = Basisbedrag waarover BTW word geheven
    tax_code_id            = Het berekende BTW bedrag
M.b.t. CREDITFACTUREN (zowel inkoop als verkoop)
    ref_base_code_id        = Basisbedrag waarover BTW wordt afgetrokken (Refund)
    ref_tax_code_id            = Het berekende BTW bedrag

TODO rubriek 1c en 1d moeten nog, zijn variabel, dus BTW percentage moet door gebruiker kiesbaar zijn

-->

<!-- Binnen Nederland -->
<!-- Verkoop BTW -->

        <record id="btw_0" model="account.tax.template">
            <field name="sequence">10</field>
            <field name="chart_template_id" ref="l10nnl_chart_template"/>
            <field name="name">Verkopen/omzet onbelast (nul-tarief)</field>
            <field name="description">0% BTW</field>
            <field eval="0.00" name="amount"/>
            <field name="type">percent</field>
            <field name="account_collected_id" ref="vat_payable0"/>
            <field name="account_paid_id" ref="vat_refund0"/>
            <field name="base_code_id" ref="omz_code_1e"/>
            <field name="ref_base_code_id" ref="omz_code_1e"/>
            <field name="type_tax_use">sale</field>
        </record>
        <record id="btw_6" model="account.tax.template">
            <field name="sequence">10</field>
            <field name="chart_template_id" ref="l10nnl_chart_template"/>
            <field name="name">Verkopen/omzet laag</field>
            <field name="description">6% BTW</field>
            <field eval="0.06" name="amount"/>
            <field name="type">percent</field>
            <field name="account_collected_id" ref="vat_payable_low"/>
            <field name="account_paid_id" ref="vat_refund_low"/>
            <field name="base_code_id" ref="omz_code_1b"/>
            <field name="tax_code_id" ref="btw_code_1b"/>
            <field name="ref_base_code_id" ref="omz_code_1b"/>
            <field name="ref_tax_code_id" ref="btw_code_1b"/>
            <field name="type_tax_use">sale</field>
        </record>
<<<<<<< HEAD
        <record id="btw_21" model="account.tax.template">
=======
        <record id="btw_19" model="account.tax.template">
            <field name="sequence">5</field>
>>>>>>> c58d8d3b
            <field name="chart_template_id" ref="l10nnl_chart_template"/>
            <field name="name">Verkopen/omzet hoog</field>
            <field name="description">21% BTW</field>
            <field eval="0.21" name="amount"/>
            <field name="type">percent</field>
            <field name="account_collected_id" ref="vat_payable_high"/>
            <field name="account_paid_id" ref="vat_refund_high"/>
            <field name="base_code_id" ref="omz_code_1a"/>
            <field name="tax_code_id" ref="btw_code_1a"/>
            <field name="ref_base_code_id" ref="omz_code_1a"/>
            <field name="ref_tax_code_id" ref="btw_code_1a"/>
            <field name="type_tax_use">sale</field>
        </record>
<!-- TODO - nakijken btw overig op percentage-->
        <record id="btw_overig" model="account.tax.template">
            <field name="sequence">15</field>
            <field name="chart_template_id" ref="l10nnl_chart_template"/>
            <field name="name">Verkopen/omzet overig</field>
            <field name="description">variabel BTW</field>
            <field eval="0.21" name="amount"/>
            <field name="type">percent</field>
            <field name="account_collected_id" ref="vat_payable_high"/>
            <field name="account_paid_id" ref="vat_refund_high"/>
            <field name="base_code_id" ref="omz_code_1a"/>
            <field name="tax_code_id" ref="btw_code_1a"/>
            <field name="ref_base_code_id" ref="omz_code_1c"/>
            <field name="ref_tax_code_id" ref="btw_code_1c"/>
            <field name="type_tax_use">sale</field>
        </record>

<!--Inkoop BTW -->
        <record id="btw_6_buy" model="account.tax.template">
            <field name="sequence">10</field>
            <field name="chart_template_id" ref="l10nnl_chart_template"/>
            <field name="name">BTW te vorderen laag (inkopen)</field>
            <field name="description">6% BTW</field>
            <field eval="0.06" name="amount"/>
            <field name="type">percent</field>
            <field name="account_collected_id" ref="vat_refund_low"/>
            <field name="account_paid_id" ref="vat_payable_low"/>
            <field name="tax_code_id" ref="btw_code_5b"/>
            <field name="ref_tax_code_id" ref="btw_code_5b"/>
            <field name="type_tax_use">purchase</field>
        </record>
<<<<<<< HEAD
        <record id="btw_21_buy" model="account.tax.template">
=======
        <record id="btw_19_buy" model="account.tax.template">
            <field name="sequence">5</field>
>>>>>>> c58d8d3b
            <field name="chart_template_id" ref="l10nnl_chart_template"/>
            <field name="name">BTW te vorderen hoog (inkopen)</field>
            <field name="description">21% BTW</field>
            <field eval="0.21" name="amount"/>
            <field name="type">percent</field>
            <field name="account_collected_id" ref="vat_refund_high"/>
            <field name="account_paid_id" ref="vat_payable_high"/>
            <field name="tax_code_id" ref="btw_code_5b"/>
            <field name="ref_tax_code_id" ref="btw_code_5b"/>
            <field name="type_tax_use">purchase</field>
        </record>
        <record id="btw_overig_buy" model="account.tax.template">
            <field name="sequence">15</field>
            <field name="chart_template_id" ref="l10nnl_chart_template"/>
            <field name="name">BTW te vorderen overig (inkopen)</field>
            <field name="description">variabel BTW</field>
            <field eval="0.21" name="amount"/>
            <field name="type">percent</field>
            <field name="account_collected_id" ref="vat_refund_high"/>
            <field name="account_paid_id" ref="vat_payable_high"/>
            <field name="tax_code_id" ref="btw_code_5b"/>
            <field name="ref_tax_code_id" ref="btw_code_5b"/>
            <field name="type_tax_use">purchase</field>
        </record>
<!--BTW verlegd-->
<<<<<<< HEAD
    <record id="btw_verk_0" model="account.tax.template">
=======
	<record id="btw_verk_0" model="account.tax.template">
	       <field name="sequence">15</field>
>>>>>>> c58d8d3b
            <field name="chart_template_id" ref="l10nnl_chart_template"/>
            <field name="name">BTW af te dragen verlegd (verkopen)</field>
            <field name="description">0% BTW verlegd</field>
            <field eval="0.00" name="amount"/>
            <field name="type">percent</field>
            <field name="account_collected_id" ref="vat_payable_verlegd"/>
            <field name="account_paid_id" ref="vat_refund_verlegd"/>
            <field eval="omz_code_1e" name="base_code_id"/>
            <field eval="omz_code_1e" name="ref_base_code_id"/>
            <field name="type_tax_use">purchase</field>
        </record>
        <record id="btw_ink_0" model="account.tax.template">
            <field name="sequence">15</field>
            <field name="chart_template_id" ref="l10nnl_chart_template"/>
            <field name="name">BTW af te dragen verlegd (inkopen)</field>
            <field name="description">21% BTW verlegd</field>
            <field eval="0.21" name="amount"/>
            <field name="type">percent</field>
            <field name="account_collected_id" ref="vat_payable_verlegd"/>
            <field name="account_paid_id" ref="vat_refund_verlegd"/>
            <field eval="omz_code_2a" name="base_code_id"/>
            <field eval="omz_code_2a" name="ref_base_code_id"/>
            <field name="type_tax_use">purchase</field>
            <field eval="True" name="child_depend"/>
        </record>
<<<<<<< HEAD
                        <record id="btw_ink_0_1" model="account.tax.template">
                            <field name="chart_template_id" ref="l10nnl_chart_template"/>
                            <field name="name">BTW af te dragen verlegd (inkopen1)</field>
                            <field eval="1.00" name="amount"/>
                            <field name="type">percent</field>
                            <field eval="btw_ink_0" name="parent_id"/>
                            <field name="account_collected_id" ref="vat_payable_verlegd"/>
                            <field name="account_paid_id" ref="vat_refund_verlegd"/>
                            <field eval="btw_code_2a" name="tax_code_id"/>
                            <field eval="btw_code_2a" name="ref_tax_code_id"/>
                            <field name="type_tax_use">purchase</field>
                        </record>
                        <record id="btw_ink_0_2" model="account.tax.template">
                            <field name="chart_template_id" ref="l10nnl_chart_template"/>
                            <field name="name">BTW af te dragen verlegd (inkopen2)</field>
                            <field eval="-1.00" name="amount"/>
                            <field name="type">percent</field>
                            <field eval="btw_ink_0" name="parent_id"/>
                            <field name="account_collected_id" ref="vat_payable_verlegd"/>
                            <field name="account_paid_id" ref="vat_refund_verlegd"/>
                            <field eval="btw_code_5b" name="tax_code_id"/>
                            <field eval="btw_code_5b" name="ref_tax_code_id"/>
                            <field name="type_tax_use">purchase</field>
                        </record>
=======
				        <record id="btw_ink_0_1" model="account.tax.template">
				            <field name="sequence">99</field>
				            <field name="chart_template_id" ref="l10nnl_chart_template"/>
				            <field name="name">BTW af te dragen verlegd (inkopen1)</field>
				            <field eval="1.00" name="amount"/>
				            <field name="type">percent</field>
				            <field eval="btw_ink_0" name="parent_id"/>
				            <field name="account_collected_id" ref="vat_payable_verlegd"/>
				            <field name="account_paid_id" ref="vat_refund_verlegd"/>
				            <field eval="btw_code_2a" name="tax_code_id"/>
				            <field eval="btw_code_2a" name="ref_tax_code_id"/>
				            <field name="type_tax_use">purchase</field>
				        </record>
				        <record id="btw_ink_0_2" model="account.tax.template">
				            <field name="sequence">99</field>
				            <field name="chart_template_id" ref="l10nnl_chart_template"/>
				            <field name="name">BTW af te dragen verlegd (inkopen2)</field>
				            <field eval="-1.00" name="amount"/>
				            <field name="type">percent</field>
				            <field eval="btw_ink_0" name="parent_id"/>
				            <field name="account_collected_id" ref="vat_payable_verlegd"/>
				            <field name="account_paid_id" ref="vat_refund_verlegd"/>
				            <field eval="btw_code_5b" name="tax_code_id"/>
				            <field eval="btw_code_5b" name="ref_tax_code_id"/>
				            <field name="type_tax_use">purchase</field>
				        </record>
>>>>>>> c58d8d3b
        <record id="btw_ink2_0" model="account.tax.template">
            <field name="sequence">15</field>
            <field name="chart_template_id" ref="l10nnl_chart_template"/>
            <field name="name">BTW te vorderen verlegd (inkopen)</field>
            <field name="description">21% BTW verlegd</field>
            <field eval="0.21" name="amount"/>
            <field name="type">percent</field>
            <field name="account_collected_id" ref="vat_refund_verlegd"/>
            <field name="account_paid_id" ref="vat_payable_verlegd"/>
            <field eval="omz_code_2a" name="base_code_id"/>
            <field eval="omz_code_2a" name="ref_base_code_id"/>
            <field name="type_tax_use">purchase</field>
            <field eval="True" name="child_depend"/>
        </record>
<<<<<<< HEAD
                        <record id="btw_ink2_0_1" model="account.tax.template">
                            <field name="chart_template_id" ref="l10nnl_chart_template"/>
                            <field name="name">BTW te vorderen verlegd (inkopen1)</field>
                            <field eval="1.00" name="amount"/>
                            <field name="type">percent</field>
                            <field eval="btw_ink2_0" name="parent_id"/>
                            <field name="account_collected_id" ref="vat_refund_verlegd"/>
                            <field name="account_paid_id" ref="vat_payable_verlegd"/>
                            <field eval="btw_code_2a" name="tax_code_id"/>
                            <field eval="btw_code_2a" name="ref_tax_code_id"/>
                            <field name="type_tax_use">purchase</field>
                        </record>
                        <record id="btw_ink2_0_2" model="account.tax.template">
                            <field name="chart_template_id" ref="l10nnl_chart_template"/>
                            <field name="name">BTW te vorderen verlegd (inkopen2)</field>
                            <field eval="-1.00" name="amount"/>
                            <field name="type">percent</field>
                            <field eval="btw_ink2_0" name="parent_id"/>
                            <field name="account_collected_id" ref="vat_refund_verlegd"/>
                            <field name="account_paid_id" ref="vat_payable_verlegd"/>
                            <field eval="btw_code_5b" name="tax_code_id"/>
                            <field eval="btw_code_5b" name="ref_tax_code_id"/>
                            <field name="type_tax_use">purchase</field>
                        </record>
=======
				        <record id="btw_ink2_0_1" model="account.tax.template">
				            <field name="sequence">99</field>
				            <field name="chart_template_id" ref="l10nnl_chart_template"/>
				            <field name="name">BTW te vorderen verlegd (inkopen1)</field>
				            <field eval="1.00" name="amount"/>
				            <field name="type">percent</field>
				            <field eval="btw_ink2_0" name="parent_id"/>
				            <field name="account_collected_id" ref="vat_refund_verlegd"/>
				            <field name="account_paid_id" ref="vat_payable_verlegd"/>
				            <field eval="btw_code_2a" name="tax_code_id"/>
				            <field eval="btw_code_2a" name="ref_tax_code_id"/>
				            <field name="type_tax_use">purchase</field>
				        </record>
				        <record id="btw_ink2_0_2" model="account.tax.template">
				            <field name="sequence">99</field>
				            <field name="chart_template_id" ref="l10nnl_chart_template"/>
				            <field name="name">BTW te vorderen verlegd (inkopen2)</field>
				            <field eval="-1.00" name="amount"/>
				            <field name="type">percent</field>
				            <field eval="btw_ink2_0" name="parent_id"/>
				            <field name="account_collected_id" ref="vat_refund_verlegd"/>
				            <field name="account_paid_id" ref="vat_payable_verlegd"/>
				            <field eval="btw_code_5b" name="tax_code_id"/>
				            <field eval="btw_code_5b" name="ref_tax_code_id"/>
				            <field name="type_tax_use">purchase</field>
				        </record>
>>>>>>> c58d8d3b
<!-- Binnen de EU -->
<!-- BTW inkoop -->
        <record id="btw_I_6" model="account.tax.template">
            <field name="sequence">20</field>
            <field name="chart_template_id" ref="l10nnl_chart_template"/>
            <field name="name">Inkopen import binnen EU laag</field>
<<<<<<< HEAD
        <field name="description">6% BTW import binnen EU</field>
=======
            <field name="description">6% BTW import binnen EU</field>
>>>>>>> c58d8d3b
            <field eval="0.06" name="amount"/>
            <field name="type">percent</field>
            <field eval="True" name="child_depend"/>
            <field eval="omz_code_4b" name="base_code_id"/>
            <field eval="omz_code_4b" name="ref_base_code_id"/>
            <field name="type_tax_use">purchase</field>
        </record>
<<<<<<< HEAD
                        <record id="btw_I_6_1" model="account.tax.template">
                            <field name="chart_template_id" ref="l10nnl_chart_template"/>
                            <field name="name">Inkopen import binnen EU laag(1)</field>
                            <field eval="-1.00" name="amount"/>
                            <field name="type">percent</field>
                            <field name="parent_id" ref="btw_I_6"/>
                            <field name="account_collected_id" ref="vat_payable_low"/>
                            <field name="account_paid_id" ref="vat_payable_low"/>
                            <field eval="btw_code_4b" name="tax_code_id"/>
                            <field eval="btw_code_4b" name="ref_tax_code_id"/>
                            <field name="type_tax_use">purchase</field>
                        </record>
                        <record id="btw_I_6_2" model="account.tax.template">
                            <field name="chart_template_id" ref="l10nnl_chart_template"/>
                            <field name="name">Inkopen import binnen EU laag(2)</field>
                            <field eval="1.00" name="amount"/>
                            <field name="type">percent</field>
                            <field name="parent_id" ref="btw_I_6"/>
                            <field name="account_collected_id" ref="vat_refund_low"/>
                            <field name="account_paid_id" ref="vat_refund_low"/>
                            <field eval="btw_code_5b" name="tax_code_id"/>
                            <field eval="btw_code_5b" name="ref_tax_code_id"/>
                            <field name="type_tax_use">purchase</field>
                        </record>
        <record id="btw_I_21" model="account.tax.template">
            <field name="chart_template_id" ref="l10nnl_chart_template"/>
            <field name="name">Inkopen import binnen EU hoog</field>
        <field name="description">21% BTW import binnen EU</field>
            <field eval="0.21" name="amount"/>
=======
				        <record id="btw_I_6_1" model="account.tax.template">
				            <field name="sequence">99</field>
				            <field name="chart_template_id" ref="l10nnl_chart_template"/>
				            <field name="name">Inkopen import binnen EU laag(1)</field>
				            <field eval="1.00" name="amount"/>
				            <field name="type">percent</field>
				            <field name="parent_id" ref="btw_I_6"/>
				            <field name="account_collected_id" ref="vat_payable6"/>
				            <field name="account_paid_id" ref="vat_payable6"/>
				            <field eval="btw_code_4b" name="tax_code_id"/>
				            <field eval="btw_code_4b" name="ref_tax_code_id"/>
				            <field name="type_tax_use">purchase</field>
				        </record>
				        <record id="btw_I_6_2" model="account.tax.template">
				            <field name="sequence">99</field>
				            <field name="chart_template_id" ref="l10nnl_chart_template"/>
				            <field name="name">Inkopen import binnen EU laag(2)</field>
				            <field eval="-1.00" name="amount"/>
				            <field name="type">percent</field>
				            <field name="parent_id" ref="btw_I_6"/>
				            <field name="account_collected_id" ref="vat_refund6"/>
				            <field name="account_paid_id" ref="vat_refund6"/>
				            <field eval="btw_code_5b" name="tax_code_id"/>
				            <field eval="btw_code_5b" name="ref_tax_code_id"/>
				            <field name="type_tax_use">purchase</field>
				        </record>
        <record id="btw_I_19" model="account.tax.template">
            <field name="sequence">20</field>
            <field name="chart_template_id" ref="l10nnl_chart_template"/>
            <field name="name">Inkopen import binnen EU hoog</field>
            <field name="description">19% BTW import binnen EU</field>
            <field eval="0.19" name="amount"/>
>>>>>>> c58d8d3b
            <field name="type">percent</field>
            <field eval="True" name="child_depend"/>
            <field eval="omz_code_4b" name="base_code_id"/>
            <field eval="omz_code_4b" name="ref_base_code_id"/>
            <field name="type_tax_use">purchase</field>
        </record>
<<<<<<< HEAD
                        <record id="btw_I_21_1" model="account.tax.template">
                            <field name="chart_template_id" ref="l10nnl_chart_template"/>
                            <field name="name">Inkopen import binnen EU hoog(1)</field>
                            <field eval="-1.00" name="amount"/>
                            <field name="type">percent</field>
                            <field name="parent_id" ref="btw_I_21"/>
                            <field name="account_collected_id" ref="vat_payable_high"/>
                            <field name="account_paid_id" ref="vat_payable_high"/>
                            <field eval="btw_code_4b" name="tax_code_id"/>
                            <field eval="btw_code_4b" name="ref_tax_code_id"/>
                            <field name="type_tax_use">purchase</field>
                        </record>
                        <record id="btw_I_21_2" model="account.tax.template">
                            <field name="chart_template_id" ref="l10nnl_chart_template"/>
                            <field name="name">Inkopen import binnen EU hoog(2)</field>
                            <field eval="1.00" name="amount"/>
                            <field name="type">percent</field>
                            <field name="parent_id" ref="btw_I_21"/>
                            <field name="account_collected_id" ref="vat_refund_high"/>
                            <field name="account_paid_id" ref="vat_refund_high"/>
                            <field eval="btw_code_5b" name="tax_code_id"/>
                            <field eval="btw_code_5b" name="ref_tax_code_id"/>
                            <field name="type_tax_use">purchase</field>
                        </record>
=======
				        <record id="btw_I_19_1" model="account.tax.template">
				            <field name="sequence">99</field>
				            <field name="chart_template_id" ref="l10nnl_chart_template"/>
				            <field name="name">Inkopen import binnen EU hoog(1)</field>
				            <field eval="1.00" name="amount"/>
				            <field name="type">percent</field>
				            <field name="parent_id" ref="btw_I_19"/>
				            <field name="account_collected_id" ref="vat_payable19"/>
				            <field name="account_paid_id" ref="vat_payable19"/>
				            <field eval="btw_code_4b" name="tax_code_id"/>
				            <field eval="btw_code_4b" name="ref_tax_code_id"/>
				            <field name="type_tax_use">purchase</field>
				        </record>
				        <record id="btw_I_19_2" model="account.tax.template">
				            <field name="sequence">99</field>
				            <field name="chart_template_id" ref="l10nnl_chart_template"/>
				            <field name="name">Inkopen import binnen EU hoog(2)</field>
				            <field eval="-1.00" name="amount"/>
				            <field name="type">percent</field>
				            <field name="parent_id" ref="btw_I_19"/>
				            <field name="account_collected_id" ref="vat_refund19"/>
				            <field name="account_paid_id" ref="vat_refund19"/>
				            <field eval="btw_code_5b" name="tax_code_id"/>
				            <field eval="btw_code_5b" name="ref_tax_code_id"/>
				            <field name="type_tax_use">purchase</field>
				        </record>
>>>>>>> c58d8d3b
        <record id="btw_I_overig" model="account.tax.template">
            <field name="sequence">20</field>
            <field name="chart_template_id" ref="l10nnl_chart_template"/>
            <field name="name">Inkopen import binnen EU overig</field>
<<<<<<< HEAD
        <field name="description">0% BTW import binnen EU</field>
=======
            <field name="description">0% BTW import binnen EU</field>
>>>>>>> c58d8d3b
            <field eval="0.00" name="amount"/>
            <field name="type">percent</field>
            <field eval="True" name="child_depend"/>
            <field eval="omz_code_4b" name="base_code_id"/>
            <field eval="omz_code_4b" name="ref_base_code_id"/>
            <field name="type_tax_use">purchase</field>
        </record>
<<<<<<< HEAD
                        <record id="btw_I_overig_1" model="account.tax.template">
                            <field name="chart_template_id" ref="l10nnl_chart_template"/>
                            <field name="name">Inkopen import binnen EU overig(1)</field>
                            <field eval="-1.00" name="amount"/>
                            <field name="type">percent</field>
                            <field name="parent_id" ref="btw_I_overig"/>
                            <field name="account_collected_id" ref="vat_payable_high"/>
                            <field name="account_paid_id" ref="vat_payable_high"/>
                            <field eval="btw_code_4b" name="tax_code_id"/>
                            <field eval="btw_code_4b" name="ref_tax_code_id"/>
                            <field name="type_tax_use">purchase</field>
                        </record>
                        <record id="btw_I_overig_2" model="account.tax.template">
                            <field name="chart_template_id" ref="l10nnl_chart_template"/>
                            <field name="name">Inkopen import binnen EU overig(2)</field>
                            <field eval="1.00" name="amount"/>
                            <field name="type">percent</field>
                            <field name="parent_id" ref="btw_I_overig"/>
                            <field name="account_collected_id" ref="vat_refund_high"/>
                            <field name="account_paid_id" ref="vat_refund_high"/>
                            <field eval="btw_code_5b" name="tax_code_id"/>
                            <field eval="btw_code_5b" name="ref_tax_code_id"/>
                            <field name="type_tax_use">purchase</field>
                        </record>
<!-- BTW verkoop -->                        
=======
				        <record id="btw_I_overig_1" model="account.tax.template">
				            <field name="sequence">99</field>
				            <field name="chart_template_id" ref="l10nnl_chart_template"/>
				            <field name="name">Inkopen import binnen EU overig(1)</field>
				            <field eval="1.00" name="amount"/>
				            <field name="type">percent</field>
				            <field name="parent_id" ref="btw_I_overig"/>
				            <field name="account_collected_id" ref="vat_payable19"/>
				            <field name="account_paid_id" ref="vat_payable19"/>
				            <field eval="btw_code_4b" name="tax_code_id"/>
				            <field eval="btw_code_4b" name="ref_tax_code_id"/>
				            <field name="type_tax_use">purchase</field>
				        </record>
				        <record id="btw_I_overig_2" model="account.tax.template">
				            <field name="sequence">99</field>
				            <field name="chart_template_id" ref="l10nnl_chart_template"/>
				            <field name="name">Inkopen import binnen EU overig(2)</field>
				            <field eval="-1.00" name="amount"/>
				            <field name="type">percent</field>
				            <field name="parent_id" ref="btw_I_overig"/>
				            <field name="account_collected_id" ref="vat_refund19"/>
				            <field name="account_paid_id" ref="vat_refund19"/>
				            <field eval="btw_code_5b" name="tax_code_id"/>
				            <field eval="btw_code_5b" name="ref_tax_code_id"/>
				            <field name="type_tax_use">purchase</field>
				        </record>
<!-- BTW verkoop -->				        
>>>>>>> c58d8d3b
        <record id="btw_X0" model="account.tax.template">
            <field name="sequence">20</field>
            <field name="chart_template_id" ref="l10nnl_chart_template"/>
            <field name="name">Verkopen export binnen EU</field>
<<<<<<< HEAD
        <field name="description">BTW export binnen EU</field>
=======
            <field name="description">BTW export binnen EU</field>
>>>>>>> c58d8d3b
            <field eval="0.00" name="amount"/>
            <field name="type">percent</field>
            <field name="account_collected_id" ref="vat_payable0"/>
            <field name="account_paid_id" ref="vat_refund0"/>
            <field name="base_code_id" ref="omz_code_3b"/>
            <field name="ref_base_code_id" ref="omz_code_3b"/>
            <field name="type_tax_use">sale</field>
        </record>
        <record id="btw_X2" model="account.tax.template">
            <field name="sequence">20</field>
            <field name="chart_template_id" ref="l10nnl_chart_template"/>
            <field name="name">Installatie/afstandsverkopen binnen EU</field>
<<<<<<< HEAD
        <field name="description">Inst./afst.verkopen binnen EU</field>
=======
            <field name="description">Inst./afst.verkopen binnen EU</field>
>>>>>>> c58d8d3b
            <field eval="0.00" name="amount"/>
            <field name="type">percent</field>
            <field name="account_collected_id" ref="vat_payable0"/>
            <field name="account_paid_id" ref="vat_refund0"/>
            <field name="base_code_id" ref="omz_code_3c"/>
            <field name="ref_base_code_id" ref="omz_code_3c"/>
            <field name="type_tax_use">sale</field>
        </record>

<!-- Buiten de EU -->
<!-- BTW inkoop -->
        <record id="btw_E1" model="account.tax.template">
            <field name="sequence">20</field>
            <field name="chart_template_id" ref="l10nnl_chart_template"/>
            <field name="name">Inkopen import buiten EU laag</field>
<<<<<<< HEAD
        <field name="description">BTW import buiten EU</field>
=======
            <field name="description">BTW import buiten EU</field>
>>>>>>> c58d8d3b
            <field eval="0.06" name="amount"/>
            <field name="type">percent</field>
            <field eval="True" name="child_depend"/>
            <field eval="omz_code_4a" name="base_code_id"/>
            <field eval="omz_code_4a" name="ref_base_code_id"/>
            <field name="type_tax_use">purchase</field>
        </record>
<<<<<<< HEAD
                        <record id="btw_E1_1" model="account.tax.template">
                            <field name="chart_template_id" ref="l10nnl_chart_template"/>
                            <field name="name">Inkopen import buiten EU laag(1)</field>
                            <field eval="-1.00" name="amount"/>
                            <field name="type">percent</field>
                            <field name="parent_id" ref="btw_E1"/>
                            <field name="account_collected_id" ref="vat_payable_low"/>
                            <field name="account_paid_id" ref="vat_payable_low"/>
                            <field eval="btw_code_4a" name="tax_code_id"/>
                            <field eval="btw_code_4a" name="ref_tax_code_id"/>
                            <field name="type_tax_use">purchase</field>
                        </record>
                        <record id="btw_E1_2" model="account.tax.template">
                            <field name="chart_template_id" ref="l10nnl_chart_template"/>
                            <field name="name">Inkopen import buiten EU laag(2)</field>
                            <field eval="1.00" name="amount"/>
                            <field name="type">percent</field>
                            <field name="parent_id" ref="btw_E1"/>
                            <field name="account_collected_id" ref="vat_refund_low"/>
                            <field name="account_paid_id" ref="vat_refund_low"/>
                            <field eval="btw_code_5b" name="tax_code_id"/>
                            <field eval="btw_code_5b" name="ref_tax_code_id"/>
                            <field name="type_tax_use">purchase</field>
                        </record>
=======
				        <record id="btw_E1_1" model="account.tax.template">
				            <field name="sequence">99</field>
				            <field name="chart_template_id" ref="l10nnl_chart_template"/>
				            <field name="name">Inkopen import buiten EU laag(1)</field>
				            <field eval="1.00" name="amount"/>
				            <field name="type">percent</field>
				            <field name="parent_id" ref="btw_E1"/>
				            <field name="account_collected_id" ref="vat_payable6"/>
				            <field name="account_paid_id" ref="vat_payable6"/>
				            <field eval="btw_code_4a" name="tax_code_id"/>
				            <field eval="btw_code_4a" name="ref_tax_code_id"/>
				            <field name="type_tax_use">purchase</field>
				        </record>
				        <record id="btw_E1_2" model="account.tax.template">
				            <field name="sequence">99</field>
				            <field name="chart_template_id" ref="l10nnl_chart_template"/>
				            <field name="name">Inkopen import buiten EU laag(2)</field>
				            <field eval="-1.00" name="amount"/>
				            <field name="type">percent</field>
				            <field name="parent_id" ref="btw_E1"/>
				            <field name="account_collected_id" ref="vat_refund6"/>
				            <field name="account_paid_id" ref="vat_refund6"/>
				            <field eval="btw_code_5b" name="tax_code_id"/>
				            <field eval="btw_code_5b" name="ref_tax_code_id"/>
				            <field name="type_tax_use">purchase</field>
				        </record>
>>>>>>> c58d8d3b
        <record id="btw_E2" model="account.tax.template">
            <field name="sequence">20</field>
            <field name="chart_template_id" ref="l10nnl_chart_template"/>
            <field name="name">Inkopen import buiten EU hoog</field>
<<<<<<< HEAD
        <field name="description">BTW import buiten EU</field>
            <field eval="0.21" name="amount"/>
=======
            <field name="description">BTW import buiten EU</field>
            <field eval="0.19" name="amount"/>
>>>>>>> c58d8d3b
            <field name="type">percent</field>
            <field eval="True" name="child_depend"/>
            <field eval="omz_code_4a" name="base_code_id"/>
            <field eval="omz_code_4a" name="ref_base_code_id"/>
            <field name="type_tax_use">purchase</field>
        </record>
<<<<<<< HEAD
                        <record id="btw_E2_1" model="account.tax.template">
                            <field name="chart_template_id" ref="l10nnl_chart_template"/>
                            <field name="name">Inkopen import buiten EU hoog(1)</field>
                            <field eval="-1.00" name="amount"/>
                            <field name="type">percent</field>
                            <field name="parent_id" ref="btw_E2"/>
                            <field name="account_collected_id" ref="vat_payable_high"/>
                            <field name="account_paid_id" ref="vat_payable_high"/>
                            <field eval="btw_code_4a" name="tax_code_id"/>
                            <field eval="btw_code_4a" name="ref_tax_code_id"/>
                            <field name="type_tax_use">purchase</field>
                        </record>
                        <record id="btw_E2_2" model="account.tax.template">
                            <field name="chart_template_id" ref="l10nnl_chart_template"/>
                            <field name="name">Inkopen import buiten EU hoog(2)</field>
                            <field eval="1.00" name="amount"/>
                            <field name="type">percent</field>
                            <field name="parent_id" ref="btw_E2"/>
                            <field name="account_collected_id" ref="vat_refund_high"/>
                            <field name="account_paid_id" ref="vat_refund_high"/>
                            <field eval="btw_code_5b" name="tax_code_id"/>
                            <field eval="btw_code_5b" name="ref_tax_code_id"/>
                            <field name="type_tax_use">purchase</field>
                        </record>
=======
				        <record id="btw_E2_1" model="account.tax.template">
				            <field name="sequence">99</field>
				            <field name="chart_template_id" ref="l10nnl_chart_template"/>
				            <field name="name">Inkopen import buiten EU hoog(1)</field>
				            <field eval="1.00" name="amount"/>
				            <field name="type">percent</field>
				            <field name="parent_id" ref="btw_E2"/>
				            <field name="account_collected_id" ref="vat_payable19"/>
				            <field name="account_paid_id" ref="vat_payable19"/>
				            <field eval="btw_code_4a" name="tax_code_id"/>
				            <field eval="btw_code_4a" name="ref_tax_code_id"/>
				            <field name="type_tax_use">purchase</field>
				        </record>
				        <record id="btw_E2_2" model="account.tax.template">
				            <field name="sequence">99</field>
				            <field name="chart_template_id" ref="l10nnl_chart_template"/>
				            <field name="name">Inkopen import buiten EU hoog(2)</field>
				            <field eval="-1.00" name="amount"/>
				            <field name="type">percent</field>
				            <field name="parent_id" ref="btw_E2"/>
				            <field name="account_collected_id" ref="vat_refund19"/>
				            <field name="account_paid_id" ref="vat_refund19"/>
				            <field eval="btw_code_5b" name="tax_code_id"/>
				            <field eval="btw_code_5b" name="ref_tax_code_id"/>
				            <field name="type_tax_use">purchase</field>
				        </record>
>>>>>>> c58d8d3b
        <record id="btw_E_overig" model="account.tax.template">
            <field name="sequence">20</field>
            <field name="chart_template_id" ref="l10nnl_chart_template"/>
            <field name="name">Inkopen import buiten EU overig</field>
<<<<<<< HEAD
        <field name="description">BTW import buiten EU</field>
            <field eval="0.21" name="amount"/>
=======
            <field name="description">BTW import buiten EU</field>
            <field eval="0.19" name="amount"/>
>>>>>>> c58d8d3b
            <field name="type">percent</field>
            <field eval="True" name="child_depend"/>
            <field eval="omz_code_4a" name="base_code_id"/>
            <field eval="omz_code_4a" name="ref_base_code_id"/>
            <field name="type_tax_use">purchase</field>
        </record>
<<<<<<< HEAD
                        <record id="btw_E_overig_1" model="account.tax.template">
                            <field name="chart_template_id" ref="l10nnl_chart_template"/>
                            <field name="name">Inkopen import buiten EU overig(1)</field>
                            <field eval="-1.00" name="amount"/>
                            <field name="type">percent</field>
                            <field name="parent_id" ref="btw_E_overig"/>
                            <field name="account_collected_id" ref="vat_payable_high"/>
                            <field name="account_paid_id" ref="vat_payable_high"/>
                            <field eval="btw_code_4a" name="tax_code_id"/>
                            <field eval="btw_code_4a" name="ref_tax_code_id"/>
                            <field name="type_tax_use">purchase</field>
                        </record>
                        <record id="btw_E_overig_2" model="account.tax.template">
                            <field name="chart_template_id" ref="l10nnl_chart_template"/>
                            <field name="name">Inkopen import buiten EU overig(2)</field>
                            <field eval="1.00" name="amount"/>
                            <field name="type">percent</field>
                            <field name="parent_id" ref="btw_E_overig"/>
                            <field name="account_collected_id" ref="vat_refund_high"/>
                            <field name="account_paid_id" ref="vat_refund_high"/>
                            <field eval="btw_code_5b" name="tax_code_id"/>
                            <field eval="btw_code_5b" name="ref_tax_code_id"/>
                            <field name="type_tax_use">purchase</field>
                        </record>
=======
				        <record id="btw_E_overig_1" model="account.tax.template">
				            <field name="sequence">99</field>
				            <field name="chart_template_id" ref="l10nnl_chart_template"/>
				            <field name="name">Inkopen import buiten EU overig(1)</field>
				            <field eval="1.00" name="amount"/>
				            <field name="type">percent</field>
				            <field name="parent_id" ref="btw_E_overig"/>
				            <field name="account_collected_id" ref="vat_payable19"/>
				            <field name="account_paid_id" ref="vat_payable19"/>
				            <field eval="btw_code_4a" name="tax_code_id"/>
				            <field eval="btw_code_4a" name="ref_tax_code_id"/>
				            <field name="type_tax_use">purchase</field>
				        </record>
				        <record id="btw_E_overig_2" model="account.tax.template">
				            <field name="sequence">99</field>
				            <field name="chart_template_id" ref="l10nnl_chart_template"/>
				            <field name="name">Inkopen import buiten EU overig(2)</field>
				            <field eval="-1.00" name="amount"/>
				            <field name="type">percent</field>
				            <field name="parent_id" ref="btw_E_overig"/>
				            <field name="account_collected_id" ref="vat_refund19"/>
				            <field name="account_paid_id" ref="vat_refund19"/>
				            <field eval="btw_code_5b" name="tax_code_id"/>
				            <field eval="btw_code_5b" name="ref_tax_code_id"/>
				            <field name="type_tax_use">purchase</field>
				        </record>
>>>>>>> c58d8d3b
<!-- BTW Verkoop -->
        <record id="btw_X1" model="account.tax.template">
            <field name="sequence">20</field>
            <field name="chart_template_id" ref="l10nnl_chart_template"/>
            <field name="name">Verkopen export buiten EU</field>
<<<<<<< HEAD
        <field name="description">BTW export buiten EU</field>
=======
            <field name="description">BTW export buiten EU</field>
>>>>>>> c58d8d3b
            <field eval="0.00" name="amount"/>
            <field name="type">percent</field>
            <field name="account_collected_id" ref="vat_payable0"/>
            <field name="account_paid_id" ref="vat_refund0"/>
            <field name="base_code_id" ref="omz_code_3a"/>
            <field name="ref_base_code_id" ref="omz_code_3a"/>
            <field name="type_tax_use">sale</field>
        </record>
    </data>
</openerp><|MERGE_RESOLUTION|>--- conflicted
+++ resolved
@@ -4160,12 +4160,8 @@
             <field name="ref_tax_code_id" ref="btw_code_1b"/>
             <field name="type_tax_use">sale</field>
         </record>
-<<<<<<< HEAD
         <record id="btw_21" model="account.tax.template">
-=======
-        <record id="btw_19" model="account.tax.template">
             <field name="sequence">5</field>
->>>>>>> c58d8d3b
             <field name="chart_template_id" ref="l10nnl_chart_template"/>
             <field name="name">Verkopen/omzet hoog</field>
             <field name="description">21% BTW</field>
@@ -4210,12 +4206,8 @@
             <field name="ref_tax_code_id" ref="btw_code_5b"/>
             <field name="type_tax_use">purchase</field>
         </record>
-<<<<<<< HEAD
         <record id="btw_21_buy" model="account.tax.template">
-=======
-        <record id="btw_19_buy" model="account.tax.template">
             <field name="sequence">5</field>
->>>>>>> c58d8d3b
             <field name="chart_template_id" ref="l10nnl_chart_template"/>
             <field name="name">BTW te vorderen hoog (inkopen)</field>
             <field name="description">21% BTW</field>
@@ -4241,12 +4233,8 @@
             <field name="type_tax_use">purchase</field>
         </record>
 <!--BTW verlegd-->
-<<<<<<< HEAD
-    <record id="btw_verk_0" model="account.tax.template">
-=======
-	<record id="btw_verk_0" model="account.tax.template">
-	       <field name="sequence">15</field>
->>>>>>> c58d8d3b
+        <record id="btw_verk_0" model="account.tax.template">
+	        <field name="sequence">15</field>
             <field name="chart_template_id" ref="l10nnl_chart_template"/>
             <field name="name">BTW af te dragen verlegd (verkopen)</field>
             <field name="description">0% BTW verlegd</field>
@@ -4272,59 +4260,32 @@
             <field name="type_tax_use">purchase</field>
             <field eval="True" name="child_depend"/>
         </record>
-<<<<<<< HEAD
-                        <record id="btw_ink_0_1" model="account.tax.template">
-                            <field name="chart_template_id" ref="l10nnl_chart_template"/>
-                            <field name="name">BTW af te dragen verlegd (inkopen1)</field>
-                            <field eval="1.00" name="amount"/>
-                            <field name="type">percent</field>
-                            <field eval="btw_ink_0" name="parent_id"/>
-                            <field name="account_collected_id" ref="vat_payable_verlegd"/>
-                            <field name="account_paid_id" ref="vat_refund_verlegd"/>
-                            <field eval="btw_code_2a" name="tax_code_id"/>
-                            <field eval="btw_code_2a" name="ref_tax_code_id"/>
-                            <field name="type_tax_use">purchase</field>
-                        </record>
-                        <record id="btw_ink_0_2" model="account.tax.template">
-                            <field name="chart_template_id" ref="l10nnl_chart_template"/>
-                            <field name="name">BTW af te dragen verlegd (inkopen2)</field>
-                            <field eval="-1.00" name="amount"/>
-                            <field name="type">percent</field>
-                            <field eval="btw_ink_0" name="parent_id"/>
-                            <field name="account_collected_id" ref="vat_payable_verlegd"/>
-                            <field name="account_paid_id" ref="vat_refund_verlegd"/>
-                            <field eval="btw_code_5b" name="tax_code_id"/>
-                            <field eval="btw_code_5b" name="ref_tax_code_id"/>
-                            <field name="type_tax_use">purchase</field>
-                        </record>
-=======
-				        <record id="btw_ink_0_1" model="account.tax.template">
-				            <field name="sequence">99</field>
-				            <field name="chart_template_id" ref="l10nnl_chart_template"/>
-				            <field name="name">BTW af te dragen verlegd (inkopen1)</field>
-				            <field eval="1.00" name="amount"/>
-				            <field name="type">percent</field>
-				            <field eval="btw_ink_0" name="parent_id"/>
-				            <field name="account_collected_id" ref="vat_payable_verlegd"/>
-				            <field name="account_paid_id" ref="vat_refund_verlegd"/>
-				            <field eval="btw_code_2a" name="tax_code_id"/>
-				            <field eval="btw_code_2a" name="ref_tax_code_id"/>
-				            <field name="type_tax_use">purchase</field>
-				        </record>
-				        <record id="btw_ink_0_2" model="account.tax.template">
-				            <field name="sequence">99</field>
-				            <field name="chart_template_id" ref="l10nnl_chart_template"/>
-				            <field name="name">BTW af te dragen verlegd (inkopen2)</field>
-				            <field eval="-1.00" name="amount"/>
-				            <field name="type">percent</field>
-				            <field eval="btw_ink_0" name="parent_id"/>
-				            <field name="account_collected_id" ref="vat_payable_verlegd"/>
-				            <field name="account_paid_id" ref="vat_refund_verlegd"/>
-				            <field eval="btw_code_5b" name="tax_code_id"/>
-				            <field eval="btw_code_5b" name="ref_tax_code_id"/>
-				            <field name="type_tax_use">purchase</field>
-				        </record>
->>>>>>> c58d8d3b
+        <record id="btw_ink_0_1" model="account.tax.template">
+            <field name="sequence">99</field>
+            <field name="chart_template_id" ref="l10nnl_chart_template"/>
+            <field name="name">BTW af te dragen verlegd (inkopen1)</field>
+            <field eval="1.00" name="amount"/>
+            <field name="type">percent</field>
+            <field eval="btw_ink_0" name="parent_id"/>
+            <field name="account_collected_id" ref="vat_payable_verlegd"/>
+            <field name="account_paid_id" ref="vat_refund_verlegd"/>
+            <field eval="btw_code_2a" name="tax_code_id"/>
+            <field eval="btw_code_2a" name="ref_tax_code_id"/>
+            <field name="type_tax_use">purchase</field>
+        </record>
+        <record id="btw_ink_0_2" model="account.tax.template">
+            <field name="sequence">99</field>
+            <field name="chart_template_id" ref="l10nnl_chart_template"/>
+            <field name="name">BTW af te dragen verlegd (inkopen2)</field>
+            <field eval="-1.00" name="amount"/>
+            <field name="type">percent</field>
+            <field eval="btw_ink_0" name="parent_id"/>
+            <field name="account_collected_id" ref="vat_payable_verlegd"/>
+            <field name="account_paid_id" ref="vat_refund_verlegd"/>
+            <field eval="btw_code_5b" name="tax_code_id"/>
+            <field eval="btw_code_5b" name="ref_tax_code_id"/>
+            <field name="type_tax_use">purchase</field>
+        </record>
         <record id="btw_ink2_0" model="account.tax.template">
             <field name="sequence">15</field>
             <field name="chart_template_id" ref="l10nnl_chart_template"/>
@@ -4339,70 +4300,39 @@
             <field name="type_tax_use">purchase</field>
             <field eval="True" name="child_depend"/>
         </record>
-<<<<<<< HEAD
-                        <record id="btw_ink2_0_1" model="account.tax.template">
-                            <field name="chart_template_id" ref="l10nnl_chart_template"/>
-                            <field name="name">BTW te vorderen verlegd (inkopen1)</field>
-                            <field eval="1.00" name="amount"/>
-                            <field name="type">percent</field>
-                            <field eval="btw_ink2_0" name="parent_id"/>
-                            <field name="account_collected_id" ref="vat_refund_verlegd"/>
-                            <field name="account_paid_id" ref="vat_payable_verlegd"/>
-                            <field eval="btw_code_2a" name="tax_code_id"/>
-                            <field eval="btw_code_2a" name="ref_tax_code_id"/>
-                            <field name="type_tax_use">purchase</field>
-                        </record>
-                        <record id="btw_ink2_0_2" model="account.tax.template">
-                            <field name="chart_template_id" ref="l10nnl_chart_template"/>
-                            <field name="name">BTW te vorderen verlegd (inkopen2)</field>
-                            <field eval="-1.00" name="amount"/>
-                            <field name="type">percent</field>
-                            <field eval="btw_ink2_0" name="parent_id"/>
-                            <field name="account_collected_id" ref="vat_refund_verlegd"/>
-                            <field name="account_paid_id" ref="vat_payable_verlegd"/>
-                            <field eval="btw_code_5b" name="tax_code_id"/>
-                            <field eval="btw_code_5b" name="ref_tax_code_id"/>
-                            <field name="type_tax_use">purchase</field>
-                        </record>
-=======
-				        <record id="btw_ink2_0_1" model="account.tax.template">
-				            <field name="sequence">99</field>
-				            <field name="chart_template_id" ref="l10nnl_chart_template"/>
-				            <field name="name">BTW te vorderen verlegd (inkopen1)</field>
-				            <field eval="1.00" name="amount"/>
-				            <field name="type">percent</field>
-				            <field eval="btw_ink2_0" name="parent_id"/>
-				            <field name="account_collected_id" ref="vat_refund_verlegd"/>
-				            <field name="account_paid_id" ref="vat_payable_verlegd"/>
-				            <field eval="btw_code_2a" name="tax_code_id"/>
-				            <field eval="btw_code_2a" name="ref_tax_code_id"/>
-				            <field name="type_tax_use">purchase</field>
-				        </record>
-				        <record id="btw_ink2_0_2" model="account.tax.template">
-				            <field name="sequence">99</field>
-				            <field name="chart_template_id" ref="l10nnl_chart_template"/>
-				            <field name="name">BTW te vorderen verlegd (inkopen2)</field>
-				            <field eval="-1.00" name="amount"/>
-				            <field name="type">percent</field>
-				            <field eval="btw_ink2_0" name="parent_id"/>
-				            <field name="account_collected_id" ref="vat_refund_verlegd"/>
-				            <field name="account_paid_id" ref="vat_payable_verlegd"/>
-				            <field eval="btw_code_5b" name="tax_code_id"/>
-				            <field eval="btw_code_5b" name="ref_tax_code_id"/>
-				            <field name="type_tax_use">purchase</field>
-				        </record>
->>>>>>> c58d8d3b
+        <record id="btw_ink2_0_1" model="account.tax.template">
+            <field name="sequence">99</field>
+            <field name="chart_template_id" ref="l10nnl_chart_template"/>
+            <field name="name">BTW te vorderen verlegd (inkopen1)</field>
+            <field eval="1.00" name="amount"/>
+            <field name="type">percent</field>
+            <field eval="btw_ink2_0" name="parent_id"/>
+            <field name="account_collected_id" ref="vat_refund_verlegd"/>
+            <field name="account_paid_id" ref="vat_payable_verlegd"/>
+            <field eval="btw_code_2a" name="tax_code_id"/>
+            <field eval="btw_code_2a" name="ref_tax_code_id"/>
+            <field name="type_tax_use">purchase</field>
+        </record>
+        <record id="btw_ink2_0_2" model="account.tax.template">
+            <field name="sequence">99</field>
+            <field name="chart_template_id" ref="l10nnl_chart_template"/>
+            <field name="name">BTW te vorderen verlegd (inkopen2)</field>
+            <field eval="-1.00" name="amount"/>
+            <field name="type">percent</field>
+            <field eval="btw_ink2_0" name="parent_id"/>
+            <field name="account_collected_id" ref="vat_refund_verlegd"/>
+            <field name="account_paid_id" ref="vat_payable_verlegd"/>
+            <field eval="btw_code_5b" name="tax_code_id"/>
+            <field eval="btw_code_5b" name="ref_tax_code_id"/>
+            <field name="type_tax_use">purchase</field>
+        </record>
 <!-- Binnen de EU -->
 <!-- BTW inkoop -->
         <record id="btw_I_6" model="account.tax.template">
             <field name="sequence">20</field>
             <field name="chart_template_id" ref="l10nnl_chart_template"/>
             <field name="name">Inkopen import binnen EU laag</field>
-<<<<<<< HEAD
-        <field name="description">6% BTW import binnen EU</field>
-=======
             <field name="description">6% BTW import binnen EU</field>
->>>>>>> c58d8d3b
             <field eval="0.06" name="amount"/>
             <field name="type">percent</field>
             <field eval="True" name="child_depend"/>
@@ -4410,138 +4340,74 @@
             <field eval="omz_code_4b" name="ref_base_code_id"/>
             <field name="type_tax_use">purchase</field>
         </record>
-<<<<<<< HEAD
-                        <record id="btw_I_6_1" model="account.tax.template">
-                            <field name="chart_template_id" ref="l10nnl_chart_template"/>
-                            <field name="name">Inkopen import binnen EU laag(1)</field>
-                            <field eval="-1.00" name="amount"/>
-                            <field name="type">percent</field>
-                            <field name="parent_id" ref="btw_I_6"/>
-                            <field name="account_collected_id" ref="vat_payable_low"/>
-                            <field name="account_paid_id" ref="vat_payable_low"/>
-                            <field eval="btw_code_4b" name="tax_code_id"/>
-                            <field eval="btw_code_4b" name="ref_tax_code_id"/>
-                            <field name="type_tax_use">purchase</field>
-                        </record>
-                        <record id="btw_I_6_2" model="account.tax.template">
-                            <field name="chart_template_id" ref="l10nnl_chart_template"/>
-                            <field name="name">Inkopen import binnen EU laag(2)</field>
-                            <field eval="1.00" name="amount"/>
-                            <field name="type">percent</field>
-                            <field name="parent_id" ref="btw_I_6"/>
-                            <field name="account_collected_id" ref="vat_refund_low"/>
-                            <field name="account_paid_id" ref="vat_refund_low"/>
-                            <field eval="btw_code_5b" name="tax_code_id"/>
-                            <field eval="btw_code_5b" name="ref_tax_code_id"/>
-                            <field name="type_tax_use">purchase</field>
-                        </record>
+        <record id="btw_I_6_1" model="account.tax.template">
+            <field name="chart_template_id" ref="l10nnl_chart_template"/>
+            <field name="sequence">99</field>
+            <field name="name">Inkopen import binnen EU laag(1)</field>
+            <field eval="-1.00" name="amount"/>
+            <field name="type">percent</field>
+            <field name="parent_id" ref="btw_I_6"/>
+            <field name="account_collected_id" ref="vat_payable_low"/>
+            <field name="account_paid_id" ref="vat_payable_low"/>
+            <field eval="btw_code_4b" name="tax_code_id"/>
+            <field eval="btw_code_4b" name="ref_tax_code_id"/>
+            <field name="type_tax_use">purchase</field>
+        </record>
+        <record id="btw_I_6_2" model="account.tax.template">
+            <field name="chart_template_id" ref="l10nnl_chart_template"/>
+            <field name="sequence">99</field>
+            <field name="name">Inkopen import binnen EU laag(2)</field>
+            <field eval="1.00" name="amount"/>
+            <field name="type">percent</field>
+            <field name="parent_id" ref="btw_I_6"/>
+            <field name="account_collected_id" ref="vat_refund_low"/>
+            <field name="account_paid_id" ref="vat_refund_low"/>
+            <field eval="btw_code_5b" name="tax_code_id"/>
+            <field eval="btw_code_5b" name="ref_tax_code_id"/>
+            <field name="type_tax_use">purchase</field>
+        </record>
         <record id="btw_I_21" model="account.tax.template">
             <field name="chart_template_id" ref="l10nnl_chart_template"/>
             <field name="name">Inkopen import binnen EU hoog</field>
-        <field name="description">21% BTW import binnen EU</field>
+            <field name="description">21% BTW import binnen EU</field>
             <field eval="0.21" name="amount"/>
-=======
-				        <record id="btw_I_6_1" model="account.tax.template">
-				            <field name="sequence">99</field>
-				            <field name="chart_template_id" ref="l10nnl_chart_template"/>
-				            <field name="name">Inkopen import binnen EU laag(1)</field>
-				            <field eval="1.00" name="amount"/>
-				            <field name="type">percent</field>
-				            <field name="parent_id" ref="btw_I_6"/>
-				            <field name="account_collected_id" ref="vat_payable6"/>
-				            <field name="account_paid_id" ref="vat_payable6"/>
-				            <field eval="btw_code_4b" name="tax_code_id"/>
-				            <field eval="btw_code_4b" name="ref_tax_code_id"/>
-				            <field name="type_tax_use">purchase</field>
-				        </record>
-				        <record id="btw_I_6_2" model="account.tax.template">
-				            <field name="sequence">99</field>
-				            <field name="chart_template_id" ref="l10nnl_chart_template"/>
-				            <field name="name">Inkopen import binnen EU laag(2)</field>
-				            <field eval="-1.00" name="amount"/>
-				            <field name="type">percent</field>
-				            <field name="parent_id" ref="btw_I_6"/>
-				            <field name="account_collected_id" ref="vat_refund6"/>
-				            <field name="account_paid_id" ref="vat_refund6"/>
-				            <field eval="btw_code_5b" name="tax_code_id"/>
-				            <field eval="btw_code_5b" name="ref_tax_code_id"/>
-				            <field name="type_tax_use">purchase</field>
-				        </record>
-        <record id="btw_I_19" model="account.tax.template">
-            <field name="sequence">20</field>
-            <field name="chart_template_id" ref="l10nnl_chart_template"/>
-            <field name="name">Inkopen import binnen EU hoog</field>
-            <field name="description">19% BTW import binnen EU</field>
-            <field eval="0.19" name="amount"/>
->>>>>>> c58d8d3b
             <field name="type">percent</field>
             <field eval="True" name="child_depend"/>
             <field eval="omz_code_4b" name="base_code_id"/>
             <field eval="omz_code_4b" name="ref_base_code_id"/>
             <field name="type_tax_use">purchase</field>
         </record>
-<<<<<<< HEAD
-                        <record id="btw_I_21_1" model="account.tax.template">
-                            <field name="chart_template_id" ref="l10nnl_chart_template"/>
-                            <field name="name">Inkopen import binnen EU hoog(1)</field>
-                            <field eval="-1.00" name="amount"/>
-                            <field name="type">percent</field>
-                            <field name="parent_id" ref="btw_I_21"/>
-                            <field name="account_collected_id" ref="vat_payable_high"/>
-                            <field name="account_paid_id" ref="vat_payable_high"/>
-                            <field eval="btw_code_4b" name="tax_code_id"/>
-                            <field eval="btw_code_4b" name="ref_tax_code_id"/>
-                            <field name="type_tax_use">purchase</field>
-                        </record>
-                        <record id="btw_I_21_2" model="account.tax.template">
-                            <field name="chart_template_id" ref="l10nnl_chart_template"/>
-                            <field name="name">Inkopen import binnen EU hoog(2)</field>
-                            <field eval="1.00" name="amount"/>
-                            <field name="type">percent</field>
-                            <field name="parent_id" ref="btw_I_21"/>
-                            <field name="account_collected_id" ref="vat_refund_high"/>
-                            <field name="account_paid_id" ref="vat_refund_high"/>
-                            <field eval="btw_code_5b" name="tax_code_id"/>
-                            <field eval="btw_code_5b" name="ref_tax_code_id"/>
-                            <field name="type_tax_use">purchase</field>
-                        </record>
-=======
-				        <record id="btw_I_19_1" model="account.tax.template">
-				            <field name="sequence">99</field>
-				            <field name="chart_template_id" ref="l10nnl_chart_template"/>
-				            <field name="name">Inkopen import binnen EU hoog(1)</field>
-				            <field eval="1.00" name="amount"/>
-				            <field name="type">percent</field>
-				            <field name="parent_id" ref="btw_I_19"/>
-				            <field name="account_collected_id" ref="vat_payable19"/>
-				            <field name="account_paid_id" ref="vat_payable19"/>
-				            <field eval="btw_code_4b" name="tax_code_id"/>
-				            <field eval="btw_code_4b" name="ref_tax_code_id"/>
-				            <field name="type_tax_use">purchase</field>
-				        </record>
-				        <record id="btw_I_19_2" model="account.tax.template">
-				            <field name="sequence">99</field>
-				            <field name="chart_template_id" ref="l10nnl_chart_template"/>
-				            <field name="name">Inkopen import binnen EU hoog(2)</field>
-				            <field eval="-1.00" name="amount"/>
-				            <field name="type">percent</field>
-				            <field name="parent_id" ref="btw_I_19"/>
-				            <field name="account_collected_id" ref="vat_refund19"/>
-				            <field name="account_paid_id" ref="vat_refund19"/>
-				            <field eval="btw_code_5b" name="tax_code_id"/>
-				            <field eval="btw_code_5b" name="ref_tax_code_id"/>
-				            <field name="type_tax_use">purchase</field>
-				        </record>
->>>>>>> c58d8d3b
+        <record id="btw_I_21_1" model="account.tax.template">
+            <field name="chart_template_id" ref="l10nnl_chart_template"/>
+            <field name="sequence">99</field>
+            <field name="name">Inkopen import binnen EU hoog(1)</field>
+            <field eval="-1.00" name="amount"/>
+            <field name="type">percent</field>
+            <field name="parent_id" ref="btw_I_21"/>
+            <field name="account_collected_id" ref="vat_payable_high"/>
+            <field name="account_paid_id" ref="vat_payable_high"/>
+            <field eval="btw_code_4b" name="tax_code_id"/>
+            <field eval="btw_code_4b" name="ref_tax_code_id"/>
+            <field name="type_tax_use">purchase</field>
+        </record>
+        <record id="btw_I_21_2" model="account.tax.template">
+            <field name="chart_template_id" ref="l10nnl_chart_template"/>
+            <field name="sequence">99</field>
+            <field name="name">Inkopen import binnen EU hoog(2)</field>
+            <field eval="1.00" name="amount"/>
+            <field name="type">percent</field>
+            <field name="parent_id" ref="btw_I_21"/>
+            <field name="account_collected_id" ref="vat_refund_high"/>
+            <field name="account_paid_id" ref="vat_refund_high"/>
+            <field eval="btw_code_5b" name="tax_code_id"/>
+            <field eval="btw_code_5b" name="ref_tax_code_id"/>
+            <field name="type_tax_use">purchase</field>
+        </record>
         <record id="btw_I_overig" model="account.tax.template">
             <field name="sequence">20</field>
             <field name="chart_template_id" ref="l10nnl_chart_template"/>
             <field name="name">Inkopen import binnen EU overig</field>
-<<<<<<< HEAD
-        <field name="description">0% BTW import binnen EU</field>
-=======
             <field name="description">0% BTW import binnen EU</field>
->>>>>>> c58d8d3b
             <field eval="0.00" name="amount"/>
             <field name="type">percent</field>
             <field eval="True" name="child_depend"/>
@@ -4549,70 +4415,38 @@
             <field eval="omz_code_4b" name="ref_base_code_id"/>
             <field name="type_tax_use">purchase</field>
         </record>
-<<<<<<< HEAD
-                        <record id="btw_I_overig_1" model="account.tax.template">
-                            <field name="chart_template_id" ref="l10nnl_chart_template"/>
-                            <field name="name">Inkopen import binnen EU overig(1)</field>
-                            <field eval="-1.00" name="amount"/>
-                            <field name="type">percent</field>
-                            <field name="parent_id" ref="btw_I_overig"/>
-                            <field name="account_collected_id" ref="vat_payable_high"/>
-                            <field name="account_paid_id" ref="vat_payable_high"/>
-                            <field eval="btw_code_4b" name="tax_code_id"/>
-                            <field eval="btw_code_4b" name="ref_tax_code_id"/>
-                            <field name="type_tax_use">purchase</field>
-                        </record>
-                        <record id="btw_I_overig_2" model="account.tax.template">
-                            <field name="chart_template_id" ref="l10nnl_chart_template"/>
-                            <field name="name">Inkopen import binnen EU overig(2)</field>
-                            <field eval="1.00" name="amount"/>
-                            <field name="type">percent</field>
-                            <field name="parent_id" ref="btw_I_overig"/>
-                            <field name="account_collected_id" ref="vat_refund_high"/>
-                            <field name="account_paid_id" ref="vat_refund_high"/>
-                            <field eval="btw_code_5b" name="tax_code_id"/>
-                            <field eval="btw_code_5b" name="ref_tax_code_id"/>
-                            <field name="type_tax_use">purchase</field>
-                        </record>
+        <record id="btw_I_overig_1" model="account.tax.template">
+            <field name="chart_template_id" ref="l10nnl_chart_template"/>
+            <field name="name">Inkopen import binnen EU overig(1)</field>
+            <field name="sequence">99</field>
+            <field eval="-1.00" name="amount"/>
+            <field name="type">percent</field>
+            <field name="parent_id" ref="btw_I_overig"/>
+            <field name="account_collected_id" ref="vat_payable_high"/>
+            <field name="account_paid_id" ref="vat_payable_high"/>
+            <field eval="btw_code_4b" name="tax_code_id"/>
+            <field eval="btw_code_4b" name="ref_tax_code_id"/>
+            <field name="type_tax_use">purchase</field>
+        </record>
+        <record id="btw_I_overig_2" model="account.tax.template">
+            <field name="chart_template_id" ref="l10nnl_chart_template"/>
+            <field name="name">Inkopen import binnen EU overig(2)</field>
+            <field eval="1.00" name="amount"/>
+            <field name="type">percent</field>
+            <field name="parent_id" ref="btw_I_overig"/>
+            <field name="account_collected_id" ref="vat_refund_high"/>
+            <field name="account_paid_id" ref="vat_refund_high"/>
+            <field eval="btw_code_5b" name="tax_code_id"/>
+            <field name="sequence">99</field>
+            <field eval="btw_code_5b" name="ref_tax_code_id"/>
+            <field name="type_tax_use">purchase</field>
+        </record>
 <!-- BTW verkoop -->                        
-=======
-				        <record id="btw_I_overig_1" model="account.tax.template">
-				            <field name="sequence">99</field>
-				            <field name="chart_template_id" ref="l10nnl_chart_template"/>
-				            <field name="name">Inkopen import binnen EU overig(1)</field>
-				            <field eval="1.00" name="amount"/>
-				            <field name="type">percent</field>
-				            <field name="parent_id" ref="btw_I_overig"/>
-				            <field name="account_collected_id" ref="vat_payable19"/>
-				            <field name="account_paid_id" ref="vat_payable19"/>
-				            <field eval="btw_code_4b" name="tax_code_id"/>
-				            <field eval="btw_code_4b" name="ref_tax_code_id"/>
-				            <field name="type_tax_use">purchase</field>
-				        </record>
-				        <record id="btw_I_overig_2" model="account.tax.template">
-				            <field name="sequence">99</field>
-				            <field name="chart_template_id" ref="l10nnl_chart_template"/>
-				            <field name="name">Inkopen import binnen EU overig(2)</field>
-				            <field eval="-1.00" name="amount"/>
-				            <field name="type">percent</field>
-				            <field name="parent_id" ref="btw_I_overig"/>
-				            <field name="account_collected_id" ref="vat_refund19"/>
-				            <field name="account_paid_id" ref="vat_refund19"/>
-				            <field eval="btw_code_5b" name="tax_code_id"/>
-				            <field eval="btw_code_5b" name="ref_tax_code_id"/>
-				            <field name="type_tax_use">purchase</field>
-				        </record>
-<!-- BTW verkoop -->				        
->>>>>>> c58d8d3b
         <record id="btw_X0" model="account.tax.template">
             <field name="sequence">20</field>
             <field name="chart_template_id" ref="l10nnl_chart_template"/>
             <field name="name">Verkopen export binnen EU</field>
-<<<<<<< HEAD
-        <field name="description">BTW export binnen EU</field>
-=======
             <field name="description">BTW export binnen EU</field>
->>>>>>> c58d8d3b
             <field eval="0.00" name="amount"/>
             <field name="type">percent</field>
             <field name="account_collected_id" ref="vat_payable0"/>
@@ -4625,11 +4459,7 @@
             <field name="sequence">20</field>
             <field name="chart_template_id" ref="l10nnl_chart_template"/>
             <field name="name">Installatie/afstandsverkopen binnen EU</field>
-<<<<<<< HEAD
-        <field name="description">Inst./afst.verkopen binnen EU</field>
-=======
             <field name="description">Inst./afst.verkopen binnen EU</field>
->>>>>>> c58d8d3b
             <field eval="0.00" name="amount"/>
             <field name="type">percent</field>
             <field name="account_collected_id" ref="vat_payable0"/>
@@ -4645,11 +4475,7 @@
             <field name="sequence">20</field>
             <field name="chart_template_id" ref="l10nnl_chart_template"/>
             <field name="name">Inkopen import buiten EU laag</field>
-<<<<<<< HEAD
-        <field name="description">BTW import buiten EU</field>
-=======
             <field name="description">BTW import buiten EU</field>
->>>>>>> c58d8d3b
             <field eval="0.06" name="amount"/>
             <field name="type">percent</field>
             <field eval="True" name="child_depend"/>
@@ -4657,209 +4483,114 @@
             <field eval="omz_code_4a" name="ref_base_code_id"/>
             <field name="type_tax_use">purchase</field>
         </record>
-<<<<<<< HEAD
-                        <record id="btw_E1_1" model="account.tax.template">
-                            <field name="chart_template_id" ref="l10nnl_chart_template"/>
-                            <field name="name">Inkopen import buiten EU laag(1)</field>
-                            <field eval="-1.00" name="amount"/>
-                            <field name="type">percent</field>
-                            <field name="parent_id" ref="btw_E1"/>
-                            <field name="account_collected_id" ref="vat_payable_low"/>
-                            <field name="account_paid_id" ref="vat_payable_low"/>
-                            <field eval="btw_code_4a" name="tax_code_id"/>
-                            <field eval="btw_code_4a" name="ref_tax_code_id"/>
-                            <field name="type_tax_use">purchase</field>
-                        </record>
-                        <record id="btw_E1_2" model="account.tax.template">
-                            <field name="chart_template_id" ref="l10nnl_chart_template"/>
-                            <field name="name">Inkopen import buiten EU laag(2)</field>
-                            <field eval="1.00" name="amount"/>
-                            <field name="type">percent</field>
-                            <field name="parent_id" ref="btw_E1"/>
-                            <field name="account_collected_id" ref="vat_refund_low"/>
-                            <field name="account_paid_id" ref="vat_refund_low"/>
-                            <field eval="btw_code_5b" name="tax_code_id"/>
-                            <field eval="btw_code_5b" name="ref_tax_code_id"/>
-                            <field name="type_tax_use">purchase</field>
-                        </record>
-=======
-				        <record id="btw_E1_1" model="account.tax.template">
-				            <field name="sequence">99</field>
-				            <field name="chart_template_id" ref="l10nnl_chart_template"/>
-				            <field name="name">Inkopen import buiten EU laag(1)</field>
-				            <field eval="1.00" name="amount"/>
-				            <field name="type">percent</field>
-				            <field name="parent_id" ref="btw_E1"/>
-				            <field name="account_collected_id" ref="vat_payable6"/>
-				            <field name="account_paid_id" ref="vat_payable6"/>
-				            <field eval="btw_code_4a" name="tax_code_id"/>
-				            <field eval="btw_code_4a" name="ref_tax_code_id"/>
-				            <field name="type_tax_use">purchase</field>
-				        </record>
-				        <record id="btw_E1_2" model="account.tax.template">
-				            <field name="sequence">99</field>
-				            <field name="chart_template_id" ref="l10nnl_chart_template"/>
-				            <field name="name">Inkopen import buiten EU laag(2)</field>
-				            <field eval="-1.00" name="amount"/>
-				            <field name="type">percent</field>
-				            <field name="parent_id" ref="btw_E1"/>
-				            <field name="account_collected_id" ref="vat_refund6"/>
-				            <field name="account_paid_id" ref="vat_refund6"/>
-				            <field eval="btw_code_5b" name="tax_code_id"/>
-				            <field eval="btw_code_5b" name="ref_tax_code_id"/>
-				            <field name="type_tax_use">purchase</field>
-				        </record>
->>>>>>> c58d8d3b
+        <record id="btw_E1_1" model="account.tax.template">
+            <field name="chart_template_id" ref="l10nnl_chart_template"/>
+            <field name="name">Inkopen import buiten EU laag(1)</field>
+            <field eval="-1.00" name="amount"/>
+            <field name="type">percent</field>
+            <field name="parent_id" ref="btw_E1"/>
+            <field name="account_collected_id" ref="vat_payable_low"/>
+            <field name="account_paid_id" ref="vat_payable_low"/>
+            <field name="sequence">99</field>
+            <field eval="btw_code_4a" name="tax_code_id"/>
+            <field eval="btw_code_4a" name="ref_tax_code_id"/>
+            <field name="type_tax_use">purchase</field>
+        </record>
+        <record id="btw_E1_2" model="account.tax.template">
+            <field name="chart_template_id" ref="l10nnl_chart_template"/>
+            <field name="name">Inkopen import buiten EU laag(2)</field>
+            <field eval="1.00" name="amount"/>
+            <field name="type">percent</field>
+            <field name="parent_id" ref="btw_E1"/>
+            <field name="account_collected_id" ref="vat_refund_low"/>
+            <field name="account_paid_id" ref="vat_refund_low"/>
+            <field name="sequence">99</field>
+            <field eval="btw_code_5b" name="tax_code_id"/>
+            <field eval="btw_code_5b" name="ref_tax_code_id"/>
+            <field name="type_tax_use">purchase</field>
+        </record>
         <record id="btw_E2" model="account.tax.template">
             <field name="sequence">20</field>
             <field name="chart_template_id" ref="l10nnl_chart_template"/>
             <field name="name">Inkopen import buiten EU hoog</field>
-<<<<<<< HEAD
-        <field name="description">BTW import buiten EU</field>
+            <field name="description">BTW import buiten EU</field>
             <field eval="0.21" name="amount"/>
-=======
-            <field name="description">BTW import buiten EU</field>
-            <field eval="0.19" name="amount"/>
->>>>>>> c58d8d3b
             <field name="type">percent</field>
             <field eval="True" name="child_depend"/>
             <field eval="omz_code_4a" name="base_code_id"/>
             <field eval="omz_code_4a" name="ref_base_code_id"/>
             <field name="type_tax_use">purchase</field>
         </record>
-<<<<<<< HEAD
-                        <record id="btw_E2_1" model="account.tax.template">
-                            <field name="chart_template_id" ref="l10nnl_chart_template"/>
-                            <field name="name">Inkopen import buiten EU hoog(1)</field>
-                            <field eval="-1.00" name="amount"/>
-                            <field name="type">percent</field>
-                            <field name="parent_id" ref="btw_E2"/>
-                            <field name="account_collected_id" ref="vat_payable_high"/>
-                            <field name="account_paid_id" ref="vat_payable_high"/>
-                            <field eval="btw_code_4a" name="tax_code_id"/>
-                            <field eval="btw_code_4a" name="ref_tax_code_id"/>
-                            <field name="type_tax_use">purchase</field>
-                        </record>
-                        <record id="btw_E2_2" model="account.tax.template">
-                            <field name="chart_template_id" ref="l10nnl_chart_template"/>
-                            <field name="name">Inkopen import buiten EU hoog(2)</field>
-                            <field eval="1.00" name="amount"/>
-                            <field name="type">percent</field>
-                            <field name="parent_id" ref="btw_E2"/>
-                            <field name="account_collected_id" ref="vat_refund_high"/>
-                            <field name="account_paid_id" ref="vat_refund_high"/>
-                            <field eval="btw_code_5b" name="tax_code_id"/>
-                            <field eval="btw_code_5b" name="ref_tax_code_id"/>
-                            <field name="type_tax_use">purchase</field>
-                        </record>
-=======
-				        <record id="btw_E2_1" model="account.tax.template">
-				            <field name="sequence">99</field>
-				            <field name="chart_template_id" ref="l10nnl_chart_template"/>
-				            <field name="name">Inkopen import buiten EU hoog(1)</field>
-				            <field eval="1.00" name="amount"/>
-				            <field name="type">percent</field>
-				            <field name="parent_id" ref="btw_E2"/>
-				            <field name="account_collected_id" ref="vat_payable19"/>
-				            <field name="account_paid_id" ref="vat_payable19"/>
-				            <field eval="btw_code_4a" name="tax_code_id"/>
-				            <field eval="btw_code_4a" name="ref_tax_code_id"/>
-				            <field name="type_tax_use">purchase</field>
-				        </record>
-				        <record id="btw_E2_2" model="account.tax.template">
-				            <field name="sequence">99</field>
-				            <field name="chart_template_id" ref="l10nnl_chart_template"/>
-				            <field name="name">Inkopen import buiten EU hoog(2)</field>
-				            <field eval="-1.00" name="amount"/>
-				            <field name="type">percent</field>
-				            <field name="parent_id" ref="btw_E2"/>
-				            <field name="account_collected_id" ref="vat_refund19"/>
-				            <field name="account_paid_id" ref="vat_refund19"/>
-				            <field eval="btw_code_5b" name="tax_code_id"/>
-				            <field eval="btw_code_5b" name="ref_tax_code_id"/>
-				            <field name="type_tax_use">purchase</field>
-				        </record>
->>>>>>> c58d8d3b
+        <record id="btw_E2_1" model="account.tax.template">
+            <field name="chart_template_id" ref="l10nnl_chart_template"/>
+            <field name="name">Inkopen import buiten EU hoog(1)</field>
+            <field eval="-1.00" name="amount"/>
+            <field name="type">percent</field>
+            <field name="parent_id" ref="btw_E2"/>
+            <field name="account_collected_id" ref="vat_payable_high"/>
+            <field name="sequence">99</field>
+            <field name="account_paid_id" ref="vat_payable_high"/>
+            <field eval="btw_code_4a" name="tax_code_id"/>
+            <field eval="btw_code_4a" name="ref_tax_code_id"/>
+            <field name="type_tax_use">purchase</field>
+        </record>
+        <record id="btw_E2_2" model="account.tax.template">
+            <field name="chart_template_id" ref="l10nnl_chart_template"/>
+            <field name="name">Inkopen import buiten EU hoog(2)</field>
+            <field eval="1.00" name="amount"/>
+            <field name="type">percent</field>
+            <field name="parent_id" ref="btw_E2"/>
+            <field name="sequence">99</field>
+            <field name="account_collected_id" ref="vat_refund_high"/>
+            <field name="account_paid_id" ref="vat_refund_high"/>
+            <field eval="btw_code_5b" name="tax_code_id"/>
+            <field eval="btw_code_5b" name="ref_tax_code_id"/>
+            <field name="type_tax_use">purchase</field>
+        </record>
         <record id="btw_E_overig" model="account.tax.template">
             <field name="sequence">20</field>
             <field name="chart_template_id" ref="l10nnl_chart_template"/>
             <field name="name">Inkopen import buiten EU overig</field>
-<<<<<<< HEAD
-        <field name="description">BTW import buiten EU</field>
+            <field name="description">BTW import buiten EU</field>
             <field eval="0.21" name="amount"/>
-=======
-            <field name="description">BTW import buiten EU</field>
-            <field eval="0.19" name="amount"/>
->>>>>>> c58d8d3b
             <field name="type">percent</field>
             <field eval="True" name="child_depend"/>
             <field eval="omz_code_4a" name="base_code_id"/>
             <field eval="omz_code_4a" name="ref_base_code_id"/>
             <field name="type_tax_use">purchase</field>
         </record>
-<<<<<<< HEAD
-                        <record id="btw_E_overig_1" model="account.tax.template">
-                            <field name="chart_template_id" ref="l10nnl_chart_template"/>
-                            <field name="name">Inkopen import buiten EU overig(1)</field>
-                            <field eval="-1.00" name="amount"/>
-                            <field name="type">percent</field>
-                            <field name="parent_id" ref="btw_E_overig"/>
-                            <field name="account_collected_id" ref="vat_payable_high"/>
-                            <field name="account_paid_id" ref="vat_payable_high"/>
-                            <field eval="btw_code_4a" name="tax_code_id"/>
-                            <field eval="btw_code_4a" name="ref_tax_code_id"/>
-                            <field name="type_tax_use">purchase</field>
-                        </record>
-                        <record id="btw_E_overig_2" model="account.tax.template">
-                            <field name="chart_template_id" ref="l10nnl_chart_template"/>
-                            <field name="name">Inkopen import buiten EU overig(2)</field>
-                            <field eval="1.00" name="amount"/>
-                            <field name="type">percent</field>
-                            <field name="parent_id" ref="btw_E_overig"/>
-                            <field name="account_collected_id" ref="vat_refund_high"/>
-                            <field name="account_paid_id" ref="vat_refund_high"/>
-                            <field eval="btw_code_5b" name="tax_code_id"/>
-                            <field eval="btw_code_5b" name="ref_tax_code_id"/>
-                            <field name="type_tax_use">purchase</field>
-                        </record>
-=======
-				        <record id="btw_E_overig_1" model="account.tax.template">
-				            <field name="sequence">99</field>
-				            <field name="chart_template_id" ref="l10nnl_chart_template"/>
-				            <field name="name">Inkopen import buiten EU overig(1)</field>
-				            <field eval="1.00" name="amount"/>
-				            <field name="type">percent</field>
-				            <field name="parent_id" ref="btw_E_overig"/>
-				            <field name="account_collected_id" ref="vat_payable19"/>
-				            <field name="account_paid_id" ref="vat_payable19"/>
-				            <field eval="btw_code_4a" name="tax_code_id"/>
-				            <field eval="btw_code_4a" name="ref_tax_code_id"/>
-				            <field name="type_tax_use">purchase</field>
-				        </record>
-				        <record id="btw_E_overig_2" model="account.tax.template">
-				            <field name="sequence">99</field>
-				            <field name="chart_template_id" ref="l10nnl_chart_template"/>
-				            <field name="name">Inkopen import buiten EU overig(2)</field>
-				            <field eval="-1.00" name="amount"/>
-				            <field name="type">percent</field>
-				            <field name="parent_id" ref="btw_E_overig"/>
-				            <field name="account_collected_id" ref="vat_refund19"/>
-				            <field name="account_paid_id" ref="vat_refund19"/>
-				            <field eval="btw_code_5b" name="tax_code_id"/>
-				            <field eval="btw_code_5b" name="ref_tax_code_id"/>
-				            <field name="type_tax_use">purchase</field>
-				        </record>
->>>>>>> c58d8d3b
+        <record id="btw_E_overig_1" model="account.tax.template">
+            <field name="chart_template_id" ref="l10nnl_chart_template"/>
+            <field name="name">Inkopen import buiten EU overig(1)</field>
+            <field eval="-1.00" name="amount"/>
+            <field name="type">percent</field>
+            <field name="parent_id" ref="btw_E_overig"/>
+            <field name="account_collected_id" ref="vat_payable_high"/>
+            <field name="account_paid_id" ref="vat_payable_high"/>
+            <field eval="btw_code_4a" name="tax_code_id"/>
+            <field eval="btw_code_4a" name="ref_tax_code_id"/>
+            <field name="type_tax_use">purchase</field>
+            <field name="sequence">99</field>
+        </record>
+        <record id="btw_E_overig_2" model="account.tax.template">
+            <field name="chart_template_id" ref="l10nnl_chart_template"/>
+            <field name="name">Inkopen import buiten EU overig(2)</field>
+            <field eval="1.00" name="amount"/>
+            <field name="type">percent</field>
+            <field name="parent_id" ref="btw_E_overig"/>
+            <field name="account_collected_id" ref="vat_refund_high"/>
+            <field name="account_paid_id" ref="vat_refund_high"/>
+            <field eval="btw_code_5b" name="tax_code_id"/>
+            <field eval="btw_code_5b" name="ref_tax_code_id"/>
+            <field name="type_tax_use">purchase</field>
+            <field name="sequence">99</field>
+        </record>
 <!-- BTW Verkoop -->
         <record id="btw_X1" model="account.tax.template">
             <field name="sequence">20</field>
             <field name="chart_template_id" ref="l10nnl_chart_template"/>
             <field name="name">Verkopen export buiten EU</field>
-<<<<<<< HEAD
-        <field name="description">BTW export buiten EU</field>
-=======
             <field name="description">BTW export buiten EU</field>
->>>>>>> c58d8d3b
             <field eval="0.00" name="amount"/>
             <field name="type">percent</field>
             <field name="account_collected_id" ref="vat_payable0"/>
