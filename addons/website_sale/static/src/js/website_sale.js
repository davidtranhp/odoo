--- conflicted
+++ resolved
@@ -239,7 +239,6 @@
             formatted[0] = utils.insert_thousand_seps(formatted[0]);
             return formatted.join(l10n.decimal_point);
         }
-<<<<<<< HEAD
 
         function update_product_image(event_source, product_id) {
             if ($('#o-carousel-product').length) {
@@ -252,51 +251,6 @@
                 if ($img) { // if only one, thumbnails are not displayed
                     $img.attr("src", "/web/image/product.product/" + product_id + "/image/90x90");
                     $('.carousel').carousel(0);
-=======
-        var formatted = _.str.sprintf('%.' + precision + 'f', price).split('.');
-        formatted[0] = utils.insert_thousand_seps(formatted[0]);
-        return formatted.join(l10n.decimal_point);
-    }
-
-    $(oe_website_sale).on('change', 'input.js_product_change', function () {
-        var self = this;
-        var $parent = $(this).closest('.js_product');
-        $.when(base.ready()).then(function() {
-            $parent.find(".oe_default_price:first .oe_currency_value").html( price_to_str(+$(self).data('lst_price')) );
-            $parent.find(".oe_price:first .oe_currency_value").html(price_to_str(+$(self).data('price')) );
-        });
-        update_product_image(this, +$(this).val());
-    });
-
-    $(oe_website_sale).on('change', 'input.js_variant_change, select.js_variant_change, ul[data-attribute_value_ids]', function (ev) {
-        var $ul = $(ev.target).closest('.js_add_cart_variants');
-        var $parent = $ul.closest('.js_product');
-        var $product_id = $parent.find('input.product_id').first();
-        var $price = $parent.find(".oe_price:first .oe_currency_value");
-        var $default_price = $parent.find(".oe_default_price:first .oe_currency_value");
-        var $optional_price = $parent.find(".oe_optional:first .oe_currency_value");
-        var variant_ids = $ul.data("attribute_value_ids");
-        var values = [];
-        $parent.find('input.js_variant_change:checked, select.js_variant_change').each(function () {
-            values.push(+$(this).val());
-        });
-
-        $parent.find("label").removeClass("text-muted css_not_available");
-
-        var product_id = false;
-        for (var k in variant_ids) {
-            if (_.isEmpty(_.difference(variant_ids[k][1], values))) {
-                $.when(base.ready()).then(function() {
-                    $price.html(price_to_str(variant_ids[k][2]));
-                    $default_price.html(price_to_str(variant_ids[k][3]));
-                });
-                if (variant_ids[k][3]-variant_ids[k][2]>0.2) {
-                    $default_price.closest('.oe_website_sale').addClass("discount");
-                    $optional_price.closest('.oe_optional').show().css('text-decoration', 'line-through');
-                } else {
-                    $default_price.closest('.oe_website_sale').removeClass("discount");
-                    $optional_price.closest('.oe_optional').hide();
->>>>>>> b844d938
                 }
             }
             else {
@@ -308,9 +262,12 @@
         }
 
         $(oe_website_sale).on('change', 'input.js_product_change', function () {
+            var self = this;
             var $parent = $(this).closest('.js_product');
-            $parent.find(".oe_default_price:first .oe_currency_value").html( price_to_str(+$(this).data('lst_price')) );
-            $parent.find(".oe_price:first .oe_currency_value").html(price_to_str(+$(this).data('price')) );
+            $.when(base.ready()).then(function() {
+                $parent.find(".oe_default_price:first .oe_currency_value").html( price_to_str(+$(self).data('lst_price')) );
+                $parent.find(".oe_price:first .oe_currency_value").html(price_to_str(+$(self).data('price')) );
+            });
             update_product_image(this, +$(this).val());
         });
 
@@ -332,8 +289,10 @@
             var product_id = false;
             for (var k in variant_ids) {
                 if (_.isEmpty(_.difference(variant_ids[k][1], values))) {
-                    $price.html(price_to_str(variant_ids[k][2]));
-                    $default_price.html(price_to_str(variant_ids[k][3]));
+                    $.when(base.ready()).then(function() {
+                        $price.html(price_to_str(variant_ids[k][2]));
+                        $default_price.html(price_to_str(variant_ids[k][3]));
+                    });
                     if (variant_ids[k][3]-variant_ids[k][2]>0.01) {
                         $default_price.closest('.oe_website_sale').addClass("discount");
                         $optional_price.closest('.oe_optional').show().css('text-decoration', 'line-through');
@@ -407,7 +366,6 @@
             $(this).closest('tr').find('.js_quantity').val(0).trigger('change');
         });
 
-<<<<<<< HEAD
         if ($('.oe_website_sale .dropdown_sorty_by').length) {
             // this method allow to keep current get param from the action, with new search query
             $('.oe_website_sale .o_website_sale_search').on('submit', function (event) {
@@ -474,32 +432,6 @@
             });
         }
         $("select[name='country_id']").change();
-=======
-    $("select[name='state_id']").each(function(){
-        $(this).data('options', $(this).find('option:not(:first)'));
-    });
-    $(oe_website_sale).on('change', "select[name='country_id']", function () {
-        var select = $("select[name='state_id']:enabled");
-        var state_options = select.data('options');
-        var selected_state = select.val();
-        state_options.detach();
-        var displayed_state = state_options.filter("[data-country_id="+($(this).val() || 0)+"]");
-        select.val(selected_state);
-        var nb = displayed_state.appendTo(select).show().size();
-        select.parent().toggle(nb>=1);
-    });
-    $(oe_website_sale).find("select[name='country_id']").change();
-
-    var shipping_state_options = $("select[name='shipping_state_id'] option:not(:first)");
-    $(oe_website_sale).on('change', "select[name='shipping_country_id']", function () {
-        var select = $("select[name='shipping_state_id']");
-        var selected_state = select.val();
-        shipping_state_options.detach();
-        var displayed_state = shipping_state_options.filter("[data-country_id="+($(this).val() || 0)+"]");
-        select.val(selected_state);
-        var nb = displayed_state.appendTo(select).show().size();
-        select.parent().toggle(nb>=1);
->>>>>>> b844d938
     });
 
     $('.ecom-zoomable img[data-zoom]').zoomOdoo({ attach: '#o-carousel-product'});
