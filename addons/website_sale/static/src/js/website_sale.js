--- conflicted
+++ resolved
@@ -152,6 +152,7 @@
         'click .toggle_summary': '_onToggleSummary',
         'click input.js_product_change': 'onChangeVariant',
         'change .js_main_product [data-attribute_exclusions]': 'onChangeVariant',
+        'change oe_optional_products_modal [data-attribute_exclusions]': 'onChangeVariant',
     },
 
     /**
@@ -579,21 +580,22 @@
         $('.ship_to_other').toggle(!$(ev.currentTarget).prop('checked'));
     },
     /**
-<<<<<<< HEAD
-     * Dirty fix: prevent options modal events to be triggered and bubbled
-     * Also write the properties of the form elements in the DOM to prevent the
+     * Toggles the add to cart button depending on the possibility of the
+     * current combination.
+     *
+     * @override
+     */
+    _toggleDisable: function ($parent, isCombinationPossible) {
+        ProductConfiguratorMixin._toggleDisable.apply(this, arguments);
+        $parent.find("#add_to_cart").toggleClass('disabled', !isCombinationPossible);
+    },
+    /**
+     * Write the properties of the form elements in the DOM to prevent the
      * current selection from being lost when activating the web editor.
      *
      * @override
      */
     onChangeVariant: function (ev, data) {
-        var $originPath = ev.originalEvent && Array.isArray(ev.originalEvent.path) ? $(ev.originalEvent.path) : $();
-        var $container = data && data.$container ? data.$container : $();
-        if ($originPath.add($container).hasClass('oe_optional_products_modal')) {
-            ev.stopPropagation();
-            return;
-        }
-
         var $component = $(ev.currentTarget).closest('.js_product');
         $component.find('input').each(function () {
             var $el = $(this);
@@ -605,16 +607,6 @@
         });
 
         return ProductConfiguratorMixin.onChangeVariant.apply(this, arguments);
-=======
-     * Toggles the add to cart button depending on the possibility of the
-     * current combination.
-     *
-     * @override
-     */
-    _toggleDisable: function ($parent, isCombinationPossible) {
-        ProductConfiguratorMixin._toggleDisable.apply(this, arguments);
-        $parent.find("#add_to_cart").toggleClass('disabled', !isCombinationPossible);
->>>>>>> 8f21148e
     },
     /**
      * @private
