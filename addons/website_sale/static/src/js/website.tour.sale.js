--- conflicted
+++ resolved
@@ -1,47 +1,7 @@
 (function () {
     'use strict';
 
-<<<<<<< HEAD
     openerp.Tour.register({
-=======
-    var website = openerp.website;
-
-    website.Tour.register({
-        id:   'shop_customize',
-        name: "Customize the page and search a product",
-        path: '/shop',
-        mode: 'test',
-        steps: [
-            {
-                title:     "open customize menu",
-                element:   '#customize-menu-button',
-            },
-            {
-                title:     "click on 'Product Attribute's Filters'",
-                element:   "#customize-menu a:contains(Product Attribute's Filters)",
-            },
-            {
-                title:     "select product attribute memory 16 GB",
-                element:   'form.js_attributes label:contains(16 GB) input:not(:checked)',
-            },
-            {
-                title:     "check the selection",
-                waitFor:   'form.js_attributes label:contains(16 GB) input:checked',
-            },
-            {
-                title:     "select ipod",
-                waitNot:   '.oe_website_sale .oe_product_cart:eq(2)',
-                element:   '.oe_product_cart a:contains("iPod")',
-            },
-            {
-                title:     "finish",
-                waitFor:   'label:contains(32 GB) input',
-            }
-        ]
-    });
-
-    website.Tour.register({
->>>>>>> 8dfd5eab
         id:   'shop_buy_product',
         name: "Try to buy products",
         path: '/shop',
