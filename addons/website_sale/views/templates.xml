<?xml version="1.0" encoding="utf-8"?>
<odoo>
    <!-- Layout and common templates -->
    <template id="assets_backend" inherit_id="web.assets_backend">
        <xpath expr="." position="inside">
            <script type="text/javascript" src="/website_sale/static/src/js/website_sale_backend.js"></script>
            <link rel="stylesheet" href="/website_sale/static/src/less/website_sale_dashboard.less"/>
            <link rel="stylesheet" href="/website_sale/static/src/less/website_sale_backend.less"/>
        </xpath>
    </template>

    <template id="assets_frontend" inherit_id="website.assets_frontend">
        <xpath expr="link[last()]" position="after">
            <link rel="stylesheet" type="text/less" href="/website_sale/static/src/less/website_sale.less" />
            <link rel="stylesheet" type="text/less" href="/website_sale/static/src/less/website_mail.less" />
            <link rel="stylesheet" href="/website_sale/static/src/less/website_sale_frontend.less"/>
        </xpath>
        <xpath expr="script[last()]" position="after">
            <script type="text/javascript" src="/website_sale/static/src/js/website_sale.js"></script>
            <script type="text/javascript" src="/website_sale/static/src/js/website_sale_utils.js"></script>
            <script type="text/javascript" src="/website_sale/static/src/js/website_sale_payment.js"></script>
            <script type="text/javascript" src="/website_sale/static/src/js/website_sale_validate.js"></script>
            <script type="text/javascript" src="/website_sale/static/src/js/website_sale_tour_buy.js"></script>
            <script type="text/javascript" src="/website_sale/static/src/js/website_sale_tracking.js"></script>
        </xpath>
    </template>

    <template id="assets_editor" inherit_id="website.assets_editor" name="Shop Editor">
        <xpath expr="." position="inside">
            <script type="text/javascript" src="/website_sale/static/src/js/website_sale.editor.js"></script>
        </xpath>
    </template>

    <template id="assets_common" name="tour" inherit_id="web.assets_common">
        <xpath expr="." position="inside">
            <script type="text/javascript" src="/website_sale/static/src/js/website_sale_tour_shop.js"></script>
        </xpath>
    </template>

    <template id="header" inherit_id="website.layout" name="Header Shop My Cart Link">
        <xpath expr="//header//ul[@id='top_menu']/li" position="before">
            <t t-set="website_sale_order" t-value="website.sale_get_order()" />
            <li class="divider hidden"/> <!-- Make sure the cart and related menus are not folded (see autohideMenu) -->
            <li id="my_cart" t-att-class="'' if website_sale_order and website_sale_order.cart_quantity else 'hidden'">
                <a href="/shop/cart">
                    <i class="fa fa-shopping-cart"></i>
                    My Cart <sup t-attf-class="my_cart_quantity label label-primary" t-esc="website_sale_order and website_sale_order.cart_quantity or ''" />
                </a>
            </li>
        </xpath>
    </template>

    <template id="search" name="Search Box">
        <form t-att-action="keep('/shop'+ ('/category/'+slug(category)) if category else None, search=0)" method="get" t-att-class="search_class">
            <t t-if="attrib_values">
                <t t-foreach="attrib_values" t-as="a">
                    <input type="hidden" name="attrib" t-att-value="'%s-%s' % (a[0], a[1])" />
                </t>
            </t>
            <t t-call="website.website_search_box" />
        </form>
    </template>

    <template id="search count" inherit_id="website.website_search_box" active="False" customize_show="True" name="Show # found">
        <xpath expr="//button[hasclass('oe_search_button')]" position="inside">
            <span t-if='search' class='oe_search_found'> <small>(<t t-esc="search_count"/> found)</small></span>
        </xpath>
    </template>

    <template id="404">
        <t t-call="website.layout">
            <div id="wrap">
                <div class="oe_structure oe_empty">
                    <div class="container">
                        <h1 class="mt32">Product not found!</h1>
                        <p>Sorry, this product is not available anymore.</p>
                        <p>
                            <a t-attf-href="/shop">Return to the product list.</a>
                        </p>
                    </div>
                </div>
            </div>
        </t>
    </template>

    <!-- Product item used by /shop and /shop/cart -->
    <template id="products_item" name="Products item">
        <t t-set="product_href" t-value="keep('/shop/product/%s' % slug(product), page=(pager['page']['num'] if pager['page']['num']&gt;1 else None))" />
        <form action="/shop/cart/update" method="post">
            <input type="hidden" name="csrf_token" t-att-value="request.csrf_token()" />
            <div itemscope="itemscope" itemtype="http://schema.org/Product">
                <div class="ribbon-wrapper">
                    <div class="ribbon btn btn-danger">Sale</div>
                </div>
                <div class="oe_product_image">
                    <a itemprop="url" t-att-href="product_href">
                        <span itemprop="image" t-attf-content="{{request.httprequest.url_root}}web/image/product.template/{{product.id}}/image" t-field="product.image" t-options="{'widget': 'image', 'resize': None if product_image_big else '300x300', 'zoom': 'image'}" t-att-alt="product.name" />
                    </a>
                </div>
                <t t-if="show_publish">
                    <div id="website_published_button" class="" groups="sales_team.group_sale_manager">
                        <t t-call="website.publish_management">
                            <t t-set="object" t-value="product" />
                            <t t-set="publish_edit" t-value="True" />
                            <t t-set="action" t-value="'product.product_template_action'" />
                        </t>
                    </div>
                </t>
                <section>
                    <h5>
                        <strong>
                            <a itemprop="name" t-att-href="product_href" t-att-content="product.name" t-field="product.name" />
                        </strong>
                        <a t-if="not show_publish and not product.website_published" t-att-href="product_href" class="btn btn-default btn-xs btn-danger" title="This product is unpublished.">Unpublished</a>
                    </h5>
                    <div itemprop="offers" itemscope="itemscope" itemtype="http://schema.org/Offer" class="product_price" t-if="product.product_variant_ids">
                        <b>
                            <t t-if="product.website_price_difference and website.get_current_pricelist().discount_policy=='without_discount'">
                                <del class="text-danger mr8" style="white-space: nowrap;" t-esc="compute_currency(product.website_public_price)" t-options="{'widget': 'monetary', 'display_currency': website.get_current_pricelist().currency_id, 'from_currency': website.currency_id}" />
                            </t>

                            <span t-esc="product.website_price" t-options="{'widget': 'monetary', 'display_currency': website.currency_id}"/>
                            <span itemprop="price" style="display:none;" t-esc="product.website_price" />
                            <span itemprop="priceCurrency" style="display:none;" t-esc="website.currency_id.name" />
                        </b>
                    </div>
                </section>
            </div>
        </form>
    </template>

    <template id="products_description" inherit_id="website_sale.products_item" active="False" customize_show="True" name="Product Description">
        <xpath expr="//div[hasclass('product_price')]" position="before">
            <div class="text-info oe_subdescription" contenteditable="false">
                <div itemprop="description" t-field="product.description_sale"></div>
            </div>
        </xpath>
    </template>

    <template id="products_add_to_cart" inherit_id="website_sale.products_item" active="False" customize_show="True" name="Add to Cart">
        <xpath expr="//div[hasclass('product_price')]" position="inside">
            <input name="product_id" t-att-value="product.product_variant_id.id" type="hidden" />
            <t t-if="len(product.product_variant_ids) == 1">
                <a class="btn btn-default btn-xs a-submit">
                    <span class="fa fa-shopping-cart" />
                </a>
            </t>
            <t t-if="len(product.product_variant_ids) &gt; 1">
                <a class="btn btn-default btn-xs" t-att-href="keep('/shop/product/%s' % slug(product), page=(pager['page']['num'] if pager['page']['num']&gt;1 else None))">
                    <span class="fa fa-shopping-cart" />
                </a>
            </t>
        </xpath>
    </template>

    <template id="pricelist_list" name="Pricelists Dropdown">
        <t t-set="website_sale_pricelists" t-value="website.get_pricelist_available(show_visible=True)" />
        <div t-attf-class="#{website_sale_pricelists and len(website_sale_pricelists)&gt;1 and 'dropdown' or 'hidden'} btn-group">
            <t t-set="curr_pl" t-value="website.get_current_pricelist()" />
            <a href="#" class="dropdown-toggle btn btn-default" data-toggle="dropdown">
                <t t-esc="curr_pl and curr_pl.name or ' - '" />
                <span class="caret"></span>
            </a>
            <ul class="dropdown-menu" role="menu">
                <li t-foreach="website_sale_pricelists" t-as="pl">
                    <a t-att-href="'/shop/change_pricelist/%s' % pl.id">
                        <span class="switcher_pricelist" t-att-data-pl_id="pl.id" t-esc="pl.name" />
                    </a>
                </li>
            </ul>
        </div>
    </template>

    <!-- /shop product listing -->
    <template id="products" name="Products">
        <t t-call="website.layout">
            <t t-set="additional_title">Shop</t>
            <div id="wrap" class="js_sale">
                <div class="oe_structure" />
                <div class="container oe_website_sale">
                    <div class="products_pager">
                        <div class="row" style="width: 100%;">
                            <t t-call="website_sale.search">
                                <t t-set="search_class" t-value="'pagination form-inline o_website_sale_search'"/>
                            </t>
                            <t t-call="website_sale.pricelist_list" />
                            <t t-call="website.pager" />
                        </div>
                    </div>
                    <div class="row">
                        <div class="hidden" id="products_grid_before"></div>
                        <div class="col-md-12" id="products_grid">
                            <table width="100%">
                                <tbody>
                                    <tr t-ignore="true">
                                        <td t-foreach="range(0,rows)" t-as="row" t-attf-width="#{100/rows}%"></td>
                                    </tr>
                                    <tr t-foreach="bins" t-as="tr_product">
                                        <t t-foreach="tr_product" t-as="td_product">
                                            <t t-if="td_product">
                                                <t t-set="product" t-value="td_product['product']" />
                                                <td t-att-colspan="td_product['x'] != 1 and td_product['x']" t-att-rowspan="td_product['y'] != 1 and td_product['y']" t-attf-class="oe_product oe_grid oe-height-#{td_product['y']*2} #{ td_product['class'] }">
                                                    <div class="oe_product_cart" t-att-data-publish="product.website_published and 'on' or 'off'">
                                                        <t t-set="product_image_big" t-value="td_product['x']+td_product['y'] &gt; 2" />
                                                        <t t-call="website_sale.products_item" />
                                                    </div>
                                                </td>
                                            </t>
                                            <td t-if="not td_product" class="oe-height-2" />
                                        </t>
                                    </tr>
                                </tbody>
                            </table>
                            <t t-if="not bins">
                                <div class="text-center text-muted oe_product">
                                    <h3 class="css_editable_display">No product defined.</h3>
                                    <t t-if="search">
                                        <p>
                                            No results found for "<strong t-esc='search'/>".
                                        </p>
                                    </t>
                                    <p groups="sales_team.group_sale_manager">Click <i>'New'</i> in the top-right corner to create your first product.</p>
                                </div>
                            </t>
                        </div>
                    </div>
                    <div class="products_pager">
                        <t t-call="website.pager" />
                    </div>
                </div>
                <div class="oe_structure mb32" />
            </div>
        </t>
    </template>

    <template id="sort" inherit_id="website_sale.products" active="True" customize_show="True" name="Show Sort by">
        <xpath expr="//div[hasclass('products_pager')]/div/t[@t-call][last()]" position="after">
            <t t-set="list_price_desc_label">Catalog price: High to Low</t>
            <t t-set="list_price_asc_label">Catalog price: Low to High</t>
            <t t-set="name_asc_label">Name - A to Z</t>
            <t t-set="name_desc_label">Name - Z to A</t>
            <t t-set="website_sale_sortable" t-value="[
                (list_price_desc_label, 'list_price desc'),
                (list_price_asc_label, 'list_price asc'),
                (name_asc_label, 'name asc'),
                (name_desc_label, 'name desc')
            ]"/>
            <t t-set="website_sale_sortable_current" t-value="[sort for sort in website_sale_sortable if sort[1]==request.params.get('order', '')]"/>
            <div class="dropdown btn-group dropdown_sorty_by">
                <a href="#" class="dropdown-toggle btn btn-default" data-toggle="dropdown">
                    <t t-if='len(website_sale_sortable_current)'>
                        <span>Sorting by : <t t-raw='website_sale_sortable_current[0][0]'/></span>
                    </t>
                    <t t-else='1'>
                        <span>Sort by</span>
                        <span class="caret"></span>
                    </t>
                </a>
                <ul class="dropdown-menu" role="menu">
                    <li t-foreach="website_sale_sortable" t-as="sortby">
                        <a t-att-href="keep('/shop', order=sortby[1])">
                            <span t-raw="sortby[0]"/>
                        </a>
                    </li>
                </ul>
            </div>
        </xpath>
    </template>


    <!-- Add to cart button-->
    <template id="categories_recursive" name="Category list">
        <li t-att-class="'active' if c.id == int(category or 0) else None">
            <a t-att-href="keep('/shop/category/' + slug(c), category=0)" t-field="c.name"></a>
            <ul t-if="c.child_id" class="nav nav-pills nav-stacked nav-hierarchy">
                <t t-foreach="c.child_id" t-as="c">
                    <t t-call="website_sale.categories_recursive" />
                </t>
            </ul>
        </li>
    </template>

    <template id="products_categories" inherit_id="website_sale.products" active="False" customize_show="True" name="eCommerce Categories">
        <xpath expr="//div[@id='products_grid_before']" position="inside">
            <ul class="nav nav-pills nav-stacked mt16">
                <li t-att-class=" '' if category else 'active' ">
                    <a t-att-href="keep('/shop',category=0)" class="o_not_editable">All Products</a>
                </li>
                <t t-foreach="categories" t-as="c">
                    <t t-call="website_sale.categories_recursive" />
                </t>
            </ul>
        </xpath>
        <xpath expr="//div[@id='products_grid_before']" position="attributes">
            <attribute name="class">col-md-3 col-sm-4 col-xs-12</attribute>
        </xpath>
        <xpath expr="//div[@id='products_grid']" position="attributes">
            <attribute name="class">col-md-9 col-sm-8</attribute>
        </xpath>
    </template>

    <template id="option_collapse_categories_recursive" name="Collapse Category Recursive">
        <li t-att-class="'active' if categ.id == int(category or 0) else None">
            <i t-if="categ.child_id" t-attf-class="text-primary fa #{'fa-chevron-down' if categ.id in parent_category_ids else 'fa-chevron-right'}" />
            <a t-att-href="keep('/shop/category/' + slug(categ), category=0)" t-field="categ.name"></a>
            <ul t-if="categ.child_id" class="nav nav-pills nav-stacked nav-hierarchy" t-att-style="'display:block;' if categ.id in parent_category_ids else 'display:none;'">
                <t t-foreach="categ.child_id" t-as="categ">
                    <t t-call="website_sale.option_collapse_categories_recursive" />
                </t>
            </ul>
        </li>
    </template>

    <template id="option_collapse_products_categories" name="Collapsible Category List" inherit_id="website_sale.products_categories" active="False" customize_show="True">
        <xpath expr="//div[@id='products_grid_before']/ul" position="replace">
            <ul class="nav nav-pills nav-stacked mt16" id="o_shop_collapse_category">
                <li t-att-class=" '' if category else 'active' ">
                    <a t-att-href="keep('/shop',category=0)" class="o_not_editable">All Products</a>
                </li>
                <t t-foreach="categories" t-as="categ">
                    <t t-call="website_sale.option_collapse_categories_recursive" />
                </t>
            </ul>
        </xpath>
    </template>

    <template id="products_attributes" inherit_id="website_sale.products" active="False" customize_show="True" name="Product Attribute's Filters">
        <xpath expr="//div[@id='products_grid_before']" position="inside">
            <form class="js_attributes" method="get">
                <input type="hidden" name="search" t-att-value="search" />
                <ul class="nav nav-pills nav-stacked mt16">
                    <t t-foreach="attributes" t-as="a">
                        <li t-if="a.value_ids and len(a.value_ids) &gt; 1">
                            <div>
                                <strong t-field="a.name" />
                            </div>
                            <t t-if="a.type == 'select'">
                                <select class="form-control" name="attrib">
                                    <option value="" />
                                    <t t-foreach="a.value_ids" t-as="v">
                                        <option t-att-value="'%s-%s' % (a.id,v.id)" t-esc="v.name" t-att-selected="v.id in attrib_set" />
                                    </t>
                                </select>
                            </t>
                            <t t-if="a.type == 'radio'">
                                <ul class="nav nav-pills nav-stacked">
                                    <t t-foreach="a.value_ids" t-as="v">
                                        <li t-att-class="'active' if v.id in attrib_set else None">
                                            <label style="margin: 0 20px;">
                                                <input type="checkbox" name="attrib" t-att-value="'%s-%s' % (a.id,v.id)" t-att-checked="'checked' if v.id in attrib_set else None" />
                                                <span style="font-weight: normal" t-field="v.name" />
                                            </label>
                                        </li>
                                    </t>
                                </ul>
                            </t>
                            <t t-if="a.type == 'color'">
                                <t t-foreach="a.value_ids" t-as="v">
                                    <label t-attf-style="background-color:#{v.html_color or v.name}" t-attf-class="css_attribute_color #{'active' if v.id in attrib_set else ''}">
                                        <input type="checkbox" name="attrib" t-att-value="'%s-%s' % (a.id,v.id)" t-att-checked="'checked' if v.id in attrib_set else None" t-att-title="v.name" />
                                    </label>
                                </t>
                            </t>
                        </li>
                    </t>
                </ul>
            </form>
        </xpath>
        <xpath expr="//div[@id='products_grid_before']" position="attributes">
            <attribute name="class">col-md-3 hidden-xs</attribute>
        </xpath>
        <xpath expr="//div[@id='products_grid']" position="attributes">
            <attribute name="class">col-md-9</attribute>
        </xpath>
    </template>

    <template id="products_list_view" inherit_id="website_sale.products" active="False" customize_show="True" name="List View">
        <xpath expr="//div[@id='products_grid']//table" position="replace">
            <t t-foreach="products" t-as="product">
                <div class="oe_product oe_list oe_product_cart" t-att-data-publish="product.website_published and 'on' or 'off'">
                    <t t-call="website_sale.products_item">
                        <t t-set="show_publish" t-value="True" />
                    </t>
                </div>
            </t>
        </xpath>
    </template>

    <!-- /shop/product product page -->
    <template id="product_edit_options" inherit_id="website.user_navbar" name="Edit Product Options">
        <xpath expr="//li[@id='edit-page-menu']" position="after">
            <t t-if="main_object._name == 'product.template'" t-set="action" t-value="'product.product_template_action'" />
        </xpath>
    </template>
    <template id="product" name="Product">
        <t t-call="website.layout">
            <t t-set="additional_title" t-value="product.name" />
            <div itemscope="itemscope" itemtype="http://schema.org/Product" id="wrap" class="js_sale">
                <section t-attf-class="container mt8 oe_website_sale #{(compute_currency(product.lst_price) - product.website_price) &gt; 0.01 and website.get_current_pricelist().discount_policy == 'without_discount'  and 'discount'}" id="product_detail">
                    <div class="row">
                        <div class="col-sm-4">
                            <ol class="breadcrumb">
                                <li>
                                    <a t-att-href="keep(category=0)">Products</a>
                                </li>
                                <li t-if="category">
                                    <a t-att-href="keep('/shop/category/%s' % slug(category), category=0)" t-field="category.name" />
                                </li>
                                <li class="active">
                                    <span t-field="product.name" />
                                </li>
                            </ol>
                        </div>
                        <div class="col-sm-3 mb8">
                            <t t-call="website_sale.search" />
                        </div>
                        <div id="website_published_button" class="col-sm-3">
                        </div>
                        <div class="col-sm-2 text-right">
                            <t t-call="website_sale.pricelist_list" />
                        </div>
                    </div>
                    <div class="row">
                        <div class="col-sm-6">
                            <t t-set="variant_img" t-value="any(product.mapped('product_variant_ids.image_variant'))"/>
                            <t t-set="image_ids"  t-value="product.product_image_ids"/>
                            <div id="o-carousel-product" class="carousel slide" data-ride="carousel" data-interval="0">
                              <div class="carousel-outer">
                                <div class="carousel-inner">
                                    <div t-if="variant_img" class="item active" itemprop="image" t-field="product[:1].product_variant_id.image" t-options="{'widget': 'image', 'class': 'product_detail_img js_variant_img', 'alt-field': 'name', 'zoom': 'image', 'unique': product['__last_update'] + (product.product_variant_id['__last_update'] or '')}"/>
                                    <div t-attf-class="item#{'' if variant_img else ' active'}" itemprop="image" t-field="product.image" t-options="{'widget': 'image', 'class': 'product_detail_img', 'alt-field': 'name', 'zoom': 'image', 'unique': product['__last_update']}"/>
                                    <t t-if="len(image_ids)" t-foreach="image_ids" t-as="pimg">
                                        <div class="item" t-field="pimg.image" t-options='{"widget": "image", "class": "product_detail_img", "alt-field": "name", "zoom": "image" }'/>
                                    </t>
                                </div>

                                <t t-if="len(image_ids) or variant_img">
                                    <a class="carousel-control left" href="#o-carousel-product" role="button" data-slide="prev" >
                                        <span class="fa fa-chevron-left" aria-hidden="true"/>
                                        <span class="sr-only">Previous</span>
                                    </a>
                                    <a class="carousel-control right" href="#o-carousel-product" role="button" data-slide="next">
                                        <span class="fa fa-chevron-right" aria-hidden="true"/>
                                        <span class="sr-only">Next</span>
                                    </a>
                                </t>
                              </div>

                              <ol class="carousel-indicators" t-if="len(image_ids) or variant_img">
                                <li t-if="variant_img" data-target="#o-carousel-product" data-slide-to="0" class="active">
                                    <img class="img img-responsive js_variant_img_small" t-attf-src="/website/image/product.product/{{product.product_variant_id.id}}/image/90x90" t-att-alt="product.name"/>
                                </li>
                                <li data-target="#o-carousel-product" t-att-data-slide-to="1 if variant_img else '0'" t-att-class="'' if variant_img else 'active'">
                                    <img class="img img-responsive" t-attf-src="/website/image/product.template/{{product.id}}/image/90x90" t-att-alt="product.name"/>
                                </li>
                                <t t-if="len(image_ids)" t-foreach="image_ids" t-as="pimg">
                                    <li data-target="#o-carousel-product" t-att-data-slide-to="pimg_index + (variant_img and 2 or 1)">
                                        <img class="img img-responsive" t-attf-src="/website/image/product.image/{{pimg.id}}/image/90x90" t-att-alt="pimg.name"/>
                                    </li>
                                </t>
                              </ol>
                            </div>
                        </div>
                        <div class="col-sm-6 col-lg-4 col-lg-offset-1" id="product_details">
                            <h1 itemprop="name" t-field="product.name">Product Name</h1>
                            <span itemprop="url" style="display:none;" t-esc="'%sshop/product/%s' % (request.httprequest.url_root, slug(product))"/>
                            <form action="/shop/cart/update" method="POST">
                                <input type="hidden" name="csrf_token" t-att-value="request.csrf_token()" />
                                <div class="js_product" t-if="product.product_variant_ids">
                                    <t t-placeholder="select">
                                        <input type="hidden" class="product_id" name="product_id" t-att-value="product.product_variant_id.id if len(product.product_variant_ids) == 1 else '0'" />
                                        <t t-call="website_sale.variants">
                                            <t t-set="ul_class" t-value="'nav-stacked'" />
                                        </t>
                                    </t>
                                    <t t-call="website_sale.product_price" />
                                    <p t-if="len(product.product_variant_ids) &gt; 1" class="css_not_available_msg bg-danger" style="padding: 15px;">This combination does not exist.</p>
                                    <a id="add_to_cart" class="btn btn-primary btn-lg mt8 js_check_product a-submit" href="#">Add to Cart</a>
                                </div>
                            </form>
                            <hr t-if="product.description_sale" />
                            <div class="o_not_editable">
                                <p t-field="product.description_sale" class="text-muted" />
                            </div>
                            <hr />
                            <p class="text-muted">
                              30-day money-back guarantee<br />
                              Free Shipping in U.S.<br />
                              Buy now, get in 2 days
                            </p>
                        </div>
                    </div>
                </section>
                <div itemprop="description" t-field="product.website_description" class="oe_structure mt16" id="product_full_description" />
                <t t-set="head">
                    <!-- Facebook and linkedin sharing data -->
                    <meta property="og:type" content="website" />
                    <meta property="og:url" t-att-content="request.httprequest.url" />
                    <meta property="og:image" t-attf-content="#{request.httprequest.url_root}web/image/product.template/#{product.id}/image" />
                    <meta property="og:description" t-att-content="product.description_sale" />
                    <!--  Twitter sharing data -->
                    <meta name="twitter:card" content="summary_large_image" />
                    <meta name="twitter:site" t-attf-content="@#{res_company.name}" />
                    <meta name="twitter:title" t-att-content="product.name" />
                    <meta name="twitter:description" t-att-content="product.description_sale" />
                    <meta name="twitter:image" t-attf-content="#{request.httprequest.url_root}web/image/product.template/#{product.id}/image" />
                </t>
            </div>
        </t>
    </template>

    <template inherit_id='website_sale.product' id="product_picture_magnify" customize_show="True" name="Image Zoom">
        <xpath expr='//div[hasclass("js_sale")]' position='attributes'>
            <attribute name="class" separator=" " add="ecom-zoomable zoomodoo-next" />
        </xpath>
    </template>

    <template inherit_id='website_sale.product' id="product_picture_magnify_auto" active="False" customize_show="True" name="Automatic Image Zoom">
        <xpath expr='//div[hasclass("js_sale")]' position='attributes'>
            <attribute name="data-ecom-zoom-auto">1</attribute>
            <attribute name="class" separator=" " add="ecom-zoomable zoomodoo-next" />

        </xpath>
    </template>

    <template id="recommended_products" inherit_id="website_sale.product" customize_show="True" name="Alternative Products">
        <xpath expr="//div[@id='product_full_description']" position="after">
            <div class="container mt32" t-if="product.alternative_product_ids">
                <h3>Alternative Products:</h3>
                <div class="row mt16" style="">
                    <t t-foreach="product.alternative_product_ids" t-as="alt_product">
                        <div class="col-md-2 thumbnail" style="width: 170px; height:130px; float:left; display:inline; margin-right: 10px; overflow:hidden;">
                            <div class="mt16 text-center" style="height: 100%;">
                                <div t-field="alt_product.image_small" t-options="{'widget': 'image', 'class': 'img-rounded shadow o_alternative_product' }" />
                                <h5>
                                    <a t-attf-href="/shop/product/#{ slug(alt_product) }" style="display: block">
                                        <span t-att-title="alt_product.name" t-field="alt_product.name" class="o_text_overflow" style="display: block;" />
                                    </a>
                                </h5>
                            </div>
                        </div>
                    </t>
                </div>
            </div>
        </xpath>
    </template>

    <template id="product_attributes" inherit_id="website_sale.product" name="Product attributes">
        <xpath expr="//p[@t-field='product.description_sale']" position="after">
            <hr t-if="sum([(1 if len(l.value_ids)==1 else 0) for l in product.attribute_line_ids])" id='hr_product_attributes_simple'/>
            <p class="text-muted" id="product_attributes_simple">
                <t t-foreach="product.attribute_line_ids.sorted(key=lambda x: x.attribute_id.sequence)" t-as="variant_id">
                    <t t-if="len(variant_id.value_ids)==1">
                        <span t-field="variant_id.attribute_id" />: <span t-field="variant_id.value_ids[0].name" /><br /></t>
                </t>
            </p>
        </xpath>
    </template>

    <!-- Product options: OpenChatter -->
    <template id="product_comment" inherit_id="website_sale.product" active="False" customize_show="True" name="Discussion and Rating">
        <xpath expr="//div[@t-field='product.website_description']" position="after">
            <div class="o_shop_discussion_rating">
                <section class="container mt16 mb16">
                    <hr/>
                    <div class="row">
                        <div class="col-md-8 col-md-offset-2">
                            <t t-call="portal.message_thread">
                                <t t-set="object" t-value="product"/>
                                <t t-set="display_rating" t-value="True"/>
                            </t>
                        </div>
                    </div>
                </section>
            </div>
        </xpath>
    </template>

    <template id="product_quantity" inherit_id="website_sale.product" customize_show="True" name="Select Quantity">
      <xpath expr="//a[@id='add_to_cart']" position="before">
        <div class="css_quantity input-group oe_website_spinner" contenteditable="false">
            <a t-attf-href="#" class="mb8 input-group-addon js_add_cart_json">
                <i class="fa fa-minus"></i>
            </a>
            <input type="text" class="form-control quantity" data-min="1" name="add_qty" value="1"/>
            <a t-attf-href="#" class="mb8 input-group-addon float_left js_add_cart_json">
                <i class="fa fa-plus"></i>
            </a>
        </div>
      </xpath>
    </template>

    <template id="product_price">
      <div itemprop="offers" itemscope="itemscope" itemtype="http://schema.org/Offer" class="product_price mt16">
          <h4 class="oe_price_h4 css_editable_mode_hidden">
              <span class="text-danger oe_default_price" style="text-decoration: line-through; white-space: nowrap;"
                t-esc="compute_currency(product.website_public_price)" t-options="{'widget': 'monetary', 'display_currency': website.get_current_pricelist().currency_id, 'from_currency': website.currency_id}" t-att-style="'text-decoration: line-through; white-space: nowrap; ' + '' if product.website_price_difference and website.get_current_pricelist().discount_policy == 'without_discount' else 'display: none;'"
              />
              <b class="oe_price" style="white-space: nowrap;" t-esc="product.website_price" t-options="{'widget': 'monetary', 'display_currency': website.currency_id}"/>
              <span itemprop="price" style="display:none;" t-esc="product.website_price"/>
              <span itemprop="priceCurrency" style="display:none;" t-esc="website.currency_id.name"/>
          </h4>
          <h4 class="css_non_editable_mode_hidden decimal_precision" t-att-data-precision="str(product.currency_id.decimal_places)">
            <span t-field="product.lst_price"
                t-options='{
                   "widget": "monetary",
                   "display_currency": product.currency_id,
               }'/>
          </h4>
          <h4 class="hidden oe_not_available bg-warning">Product not available</h4>
      </div>
    </template>

    <template id="product_variants" inherit_id="website_sale.product" active="False" customize_show="True" name="List View of Variants">
      <xpath expr="//t[@t-placeholder='select']" position="replace">
        <t t-set="attribute_value_ids" t-value="get_attribute_value_ids(product)"/>
        <ul class="hidden js_add_cart_variants" t-att-data-attribute_value_ids="json.dumps(attribute_value_ids)"/>
        <input type="hidden" t-if="len(product.product_variant_ids) == 1" class="product_id" name="product_id" t-att-value="product.product_variant_id.id"/>
        <t t-if="len(product.product_variant_ids) &gt; 1">
          <label label-default="label-default" class="radio" t-foreach="product.product_variant_ids" t-as="variant_id">
            <input type="radio" name="product_id" class="js_product_change" t-att-checked="'checked' if variant_id_index == 0 else None" t-att-value="variant_id.id" t-att-data-lst_price="compute_currency(variant_id.lst_price)" t-att-data-price="variant_id.price"/>
            <span t-esc="variant_id.name_get()[0][1]"/>
            <t t-set="diff_price" t-value="variant_id.price - variant_id.product_tmpl_id.price"/>
            <span class="badge" t-if="diff_price != 0">
              <t t-esc="diff_price > 0 and '+' or '-'"/><span t-esc="abs(diff_price)" t-options="{'widget': 'monetary', 'display_currency': website.currency_id}"/>
            </span>
          </label>
        </t>
      </xpath>
    </template>

    <template id="variants">
      <t t-set="attribute_value_ids" t-value="get_attribute_value_ids(product)"/>
      <ul t-attf-class="list-unstyled js_add_cart_variants #{ul_class}" t-att-data-attribute_value_ids="json.dumps(attribute_value_ids)">
        <t t-foreach="product.attribute_line_ids.sorted(key=lambda x: x.attribute_id.sequence)" t-as="variant_id">
          <li t-if="len(variant_id.value_ids) > 1">

            <strong t-field="variant_id.attribute_id.name"/>

            <t t-if="variant_id.attribute_id.type == 'select'">
              <select t-attf-class="form-control #{'js_variant_change' if variant_id.attribute_id.create_variant else ''}" t-att-name="'attribute-%s-%s' % (product.id, variant_id.attribute_id.id)">
                <t t-foreach="variant_id.value_ids" t-as="value_id">
                  <option t-att-value="value_id.id">
                      <span t-field="value_id.name"/>
                      <span t-if="value_id.price_extra">
                          <t t-esc="value_id.price_extra > 0 and '+' or ''"/><span t-field="value_id.price_extra" style="white-space: nowrap;" t-options='{
                                   "widget": "monetary",
                                    "from_currency": product.currency_id,
                                   "display_currency": website.currency_id
                               }'/>
                      </span>
                  </option>
                </t>
              </select>
            </t>

            <t t-if="variant_id.attribute_id.type == 'radio'">
              <ul class="list-unstyled">
                  <t t-set="inc" t-value="0"/>
                  <t t-foreach="variant_id.value_ids" t-as="value_id">
                      <li class="form-group js_attribute_value" style="margin: 0;">
                          <label class="control-label" style="margin: 0 20px;">
                              <input type="radio" t-att-class="'js_variant_change' if variant_id.attribute_id.create_variant else None" t-att-checked="'checked' if not inc else None" t-att-name="'attribute-%s-%s' % (product.id, variant_id.attribute_id.id)" t-att-value="value_id.id" style="vertical-align: top; margin-right: 10px;"/>
                              <span t-field="value_id.name"/>
                              <span class="badge" t-if="value_id.price_extra">
                                  <t t-esc="value_id.price_extra > 0 and '+' or ''"/><span t-field="value_id.price_extra" style="white-space: nowrap;" t-options='{
                                          "widget": "monetary",
                                          "from_currency": product.currency_id,
                                          "display_currency": website.currency_id
                                       }'/>
                              </span>
                          </label>
                      </li>
                      <t t-set="inc" t-value="inc+1"/>
                  </t>
              </ul>
            </t>

            <t t-if="variant_id.attribute_id.type == 'color'">
              <ul class="list-inline">
                  <t t-set="inc" t-value="0"/>
                  <li t-foreach="variant_id.value_ids" t-as="value_id">
                      <label t-attf-style="background-color:#{value_id.html_color or value_id.name}"
                          t-attf-class="css_attribute_color #{'active' if not inc else ''}">
                        <input type="radio" t-att-class="'js_variant_change' if variant_id.attribute_id.create_variant else None"
                          t-att-checked="'checked' if not inc else None"
                          t-att-name="'attribute-%s-%s' % (product.id, variant_id.attribute_id.id)"
                          t-att-value="value_id.id"
                          t-att-title="value_id.name"/>
                      </label>
                      <t t-set="inc" t-value="inc+1"/>
                  </li>
              </ul>
            </t>

          </li>
        </t>
      </ul>
    </template>

    <template id="wizard_checkout" name="Wizard Checkout">
        <t t-set="website_sale_order" t-value="website.sale_get_order()"/>

        <div class="row">
            <div class="col-lg-8">
                <div class="wizard">
                    <div class="progress-wizard">
                        <a class="no-decoration" t-att-href="step&gt;=10 and '/shop/cart' or '#'">
                          <div id="wizard-step10" t-att-class="'progress-wizard-step %s' % (step == 10 and 'active' or step&gt;10 and 'complete' or 'disabled')">
                            <div class="progress-wizard-bar hidden-xs"/>
                            <span class="progress-wizard-dot hidden-xs"></span>
                            <div class="text-center progress-wizard-steplabel">Review Order</div>
                          </div>
                        </a>
                        <a class="no-decoration" t-att-href="step&gt;=20 and '/shop/checkout' or '#'">
                          <div id="wizard-step20" t-att-class="'progress-wizard-step %s' % (step == 20 and 'active' or step&gt;20 and 'complete' or 'disabled')">
                            <div class="progress-wizard-bar hidden-xs"/>
                            <span class="progress-wizard-dot hidden-xs"></span>
                            <div class="text-center progress-wizard-steplabel">Address</div>
                          </div>
                        </a>
                        <a class="no-decoration" t-att-href="step&gt;=40 and '/shop/payment' or '#'">
                          <div id="wizard-step40" t-att-class="'progress-wizard-step %s' % (step == 40 and 'active' or step&gt;40 and 'complete' or 'disabled')">
                            <div class="progress-wizard-bar hidden-xs"/>
                            <span class="progress-wizard-dot hidden-xs"></span>
                            <div class="text-center progress-wizard-steplabel">Confirm Order</div>
                          </div>
                        </a>
                    </div>
                </div>
            </div>
        </div>
    </template>

    <template id="extra_info" name="Checkout Extra Info">
        <t t-call="website.layout">
            <t t-set="no_footer">1</t>
            <div id="wrap">
                <div class="container oe_website_sale">
                    <div class="row">
                        <div class='col-md-12'>
                            <t t-call="website_sale.wizard_checkout">
                                <t t-set="step" t-value="30"/>
                            </t>
                        </div>
                        <div class="col-lg-4 col-lg-push-8 hidden visible-lg">
                            <t t-call='website_sale.cart_summary'/>
                        </div>
                        <div class="col-lg-8 col-lg-pull-4 col-sm-12 col-xs-12 oe_cart">
                            <div class="row">
                                <div class='col-md-12'>
                                    <form action="/website_form/" method="post" class="s_website_form form-horizontal container-fluid" enctype="multipart/form-data" data-force_action="shop.sale.order" data-model_name="sale.order" data-success_page="/shop/payment">
                                        <div class="form-group form-field o_website_form_custom">
                                            <div class="col-md-3 col-sm-4 text-right-not-xs">
                                                <label class="control-label" for="client_order_ref">Your Reference</label>
                                            </div>
                                            <div class="col-md-9 col-sm-8">
                                                <input type="text" class="form-control o_website_form_input" name="client_order_ref"/>
                                            </div>
                                        </div>
                                        <div class="form-group form-field o_website_form_custom">
                                            <div class="col-md-3 col-sm-4 text-right-not-xs">
                                                <label class="control-label" for="Give us your feedback">Give us your feedback</label>
                                            </div>
                                            <div class="col-md-9 col-sm-8">
                                                <textarea class="form-control o_website_form_input" rows="8" name="Give us your feedback" />
                                            </div>
                                        </div>
                                        <div class="form-group form-field o_website_form_custom">
                                            <div class="col-md-3 col-sm-4 text-right-not-xs">
                                                <label class="control-label" for="a_document">A document to provide</label>
                                            </div>
                                            <div class="col-md-9 col-sm-8">
                                                <input type="file" class="form-control o_website_form_input" name="a_document" />
                                            </div>
                                        </div>
                                        <div class="form-group">
                                            <div class="col-md-3 col-sm-4">
                                            </div>
                                            <div class="col-md-9 col-sm-8">
                                                <a href="/shop/checkout" class="btn btn-default mb32 pull-left"><span class="fa fa-chevron-left" /> Previous</a>
                                                <a class="btn btn-primary pull-right mb32 o_website_form_send" href="/shop/confirm_order">Next <span class="fa fa-chevron-right" /></a>
                                            </div>
                                        </div>
                                    </form>
                                </div>
                            </div>
                        </div>
                    </div>
                </div>
            </div>
            <div class="oe_structure row" />
        </t>
    </template>

    <template id="extra_info_option" name="Extra Step Option" inherit_id="wizard_checkout" active="False" customize_show="True">
        <!-- Add a "flag element" to trigger style variation -->
        <xpath expr="//div[hasclass('wizard')]/div" position="before">
            <span class="o_wizard_has_extra_step hidden"/>
        </xpath>
        <xpath expr="//div[@id='wizard-step20']" position="after">
            <a class="no-decoration" t-att-href="step&gt;=30 and '/shop/extra_info' or '#'">
                <div id="wizard-step30" t-att-class="'progress-wizard-step %s' % (step == 30 and 'active' or step&gt;30 and 'complete' or 'disabled')">
                    <div class="progress-wizard-bar hidden-xs"/>
                        <span class="progress-wizard-dot hidden-xs"></span>
                    <div class="text-center progress-wizard-steplabel">Extra Info</div>
                </div>
            </a>
        </xpath>
    </template>

    <template id="cart_lines" name="Shopping Cart Lines">
        <div t-if="not website_sale_order or not website_sale_order.website_order_line" class="js_cart_lines well well-lg">
          Your cart is empty!
        </div>
        <table class="mb16 table table-striped table-condensed js_cart_lines" id="cart_products" t-if="website_sale_order and website_sale_order.website_order_line">
            <thead>
                <tr>
                    <th class="td-img">Product</th>
                    <th></th>
                    <th class="text-center td-qty">Quantity</th>
                    <th class="text-center td-price">Price</th>
                    <th class="text-center td-action"></th>
                </tr>
            </thead>
            <tbody>
                <t t-foreach="website_sale_order.website_order_line" t-as="line">
                    <tr>
                        <td colspan="2" t-if="not line.product_id.product_tmpl_id" class='td-img'></td>
                        <td align="center" t-if="line.product_id.product_tmpl_id" class='td-img'>
                            <span t-field="line.product_id.image_small" t-options="{'widget': 'image', 'class': 'img-rounded'}" />
                        </td>
                        <td t-if="line.product_id.product_tmpl_id" class='td-product_name'>
                            <div>
                                <a t-attf-href="/shop/product/#{ slug(line.product_id.product_tmpl_id) }">
                                    <strong t-esc="line.product_id.with_context(display_default_code=False).display_name" />
                                </a>
                            </div>
                            <div class="text-muted hidden-xs small">
                                <t t-foreach="line.name.splitlines()[1:]" t-as="name_line">
                                    <span><t t-esc="name_line"/></span><br/>
                                </t>
                            </div>
                        </td>
                        <td class="text-center td-qty">
                            <div class="css_quantity input-group oe_website_spinner">
                                <a t-attf-href="#" class="mb8 input-group-addon js_add_cart_json hidden-xs">
                                    <i class="fa fa-minus"></i>
                                </a>
                                <input type="text" class="js_quantity form-control quantity" t-att-data-line-id="line.id" t-att-data-product-id="line.product_id.id" t-att-value="int(line.product_uom_qty) == line.product_uom_qty and int(line.product_uom_qty) or line.product_uom_qty" />
                                <a t-attf-href="#" class="mb8 input-group-addon float_left js_add_cart_json hidden-xs">
                                    <i class="fa fa-plus"></i>
                                </a>
                            </div>
                        </td>
                        <td class="text-center td-price" name="price">
                            <t t-if="(compute_currency(line.product_id.lst_price) - line.price_reduce ) &gt; 0.01  and website.get_current_pricelist().discount_policy=='without_discount'">
                                <del t-attf-class="#{'text-danger mr8'}" style="white-space: nowrap;" t-esc="compute_currency(line.product_id.website_public_price)" t-options="{'widget': 'monetary', 'display_currency': website.get_current_pricelist().currency_id, 'from_currency': website.currency_id}" />
                            </t>
                            <span t-field="line.price_reduce_taxexcl" style="white-space: nowrap;" t-options="{'widget': 'monetary', 'from_currency': website_sale_order.pricelist_id.currency_id, 'display_currency': website.currency_id}" groups="sale.group_show_price_subtotal" />
                            <span t-field="line.price_reduce_taxinc" style="white-space: nowrap;" t-options="{'widget': 'monetary', 'from_currency': website_sale_order.pricelist_id.currency_id, 'display_currency': website.currency_id}" groups="sale.group_show_price_total" />
                        </td>
                        <td class="td-action">
                            <a href='#' class='js_delete_product no-decoration'> <small><i class='fa fa-trash-o'></i></small></a>
                        </td>
                    </tr>
                </t>
            </tbody>
        </table>

    </template>

    <template id="cart" name="Shopping Cart">
        <t t-call="website.layout">
            <div id="wrap">
                <div class="container oe_website_sale">
                    <div class="row">
                        <div class="col-md-12">
                            <t t-call="website_sale.wizard_checkout">
                                <t t-set="step" t-value="10" />
                            </t>
                        </div>
                        <div class="col-lg-8 col-sm-12 col-xs-12 oe_cart">
                            <div class="row">
                                <div class="col-md-12">
                                    <div t-if="abandoned_proceed or access_token" class="mt8 mb8 alert alert-info"> <!-- abandoned cart choices -->
                                        <t t-if="abandoned_proceed">
                                            <p>Your previous cart has already been completed.</p>
                                            <p t-if="website_sale_order">Please proceed your current cart.</p>
                                        </t>
                                        <t t-if="access_token">
                                            <p>This is your current cart.</p>
                                            <p>
                                                <strong><a t-attf-href="/shop/cart/?access_token=#{access_token}&amp;revive=squash">Click here</a></strong> if you want to restore your previous cart. Your current cart will be replaced with your previous cart.</p>
                                            <p>
                                                <strong><a t-attf-href="/shop/cart/?access_token=#{access_token}&amp;revive=merge">Click here</a></strong> if you want to merge your previous cart into current cart.
                                            </p>
                                        </t>
                                    </div>
                                    <t t-call="website_sale.cart_lines" />
                                    <div class="clearfix" />
                                    <a href="/shop" class="btn btn-default mb32 hidden-xs hidden-sm hidden-md">
                                        <span class="fa fa-chevron-left" />
                                        <span class="">Continue Shopping</span>
                                    </a>
                                    <a t-if="website_sale_order and website_sale_order.website_order_line" class="btn btn-primary pull-right mb32 mr8 hidden visible-lg" href="/shop/checkout?express=1">
                                        <span class="">Process Checkout</span>
                                        <span class="fa fa-chevron-right" />
                                    </a>
                                    <div class="oe_structure" />
                                </div>
                            </div>
                        </div>
                        <div class="col-lg-4 col-sm-12 col-xs-12">
                            <t t-call='website_sale.short_cart_summary'/>
                            <div class='hidden-lg'>
                                <a href="/shop" class="btn btn-default mb32">
                                    <span class="fa fa-chevron-left" />
                                    Continue<span class="hidden-xs"> Shopping</span>
                                </a>
                                <a t-if="website_sale_order and website_sale_order.website_order_line" class="btn btn-primary pull-right mb32 mr8" href="/shop/checkout?express=1">
                                    <span class="">Process Checkout</span>
                                    <span class="fa fa-chevron-right" />
                                </a>
                            </div>
                        </div>
                    </div>
                </div>
                <div class="oe_structure" />
            </div>
        </t>
    </template>

    <template id="cart_popover" name="Cart Popover">
        <div t-if="not website_sale_order or not website_sale_order.website_order_line" class="well well-lg">
          Your cart is empty!
        </div>
        <t t-if="website_sale_order and website_sale_order.website_order_line">
            <t t-foreach="website_sale_order.website_order_line" t-as="line">
                <div class="row mb8 cart_line">
                    <div class="col-xs-3">
                        <span t-field="line.product_id.image_small" t-options="{'widget': 'image', 'class': 'img-rounded'}" />
                    </div>
                    <div class="col-xs-9">
                        <a t-attf-href="/shop/product/#{ slug(line.product_id.product_tmpl_id) }">
                            <span t-esc="line.product_id.with_context(display_default_code=False).display_name" class="h6" />
                        </a>
                        <br />
                        <small>Qty: <t t-esc="int(line.product_uom_qty) == line.product_uom_qty and int(line.product_uom_qty) or line.product_uom_qty" /></small>
                    </div>
                </div>
            </t>
            <div class="text-center">
                <span class="h5">
                    <t t-call="website_sale.total">
                        <t t-set='hide_coupon'>True</t>
                    </t>
                </span>
                <a class="btn btn-primary" href="/shop/cart">
                       View Cart (<t t-esc="website_sale_order.cart_quantity" /> items)
                     </a>
            </div>
        </t>
    </template>

    <template id="suggested_products_list" inherit_id="website_sale.cart_lines" customize_show="True" name="Alternative Products in my cart">
        <xpath expr="//table[@id='cart_products']" position="after">
            <h5 class='text-muted js_cart_lines' t-if="suggested_products">Suggested Accessories:</h5>
            <table t-if="suggested_products" id="suggested_products" class="js_cart_lines table table-striped table-condensed">
                <tbody>
                    <tr t-foreach="suggested_products" t-as="product">
                        <td class='td-img'>
                            <a t-attf-href="/shop/product/#{ slug(product.product_tmpl_id) }">
                                <span t-field="product.image_small" t-options="{'widget': 'image', 'class': 'img-rounded'}" />
                            </a>
                        </td>
                        <td class='td-product_name'>
                            <div>
                                <a t-attf-href="/shop/product/#{ slug(product.product_tmpl_id) }">
                                    <strong t-field="product.display_name" />
                                </a>
                            </div>
                            <div class="text-muted hidden-xs" t-field="product.description_sale" />
                        </td>
                        <td class='td-price'>
                            <t t-if="product.website_price_difference  and website.get_current_pricelist().discount_policy=='without_discount'">
                                <del class="text-danger mr8" style="white-space: nowrap;" t-field="product.lst_price" t-options="{'widget': 'monetary','from_currency': product.currency_id, 'display_currency': website.currency_id}" />
                            </t>
                            <span t-field="product.website_price" style="white-space: nowrap;" t-options="{'widget': 'monetary','display_currency': website.currency_id}" />
                        </td>
                        <td class="col-md-2 col-sm-3 col-xs-4 text-center">
                            <input class="js_quantity" name="product_id" t-att-data-product-id="product.id" type="hidden" />
                            <a class="btn btn-link js_add_suggested_products">
                                <strong>Add to Cart</strong>
                            </a>
                        </td>
                    </tr>
                </tbody>
            </table>
        </xpath>
    </template>

    <template id='coupon_form' name='Coupon form'>
        <t t-if="request.params.get('code_not_available')" name="code_not_available">
            <p class="bg-warning">This promo code is not available</p>
        </t>
        <form t-att-action="'/shop/pricelist%s' % (redirect and '?r=' + redirect or '')"
            method="post" class="mb32" name="coupon_code">
            <input type="hidden" name="csrf_token" t-att-value="request.csrf_token()" />
            <div class="input-group" style='margin-left:auto; margin-right: auto'>
                <input name="promo" style='min-width:180px' class="form-control" type="text" placeholder="code..." t-att-value="website_sale_order.pricelist_id.code or None" />
                <div class="input-group-btn">
                    <a class="btn btn-default a-submit">Apply</a>
                </div>
            </div>
        </form>
    </template>

    <template id="checkout">
        <t t-call="website.layout">
            <t t-set="additional_title">Shop - Checkout</t>
            <t t-set="no_footer">1</t>
            <div id="wrap">
                <div class="container oe_website_sale">
                    <t t-set="same_shipping" t-value="bool(order.partner_shipping_id==order.partner_id or only_services)" />
                    <div class="row">
                        <div class='col-md-12'>
                            <t t-call="website_sale.wizard_checkout">
                                <t t-set="step" t-value="20" />
                            </t>
                        </div>
                        <div class="col-lg-4 col-lg-push-8 hidden visible-lg">
                            <t t-call='website_sale.cart_summary' />
                        </div>
                        <div class="col-lg-8 col-lg-pull-4 col-sm-12 col-xs-12 oe_cart">
                            <div class="row">
                                <div class="col-md-12">
                                    <h3 class="page-header mt8">Billing Address</h3>
                                </div>
                                <div class="col-md-6 one_kanban">
                                    <t t-call="website_sale.address_kanban">
                                        <t t-set='contact' t-value="order.partner_id"/>
                                        <t t-set='selected' t-value="1"/>
                                        <t t-set='readonly' t-value="1"/>
                                    </t>
                                </div>
                            </div>
                            <t t-if="not only_services" groups="sale.group_delivery_invoice_address">
                                <div class="row">
                                    <div class="col-md-12">
                                        <h3 class="page-header mt16 mb4">Shipping Address</h3>
                                    </div>
                                </div>
                                <div class="row all_shipping">
                                    <div class="col-md-12">
                                        <div class="row mt8">
                                            <div class="col-sm-12 col-md-12 one_kanban">
                                                <form action="/shop/address" method="post" class=''>
                                                    <input type="hidden" name="csrf_token" t-att-value="request.csrf_token()" />
                                                    <a class='a-submit btn btn-default mb16 btn-block'>
                                                        <i class="fa fa-plus-square" aria-hidden="true"></i> Add an address
                                                    </a>
                                                </form>
                                            </div>
                                            <t t-foreach="shippings" t-as="ship">
                                                <div class="col-sm-12 col-md-6 one_kanban">
                                                    <t t-call="website_sale.address_kanban">
                                                        <t t-set="actual_partner" t-value="order.partner_id" />
                                                        <t t-set='contact' t-value="ship"/>
                                                        <t t-set='selected' t-value="order.partner_shipping_id==ship"/>
                                                        <t t-set='readonly' t-value="bool(len(shippings)==1)"/>
                                                        <t t-set='edit_billing' t-value="bool(ship==order.partner_id)"/>
                                                    </t>
                                                </div>
                                            </t>
                                        </div>
                                    </div>
                                </div>
                            </t>
                            <div class="clearfix" />
                            <div>
                                <a href="/shop/cart" class="btn btn-default mb32">
                                    <span class="fa fa-chevron-left" /> Return to Cart</a>
                                <a class="btn btn-primary pull-right mb32 " href="/shop/confirm_order">Confirm <span class="fa fa-chevron-right" /></a>
                            </div>
                        </div>
                    </div>
                </div>
            </div>
        </t>
    </template>

    <template id="address_kanban" name="Kanban address">
            <form action="/shop/checkout" method="POST" class='hide'>
                <input type="hidden" name="csrf_token" t-att-value="request.csrf_token()" />
                <input type="hidden" name="partner_id" t-att-value="contact.id" />
                <t t-if='edit_billing'>
                    <input type="hidden" name="callback" value="/shop/checkout?use_billing" />
                </t>
                <input type='submit'/>
            </form>
<<<<<<< HEAD
            <a t-if="not actual_partner or (ship.id in actual_partner.ids + actual_partner.child_ids.ids)" class='btn btn-link pull-right js_edit_address no-decoration' title="Edit this address"><i class='fa fa-edit'/></a>
=======
            <a t-if="not actual_partner or (ship.id in actual_partner.child_ids.ids)" class='btn btn-link pull-right fa fa-edit js_edit_address no-decoration' title="Edit this address"></a>
>>>>>>> d129b022
            <div t-att-class="'panel panel-default %s' % (selected and 'border_primary' or 'js_change_shipping')">
                <div class='panel-body' style='min-height: 130px;'>
                    <t t-esc="contact" t-options="dict(widget='contact', fields=['name', 'address'], no_marker=True)"/>
                </div>
                <div class='panel-footer' t-if='not readonly'>
                    <span class='btn-ship' t-att-style="'' if selected else 'display:none;'">
                        <a class="btn btn-block btn-primary">
                            <i class='fa fa-check'></i> Ship to this address
                        </a>
                    </span>
                    <span class='btn-ship' t-att-style="'' if not selected else 'display:none;'">
                        <a class="btn btn-block btn-default">
                            Select this address
                        </a>
                    </span>
                </div>
            </div>
    </template>

    <template id="address" name="Address Management">
        <t t-set="no_footer">1</t>
        <t t-call="website.layout">
            <div id="wrap">
                <div class="container oe_website_sale">
                    <div class='row'>
                        <div class="col-md-12">
                            <t t-call="website_sale.wizard_checkout">
                                <t t-set="step" t-value="20" />
                            </t>
                        </div>
                    </div>
                    <div class="row">
                        <div class="col-lg-4 col-lg-push-8 hidden visible-lg">
                            <t t-call='website_sale.cart_summary' />
                        </div>
                        <div class="col-lg-8 col-lg-pull-4 col-sm-12 col-xs-12 oe_cart">
                            <div class="row">
                                <t t-if="mode == ('new', 'billing')">
                                    <h2 class="page-header mt8 ml16">Your Address
                                        <small> or </small>
                                        <a href='/web/login?redirect=/shop/checkout' class='btn btn-primary' style="margin-top: -11px">Log In</a>
                                    </h2>
                                </t>
                                <t t-if="mode == ('edit', 'billing')">
                                    <h2 class="page-header mt8 ml16">Your Address</h2>
                                </t>
                                <t t-if="mode[1] == 'shipping'">
                                    <h2 class="page-header mt8 ml16">Shipping Address </h2>
                                </t>
                                <t t-if="error" t-foreach="error.get('error_message', [])" t-as="err">
                                    <h4 class="text-danger" t-esc="err" />
                                </t>
                                <form action="/shop/address" method="post" class="checkout_autoformat">
                                    <div t-attf-class="form-group #{error.get('name') and 'has-error' or ''} col-md-12 div_name">
                                        <label class="control-label" for="name">Name</label>
                                        <input type="text" name="name" class="form-control" t-att-value="'name' in checkout and checkout['name']" />
                                    </div>
                                    <div class="clearfix" />
                                    <t t-if="mode[1] == 'billing'">
                                        <div t-attf-class="form-group #{error.get('email') and 'has-error' or ''} col-md-6" id="div_email">
                                            <label class="control-label" for="email">Email</label>
                                            <input type="email" name="email" class="form-control" t-att-value="'email' in checkout and checkout['email']" />
                                        </div>
                                    </t>
                                    <div t-attf-class="form-group #{error.get('phone') and 'has-error' or ''} col-md-6" id="div_phone">
                                        <label class="control-label" for="phone">Phone</label>
                                        <input type="tel" name="phone" class="form-control" t-att-value="'phone' in checkout and checkout['phone']" />
                                    </div>
                                    <div class="clearfix" />
                                    <t t-if="mode == ('new', 'billing') or (mode == ('edit', 'billing') and (can_edit_vat or 'vat' in checkout and checkout['vat']))">
                                        <div t-attf-class="form-group #{error.get('company_name') and 'has-error' or ''} col-md-6">
                                            <label class="control-label font-weight-normal label-optional" for="company_name">Company Name</label>
                                            <input type="text" name="company_name" class="form-control" t-att-value="'company_name' in checkout and checkout['company_name']" t-att-readonly="'1' if 'vat' in checkout and checkout['vat'] and not can_edit_vat else None" t-att-title="'Changing company name is not allowed once document(s) have been issued for your account. Please contact us directly for this operation.' if 'vat' in checkout and checkout['vat'] and not can_edit_vat else None" />
                                        </div>
                                        <div t-attf-class="form-group #{error.get('vat') and 'has-error' or ''} col-md-6 div_vat">
                                            <label class="control-label font-weight-normal label-optional" for="vat">TIN / VAT </label>
                                            <input type="text" name="vat" class="form-control" t-att-value="'vat' in checkout and checkout['vat']" t-att-readonly="'1' if 'vat' in checkout and checkout['vat'] and not can_edit_vat else None" t-att-title="'Changing VAT number is not allowed once document(s) have been issued for your account. Please contact us directly for this operation.' if 'vat' in checkout and checkout['vat'] and not can_edit_vat else None" />
                                        </div>
                                    </t>
                                    <div class="clearfix" />
                                    <div t-attf-class="form-group #{error.get('street') and 'has-error' or ''} col-md-12 div_street">
                                        <label class="control-label" for="street">Street <span class="hidden-xs"> and Number</span></label>
                                        <input type="text" name="street" class="form-control" t-att-value="'street' in checkout and checkout['street']" />
                                    </div>
                                    <div t-attf-class="form-group #{error.get('street2') and 'has-error' or ''} col-md-12 div_street2">
                                        <label class="control-label label-optional" for="street2">Street 2</label>
                                        <input type="text" name="street2" class="form-control" t-att-value="'street2' in checkout and checkout['street2']" />
                                    </div>
                                    <div class="clearfix" />
                                    <t t-set='zip_city' t-value='country and [x for x in country.get_address_fields() if x in ["zip", "city"]] or ["city", "zip"]'/>
                                    <t t-if="'zip' in zip_city and zip_city.index('zip') &lt; zip_city.index('city')">
                                        <div t-attf-class="form-group #{error.get('zip') and 'has-error' or ''} col-sm-4 div_zip">
                                            <label class="control-label label-optional" for="zip">Zip Code</label>
                                            <input type="text" name="zip" class="form-control" t-att-value="'zip' in checkout and checkout['zip']" />
                                        </div>
                                    </t>
                                    <div t-attf-class="form-group #{error.get('city') and 'has-error' or ''} col-sm-8 div_city">
                                        <label class="control-label" for="city">City</label>
                                        <input type="text" name="city" class="form-control" t-att-value="'city' in checkout and checkout['city']" />
                                    </div>
                                    <t t-if="'zip' in zip_city and zip_city.index('zip') &gt; zip_city.index('city')">
                                        <div t-attf-class="form-group #{error.get('zip') and 'has-error' or ''} col-sm-4 div_zip">
                                            <label class="control-label label-optional" for="zip">Zip Code</label>
                                            <input type="text" name="zip" class="form-control" t-att-value="'zip' in checkout and checkout['zip']" />
                                        </div>
                                    </t>
                                    <div class="clearfix" />
                                    <div t-attf-class="form-group #{error.get('country_id') and 'has-error' or ''} col-md-6 div_country">
                                        <label class="control-label" for="country_id">Country</label>
                                        <select id="country_id" name="country_id" class="form-control">
                                            <option value="">Country...</option>
                                            <t t-foreach="countries" t-as="c">
                                                <option t-att-value="c.id" t-att-selected="c.id == (country and country.id or -1)">
                                                    <t t-esc="c.name" />
                                                </option>
                                            </t>
                                        </select>
                                    </div>
                                    <div t-attf-class="form-group #{error.get('state_id') and 'has-error' or ''} col-md-6 div_state" t-att-style="(not country or not country.state_ids) and 'display: none'">
                                        <label class="control-label" for="state_id">State / Province</label>
                                        <select name="state_id" class="form-control" data-init="1">
                                            <option value="">State / Province...</option>
                                            <t t-foreach="country and country.state_ids or []" t-as="s">
                                                <option t-att-value="s.id" t-att-selected="s.id == ('state_id' in checkout and country and checkout['state_id'] != '' and int(checkout['state_id']))">
                                                    <t t-esc="s.name" />
                                                </option>
                                            </t>
                                        </select>
                                    </div>

                                    <div class="clearfix" />
                                    <t t-if="mode == ('new', 'billing') and not only_services">
                                        <div class="col-md-12">
                                            <div class="well checkbox">
                                              <label>
                                                <input type="checkbox" id='shipping_use_same'  name='use_same' value="1" checked='checked'/>Ship to the same address
                                                <span class='ship_to_other text-muted' style="display: none">&amp;nbsp;(<i>Your shipping address will be requested later) </i></span>
                                                </label>
                                            </div>
                                        </div>
                                    </t>

                                    <input type="hidden" name="csrf_token" t-att-value="request.csrf_token()" />
                                    <input type="hidden" name="submitted" value="1" />
                                    <input type="hidden" name="partner_id" t-att-value="partner_id or '0'" />
                                    <input type="hidden" name="callback" t-att-value="callback" />
                                    <!-- Example -->
                                    <input type="hidden" name="field_required" t-att-value="'phone,name'" />

                                    <div class="clearfix"/>
                                    <div style='padding: 0 15px'>
                                        <a t-att-href="mode == ('new', 'billing') and '/shop/cart' or '/shop/checkout'" class="btn btn-default mb32">
                                            <span class="fa fa-chevron-left" /> Back
                                        </a>
                                        <a class="btn btn-primary pull-right mb32 a-submit a-submit-disable a-submit-loading">
                                            <span>Next </span><span class="fa fa-chevron-right" />
                                        </a>
                                    </div>
                                </form>
                            </div>
                        </div>
                    </div>
                </div>
            </div>
        </t>
    </template>


    <template id="payment" name="Payment">
        <t t-call="website.layout">
            <t t-set="additional_title">Shop - Select Payment Acquirer</t>
            <t t-set="no_footer">1</t>

            <div id="wrap">
                <div class="container oe_website_sale">
                    <div class="row">
                        <div class='col-xs-12'>
                            <t t-call="website_sale.wizard_checkout">
                                <t t-set="step" t-value="40" />
                            </t>
                        </div>
                        <div class="col-xs-12" t-if="errors">
                            <t t-foreach="errors" t-as="error">
                                <div class="alert alert-danger" t-if="error">
                                    <h4>
                                        <t t-esc="error[0]" />
                                    </h4>
                                    <t t-esc="error[1]" />
                                </div>
                            </t>
                        </div>
                        <div class="col-lg-4 col-lg-push-8 col-sm-12 col-xs-12">
                            <t t-call='website_sale.cart_summary' />
                        </div>
                        <div class="col-lg-8 col-lg-pull-4 col-sm-12 col-xs-12 oe_cart">
                         <div class="row">
                            <div class='col-md-12'>
                                <div class="panel panel-default">
                                  <div class="panel-headisng"></div>
                                  <div class="panel-body">
                                    <a class='pull-right no-decoration' href='/shop/checkout'><i class='fa fa-edit'/> Edit</a>
                                    <t t-set="same_shipping" t-value="bool(order.partner_shipping_id==order.partner_id or only_services)" />
                                    <div><b>Billing<t t-if="same_shipping and not only_services"> &amp; Shipping</t>: </b><span t-esc='order.partner_id' t-options="dict(widget='contact', fields=['address'], no_marker=True, separator=', ')" class="address-inline"/></div>
                                    <div t-if="not same_shipping and not only_services" groups="sale.group_delivery_invoice_address"><b>Shipping: </b><span t-esc='order.partner_shipping_id' t-options="dict(widget='contact', fields=['address'], no_marker=True, separator=', ')"  class="address-inline"/></div>
                                  </div>
                                </div>
                            </div>
                            <div class="clearfix" />
                            <div class="oe_structure" />

                            <div id="payment_method" class="col-md-12" t-if="(form_acquirers or s2s_acquirers or tokens) and website_sale_order.amount_total">
                                <h3 class="mb24">Pay with </h3>
                                <t t-call="payment.payment_tokens_list">
                                    <t t-set="mode" t-value="'payment'"/>
                                    <t t-set="submit_txt">Pay Now</t>
                                    <t t-set="icon_right" t-value="1"/>
                                    <t t-set="icon_class" t-value="'fa-chevron-right'"/>
                                    <t t-set="submit_class" t-value="'btn btn-primary'"/>
                                    <t t-set="pms" t-value="tokens"/>
                                    <t t-set="form_action" t-value="'/shop/payment/token'"/>
                                    <t t-set="prepare_tx_url" t-value="'/shop/payment/transaction/'"/>
                                    <t t-set="partner_id" t-value="partner"/>

                                    <t t-set="back_button_icon_class" t-value="'fa-chevron-left'"/>
                                    <t t-set="back_button_txt" t-value="'Return to Cart'"/>
                                    <t t-set="back_button_class" t-value="'btn btn-default'"/>
                                    <t t-set="back_button_link" t-value="'/shop/cart'"/>
                                </t>
                            </div>

                            <div t-if="not (form_acquirers or s2s_acquirers)">
                                <a class="btn-link"
                                    groups="base.group_system"
                                    t-attf-href="/web#return_label=Website&amp;action=#{payment_action_id}">
                                        <i class="fa fa-arrow-right" aria-hidden="true"></i> Add payment acquirers
                                </a>
                            </div>
                            <div class="js_payment mb64 row" t-if="not website_sale_order.amount_total" id="payment_method">
                                <div class="col-sm-12">
                                    <form target="_self" action="/shop/payment/validate" method="post" class="pull-right">
                                        <input type="hidden" name="csrf_token" t-att-value="request.csrf_token()" />
                                        <a class="btn btn-primary a-submit">
                                            <span t-if="order.amount_total &gt; 0">Pay Now <span class="fa fa-chevron-right"></span></span>
                                            <span t-if="order.amount_total == 0">Confirm Order <span class="fa fa-chevron-right"></span></span>
                                        </a>
                                    </form>
                                </div>
                            </div>
                          </div>
                        </div>
                    </div>
                </div>
                <div class="oe_structure" />
            </div>
        </t>
    </template>


    <template id="short_cart_summary" name="Short Cart right column">
        <div class="panel panel-default js_cart_summary" t-if="website_sale_order and website_sale_order.website_order_line" >
            <div class="panel-body row">
                <h4 class='col-md-12 hidden visible-lg'>Order Total</h4>
                <hr class='hidden visible-lg mt4 mb4'/>
                <div class='col-md-12'>
                    <t t-call="website_sale.total">
                        <t t-set='no_rowspan'>1</t>
                    </t>
                    <a t-if="website_sale_order and website_sale_order.website_order_line" class="btn btn-default pull-right mr8 hidden visible-lg" href="/shop/checkout?express=1">
                        <span>Process Checkout</span>
                    </a>
                </div>
            </div>
        </div>
    </template>

    <template id="cart_summary" name="Cart right column">
        <div class="panel panel-default">
            <div class="panel-body row">
                <div class='toggle_summary col-md-12 hidden-lg'>
                    <b>Your order: </b> <span t-field="website_sale_order.amount_total" t-options='{"widget": "monetary", "display_currency": website_sale_order.pricelist_id.currency_id}'/>
                    <span class='fa fa-chevron-down fa-border pull-right'></span>
                </div>

                <div t-if="not website_sale_order or not website_sale_order.website_order_line" class="well well-lg">
                  Your cart is empty!
                </div>
                <div class='toggle_summary_div hidden visible-lg'>
                    <table class="table table-striped table-condensed col-md-12" id="cart_products" t-if="website_sale_order and website_sale_order.website_order_line">
                        <thead>
                            <tr>
                                <th class='td-img'>Product</th>
                                <th></th>
                                <th class='td-qty'>Quantity</th>
                                <th class='text-center td-price'>Price</th>
                            </tr>
                        </thead>
                        <tbody>
                            <tr t-foreach="website_sale_order.website_order_line" t-as="line">
                                <td class='' colspan="2" t-if="not line.product_id.product_tmpl_id"></td>
                                <td class='td-img' t-if="line.product_id.product_tmpl_id">
                                    <span t-field="line.product_id.image_small" t-options="{'widget': 'image', 'class': 'img-rounded'}" />
                                </td>
                                <td class='td-product_name' t-if="line.product_id.product_tmpl_id">
                                    <div>
                                        <strong t-field="line.product_id.with_context(display_default_code=False).display_name" />
                                    </div>
                           </td>
                                <td class='td-qty'>
                                    <div t-esc="line.product_uom_qty" />
                                </td>
                                <td class="text-center td-price">
                                    <span t-field="line.price_reduce_taxexcl" style="white-space: nowrap;" t-options="{'widget': 'monetary', 'from_currency': website_sale_order.pricelist_id.currency_id, 'display_currency': website.currency_id}" groups="sale.group_show_price_subtotal" />
                                    <span t-field="line.price_reduce_taxinc" style="white-space: nowrap;" t-options="{'widget': 'monetary', 'from_currency': website_sale_order.pricelist_id.currency_id, 'display_currency': website.currency_id}" groups="sale.group_show_price_total" />
                                </td>
                            </tr>
                        </tbody>
                    </table>
                    <t t-call="website_sale.total">
                        <t t-set='redirect'>/shop/payment</t>
                    </t>
                </div>
            </div>
        </div>
    </template>

    <template id="payment_sale_note" inherit_id="payment" name="Accept Terms &amp; Conditions" customize_show="True" active="False">
        <xpath expr="//div[@id='payment_method'][hasclass('js_payment')]" position="after">
            <div class="clearfix"/>
            <div class="oe_accept_cgv_button col-md-12 text-right oe_accept_cgv_button">
                <label>
                    <input type="checkbox" id="checkbox_cgv"/>
                    I agree to the <a target='_BLANK' href='/shop/terms'>terms &amp; conditions</a>

                </label>
            </div>
        </xpath>
    </template>

    <template id="confirmation">
        <t t-call="website.layout">
            <t t-set="additional_title">Shop - Confirmed</t>
            <div id="wrap">
                <div class="container oe_website_sale">
                    <div class='row'>
                        <div class="col-md-12">
                            <h1><span>Order</span> <em t-field="order.name" /> <t t-if="order.state == 'sale'"><span>Confirmed</span></t></h1>
                        </div>
                    </div>
                    <div class="row">
                        <div class="col-md-12 col-lg-8">
                            <div class="oe_cart">
                                <div class="thanks_msg mb32">
                                    <h2>Thank you for your order.
                                        <a class="btn btn-primary hidden-xs" href="/shop/print" target="_blank"><i class="fa fa-print"></i> Print</a>
                                    </h2>
                                </div>
                                <t t-if="request.env['ir.config_parameter'].sudo().get_param('auth_signup.invitation_scope', 'b2b') == 'b2c' and request.website.is_public_user()">
                                    <p class='alert alert-info mt16'>
                                        <a t-att-href='order.partner_id.signup_prepare() and order.partner_id.signup_url' class='btn btn-sm btn-primary'>Sign Up</a>
                                         to follow your order.
                                    </p>
                                </t>
                                <div class="clearfix" />
                                <div class="oe_structure" />
                                <h3 class="text-left">
                                    <strong>Payment Information:</strong>
                                </h3>
                                <table class="table">
                                    <tbody>
                                        <tr>
                                            <td colspan="2">
                                                <t t-esc="order.payment_acquirer_id.name" />
                                            </td>
                                            <td class="text-right" width="100">
                                                <strong>Total:</strong>
                                            </td>
                                            <td class="text-right" width="100">
                                                <strong t-field="order.amount_total" t-options="{'widget': 'monetary', 'display_currency': order.pricelist_id.currency_id}" />
                                            </td>
                                        </tr>
                                    </tbody>
                                </table>
                                <t t-call="website_sale.payment_confirmation_status" />
                                <div class="panel panel-default">
                                  <div class="panel-headisng"></div>
                                  <div class="panel-body">
                                    <t t-set="same_shipping" t-value="bool(order.partner_shipping_id==order.partner_id or only_services)" />
                                    <div><b>Billing <t t-if="same_shipping and not only_services"> &amp; Shipping</t>: </b><span t-esc='order.partner_id' t-options="dict(widget='contact', fields=['address'], no_marker=True, separator=', ')" class="address-inline"/></div>
                                    <div t-if="not same_shipping and not only_services" groups="sale.group_delivery_invoice_address"><b>Shipping: </b><span t-esc='order.partner_shipping_id' t-options="dict(widget='contact', fields=['address'], no_marker=True, separator=', ')"  class="address-inline"/></div>
                                  </div>
                                </div>
                                <div class="oe_structure" />
                            </div>
                        </div>
                        <div class="col-lg-4 col-md-12 mt16">
                            <t t-set='website_sale_order' t-value='order'/>
                            <t t-call='website_sale.cart_summary'>
                                <t t-set='hide_coupon'>1</t>
                            </t>
                        </div>
                    </div>
                </div>
                <div class="oe_structure" />
            </div>
        </t>
    </template>

    <template id="total">
        <div id="cart_total" t-att-class="extra_class or ''" t-if="website_sale_order and website_sale_order.website_order_line">
            <table class='table'>
                  <tr id="empty">
                      <t t-if='not no_rowspan'><td rowspan="10" class="noborder"/></t>
                      <td class="col-sm-2 col-xs-3 noborder"></td>
                      <td class="col-sm-2 col-xs-3 noborder" ></td>
                  </tr>
                  <tr id="order_total_untaxed">
                      <td class="text-right noborder">Subtotal:</td>
                      <td class="text-left-not-lg text-right-lg noborder" >
                          <span t-field="website_sale_order.amount_untaxed" style="white-space: nowrap;" t-options="{'widget': 'monetary','from_currency': website_sale_order.pricelist_id.currency_id,'display_currency': website.currency_id}" />
                      </td>
                  </tr>
                  <tr id="order_total_taxes">
                      <td class="text-right noborder">Taxes:</td>
                      <td class="text-left-not-lg text-right-lg  noborder">
                           <span t-field="website_sale_order.amount_tax" style="white-space: nowrap;" t-options="{'widget': 'monetary', 'from_currency': website_sale_order.pricelist_id.currency_id, 'display_currency': website.currency_id}" />
                      </td>
                  </tr>
                  <tr id="order_total">
                      <td class="text-right"><strong>Total:</strong></td>
                      <td class="text-left-not-lg text-right-lg">
                          <strong t-field="website_sale_order.amount_total"
                              t-options='{"widget": "monetary", "display_currency": website_sale_order.pricelist_id.currency_id}'/>
                      </td>
                  </tr>
            </table>
        </div>
    </template>

    <template id="reduction_code" inherit_id="website_sale.total" active="True" customize_show="True" name="Promo Code">
        <xpath expr="//div[@id='cart_total']//table/tr[last()]" position="after">
            <tr t-if="not hide_coupon">
                <td colspan="3" class='noborder text-right-lg text-center'>
                <span class=''>
                    <t t-set='force_coupon' t-value="website_sale_order.pricelist_id.code or request.params.get('code_not_available')"/>
                    <t t-if="not force_coupon">
                        <a class='show_coupon'>I have a promo code</a>
                    </t>
                    <div t-attf-class='coupon_form #{not force_coupon and "hidden"}'>
                        <t t-call='website_sale.coupon_form'>
                        </t>
                    </div>
                </span>
                </td>
            </tr>
        </xpath>
    </template>


    <template id="payment_confirmation_status">
        <div class="oe_website_sale_tx_status" t-att-data-order-id="order.id">
            <div t-att-class="'panel %s' % (
                    (order.payment_tx_id.state == 'pending' and 'panel-info') or
                    (order.payment_tx_id.state == 'done' and 'panel-success') or
                    (order.payment_tx_id.state == 'authorized' and 'panel-success') or
                    'panel-danger')">
                <a groups="base.group_system" class="btn pull-right" target="_blank"
                        t-att-href="'/web#model=%s&amp;id=%s&amp;action=%s&amp;view_type=form' % ('payment.acquirer', order.payment_acquirer_id.id, 'payment.action_payment_acquirer')">
                    <i class="fa fa-pencil"></i>
                </a>
                <div class="panel-heading">
                    <t t-if="order.payment_tx_id.state == 'pending'">
                        <t t-raw="order.payment_acquirer_id.pending_msg"/>
                    </t>
                    <t t-if="order.payment_tx_id.state == 'done'">
                        <t t-raw="order.payment_acquirer_id.done_msg"/>
                    </t>
                    <t t-if="order.payment_tx_id.state == 'cancel'">
                        <t t-raw="order.payment_acquirer_id.cancel_msg"/>
                    </t>
                    <t t-if="order.payment_tx_id.state == 'error'">
                        <t t-raw="order.payment_acquirer_id.error_msg"/>
                    </t>
                    <t t-if="order.payment_tx_id.state == 'authorized'">
                        Your payment has been authorized.
                    </t>
                </div>
                <div class="panel-body" t-if="order.payment_acquirer_id.post_msg">
                    <t t-raw="order.payment_acquirer_id.post_msg" />
                </div>
            </div>
        </div>
    </template>

    <template id="website.layout_footer_copyright" inherit_id="website.layout" name="Footer Copyright">
        <xpath expr="//footer" position="inside">
            <div class="container mt16 mb8">
                <div class="pull-right" t-ignore="true" t-if="not editable">
                                                      Powered by <a target="_blank" class="label label-danger" href="http://www.odoo.com/page/website-builder">Odoo</a>,
                                                      the #1 <a target="_blank" href="http://www.odoo.com/page/e-commerce">Open Source eCommerce</a>.
                                                    </div>
                <div class="pull-left text-muted">
                                                      Copyright &amp;copy; <span t-field="res_company.name">Company name</span></div>
            </div>
        </xpath>
    </template>

    <!-- User Navbar -->
    <template id="content_new_product" inherit_id="website.user_navbar">
        <xpath expr="//div[@id='o_new_content_menu_choices']//ul" position="inside">
            <li groups="sales_team.group_sale_manager">
                <a id="create-new-product" href="#" data-action="new_product">
                    <i class="fa fa-shopping-cart" />
                    <p>New Product</p>
                </a>
            </li>
        </xpath>
    </template>

    <template id="portal_order_page_products_links" name="Orders Followup Products Links" inherit_id="sale.portal_order_page">
        <xpath expr="//div[@id='product_name']/*" position="replace">
            <a t-if="ol.product_id.website_published" t-att-href="ol.product_id.website_url">
                <span t-esc="ol.name" />
            </a>
            <t t-if="not ol.product_id.website_published">
                <span t-esc="ol.name" />
            </t>
        </xpath>
    </template>

    <template id="terms" name="Terms &amp; Conditions">
        <t t-call="website.layout">
          <div id="wrap">
              <div class="oe_structure">
                <section class="s_title">
                  <div class="container">
                    <div class="row">
                      <div class="col-md-12">
                        <h1 class="text-center">Terms &amp;amp; Conditions</h1>
                        <div class="well s_well clearfix">
                            <ul>
                                <li>The <b>Intellectual Property</b> disclosure will inform users that the contents, logo and other visual media you created is your property and is protected by copyright laws.</li>
                                <li>A <b>Termination</b> clause will inform that users’ accounts on your website and mobile app or users’ access to your website and mobile (if users can’t have an account with you) can be terminated in case of abuses or at your sole discretion.</li>
                                <li>A <b>Governing Law</b> will inform users which laws govern the agreement. This should the country in which your company is headquartered or the country from which you operate your web site and mobile app.</li>
                                <li>A <b>Links To Other Web Sites</b> clause will inform users that you are not responsible for any third party web sites that you link to. This kind of clause will generally inform users that they are responsible for reading and agreeing (or disagreeing) with the Terms and Conditions or Privacy Policies of these third parties.</li>
                                <li>If your website or mobile apps allows users to create content and make that content public to other users, a <b>Content</b> section will inform users that they own the rights to the content they have created.<br/>The “Content” clause usually mentions that users must give you (the website or mobile app developer) a license so that you can share this content on your website/mobile app and to make it available to other users.<br/>Because the content created by users is public to other users, a DMCA notice clause (or Copyright Infringement ) section is helpful to inform users and copyright authors that, if any content is found to be a copyright infringement, you will respond to any DMCA take down notices received and you will take down the content.</li>
                                <li>A <b>Limit What Users Can Do</b> clause can inform users that by agreeing to use your service, they’re also agreeing to not do certain things. This can be part of a very long and thorough list in your Terms and Conditions agreements so as to encompass the most amount of negative uses.</li>
                           </ul>
                           <small class="text-muted pull-right">Source: https://termsfeed.com/blog/sample-terms-and-conditions-template</small>
                        </div>
                      </div>
                    </div>
                  </div>
                </section>
                <section class="s_text_block">
                  <div class="container">
                    <div class="row">
                      <div class="col-md-12 mb16 mt16">
                        <p style='white-space:pre' t-esc="website.company_id.sale_note"/>
                      </div>
                    </div>
                  </div>
                </section>
              </div>
              <div class="oe_structure"/>
          </div>
        </t>
    </template>

</odoo><|MERGE_RESOLUTION|>--- conflicted
+++ resolved
@@ -1099,11 +1099,7 @@
                 </t>
                 <input type='submit'/>
             </form>
-<<<<<<< HEAD
-            <a t-if="not actual_partner or (ship.id in actual_partner.ids + actual_partner.child_ids.ids)" class='btn btn-link pull-right js_edit_address no-decoration' title="Edit this address"><i class='fa fa-edit'/></a>
-=======
-            <a t-if="not actual_partner or (ship.id in actual_partner.child_ids.ids)" class='btn btn-link pull-right fa fa-edit js_edit_address no-decoration' title="Edit this address"></a>
->>>>>>> d129b022
+            <a t-if="not actual_partner or (ship.id in actual_partner.child_ids.ids)" class='btn btn-link pull-right js_edit_address no-decoration' title="Edit this address"><i class='fa fa-edit'/></a>
             <div t-att-class="'panel panel-default %s' % (selected and 'border_primary' or 'js_change_shipping')">
                 <div class='panel-body' style='min-height: 130px;'>
                     <t t-esc="contact" t-options="dict(widget='contact', fields=['name', 'address'], no_marker=True)"/>
