# Translation of Odoo Server.
# This file contains the translation of the following modules:
# 	* website_sale
#
# Translators:
# sao sang <saosangmo@yahoo.com>, 2019
# Martin Trigaux, 2019
# Dao Nguyen <trucdao.uel@gmail.com>, 2019
# fanha99 <fanha99@hotmail.com>, 2019
# thanhnguyen.icsc <thanhnguyen.icsc@gmail.com>, 2019
# Duy BQ <duybq86@gmail.com>, 2019
# Chinh Chinh <trinhttp@trobz.com>, 2019
<<<<<<< HEAD
#
=======
# Dung Nguyen Thi <dungnt@trobz.com>, 2019
# 
>>>>>>> 1e8ea4f5
msgid ""
msgstr ""
"Project-Id-Version: Odoo Server 13.0\n"
"Report-Msgid-Bugs-To: \n"
"POT-Creation-Date: 2019-10-18 09:46+0000\n"
"PO-Revision-Date: 2019-08-26 09:16+0000\n"
"Last-Translator: Dung Nguyen Thi <dungnt@trobz.com>, 2019\n"
"Language-Team: Vietnamese (https://www.transifex.com/odoo/teams/41243/vi/)\n"
"MIME-Version: 1.0\n"
"Content-Type: text/plain; charset=UTF-8\n"
"Content-Transfer-Encoding: \n"
"Language: vi\n"
"Plural-Forms: nplurals=1; plural=0;\n"

#. module: website_sale
#: model_terms:ir.ui.view,arch_db:website_sale.products
msgid "\" category."
msgstr ""

#. module: website_sale
#: model_terms:ir.ui.view,arch_db:website_sale.option_collapse_categories_recursive
msgid "#{'Unfold' if c.id in category.parents_and_self.ids else 'Fold'}"
msgstr ""

#. module: website_sale
#: model_terms:ir.ui.view,arch_db:website_sale.confirmation
#: model_terms:ir.ui.view,arch_db:website_sale.payment
msgid "&amp; Shipping"
msgstr "&amp; Giao hàng"

#. module: website_sale
#: model_terms:ir.ui.view,arch_db:website_sale.address
msgid "/shop/address"
msgstr ""

#. module: website_sale
#: model:product.template.attribute.value,name:website_sale.product_1_attribute_3_value_1
msgid "1 year"
msgstr "1 năm"

#. module: website_sale
#: model:product.template.attribute.value,name:website_sale.product_1_attribute_3_value_2
msgid "2 year"
msgstr "2 năm"

#. module: website_sale
#: model_terms:ir.ui.view,arch_db:website_sale.product
msgid ""
"30-day money-back guarantee<br/>\n"
"                              Free Shipping in U.S.<br/>\n"
"                              Buy now, get in 2 days"
msgstr ""
"Cam kết 30 ngày hoàn tiền<br/>\n"
"                              Miễn phí Giao hàng tại VN.<br/>\n"
"                              Mua ngay, nhận trong 2 days"

#. module: website_sale
#: model:mail.template,body_html:website_sale.mail_template_sale_cart_recovery
msgid ""
"<?xml version=\"1.0\"?>\n"
"<table border=\"0\" cellpadding=\"0\" cellspacing=\"0\" style=\"padding-top: 16px; background-color: #F1F1F1; font-family:Verdana, Arial,sans-serif; color: #454748; width: 100%; border-collapse:separate;\"><tr><td align=\"center\">\n"
"<table border=\"0\" cellpadding=\"0\" cellspacing=\"0\" width=\"590\" style=\"padding: 16px; background-color: white; color: #454748; border-collapse:separate;\">\n"
"<tbody>\n"
"    <!-- HEADER -->\n"
"    <tr>\n"
"        <td align=\"center\" style=\"min-width: 590px;\">\n"
"            <table border=\"0\" cellpadding=\"0\" cellspacing=\"0\" width=\"590\" style=\"min-width: 590px; background-color: white; padding: 0px 8px 0px 8px; border-collapse:separate;\">\n"
"                <tr><td valign=\"middle\">\n"
"                    % set company = object.company_id or object.user_id.company_id or user.company_id\n"
"                    <span style=\"font-size: 10px;\">Your Cart</span><br/>\n"
"                    <span style=\"font-size: 20px; font-weight: bold;\">\n"
"                        ${object.name}\n"
"                    </span>\n"
"                </td><td valign=\"middle\" align=\"right\">\n"
"                    <img src=\"/logo.png?company=${company.id}\" style=\"padding: 0px; margin: 0px; height: auto; width: 80px;\" alt=\"${company.name}\"/>\n"
"                </td></tr>\n"
"                <tr><td colspan=\"2\" style=\"text-align:center;\">\n"
"                  <hr width=\"100%\" style=\"background-color:rgb(204,204,204);border:medium none;clear:both;display:block;font-size:0px;min-height:1px;line-height:0; margin:16px 0px 16px 0px;\"/>\n"
"                </td></tr>\n"
"            </table>\n"
"        </td>\n"
"    </tr>\n"
"    <!-- CONTENT -->\n"
"    <tr>\n"
"        <td align=\"center\" style=\"min-width: 590px;\">\n"
"            <table border=\"0\" cellpadding=\"0\" cellspacing=\"0\" width=\"590\" style=\"min-width: 590px; background-color: white; padding: 0px 8px 0px 8px; border-collapse:separate;\">\n"
"                <tr><td valign=\"top\" style=\"font-size: 13px;\">\n"
"                    <h1 style=\"color:#A9A9A9;\">THERE'S SOMETHING IN YOUR CART.</h1>\n"
"                    Would you like to complete your purchase?<br/><br/>\n"
"                    % if object.order_line:\n"
"                        % for line in object.website_order_line:\n"
"                            <hr/>\n"
"                            <table width=\"100%\">\n"
"                                <tr>\n"
"                                    <td style=\"padding: 10px; width:150px;\">\n"
"                                        <img src=\"/web/image/product.product/${line.product_id.id}/image_128\" style=\"width: 100px; height: 100px; object-fit: contain;\" alt=\"Product image\"/>\n"
"                                    </td>\n"
"                                    <td>\n"
"                                        <strong>${line.product_id.display_name}</strong><br/>${line.name}\n"
"                                    </td>\n"
"                                    <td width=\"100px\" align=\"right\">\n"
"                                        ${(line.product_uom_qty) | int} ${(line.product_uom.name)}\n"
"                                    </td>\n"
"                                </tr>\n"
"                            </table>\n"
"                        % endfor\n"
"                        <hr/>\n"
"                    % endif\n"
"                    <div style=\"text-align: center; margin: 16px 0px 16px 0px; font-size: 14px;\">\n"
"                        <a href=\"${object.get_base_url()}/shop/cart?access_token=${object.access_token}\" target=\"_blank\" style=\"background-color: #875A7B; padding: 8px 16px 8px 16px; text-decoration: none; color: #fff; border-radius: 5px; font-size:13px;\">\n"
"                            Resume order\n"
"                        </a>\n"
"                    </div>\n"
"                    <div style=\"text-align: center;\"><strong>Thank you for shopping with ${user.company_id.name}!</strong></div>\n"
"                </td></tr>\n"
"                <tr><td style=\"text-align:center;\">\n"
"                  <hr width=\"100%\" style=\"background-color:rgb(204,204,204);border:medium none;clear:both;display:block;font-size:0px;min-height:1px;line-height:0; margin: 16px 0px 16px 0px;\"/>\n"
"                </td></tr>\n"
"            </table>\n"
"        </td>\n"
"    </tr>\n"
"    <!-- FOOTER -->\n"
"    <tr>\n"
"        <td align=\"center\" style=\"min-width: 590px;\">\n"
"            <table border=\"0\" cellpadding=\"0\" cellspacing=\"0\" width=\"590\" style=\"min-width: 590px; background-color: white; font-size: 11px; padding: 0px 8px 0px 8px; border-collapse:separate;\">\n"
"                <tr><td valign=\"middle\" align=\"left\">\n"
"                    ${company.name}\n"
"                </td></tr>\n"
"                <tr><td valign=\"middle\" align=\"left\" style=\"opacity: 0.7;\">\n"
"                    ${company.phone}\n"
"                    % if company.email\n"
"                        | <a href=\"'mailto:%s' % ${company.email}\" style=\"text-decoration:none; color: #454748;\">${company.email}</a>\n"
"                    % endif\n"
"                    % if company.website\n"
"                        | <a href=\"'%s' % ${company.website}\" style=\"text-decoration:none; color: #454748;\">${company.website}</a>\n"
"                    % endif\n"
"                </td></tr>\n"
"            </table>\n"
"        </td>\n"
"    </tr>\n"
"</tbody>\n"
"</table>\n"
"</td></tr>\n"
"<!-- POWERED BY -->\n"
"<tr><td align=\"center\" style=\"min-width: 590px;\">\n"
"    <table border=\"0\" cellpadding=\"0\" cellspacing=\"0\" width=\"590\" style=\"min-width: 590px; background-color: #F1F1F1; color: #454748; padding: 8px; border-collapse:separate;\">\n"
"      <tr><td style=\"text-align: center; font-size: 13px;\">\n"
"        Powered by <a target=\"_blank\" href=\"https://www.odoo.com?utm_source=db&amp;utm_medium=website\" style=\"color: #875A7B;\">Odoo</a>\n"
"      </td></tr>\n"
"    </table>\n"
"</td></tr>\n"
"</table>\n"
"            "
msgstr ""

#. module: website_sale
#: model_terms:ir.ui.view,arch_db:website_sale.payment_confirmation_status
msgid "<b>Communication: </b>"
msgstr "<b>Thông tin Liên lạc: </b>"

#. module: website_sale
#: model_terms:ir.ui.view,arch_db:website_sale.confirmation
#: model_terms:ir.ui.view,arch_db:website_sale.payment
msgid "<b>Shipping: </b>"
msgstr "<b>Vận chuyển và Giao hàng: </b>"

#. module: website_sale
#: model_terms:ir.ui.view,arch_db:website_sale.cart_summary
msgid "<b>Your order: </b>"
msgstr "<b>Đơn của bạn: </b>"

#. module: website_sale
#: model_terms:ir.ui.view,arch_db:website_sale.payment
msgid "<i class=\"fa fa-arrow-right\"/> Add payment acquirers"
msgstr "<i class=\"fa fa-arrow-right\"/> Thêm NCC dịch vụ thanh toán"

#. module: website_sale
#: model_terms:ir.ui.view,arch_db:website_sale.product_buy_now
msgid "<i class=\"fa fa-bolt\"/> Buy Now"
msgstr ""

#. module: website_sale
#: model_terms:ir.ui.view,arch_db:website_sale.snippet_options
msgid "<i class=\"fa fa-cart-plus\"/> Choose number of products"
msgstr ""

#. module: website_sale
#: model_terms:ir.ui.view,arch_db:website_sale.address_kanban
msgid "<i class=\"fa fa-check\"/> Ship to this address"
msgstr "<i class=\"fa fa-check\"/> Giao đến địa chỉ này"

#. module: website_sale
#: model_terms:ir.ui.view,arch_db:website_sale.address
msgid ""
"<i class=\"fa fa-chevron-left\"/>\n"
"                                            <span>Back</span>"
msgstr ""
"<i class=\"fa fa-chevron-left\"/>\n"
"                                            <span>Quay về</span>"

#. module: website_sale
#: model_terms:ir.ui.view,arch_db:website_sale.checkout
msgid ""
"<i class=\"fa fa-chevron-left\"/>\n"
"                                    <span>Return to Cart</span>"
msgstr ""
"<i class=\"fa fa-chevron-left\"/>\n"
"                                    <span>Về Giỏ hàng</span>"

#. module: website_sale
#: model_terms:ir.ui.view,arch_db:website_sale.snippet_options
msgid "<i class=\"fa fa-columns\"/> Number of Columns"
msgstr ""

#. module: website_sale
#: model_terms:ir.ui.view,arch_db:website_sale.payment
msgid "<i class=\"fa fa-edit\"/> Edit"
msgstr "<i class=\"fa fa-edit\"/> Sửa"

#. module: website_sale
#: model_terms:ir.ui.view,arch_db:website_sale.checkout
msgid ""
"<i class=\"fa fa-plus-square\"/>\n"
"                                                        <span>Add an address</span>"
msgstr ""
"<i class=\"fa fa-plus-square\"/>\n"
"                                                        <span>Thêm một địa chỉ</span>"

#. module: website_sale
#: model_terms:ir.ui.view,arch_db:website_sale.confirmation
msgid "<i class=\"fa fa-print\"/> Print"
msgstr "<i class=\"fa fa-print\"/> In"

#. module: website_sale
#: model_terms:ir.ui.view,arch_db:website_sale.snippet_options
msgid "<i class=\"fa fa-search\"/> Products Search Bar"
msgstr ""

#. module: website_sale
#: model_terms:ir.ui.view,arch_db:website_sale.header
msgid ""
"<i class=\"fa fa-shopping-cart\"/>\n"
"                    My Cart"
msgstr ""
"<i class=\"fa fa-shopping-cart\"/>\n"
"                    Giỏ Hàng"

#. module: website_sale
#: model_terms:ir.ui.view,arch_db:website_sale.product
msgid "<i class=\"fa fa-shopping-cart\"/> Add to Cart"
msgstr ""

#. module: website_sale
#: code:addons/website_sale/models/crm_team.py:0
#, python-format
msgid ""
"<p class=\"o_view_nocontent_smiling_face\">\n"
"                        You can find all abandoned carts here, i.e. the carts generated by your website's visitors from over an hour ago that haven't been confirmed yet.</p>\n"
"                        <p>You should send an email to the customers to encourage them!</p>\n"
"                    "
msgstr ""
"<p class=\"o_view_nocontent_smiling_face\">\n"
"                        Bạn có thể tìm tất cả các đơn hàng dang dở ở đây (những giỏ hàng chưa được xác nhận sau một tiếng).</p>\n"
"                        <p>Bạn nên gửi thư cho những khách hàng này để họ quay lại mua hàng!</p>\n"
"                    "

#. module: website_sale
#: model_terms:ir.ui.view,arch_db:website_sale.terms
msgid ""
"<small class=\"text-muted float-right\">Source: "
"https://termsfeed.com/blog/sample-terms-and-conditions-template</small>"
msgstr ""
"<small class=\"text-muted float-right\">Nguồn: "
"https://termsfeed.com/blog/sample-terms-and-conditions-template</small>"

#. module: website_sale
#: model_terms:ir.ui.view,arch_db:website_sale.cart
msgid ""
"<span class=\"\">Process Checkout</span>\n"
"                                        <span class=\"fa fa-chevron-right\"/>"
msgstr ""
"<span class=\"\">Thanh toán</span>\n"
"                                        <span class=\"fa fa-chevron-right\"/>"

#. module: website_sale
#: model_terms:ir.ui.view,arch_db:website_sale.cart
msgid ""
"<span class=\"\">Process Checkout</span>\n"
"                                    <span class=\"fa fa-chevron-right\"/>"
msgstr ""
"<span class=\"\">Thanh toán</span>\n"
"                                    <span class=\"fa fa-chevron-right\"/>"

#. module: website_sale
#: model_terms:ir.ui.view,arch_db:website_sale.cart_summary
msgid ""
"<span class=\"fa fa-chevron-down fa-border float-right\" role=\"img\" aria-"
"label=\"Details\" title=\"Details\"/>"
msgstr ""
"<span class=\"fa fa-chevron-down fa-border float-right\" role=\"img\" aria-"
"label=\"Details\" title=\"Details\"/>"

#. module: website_sale
#: model_terms:ir.ui.view,arch_db:website_sale.shop_product_carousel
msgid ""
"<span class=\"fa fa-chevron-left p-2\" role=\"img\" aria-label=\"Previous\" "
"title=\"Previous\"/>"
msgstr ""

#. module: website_sale
#: model_terms:ir.ui.view,arch_db:website_sale.cart
msgid ""
"<span class=\"fa fa-chevron-left\"/>\n"
"                                        <span class=\"\">Continue Shopping</span>"
msgstr ""
"<span class=\"fa fa-chevron-left\"/>\n"
"                                        <span class=\"\">Tiếp tục Mua sắm</span>"

#. module: website_sale
#: model_terms:ir.ui.view,arch_db:website_sale.cart
msgid ""
"<span class=\"fa fa-chevron-left\"/>\n"
"                                    Continue<span class=\"d-none d-md-inline\"> Shopping</span>"
msgstr ""
"<span class=\"fa fa-chevron-left\"/>\n"
"                                    Tiếp tục<span class=\"d-none d-md-inline\"> Mua sắm</span>"

#. module: website_sale
#: model_terms:ir.ui.view,arch_db:website_sale.extra_info
msgid "<span class=\"fa fa-chevron-left\"/> Previous"
msgstr "<span class=\"fa fa-chevron-left\"/> Trước"

#. module: website_sale
#: model_terms:ir.ui.view,arch_db:website_sale.shop_product_carousel
msgid ""
"<span class=\"fa fa-chevron-right p-2\" role=\"img\" aria-label=\"Next\" "
"title=\"Next\"/>"
msgstr ""

#. module: website_sale
#: model_terms:ir.ui.view,arch_db:website_sale.res_config_settings_view_form
msgid ""
"<span class=\"o_form_label\">Abandoned Carts</span>\n"
"                            <span class=\"fa fa-lg fa-globe\" title=\"Values set here are website-specific.\" groups=\"website.group_multi_website\"/>"
msgstr ""
"<span class=\"o_form_label\">Giỏ hàng bị Bỏ rơi</span>\n"
"                            <span class=\"fa fa-lg fa-globe\" title=\"Giá trị thiết lập ở đây mang tính đặc thù cho website.\" groups=\"website.group_multi_website\"/>"

#. module: website_sale
#: model_terms:ir.ui.view,arch_db:website_sale.res_config_settings_view_form
msgid ""
"<span class=\"o_form_label\">Assignation</span>\n"
"                            <span class=\"fa fa-lg fa-globe\" title=\"Values set here are website-specific.\" groups=\"website.group_multi_website\"/>"
msgstr ""
"<span class=\"o_form_label\">Phân chia</span>\n"
"                            <span class=\"fa fa-lg fa-globe\" title=\"Values set here are website-specific.\" groups=\"website.group_multi_website\"/>"

#. module: website_sale
#: model_terms:ir.ui.view,arch_db:website_sale.res_config_settings_view_form
msgid "<span class=\"o_form_label\">Confirmation Email</span>"
msgstr ""

#. module: website_sale
#: model_terms:ir.ui.view,arch_db:website_sale.res_config_settings_view_form
msgid "<span class=\"o_form_label\">Invoicing Policy</span>"
msgstr "<span class=\"o_form_label\">Chính sách Xuất Hoá đơn</span>"

#. module: website_sale
#: model_terms:ir.ui.view,arch_db:website_sale.checkout
msgid ""
"<span>Confirm</span>\n"
"                                    <i class=\"fa fa-chevron-right\"/>"
msgstr ""
"<span>Xác nhận</span>\n"
"                                    <i class=\"fa fa-chevron-right\"/>"

#. module: website_sale
#: model_terms:ir.ui.view,arch_db:website_sale.confirmation
msgid "<span>Confirmed</span>"
msgstr "<span>Xác nhận</span>"

#. module: website_sale
#: model_terms:ir.ui.view,arch_db:website_sale.address
msgid ""
"<span>Next</span>\n"
"                                            <i class=\"fa fa-chevron-right\"/>"
msgstr ""
"<span>Tiếp</span>\n"
"                                            <i class=\"fa fa-chevron-right\"/>"

#. module: website_sale
#: model_terms:ir.ui.view,arch_db:website_sale.confirmation
msgid "<span>Order</span>"
msgstr "<span>Đặt hàng</span>"

#. module: website_sale
#: model_terms:ir.ui.view,arch_db:website_sale.short_cart_summary
msgid "<span>Process Checkout</span>"
msgstr "<span>Thanh toán</span>"

#. module: website_sale
#: model_terms:ir.ui.view,arch_db:website_sale.view_product_image_form
msgid "<span>Video Preview</span>"
msgstr ""

#. module: website_sale
#: model_terms:ir.ui.view,arch_db:website_sale.payment_confirmation_status
msgid "<span>Your payment has been authorized.</span>"
msgstr "<span>Khoản thanh toán của bạn đã được xác thực.</span>"

#. module: website_sale
#: model_terms:ir.ui.view,arch_db:website_sale.suggested_products_list
msgid "<strong>Add to Cart</strong>"
msgstr "<strong>Thêm vào Giỏ</strong>"

#. module: website_sale
#: model_terms:ir.ui.view,arch_db:website_sale.confirmation
msgid "<strong>Payment Information:</strong>"
msgstr "<strong>Thông tin Thanh toán:</strong>"

#. module: website_sale
#: model_terms:ir.ui.view,arch_db:website_sale.confirmation
#: model_terms:ir.ui.view,arch_db:website_sale.total
msgid "<strong>Total:</strong>"
msgstr "<strong>Tổng:</strong>"

#. module: website_sale
#: model_terms:ir.ui.view,arch_db:website_sale.terms
msgid ""
"A <b>Governing Law</b> will inform users which laws govern the agreement. "
"This should the country in which your company is headquartered or the "
"country from which you operate your web site and mobile app."
msgstr ""
"A <b>Luật Điều chỉnh</b> sẽ báo cho người dùng bộ luật nào sẽ điều chỉnh "
"thoả thuận/hợp đồng. Cái này nên theo quốc gia mà công ty bạn đặt trụ sở "
"chính hoặc quốc gia mà bạn vận hành website và ứng dụng mobile."

#. module: website_sale
#: model_terms:ir.ui.view,arch_db:website_sale.terms
msgid ""
"A <b>Limit What Users Can Do</b> clause can inform users that by agreeing to"
" use your service, they’re also agreeing to not do certain things. This can "
"be part of a very long and thorough list in your Terms and Conditions "
"agreements so as to encompass the most amount of negative uses."
msgstr ""
"Một mệnh đề <b>Giới hạn Cái mà Người dùng có thể làm</b> để báo cho người "
"dùng rằng bằng cách sử dụng dịch vụ của bạn, họ cũng đồng ý với một số điều "
"khoản nhất định. Thứ này có thể là một phần rất dài và một danh mục bao quát"
" trong thoả thuận về Điều khoản và Điều kiện."

#. module: website_sale
#: model_terms:ir.ui.view,arch_db:website_sale.terms
msgid ""
"A <b>Links To Other Web Sites</b> clause will inform users that you are not "
"responsible for any third party web sites that you link to. This kind of "
"clause will generally inform users that they are responsible for reading and"
" agreeing (or disagreeing) with the Terms and Conditions or Privacy Policies"
" of these third parties."
msgstr ""
"<b>Điều khoản Liên kết đến các trang web khác</b> sẽ thông báo cho người "
"dùng rằng bạn không chịu trách nhiệm cho bất kỳ trang web bên thứ ba nào mà "
"bạn liên kết đến. Loại điều khoản này thường sẽ thông báo cho người dùng "
"rằng họ có trách nhiệm đọc và đồng ý (hoặc không đồng ý) với các Điều khoản "
"và Điều kiện hoặc Chính sách quyền riêng tư của các bên thứ ba này."

#. module: website_sale
#: model_terms:ir.ui.view,arch_db:website_sale.terms
msgid ""
"A <b>Termination</b> clause will inform that users’ accounts on your website"
" and mobile app or users’ access to your website and mobile (if users can’t "
"have an account with you) can be terminated in case of abuses or at your "
"sole discretion."
msgstr ""
"<b>Chấm dứt</b>sẽ thông báo rằng tài khoản của người dùng trên trang web và "
"ứng dụng điện thoại của bạn hoặc người dùng truy cập vào trang web và ứng "
"dụng (nếu người dùng không có tài khoản) có thể bị chấm dứt do lạm dụng hoặc"
" tùy trường cụ thể do bạn quyết định."

#. module: website_sale
#: model_terms:ir.ui.view,arch_db:website_sale.extra_info
msgid "A document to provide"
msgstr "Tài liệu để cung cấp"

#. module: website_sale
#: model_terms:ir.actions.act_window,help:website_sale.product_template_action_website
msgid ""
"A product can be either a physical product or a service that you sell to "
"your customers."
msgstr ""
"Sản phẩm có thể là một sản phẩm vật lý hoặc dịch vụ mà bạn bán cho khách "
"hàng."

#. module: website_sale
#: model_terms:ir.ui.view,arch_db:website_sale.product
msgid "A short description that will also appear on documents."
msgstr ""

#. module: website_sale
#. openerp-web
#: code:addons/website_sale/static/src/xml/website_sale_dashboard.xml:0
#, python-format
msgid "AT A GLANCE"
msgstr "TẠI CƠ HỘI"

#. module: website_sale
#: model_terms:ir.ui.view,arch_db:website_sale.view_sales_order_filter_ecommerce
msgid "Abandoned"
msgstr ""

#. module: website_sale
#: model:ir.model.fields,field_description:website_sale.field_sale_order__is_abandoned_cart
msgid "Abandoned Cart"
msgstr "Giỏ hàng bị Bỏ rơi"

#. module: website_sale
#. openerp-web
#: code:addons/website_sale/models/crm_team.py:0
#: code:addons/website_sale/static/src/xml/website_sale_dashboard.xml:0
#: model:ir.actions.act_window,name:website_sale.action_abandoned_orders_ecommerce
#: model:ir.actions.act_window,name:website_sale.action_view_abandoned_tree
#: model:ir.ui.menu,name:website_sale.menu_orders_abandoned_orders
#, python-format
msgid "Abandoned Carts"
msgstr "Giỏ hàng bị Bỏ rơi"

#. module: website_sale
#: model_terms:ir.ui.view,arch_db:website_sale.crm_team_salesteams_view_kanban_inherit_website_sale
msgid "Abandoned Carts to Recover"
msgstr "Giỏ hàng bị Bỏ rơi cần khôi phục"

#. module: website_sale
#: model:ir.model.fields,field_description:website_sale.field_res_config_settings__cart_abandoned_delay
#: model:ir.model.fields,field_description:website_sale.field_website__cart_abandoned_delay
msgid "Abandoned Delay"
msgstr "Chậm trễ chưa hoàn tất"

#. module: website_sale
#: model_terms:ir.ui.view,arch_db:website_sale.res_config_settings_view_form
msgid ""
"Abandoned carts are all carts left unconfirmed by website visitors. You can "
"find them in *Website > Orders > Abandoned Carts*. From there you can send "
"recovery emails to visitors who entered their contact details."
msgstr ""
"Giỏ hàng dang dỡ là tất cả giỏ hàng chưa được xác nhận bởi khách hàng. Bạn "
"có thể tìm ở *Trang web > Đơn hàng > Giỏ hàng dang dở*. Từ đó, bạn có thể "
"gửi thư khôi phục cho những khách hàng đã điền thông tin liên lạc."

#. module: website_sale
#: model_terms:ir.ui.view,arch_db:website_sale.product_image_view_kanban
msgid "Acceptable file size"
msgstr ""

#. module: website_sale
#: model:ir.model.fields,help:website_sale.field_product_product__accessory_product_ids
#: model:ir.model.fields,help:website_sale.field_product_template__accessory_product_ids
msgid ""
"Accessories show up when the customerreviews the cart before payment (cross-"
"sell strategy)."
msgstr ""
"Phụ kiện xuất hiện khi khách hàng kiểm tra lại giỏ hàng trước khi thanh toán"
" (chiến dịch cross-sell)."

#. module: website_sale
#: model:ir.model.fields,field_description:website_sale.field_product_product__accessory_product_ids
#: model:ir.model.fields,field_description:website_sale.field_product_template__accessory_product_ids
msgid "Accessory Products"
msgstr "Sản phẩm Phụ kiện"

#. module: website_sale
#: model:ir.model.fields,field_description:website_sale.field_website_sale_payment_acquirer_onboarding_wizard__acc_number
msgid "Account Number"
msgstr "Số tài khoản"

#. module: website_sale
#: model_terms:ir.ui.view,arch_db:website_sale.cart_lines
#: model_terms:ir.ui.view,arch_db:website_sale.product_quantity
msgid "Add one"
msgstr "Thêm một"

#. module: website_sale
#. openerp-web
#: code:addons/website_sale/static/src/xml/website_sale.editor.xml:0
#, python-format
msgid "Add product suggestions"
msgstr ""

#. module: website_sale
#. openerp-web
#: code:addons/website_sale/static/src/xml/website_sale_recently_viewed.xml:0
#, python-format
msgid "Add to Cart"
msgstr "Thêm vào Giỏ"

#. module: website_sale
#: model_terms:ir.ui.view,arch_db:website_sale.wizard_checkout
msgid "Address"
msgstr "Địa chỉ"

#. module: website_sale
#: model_terms:ir.ui.view,arch_db:website_sale.products_categories
msgid "All Products"
msgstr "Tất cả Sản phẩm"

#. module: website_sale
#: model:ir.model.fields,field_description:website_sale.field_website__all_pricelist_ids
msgid "All pricelists"
msgstr ""

#. module: website_sale
#. openerp-web
#: code:addons/website_sale/static/src/xml/website_sale_utils.xml:0
#, python-format
msgid "All results"
msgstr ""

#. module: website_sale
#: model_terms:ir.ui.view,arch_db:website_sale.res_config_settings_view_form
msgid "Allow shoppers to compare products based on their attributes"
msgstr ""
"Cho phép người mua sắm so sánh các sản phẩm dựa trên các thuộc tính của họ"

#. module: website_sale
#: model:ir.model.fields,help:website_sale.field_product_pricelist__selectable
msgid "Allow the end user to choose this price list"
msgstr "Cho phép người dùng cuối chọn bảng giá này"

#. module: website_sale
#: model:ir.model.fields,field_description:website_sale.field_product_product__alternative_product_ids
#: model:ir.model.fields,field_description:website_sale.field_product_template__alternative_product_ids
msgid "Alternative Products"
msgstr "Sản phẩm Thay thế"

#. module: website_sale
#: model_terms:ir.ui.view,arch_db:website_sale.recommended_products
msgid "Alternative Products:"
msgstr "Sản phẩm Thay thế:"

#. module: website_sale
#: model:ir.model.fields,field_description:website_sale.field_crm_team__abandoned_carts_amount
msgid "Amount of Abandoned Carts"
msgstr "Giá trị các Giỏ bị bỏ rơi"

#. module: website_sale
#: model_terms:ir.ui.view,arch_db:website_sale.coupon_form
msgid "Apply"
msgstr "Áp dụng"

#. module: website_sale
#: model_terms:ir.ui.view,arch_db:website_sale.res_config_settings_view_form
msgid ""
"Apply manual discounts on sales order lines or display discounts computed "
"from pricelists (option to activate in the pricelist configuration)."
msgstr ""
"Áp dụng giảm giá bằng tay trên chi tiết đơn hàng hoặc hiển thị giá đã giảm "
"từ danh sách giá (kích hoạt cấu hình danh sách giá)."

#. module: website_sale
#: model_terms:ir.ui.view,arch_db:website_sale.res_config_settings_view_form
msgid "Apply specific prices per country, discounts, etc."
msgstr "Áp dụng giá bán đặc thù theo quốc gia, chiết khấu, v.v."

#. module: website_sale
#: model_terms:ir.ui.view,arch_db:website_sale.res_config_settings_view_form
msgid "Assignation of online orders"
msgstr "Nhượng lại đơn bán trực tuyến"

#. module: website_sale
#: model:ir.ui.menu,name:website_sale.menu_product_attribute_action
#: model_terms:ir.ui.view,arch_db:website_sale.res_config_settings_view_form
msgid "Attributes"
msgstr "Thuộc tính"

#. module: website_sale
#. openerp-web
#: code:addons/website_sale/static/src/xml/website_sale_dashboard.xml:0
#: code:addons/website_sale/static/src/xml/website_sale_dashboard.xml:0
#, python-format
msgid "Average Order"
msgstr "Đặt hàng trung bình"

#. module: website_sale
#: model:ir.model.fields,field_description:website_sale.field_website_sale_payment_acquirer_onboarding_wizard__journal_name
msgid "Bank Name"
msgstr "Tên ngân hàng"

#. module: website_sale
#: model_terms:ir.ui.view,arch_db:website_sale.address
msgid "Be aware!"
msgstr "Hãy cẩn trọng!"

#. module: website_sale
#: model:res.country.group,name:website_sale.benelux
msgid "BeNeLux"
msgstr "BeNeLux"

#. module: website_sale
#: model:product.pricelist,name:website_sale.list_benelux
msgid "Benelux"
msgstr "Benelux"

#. module: website_sale
#. openerp-web
#: code:addons/website_sale/static/src/xml/website_sale_dashboard.xml:0
#, python-format
msgid "Best Sellers"
msgstr "Bạn chạy Nhất"

#. module: website_sale
#: model_terms:ir.ui.view,arch_db:website_sale.confirmation
#: model_terms:ir.ui.view,arch_db:website_sale.payment
msgid "Billing"
msgstr "Lập hoá đơn"

#. module: website_sale
#: model_terms:ir.ui.view,arch_db:website_sale.checkout
msgid "Billing Address"
msgstr "Địa chỉ Xuất Hoá đơn"

#. module: website_sale
#: model:product.public.category,name:website_sale.public_category_bins
msgid "Bins"
msgstr "Thùng"

#. module: website_sale
#: model_terms:ir.ui.view,arch_db:website_sale.res_config_settings_view_form
msgid ""
"Boost your sales with two kinds of discount programs: promotions and coupon "
"codes. Specific conditions can be set (products, customers, minimum purchase"
" amount, period). Rewards can be discounts (% or amount) or free products."
msgstr ""
"Tăng doanh số bán hàng của bạn với hai loại chương trình giảm giá: khuyến "
"mãi và mã giảm giá. Điều kiện cụ thể có thể được thiết lập (sản phẩm, khách "
"hàng, số tiền mua tối thiểu, thời gian). Phần thưởng có thể là giảm giá (% "
"số tiền) hoặc các sản phẩm miễn phí."

#. module: website_sale
#: model:product.public.category,name:website_sale.public_category_boxes
msgid "Boxes"
msgstr "Hộp"

#. module: website_sale
#: model:product.public.category,name:website_sale.public_category_cabinets
msgid "Cabinets"
msgstr "Cabin"

#. module: website_sale
#. openerp-web
#: code:addons/website_sale/static/src/xml/website_sale_dashboard.xml:0
#: code:addons/website_sale/static/src/xml/website_sale_dashboard.xml:0
#, python-format
msgid "Campaigns"
msgstr "Chiến dịch"

#. module: website_sale
#: model:ir.model.fields,field_description:website_sale.field_product_image__can_image_1024_be_zoomed
msgid "Can Image 1024 be zoomed"
msgstr ""

#. module: website_sale
#. openerp-web
#: code:addons/website_sale/static/src/xml/website_sale_dashboard.xml:0
#, python-format
msgid "Capture order payments when the delivery is completed."
msgstr "Nắm bắt đơn hàng thanh toán khi giao hàng được hoàn thành."

#. module: website_sale
#: model:ir.model.fields,field_description:website_sale.field_sale_order__cart_quantity
msgid "Cart Quantity"
msgstr "Số lượng trong Giỏ"

#. module: website_sale
#: model:ir.model.fields,field_description:website_sale.field_res_config_settings__cart_recovery_mail_template
#: model:ir.model.fields,field_description:website_sale.field_website__cart_recovery_mail_template_id
msgid "Cart Recovery Email"
msgstr "Email khôi phục giỏ hàng"

#. module: website_sale
#: model_terms:ir.ui.view,arch_db:website_sale.res_config_settings_view_form
msgid "Cart is abandoned after"
msgstr "Giỏ hàng bị bỏ rơi sau"

#. module: website_sale
#: model:ir.model.fields,field_description:website_sale.field_sale_order__cart_recovery_email_sent
msgid "Cart recovery email already sent"
msgstr "Email khôi phục giỏ hàng đã được gửi rồi"

#. module: website_sale
#. openerp-web
#: code:addons/website_sale/static/src/xml/website_sale_dashboard.xml:0
#: code:addons/website_sale/static/src/xml/website_sale_dashboard.xml:0
#, python-format
msgid "Carts"
msgstr "Giỏ hàng"

#. module: website_sale
#: model_terms:ir.ui.view,arch_db:website_sale.res_config_settings_view_form
msgid "Carts are flagged as abandoned after this delay."
msgstr "Giỏ hàng sẽ được đánh dấu là dang dỡ sau lần hoản này."

#. module: website_sale
#: model_terms:ir.ui.view,arch_db:website_sale.sort
msgid "Catalog price: High to Low"
msgstr "Giá Catalô: Cao đến Thấp"

#. module: website_sale
#: model_terms:ir.ui.view,arch_db:website_sale.sort
msgid "Catalog price: Low to High"
msgstr "Giá Catalô: Thấp đến Cao"

#. module: website_sale
#: model_terms:ir.ui.view,arch_db:website_sale.product_template_form_view
msgid "Categories"
msgstr "Phân loại"

#. module: website_sale
#: model_terms:ir.actions.act_window,help:website_sale.product_public_category_action
msgid ""
"Categories are used to browse your products through the\n"
"            touchscreen interface."
msgstr ""
"Các nhóm được sử dụng để duyệt qua các sản phẩm của bạn\n"
"            qua giao diện cảm ứng."

#. module: website_sale
#: model:ir.model.fields,field_description:website_sale.field_product_public_category__website_description
msgid "Category Description"
msgstr ""

#. module: website_sale
#: model:product.public.category,name:website_sale.public_category_chairs
msgid "Chairs"
msgstr "Ghế"

#. module: website_sale
#: model:ir.model.fields,field_description:website_sale.field_product_public_category__child_id
msgid "Children Categories"
msgstr "Nhóm con"

#. module: website_sale
#: model:ir.actions.act_window,name:website_sale.action_open_website_sale_onboarding_payment_acquirer_wizard
msgid "Choose a payment method"
msgstr "Chọn một phương thức thanh toán"

#. module: website_sale
#. openerp-web
#: code:addons/website_sale/static/src/js/website_sale.editor.js:0
#, python-format
msgid "Choose number of products"
msgstr ""

#. module: website_sale
#. openerp-web
#: code:addons/website_sale/static/src/xml/website_sale.editor.xml:0
#, python-format
msgid "Choose the number of products to display"
msgstr ""

#. module: website_sale
#: model:product.pricelist,name:website_sale.list_christmas
msgid "Christmas"
msgstr "Giáng sinh"

#. module: website_sale
#: model_terms:ir.ui.view,arch_db:website_sale.address
msgid "City"
msgstr "Thành phố"

#. module: website_sale
#: model_terms:ir.ui.view,arch_db:website_sale.products
msgid ""
"Click <i>'New'</i> in the top-right corner to create your first product."
msgstr ""
"Bấm <i>'Mới'</i> ở góc phải phía trên để tạo sản phẩm đầu tiên của bạn."

#. module: website_sale
#: model_terms:ir.ui.view,arch_db:website_sale.cart
msgid "Click here"
msgstr "Bấm vào đây"

#. module: website_sale
#. openerp-web
#: code:addons/website_sale/static/src/js/tours/website_sale_shop.js:0
#, python-format
msgid "Click on <em>Continue</em> to create the product."
msgstr "Bấm vào <em>Tiếp tục</em> để tạo sản phẩm."

#. module: website_sale
#. openerp-web
#: code:addons/website_sale/static/src/js/tours/website_sale_shop.js:0
#, python-format
msgid "Click on this button so your customers can see it."
msgstr "Bấm vào nút này để các khách hàng của bạn có thể thấy nó."

#. module: website_sale
#: model_terms:ir.ui.view,arch_db:website_sale.s_products_recently_viewed
msgid "Close"
msgstr "Đóng"

#. module: website_sale
#: model:ir.model,name:website_sale.model_res_company
msgid "Companies"
msgstr "Công ty"

#. module: website_sale
#. openerp-web
#: code:addons/website_sale/static/src/xml/website_sale_form.xml:0
#: model_terms:ir.ui.view,arch_db:website_sale.address_b2b
#, python-format
msgid "Company Name"
msgstr "Tên Công ty"

#. module: website_sale
#: model:product.public.category,name:website_sale.Components
msgid "Components"
msgstr "Thành phần"

#. module: website_sale
#: model_terms:ir.ui.view,arch_db:website_sale.res_config_settings_view_form
msgid "Compute shipping cost and ship with Easypost"
msgstr "Tính toán phí vận chuyển và giao hàng với Easypost"

#. module: website_sale
#: model_terms:ir.ui.view,arch_db:website_sale.res_config_settings_view_form
msgid "Compute shipping costs and ship with DHL"
msgstr "Tính toán phí giao hàng và giao bằng DHL"

#. module: website_sale
#: model_terms:ir.ui.view,arch_db:website_sale.res_config_settings_view_form
msgid "Compute shipping costs and ship with FedEx"
msgstr "Tính toán phí giao hàng và giao bằng FedEx"

#. module: website_sale
#: model_terms:ir.ui.view,arch_db:website_sale.res_config_settings_view_form
msgid "Compute shipping costs and ship with UPS"
msgstr "Tính toán phí giao hàng và giao bằng UPS"

#. module: website_sale
#: model_terms:ir.ui.view,arch_db:website_sale.res_config_settings_view_form
msgid "Compute shipping costs and ship with USPS"
msgstr "Tính toán phí giao hàng và giao bằng USPS"

#. module: website_sale
#: model_terms:ir.ui.view,arch_db:website_sale.res_config_settings_view_form
msgid "Compute shipping costs and ship with bpost"
msgstr "Tính toán phí giao hàng và giao bằng bpost"

#. module: website_sale
#: model_terms:ir.ui.view,arch_db:website_sale.res_config_settings_view_form
msgid "Compute shipping costs on orders"
msgstr "Tính toán phí giao hàng trên đơn hàng"

#. module: website_sale
#: model:ir.model,name:website_sale.model_res_config_settings
msgid "Config Settings"
msgstr "Cấu hình thiết lập"

#. module: website_sale
#: model_terms:ir.ui.view,arch_db:website_sale.wizard_checkout
msgid "Confirm Order"
msgstr "Xác nhận đơn hàng"

#. module: website_sale
#: model_terms:ir.ui.view,arch_db:website_sale.payment
msgid "Confirm Order <span class=\"fa fa-chevron-right\"/>"
msgstr "Xác nhận Đơn <span class=\"fa fa-chevron-right\"/>"

#. module: website_sale
#. openerp-web
#: code:addons/website_sale/static/src/xml/website_sale_dashboard.xml:0
#, python-format
msgid "Confirm orders when you get paid."
msgstr "Xác nhận đơn hàng khi bạn đã được thanh toán."

#. module: website_sale
#: model_terms:ir.ui.view,arch_db:website_sale.view_sales_order_filter_ecommerce
msgid "Confirmed"
msgstr "Đã được xác nhận"

#. module: website_sale
#: model_terms:ir.ui.view,arch_db:website_sale.sale_report_view_search_website
msgid "Confirmed Orders"
msgstr "Đơn hàng Đã xác nhận"

#. module: website_sale
#: model:ir.model,name:website_sale.model_res_partner
msgid "Contact"
msgstr "Liên hệ"

#. module: website_sale
#. openerp-web
#: code:addons/website_sale/static/src/xml/website_sale_dashboard.xml:0
#: code:addons/website_sale/static/src/xml/website_sale_dashboard.xml:0
#, python-format
msgid "Conversion"
msgstr "Chuyển đổi"

#. module: website_sale
#: model:ir.model,name:website_sale.model_res_country
#: model_terms:ir.ui.view,arch_db:website_sale.address
msgid "Country"
msgstr "Quốc gia"

#. module: website_sale
#: model_terms:ir.ui.view,arch_db:website_sale.address
msgid "Country..."
msgstr "Quốc gia..."

#. module: website_sale
#: model_terms:ir.actions.act_window,help:website_sale.product_template_action_website
msgid "Create a new product"
msgstr "Tạo một sản phẩm mới"

#. module: website_sale
#: model:ir.model.fields,field_description:website_sale.field_product_image__create_uid
#: model:ir.model.fields,field_description:website_sale.field_product_public_category__create_uid
#: model:ir.model.fields,field_description:website_sale.field_product_style__create_uid
#: model:ir.model.fields,field_description:website_sale.field_website_sale_payment_acquirer_onboarding_wizard__create_uid
msgid "Created by"
msgstr "Được tạo bởi"

#. module: website_sale
#: model:ir.model.fields,field_description:website_sale.field_product_image__create_date
#: model:ir.model.fields,field_description:website_sale.field_product_public_category__create_date
#: model:ir.model.fields,field_description:website_sale.field_product_style__create_date
#: model:ir.model.fields,field_description:website_sale.field_website_sale_payment_acquirer_onboarding_wizard__create_date
msgid "Created on"
msgstr "Được tạo vào"

#. module: website_sale
#: model_terms:ir.ui.view,arch_db:website_sale.view_sales_order_filter_ecommerce_abondand
msgid "Creation Date"
msgstr "Ngày tạo"

#. module: website_sale
#: model_terms:ir.ui.view,arch_db:website_sale.res_config_settings_view_form
msgid "Currencies"
msgstr "Tiền tệ"

#. module: website_sale
#: model_terms:ir.ui.view,arch_db:website_sale.sale_report_view_search_website
msgid "Customer"
msgstr "Khách hàng"

#. module: website_sale
#: model_terms:ir.ui.view,arch_db:website_sale.sale_report_view_search_website
msgid "Customer Country"
msgstr "Quốc gia Khách hàng"

#. module: website_sale
#: model:ir.ui.menu,name:website_sale.menu_orders_customers
msgid "Customers"
msgstr "Khách hàng"

#. module: website_sale
#: model_terms:ir.ui.view,arch_db:website_sale.res_config_settings_view_form
msgid "DHL"
msgstr "DHL"

#. module: website_sale
#: model:ir.model.fields,field_description:website_sale.field_website__currency_id
msgid "Default Currency"
msgstr "Tiền tệ mặc định"

#. module: website_sale
#: model:ir.model.fields,field_description:website_sale.field_website__pricelist_id
msgid "Default Pricelist"
msgstr "Bảng giá mặc định"

#. module: website_sale
#. openerp-web
#: code:addons/website_sale/static/src/xml/website_sale.editor.xml:0
#, python-format
msgid "Default order"
msgstr ""

#. module: website_sale
#: model_terms:ir.actions.act_window,help:website_sale.product_public_category_action
msgid "Define a new category"
msgstr "Định nghĩa một nhóm mới"

#. module: website_sale
#: model:ir.model.fields.selection,name:website_sale.selection__res_config_settings__sale_delivery_settings__internal
msgid ""
"Delivery methods are only used internally: the customer doesn't pay for "
"shipping costs"
msgstr ""
"Phương thức phân phối chỉ được sử dụng trong nội bộ: khách hàng không thanh "
"toán chi phí giao hàng"

#. module: website_sale
#: model:ir.model.fields.selection,name:website_sale.selection__res_config_settings__sale_delivery_settings__website
msgid ""
"Delivery methods are selectable on the website: the customer pays for "
"shipping costs"
msgstr ""
"Phương thức phân phối có thể chọn trên trang web: khách hàng thanh toán cho "
"chi phí giao hàng"

#. module: website_sale
#: model:ir.model.fields,field_description:website_sale.field_product_product__website_description
#: model:ir.model.fields,field_description:website_sale.field_product_template__website_description
msgid "Description for the website"
msgstr "Mô tả cho Website"

#. module: website_sale
#: model:product.public.category,name:website_sale.public_category_desks
msgid "Desks"
msgstr "Bàn"

#. module: website_sale
#: model:ir.model.fields,help:website_sale.field_product_product__website_sequence
#: model:ir.model.fields,help:website_sale.field_product_template__website_sequence
msgid "Determine the display order in the Website E-commerce"
msgstr "Xác định trình tự hiển thị trên website"

#. module: website_sale
#: model:ir.model,name:website_sale.model_digest_digest
msgid "Digest"
msgstr "Tiêu"

#. module: website_sale
#: model:ir.model.fields,field_description:website_sale.field_res_config_settings__module_website_sale_digital
msgid "Digital Content"
msgstr "Nội dung Số"

#. module: website_sale
#. openerp-web
#: code:addons/website_sale/static/src/js/website_sale.editor.js:0
#: code:addons/website_sale/static/src/js/website_sale.editor.js:0
#, python-format
msgid "Discard"
msgstr "Huỷ bỏ"

#. module: website_sale
#: model:ir.model.fields,field_description:website_sale.field_product_image__display_name
#: model:ir.model.fields,field_description:website_sale.field_product_public_category__display_name
#: model:ir.model.fields,field_description:website_sale.field_product_style__display_name
#: model:ir.model.fields,field_description:website_sale.field_website_sale_payment_acquirer_onboarding_wizard__display_name
msgid "Display Name"
msgstr "Tên hiển thị"

#. module: website_sale
#: model_terms:ir.ui.view,arch_db:website_sale.res_config_settings_view_form
msgid "Display a prompt with optional products when adding to cart"
msgstr ""

#. module: website_sale
#. openerp-web
#: code:addons/website_sale/static/src/xml/website_sale.editor.xml:0
#: code:addons/website_sale/static/src/xml/website_sale.editor.xml:0
#: code:addons/website_sale/static/src/xml/website_sale.editor.xml:0
#, python-format
msgid "Display product"
msgstr ""

#. module: website_sale
#: code:addons/website_sale/models/digest.py:0
#, python-format
msgid "Do not have access, skip this data for user's digest email"
msgstr ""
"Không có quyền truy cập, bỏ qua dữ liệu này cho email tổng hợp gửi cho người"
" dùng"

#. module: website_sale
#: model:ir.model.fields.selection,name:website_sale.selection__res_company__website_sale_onboarding_payment_acquirer_state__done
msgid "Done"
msgstr "Hoàn thành"

#. module: website_sale
#. openerp-web
#: code:addons/website_sale/static/src/js/tours/website_sale_shop.js:0
#, python-format
msgid "Double click here to set an image describing your product."
msgstr "Nhấp đôi để điền mô tả sản phẩm"

#. module: website_sale
#: model_terms:ir.ui.view,arch_db:website_sale.products
msgid "Drag building blocks here to customize the header for \""
msgstr ""

#. module: website_sale
#. openerp-web
#: code:addons/website_sale/static/src/js/tours/website_sale_shop.js:0
#, python-format
msgid "Drag this website block and drop it in your page."
msgstr "Kéo khối này và thả vào trang của bạn"

#. module: website_sale
#: model:product.public.category,name:website_sale.public_category_drawers
msgid "Drawers"
msgstr "Ngăn"

#. module: website_sale
#: model:ir.model.fields,field_description:website_sale.field_product_pricelist__code
msgid "E-commerce Promotional Code"
msgstr "Mã khuyến mãi cho E-Commerce"

#. module: website_sale
#: model:product.pricelist,name:website_sale.list_europe
msgid "EUR"
msgstr "EUR"

#. module: website_sale
#: model_terms:ir.ui.view,arch_db:website_sale.res_config_settings_view_form
msgid "Easypost"
msgstr "Easypost"

#. module: website_sale
#: model_terms:ir.ui.view,arch_db:website_sale.payment_confirmation_status
msgid "Edit"
msgstr "Sửa"

#. module: website_sale
#. openerp-web
#: code:addons/website_sale/static/src/js/tours/website_sale_shop.js:0
#, python-format
msgid "Edit the price of this product by clicking on the amount."
msgstr "Sửa giá của sản phẩm bày bằng cách bấm vào giá của sản phẩm."

#. module: website_sale
#: model_terms:ir.ui.view,arch_db:website_sale.address_kanban
msgid "Edit this address"
msgstr "Sửa địa chỉ này"

#. module: website_sale
#. openerp-web
#: code:addons/website_sale/static/src/xml/website_sale_form.xml:0
#: model:ir.model.fields,field_description:website_sale.field_website_sale_payment_acquirer_onboarding_wizard__paypal_email_account
#: model_terms:ir.ui.view,arch_db:website_sale.address
#, python-format
msgid "Email"
msgstr "Tên đăng nhập / Email"

#. module: website_sale
#: model_terms:ir.ui.view,arch_db:website_sale.res_config_settings_view_form
msgid "Email Template"
msgstr "Mẫu Email"

#. module: website_sale
#: model:ir.model,name:website_sale.model_mail_compose_message
msgid "Email composition wizard"
msgstr "Đồ thuật soạn thảo email"

#. module: website_sale
#: model_terms:ir.ui.view,arch_db:website_sale.res_config_settings_view_form
msgid "Email sent to the customer after the checkout"
msgstr "Email được gửi đến khách hàng sau khi thanh toán"

#. module: website_sale
#: model:ir.model.fields,field_description:website_sale.field_product_image__embed_code
msgid "Embed Code"
msgstr "Mã nhúng"

#. module: website_sale
#. openerp-web
#: code:addons/website_sale/static/src/js/tours/website_sale_shop.js:0
#, python-format
msgid "Enter a name for your new product"
msgstr "Nhập một cái tên cho sản phẩm mới của bạn"

#. module: website_sale
#: code:addons/website_sale/models/product.py:0
#, python-format
msgid "Error ! You cannot create recursive categories."
msgstr "Lỗi! Bạn không thể tạo nhóm với cấu trúc lặp đi lặp lại."

#. module: website_sale
#: model_terms:ir.ui.view,arch_db:website_sale.extra_info_option
msgid "Extra Info"
msgstr "Thông tin thêm"

#. module: website_sale
#: model:ir.model.fields,field_description:website_sale.field_product_product__product_template_image_ids
#: model:ir.model.fields,field_description:website_sale.field_product_template__product_template_image_ids
#: model_terms:ir.ui.view,arch_db:website_sale.product_template_form_view
msgid "Extra Product Media"
msgstr ""

#. module: website_sale
#: model:ir.model.fields,field_description:website_sale.field_product_product__product_variant_image_ids
msgid "Extra Variant Images"
msgstr ""

#. module: website_sale
#: model_terms:ir.ui.view,arch_db:website_sale.product_product_view_form_easy_inherit_website_sale
msgid "Extra Variant Media"
msgstr ""

#. module: website_sale
#: model_terms:ir.ui.view,arch_db:website_sale.res_config_settings_view_form
msgid "FedEx"
msgstr "FedEx"

#. module: website_sale
#: model_terms:ir.ui.view,arch_db:website_sale.view_sales_order_filter_ecommerce
msgid "From Website"
msgstr "Từ Website"

#. module: website_sale
#. openerp-web
#: code:addons/website_sale/static/src/xml/website_sale_dashboard.xml:0
#, python-format
msgid "Generate an invoice from orders ready for invoicing."
msgstr "Tạo hoá đơn từ các đơn đặt hàng đã sẵn sàng để lập hoá đơn."

#. module: website_sale
#: model_terms:ir.ui.view,arch_db:website_sale.res_config_settings_view_form
msgid ""
"Generate the invoice automatically when the online payment is confirmed"
msgstr "Tự động sinh hoá đơn khi thanh toán trực tuyến được xác nhận"

#. module: website_sale
#: model_terms:ir.ui.view,arch_db:website_sale.extra_info
msgid "Give us your feedback"
msgstr "Cho chúng tối biết phản hồi của bạn"

#. module: website_sale
#: model:ir.model.fields,help:website_sale.field_product_public_category__sequence
msgid "Gives the sequence order when displaying a list of product categories."
msgstr "Cung cấp thứ tự hiển thị một danh sách nhóm sản phẩm."

#. module: website_sale
#: model_terms:ir.ui.view,arch_db:website_sale.res_config_settings_view_form
msgid "Grant discounts on sales order lines"
msgstr "Ghi nhận giảm giá theo từng dòng của đơn hàng"

#. module: website_sale
#: model_terms:ir.ui.view,arch_db:website_sale.add_grid_or_list_option
msgid "Grid"
msgstr "Lưới"

#. module: website_sale
#: model_terms:ir.ui.view,arch_db:website_sale.sale_report_view_search_website
#: model_terms:ir.ui.view,arch_db:website_sale.view_sales_order_filter_ecommerce_abondand
msgid "Group By"
msgstr "Nhóm theo"

#. module: website_sale
#: model:ir.model.fields,field_description:website_sale.field_product_style__html_class
msgid "HTML Classes"
msgstr "HTML Classes"

#. module: website_sale
#: model:ir.model,name:website_sale.model_ir_http
msgid "HTTP Routing"
msgstr "HTTP Routing"

#. module: website_sale
#: model_terms:ir.ui.view,arch_db:website_sale.product_image_view_kanban
msgid "Huge file size. The image should be optimized/reduced."
msgstr ""

#. module: website_sale
#: model_terms:ir.ui.view,arch_db:website_sale.payment_sale_note
msgid "I agree to the"
msgstr "Tôi đồng ý với"

#. module: website_sale
#: model_terms:ir.ui.view,arch_db:website_sale.reduction_code
msgid "I have a promo code"
msgstr "Tôi có mã ưu đãi"

#. module: website_sale
#: model:ir.model.fields,field_description:website_sale.field_product_image__id
#: model:ir.model.fields,field_description:website_sale.field_product_public_category__id
#: model:ir.model.fields,field_description:website_sale.field_product_style__id
#: model:ir.model.fields,field_description:website_sale.field_website_sale_payment_acquirer_onboarding_wizard__id
msgid "ID"
msgstr "ID"

#. module: website_sale
#: model_terms:ir.ui.view,arch_db:website_sale.terms
msgid ""
"If your website or mobile apps allows users to create content and make that "
"content public to other users, a <b>Content</b> section will inform users "
"that they own the rights to the content they have created.<br/>The “Content”"
" clause usually mentions that users must give you (the website or mobile app"
" developer) a license so that you can share this content on your "
"website/mobile app and to make it available to other users.<br/>Because the "
"content created by users is public to other users, a DMCA notice clause (or "
"Copyright Infringement ) section is helpful to inform users and copyright "
"authors that, if any content is found to be a copyright infringement, you "
"will respond to any DMCA take down notices received and you will take down "
"the content."
msgstr ""
"If your website or mobile apps allows users to create content and make that "
"content public to other users, a <b>Content</b> section will inform users "
"that they own the rights to the content they have created.<br/>The “Content”"
" clause usually mentions that users must give you (the website or mobile app"
" developer) a license so that you can share this content on your "
"website/mobile app and to make it available to other users.<br/>Because the "
"content created by users is public to other users, a DMCA notice clause (or "
"Copyright Infringement ) section is helpful to inform users and copyright "
"authors that, if any content is found to be a copyright infringement, you "
"will respond to any DMCA take down notices received and you will take down "
"the content."

#. module: website_sale
#: model:ir.model.fields,field_description:website_sale.field_product_image__image_1920
#: model:ir.model.fields,field_description:website_sale.field_product_public_category__image_1920
msgid "Image"
msgstr "Hình ảnh"

#. module: website_sale
#: model:ir.model.fields,field_description:website_sale.field_product_image__image_1024
#: model:ir.model.fields,field_description:website_sale.field_product_public_category__image_1024
msgid "Image 1024"
msgstr ""

#. module: website_sale
#: model:ir.model.fields,field_description:website_sale.field_product_image__image_128
#: model:ir.model.fields,field_description:website_sale.field_product_public_category__image_128
msgid "Image 128"
msgstr ""

#. module: website_sale
#: model:ir.model.fields,field_description:website_sale.field_product_image__image_256
#: model:ir.model.fields,field_description:website_sale.field_product_public_category__image_256
msgid "Image 256"
msgstr ""

#. module: website_sale
#: model:ir.model.fields,field_description:website_sale.field_product_image__image_512
#: model:ir.model.fields,field_description:website_sale.field_product_public_category__image_512
msgid "Image 512"
msgstr ""

#. module: website_sale
#: model_terms:ir.ui.view,arch_db:website_sale.view_product_image_form
msgid "Image Name"
msgstr "Tên Hình"

#. module: website_sale
#: model:ir.model.fields,help:website_sale.field_res_config_settings__module_website_sale_stock
msgid "Installs the \"Website Delivery Information\" application"
msgstr "Cài đặt ứng dụng \"Website Delivery Information\""

#. module: website_sale
#: code:addons/website_sale/controllers/main.py:0
#, python-format
msgid "Invalid Email! Please enter a valid email address."
msgstr "Email không hợp lệ! Vui lòng điền một email hợp lệ."

#. module: website_sale
#: model:ir.model.fields,field_description:website_sale.field_res_config_settings__module_website_sale_stock
msgid "Inventory"
msgstr "Tồn kho"

#. module: website_sale
#: model:ir.actions.act_window,name:website_sale.action_invoices_ecommerce
msgid "Invoices"
msgstr "Hoá đơn"

#. module: website_sale
#: model:ir.model.fields,field_description:website_sale.field_res_config_settings__module_account
#: model_terms:ir.ui.view,arch_db:website_sale.res_config_settings_view_form
msgid "Invoicing"
msgstr "Xuất hoá đơn"

#. module: website_sale
#: model_terms:ir.ui.view,arch_db:website_sale.res_config_settings_view_form
msgid "Issue invoices to customers"
msgstr "Xuất hoá đơn cho khách hàng"

#. module: website_sale
#: code:addons/website_sale/models/sale_order.py:0
#, python-format
msgid "It is forbidden to modify a sales order which is not in draft status."
msgstr "Không được chỉnh sửa đơn đặt hàng không ở trạng thái nháp."

#. module: website_sale
#: model:ir.model,name:website_sale.model_account_move
msgid "Journal Entries"
msgstr "Bút toán phát sinh"

#. module: website_sale
#: model:ir.model.fields.selection,name:website_sale.selection__res_company__website_sale_onboarding_payment_acquirer_state__just_done
msgid "Just done"
msgstr "Vừa xong"

#. module: website_sale
#: model:ir.model.fields,field_description:website_sale.field_digest_digest__kpi_website_sale_total_value
msgid "Kpi Website Sale Total Value"
msgstr ""

#. module: website_sale
#: model:product.public.category,name:website_sale.public_category_lamps
msgid "Lamps"
msgstr "Đèn"

#. module: website_sale
#: model:ir.model.fields,field_description:website_sale.field_product_image____last_update
#: model:ir.model.fields,field_description:website_sale.field_product_public_category____last_update
#: model:ir.model.fields,field_description:website_sale.field_product_style____last_update
#: model:ir.model.fields,field_description:website_sale.field_website_sale_payment_acquirer_onboarding_wizard____last_update
msgid "Last Modified on"
msgstr "Sửa lần cuối"

#. module: website_sale
#: model:ir.model.fields,field_description:website_sale.field_res_partner__last_website_so_id
#: model:ir.model.fields,field_description:website_sale.field_res_users__last_website_so_id
msgid "Last Online Sales Order"
msgstr "Đơn Bán trực tuyến Cuối"

#. module: website_sale
#: model:ir.model.fields,field_description:website_sale.field_product_image__write_uid
#: model:ir.model.fields,field_description:website_sale.field_product_public_category__write_uid
#: model:ir.model.fields,field_description:website_sale.field_product_style__write_uid
#: model:ir.model.fields,field_description:website_sale.field_website_sale_payment_acquirer_onboarding_wizard__write_uid
msgid "Last Updated by"
msgstr "Cập nhật lần cuối bởi"

#. module: website_sale
#: model:ir.model.fields,field_description:website_sale.field_product_image__write_date
#: model:ir.model.fields,field_description:website_sale.field_product_public_category__write_date
#: model:ir.model.fields,field_description:website_sale.field_product_style__write_date
#: model:ir.model.fields,field_description:website_sale.field_website_sale_payment_acquirer_onboarding_wizard__write_date
msgid "Last Updated on"
msgstr "Cập nhật lần cuối"

#. module: website_sale
#: model_terms:ir.ui.view,arch_db:website_sale.res_config_settings_view_form
msgid "Let returning shoppers save products in a wishlist"
msgstr "Hãy để người mua trở lại lưu sản phẩm trong một danh sách mong muốn"

#. module: website_sale
#: model_terms:ir.ui.view,arch_db:website_sale.res_config_settings_view_form
msgid "Let the customer enter a shipping address"
msgstr "Cho phép khách hàng nhập địa chỉ giao hàng"

#. module: website_sale
#. openerp-web
#: code:addons/website_sale/static/src/js/tours/website_sale_shop.js:0
#, python-format
msgid "Let's create your first product."
msgstr "Hãy cùng tạo sản phẩm đầu tiên của bạn."

#. module: website_sale
#. openerp-web
#: code:addons/website_sale/static/src/js/tours/website_sale_shop.js:0
#, python-format
msgid ""
"Let's now take a look at your administration dashboard to get your eCommerce"
" website ready in no time."
msgstr ""
"Bây giờ chúng ta hãy xem bảng thông tin quản trị của bạn để trang web thương"
" mại điện tử của bạn sẵn sàng vận hành ngay lập tức."

#. module: website_sale
#: model:ir.model.fields,field_description:website_sale.field_sale_order_line__linked_line_id
msgid "Linked Order Line"
msgstr "Liên kết đến Dòng trên Đơn bán"

#. module: website_sale
#: model_terms:ir.ui.view,arch_db:website_sale.add_grid_or_list_option
msgid "List"
msgstr "Danh sách"

#. module: website_sale
#: model_terms:ir.ui.view,arch_db:website_sale.address
msgid "Log In"
msgstr "Đăng nhập"

#. module: website_sale
#: model_terms:ir.ui.view,arch_db:website_sale.res_config_settings_view_form
msgid "Manage availability of products"
msgstr "Quản lý tính khả dụng của sản phẩm"

#. module: website_sale
#: model_terms:ir.ui.view,arch_db:website_sale.res_config_settings_view_form
msgid "Manage promotion &amp; coupon programs"
msgstr "Quản lý các chương trình Mã giảm giá &amp; Khuyến mãi"

#. module: website_sale
#. openerp-web
#: code:addons/website_sale/static/src/xml/website_sale.editor.xml:0
#, python-format
msgid "Maximum number of products to display"
msgstr ""

#. module: website_sale
#. openerp-web
#: code:addons/website_sale/static/src/xml/website_sale_dashboard.xml:0
#, python-format
msgid "Medium"
msgstr "Kênh trung gian"

#. module: website_sale
#: model:ir.model.fields,field_description:website_sale.field_website_sale_payment_acquirer_onboarding_wizard__paypal_seller_account
msgid "Merchant Account ID"
msgstr ""

#. module: website_sale
#: model:ir.model.fields,field_description:website_sale.field_website_sale_payment_acquirer_onboarding_wizard__manual_name
msgid "Method"
msgstr "Phương thức"

#. module: website_sale
#: model:product.public.category,name:website_sale.public_category_multimedia
msgid "Multimedia"
msgstr "Đa phương tiện"

#. module: website_sale
#. openerp-web
#: code:addons/website_sale/static/src/js/website_sale.js:0
#, python-format
msgid "My Cart"
msgstr "Giỏ của Tôi"

#. module: website_sale
#. openerp-web
#: code:addons/website_sale/static/src/js/website_sale.editor.js:0
#: code:addons/website_sale/static/src/xml/website_sale_form.xml:0
#: model:ir.model.fields,field_description:website_sale.field_product_image__name
#: model:ir.model.fields,field_description:website_sale.field_product_public_category__name
#: model_terms:ir.ui.view,arch_db:website_sale.address
#, python-format
msgid "Name"
msgstr "Tên"

#. module: website_sale
#: model:ir.model.fields,field_description:website_sale.field_sale_order_line__name_short
msgid "Name Short"
msgstr "Tên rút gọn"

#. module: website_sale
#: model_terms:ir.ui.view,arch_db:website_sale.sort
msgid "Name: A to Z"
msgstr ""

#. module: website_sale
#: model_terms:ir.ui.view,arch_db:website_sale.sort
msgid "Name: Z to A"
msgstr ""

#. module: website_sale
#. openerp-web
#: code:addons/website_sale/controllers/main.py:0
#: code:addons/website_sale/static/src/js/website_sale.editor.js:0
#, python-format
msgid "New Product"
msgstr "Sản phẩm mới"

#. module: website_sale
#. openerp-web
#: code:addons/website_sale/static/src/xml/website_sale_recently_viewed.xml:0
#, python-format
msgid "Next"
msgstr "Kế tiếp"

#. module: website_sale
#: model_terms:ir.ui.view,arch_db:website_sale.extra_info
msgid "Next <span class=\"fa fa-chevron-right\"/>"
msgstr "Tiếp <span class=\"fa fa-chevron-right\"/>"

#. module: website_sale
#: model_terms:ir.actions.act_window,help:website_sale.action_abandoned_orders_ecommerce
#: model_terms:ir.actions.act_window,help:website_sale.action_view_abandoned_tree
msgid "No abandoned carts found"
msgstr "Không thấy Giỏ hàng bị Bỏ rơi"

#. module: website_sale
#: model_terms:ir.ui.view,arch_db:website_sale.products
msgid "No product defined"
msgstr ""

#. module: website_sale
#: model_terms:ir.ui.view,arch_db:website_sale.products
msgid "No product defined in category \""
msgstr ""

#. module: website_sale
#: model_terms:ir.actions.act_window,help:website_sale.website_sale_visitor_product_action
msgid "No product views yet for this visitor"
msgstr ""

#. module: website_sale
#: model_terms:ir.ui.view,arch_db:website_sale.products
msgid "No results"
msgstr ""

#. module: website_sale
#: model_terms:ir.ui.view,arch_db:website_sale.products
msgid "No results for \""
msgstr ""

#. module: website_sale
#. openerp-web
#: code:addons/website_sale/static/src/xml/website_sale_utils.xml:0
#, python-format
msgid "No results found. Please try another search."
msgstr ""

#. module: website_sale
#: model:ir.model.fields.selection,name:website_sale.selection__res_config_settings__sale_delivery_settings__none
msgid "No shipping management on website"
msgstr "Không quản lý giao hàng trên Website"

#. module: website_sale
#: model:ir.model.fields.selection,name:website_sale.selection__res_company__website_sale_onboarding_payment_acquirer_state__not_done
msgid "Not done"
msgstr "Chưa xong"

#. module: website_sale
#: model:ir.model.fields,field_description:website_sale.field_crm_team__abandoned_carts_count
msgid "Number of Abandoned Carts"
msgstr "Số Giỏ hàng bị Bỏ rơi"

#. module: website_sale
#: model:ir.model.fields,field_description:website_sale.field_website__shop_ppr
msgid "Number of grid columns on the shop"
msgstr ""

#. module: website_sale
#: model:ir.model.fields,help:website_sale.field_res_config_settings__cart_abandoned_delay
msgid "Number of hours after which the cart is considered abandoned."
msgstr "Số giờ sau đó thì giỏ hàng được xem là dang dỡ"

#. module: website_sale
#: model:ir.model.fields,field_description:website_sale.field_website__shop_ppg
msgid "Number of products in the grid on the shop"
msgstr ""

#. module: website_sale
#. openerp-web
#: code:addons/website_sale/static/src/xml/website_sale.xml:0
#, python-format
msgid "OK"
msgstr "Đồng ý"

#. module: website_sale
#. openerp-web
#: code:addons/website_sale/static/src/js/tours/website_sale_shop.js:0
#, python-format
msgid "Once you click on <b>Save</b>, your product is updated."
msgstr "Sản phẩm của bạn được cập nhật một khi bạn bấm vào <b>Lưu</b>"

#. module: website_sale
#: model:ir.ui.menu,name:website_sale.menu_report_sales
msgid "Online Sales"
msgstr "Bán Trực tuyến"

#. module: website_sale
#: model:ir.actions.act_window,name:website_sale.sale_report_action_dashboard
msgid "Online Sales Analysis"
msgstr "Phân tích bán hàng trực tuyến"

#. module: website_sale
#: model:ir.model.fields,field_description:website_sale.field_sale_order__only_services
msgid "Only Services"
msgstr "Chỉ các Dịch vụ"

#. module: website_sale
#: code:addons/website_sale/models/product.py:0
#, python-format
msgid ""
"Only the company's websites are allowed.                     Leave the "
"Company field empty or select a website from that company."
msgstr ""

#. module: website_sale
#: model_terms:ir.ui.view,arch_db:website_sale.brand_promotion
msgid "Open Source eCommerce"
msgstr "Thương mại điện tử mã nguồn mở"

#. module: website_sale
#. openerp-web
#: code:addons/website_sale/static/src/js/tours/website_sale_shop.js:0
#, python-format
msgid "Open your website app here."
msgstr "Mở ứng dụng Website của bạn tại đây"

#. module: website_sale
#: model_terms:ir.ui.view,arch_db:website_sale.product_image_view_kanban
msgid ""
"Optimization required! Reduce the image size or increase your compression "
"settings."
msgstr ""

#. module: website_sale
#: code:addons/website_sale/models/sale_order.py:0
#, python-format
msgid "Option for: %s"
msgstr ""

#. module: website_sale
#: code:addons/website_sale/models/sale_order.py:0
#, python-format
msgid "Option: %s"
msgstr ""

#. module: website_sale
#: model_terms:ir.ui.view,arch_db:website_sale.res_config_settings_view_form
msgid "Optional Products"
msgstr "Sản phẩm Tuỳ chọn"

#. module: website_sale
#: model:ir.model.fields,field_description:website_sale.field_sale_order_line__option_line_ids
msgid "Options Linked"
msgstr "Tùy chọn được liên kết"

#. module: website_sale
#: model_terms:ir.ui.view,arch_db:website_sale.payment_confirmation_status
msgid "Or scan me with your banking app."
msgstr "Hoặc quét mã với ứng dụng ngân hàng của bạn "

#. module: website_sale
#: model_terms:ir.ui.view,arch_db:website_sale.sale_report_view_search_website
#: model_terms:ir.ui.view,arch_db:website_sale.view_sales_order_filter_ecommerce
#: model_terms:ir.ui.view,arch_db:website_sale.view_sales_order_filter_ecommerce_abondand
#: model_terms:ir.ui.view,arch_db:website_sale.view_sales_order_filter_ecommerce_unpaid
msgid "Order Date"
msgstr "Ngày đặt hàng"

#. module: website_sale
#: model:ir.model.fields,field_description:website_sale.field_sale_order__website_order_line
msgid "Order Lines displayed on Website"
msgstr "Chi tiết đơn hàng hiển thị trên website"

#. module: website_sale
#: model:ir.model.fields,help:website_sale.field_sale_order__website_order_line
msgid ""
"Order Lines to be displayed on the website. They should not be used for "
"computation purpose."
msgstr ""
"Chi tiết đơn hàng hiển thị trên website. Chúng sẽ không được sử dụng cho mục"
" đính tính toán."

#. module: website_sale
#: model_terms:ir.ui.view,arch_db:website_sale.short_cart_summary
msgid "Order Total"
msgstr "Tổng đơn hàng"

#. module: website_sale
#. openerp-web
#: code:addons/website_sale/static/src/xml/website_sale.editor.xml:0
#, python-format
msgid "Order by name (A-Z)"
msgstr ""

#. module: website_sale
#. openerp-web
#: code:addons/website_sale/static/src/xml/website_sale.editor.xml:0
#, python-format
msgid "Order by name (Z-A)"
msgstr ""

#. module: website_sale
#. openerp-web
#: code:addons/website_sale/static/src/xml/website_sale.editor.xml:0
#, python-format
msgid "Order by price: high to low"
msgstr ""

#. module: website_sale
#. openerp-web
#: code:addons/website_sale/static/src/xml/website_sale.editor.xml:0
#, python-format
msgid "Order by price: low to high"
msgstr ""

#. module: website_sale
#. openerp-web
#: code:addons/website_sale/static/src/xml/website_sale_dashboard.xml:0
#: code:addons/website_sale/static/src/xml/website_sale_dashboard.xml:0
#: model:ir.actions.act_window,name:website_sale.action_orders_ecommerce
#: model:ir.ui.menu,name:website_sale.menu_orders
#: model:ir.ui.menu,name:website_sale.menu_orders_orders
#, python-format
msgid "Orders"
msgstr "Đơn bán"

#. module: website_sale
#: model_terms:ir.ui.view,arch_db:website_sale.res_config_settings_view_form
msgid "Orders Followup"
msgstr "Theo dõi đơn hàng"

#. module: website_sale
#: model:ir.actions.act_window,name:website_sale.sale_order_action_to_invoice
msgid "Orders To Invoice"
msgstr "Đơn chờ Xuất hoá đơn"

#. module: website_sale
#. openerp-web
#: code:addons/website_sale/static/src/xml/website_sale_dashboard.xml:0
#, python-format
msgid "Orders to Invoice"
msgstr "Đơn hàng cho hoá đơn"

#. module: website_sale
#. openerp-web
#: code:addons/website_sale/static/src/xml/website_sale_dashboard.xml:0
#: code:addons/website_sale/static/src/xml/website_sale_dashboard.xml:0
#, python-format
msgid "Orders/Day"
msgstr "Đơn/Ngày"

#. module: website_sale
#: model:ir.model.fields,field_description:website_sale.field_website_sale_payment_acquirer_onboarding_wizard__paypal_pdt_token
msgid "PDT Identity Token"
msgstr ""

#. module: website_sale
#: model:ir.model.fields,field_description:website_sale.field_product_public_category__parent_id
msgid "Parent Category"
msgstr "Nhóm cha"

#. module: website_sale
#: model:ir.model.fields,field_description:website_sale.field_product_public_category__parent_path
msgid "Parent Path"
msgstr "Path cha"

#. module: website_sale
#: model:ir.model.fields,field_description:website_sale.field_product_public_category__parents_and_self
msgid "Parents And Self"
msgstr ""

#. module: website_sale
#: model_terms:ir.ui.view,arch_db:website_sale.payment
msgid "Pay Now"
msgstr "Thanh toán Ngay"

#. module: website_sale
#: model_terms:ir.ui.view,arch_db:website_sale.payment
msgid "Pay Now <span class=\"fa fa-chevron-right\"/>"
msgstr "Thanh toán<span class=\"fa fa-chevron-right\"/>"

#. module: website_sale
#: model_terms:ir.ui.view,arch_db:website_sale.payment
msgid "Pay with"
msgstr "Thanh toán với"

#. module: website_sale
#: model:ir.ui.menu,name:website_sale.menu_ecommerce_payment_acquirers
msgid "Payment Acquirers"
msgstr "NCC dịch vụ thanh toán"

#. module: website_sale
#: model:ir.ui.menu,name:website_sale.menu_ecommerce_payment_icons
msgid "Payment Icons"
msgstr "Biểu tượng thanh toán"

#. module: website_sale
#: model:ir.model.fields,field_description:website_sale.field_website_sale_payment_acquirer_onboarding_wizard__manual_post_msg
msgid "Payment Instructions"
msgstr "Hướng dẫn thanh toán"

#. module: website_sale
#: model:ir.model.fields,field_description:website_sale.field_website_sale_payment_acquirer_onboarding_wizard__payment_method
msgid "Payment Method"
msgstr "Phương thức thanh toán"

#. module: website_sale
#: model:ir.ui.menu,name:website_sale.menu_ecommerce_payment_transactions
msgid "Payment Transactions"
msgstr "Giao dịch Thanh toán"

#. module: website_sale
#. openerp-web
#: code:addons/website_sale/static/src/xml/website_sale_dashboard.xml:0
#, python-format
msgid "Payments to Capture"
msgstr "Thanh toán để nắm bắt"

#. module: website_sale
#: model:ir.model.fields,field_description:website_sale.field_website_sale_payment_acquirer_onboarding_wizard__paypal_user_type
msgid "Paypal User Type"
msgstr ""

#. module: website_sale
#. openerp-web
#: code:addons/website_sale/static/src/xml/website_sale_form.xml:0
#: model_terms:ir.ui.view,arch_db:website_sale.address
#, python-format
msgid "Phone"
msgstr "Điện thoại"

#. module: website_sale
#: model_terms:ir.ui.view,arch_db:website_sale.view_product_image_form
msgid "Please enter a valid Video URL."
msgstr ""

#. module: website_sale
#: model_terms:ir.ui.view,arch_db:website_sale.cart
msgid "Please proceed your current cart."
msgstr "Vui lòng tiếp tục với giỏ hiện hành của bạn."

#. module: website_sale
#. openerp-web
#: code:addons/website_sale/static/src/xml/website_sale_recently_viewed.xml:0
#, python-format
msgid "Previous"
msgstr "Trước đó"

#. module: website_sale
#: code:addons/website_sale/controllers/backend.py:0
#, python-format
msgid "Previous Month"
msgstr "Tháng Trước"

#. module: website_sale
#: code:addons/website_sale/controllers/backend.py:0
#, python-format
msgid "Previous Week"
msgstr "Tuần Trước"

#. module: website_sale
#: code:addons/website_sale/controllers/backend.py:0
#, python-format
msgid "Previous Year"
msgstr "Năm Trước"

#. module: website_sale
#: model_terms:ir.ui.view,arch_db:website_sale.cart_lines
#: model_terms:ir.ui.view,arch_db:website_sale.cart_summary
msgid "Price"
msgstr "Giá"

#. module: website_sale
#: model:ir.model.fields,field_description:website_sale.field_website__pricelist_ids
msgid "Price list available for this Ecommerce/Website"
msgstr "Bảng giá khả dụng cho Website/Hệ thống TMĐT này"

#. module: website_sale
#: model:ir.model,name:website_sale.model_product_pricelist
msgid "Pricelist"
msgstr "Bảng giá"

#. module: website_sale
#: model:ir.actions.act_window,name:website_sale.website_product_pricelist3
#: model:ir.ui.menu,name:website_sale.menu_catalog_pricelists
#: model_terms:ir.ui.view,arch_db:website_sale.res_config_settings_view_form
msgid "Pricelists"
msgstr "Bảng giá"

#. module: website_sale
#: model_terms:ir.ui.view,arch_db:website_sale.res_config_settings_view_form
msgid "Pricing"
msgstr "Chính sách Giá bán"

#. module: website_sale
#: model_terms:ir.ui.view,arch_db:website_sale.confirmation
msgid "Print"
msgstr "In"

#. module: website_sale
#: model_terms:ir.actions.act_window,help:website_sale.action_unpaid_orders_ecommerce
#: model_terms:ir.actions.act_window,help:website_sale.action_view_unpaid_quotation_tree
msgid "Process the order once the payment is received."
msgstr "Xử lý đơn hàng khi nhận được thanh toán."

#. module: website_sale
#. openerp-web
#: code:addons/website_sale/static/src/xml/website_sale_dashboard.xml:0
#: model:ir.model,name:website_sale.model_product_product
#: model:ir.model.fields,field_description:website_sale.field_website_track__product_id
#: model_terms:ir.ui.view,arch_db:website_sale.cart_lines
#: model_terms:ir.ui.view,arch_db:website_sale.cart_summary
#: model_terms:ir.ui.view,arch_db:website_sale.sale_report_view_search_website
#: model_terms:ir.ui.view,arch_db:website_sale.website_sale_visitor_page_view_search
#, python-format
msgid "Product"
msgstr "Sản phẩm"

#. module: website_sale
#: model_terms:ir.ui.view,arch_db:website_sale.sale_report_view_search_website
msgid "Product Category"
msgstr "Nhóm Sản phẩm"

#. module: website_sale
#: model:ir.model.fields,field_description:website_sale.field_res_config_settings__module_website_sale_comparison
msgid "Product Comparison Tool"
msgstr "Công cụ so sánh sản phẩm"

#. module: website_sale
#: model:ir.model,name:website_sale.model_product_image
msgid "Product Image"
msgstr "Ảnh sản phẩm"

#. module: website_sale
#: model_terms:ir.ui.view,arch_db:website_sale.product_image_view_kanban
#: model_terms:ir.ui.view,arch_db:website_sale.view_product_image_form
msgid "Product Images"
msgstr "Hình Sản phẩm"

#. module: website_sale
#: model_terms:ir.ui.view,arch_db:website_sale.product
msgid "Product Name"
msgstr "Tên Sản phẩm"

#. module: website_sale
#: model_terms:ir.ui.view,arch_db:website_sale.res_config_settings_view_form
msgid "Product Prices"
msgstr "Giá Sản phẩm"

#. module: website_sale
#: model_terms:ir.ui.view,arch_db:website_sale.product_public_category_tree_view
msgid "Product Public Categories"
msgstr "Nhóm Sản phẩm Công khai"

#. module: website_sale
#: model:ir.model,name:website_sale.model_product_style
msgid "Product Style"
msgstr "Phong cách sản phẩm"

#. module: website_sale
#: model:ir.model,name:website_sale.model_product_template
#: model:ir.model.fields,field_description:website_sale.field_product_image__product_tmpl_id
msgid "Product Template"
msgstr "Mẫu Sản phẩm"

#. module: website_sale
#: model:ir.model,name:website_sale.model_product_template_attribute_line
msgid "Product Template Attribute Line"
msgstr "Dòng thuộc tính mẫu sản phẩm"

#. module: website_sale
#: model:ir.model.fields,field_description:website_sale.field_product_public_category__product_tmpl_ids
msgid "Product Tmpl"
msgstr "Mẫu sản phẩm"

#. module: website_sale
#: model:ir.model.fields,field_description:website_sale.field_product_image__product_variant_id
msgid "Product Variant"
msgstr "Biến thể sản phẩm"

#. module: website_sale
#: model:ir.ui.menu,name:website_sale.product_catalog_variants
msgid "Product Variants"
msgstr "Biến thể sản phẩm"

#. module: website_sale
#: model:ir.model.fields,field_description:website_sale.field_website_visitor__visitor_product_count
msgid "Product Views"
msgstr ""

#. module: website_sale
#: model:ir.actions.act_window,name:website_sale.website_sale_visitor_product_action
msgid "Product Views History"
msgstr ""

#. module: website_sale
#: model_terms:ir.ui.view,arch_db:website_sale.404
msgid "Product not found!"
msgstr "Không tìm thấy sản phẩm!"

#. module: website_sale
#: model_terms:ir.ui.view,arch_db:website_sale.res_config_settings_view_form
msgid "Product prices displaying in web catalog"
msgstr "Giá sản phẩm hiển thị trong danh mục web"

#. module: website_sale
#: model_terms:ir.ui.view,arch_db:website_sale.website_sale_visitor_view_form
msgid "Product views"
msgstr ""

#. module: website_sale
#: model:ir.actions.act_window,name:website_sale.product_template_action_website
#: model:ir.ui.menu,name:website_sale.menu_catalog
#: model:ir.ui.menu,name:website_sale.menu_catalog_products
#: model:ir.ui.menu,name:website_sale.menu_product_settings
#: model_terms:ir.ui.view,arch_db:website_sale.product
#: model_terms:ir.ui.view,arch_db:website_sale.res_config_settings_view_form
#: model_terms:ir.ui.view,arch_db:website_sale.website_sale_visitor_page_view_search
msgid "Products"
msgstr "Sản phẩm"

#. module: website_sale
#. openerp-web
#: code:addons/website_sale/static/src/js/website_sale.editor.js:0
#, python-format
msgid "Products Search Bar"
msgstr ""

#. module: website_sale
#: model:ir.model.fields,field_description:website_sale.field_website_visitor__product_count
msgid "Products Views"
msgstr ""

#. module: website_sale
#: model_terms:ir.ui.view,arch_db:website_sale.snippet_options
msgid "Promote"
msgstr "Thúc đẩy"

#. module: website_sale
#: model_terms:ir.ui.view,arch_db:website_sale.res_config_settings_view_form
msgid ""
"Provide customers with product-specific links or downloadable content in the"
" confirmation page of the checkout process if the payment gets through. To "
"do so, attach some files to a product using the new Files button and publish"
" them."
msgstr ""
"Cung cấp cho khách hàng các liên kết cụ thể theo sản phẩm hoặc nội dung có "
"thể tải xuống trong trang xác nhận của quy trình thanh toán nếu thanh toán "
"được thực hiện. Để làm như vậy, hãy đính kèm một số tệp vào sản phẩm bằng "
"nút Tệp mới và xuất bản chúng."

#. module: website_sale
#: code:addons/website_sale/models/product_image.py:0
#, python-format
msgid ""
"Provided video URL for '%s' is not valid. Please enter a valid video URL."
msgstr ""

#. module: website_sale
#: model_terms:ir.ui.view,arch_db:website_sale.product_template_search_view_website
msgid "Published"
msgstr "Đã xuất bản"

#. module: website_sale
#: model_terms:ir.ui.view,arch_db:website_sale.snippet_options
msgid "Push down"
msgstr "Đẩy xuống"

#. module: website_sale
#: model_terms:ir.ui.view,arch_db:website_sale.snippet_options
msgid "Push to bottom"
msgstr "Đẩy xuống đáy"

#. module: website_sale
#: model_terms:ir.ui.view,arch_db:website_sale.snippet_options
msgid "Push to top"
msgstr "Đẩy lên đỉnh"

#. module: website_sale
#: model_terms:ir.ui.view,arch_db:website_sale.snippet_options
msgid "Push up"
msgstr "Đẩy lên"

#. module: website_sale
#: model_terms:ir.ui.view,arch_db:website_sale.cart_popover
msgid "Qty:"
msgstr "SL:"

#. module: website_sale
#. openerp-web
#: code:addons/website_sale/static/src/xml/website_sale_dashboard.xml:0
#: model_terms:ir.ui.view,arch_db:website_sale.cart_lines
#: model_terms:ir.ui.view,arch_db:website_sale.cart_summary
#, python-format
msgid "Quantity"
msgstr "Số lượng"

#. module: website_sale
#. openerp-web
#: code:addons/website_sale/static/src/xml/website_sale_dashboard.xml:0
#, python-format
msgid "REVENUE BY"
msgstr ""

#. module: website_sale
#: model_terms:ir.ui.view,arch_db:website_sale.s_products_recently_viewed
msgid "Recently viewed Products"
msgstr ""

#. module: website_sale
#: model_terms:ir.ui.view,arch_db:website_sale.view_sales_order_filter_ecommerce_abondand
msgid "Recovery Email Sent"
msgstr "Đã gửi thư khôi phục"

#. module: website_sale
#: model_terms:ir.ui.view,arch_db:website_sale.view_sales_order_filter_ecommerce_abondand
msgid "Recovery Email to Send"
msgstr "Email khôi phục mặc định để gửi khi giỏ hàng bị hủy"

#. module: website_sale
#: model_terms:ir.ui.view,arch_db:website_sale.cart_lines
msgid "Remove from cart"
msgstr "Xoá khỏi Giỏ"

#. module: website_sale
#: model_terms:ir.ui.view,arch_db:website_sale.cart_lines
#: model_terms:ir.ui.view,arch_db:website_sale.product_quantity
msgid "Remove one"
msgstr "Xoá một"

#. module: website_sale
#: model:ir.ui.menu,name:website_sale.menu_reporting
msgid "Reporting"
msgstr "Báo cáo"

#. module: website_sale
#: model:ir.model.fields,help:website_sale.field_product_product__website_id
#: model:ir.model.fields,help:website_sale.field_product_public_category__website_id
msgid "Restrict publishing to this website."
msgstr "Hạn chế phát hành cho website này"

#. module: website_sale
#: model_terms:ir.ui.view,arch_db:website_sale.payment
msgid "Return to Cart"
msgstr "Về Giỏ hàng"

#. module: website_sale
#: model_terms:ir.ui.view,arch_db:website_sale.404
msgid "Return to the product list."
msgstr "Về Danh mục Sản phẩm."

#. module: website_sale
#: model_terms:ir.ui.view,arch_db:website_sale.wizard_checkout
msgid "Review Order"
msgstr "Xem lại Đơn"

#. module: website_sale
#: model:ir.model.fields,field_description:website_sale.field_product_public_category__is_seo_optimized
msgid "SEO optimized"
msgstr "SEO được tối ưu hoá"

#. module: website_sale
#: model_terms:ir.ui.view,arch_db:website_sale.products_item
msgid "Sale"
msgstr "Bán"

#. module: website_sale
#: model_terms:ir.ui.view,arch_db:website_sale.sale_report_view_graph_website
msgid "Sale Report"
msgstr "Báo cáo Bán hàng"

#. module: website_sale
#. openerp-web
#: code:addons/website_sale/static/src/xml/website_sale_dashboard.xml:0
#: code:addons/website_sale/static/src/xml/website_sale_dashboard.xml:0
#: model:ir.actions.act_window,name:website_sale.sale_report_action_carts
#: model_terms:ir.ui.view,arch_db:website_sale.digest_digest_view_form
#: model_terms:ir.ui.view,arch_db:website_sale.sale_report_view_search_website
#, python-format
msgid "Sales"
msgstr "Bán hàng"

#. module: website_sale
#: model:ir.model,name:website_sale.model_sale_report
msgid "Sales Analysis Report"
msgstr "Báo cáo Phân tích Bán"

#. module: website_sale
#: model:ir.model,name:website_sale.model_sale_order
msgid "Sales Order"
msgstr "Đơn hàng"

#. module: website_sale
#: model:ir.model,name:website_sale.model_sale_order_line
msgid "Sales Order Line"
msgstr "Chi tiết Đơn Bán"

#. module: website_sale
#: model_terms:ir.ui.view,arch_db:website_sale.sale_report_view_pivot_website
msgid "Sales Report"
msgstr "Báo cáo Bán"

#. module: website_sale
#. openerp-web
#: code:addons/website_sale/static/src/xml/website_sale_dashboard.xml:0
#: code:addons/website_sale/static/src/xml/website_sale_dashboard.xml:0
#, python-format
msgid "Sales Since Last"
msgstr "Bán hàng kể từ lần cuối"

#. module: website_sale
#: model:ir.model,name:website_sale.model_crm_team
#: model:ir.model.fields,field_description:website_sale.field_res_config_settings__salesteam_id
#: model:ir.model.fields,field_description:website_sale.field_website__salesteam_id
#: model_terms:ir.ui.view,arch_db:website_sale.res_config_settings_view_form
msgid "Sales Team"
msgstr "Đội bán hàng"

#. module: website_sale
#: model:ir.model.fields,field_description:website_sale.field_res_config_settings__salesperson_id
#: model:ir.model.fields,field_description:website_sale.field_website__salesperson_id
msgid "Salesperson"
msgstr "Nhân viên bán hàng"

#. module: website_sale
#. openerp-web
#: code:addons/website_sale/static/src/js/website_sale.editor.js:0
#: code:addons/website_sale/static/src/js/website_sale.editor.js:0
#, python-format
msgid "Save"
msgstr "Lưu"

#. module: website_sale
#: model:ir.ui.menu,name:website_sale.menu_ecommerce_payment_tokens
msgid "Saved Payment Data"
msgstr "Dữ liệu Thanh toán Đã lưu"

#. module: website_sale
#: model_terms:ir.ui.view,arch_db:website_sale.view_sales_order_filter_ecommerce_abondand
msgid "Search Abandoned Sales Orders"
msgstr "Tìm Đơn Bán bị Bỏ rơi"

#. module: website_sale
#. openerp-web
#: code:addons/website_sale/static/src/xml/website_sale.editor.xml:0
#, python-format
msgid "Search filter to use"
msgstr ""

#. module: website_sale
#: model_terms:ir.ui.view,arch_db:website_sale.s_products_searchbar
msgid "Search for a product"
msgstr ""

#. module: website_sale
#. openerp-web
#: code:addons/website_sale/static/src/js/tours/website_sale_shop.js:0
#, python-format
msgid ""
"Select <b>New Product</b> to create it and manage its properties to boost "
"your sales."
msgstr ""
"Chọn <b>Sản phẩm mới</b> để tạo nó và quản lý nó để thúc đẩy doanh số bán "
"hàng của bạn."

#. module: website_sale
#: model_terms:ir.ui.view,arch_db:website_sale.address_kanban
msgid "Select this address"
msgstr "Chọn địa chỉ này"

#. module: website_sale
#: model:ir.model.fields,field_description:website_sale.field_product_pricelist__selectable
msgid "Selectable"
msgstr "Có thể chọn được"

#. module: website_sale
#: model_terms:ir.ui.view,arch_db:website_sale.res_config_settings_view_form
msgid "Sell content to download or URL links"
msgstr "Bán nội dung để tải xuống hoặc liên kết URL"

#. module: website_sale
#: model_terms:ir.ui.view,arch_db:website_sale.res_config_settings_view_form
msgid "Sell in several currencies"
msgstr "Bán bằng nhiều loại tiền tệ"

#. module: website_sale
#: model_terms:ir.ui.view,arch_db:website_sale.res_config_settings_view_form
msgid "Sell variants of a product using attributes (size, color, etc.)"
msgstr ""

#. module: website_sale
#: model:ir.actions.server,name:website_sale.ir_actions_server_sale_cart_recovery_email
msgid "Send a Cart Recovery Email"
msgstr "Gửi Email Khôi phục Giỏ hàng"

#. module: website_sale
#: model_terms:ir.ui.view,arch_db:website_sale.sale_order_view_form_cart_recovery
msgid "Send a Recovery Email"
msgstr "Gửi email Khôi phục"

#. module: website_sale
#. openerp-web
#: code:addons/website_sale/static/src/xml/website_sale_dashboard.xml:0
#, python-format
msgid "Send a recovery email to visitors who haven't completed their order."
msgstr ""
"Gửi email khôi phục cho khách truy cập chưa hoàn tất đơn đặt hàng của họ."

#. module: website_sale
#: model_terms:ir.ui.view,arch_db:website_sale.res_config_settings_view_form
msgid "Send a recovery email when a cart is abandoned"
msgstr "Gửi một email khôi phục khi một giỏ hàng bị bỏ rơi"

#. module: website_sale
#: model:ir.model.fields,field_description:website_sale.field_product_image__sequence
#: model:ir.model.fields,field_description:website_sale.field_product_public_category__sequence
msgid "Sequence"
msgstr "Trình tự"

#. module: website_sale
#: model:product.public.category,name:website_sale.services
msgid "Services"
msgstr "Các dịch vụ"

#. module: website_sale
#: model_terms:ir.ui.view,arch_db:website_sale.address
msgid ""
"Ship to the same address\n"
"                                                    <span class=\"ship_to_other text-muted\" style=\"display: none\">&amp;nbsp;(<i>Your shipping address will be requested later) </i></span>"
msgstr ""
"Giao đến cùng địa chỉ\n"
"                                                    <span class=\"ship_to_other text-muted\" style=\"display: none\">&amp;nbsp;(<i>Địa chỉ giao hàng sẽ được yêu cầu sau) </i></span>"

#. module: website_sale
#: model_terms:ir.ui.view,arch_db:website_sale.res_config_settings_view_form
msgid "Shipping"
msgstr "Vận chuyển"

#. module: website_sale
#: model:ir.model.fields,field_description:website_sale.field_res_config_settings__group_delivery_invoice_address
#: model_terms:ir.ui.view,arch_db:website_sale.address
#: model_terms:ir.ui.view,arch_db:website_sale.checkout
msgid "Shipping Address"
msgstr "Địa chỉ Giao hàng"

#. module: website_sale
#: model_terms:ir.ui.view,arch_db:website_sale.res_config_settings_view_form
msgid "Shipping Costs"
msgstr "Phí Giao hàng"

#. module: website_sale
#: model:ir.model.fields,field_description:website_sale.field_res_config_settings__sale_delivery_settings
msgid "Shipping Management"
msgstr "Quản lý Giao hàng (Shipping)"

#. module: website_sale
#: model_terms:ir.ui.view,arch_db:website_sale.product_template_form_view
#: model_terms:ir.ui.view,arch_db:website_sale.products
#: model:website.menu,name:website_sale.menu_shop
msgid "Shop"
msgstr "Sản phẩm & Dịch vụ"

#. module: website_sale
#: model_terms:ir.ui.view,arch_db:website_sale.checkout
msgid "Shop - Checkout"
msgstr "Cửa hàng - Thanh toán"

#. module: website_sale
#: model_terms:ir.ui.view,arch_db:website_sale.confirmation
msgid "Shop - Confirmed"
msgstr "Shop - Xác nhận"

#. module: website_sale
#: model_terms:ir.ui.view,arch_db:website_sale.payment
msgid "Shop - Select Payment Acquirer"
msgstr "Cửa hàng - Chọn phương thức thanh toán"

#. module: website_sale
#: model_terms:ir.ui.view,arch_db:website_sale.products_add_to_cart
msgid "Shopping cart"
msgstr "Giỏ hàng"

#. module: website_sale
#: model_terms:ir.ui.view,arch_db:website_sale.products_categories
msgid "Show categories"
msgstr ""

#. module: website_sale
#: model_terms:ir.ui.view,arch_db:website_sale.products_attributes
msgid "Show options"
msgstr ""

#. module: website_sale
#: model_terms:ir.ui.view,arch_db:website_sale.confirmation
msgid "Sign Up"
msgstr "Đăng ký"

#. module: website_sale
#: model_terms:ir.ui.view,arch_db:website_sale.snippet_options
msgid "Size"
msgstr "Kích thước"

#. module: website_sale
#: model:ir.model.fields,field_description:website_sale.field_product_product__website_size_x
#: model:ir.model.fields,field_description:website_sale.field_product_template__website_size_x
msgid "Size X"
msgstr "Cỡ X"

#. module: website_sale
#: model:ir.model.fields,field_description:website_sale.field_product_product__website_size_y
#: model:ir.model.fields,field_description:website_sale.field_product_template__website_size_y
msgid "Size Y"
msgstr "Cỡ Y"

#. module: website_sale
#. openerp-web
#: code:addons/website_sale/static/src/xml/website_sale_dashboard.xml:0
#: code:addons/website_sale/static/src/xml/website_sale_dashboard.xml:0
#, python-format
msgid "Sold"
msgstr "Đã bán"

#. module: website_sale
#: code:addons/website_sale/controllers/main.py:0
#, python-format
msgid "Some required fields are empty."
msgstr "Một số trường bắt buộc vẫn đang để trống."

#. module: website_sale
#: model_terms:ir.ui.view,arch_db:website_sale.404
msgid "Sorry, this product is not available anymore."
msgstr "Rất tiếc, sản phẩm này không còn nữa."

#. module: website_sale
#: model_terms:ir.ui.view,arch_db:website_sale.sort
msgid "Sort by"
msgstr "Sắp xếp theo"

#. module: website_sale
#: model_terms:ir.ui.view,arch_db:website_sale.sort
msgid "Sorting by :"
msgstr "Sắp xếp theo: "

#. module: website_sale
#. openerp-web
#: code:addons/website_sale/static/src/xml/website_sale_dashboard.xml:0
#, python-format
msgid "Sources"
msgstr ""

#. module: website_sale
#: model_terms:ir.ui.view,arch_db:website_sale.address
msgid "State / Province"
msgstr "Bang / Tỉnh"

#. module: website_sale
#: model_terms:ir.ui.view,arch_db:website_sale.address
msgid "State / Province..."
msgstr "Bang / Tỉnh..."

#. module: website_sale
#: model:ir.model.fields,field_description:website_sale.field_res_company__website_sale_onboarding_payment_acquirer_state
msgid "State of the website sale onboarding payment acquirer step"
msgstr ""

#. module: website_sale
#: model_terms:ir.ui.view,arch_db:website_sale.sale_report_view_search_website
msgid "Status"
msgstr "Tình trạng"

#. module: website_sale
#: model_terms:ir.ui.view,arch_db:website_sale.address
msgid "Street 2"
msgstr "Địa chỉ Dòng 2"

#. module: website_sale
#: model_terms:ir.ui.view,arch_db:website_sale.address
msgid "Street <span class=\"d-none d-md-inline\"> and Number</span>"
msgstr "Tên đường <span class=\"d-none d-md-inline\"> và Số</span>"

#. module: website_sale
#: model:ir.model.fields,field_description:website_sale.field_website_sale_payment_acquirer_onboarding_wizard__stripe_publishable_key
msgid "Stripe Publishable Key"
msgstr "Stripe Publishable Key"

#. module: website_sale
#: model:ir.model.fields,field_description:website_sale.field_website_sale_payment_acquirer_onboarding_wizard__stripe_secret_key
msgid "Stripe Secret Key"
msgstr "Stripe Secret Key"

#. module: website_sale
#: model:ir.model.fields,field_description:website_sale.field_product_style__name
msgid "Style Name"
msgstr "Tên Phong cách"

#. module: website_sale
#: model:ir.model.fields,field_description:website_sale.field_product_product__website_style_ids
#: model:ir.model.fields,field_description:website_sale.field_product_template__website_style_ids
#: model_terms:ir.ui.view,arch_db:website_sale.snippet_options
msgid "Styles"
msgstr "Phong cách"

#. module: website_sale
#: model_terms:ir.ui.view,arch_db:website_sale.total
msgid "Subtotal:"
msgstr "Tổng phụ:"

#. module: website_sale
#: model:ir.model.fields,help:website_sale.field_product_product__alternative_product_ids
#: model:ir.model.fields,help:website_sale.field_product_template__alternative_product_ids
msgid ""
"Suggest alternatives to your customer(upsell strategy).Those product show up"
" on the product page."
msgstr ""
"Gợi ý sản phẩm thay thế cho khách hàng (upsell). Những sản phẩm này sẽ hiển "
"thị trên trang sản phẩm."

#. module: website_sale
#: model_terms:ir.ui.view,arch_db:website_sale.suggested_products_list
msgid "Suggested Accessories:"
msgstr "Phụ kiện được khuyên dùng:"

#. module: website_sale
#: model_terms:ir.ui.view,arch_db:website_sale.address_b2b
msgid "TIN / VAT"
msgstr "Mã số Thuế"

#. module: website_sale
#: model_terms:ir.ui.view,arch_db:website_sale.total
msgid "Taxes:"
msgstr "Các loại thuế:"

#. module: website_sale
#: model:ir.model.fields,help:website_sale.field_website__all_pricelist_ids
msgid "Technical: Used to recompute pricelist_ids"
msgstr ""

#. module: website_sale
#: model_terms:ir.ui.view,arch_db:website_sale.terms
msgid "Terms &amp;amp; Conditions"
msgstr "Điều khoản &amp;amp; Điều kiện"

#. module: website_sale
#: model_terms:ir.ui.view,arch_db:website_sale.confirmation
msgid "Thank you for your order."
msgstr "Cảm ơn bạn đã đặt hàng."

#. module: website_sale
#: model_terms:ir.ui.view,arch_db:website_sale.brand_promotion
msgid "The #1"
msgstr ""

#. module: website_sale
#: model_terms:ir.ui.view,arch_db:website_sale.terms
msgid ""
"The <b>Intellectual Property</b> disclosure will inform users that the "
"contents, logo and other visual media you created is your property and is "
"protected by copyright laws."
msgstr ""
"The <b>Intellectual Property</b> disclosure will inform users that the "
"contents, logo and other visual media you created is your property and is "
"protected by copyright laws."

#. module: website_sale
#: model_terms:ir.ui.view,arch_db:website_sale.payment_confirmation_status
msgid "The SEPA QR Code informations are not set correctly."
msgstr "Thông tin mã QR SEPA không đúng."

#. module: website_sale
#: model:ir.model.fields,help:website_sale.field_product_product__website_url
msgid "The full URL to access the document through the website."
msgstr "URL đầy đủ để truy cập tài liệu thông qua website."

#. module: website_sale
#: code:addons/website_sale/models/sale_order.py:0
#, python-format
msgid ""
"The given combination does not exist therefore it cannot be added to cart."
msgstr "Không thể thêm vào giỏ hàng do không thể kết hợp các sản phẩm này."

#. module: website_sale
#: code:addons/website_sale/models/sale_order.py:0
#, python-format
msgid "The given product does not exist therefore it cannot be added to cart."
msgstr "Không thể thêm vào giỏ hàng do sản phẩm không tồn tại."

#. module: website_sale
#: model_terms:ir.ui.view,arch_db:website_sale.res_config_settings_view_form
msgid ""
"The mode selected here applies as invoicing policy of any new product "
"created but not of products already existing."
msgstr ""
"Chế độ được chọn ở đây áp dụng như chính sách lập hoá đơn của bất kỳ sản "
"phẩm mới nào được tạo nhưng không phải là sản phẩm đã tồn tại."

#. module: website_sale
#: model:ir.model.fields,help:website_sale.field_product_product__public_categ_ids
#: model:ir.model.fields,help:website_sale.field_product_template__public_categ_ids
msgid ""
"The product will be available in each mentioned e-commerce category. Go "
"toShop > Customize and enable 'E-commerce categories' to view all e-commerce"
" categories."
msgstr ""
"Sản phẩm sẽ có trong từng nhóm hàng thương mại điện tử được đề cập. Truy cập"
" Cửa hàng > Tùy biến và kích hoạt 'Nhóm hàng thương mại điện tử' để xem tất "
"cả nhóm hàng."

#. module: website_sale
#: model_terms:ir.actions.act_window,help:website_sale.action_abandoned_orders_ecommerce
#: model_terms:ir.actions.act_window,help:website_sale.action_view_abandoned_tree
msgid "The time to mark a cart as abandoned can be changed in the settings."
msgstr ""
"Thời gian quy định giỏ hàng là dang dỡ có thể thay đổi trong thiết lập."

#. module: website_sale
#: model_terms:ir.actions.act_window,help:website_sale.action_orders_ecommerce
msgid "There is no confirmed order from the website"
msgstr "Không có đơn hàng đã được xác nhận từ trang web"

#. module: website_sale
#. openerp-web
#: code:addons/website_sale/static/src/xml/website_sale_dashboard.xml:0
#, python-format
msgid "There is no recent confirmed order."
msgstr "Không có đơn nào được xác nhận gần đây."

#. module: website_sale
#: model_terms:ir.actions.act_window,help:website_sale.action_unpaid_orders_ecommerce
#: model_terms:ir.actions.act_window,help:website_sale.action_view_unpaid_quotation_tree
msgid "There is no unpaid order from the website yet"
msgstr "Không có đơn hàng chưa thanh toán từ trang web"

#. module: website_sale
#. openerp-web
#: code:addons/website_sale/static/src/xml/website_sale_dashboard.xml:0
#, python-format
msgid "There isn't any UTM tag detected in orders"
msgstr ""

#. module: website_sale
#: model_terms:ir.ui.view,arch_db:website_sale.res_config_settings_view_form
msgid "This adds the choice of a currency on pricelists."
msgstr "Thêm sự lựa chọn của một loại tiền tệ trên bảng giá."

#. module: website_sale
#: model_terms:ir.ui.view,arch_db:website_sale.product
msgid "This combination does not exist."
msgstr "Sự kết hợp này không tồn tại."

#. module: website_sale
#: model_terms:ir.ui.view,arch_db:website_sale.res_config_settings_view_form
msgid ""
"This email template is suggested by default when you send a recovery email."
msgstr "Mẫu thư này được gợi ý khi bạn gửi thư khôi phục."

#. module: website_sale
#: model_terms:ir.ui.view,arch_db:website_sale.s_products_recently_viewed
msgid ""
"This is a preview of the recently viewed products by the user.<br/>\n"
"                Once the user has seen at least one product this snippet will be visible."
msgstr ""

#. module: website_sale
#: model_terms:ir.ui.view,arch_db:website_sale.cart
msgid "This is your current cart."
msgstr "Đây là giỏ hàng hiện tại của bạn."

#. module: website_sale
#: model_terms:ir.ui.view,arch_db:website_sale.product
msgid "This product has no valid combination."
msgstr "Sản phẩm này không thể kết hợp."

#. module: website_sale
#: model_terms:ir.ui.view,arch_db:website_sale.product
msgid "This product is no longer available."
msgstr "Sản phẩm không tồn tại."

#. module: website_sale
#: model_terms:ir.ui.view,arch_db:website_sale.products_item
msgid "This product is unpublished."
msgstr "Sản phẩm chưa được phát hành."

#. module: website_sale
#: model_terms:ir.ui.view,arch_db:website_sale.coupon_form
msgid "This promo code is not available."
msgstr ""

#. module: website_sale
#: model:ir.model.fields,help:website_sale.field_website_visitor__product_count
msgid "Total number of product viewed"
msgstr ""

#. module: website_sale
#: model:ir.model.fields,help:website_sale.field_website_visitor__visitor_product_count
msgid "Total number of views on products"
msgstr ""

#. module: website_sale
#: model_terms:ir.ui.view,arch_db:website_sale.cart_popover
msgid "True"
msgstr "Đúng"

#. module: website_sale
#: model_terms:ir.ui.view,arch_db:website_sale.res_config_settings_view_form
msgid "UPS"
msgstr "UPS"

#. module: website_sale
#: model:ir.model.fields,help:website_sale.field_product_image__video_url
msgid "URL of a video for showcasing your product."
msgstr ""

#. module: website_sale
#: model_terms:ir.ui.view,arch_db:website_sale.res_config_settings_view_form
msgid "USPS"
msgstr "USPS"

#. module: website_sale
#: model:product.product,uom_name:website_sale.product_product_1
#: model:product.product,uom_name:website_sale.product_product_1b
#: model:product.template,uom_name:website_sale.product_product_1b_product_template
msgid "Units"
msgstr ""

#. module: website_sale
#: model_terms:ir.ui.view,arch_db:website_sale.view_sales_order_filter_ecommerce
msgid "Unpaid"
msgstr "Không thanh toán"

#. module: website_sale
#. openerp-web
#: code:addons/website_sale/static/src/xml/website_sale_dashboard.xml:0
#: model:ir.actions.act_window,name:website_sale.action_unpaid_orders_ecommerce
#: model:ir.actions.act_window,name:website_sale.action_view_unpaid_quotation_tree
#: model:ir.ui.menu,name:website_sale.menu_orders_unpaid_orders
#, python-format
msgid "Unpaid Orders"
msgstr "Đơn hàng Chưa thanh toán"

#. module: website_sale
#: model_terms:ir.ui.view,arch_db:website_sale.products_item
msgid "Unpublished"
msgstr "Chưa xuất bản"

#. module: website_sale
#. openerp-web
#: code:addons/website_sale/static/src/xml/website_sale_dashboard.xml:0
#, python-format
msgid "Untaxed Total Sold"
msgstr "Tổng Bán chưa Thuế"

#. module: website_sale
#. openerp-web
#: code:addons/website_sale/static/src/js/tours/website_sale_shop.js:0
#, python-format
msgid "Upload a file from your local library."
msgstr ""

#. module: website_sale
#: model:ir.model.fields,field_description:website_sale.field_product_image__video_url
#: model_terms:ir.ui.view,arch_db:website_sale.view_product_image_form
msgid "Video URL"
msgstr ""

#. module: website_sale
#: model_terms:ir.ui.view,arch_db:website_sale.cart_popover
msgid "View Cart ("
msgstr "Xem Giỏ ("

#. module: website_sale
#: model:ir.model,name:website_sale.model_website_track
msgid "Visited Pages"
msgstr ""

#. module: website_sale
#: model:ir.model.fields,field_description:website_sale.field_website_visitor__product_ids
#: model_terms:ir.ui.view,arch_db:website_sale.website_sale_visitor_view_kanban
msgid "Visited Products"
msgstr ""

#. module: website_sale
#: model_terms:ir.ui.view,arch_db:website_sale.website_sale_visitor_page_view_graph
msgid "Visitor Product Views"
msgstr ""

#. module: website_sale
#: model_terms:ir.ui.view,arch_db:website_sale.website_sale_visitor_page_view_tree
msgid "Visitor Product Views History"
msgstr ""

#. module: website_sale
#: model:product.product,name:website_sale.product_product_1
#: model:product.product,name:website_sale.product_product_1b
#: model:product.template,name:website_sale.product_product_1b_product_template
msgid "Warranty"
msgstr "Bảo hành"

#. module: website_sale
#: model:product.product,description_sale:website_sale.product_product_1
#: model:product.product,description_sale:website_sale.product_product_1b
#: model:product.template,description_sale:website_sale.product_product_1b_product_template
msgid ""
"Warranty, issued to the purchaser of an article by its manufacturer, "
"promising to repair or replace it if necessary within a specified period of "
"time."
msgstr ""
"Bảo hành, cấp cho người mua phiếu bảo hành từ nhà sản xuất, qua đó người mua"
" sẽ được sửa chữa hoặc thay thế sản phẩm nếu cần thiết trong khoảng thời "
"gian cụ thể."

#. module: website_sale
#: model_terms:ir.ui.view,arch_db:website_sale.s_products_searchbar
msgid "We have amazing products in our shop, check them now !"
msgstr ""

#. module: website_sale
#: model:ir.model,name:website_sale.model_website
#: model:ir.model.fields,field_description:website_sale.field_account_move__website_id
#: model:ir.model.fields,field_description:website_sale.field_product_pricelist__website_id
#: model:ir.model.fields,field_description:website_sale.field_product_product__website_id
#: model:ir.model.fields,field_description:website_sale.field_product_public_category__website_id
#: model:ir.model.fields,field_description:website_sale.field_sale_order__website_id
#: model:ir.model.fields,field_description:website_sale.field_sale_report__website_id
#: model_terms:ir.ui.view,arch_db:website_sale.sale_report_view_search_website
#: model_terms:ir.ui.view,arch_db:website_sale.website_sale_pricelist_form_view
msgid "Website"
msgstr "Website"

#. module: website_sale
#: model:ir.model,name:website_sale.model_website_sale_payment_acquirer_onboarding_wizard
msgid "Website Payment acquire onboarding wizard"
msgstr ""

#. module: website_sale
#: model:ir.model,name:website_sale.model_product_public_category
#: model:ir.model.fields,field_description:website_sale.field_product_product__public_categ_ids
#: model:ir.model.fields,field_description:website_sale.field_product_template__public_categ_ids
msgid "Website Product Category"
msgstr "Nhóm Sản phẩm trên Website"

#. module: website_sale
#: model_terms:ir.ui.view,arch_db:website_sale.product_public_category_form_view
msgid "Website Public Categories"
msgstr "Nhóm trên Website"

#. module: website_sale
#: model:ir.model.fields,field_description:website_sale.field_product_product__website_sequence
#: model:ir.model.fields,field_description:website_sale.field_product_template__website_sequence
msgid "Website Sequence"
msgstr "Trình tự trên Website"

#. module: website_sale
#: model:ir.actions.act_url,name:website_sale.action_open_website
msgid "Website Shop"
msgstr "Cửa hàng Website"

#. module: website_sale
#: model:ir.model.fields,field_description:website_sale.field_product_product__website_url
msgid "Website URL"
msgstr "Địa chỉ website"

#. module: website_sale
#: model:ir.model,name:website_sale.model_website_visitor
msgid "Website Visitor"
msgstr ""

#. module: website_sale
#: model:ir.model.fields,field_description:website_sale.field_product_public_category__website_meta_description
msgid "Website meta description"
msgstr "Website mô tả dữ liệu"

#. module: website_sale
#: model:ir.model.fields,field_description:website_sale.field_product_public_category__website_meta_keywords
msgid "Website meta keywords"
msgstr "Website dữ liệu từ khóa"

#. module: website_sale
#: model:ir.model.fields,field_description:website_sale.field_product_public_category__website_meta_title
msgid "Website meta title"
msgstr "Website dữ liệu Tiêu đề"

#. module: website_sale
#: model:ir.model.fields,field_description:website_sale.field_product_public_category__website_meta_og_img
msgid "Website opengraph image"
msgstr "Hình ảnh trang web"

#. module: website_sale
#: model:ir.model.fields,help:website_sale.field_account_move__website_id
msgid "Website through which this invoice was created."
msgstr "Website mà tại đó Hoá đơn đã được tạo."

#. module: website_sale
#: model:ir.model.fields,help:website_sale.field_sale_order__website_id
msgid "Website through which this order was placed."
msgstr "Website mà tại đó Đơn đã được đặt."

#. module: website_sale
#: model:ir.model.fields,field_description:website_sale.field_crm_team__website_ids
msgid "Websites"
msgstr "Website"

#. module: website_sale
#: model:ir.model.fields,help:website_sale.field_crm_team__website_ids
msgid "Websites using this Sales Team"
msgstr "Trang web dùng Đội bán hàng này"

#. module: website_sale
#: model:ir.model.fields,field_description:website_sale.field_res_config_settings__module_website_sale_wishlist
msgid "Wishlists"
msgstr "Danh sách mong muốn"

#. module: website_sale
#: model_terms:ir.ui.view,arch_db:website_sale.res_config_settings_view_form
msgid ""
"With the first mode you can set several prices in the product config form "
"(from Sales tab). With the second one, you set prices and computation rules "
"from Pricelists."
msgstr ""
"Với chế độ đầu tiên, bạn có thể đặt một số giá trong biểu mẫu cấu hình sản "
"phẩm (từ tab Bán hàng). Với cái thứ hai, bạn đặt giá và quy tắc tính toán từ"
" Bảng giá."

#. module: website_sale
#: code:addons/website_sale/models/product.py:0
#, python-format
msgid "With this action, '%s' website would not have any pricelist available."
msgstr ""

#. module: website_sale
#: model_terms:ir.ui.view,arch_db:website_sale.address
msgid ""
"You are editing your <b>billing and shipping</b> addresses at the same time!<br/>\n"
"                                            If you want to modify your shipping address, create a"
msgstr ""
"Bạn đang sử đổi địa chỉ <b>hoá đơn và giao hàng</b> cùng lúc!<br/>\n"
"                                            Nếu bạn muốn điều chỉnh địa chỉ giao hàng, hãy tạo một"

#. module: website_sale
#: model_terms:ir.actions.act_window,help:website_sale.sale_report_action_carts
#: model_terms:ir.actions.act_window,help:website_sale.sale_report_action_dashboard
msgid "You don't have any order from the website"
msgstr "Bạn không có bất cứ đơn đặt hàng nào từ website"

#. module: website_sale
#: model_terms:ir.actions.act_window,help:website_sale.sale_order_action_to_invoice
msgid "You don't have any order to invoice from the website"
msgstr "Bạn không có bất kỳ đơn hàng nào để xuất hoá đơn từ website"

#. module: website_sale
#: model:mail.template,subject:website_sale.mail_template_sale_cart_recovery
msgid "You left items in your cart!"
msgstr "Bạn đã bỏ quên các mục trong giỏ hàng của bạn!"

#. module: website_sale
#: model_terms:ir.actions.act_window,help:website_sale.action_abandoned_orders_ecommerce
#: model_terms:ir.actions.act_window,help:website_sale.action_view_abandoned_tree
msgid ""
"You'll find here all the carts abandoned by your visitors.\n"
"                If they completed their address, you should send them a recovery email!"
msgstr ""
"Bạn sẽ tìm thấy các đơn hàng dang dở ở đây.\n"
"                Nếu khách hàng đã điền địa chỉ, bạn nên gửi thư khôi phục đến họ!"

#. module: website_sale
#: model_terms:ir.ui.view,arch_db:website_sale.address
msgid "Your Address"
msgstr "Địa chỉ của bạn"

#. module: website_sale
#: model_terms:ir.ui.view,arch_db:website_sale.address
msgid ""
"Your Address\n"
"                                        <small> or </small>"
msgstr ""
"Địa chỉ của bạn\n"
"                                        <small> hoặc </small>"

#. module: website_sale
#: model_terms:ir.ui.view,arch_db:website_sale.extra_info
msgid "Your Reference"
msgstr "Tham chiếu của Bạn"

#. module: website_sale
#: model_terms:ir.ui.view,arch_db:website_sale.cart_lines
#: model_terms:ir.ui.view,arch_db:website_sale.cart_popover
#: model_terms:ir.ui.view,arch_db:website_sale.cart_summary
msgid "Your cart is empty!"
msgstr "Giỏ hàng của bạn đang trống!"

#. module: website_sale
#: model_terms:ir.ui.view,arch_db:website_sale.cart
msgid "Your previous cart has already been completed."
msgstr "Giỏ hàng trước của bạn đã được hoàn thành."

#. module: website_sale
#: model_terms:ir.ui.view,arch_db:website_sale.address
msgid "Zip Code"
msgstr "Mã Zip"

#. module: website_sale
#. openerp-web
#: code:addons/website_sale/static/src/xml/website_sale.editor.xml:0
#, python-format
msgid "and allow to search in"
msgstr ""

#. module: website_sale
#: model_terms:ir.ui.view,arch_db:website_sale.res_config_settings_view_form
msgid "bpost"
msgstr "bpost"

#. module: website_sale
#. openerp-web
#: code:addons/website_sale/static/src/xml/website_sale.editor.xml:0
#, python-format
msgid "by default"
msgstr ""

#. module: website_sale
#: model_terms:ir.ui.view,arch_db:website_sale.coupon_form
msgid "code..."
msgstr "mã..."

#. module: website_sale
#. openerp-web
#: code:addons/website_sale/static/src/xml/website_sale.editor.xml:0
#, python-format
msgid "description"
msgstr ""

#. module: website_sale
#: model:ir.ui.menu,name:website_sale.menu_ecommerce_settings
#: model_terms:ir.ui.view,arch_db:website_sale.product_template_form_view
msgid "eCommerce"
msgstr "Thương mại điện tử"

#. module: website_sale
#: model:ir.actions.act_window,name:website_sale.product_public_category_action
#: model:ir.ui.menu,name:website_sale.menu_catalog_categories
msgid "eCommerce Categories"
msgstr "Nhóm Thương mại ĐT"

#. module: website_sale
#: model:ir.model.fields,field_description:website_sale.field_digest_digest__kpi_website_sale_total
msgid "eCommerce Sales"
msgstr "Bán Thương mại ĐT"

#. module: website_sale
#: model:ir.model.fields,field_description:website_sale.field_res_config_settings__module_website_sale_delivery
msgid "eCommerce Shipping Costs"
msgstr "Phí giao hàng Thương mại ĐT"

#. module: website_sale
#: model_terms:ir.ui.view,arch_db:website_sale.search_count_box
msgid "found)"
msgstr "được tìm thấy)"

#. module: website_sale
#: model_terms:ir.ui.view,arch_db:website_sale.res_config_settings_view_form
msgid "hours."
msgstr ""

#. module: website_sale
#: model_terms:ir.ui.view,arch_db:website_sale.cart
msgid "if you want to merge your previous cart into current cart."
msgstr ""
"nếu bạn muốn hợp nhất giỏ hàng trước đó của bạn vào giỏ hàng hiện tại."

#. module: website_sale
#: model_terms:ir.ui.view,arch_db:website_sale.cart
msgid ""
"if you want to restore your previous cart. Your current cart will be "
"replaced with your previous cart."
msgstr ""
"nếu bạn muốn khôi phục giỏ hàng trước đó của mình. Giỏ hàng hiện tại của bạn"
" sẽ được thay thế bằng giỏ hàng trước đó của bạn."

#. module: website_sale
#. openerp-web
#: code:addons/website_sale/static/src/xml/website_sale.editor.xml:0
#, python-format
msgid "image"
msgstr ""

#. module: website_sale
#: model_terms:ir.ui.view,arch_db:website_sale.products
msgid "in category \""
msgstr ""

#. module: website_sale
#: model_terms:ir.ui.view,arch_db:website_sale.cart_popover
msgid "items)"
msgstr "hạng mục)"

#. module: website_sale
#: model_terms:ir.ui.view,arch_db:website_sale.product
msgid "ml-2"
msgstr "ml-2"

#. module: website_sale
#: model_terms:ir.ui.view,arch_db:website_sale.products
msgid "mt-2 ml-md-2"
msgstr ""

#. module: website_sale
#: model_terms:ir.ui.view,arch_db:website_sale.address
msgid "new address"
msgstr "địa chỉ mới"

#. module: website_sale
#. openerp-web
#: code:addons/website_sale/static/src/xml/website_sale.editor.xml:0
#, python-format
msgid "price"
msgstr ""

#. module: website_sale
#: model_terms:ir.ui.view,arch_db:website_sale.payment_sale_note
msgid "terms &amp; conditions"
msgstr "điều khoản &amp; điều kiện"

#. module: website_sale
#: model_terms:ir.ui.view,arch_db:website_sale.confirmation
msgid "to follow your order."
msgstr "để theo sát đơn của bạn."

#. module: website_sale
#: model_terms:ir.ui.view,arch_db:website_sale.products
msgid "w-100 w-md-auto mt-2"
msgstr ""

#. module: website_sale
#: model_terms:ir.ui.view,arch_db:website_sale.brand_promotion
msgid "website"
msgstr "Trang web"<|MERGE_RESOLUTION|>--- conflicted
+++ resolved
@@ -1,7 +1,7 @@
 # Translation of Odoo Server.
 # This file contains the translation of the following modules:
 # 	* website_sale
-#
+# 
 # Translators:
 # sao sang <saosangmo@yahoo.com>, 2019
 # Martin Trigaux, 2019
@@ -10,12 +10,8 @@
 # thanhnguyen.icsc <thanhnguyen.icsc@gmail.com>, 2019
 # Duy BQ <duybq86@gmail.com>, 2019
 # Chinh Chinh <trinhttp@trobz.com>, 2019
-<<<<<<< HEAD
+# Dung Nguyen Thi <dungnt@trobz.com>, 2019
 #
-=======
-# Dung Nguyen Thi <dungnt@trobz.com>, 2019
-# 
->>>>>>> 1e8ea4f5
 msgid ""
 msgstr ""
 "Project-Id-Version: Odoo Server 13.0\n"
@@ -2823,6 +2819,8 @@
 "This is a preview of the recently viewed products by the user.<br/>\n"
 "                Once the user has seen at least one product this snippet will be visible."
 msgstr ""
+"Đây là phiên bản xem trước được xem gần đây nhất bởi người dùng.<br/>\n"
+"                Một khi người dùng đã thấy ít nhất một sản phẩm thì snippet này sẽ thấy được."
 
 #. module: website_sale
 #: model_terms:ir.ui.view,arch_db:website_sale.cart
@@ -2918,7 +2916,7 @@
 #: code:addons/website_sale/static/src/js/tours/website_sale_shop.js:0
 #, python-format
 msgid "Upload a file from your local library."
-msgstr ""
+msgstr "Tải lên một tập tin từ thư viện địa phương của bạn."
 
 #. module: website_sale
 #: model:ir.model.fields,field_description:website_sale.field_product_image__video_url
@@ -3276,7 +3274,7 @@
 #: code:addons/website_sale/static/src/xml/website_sale.editor.xml:0
 #, python-format
 msgid "price"
-msgstr ""
+msgstr "giá"
 
 #. module: website_sale
 #: model_terms:ir.ui.view,arch_db:website_sale.payment_sale_note
@@ -3296,4 +3294,4 @@
 #. module: website_sale
 #: model_terms:ir.ui.view,arch_db:website_sale.brand_promotion
 msgid "website"
-msgstr "Trang web"+msgstr "website"