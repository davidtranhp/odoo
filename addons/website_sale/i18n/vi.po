# Translation of Odoo Server.
# This file contains the translation of the following modules:
# * website_sale
# 
# Translators:
# sao sang <saosangmo@yahoo.com>, 2018
# Thang Duong Bao <nothingctrl@gmail.com>, 2018
# Martin Trigaux, 2018
# Minh Nguyen <ndminh210994@gmail.com>, 2018
# fanha99 <fanha99@hotmail.com>, 2018
# Duy BQ <duybq86@gmail.com>, 2018
# Nancy Momoland <thanhnguyen.icsc@gmail.com>, 2019
# 
msgid ""
msgstr ""
"Project-Id-Version: Odoo Server 12.0\n"
"Report-Msgid-Bugs-To: \n"
"POT-Creation-Date: 2019-01-09 10:31+0000\n"
"PO-Revision-Date: 2018-08-24 09:35+0000\n"
"Last-Translator: Nancy Momoland <thanhnguyen.icsc@gmail.com>, 2019\n"
"Language-Team: Vietnamese (https://www.transifex.com/odoo/teams/41243/vi/)\n"
"MIME-Version: 1.0\n"
"Content-Type: text/plain; charset=UTF-8\n"
"Content-Transfer-Encoding: \n"
"Language: vi\n"
"Plural-Forms: nplurals=1; plural=0;\n"

#. module: website_sale
#: model_terms:ir.ui.view,arch_db:website_sale.option_collapse_categories_recursive
msgid "#{'Unfold' if categ.id in parent_category_ids else 'Fold'}"
msgstr ""

#. module: website_sale
#: model_terms:ir.ui.view,arch_db:website_sale.confirmation
#: model_terms:ir.ui.view,arch_db:website_sale.payment
msgid "&amp; Shipping"
msgstr ""

#. module: website_sale
#: model_terms:ir.ui.view,arch_db:website_sale.brand_promotion
msgid ""
",\n"
"                the #1"
msgstr ""

#. module: website_sale
#: model_terms:ir.ui.view,arch_db:website_sale.cart_summary
msgid "/shop/payment"
msgstr "/shop/payment"

#. module: website_sale
#: model:product.template.attribute.value,name:website_sale.product_template_attribute_value_1
msgid "2 year"
msgstr "2 năm"

#. module: website_sale
#: model_terms:ir.ui.view,arch_db:website_sale.product
msgid ""
"30-day money-back guarantee<br/>\n"
"                              Free Shipping in U.S.<br/>\n"
"                              Buy now, get in 2 days"
msgstr ""
"Cam kết 30 ngày hoàn tiền<br/>\n"
"                              Miễn phí Giao hàng tại VN.<br/>\n"
"                              Mua ngay, nhận trong 2 days"

#. module: website_sale
#: model:mail.template,body_html:website_sale.mail_template_sale_cart_recovery
msgid ""
"<?xml version=\"1.0\"?>\n"
"<table border=\"0\" cellpadding=\"0\" cellspacing=\"0\" style=\"padding-top: 16px; background-color: #F1F1F1; font-family:Verdana, Arial,sans-serif; color: #454748; width: 100%; border-collapse:separate;\"><tr><td align=\"center\">\n"
"<table border=\"0\" cellpadding=\"0\" cellspacing=\"0\" width=\"590\" style=\"padding: 16px; background-color: white; color: #454748; border-collapse:separate;\">\n"
"<tbody>\n"
"    <!-- HEADER -->\n"
"    <tr>\n"
"        <td align=\"center\" style=\"min-width: 590px;\">\n"
"            <table border=\"0\" cellpadding=\"0\" cellspacing=\"0\" width=\"590\" style=\"min-width: 590px; background-color: white; padding: 0px 8px 0px 8px; border-collapse:separate;\">\n"
"                <tr><td valign=\"middle\">\n"
"                    % set company = object.company_id or object.user_id.company_id or user.company_id\n"
"                    <span style=\"font-size: 10px;\">Your Cart</span><br/>\n"
"                    <span style=\"font-size: 20px; font-weight: bold;\">\n"
"                        ${object.name}\n"
"                    </span>\n"
"                </td><td valign=\"middle\" align=\"right\">\n"
"                    <img src=\"/logo.png?company=${company.id}\" style=\"padding: 0px; margin: 0px; height: auto; width: 80px;\" alt=\"${company.name}\"/>\n"
"                </td></tr>\n"
"                <tr><td colspan=\"2\" style=\"text-align:center;\">\n"
"                  <hr width=\"100%\" style=\"background-color:rgb(204,204,204);border:medium none;clear:both;display:block;font-size:0px;min-height:1px;line-height:0; margin:16px 0px 16px 0px;\"/>\n"
"                </td></tr>\n"
"            </table>\n"
"        </td>\n"
"    </tr>\n"
"    <!-- CONTENT -->\n"
"    <tr>\n"
"        <td align=\"center\" style=\"min-width: 590px;\">\n"
"            <table border=\"0\" cellpadding=\"0\" cellspacing=\"0\" width=\"590\" style=\"min-width: 590px; background-color: white; padding: 0px 8px 0px 8px; border-collapse:separate;\">\n"
"                <tr><td valign=\"top\" style=\"font-size: 13px;\">\n"
"                    <h1 style=\"color:#A9A9A9;\">THERE'S SOMETHING IN YOUR CART.</h1>\n"
"                    Would you like to complete your purchase?<br/><br/>\n"
"                    % if object.order_line:\n"
"                        % for line in object.order_line:\n"
"                            <hr/>\n"
"                            <table width=\"100%\">\n"
"                                <tr>\n"
"                                    <td style=\"padding: 10px; width:150px;\">\n"
"                                        <img src=\"/web/image/product.product/${line.product_id.id}/image\" height=\"100px\" width=\"100px\" alt=\"Product image\"/>\n"
"                                    </td>\n"
"                                    <td>\n"
"                                        <strong>${line.product_id.display_name}</strong><br/>${line.name}\n"
"                                    </td>\n"
"                                    <td width=\"100px\" align=\"right\">\n"
"                                        ${(line.product_uom_qty) | int} ${(line.product_uom.name)}\n"
"                                    </td>\n"
"                                </tr>\n"
"                            </table>\n"
"                        % endfor\n"
"                        <hr/>\n"
"                    % endif\n"
"                    <div style=\"text-align: center; margin: 16px 0px 16px 0px; font-size: 14px;\">\n"
"                        <a href=\"/shop/cart?access_token=${object.access_token}\" target=\"_blank\" style=\"background-color: #875A7B; padding: 8px 16px 8px 16px; text-decoration: none; color: #fff; border-radius: 5px; font-size:13px;\">\n"
"                            Resume order\n"
"                        </a>\n"
"                    </div>\n"
"                    <div style=\"text-align: center;\"><strong>Thank you for shopping with ${user.company_id.name}!</strong></div>\n"
"                </td></tr>\n"
"                <tr><td style=\"text-align:center;\">\n"
"                  <hr width=\"100%\" style=\"background-color:rgb(204,204,204);border:medium none;clear:both;display:block;font-size:0px;min-height:1px;line-height:0; margin: 16px 0px 16px 0px;\"/>\n"
"                </td></tr>\n"
"            </table>\n"
"        </td>\n"
"    </tr>\n"
"    <!-- FOOTER -->\n"
"    <tr>\n"
"        <td align=\"center\" style=\"min-width: 590px;\">\n"
"            <table border=\"0\" cellpadding=\"0\" cellspacing=\"0\" width=\"590\" style=\"min-width: 590px; background-color: white; font-size: 11px; padding: 0px 8px 0px 8px; border-collapse:separate;\">\n"
"                <tr><td valign=\"middle\" align=\"left\">\n"
"                    ${company.name}\n"
"                </td></tr>\n"
"                <tr><td valign=\"middle\" align=\"left\" style=\"opacity: 0.7;\">\n"
"                    ${company.phone}\n"
"                    % if company.email\n"
"                        | <a href=\"'mailto:%s' % ${company.email}\" style=\"text-decoration:none; color: #454748;\">${company.email}</a>\n"
"                    % endif\n"
"                    % if company.website\n"
"                        | <a href=\"'%s' % ${company.website}\" style=\"text-decoration:none; color: #454748;\">${company.website}</a>\n"
"                    % endif\n"
"                </td></tr>\n"
"            </table>\n"
"        </td>\n"
"    </tr>\n"
"</tbody>\n"
"</table>\n"
"</td></tr>\n"
"<!-- POWERED BY -->\n"
"<tr><td align=\"center\" style=\"min-width: 590px;\">\n"
"    <table border=\"0\" cellpadding=\"0\" cellspacing=\"0\" width=\"590\" style=\"min-width: 590px; background-color: #F1F1F1; color: #454748; padding: 8px; border-collapse:separate;\">\n"
"      <tr><td style=\"text-align: center; font-size: 13px;\">\n"
"        Powered by <a target=\"_blank\" href=\"https://www.odoo.com?utm_source=db&amp;utm_medium=website\" style=\"color: #875A7B;\">Odoo</a>\n"
"      </td></tr>\n"
"    </table>\n"
"</td></tr>\n"
"</table>\n"
"            "
msgstr ""

#. module: website_sale
#: model_terms:ir.ui.view,arch_db:website_sale.payment_confirmation_status
msgid "<b>Communication: </b>"
msgstr "<b>Thông tin Liên lạc: </b>"

#. module: website_sale
#: model_terms:ir.ui.view,arch_db:website_sale.confirmation
#: model_terms:ir.ui.view,arch_db:website_sale.payment
msgid "<b>Shipping: </b>"
msgstr "<b>Vận chuyển và Giao hàng: </b>"

#. module: website_sale
#: model_terms:ir.ui.view,arch_db:website_sale.cart_summary
msgid "<b>Your order: </b>"
msgstr "<b>Đơn của bạn: </b>"

#. module: website_sale
#: model_terms:ir.ui.view,arch_db:website_sale.payment
msgid "<i class=\"fa fa-arrow-right\"/> Add payment acquirers"
msgstr "<i class=\"fa fa-arrow-right\"/> Thêm NCC dịch vụ thanh toán"

#. module: website_sale
#: model_terms:ir.ui.view,arch_db:website_sale.address_kanban
msgid "<i class=\"fa fa-check\"/> Ship to this address"
msgstr "<i class=\"fa fa-check\"/> Giao đến địa chỉ này"

#. module: website_sale
#: model_terms:ir.ui.view,arch_db:website_sale.address
msgid ""
"<i class=\"fa fa-chevron-left\"/>\n"
"                                            <span>Back</span>"
msgstr "<i class=\"fa fa-chevron-left\"/>\n"
"                                            <span>Quay lại</span>"

#. module: website_sale
#: model_terms:ir.ui.view,arch_db:website_sale.checkout
msgid "<i class=\"fa fa-chevron-left\"/>\n"
"                                    <span>Return to Cart</span>"
msgstr "<i class=\"fa fa-chevron-left\"/>\n"
"                                    <span>Về Giỏ hàng</span>"

#. module: website_sale
#: model_terms:ir.ui.view,arch_db:website_sale.payment
msgid "<i class=\"fa fa-edit\"/> Edit"
msgstr "<i class=\"fa fa-edit\"/> Sửa"

#. module: website_sale
#: model_terms:ir.ui.view,arch_db:website_sale.checkout
msgid "<i class=\"fa fa-plus-square\"/>\n"
"                                                        <span>Add an address</span>"
msgstr "<i class=\"fa fa-plus-square\"/>\n"
"                                                        <span>Thêm một địa chỉ</span>"

#. module: website_sale
#: model_terms:ir.ui.view,arch_db:website_sale.confirmation
msgid "<i class=\"fa fa-print\"/> Print"
msgstr "<i class=\"fa fa-print\"/> In"

#. module: website_sale
#: model_terms:ir.ui.view,arch_db:website_sale.header
msgid "<i class=\"fa fa-shopping-cart\"/>\n"
"                    My Cart"
msgstr "<i class=\"fa fa-shopping-cart\"/>\n"
"                    Giỏ Hàng"

#. module: website_sale
#: code:addons/website_sale/models/crm_team.py:58
#, python-format
msgid "<p class=\"o_view_nocontent_smiling_face\">\n"
"                        You can find all abandoned carts here, i.e. the carts generated by your website's visitors from over an hour ago that haven't been confirmed yet.</p>\n"
"                        <p>You should send an email to the customers to encourage them!</p>\n"
"                    "
msgstr ""

#. module: website_sale
#: model_terms:ir.ui.view,arch_db:website_sale.terms
msgid "<small class=\"text-muted float-right\">Source: https://termsfeed.com/blog/sample-terms-and-conditions-template</small>"
msgstr "<small class=\"text-muted float-right\">Nguồn: https://termsfeed.com/blog/sample-terms-and-conditions-template</small>"

#. module: website_sale
#: model_terms:ir.ui.view,arch_db:website_sale.cart
msgid "<span class=\"\">Process Checkout</span>\n"
"                                        <span class=\"fa fa-chevron-right\"/>"
msgstr "<span class=\"\">Thanh toán</span>\n"
"                                        <span class=\"fa fa-chevron-right\"/>"

#. module: website_sale
#: model_terms:ir.ui.view,arch_db:website_sale.cart
msgid "<span class=\"\">Process Checkout</span>\n"
"                                    <span class=\"fa fa-chevron-right\"/>"
msgstr "<span class=\"\">Thanh toán</span>\n"
"                                    <span class=\"fa fa-chevron-right\"/>"

#. module: website_sale
#: model_terms:ir.ui.view,arch_db:website_sale.cart_summary
msgid ""
"<span class=\"fa fa-chevron-down fa-border float-right\" role=\"img\" aria-"
"label=\"Details\" title=\"Details\"/>"
msgstr ""

#. module: website_sale
#: model_terms:ir.ui.view,arch_db:website_sale.product
#: model_terms:ir.ui.view,arch_db:website_sale.shop_product_carousel
msgid ""
"<span class=\"fa fa-chevron-left\" role=\"img\" aria-label=\"Previous\" "
"title=\"Previous\"/>"
msgstr ""

#. module: website_sale
#: model_terms:ir.ui.view,arch_db:website_sale.cart
msgid "<span class=\"fa fa-chevron-left\"/>\n"
"                                        <span class=\"\">Continue Shopping</span>"
msgstr "<span class=\"fa fa-chevron-left\"/>\n"
"                                        <span class=\"\">Tiếp tục Mua sắm</span>"

#. module: website_sale
#: model_terms:ir.ui.view,arch_db:website_sale.cart
msgid "<span class=\"fa fa-chevron-left\"/>\n"
"                                    Continue<span class=\"d-none d-md-inline\"> Shopping</span>"
msgstr "<span class=\"fa fa-chevron-left\"/>\n"
"                                    Tiếp tục<span class=\"d-none d-md-inline\"> Mua sắm</span>"

#. module: website_sale
#: model_terms:ir.ui.view,arch_db:website_sale.extra_info
msgid "<span class=\"fa fa-chevron-left\"/> Previous"
msgstr "<span class=\"fa fa-chevron-left\"/> Trước"

#. module: website_sale
#: model_terms:ir.ui.view,arch_db:website_sale.product
#: model_terms:ir.ui.view,arch_db:website_sale.shop_product_carousel
msgid "<span class=\"fa fa-chevron-right\" role=\"img\" aria-label=\"Next\" title=\"Next\"/>"
msgstr ""

#. module: website_sale
#: model_terms:ir.ui.view,arch_db:website_sale.res_config_settings_view_form
msgid "<span class=\"o_form_label\">Abandoned Carts</span>\n"
"                            <span class=\"fa fa-lg fa-globe\" title=\"Values set here are website-specific.\" groups=\"website.group_multi_website\"/>"
msgstr "<span class=\"o_form_label\">Giỏ hàng bị Bỏ rơi</span>\n"
"                            <span class=\"fa fa-lg fa-globe\" title=\"Giá trị thiết lập ở đây mang tính đặc thù cho website.\" groups=\"website.group_multi_website\"/>"

#. module: website_sale
#: model_terms:ir.ui.view,arch_db:website_sale.res_config_settings_view_form
msgid "<span class=\"o_form_label\">Assignation</span>\n"
"                            <span class=\"fa fa-lg fa-globe\" title=\"Values set here are website-specific.\" groups=\"website.group_multi_website\"/>"
msgstr ""

#. module: website_sale
#: model_terms:ir.ui.view,arch_db:website_sale.res_config_settings_view_form
msgid "<span class=\"o_form_label\">Invoicing Policy</span>"
msgstr "<span class=\"o_form_label\">Chính sách Xuất Hoá đơn</span>"

#. module: website_sale
#: model_terms:ir.ui.view,arch_db:website_sale.checkout
msgid "<span>Confirm</span>\n"
"                                    <i class=\"fa fa-chevron-right\"/>"
msgstr "<span>Xác nhận</span>\n"
"                                    <i class=\"fa fa-chevron-right\"/>"

#. module: website_sale
#: model_terms:ir.ui.view,arch_db:website_sale.confirmation
msgid "<span>Confirmed</span>"
msgstr "<span>Xác nhận</span>"

#. module: website_sale
#: model_terms:ir.ui.view,arch_db:website_sale.address
msgid "<span>Next</span>\n"
"                                            <i class=\"fa fa-chevron-right\"/>"
msgstr "<span>Tiếp</span>\n"
"                                            <i class=\"fa fa-chevron-right\"/>"

#. module: website_sale
#: model_terms:ir.ui.view,arch_db:website_sale.confirmation
msgid "<span>Order</span>"
msgstr "<span>Đặt hàng</span>"

#. module: website_sale
#: model_terms:ir.ui.view,arch_db:website_sale.short_cart_summary
msgid "<span>Process Checkout</span>"
msgstr "<span>Thanh toán</span>"

#. module: website_sale
#: model_terms:ir.ui.view,arch_db:website_sale.sort
msgid "<span>Sort by</span>"
msgstr "<span>Xếp theo</span>"

#. module: website_sale
#: model_terms:ir.ui.view,arch_db:website_sale.suggested_products_list
msgid "<strong>Add to Cart</strong>"
msgstr "<strong>Thêm vào Giỏ</strong>"

#. module: website_sale
#: model_terms:ir.ui.view,arch_db:website_sale.confirmation
msgid "<strong>Payment Information:</strong>"
msgstr "<strong>Thông tin Thanh toán:</strong>"

#. module: website_sale
#: model_terms:ir.ui.view,arch_db:website_sale.confirmation
#: model_terms:ir.ui.view,arch_db:website_sale.total
msgid "<strong>Total:</strong>"
msgstr "<strong>Tổng:</strong>"

#. module: website_sale
#: model_terms:ir.ui.view,arch_db:website_sale.terms
msgid "A <b>Governing Law</b> will inform users which laws govern the agreement. This should the country in which your company is headquartered or the country from which you operate your web site and mobile app."
msgstr "A <b>Luật Điều chỉnh</b> sẽ báo cho người dùng bộ luật nào sẽ điều chỉnh thoả thuận/hợp đồng. Cái này nên theo quốc gia mà công ty bạn đặt trụ sở chính hoặc quốc gia mà bạn vận hành website và ứng dụng mobile."

#. module: website_sale
#: model_terms:ir.ui.view,arch_db:website_sale.terms
msgid "A <b>Limit What Users Can Do</b> clause can inform users that by agreeing to use your service, they’re also agreeing to not do certain things. This can be part of a very long and thorough list in your Terms and Conditions agreements so as to encompass the most amount of negative uses."
msgstr "Một mệnh đề <b>Giới hạn Cái mà Người dùng có thể làm</b> để báo cho người dùng rằng bằng cách sử dụng dịch vụ của bạn, họ cũng đồng ý với một số điều khoản nhất định. Thứ này có thể là một phần rất dài và một danh mục bao quát trong thoả thuận về Điều khoản và Điều kiện."

#. module: website_sale
#: model_terms:ir.ui.view,arch_db:website_sale.terms
msgid "A <b>Links To Other Web Sites</b> clause will inform users that you are not responsible for any third party web sites that you link to. This kind of clause will generally inform users that they are responsible for reading and agreeing (or disagreeing) with the Terms and Conditions or Privacy Policies of these third parties."
msgstr ""
"<b>Điều khoản Liên kết đến các trang web khác</b> sẽ thông báo cho người "
"dùng rằng bạn không chịu trách nhiệm cho bất kỳ trang web bên thứ ba nào mà "
"bạn liên kết đến. Loại điều khoản này thường sẽ thông báo cho người dùng "
"rằng họ có trách nhiệm đọc và đồng ý (hoặc không đồng ý) với các Điều khoản "
"và Điều kiện hoặc Chính sách quyền riêng tư của các bên thứ ba này."

#. module: website_sale
#: model_terms:ir.ui.view,arch_db:website_sale.terms
msgid "A <b>Termination</b> clause will inform that users’ accounts on your website and mobile app or users’ access to your website and mobile (if users can’t have an account with you) can be terminated in case of abuses or at your sole discretion."
msgstr ""

#. module: website_sale
#: model_terms:ir.ui.view,arch_db:website_sale.extra_info
msgid "A document to provide"
msgstr ""

#. module: website_sale
#: model_terms:ir.actions.act_window,help:website_sale.product_template_action_website
msgid "A product can be either a physical product or a service that you sell to your customers."
msgstr ""

#. module: website_sale
#. openerp-web
#: code:addons/website_sale/static/src/xml/website_sale_dashboard.xml:43
#, python-format
msgid "AT A GLANCE"
msgstr ""

#. module: website_sale
#: model:ir.model.fields,field_description:website_sale.field_sale_order__is_abandoned_cart
msgid "Abandoned Cart"
msgstr "Giỏ hàng bị Bỏ rơi"

#. module: website_sale
#. openerp-web
#: code:addons/website_sale/models/crm_team.py:45
#: code:addons/website_sale/static/src/xml/website_sale_dashboard.xml:19
#: model:ir.actions.act_window,name:website_sale.action_abandoned_orders_ecommerce
#: model:ir.actions.act_window,name:website_sale.action_view_abandoned_tree
#: model:ir.ui.menu,name:website_sale.menu_orders_abandoned_orders
#: model_terms:ir.ui.view,arch_db:website_sale.view_sales_order_filter_ecommerce
#, python-format
msgid "Abandoned Carts"
msgstr "Giỏ hàng bị Bỏ rơi"

#. module: website_sale
#: model_terms:ir.ui.view,arch_db:website_sale.crm_team_salesteams_view_kanban_inherit_website_sale
msgid "Abandoned Carts to Recover"
msgstr "Giỏ hàng bị Bỏ rơi cần khôi phục"

#. module: website_sale
#: model:ir.model.fields,field_description:website_sale.field_res_config_settings__cart_abandoned_delay
#: model:ir.model.fields,field_description:website_sale.field_website__cart_abandoned_delay
msgid "Abandoned Delay"
msgstr ""

#. module: website_sale
#: model_terms:ir.ui.view,arch_db:website_sale.res_config_settings_view_form
msgid "Abandoned carts are all carts left unconfirmed by website visitors. You can find them in *Website > Orders > Abandoned Carts*. From there you can send recovery emails to visitors who entered their contact details."
msgstr ""

#. module: website_sale
#: model:ir.model.fields,help:website_sale.field_product_template__accessory_product_ids
msgid "Accessories show up when the customerreviews the cart before payment (cross-sell strategy)."
msgstr ""

#. module: website_sale
#: model:ir.model.fields,field_description:website_sale.field_product_template__accessory_product_ids
msgid "Accessory Products"
msgstr "Sản phẩm Phụ kiện"

#. module: website_sale
#: model:ir.model.fields,field_description:website_sale.field_website_sale_payment_acquirer_onboarding_wizard__acc_number
msgid "Account Number"
msgstr "Số tài khoản"

#. module: website_sale
#: model_terms:ir.ui.view,arch_db:website_sale.cart_lines
#: model_terms:ir.ui.view,arch_db:website_sale.product_quantity
msgid "Add one"
msgstr "Thêm một"

#. module: website_sale
#: model_terms:ir.ui.view,arch_db:website_sale.product
msgid "Add to Cart"
msgstr "Thêm vào Giỏ"

#. module: website_sale
#. openerp-web
#: code:addons/website_sale/static/src/js/website_sale_options.js:88
#, python-format
msgid "Add to cart"
msgstr "Thêm vào giỏ"

#. module: website_sale
#: model_terms:ir.ui.view,arch_db:website_sale.wizard_checkout
msgid "Address"
msgstr "Địa chỉ"

#. module: website_sale
#: model_terms:ir.ui.view,arch_db:website_sale.option_collapse_products_categories
#: model_terms:ir.ui.view,arch_db:website_sale.products_categories
msgid "All Products"
msgstr "Tất cả Sản phẩm"

#. module: website_sale
#: model_terms:ir.ui.view,arch_db:website_sale.res_config_settings_view_form
msgid "Allow shoppers to compare products based on their attributes"
msgstr ""
"Cho phép người mua sắm so sánh các sản phẩm dựa trên các thuộc tính của họ"

#. module: website_sale
#: model:ir.model.fields,help:website_sale.field_product_pricelist__selectable
msgid "Allow the end user to choose this price list"
msgstr "Cho phép người dùng cuối chọn bảng giá này"

#. module: website_sale
#: model_terms:ir.ui.view,arch_db:website_sale.website_sale_pricelist_form_view
msgid "Allow to use on"
msgstr "Cho phép sử dụng trên"

#. module: website_sale
#: model:ir.model.fields,field_description:website_sale.field_product_template__alternative_product_ids
msgid "Alternative Products"
msgstr "Sản phẩm Thay thế"

#. module: website_sale
#: model_terms:ir.ui.view,arch_db:website_sale.recommended_products
msgid "Alternative Products:"
msgstr "Sản phẩm Thay thế:"

#. module: website_sale
#: model:ir.model.fields,field_description:website_sale.field_crm_team__abandoned_carts_amount
msgid "Amount of Abandoned Carts"
msgstr "Giá trị các Giỏ bị bỏ rơi"

#. module: website_sale
#: model_terms:ir.ui.view,arch_db:website_sale.payment_confirmation_status
msgid ""
"An error occured while processing your payment. Please try again or contact "
"your administrator."
msgstr ""

#. module: website_sale
#: model_terms:ir.ui.view,arch_db:website_sale.coupon_form
msgid "Apply"
msgstr "Áp dụng"

#. module: website_sale
#: model_terms:ir.ui.view,arch_db:website_sale.res_config_settings_view_form
msgid ""
"Apply manual discounts on sales order lines or display discounts computed "
"from pricelists (option to activate in the pricelist configuration)."
msgstr ""

#. module: website_sale
#: model_terms:ir.ui.view,arch_db:website_sale.res_config_settings_view_form
msgid "Apply specific prices per country, discounts, etc."
msgstr "Áp dụng giá bán đặc thù theo quốc gia, chiết khấu, v.v."

#. module: website_sale
#: model_terms:ir.ui.view,arch_db:website_sale.res_config_settings_view_form
msgid "Assignation of online orders"
msgstr "Nhượng lại đơn bán trực tuyến"

#. module: website_sale
#: model:ir.ui.menu,name:website_sale.menu_catalog_variants_action
msgid "Attribute Values"
msgstr "Giá trị Thuộc tính"

#. module: website_sale
#: model:ir.ui.menu,name:website_sale.menu_product_attribute_action
#: model_terms:ir.ui.view,arch_db:website_sale.res_config_settings_view_form
msgid "Attributes"
msgstr "Thuộc tính"

#. module: website_sale
#. openerp-web
#: code:addons/website_sale/static/src/xml/website_sale_dashboard.xml:103
#: code:addons/website_sale/static/src/xml/website_sale_dashboard.xml:104
#, python-format
msgid "Average Order"
msgstr "Đặt hàng trung bình"

#. module: website_sale
#: model:ir.model.fields,field_description:website_sale.field_website_sale_payment_acquirer_onboarding_wizard__journal_name
msgid "Bank Name"
msgstr "Tên ngân hàng"

#. module: website_sale
#: model_terms:ir.ui.view,arch_db:website_sale.address
msgid "Be aware!"
msgstr "Hãy cẩn trọng!"

#. module: website_sale
#: model:res.country.group,name:website_sale.benelux
msgid "BeNeLux"
msgstr ""

#. module: website_sale
#: model:product.pricelist,name:website_sale.list_benelux
msgid "Benelux"
msgstr ""

#. module: website_sale
#. openerp-web
#: code:addons/website_sale/static/src/xml/website_sale_dashboard.xml:115
#, python-format
msgid "Best Sellers"
msgstr "Bạn chạy Nhất"

#. module: website_sale
#: model_terms:ir.ui.view,arch_db:website_sale.confirmation
#: model_terms:ir.ui.view,arch_db:website_sale.payment
msgid "Billing"
msgstr "Lập hoá đơn"

#. module: website_sale
#: model_terms:ir.ui.view,arch_db:website_sale.checkout
msgid "Billing Address"
msgstr "Địa chỉ Xuất Hoá đơn"

#. module: website_sale
#: model:product.public.category,name:website_sale.public_category_bins
msgid "Bins"
msgstr ""

#. module: website_sale
#: model_terms:ir.ui.view,arch_db:website_sale.res_config_settings_view_form
msgid ""
"Boost your sales with two kinds of discount programs: promotions and coupon "
"codes. Specific conditions can be set (products, customers, minimum purchase"
" amount, period). Rewards can be discounts (% or amount) or free products."
msgstr ""
"Tăng doanh số bán hàng của bạn với hai loại chương trình giảm giá: khuyến "
"mãi và mã giảm giá. Điều kiện cụ thể có thể được thiết lập (sản phẩm, khách "
"hàng, số tiền mua tối thiểu, thời gian). Phần thưởng có thể là giảm giá (% "
"số tiền) hoặc các sản phẩm miễn phí."

#. module: website_sale
#: model:product.public.category,name:website_sale.public_category_boxes
msgid "Boxes"
msgstr "Hộp"

#. module: website_sale
#: model:product.public.category,name:website_sale.public_category_cabinets
msgid "Cabinets"
msgstr ""

#. module: website_sale
#. openerp-web
#: code:addons/website_sale/static/src/xml/website_sale_dashboard.xml:14
#, python-format
msgid "Capture order payments when the delivery is completed."
msgstr ""

#. module: website_sale
#: model:ir.model.fields,field_description:website_sale.field_sale_order__cart_quantity
msgid "Cart Quantity"
msgstr "Số lượng trong Giỏ"

#. module: website_sale
#: model:ir.model.fields,field_description:website_sale.field_res_config_settings__cart_recovery_mail_template
#: model:ir.model.fields,field_description:website_sale.field_website__cart_recovery_mail_template_id
msgid "Cart Recovery Email"
msgstr "Email khôi phục giỏ hàng"

#. module: website_sale
#: model_terms:ir.ui.view,arch_db:website_sale.res_config_settings_view_form
msgid "Cart is abandoned after"
msgstr "Giỏ hàng bị bỏ rơi sau"

#. module: website_sale
#: model:ir.model.fields,field_description:website_sale.field_sale_order__cart_recovery_email_sent
msgid "Cart recovery email already sent"
msgstr "Email khôi phục giỏ hàng đã được gửi rồi"

#. module: website_sale
#. openerp-web
#: code:addons/website_sale/static/src/xml/website_sale_dashboard.xml:94
#: code:addons/website_sale/static/src/xml/website_sale_dashboard.xml:95
#, python-format
msgid "Carts"
msgstr "Giỏ hàng"

#. module: website_sale
#: model_terms:ir.ui.view,arch_db:website_sale.res_config_settings_view_form
msgid "Carts are flagged as abandoned after this delay."
msgstr ""

#. module: website_sale
#: model_terms:ir.ui.view,arch_db:website_sale.sort
msgid "Catalog price: High to Low"
msgstr "Giá Catalô: Cao đến Thấp"

#. module: website_sale
#: model_terms:ir.ui.view,arch_db:website_sale.sort
msgid "Catalog price: Low to High"
msgstr "Giá Catalô: Thấp đến Cao"

#. module: website_sale
#: model_terms:ir.ui.view,arch_db:website_sale.product_template_form_view
msgid "Categories"
msgstr "Phân loại"

#. module: website_sale
#: model_terms:ir.actions.act_window,help:website_sale.product_public_category_action
msgid ""
"Categories are used to browse your products through the\n"
"            touchscreen interface."
msgstr ""
"Các nhóm được sử dụng để duyệt qua các sản phẩm của bạn\n"
"            qua giao diện cảm ứng."

#. module: website_sale
#: model:product.public.category,name:website_sale.public_category_chairs
msgid "Chairs"
msgstr "Ghế"

#. module: website_sale
#: model:ir.model.fields,field_description:website_sale.field_product_public_category__child_id
msgid "Children Categories"
msgstr "Nhóm con"

#. module: website_sale
#: model:ir.actions.act_window,name:website_sale.action_open_website_sale_onboarding_payment_acquirer_wizard
msgid "Choose a payment method"
msgstr "Chọn một phương thức thanh toán"

#. module: website_sale
#: model:product.pricelist,name:website_sale.list_christmas
msgid "Christmas"
msgstr "Giáng sinh"

#. module: website_sale
#: model_terms:ir.ui.view,arch_db:website_sale.address
msgid "City"
msgstr "Thành phố"

#. module: website_sale
#: model_terms:ir.ui.view,arch_db:website_sale.products
msgid "Click <i>'New'</i> in the top-right corner to create your first product."
msgstr "Bấm <i>'Mới'</i> ở góc phải phía trên để tạo sản phẩm đầu tiên của bạn."

#. module: website_sale
#: model_terms:ir.ui.view,arch_db:website_sale.cart
msgid "Click here"
msgstr "Bấm vào đây"

#. module: website_sale
#. openerp-web
#: code:addons/website_sale/static/src/js/website_sale_tour_shop.js:28
#, python-format
msgid "Click on <em>Continue</em> to create the product."
msgstr "Bấm vào <em>Tiếp tục</em> để tạo sản phẩm."

#. module: website_sale
#. openerp-web
#: code:addons/website_sale/static/src/js/website_sale_tour_shop.js:63
#, python-format
msgid "Click on this button so your customers can see it."
msgstr "Bấm vào nút này để các khách hàng của bạn có thể thấy nó."

#. module: website_sale
#: model:ir.model,name:website_sale.model_res_company
msgid "Companies"
msgstr "Công ty"

#. module: website_sale
#: model_terms:ir.ui.view,arch_db:website_sale.address_b2b
msgid "Company Name"
msgstr "Tên Công ty"

#. module: website_sale
#: model_terms:ir.ui.view,arch_db:website_sale.res_config_settings_view_form
msgid "Compute shipping cost and ship with Easypost"
msgstr "Tính toán phí vận chuyển và giao hàng với Easypost"

#. module: website_sale
#: model_terms:ir.ui.view,arch_db:website_sale.res_config_settings_view_form
msgid "Compute shipping costs and ship with DHL"
msgstr "Tính toán phí giao hàng và giao bằng DHL"

#. module: website_sale
#: model_terms:ir.ui.view,arch_db:website_sale.res_config_settings_view_form
msgid "Compute shipping costs and ship with FedEx"
msgstr "Tính toán phí giao hàng và giao bằng FedEx"

#. module: website_sale
#: model_terms:ir.ui.view,arch_db:website_sale.res_config_settings_view_form
msgid "Compute shipping costs and ship with UPS"
msgstr "Tính toán phí giao hàng và giao bằng UPS"

#. module: website_sale
#: model_terms:ir.ui.view,arch_db:website_sale.res_config_settings_view_form
msgid "Compute shipping costs and ship with USPS"
msgstr "Tính toán phí giao hàng và giao bằng USPS"

#. module: website_sale
#: model_terms:ir.ui.view,arch_db:website_sale.res_config_settings_view_form
msgid "Compute shipping costs and ship with bpost"
msgstr "Tính toán phí giao hàng và giao bằng bpost"

#. module: website_sale
#: model_terms:ir.ui.view,arch_db:website_sale.res_config_settings_view_form
msgid "Compute shipping costs on orders"
msgstr "Tính toán phí giao hàng trên đơn hàng"

#. module: website_sale
#: model:ir.model,name:website_sale.model_res_config_settings
msgid "Config Settings"
msgstr "Cấu hình thiết lập"

#. module: website_sale
#: model_terms:ir.ui.view,arch_db:website_sale.wizard_checkout
msgid "Confirm Order"
msgstr "Xác nhận đơn hàng"

#. module: website_sale
#: model_terms:ir.ui.view,arch_db:website_sale.payment
msgid "Confirm Order <span class=\"fa fa-chevron-right\"/>"
msgstr "Xác nhận Đơn <span class=\"fa fa-chevron-right\"/>"

#. module: website_sale
#. openerp-web
#: code:addons/website_sale/static/src/xml/website_sale_dashboard.xml:6
#, python-format
msgid "Confirm orders when you get paid."
msgstr "Xác nhận đơn hàng khi bạn đã được thanh toán."

#. module: website_sale
#: model_terms:ir.ui.view,arch_db:website_sale.sale_report_view_search_website
msgid "Confirmation Date"
msgstr "Ngày Xác nhận"

#. module: website_sale
#: model_terms:ir.ui.view,arch_db:website_sale.sale_report_view_search_website
#: model_terms:ir.ui.view,arch_db:website_sale.view_sales_order_filter_ecommerce
msgid "Confirmed Orders"
msgstr "Đơn hàng Đã xác nhận"

#. module: website_sale
#: model:ir.model,name:website_sale.model_res_partner
msgid "Contact"
msgstr "Liên hệ"

#. module: website_sale
#. openerp-web
#: code:addons/website_sale/static/src/js/website_sale_options.js:87
#, python-format
msgid "Continue Shopping"
msgstr "Tiếp tục Mua sắm"

#. module: website_sale
#. openerp-web
#: code:addons/website_sale/static/src/xml/website_sale_dashboard.xml:107
#: code:addons/website_sale/static/src/xml/website_sale_dashboard.xml:108
#, python-format
msgid "Conversion"
msgstr "Chuyển đổi"

#. module: website_sale
#: model:ir.model,name:website_sale.model_res_country
#: model_terms:ir.ui.view,arch_db:website_sale.address
msgid "Country"
msgstr "Quốc gia"

#. module: website_sale
#: model_terms:ir.ui.view,arch_db:website_sale.address
msgid "Country..."
msgstr "Quốc gia..."

#. module: website_sale
#: model_terms:ir.actions.act_window,help:website_sale.product_template_action_website
msgid "Create a new product"
msgstr "Tạo một sản phẩm mới"

#. module: website_sale
#: model:ir.model.fields,field_description:website_sale.field_product_image__create_uid
#: model:ir.model.fields,field_description:website_sale.field_product_public_category__create_uid
#: model:ir.model.fields,field_description:website_sale.field_product_style__create_uid
#: model:ir.model.fields,field_description:website_sale.field_website_sale_payment_acquirer_onboarding_wizard__create_uid
msgid "Created by"
msgstr "Được tạo bởi"

#. module: website_sale
#: model:ir.model.fields,field_description:website_sale.field_product_image__create_date
#: model:ir.model.fields,field_description:website_sale.field_product_public_category__create_date
#: model:ir.model.fields,field_description:website_sale.field_product_style__create_date
#: model:ir.model.fields,field_description:website_sale.field_website_sale_payment_acquirer_onboarding_wizard__create_date
msgid "Created on"
msgstr "Được tạo vào"

#. module: website_sale
#: model_terms:ir.ui.view,arch_db:website_sale.res_config_settings_view_form
msgid "Currencies"
msgstr "Tiền tệ"

#. module: website_sale
#: selection:website.sale.payment.acquirer.onboarding.wizard,payment_method:0
msgid "Custom payment instructions"
msgstr "Tùy chỉnh giới thiệu phương thức thanh toán"

#. module: website_sale
#: model_terms:ir.ui.view,arch_db:website_sale.sale_report_view_search_website
msgid "Customer"
msgstr "Khách hàng"

#. module: website_sale
#: model_terms:ir.ui.view,arch_db:website_sale.sale_report_view_search_website
msgid "Customer Country"
<<<<<<< HEAD
msgstr "Quốc gia Khách hàng"
=======
msgstr "Quốc gia của khách hàng"
>>>>>>> 77692a84

#. module: website_sale
#: model:ir.ui.menu,name:website_sale.menu_orders_customers
msgid "Customers"
msgstr "Khách hàng"

#. module: website_sale
#: model_terms:ir.ui.view,arch_db:website_sale.res_config_settings_view_form
msgid "DHL"
msgstr ""

#. module: website_sale
#: model:ir.model.fields,field_description:website_sale.field_website__currency_id
msgid "Default Currency"
msgstr "Tiền tệ mặc định"

#. module: website_sale
#: model:ir.model.fields,field_description:website_sale.field_website__pricelist_id
msgid "Default Pricelist"
msgstr "Bảng giá mặc định"

#. module: website_sale
#: model_terms:ir.actions.act_window,help:website_sale.product_public_category_action
msgid "Define a new category"
msgstr "Định nghĩa một nhóm mới"

#. module: website_sale
#: selection:res.config.settings,sale_delivery_settings:0
msgid "Delivery methods are only used internally: the customer doesn't pay for shipping costs"
msgstr "Phương thức phân phối chỉ được sử dụng trong nội bộ: khách hàng không thanh toán chi phí giao hàng"

#. module: website_sale
#: selection:res.config.settings,sale_delivery_settings:0
msgid "Delivery methods are selectable on the website: the customer pays for shipping costs"
msgstr ""

#. module: website_sale
#: model:ir.model.fields,field_description:website_sale.field_product_template__website_description
msgid "Description for the website"
msgstr "Mô tả cho Website"

#. module: website_sale
#: model:product.public.category,name:website_sale.public_category_desks
msgid "Desks"
msgstr "Bàn"

#. module: website_sale
#: model:ir.model.fields,help:website_sale.field_product_template__website_sequence
msgid "Determine the display order in the Website E-commerce"
msgstr "Xác định trình tự hiển thị trên website"

#. module: website_sale
#: model:ir.model,name:website_sale.model_digest_digest
msgid "Digest"
msgstr ""

#. module: website_sale
#: model:ir.model.fields,field_description:website_sale.field_res_config_settings__module_website_sale_digital
msgid "Digital Content"
msgstr "Nội dung Số"

#. module: website_sale
#: model:ir.model.fields,field_description:website_sale.field_product_image__display_name
#: model:ir.model.fields,field_description:website_sale.field_product_public_category__display_name
#: model:ir.model.fields,field_description:website_sale.field_product_style__display_name
#: model:ir.model.fields,field_description:website_sale.field_website_sale_payment_acquirer_onboarding_wizard__display_name
msgid "Display Name"
msgstr "Tên hiển thị"

#. module: website_sale
#: code:addons/website_sale/models/digest.py:16
#, python-format
msgid "Do not have access, skip this data for user's digest email"
msgstr ""

#. module: website_sale
#: selection:res.company,website_sale_onboarding_payment_acquirer_state:0
msgid "Done"
msgstr "Hoàn thành"

#. module: website_sale
#. openerp-web
#: code:addons/website_sale/static/src/js/website_sale_tour_shop.js:38
#, python-format
msgid "Double click here to set an image describing your product."
msgstr ""

#. module: website_sale
#. openerp-web
#: code:addons/website_sale/static/src/js/website_sale_tour_shop.js:53
#, python-format
msgid "Drag this website block and drop it in your page."
msgstr "Kéo khối này và thả vào trang của bạn"

#. module: website_sale
#: model:ir.model.fields,field_description:website_sale.field_product_pricelist__code
msgid "E-commerce Promotional Code"
msgstr "Mã khuyến mãi cho E-Commerce"

#. module: website_sale
#: model_terms:ir.ui.view,arch_db:website_sale.res_config_settings_view_form
msgid "Easypost"
msgstr ""

#. module: website_sale
#: model_terms:ir.ui.view,arch_db:website_sale.payment_confirmation_status
msgid "Edit"
msgstr "Sửa"

#. module: website_sale
#. openerp-web
#: code:addons/website_sale/static/src/js/website_sale_tour_shop.js:32
#, python-format
msgid "Edit the price of this product by clicking on the amount."
msgstr "Sửa giá của sản phẩm bày bằng cách bấm vào giá của sản phẩm."

#. module: website_sale
#: model_terms:ir.ui.view,arch_db:website_sale.address_kanban
msgid "Edit this address"
msgstr "Sửa địa chỉ này"

#. module: website_sale
#: model_terms:ir.ui.view,arch_db:website_sale.address
msgid "Email"
msgstr ""

#. module: website_sale
#: model_terms:ir.ui.view,arch_db:website_sale.res_config_settings_view_form
msgid "Email Template"
msgstr "Mẫu Email"

#. module: website_sale
#: model:ir.model,name:website_sale.model_mail_compose_message
msgid "Email composition wizard"
msgstr "Đồ thuật soạn thảo email"

#. module: website_sale
#. openerp-web
#: code:addons/website_sale/static/src/js/website_sale_tour_shop.js:24
#, python-format
msgid "Enter a name for your new product"
msgstr "Nhập một cái tên cho sản phẩm mới của bạn"

#. module: website_sale
#: code:addons/website_sale/models/product.py:93
#, python-format
msgid "Error ! You cannot create recursive categories."
msgstr "Lỗi! Bạn không thể tạo nhóm với cấu trúc lặp đi lặp lại."

#. module: website_sale
#: model_terms:ir.ui.view,arch_db:website_sale.product_template_form_view
msgid "Extra Images"
msgstr ""

#. module: website_sale
#: model_terms:ir.ui.view,arch_db:website_sale.extra_info_option
msgid "Extra Info"
msgstr "Thông tin thêm"

#. module: website_sale
#: model_terms:ir.ui.view,arch_db:website_sale.res_config_settings_view_form
msgid "FedEx"
msgstr ""

#. module: website_sale
#: model_terms:ir.ui.view,arch_db:website_sale.view_sales_order_filter_ecommerce
msgid "From Website"
msgstr "Từ Website"

#. module: website_sale
#. openerp-web
#: code:addons/website_sale/static/src/xml/website_sale_dashboard.xml:10
#, python-format
msgid "Generate an invoice from orders ready for invoicing."
msgstr ""

#. module: website_sale
#: model_terms:ir.ui.view,arch_db:website_sale.res_config_settings_view_form
<<<<<<< HEAD
msgid "Generate the invoice automatically when the online payment is confirmed"
msgstr "Tự động sinh hoá đơn khi thanh toán trực tuyến được xác nhận"
=======
msgid ""
"Generate the invoice automatically when the online payment is confirmed"
msgstr "Tự động tạo hóa đơn khi thanh toán online được xác nhận"
>>>>>>> 77692a84

#. module: website_sale
#: model_terms:ir.ui.view,arch_db:website_sale.extra_info
msgid "Give us your feedback"
msgstr "Cho chúng tối biết phản hồi của bạn"

#. module: website_sale
#: model:ir.model.fields,help:website_sale.field_product_public_category__sequence
msgid "Gives the sequence order when displaying a list of product categories."
msgstr "Cung cấp thứ tự hiển thị một danh sách nhóm sản phẩm."

#. module: website_sale
#: model_terms:ir.ui.view,arch_db:website_sale.res_config_settings_view_form
msgid "Grant discounts on sales order lines"
msgstr "Ghi nhận giảm giá theo từng dòng của đơn hàng"

#. module: website_sale
#: model_terms:ir.ui.view,arch_db:website_sale.sale_report_view_search_website
msgid "Group By"
msgstr "Nhóm theo"

#. module: website_sale
#: model:ir.model.fields,field_description:website_sale.field_product_style__html_class
msgid "HTML Classes"
msgstr ""

#. module: website_sale
#: model:ir.model,name:website_sale.model_ir_http
msgid "HTTP Routing"
msgstr ""

#. module: website_sale
#: model_terms:ir.ui.view,arch_db:website_sale.payment_sale_note
msgid "I agree to the"
msgstr "Tôi đồng ý với"

#. module: website_sale
#: model_terms:ir.ui.view,arch_db:website_sale.reduction_code
msgid "I have a promo code"
msgstr ""

#. module: website_sale
#: model:ir.model.fields,field_description:website_sale.field_product_image__id
#: model:ir.model.fields,field_description:website_sale.field_product_public_category__id
#: model:ir.model.fields,field_description:website_sale.field_product_style__id
#: model:ir.model.fields,field_description:website_sale.field_website_sale_payment_acquirer_onboarding_wizard__id
msgid "ID"
msgstr ""

#. module: website_sale
#: model_terms:ir.ui.view,arch_db:website_sale.terms
msgid "If your website or mobile apps allows users to create content and make that content public to other users, a <b>Content</b> section will inform users that they own the rights to the content they have created.<br/>The “Content” clause usually mentions that users must give you (the website or mobile app developer) a license so that you can share this content on your website/mobile app and to make it available to other users.<br/>Because the content created by users is public to other users, a DMCA notice clause (or Copyright Infringement ) section is helpful to inform users and copyright authors that, if any content is found to be a copyright infringement, you will respond to any DMCA take down notices received and you will take down the content."
msgstr ""

#. module: website_sale
#: model:ir.model.fields,field_description:website_sale.field_product_image__image
#: model:ir.model.fields,field_description:website_sale.field_product_public_category__image
msgid "Image"
msgstr "Hình ảnh"

#. module: website_sale
#: model_terms:ir.ui.view,arch_db:website_sale.view_product_image_form
msgid "Image Name"
msgstr "Tên Hình"

#. module: website_sale
#: model:ir.model.fields,field_description:website_sale.field_product_template__product_image_ids
msgid "Images"
msgstr "Hình ảnh"

#. module: website_sale
#: model:ir.model.fields,help:website_sale.field_res_config_settings__module_website_sale_stock
msgid "Installs the \"Website Delivery Information\" application"
msgstr ""

#. module: website_sale
#: code:addons/website_sale/controllers/main.py:519
#, python-format
msgid "Invalid Email! Please enter a valid email address."
msgstr "Email không hợp lệ! Vui lòng điền một email hợp lệ."

#. module: website_sale
#: model:ir.model.fields,field_description:website_sale.field_res_config_settings__module_website_sale_stock
msgid "Inventory"
msgstr "Tồn kho"

#. module: website_sale
#: model:ir.model,name:website_sale.model_account_invoice
msgid "Invoice"
msgstr "Hoá đơn"

#. module: website_sale
#: model:ir.actions.act_window,name:website_sale.action_invoices_ecommerce
msgid "Invoices"
msgstr "Hoá đơn"

#. module: website_sale
#: model:ir.model.fields,field_description:website_sale.field_res_config_settings__module_account
#: model_terms:ir.ui.view,arch_db:website_sale.res_config_settings_view_form
msgid "Invoicing"
msgstr "Xuất hóa đơn"

#. module: website_sale
#: model_terms:ir.ui.view,arch_db:website_sale.res_config_settings_view_form
msgid "Issue invoices to customers"
msgstr "Xuất hoá đơn cho khách hàng"

#. module: website_sale
#: code:addons/website_sale/models/sale_order.py:174
#, python-format
msgid "It is forbidden to modify a sales order which is not in draft status."
msgstr ""

#. module: website_sale
#: selection:res.company,website_sale_onboarding_payment_acquirer_state:0
msgid "Just done"
msgstr ""

#. module: website_sale
#: model:ir.model.fields,field_description:website_sale.field_digest_digest__kpi_website_sale_total_value
msgid "Kpi Website Sale Total Value"
msgstr ""

#. module: website_sale
#: model:ir.model.fields,field_description:website_sale.field_product_image____last_update
#: model:ir.model.fields,field_description:website_sale.field_product_public_category____last_update
#: model:ir.model.fields,field_description:website_sale.field_product_style____last_update
#: model:ir.model.fields,field_description:website_sale.field_website_sale_payment_acquirer_onboarding_wizard____last_update
msgid "Last Modified on"
msgstr "Sửa lần cuối"

#. module: website_sale
#: model:ir.model.fields,field_description:website_sale.field_res_partner__last_website_so_id
msgid "Last Online Sales Order"
msgstr "Đơn Bán trực tuyến Cuối"

#. module: website_sale
#: model:ir.model.fields,field_description:website_sale.field_product_image__write_uid
#: model:ir.model.fields,field_description:website_sale.field_product_public_category__write_uid
#: model:ir.model.fields,field_description:website_sale.field_product_style__write_uid
#: model:ir.model.fields,field_description:website_sale.field_website_sale_payment_acquirer_onboarding_wizard__write_uid
msgid "Last Updated by"
msgstr "Cập nhật lần cuối bởi"

#. module: website_sale
#: model:ir.model.fields,field_description:website_sale.field_product_image__write_date
#: model:ir.model.fields,field_description:website_sale.field_product_public_category__write_date
#: model:ir.model.fields,field_description:website_sale.field_product_style__write_date
#: model:ir.model.fields,field_description:website_sale.field_website_sale_payment_acquirer_onboarding_wizard__write_date
msgid "Last Updated on"
msgstr "Cập nhật lần cuối"

#. module: website_sale
#: model_terms:ir.ui.view,arch_db:website_sale.res_config_settings_view_form
msgid "Let returning shoppers save products in a wishlist"
msgstr ""

#. module: website_sale
#: model_terms:ir.ui.view,arch_db:website_sale.res_config_settings_view_form
msgid "Let the customer enter a shipping address"
msgstr "Cho phép khách hàng nhập địa chỉ giao hàng"

#. module: website_sale
#. openerp-web
#: code:addons/website_sale/static/src/js/website_sale_tour_shop.js:15
#, python-format
msgid "Let's create your first product."
msgstr "Hãy cùng tạo sản phẩm đầu tiên của bạn."

#. module: website_sale
#. openerp-web
#: code:addons/website_sale/static/src/js/website_sale_tour_shop.js:67
#, python-format
msgid "Let's now take a look at your administration dashboard to get your eCommerce website ready in no time."
msgstr ""

#. module: website_sale
#: model:ir.model.fields,field_description:website_sale.field_sale_order_line__linked_line_id
msgid "Linked Order Line"
msgstr "Liên kết đến Dòng trên Đơn bán"

#. module: website_sale
#: model_terms:ir.ui.view,arch_db:website_sale.address
msgid "Log In"
msgstr "Đăng nhập"

#. module: website_sale
#: model_terms:ir.ui.view,arch_db:website_sale.res_config_settings_view_form
msgid "Manage availability of products"
msgstr "Quản lý tính khả dụng của sản phẩm"

#. module: website_sale
#: model_terms:ir.ui.view,arch_db:website_sale.res_config_settings_view_form
msgid "Manage promotion &amp; coupon programs"
msgstr "Quản lý các chương trình Mã giảm giá &amp; Khuyến mãi"

#. module: website_sale
#: model:ir.model.fields,field_description:website_sale.field_product_public_category__image_medium
msgid "Medium-sized image"
msgstr "Hình ảnh cỡ vừa"

#. module: website_sale
#: model:ir.model.fields,help:website_sale.field_product_public_category__image_medium
msgid "Medium-sized image of the category. It is automatically resized as a 128x128px image, with aspect ratio preserved. Use this field in form views or some kanban views."
msgstr "Hình cỡ trung của nhóm. Nó sẽ tự động được thu về kích thước 128x128px và giữ nguyên tỷ lệ. Use this field in form views or some kanban views."

#. module: website_sale
#: model:ir.model.fields,field_description:website_sale.field_website_sale_payment_acquirer_onboarding_wizard__manual_name
msgid "Method"
msgstr "Phương thức"

#. module: website_sale
#. openerp-web
#: code:addons/website_sale/static/src/js/website_sale.js:31
#, python-format
msgid "My Cart"
msgstr "Giỏ của Tôi"

#. module: website_sale
#. openerp-web
#: code:addons/website_sale/static/src/js/website_sale.editor.js:31
#: model:ir.model.fields,field_description:website_sale.field_product_image__name
#: model:ir.model.fields,field_description:website_sale.field_product_public_category__name
#: model_terms:ir.ui.view,arch_db:website_sale.address
#, python-format
msgid "Name"
msgstr "Tên"

#. module: website_sale
#: model_terms:ir.ui.view,arch_db:website_sale.sort
msgid "Name - A to Z"
msgstr "Tên - A đến Z"

#. module: website_sale
#: model_terms:ir.ui.view,arch_db:website_sale.sort
msgid "Name - Z to A"
msgstr "Tên - Z đến A"

#. module: website_sale
#: model:ir.model.fields,field_description:website_sale.field_sale_order_line__name_short
msgid "Name Short"
msgstr ""

#. module: website_sale
#. openerp-web
#: code:addons/website_sale/controllers/main.py:991
#: code:addons/website_sale/static/src/js/website_sale.editor.js:30
#, python-format
msgid "New Product"
msgstr "Sản phẩm mới"

#. module: website_sale
#: model_terms:ir.ui.view,arch_db:website_sale.extra_info
msgid "Next <span class=\"fa fa-chevron-right\"/>"
msgstr ""

#. module: website_sale
#: model_terms:ir.actions.act_window,help:website_sale.action_abandoned_orders_ecommerce
#: model_terms:ir.actions.act_window,help:website_sale.action_view_abandoned_tree
msgid "No abandoned carts found"
msgstr "Không thấy Giỏ hàng bị Bỏ rơi"

#. module: website_sale
#: model_terms:ir.ui.view,arch_db:website_sale.products
msgid "No product defined."
msgstr "Không có sản phẩm được định nghĩa."

#. module: website_sale
#: model_terms:ir.ui.view,arch_db:website_sale.products
msgid "No results found for \""
msgstr ""

#. module: website_sale
#: selection:res.config.settings,sale_delivery_settings:0
msgid "No shipping management on website"
msgstr "Không quản lý giao hàng trên Website"

#. module: website_sale
#: model_terms:ir.ui.view,arch_db:website_sale.website_sale_pricelist_form_view
msgid "None website"
msgstr ""

#. module: website_sale
#: selection:res.company,website_sale_onboarding_payment_acquirer_state:0
msgid "Not done"
msgstr ""

#. module: website_sale
#: model:ir.model.fields,field_description:website_sale.field_crm_team__abandoned_carts_count
msgid "Number of Abandoned Carts"
msgstr "Số Giỏ hàng bị Bỏ rơi"

#. module: website_sale
#: model:ir.model.fields,help:website_sale.field_res_config_settings__cart_abandoned_delay
msgid "Number of hours after which the cart is considered abandoned."
msgstr ""

#. module: website_sale
#. openerp-web
#: code:addons/website_sale/static/src/xml/website_sale.xml:12
#, python-format
msgid "OK"
msgstr ""

#. module: website_sale
#: model_terms:ir.ui.view,arch_db:website_sale.brand_promotion
msgid "Odoo"
msgstr ""

#. module: website_sale
#. openerp-web
#: code:addons/website_sale/static/src/js/website_sale_tour_shop.js:58
#, python-format
msgid "Once you click on <b>Save</b>, your product is updated."
msgstr "Sản phẩm của bạn được cập nhật một khi bạn bấm vào <b>Lưu</b>"

#. module: website_sale
#: code:addons/website_sale/models/crm_team.py:39
#: model:ir.ui.menu,name:website_sale.menu_report_sales
#, python-format
msgid "Online Sales"
msgstr "Bán Trực tuyến"

#. module: website_sale
#: model:ir.actions.act_window,name:website_sale.sale_report_action_dashboard
msgid "Online Sales Analysis"
msgstr ""

#. module: website_sale
#: model:ir.model.fields,field_description:website_sale.field_sale_order__only_services
msgid "Only Services"
msgstr "Chỉ các Dịch vụ"

#. module: website_sale
#: model_terms:ir.ui.view,arch_db:website_sale.brand_promotion
msgid "Open Source eCommerce"
msgstr "Thương mại điện tử mã nguồn mở"

#. module: website_sale
#. openerp-web
#: code:addons/website_sale/static/src/js/website_sale_tour_shop.js:71
#, python-format
msgid "Open your website app here."
msgstr ""

#. module: website_sale
#: code:addons/website_sale/models/sale_order.py:236
#, python-format
msgid "Option for:"
msgstr "Tuy chọn cho:"

#. module: website_sale
#: model_terms:ir.ui.view,arch_db:website_sale.product_price
msgid "Option not available"
msgstr "Tuỳ chọn không khả dụng"

#. module: website_sale
#: code:addons/website_sale/models/sale_order.py:238
#, python-format
msgid "Option:"
msgstr "Tuỳ chọn:"

#. module: website_sale
#: model:ir.model.fields,field_description:website_sale.field_sale_order_line__option_line_ids
msgid "Options Linked"
msgstr "Tùy chọn được liên kết"

#. module: website_sale
#: model_terms:ir.ui.view,arch_db:website_sale.payment_confirmation_status
msgid "Or scan me with your banking app."
msgstr ""

#. module: website_sale
#: model_terms:ir.ui.view,arch_db:website_sale.sale_report_view_search_website
#: model_terms:ir.ui.view,arch_db:website_sale.view_sales_order_filter_ecommerce
msgid "Order Date"
msgstr "Ngày đặt hàng"

#. module: website_sale
#: model:ir.model.fields,field_description:website_sale.field_sale_order__website_order_line
msgid "Order Lines displayed on Website"
msgstr "Chi tiết đơn hàng hiển thị trên website"

#. module: website_sale
#: model:ir.model.fields,help:website_sale.field_sale_order__website_order_line
msgid "Order Lines to be displayed on the website. They should not be used for computation purpose."
msgstr "Chi tiết đơn hàng hiển thị trên website. Chúng sẽ không được sử dụng cho mục đính tính toán."

#. module: website_sale
#: model_terms:ir.ui.view,arch_db:website_sale.short_cart_summary
msgid "Order Total"
msgstr ""

#. module: website_sale
#. openerp-web
#: code:addons/website_sale/static/src/xml/website_sale_dashboard.xml:78
#: code:addons/website_sale/static/src/xml/website_sale_dashboard.xml:79
#: model:ir.actions.act_window,name:website_sale.action_orders_ecommerce
#: model:ir.ui.menu,name:website_sale.menu_orders
#: model:ir.ui.menu,name:website_sale.menu_orders_orders
#, python-format
msgid "Orders"
msgstr "Đơn bán"

#. module: website_sale
#: model_terms:ir.ui.view,arch_db:website_sale.res_config_settings_view_form
msgid "Orders Followup"
msgstr ""

#. module: website_sale
#: model:ir.actions.act_window,name:website_sale.sale_order_action_to_invoice
msgid "Orders To Invoice"
msgstr "Đơn chờ Xuất hoá đơn"

#. module: website_sale
#. openerp-web
#: code:addons/website_sale/static/src/xml/website_sale_dashboard.xml:11
#, python-format
msgid "Orders to Invoice"
msgstr ""

#. module: website_sale
#. openerp-web
#: code:addons/website_sale/static/src/xml/website_sale_dashboard.xml:99
#: code:addons/website_sale/static/src/xml/website_sale_dashboard.xml:100
#, python-format
msgid "Orders/Day"
msgstr "Đơn/Ngày"

#. module: website_sale
#: model:ir.model.fields,field_description:website_sale.field_product_public_category__parent_id
msgid "Parent Category"
msgstr "Nhóm cha"

#. module: website_sale
#: model_terms:ir.ui.view,arch_db:website_sale.payment
msgid "Pay Now"
msgstr "Thanh toán Ngay"

#. module: website_sale
#: model_terms:ir.ui.view,arch_db:website_sale.payment
msgid "Pay Now <span class=\"fa fa-chevron-right\"/>"
msgstr ""

#. module: website_sale
#: model_terms:ir.ui.view,arch_db:website_sale.payment
msgid "Pay with"
msgstr "Thanh toán với"

#. module: website_sale
#: selection:website.sale.payment.acquirer.onboarding.wizard,payment_method:0
msgid "Pay with PayPal"
msgstr ""

#. module: website_sale
#: selection:website.sale.payment.acquirer.onboarding.wizard,payment_method:0
msgid "Pay with another payment acquirer"
msgstr ""

#. module: website_sale
#: selection:website.sale.payment.acquirer.onboarding.wizard,payment_method:0
msgid "Pay with credit card (via Stripe)"
msgstr ""

#. module: website_sale
#: model:ir.model.fields,field_description:website_sale.field_website_sale_payment_acquirer_onboarding_wizard__paypal_email_account
msgid "PayPal Email ID"
msgstr ""

#. module: website_sale
#: model:ir.ui.menu,name:website_sale.menu_ecommerce_payment_acquirers
msgid "Payment Acquirers"
msgstr "NCC dịch vụ thanh toán"

#. module: website_sale
#: model:ir.ui.menu,name:website_sale.menu_ecommerce_payment_icons
msgid "Payment Icons"
msgstr "Biểu tượng thanh toán"

#. module: website_sale
#: model:ir.model.fields,field_description:website_sale.field_website_sale_payment_acquirer_onboarding_wizard__manual_post_msg
msgid "Payment Instructions"
msgstr ""

#. module: website_sale
#: model:ir.model.fields,field_description:website_sale.field_website_sale_payment_acquirer_onboarding_wizard__payment_method
msgid "Payment Method"
msgstr "Phương thức thanh toán"

#. module: website_sale
#: model:ir.ui.menu,name:website_sale.menu_ecommerce_payment_transactions
msgid "Payment Transactions"
msgstr "Giao dịch Thanh toán"

#. module: website_sale
#. openerp-web
#: code:addons/website_sale/static/src/xml/website_sale_dashboard.xml:15
#, python-format
msgid "Payments to Capture"
msgstr ""

#. module: website_sale
#: model:ir.model.fields,field_description:website_sale.field_website_sale_payment_acquirer_onboarding_wizard__paypal_seller_account
msgid "Paypal Merchant ID"
msgstr ""

#. module: website_sale
#: model:ir.model.fields,field_description:website_sale.field_website_sale_payment_acquirer_onboarding_wizard__paypal_pdt_token
msgid "Paypal PDT Token"
msgstr ""

#. module: website_sale
#: model_terms:ir.ui.view,arch_db:website_sale.address
msgid "Phone"
msgstr "Điện thoại"

#. module: website_sale
#: model_terms:ir.ui.view,arch_db:website_sale.cart
msgid "Please proceed your current cart."
msgstr "Vui lòng tiếp tục với giỏ hiện hành của bạn."

#. module: website_sale
#: model_terms:ir.ui.view,arch_db:website_sale.brand_promotion
msgid "Powered by"
msgstr "Được hỗ trợ bởi"

#. module: website_sale
#: code:addons/website_sale/controllers/backend.py:113
#, python-format
msgid "Previous Month"
msgstr "Tháng Trước"

#. module: website_sale
#: code:addons/website_sale/controllers/backend.py:111
#, python-format
msgid "Previous Week"
msgstr "Tuần Trước"

#. module: website_sale
#: code:addons/website_sale/controllers/backend.py:115
#, python-format
msgid "Previous Year"
msgstr "Năm Trước"

#. module: website_sale
#: model_terms:ir.ui.view,arch_db:website_sale.cart_lines
#: model_terms:ir.ui.view,arch_db:website_sale.cart_summary
msgid "Price"
msgstr "Giá"

#. module: website_sale
#: model:ir.model.fields,field_description:website_sale.field_website__pricelist_ids
msgid "Price list available for this Ecommerce/Website"
msgstr "Bảng giá khả dụng cho Website/Hệ thống TMĐT này"

#. module: website_sale
#: model:ir.model,name:website_sale.model_product_pricelist
msgid "Pricelist"
msgstr "Bảng giá"

#. module: website_sale
#: model:ir.actions.act_window,name:website_sale.website_product_pricelist3
#: model:ir.ui.menu,name:website_sale.menu_catalog_pricelists
#: model_terms:ir.ui.view,arch_db:website_sale.res_config_settings_view_form
msgid "Pricelists"
msgstr "Bảng giá"

#. module: website_sale
#: model_terms:ir.ui.view,arch_db:website_sale.res_config_settings_view_form
msgid "Pricing"
msgstr "Chính sách Giá bán"

#. module: website_sale
#: model_terms:ir.ui.view,arch_db:website_sale.confirmation
msgid "Print"
msgstr "In"

#. module: website_sale
#. openerp-web
#: code:addons/website_sale/static/src/js/website_sale_options.js:86
#, python-format
msgid "Proceed to Checkout"
msgstr ""

#. module: website_sale
#: model_terms:ir.actions.act_window,help:website_sale.action_unpaid_orders_ecommerce
#: model_terms:ir.actions.act_window,help:website_sale.action_view_unpaid_quotation_tree
msgid "Process the order once the payment is received."
msgstr ""

#. module: website_sale
#. openerp-web
#: code:addons/website_sale/static/src/xml/website_sale_dashboard.xml:118
#: model:ir.model,name:website_sale.model_product_product
#: model_terms:ir.ui.view,arch_db:website_sale.cart_lines
#: model_terms:ir.ui.view,arch_db:website_sale.cart_summary
#: model_terms:ir.ui.view,arch_db:website_sale.sale_report_view_search_website
#, python-format
msgid "Product"
msgstr "Sản phẩm"

#. module: website_sale
#: model_terms:ir.ui.view,arch_db:website_sale.sale_report_view_search_website
msgid "Product Category"
msgstr "Nhóm Sản phẩm"

#. module: website_sale
#: model:ir.model.fields,field_description:website_sale.field_res_config_settings__module_website_sale_comparison
msgid "Product Comparison Tool"
msgstr "Công cụ so sánh sản phẩm"

#. module: website_sale
#: model:ir.model,name:website_sale.model_product_image
msgid "Product Image"
msgstr "Ảnh sản phẩm"

#. module: website_sale
#: model_terms:ir.ui.view,arch_db:website_sale.product_template_form_view
#: model_terms:ir.ui.view,arch_db:website_sale.view_product_image_form
msgid "Product Images"
msgstr "Hình Sản phẩm"

#. module: website_sale
#: model_terms:ir.ui.view,arch_db:website_sale.product
msgid "Product Name"
msgstr "Tên Sản phẩm"

#. module: website_sale
#: model_terms:ir.ui.view,arch_db:website_sale.res_config_settings_view_form
msgid "Product Prices"
msgstr "Giá Sản phẩm"

#. module: website_sale
#: model_terms:ir.ui.view,arch_db:website_sale.product_public_category_tree_view
msgid "Product Public Categories"
msgstr "Nhóm Sản phẩm Công khai"

#. module: website_sale
#: model:ir.model,name:website_sale.model_product_style
msgid "Product Style"
msgstr ""

#. module: website_sale
#: model:ir.model,name:website_sale.model_product_template
msgid "Product Template"
msgstr "Mẫu Sản phẩm"

#. module: website_sale
#: model:ir.ui.menu,name:website_sale.product_catalog_variants
msgid "Product Variants"
msgstr "Biến thể sản phẩm"

#. module: website_sale
#: model_terms:ir.ui.view,arch_db:website_sale.404
msgid "Product not found!"
msgstr "Không tìm thấy sản phẩm!"

#. module: website_sale
#: model_terms:ir.ui.view,arch_db:website_sale.res_config_settings_view_form
msgid "Product prices displaying in web catalog"
msgstr "Giá sản phẩm hiển thị trong danh mục web"

#. module: website_sale
#: model:ir.actions.act_window,name:website_sale.product_template_action_website
#: model:ir.ui.menu,name:website_sale.menu_catalog
#: model:ir.ui.menu,name:website_sale.menu_catalog_products
#: model:ir.ui.menu,name:website_sale.menu_product_settings
#: model_terms:ir.ui.view,arch_db:website_sale.product
#: model_terms:ir.ui.view,arch_db:website_sale.res_config_settings_view_form
msgid "Products"
msgstr "Sản phẩm"

#. module: website_sale
#: model_terms:ir.ui.view,arch_db:website_sale.website_sale
msgid "Promote"
msgstr "Thúc đẩy"

#. module: website_sale
#: model_terms:ir.ui.view,arch_db:website_sale.res_config_settings_view_form
msgid "Provide customers with product-specific links or downloadable content in the confirmation page of the checkout process if the payment gets through. To do so, attach some files to a product using the new Files button and publish them."
msgstr ""

#. module: website_sale
#: model_terms:ir.ui.view,arch_db:website_sale.product_template_search_view_website
msgid "Published"
msgstr "Đã xuất bản"

#. module: website_sale
#: model_terms:ir.ui.view,arch_db:website_sale.website_sale
msgid "Push down"
msgstr "Đẩy xuống"

#. module: website_sale
#: model_terms:ir.ui.view,arch_db:website_sale.website_sale
msgid "Push to bottom"
msgstr "Đẩy xuống đáy"

#. module: website_sale
#: model_terms:ir.ui.view,arch_db:website_sale.website_sale
msgid "Push to top"
msgstr "Đẩy lên đỉnh"

#. module: website_sale
#: model_terms:ir.ui.view,arch_db:website_sale.website_sale
msgid "Push up"
msgstr "Đẩy lên"

#. module: website_sale
#: model_terms:ir.ui.view,arch_db:website_sale.cart_popover
msgid "Qty:"
msgstr "SL:"

#. module: website_sale
#. openerp-web
#: code:addons/website_sale/static/src/xml/website_sale_dashboard.xml:119
#: model_terms:ir.ui.view,arch_db:website_sale.cart_lines
#: model_terms:ir.ui.view,arch_db:website_sale.cart_summary
#, python-format
msgid "Quantity"
msgstr "Số lượng"

#. module: website_sale
#: model_terms:ir.ui.view,arch_db:website_sale.view_sales_order_filter_ecommerce_abondand
msgid "Recovery Email Sent"
msgstr ""

#. module: website_sale
#: model_terms:ir.ui.view,arch_db:website_sale.view_sales_order_filter_ecommerce_abondand
msgid "Recovery Email to Send"
msgstr "Email khôi phục mặc định để gửi khi giỏ hàng bị hủy"

#. module: website_sale
#: model:ir.model.fields,field_description:website_sale.field_product_image__product_tmpl_id
msgid "Related Product"
msgstr "Sản phẩm Liên quan"

#. module: website_sale
#: model_terms:ir.ui.view,arch_db:website_sale.cart_lines
msgid "Remove from cart"
msgstr ""

#. module: website_sale
#: model_terms:ir.ui.view,arch_db:website_sale.cart_lines
#: model_terms:ir.ui.view,arch_db:website_sale.product_quantity
msgid "Remove one"
msgstr ""

#. module: website_sale
#: model:ir.ui.menu,name:website_sale.menu_reporting
msgid "Reporting"
msgstr "Báo cáo"

#. module: website_sale
#: model:ir.model.fields,help:website_sale.field_product_product__website_id
#: model:ir.model.fields,help:website_sale.field_product_public_category__website_id
msgid "Restrict publishing to this website."
msgstr ""

#. module: website_sale
#: model_terms:ir.ui.view,arch_db:website_sale.payment
msgid "Return to Cart"
msgstr "Về Giỏ hàng"

#. module: website_sale
#: model_terms:ir.ui.view,arch_db:website_sale.404
msgid "Return to the product list."
msgstr "Về Danh mục Sản phẩm."

#. module: website_sale
#: model_terms:ir.ui.view,arch_db:website_sale.wizard_checkout
msgid "Review Order"
msgstr "Xem lại Đơn"

#. module: website_sale
#: model:ir.model.fields,field_description:website_sale.field_product_public_category__is_seo_optimized
msgid "SEO optimized"
msgstr "SEO được tối ưu hoá"

#. module: website_sale
#: model_terms:ir.ui.view,arch_db:website_sale.products_item
msgid "Sale"
msgstr "Bán"

#. module: website_sale
#: model:ir.model,name:website_sale.model_sale_order
msgid "Sale Order"
msgstr "Đơn Bán"

#. module: website_sale
#: model_terms:ir.ui.view,arch_db:website_sale.sale_report_view_graph_website
msgid "Sale Report"
msgstr "Báo cáo Bán hàng"

#. module: website_sale
#. openerp-web
#: code:addons/website_sale/static/src/xml/website_sale_dashboard.xml:35
#: code:addons/website_sale/static/src/xml/website_sale_dashboard.xml:49
#: model:ir.actions.act_window,name:website_sale.sale_report_action_carts
#: model_terms:ir.ui.view,arch_db:website_sale.digest_digest_view_form
#: model_terms:ir.ui.view,arch_db:website_sale.sale_report_view_search_website
#, python-format
msgid "Sales"
msgstr "Bán hàng"

#. module: website_sale
#: model:ir.model,name:website_sale.model_sale_report
msgid "Sales Analysis Report"
msgstr "Báo cáo phân tích hoạt động kinh doanh"

#. module: website_sale
#: model:ir.model,name:website_sale.model_crm_team
msgid "Sales Channels"
msgstr "Kênh Kinh doanh"

#. module: website_sale
#: model:ir.model,name:website_sale.model_sale_order_line
msgid "Sales Order Line"
msgstr "Chi tiết Đơn Bán"

#. module: website_sale
#: model_terms:ir.ui.view,arch_db:website_sale.sale_report_view_pivot_website
msgid "Sales Report"
msgstr "Báo cáo Bán"

#. module: website_sale
#. openerp-web
#: code:addons/website_sale/static/src/xml/website_sale_dashboard.xml:36
#: code:addons/website_sale/static/src/xml/website_sale_dashboard.xml:56
#, python-format
msgid "Sales Since Last Month"
msgstr "Doanh thu Tháng trước"

#. module: website_sale
#. openerp-web
#: code:addons/website_sale/static/src/xml/website_sale_dashboard.xml:33
#: code:addons/website_sale/static/src/xml/website_sale_dashboard.xml:53
#, python-format
msgid "Sales Since Last Week"
msgstr "Doanh thu Tuần trước"

#. module: website_sale
#. openerp-web
#: code:addons/website_sale/static/src/xml/website_sale_dashboard.xml:39
#: code:addons/website_sale/static/src/xml/website_sale_dashboard.xml:59
#, python-format
msgid "Sales Since Last Year"
msgstr "Doanh thu Năm ngoái"

#. module: website_sale
#: model:ir.model.fields,field_description:website_sale.field_res_config_settings__salesteam_id
#: model:ir.model.fields,field_description:website_sale.field_website__salesteam_id
#: model_terms:ir.ui.view,arch_db:website_sale.res_config_settings_view_form
msgid "Sales Team"
msgstr "Đội bán hàng"

#. module: website_sale
#: model:ir.model.fields,field_description:website_sale.field_res_config_settings__salesperson_id
#: model:ir.model.fields,field_description:website_sale.field_website__salesperson_id
msgid "Salesperson"
msgstr "Nhân viên bán hàng"

#. module: website_sale
#: model:ir.ui.menu,name:website_sale.menu_ecommerce_payment_tokens
msgid "Saved Payment Data"
msgstr "Dữ liệu Thanh toán Đã lưu"

#. module: website_sale
#: model_terms:ir.ui.view,arch_db:website_sale.view_sales_order_filter_ecommerce_abondand
msgid "Search Abandoned Sales Orders"
msgstr "Tìm Đơn Bán bị Bỏ rơi"

#. module: website_sale
#. openerp-web
#: code:addons/website_sale/static/src/js/website_sale_tour_shop.js:20
#, python-format
msgid "Select <b>New Product</b> to create it and manage its properties to boost your sales."
msgstr "Chọn <b>Sản phẩm mới</b> để tạo nó và quản lý nó để thúc đẩy doanh số bán hàng của bạn."

#. module: website_sale
#: model_terms:ir.ui.view,arch_db:website_sale.address_kanban
msgid "Select this address"
msgstr "Chọn địa chỉ này"

#. module: website_sale
#: model:ir.model.fields,field_description:website_sale.field_product_pricelist__selectable
msgid "Selectable"
msgstr "Có thể chọn được"

#. module: website_sale
#: model_terms:ir.ui.view,arch_db:website_sale.res_config_settings_view_form
msgid "Sell content to download or URL links"
msgstr "Bán nội dung để tải xuống hoặc liên kết URL"

#. module: website_sale
#: model_terms:ir.ui.view,arch_db:website_sale.res_config_settings_view_form
msgid "Sell in several currencies"
msgstr "Bán bằng nhiều loại tiền tệ"

#. module: website_sale
#: model:ir.actions.server,name:website_sale.ir_actions_server_sale_cart_recovery_email
msgid "Send a Cart Recovery Email"
msgstr "Gửi Email Khôi phục Giỏ hàng"

#. module: website_sale
#: model_terms:ir.ui.view,arch_db:website_sale.sale_order_view_form_cart_recovery
msgid "Send a Recovery Email"
msgstr "Gửi email Khôi phục"

#. module: website_sale
#. openerp-web
#: code:addons/website_sale/static/src/xml/website_sale_dashboard.xml:18
#, python-format
msgid "Send a recovery email to visitors who haven't completed their order."
msgstr "Gửi email khôi phục cho khách truy cập chưa hoàn tất đơn đặt hàng của họ."

#. module: website_sale
#: model_terms:ir.ui.view,arch_db:website_sale.res_config_settings_view_form
msgid "Send a recovery email when a cart is abandoned"
msgstr "Gửi một email khôi phục khi một giỏ hàng bị bỏ rơi"

#. module: website_sale
#: model:ir.model.fields,field_description:website_sale.field_product_public_category__sequence
msgid "Sequence"
msgstr "Trình tự"

#. module: website_sale
#: model_terms:ir.ui.view,arch_db:website_sale.res_config_settings_view_form
msgid "Set product attributes (e.g. color, size) to sell variants"
msgstr "Đặt thuộc tính sản phẩm (ví dụ: màu, kích thước) để bán các biến thể"

#. module: website_sale
#: model_terms:ir.ui.view,arch_db:website_sale.address
msgid "Ship to the same address\n"
"                                                    <span class=\"ship_to_other text-muted\" style=\"display: none\">&amp;nbsp;(<i>Your shipping address will be requested later) </i></span>"
msgstr "Giao đến cùng địa chỉ\n"
"                                                    <span class=\"ship_to_other text-muted\" style=\"display: none\">&amp;nbsp;(<i>Địa chỉ giao hàng sẽ được yêu cầu sau) </i></span>"

#. module: website_sale
#: model_terms:ir.ui.view,arch_db:website_sale.res_config_settings_view_form
msgid "Shipping"
msgstr "Vận chuyển"

#. module: website_sale
#: model:ir.model.fields,field_description:website_sale.field_res_config_settings__group_delivery_invoice_address
#: model_terms:ir.ui.view,arch_db:website_sale.address
#: model_terms:ir.ui.view,arch_db:website_sale.checkout
msgid "Shipping Address"
msgstr "Địa chỉ Giao hàng"

#. module: website_sale
#: model_terms:ir.ui.view,arch_db:website_sale.res_config_settings_view_form
msgid "Shipping Costs"
msgstr "Phí Giao hàng"

#. module: website_sale
#: model:ir.model.fields,field_description:website_sale.field_res_config_settings__sale_delivery_settings
msgid "Shipping Management"
msgstr "Quản lý Giao hàng (Shipping)"

#. module: website_sale
#: model_terms:ir.ui.view,arch_db:website_sale.product_template_form_view
#: model_terms:ir.ui.view,arch_db:website_sale.products
#: model:website.menu,name:website_sale.menu_shop
msgid "Shop"
msgstr "Sản phẩm & Dịch vụ"

#. module: website_sale
#: model_terms:ir.ui.view,arch_db:website_sale.checkout
msgid "Shop - Checkout"
msgstr ""

#. module: website_sale
#: model_terms:ir.ui.view,arch_db:website_sale.confirmation
msgid "Shop - Confirmed"
msgstr "Shop - Xác nhận"

#. module: website_sale
#: model_terms:ir.ui.view,arch_db:website_sale.payment
msgid "Shop - Select Payment Acquirer"
msgstr ""

#. module: website_sale
#: model_terms:ir.ui.view,arch_db:website_sale.products_add_to_cart
msgid "Shopping cart"
msgstr "Giỏ hàng"

#. module: website_sale
#: model_terms:ir.ui.view,arch_db:website_sale.confirmation
msgid "Sign Up"
msgstr "Đăng ký"

#. module: website_sale
#: model_terms:ir.ui.view,arch_db:website_sale.website_sale
msgid "Size"
msgstr "Kích thước"

#. module: website_sale
#: model:ir.model.fields,field_description:website_sale.field_product_template__website_size_x
msgid "Size X"
msgstr "Cỡ X"

#. module: website_sale
#: model:ir.model.fields,field_description:website_sale.field_product_template__website_size_y
msgid "Size Y"
msgstr "Cỡ Y"

#. module: website_sale
#: model:ir.model.fields,field_description:website_sale.field_product_public_category__image_small
msgid "Small-sized image"
msgstr "Ảnh cỡ nhỏ"

#. module: website_sale
#: model:ir.model.fields,help:website_sale.field_product_public_category__image_small
msgid "Small-sized image of the category. It is automatically resized as a 64x64px image, with aspect ratio preserved. Use this field anywhere a small image is required."
msgstr "Hình cỡ nhỏ của nhóm. Hình được tự động thu nhỏ về kích thước 64x64px, (giữ nguyên tỉ lệ). Sử dụng trường này bất cứ nơi nào bạn cần có hình nhỏ."

#. module: website_sale
#. openerp-web
#: code:addons/website_sale/static/src/xml/website_sale_dashboard.xml:87
#: code:addons/website_sale/static/src/xml/website_sale_dashboard.xml:120
#, python-format
msgid "Sold"
msgstr "Đã bán"

#. module: website_sale
#: code:addons/website_sale/controllers/main.py:537
#, python-format
msgid "Some required fields are empty."
msgstr "Một số trường bắt buộc vẫn đang để trống."

#. module: website_sale
#: model_terms:ir.ui.view,arch_db:website_sale.404
msgid "Sorry, this product is not available anymore."
msgstr "Rất tiếc, sản phẩm này không còn nữa."

#. module: website_sale
#: model_terms:ir.ui.view,arch_db:website_sale.sort
msgid "Sorting by :"
msgstr "Sắp xếp theo: "

#. module: website_sale
#: model_terms:ir.ui.view,arch_db:website_sale.address
msgid "State / Province"
msgstr "Bang / Tỉnh"

#. module: website_sale
#: model_terms:ir.ui.view,arch_db:website_sale.address
msgid "State / Province..."
msgstr "Bang / Tỉnh..."

#. module: website_sale
#: model:ir.model.fields,field_description:website_sale.field_res_company__website_sale_onboarding_payment_acquirer_state
msgid "State of the website sale onboarding payment acquirer step"
msgstr ""

#. module: website_sale
#: model_terms:ir.ui.view,arch_db:website_sale.sale_report_view_search_website
msgid "Status"
msgstr "Tình trạng"

#. module: website_sale
#: model_terms:ir.ui.view,arch_db:website_sale.address
msgid "Street 2"
msgstr "Địa chỉ Dòng 2"

#. module: website_sale
#: model_terms:ir.ui.view,arch_db:website_sale.address
msgid "Street <span class=\"d-none d-md-inline\"> and Number</span>"
msgstr "Tên đường <span class=\"d-none d-md-inline\"> và Số</span>"

#. module: website_sale
#: model:ir.model.fields,field_description:website_sale.field_website_sale_payment_acquirer_onboarding_wizard__stripe_publishable_key
msgid "Stripe Publishable Key"
msgstr ""

#. module: website_sale
#: model:ir.model.fields,field_description:website_sale.field_website_sale_payment_acquirer_onboarding_wizard__stripe_secret_key
msgid "Stripe Secret Key"
msgstr ""

#. module: website_sale
#: model:ir.model.fields,field_description:website_sale.field_product_style__name
msgid "Style Name"
msgstr "Tên Phong cách"

#. module: website_sale
#: model:ir.model.fields,field_description:website_sale.field_product_template__website_style_ids
#: model_terms:ir.ui.view,arch_db:website_sale.website_sale
msgid "Styles"
msgstr "Phong cách"

#. module: website_sale
#: model_terms:ir.ui.view,arch_db:website_sale.total
msgid "Subtotal:"
msgstr "Tổng phụ:"

#. module: website_sale
#: model:ir.model.fields,help:website_sale.field_product_template__alternative_product_ids
msgid "Suggest alternatives to your customer(upsell strategy).Those product show up on the product page."
msgstr ""

#. module: website_sale
#: model_terms:ir.ui.view,arch_db:website_sale.suggested_products_list
msgid "Suggested Accessories:"
msgstr "Phụ kiện được khuyên dùng:"

#. module: website_sale
#: model_terms:ir.ui.view,arch_db:website_sale.address_b2b
msgid "TIN / VAT"
msgstr "Mã số Thuế"

#. module: website_sale
#: model_terms:ir.ui.view,arch_db:website_sale.total
msgid "Taxes:"
msgstr "Các loại thuế:"

#. module: website_sale
#: model_terms:ir.ui.view,arch_db:website_sale.terms
msgid "Terms &amp;amp; Conditions"
msgstr "Điều khoản &amp;amp; Điều kiện"

#. module: website_sale
#: model_terms:ir.ui.view,arch_db:website_sale.confirmation
msgid "Thank you for your order."
msgstr "Cảm ơn bạn đã đặt hàng."

#. module: website_sale
#: model_terms:ir.ui.view,arch_db:website_sale.terms
msgid "The <b>Intellectual Property</b> disclosure will inform users that the contents, logo and other visual media you created is your property and is protected by copyright laws."
msgstr ""

#. module: website_sale
#: model_terms:ir.ui.view,arch_db:website_sale.payment_confirmation_status
msgid "The SEPA QR Code informations are not set correctly."
msgstr ""

#. module: website_sale
#: code:addons/website_sale/models/sale_order.py:198
#, python-format
msgid ""
"The given combination does not exist therefore it cannot be added to cart."
msgstr ""

#. module: website_sale
#: code:addons/website_sale/models/sale_order.py:184
#, python-format
msgid "The given product does not exist therefore it cannot be added to cart."
msgstr ""

#. module: website_sale
#: model_terms:ir.ui.view,arch_db:website_sale.res_config_settings_view_form
msgid "The mode selected here applies as invoicing policy of any new product created but not of products already existing."
msgstr ""

#. module: website_sale
#: model:ir.model.fields,help:website_sale.field_product_template__public_categ_ids
msgid "The product will be available in each mentioned e-commerce category. Go toShop > Customize and enable 'E-commerce categories' to view all e-commerce categories."
msgstr ""

#. module: website_sale
#: model_terms:ir.actions.act_window,help:website_sale.action_abandoned_orders_ecommerce
#: model_terms:ir.actions.act_window,help:website_sale.action_view_abandoned_tree
msgid "The time to mark a cart as abandoned can be changed in the settings."
msgstr ""

#. module: website_sale
#: model_terms:ir.actions.act_window,help:website_sale.action_orders_ecommerce
msgid "There is no confirmed order from the website"
msgstr ""

#. module: website_sale
#. openerp-web
#: code:addons/website_sale/static/src/xml/website_sale_dashboard.xml:66
#, python-format
msgid "There is no recent confirmed order."
msgstr "Không có đơn nào được xác nhận gần đây."

#. module: website_sale
#: model_terms:ir.actions.act_window,help:website_sale.action_unpaid_orders_ecommerce
#: model_terms:ir.actions.act_window,help:website_sale.action_view_unpaid_quotation_tree
msgid "There is no unpaid order from the website yet"
msgstr ""

#. module: website_sale
#: model_terms:ir.ui.view,arch_db:website_sale.res_config_settings_view_form
msgid "This adds the choice of a currency on pricelists."
msgstr "Thêm sự lựa chọn của một loại tiền tệ trên bảng giá."

#. module: website_sale
#: model_terms:ir.ui.view,arch_db:website_sale.product
msgid "This combination does not exist."
msgstr "Sự kết hợp này không tồn tại."

#. module: website_sale
#: model_terms:ir.ui.view,arch_db:website_sale.res_config_settings_view_form
msgid "This email template is suggested by default when you send a recovery email."
msgstr ""

#. module: website_sale
#: model:ir.model.fields,help:website_sale.field_product_public_category__image
msgid "This field holds the image used as image for the category, limited to 1024x1024px."
msgstr "Trường này chứa hình ảnh được sử dụng làm hình đại diện cho nhóm, giới hạn đến 1024x1024px."

#. module: website_sale
#: model_terms:ir.ui.view,arch_db:website_sale.cart
msgid "This is your current cart."
msgstr "Đây là giỏ hàng hiện tại của bạn."

#. module: website_sale
#: model_terms:ir.ui.view,arch_db:website_sale.product
msgid "This product has no valid combination."
msgstr ""

#. module: website_sale
#: model_terms:ir.ui.view,arch_db:website_sale.product
msgid "This product is no longer available."
msgstr ""

#. module: website_sale
#: model_terms:ir.ui.view,arch_db:website_sale.products_item
msgid "This product is unpublished."
msgstr ""

#. module: website_sale
#: model_terms:ir.ui.view,arch_db:website_sale.coupon_form
msgid "This promo code is not available"
msgstr "Mã khuyến mãi này không khả dụng"

#. module: website_sale
#: model_terms:ir.ui.view,arch_db:website_sale.cart_popover
msgid "True"
msgstr "Đúng"

#. module: website_sale
#: model_terms:ir.ui.view,arch_db:website_sale.res_config_settings_view_form
msgid "UPS"
msgstr ""

#. module: website_sale
#: model_terms:ir.ui.view,arch_db:website_sale.res_config_settings_view_form
msgid "USPS"
msgstr ""

#. module: website_sale
#. openerp-web
#: code:addons/website_sale/static/src/xml/website_sale_dashboard.xml:7
#: model:ir.actions.act_window,name:website_sale.action_unpaid_orders_ecommerce
#: model:ir.actions.act_window,name:website_sale.action_view_unpaid_quotation_tree
#: model:ir.ui.menu,name:website_sale.menu_orders_unpaid_orders
#: model_terms:ir.ui.view,arch_db:website_sale.view_sales_order_filter_ecommerce
#, python-format
msgid "Unpaid Orders"
msgstr "Đơn hàng Chưa thanh toán"

#. module: website_sale
#: model_terms:ir.ui.view,arch_db:website_sale.products_item
msgid "Unpublished"
msgstr "Chưa xuất bản"

#. module: website_sale
#. openerp-web
#: code:addons/website_sale/static/src/xml/website_sale_dashboard.xml:86
#, python-format
msgid "Untaxed Total Sold"
msgstr "Tổng Bán chưa Thuế"

#. module: website_sale
#. openerp-web
#: code:addons/website_sale/static/src/js/website_sale_tour_shop.js:45
#, python-format
msgid "Upload an image from your local library."
msgstr "Tải lên hình ảnh từ thư viện của bạn."

#. module: website_sale
#: model_terms:ir.ui.view,arch_db:website_sale.cart_popover
msgid "View Cart ("
msgstr "Xem Giỏ ("

#. module: website_sale
#: model:ir.model,name:website_sale.model_website
#: model:ir.model.fields,field_description:website_sale.field_account_invoice__website_id
#: model:ir.model.fields,field_description:website_sale.field_product_product__website_id
#: model:ir.model.fields,field_description:website_sale.field_product_public_category__website_id
#: model:ir.model.fields,field_description:website_sale.field_sale_order__website_id
#: model:ir.model.fields,field_description:website_sale.field_sale_report__website_id
#: model_terms:ir.ui.view,arch_db:website_sale.sale_report_view_search_website
msgid "Website"
msgstr "Trang web"

#. module: website_sale
#: model:ir.model,name:website_sale.model_product_public_category
#: model:ir.model.fields,field_description:website_sale.field_product_template__public_categ_ids
msgid "Website Product Category"
msgstr "Nhóm Sản phẩm trên Website"

#. module: website_sale
#: model_terms:ir.ui.view,arch_db:website_sale.product_public_category_form_view
msgid "Website Public Categories"
msgstr "Nhóm trên Website"

#. module: website_sale
#: model:ir.model.fields,field_description:website_sale.field_product_template__website_sequence
msgid "Website Sequence"
msgstr "Trình tự trên Website"

#. module: website_sale
#: model:ir.actions.act_url,name:website_sale.action_open_website
msgid "Website Shop"
msgstr ""

#. module: website_sale
#: model:ir.model.fields,field_description:website_sale.field_product_public_category__website_meta_description
msgid "Website meta description"
msgstr "Website mô tả dữ liệu"

#. module: website_sale
#: model:ir.model.fields,field_description:website_sale.field_product_public_category__website_meta_keywords
msgid "Website meta keywords"
msgstr "Website dữ liệu từ khóa"

#. module: website_sale
#: model:ir.model.fields,field_description:website_sale.field_product_public_category__website_meta_title
msgid "Website meta title"
msgstr "Website dữ liệu Tiêu đề"

#. module: website_sale
#: model:ir.model.fields,field_description:website_sale.field_product_public_category__website_meta_og_img
msgid "Website opengraph image"
msgstr ""

#. module: website_sale
#: model:ir.model.fields,field_description:website_sale.field_product_product__website_price
#: model:ir.model.fields,field_description:website_sale.field_product_template__website_price
msgid "Website price"
msgstr "Giá Website"

#. module: website_sale
#: model:ir.model.fields,field_description:website_sale.field_product_product__website_price_difference
#: model:ir.model.fields,field_description:website_sale.field_product_template__website_price_difference
msgid "Website price difference"
msgstr ""

#. module: website_sale
#: model:ir.model.fields,field_description:website_sale.field_product_product__website_public_price
#: model:ir.model.fields,field_description:website_sale.field_product_template__website_public_price
msgid "Website public price"
msgstr "Giá công khai Website"

#. module: website_sale
#: model:ir.model.fields,help:website_sale.field_account_invoice__website_id
msgid "Website through which this invoice was created."
msgstr ""

#. module: website_sale
#: model:ir.model.fields,help:website_sale.field_sale_order__website_id
msgid "Website through which this order was placed."
msgstr ""

#. module: website_sale
#: model:ir.model.fields,field_description:website_sale.field_crm_team__website_ids
msgid "Websites"
msgstr "Trang web"

#. module: website_sale
#: model:ir.model.fields,help:website_sale.field_crm_team__website_ids
msgid "Websites using this Sales Team"
msgstr ""

#. module: website_sale
#: model:ir.model.fields,field_description:website_sale.field_res_config_settings__module_website_sale_wishlist
msgid "Wishlists"
msgstr "Danh sách mong muốn"

#. module: website_sale
#: model_terms:ir.ui.view,arch_db:website_sale.res_config_settings_view_form
msgid "With the first mode you can set several prices in the product config form (from Sales tab). With the second one, you set prices and computation rules from Pricelists."
msgstr ""

#. module: website_sale
#: model_terms:ir.actions.act_window,help:website_sale.sale_report_action_carts
#: model_terms:ir.actions.act_window,help:website_sale.sale_report_action_dashboard
msgid "You don't have any order from the website"
msgstr "Bạn không có bất cứ đơn đặt hàng nào từ website"

#. module: website_sale
#: model_terms:ir.actions.act_window,help:website_sale.sale_order_action_to_invoice
msgid "You don't have any order to invoice from the website"
msgstr "Bạn không có bất kỳ đơn hàng nào để xuất hoá đơn từ website"

#. module: website_sale
#: model:mail.template,subject:website_sale.mail_template_sale_cart_recovery
msgid "You left items in your cart!"
msgstr "Bạn đã bỏ quên các mục trong giỏ hàng của bạn!"

#. module: website_sale
#: model_terms:ir.actions.act_window,help:website_sale.action_abandoned_orders_ecommerce
#: model_terms:ir.actions.act_window,help:website_sale.action_view_abandoned_tree
msgid "You'll find here all the carts abandoned by your visitors.\n"
"                If they completed their address, you should send them a recovery email!"
msgstr ""

#. module: website_sale
#: model_terms:ir.ui.view,arch_db:website_sale.address
msgid "Your Address"
msgstr "Địa chỉ của bạn"

#. module: website_sale
#: model_terms:ir.ui.view,arch_db:website_sale.address
msgid "Your Address\n"
"                                        <small> or </small>"
msgstr "Địa chỉ của bạn\n"
"                                        <small> hoặc </small>"

#. module: website_sale
#: model_terms:ir.ui.view,arch_db:website_sale.extra_info
msgid "Your Reference"
msgstr "Tham chiếu của Bạn"

#. module: website_sale
#: model_terms:ir.ui.view,arch_db:website_sale.cart_lines
#: model_terms:ir.ui.view,arch_db:website_sale.cart_popover
#: model_terms:ir.ui.view,arch_db:website_sale.cart_summary
msgid "Your cart is empty!"
msgstr "Giỏ hàng của bạn đang trống!"

#. module: website_sale
#: model_terms:ir.ui.view,arch_db:website_sale.payment_confirmation_status
msgid "Your payment has been authorized."
msgstr "Thanh toán của bạn đã được ủy quyền."

#. module: website_sale
#: model_terms:ir.ui.view,arch_db:website_sale.cart
msgid "Your previous cart has already been completed."
msgstr "Giỏ hàng trước của bạn đã được hoàn thành."

#. module: website_sale
#: model_terms:ir.ui.view,arch_db:website_sale.address
msgid "Zip Code"
msgstr "Mã Zip"

#. module: website_sale
#: model_terms:ir.ui.view,arch_db:website_sale.res_config_settings_view_form
msgid "bpost"
msgstr ""

#. module: website_sale
#: model_terms:ir.ui.view,arch_db:website_sale.coupon_form
msgid "code..."
msgstr "mã..."

#. module: website_sale
#: model:ir.ui.menu,name:website_sale.menu_ecommerce_settings
#: model_terms:ir.ui.view,arch_db:website_sale.product_template_form_view
msgid "eCommerce"
msgstr "Thương mại điện tử"

#. module: website_sale
#: model:ir.actions.act_window,name:website_sale.product_public_category_action
#: model:ir.ui.menu,name:website_sale.menu_catalog_categories
msgid "eCommerce Categories"
msgstr "Nhóm eCommerce"

#. module: website_sale
#: model:ir.model.fields,field_description:website_sale.field_digest_digest__kpi_website_sale_total
msgid "eCommerce Sales"
msgstr ""

#. module: website_sale
#: model:ir.model.fields,field_description:website_sale.field_res_config_settings__module_website_sale_delivery
msgid "eCommerce Shipping Costs"
msgstr ""

#. module: website_sale
#: model_terms:ir.ui.view,arch_db:website_sale.search count
msgid "found)"
msgstr "được tìm thấy)"

#. module: website_sale
#: model_terms:ir.ui.view,arch_db:website_sale.res_config_settings_view_form
msgid "hour(s)."
msgstr "giờ"

#. module: website_sale
#: model_terms:ir.ui.view,arch_db:website_sale.cart
msgid "if you want to merge your previous cart into current cart."
msgstr "nếu bạn muốn hợp nhất giỏ hàng trước đó của bạn vào giỏ hàng hiện tại."

#. module: website_sale
#: model_terms:ir.ui.view,arch_db:website_sale.cart
msgid "if you want to restore your previous cart. Your current cart will be replaced with your previous cart."
msgstr ""

#. module: website_sale
#: model_terms:ir.ui.view,arch_db:website_sale.cart_popover
msgid "items)"
msgstr "hạng mục)"

#. module: website_sale
#: model_terms:ir.ui.view,arch_db:website_sale.product
#: model_terms:ir.ui.view,arch_db:website_sale.products
msgid "ml-2"
msgstr ""

#. module: website_sale
#: model_terms:ir.ui.view,arch_db:website_sale.products
msgid "o_website_sale_search"
msgstr ""

#. module: website_sale
#: model_terms:ir.ui.view,arch_db:website_sale.payment_sale_note
msgid "terms &amp; conditions"
msgstr "điều khoản &amp; điều kiện"

#. module: website_sale
#: model_terms:ir.ui.view,arch_db:website_sale.confirmation
msgid "to follow your order."
msgstr "để theo sát đơn của bạn."

#. module: website_sale
#: model:ir.model.fields,field_description:website_sale.field_product_pricelist__website_id
msgid "website"
msgstr "website"

#. module: website_sale
#: model:ir.model,name:website_sale.model_website_sale_payment_acquirer_onboarding_wizard
msgid "website.sale.payment.acquirer.onboarding.wizard"
msgstr ""
<|MERGE_RESOLUTION|>--- conflicted
+++ resolved
@@ -632,7 +632,7 @@
 #: code:addons/website_sale/static/src/xml/website_sale_dashboard.xml:14
 #, python-format
 msgid "Capture order payments when the delivery is completed."
-msgstr ""
+msgstr "Nắm bắt đơn hàng thanh toán khi giao hàng được hoàn thành."
 
 #. module: website_sale
 #: model:ir.model.fields,field_description:website_sale.field_sale_order__cart_quantity
@@ -657,8 +657,8 @@
 
 #. module: website_sale
 #. openerp-web
-#: code:addons/website_sale/static/src/xml/website_sale_dashboard.xml:94
-#: code:addons/website_sale/static/src/xml/website_sale_dashboard.xml:95
+#: code:addons/website_sale/static/src/xml/website_sale_dashboard.xml:82
+#: code:addons/website_sale/static/src/xml/website_sale_dashboard.xml:83
 #, python-format
 msgid "Carts"
 msgstr "Giỏ hàng"
@@ -750,6 +750,11 @@
 #: model_terms:ir.ui.view,arch_db:website_sale.address_b2b
 msgid "Company Name"
 msgstr "Tên Công ty"
+
+#. module: website_sale
+#: model:product.public.category,name:website_sale.Components
+msgid "Components"
+msgstr "Thành phần"
 
 #. module: website_sale
 #: model_terms:ir.ui.view,arch_db:website_sale.res_config_settings_view_form
@@ -833,8 +838,8 @@
 
 #. module: website_sale
 #. openerp-web
-#: code:addons/website_sale/static/src/xml/website_sale_dashboard.xml:107
-#: code:addons/website_sale/static/src/xml/website_sale_dashboard.xml:108
+#: code:addons/website_sale/static/src/xml/website_sale_dashboard.xml:95
+#: code:addons/website_sale/static/src/xml/website_sale_dashboard.xml:96
 #, python-format
 msgid "Conversion"
 msgstr "Chuyển đổi"
@@ -879,7 +884,7 @@
 #. module: website_sale
 #: selection:website.sale.payment.acquirer.onboarding.wizard,payment_method:0
 msgid "Custom payment instructions"
-msgstr "Tùy chỉnh giới thiệu phương thức thanh toán"
+msgstr "Hướng dẫn thanh toán tuỳ chỉnh"
 
 #. module: website_sale
 #: model_terms:ir.ui.view,arch_db:website_sale.sale_report_view_search_website
@@ -889,11 +894,7 @@
 #. module: website_sale
 #: model_terms:ir.ui.view,arch_db:website_sale.sale_report_view_search_website
 msgid "Customer Country"
-<<<<<<< HEAD
 msgstr "Quốc gia Khách hàng"
-=======
-msgstr "Quốc gia của khách hàng"
->>>>>>> 77692a84
 
 #. module: website_sale
 #: model:ir.ui.menu,name:website_sale.menu_orders_customers
@@ -922,13 +923,21 @@
 
 #. module: website_sale
 #: selection:res.config.settings,sale_delivery_settings:0
-msgid "Delivery methods are only used internally: the customer doesn't pay for shipping costs"
-msgstr "Phương thức phân phối chỉ được sử dụng trong nội bộ: khách hàng không thanh toán chi phí giao hàng"
+msgid ""
+"Delivery methods are only used internally: the customer doesn't pay for "
+"shipping costs"
+msgstr ""
+"Phương thức phân phối chỉ được sử dụng trong nội bộ: khách hàng không thanh "
+"toán chi phí giao hàng"
 
 #. module: website_sale
 #: selection:res.config.settings,sale_delivery_settings:0
-msgid "Delivery methods are selectable on the website: the customer pays for shipping costs"
-msgstr ""
+msgid ""
+"Delivery methods are selectable on the website: the customer pays for "
+"shipping costs"
+msgstr ""
+"Phương thức phân phối có thể chọn trên trang web: khách hàng thanh toán cho "
+"chi phí giao hàng"
 
 #. module: website_sale
 #: model:ir.model.fields,field_description:website_sale.field_product_template__website_description
@@ -989,6 +998,11 @@
 msgstr "Kéo khối này và thả vào trang của bạn"
 
 #. module: website_sale
+#: model:product.public.category,name:website_sale.public_category_drawers
+msgid "Drawers"
+msgstr ""
+
+#. module: website_sale
 #: model:ir.model.fields,field_description:website_sale.field_product_pricelist__code
 msgid "E-commerce Promotional Code"
 msgstr "Mã khuyến mãi cho E-Commerce"
@@ -1072,14 +1086,8 @@
 
 #. module: website_sale
 #: model_terms:ir.ui.view,arch_db:website_sale.res_config_settings_view_form
-<<<<<<< HEAD
 msgid "Generate the invoice automatically when the online payment is confirmed"
 msgstr "Tự động sinh hoá đơn khi thanh toán trực tuyến được xác nhận"
-=======
-msgid ""
-"Generate the invoice automatically when the online payment is confirmed"
-msgstr "Tự động tạo hóa đơn khi thanh toán online được xác nhận"
->>>>>>> 77692a84
 
 #. module: website_sale
 #: model_terms:ir.ui.view,arch_db:website_sale.extra_info
@@ -1131,7 +1139,18 @@
 
 #. module: website_sale
 #: model_terms:ir.ui.view,arch_db:website_sale.terms
-msgid "If your website or mobile apps allows users to create content and make that content public to other users, a <b>Content</b> section will inform users that they own the rights to the content they have created.<br/>The “Content” clause usually mentions that users must give you (the website or mobile app developer) a license so that you can share this content on your website/mobile app and to make it available to other users.<br/>Because the content created by users is public to other users, a DMCA notice clause (or Copyright Infringement ) section is helpful to inform users and copyright authors that, if any content is found to be a copyright infringement, you will respond to any DMCA take down notices received and you will take down the content."
+msgid ""
+"If your website or mobile apps allows users to create content and make that "
+"content public to other users, a <b>Content</b> section will inform users "
+"that they own the rights to the content they have created.<br/>The “Content”"
+" clause usually mentions that users must give you (the website or mobile app"
+" developer) a license so that you can share this content on your "
+"website/mobile app and to make it available to other users.<br/>Because the "
+"content created by users is public to other users, a DMCA notice clause (or "
+"Copyright Infringement ) section is helpful to inform users and copyright "
+"authors that, if any content is found to be a copyright infringement, you "
+"will respond to any DMCA take down notices received and you will take down "
+"the content."
 msgstr ""
 
 #. module: website_sale
@@ -1253,8 +1272,12 @@
 #. openerp-web
 #: code:addons/website_sale/static/src/js/website_sale_tour_shop.js:67
 #, python-format
-msgid "Let's now take a look at your administration dashboard to get your eCommerce website ready in no time."
-msgstr ""
+msgid ""
+"Let's now take a look at your administration dashboard to get your eCommerce"
+" website ready in no time."
+msgstr ""
+"Bây giờ chúng ta hãy xem bảng thông tin quản trị của bạn để trang web thương"
+" mại điện tử của bạn sẵn sàng vận hành ngay lập tức."
 
 #. module: website_sale
 #: model:ir.model.fields,field_description:website_sale.field_sale_order_line__linked_line_id
@@ -1334,7 +1357,7 @@
 #. module: website_sale
 #: model_terms:ir.ui.view,arch_db:website_sale.extra_info
 msgid "Next <span class=\"fa fa-chevron-right\"/>"
-msgstr ""
+msgstr "Tiếp <span class=\"fa fa-chevron-right\"/>"
 
 #. module: website_sale
 #: model_terms:ir.actions.act_window,help:website_sale.action_abandoned_orders_ecommerce
@@ -1360,12 +1383,12 @@
 #. module: website_sale
 #: model_terms:ir.ui.view,arch_db:website_sale.website_sale_pricelist_form_view
 msgid "None website"
-msgstr ""
+msgstr "Không có website"
 
 #. module: website_sale
 #: selection:res.company,website_sale_onboarding_payment_acquirer_state:0
 msgid "Not done"
-msgstr ""
+msgstr "Chưa xong"
 
 #. module: website_sale
 #: model:ir.model.fields,field_description:website_sale.field_crm_team__abandoned_carts_count
@@ -1382,7 +1405,7 @@
 #: code:addons/website_sale/static/src/xml/website_sale.xml:12
 #, python-format
 msgid "OK"
-msgstr ""
+msgstr "Đồng ý"
 
 #. module: website_sale
 #: model_terms:ir.ui.view,arch_db:website_sale.brand_promotion
@@ -1423,7 +1446,7 @@
 #: code:addons/website_sale/static/src/js/website_sale_tour_shop.js:71
 #, python-format
 msgid "Open your website app here."
-msgstr ""
+msgstr "Mở ứng dụng Website của bạn tại đây"
 
 #. module: website_sale
 #: code:addons/website_sale/models/sale_order.py:236
@@ -1465,8 +1488,12 @@
 
 #. module: website_sale
 #: model:ir.model.fields,help:website_sale.field_sale_order__website_order_line
-msgid "Order Lines to be displayed on the website. They should not be used for computation purpose."
-msgstr "Chi tiết đơn hàng hiển thị trên website. Chúng sẽ không được sử dụng cho mục đính tính toán."
+msgid ""
+"Order Lines to be displayed on the website. They should not be used for "
+"computation purpose."
+msgstr ""
+"Chi tiết đơn hàng hiển thị trên website. Chúng sẽ không được sử dụng cho mục"
+" đính tính toán."
 
 #. module: website_sale
 #: model_terms:ir.ui.view,arch_db:website_sale.short_cart_summary
@@ -1475,8 +1502,8 @@
 
 #. module: website_sale
 #. openerp-web
-#: code:addons/website_sale/static/src/xml/website_sale_dashboard.xml:78
-#: code:addons/website_sale/static/src/xml/website_sale_dashboard.xml:79
+#: code:addons/website_sale/static/src/xml/website_sale_dashboard.xml:66
+#: code:addons/website_sale/static/src/xml/website_sale_dashboard.xml:67
 #: model:ir.actions.act_window,name:website_sale.action_orders_ecommerce
 #: model:ir.ui.menu,name:website_sale.menu_orders
 #: model:ir.ui.menu,name:website_sale.menu_orders_orders
@@ -1503,8 +1530,8 @@
 
 #. module: website_sale
 #. openerp-web
-#: code:addons/website_sale/static/src/xml/website_sale_dashboard.xml:99
-#: code:addons/website_sale/static/src/xml/website_sale_dashboard.xml:100
+#: code:addons/website_sale/static/src/xml/website_sale_dashboard.xml:87
+#: code:addons/website_sale/static/src/xml/website_sale_dashboard.xml:88
 #, python-format
 msgid "Orders/Day"
 msgstr "Đơn/Ngày"
@@ -1759,8 +1786,16 @@
 
 #. module: website_sale
 #: model_terms:ir.ui.view,arch_db:website_sale.res_config_settings_view_form
-msgid "Provide customers with product-specific links or downloadable content in the confirmation page of the checkout process if the payment gets through. To do so, attach some files to a product using the new Files button and publish them."
-msgstr ""
+msgid ""
+"Provide customers with product-specific links or downloadable content in the"
+" confirmation page of the checkout process if the payment gets through. To "
+"do so, attach some files to a product using the new Files button and publish"
+" them."
+msgstr ""
+"Cung cấp cho khách hàng các liên kết cụ thể theo sản phẩm hoặc nội dung có "
+"thể tải xuống trong trang xác nhận của quy trình thanh toán nếu thanh toán "
+"được thực hiện. Để làm như vậy, hãy đính kèm một số tệp vào sản phẩm bằng "
+"nút Tệp mới và xuất bản chúng."
 
 #. module: website_sale
 #: model_terms:ir.ui.view,arch_db:website_sale.product_template_search_view_website
@@ -1819,13 +1854,13 @@
 #. module: website_sale
 #: model_terms:ir.ui.view,arch_db:website_sale.cart_lines
 msgid "Remove from cart"
-msgstr ""
+msgstr "Xoá khỏi Giỏ"
 
 #. module: website_sale
 #: model_terms:ir.ui.view,arch_db:website_sale.cart_lines
 #: model_terms:ir.ui.view,arch_db:website_sale.product_quantity
 msgid "Remove one"
-msgstr ""
+msgstr "Xoá một"
 
 #. module: website_sale
 #: model:ir.ui.menu,name:website_sale.menu_reporting
@@ -1887,7 +1922,7 @@
 #. module: website_sale
 #: model:ir.model,name:website_sale.model_sale_report
 msgid "Sales Analysis Report"
-msgstr "Báo cáo phân tích hoạt động kinh doanh"
+msgstr "Báo cáo Phân tích Bán"
 
 #. module: website_sale
 #: model:ir.model,name:website_sale.model_crm_team
@@ -1910,7 +1945,7 @@
 #: code:addons/website_sale/static/src/xml/website_sale_dashboard.xml:56
 #, python-format
 msgid "Sales Since Last Month"
-msgstr "Doanh thu Tháng trước"
+msgstr "Doanh thu kể từ Tháng trước"
 
 #. module: website_sale
 #. openerp-web
@@ -1918,15 +1953,15 @@
 #: code:addons/website_sale/static/src/xml/website_sale_dashboard.xml:53
 #, python-format
 msgid "Sales Since Last Week"
-msgstr "Doanh thu Tuần trước"
-
-#. module: website_sale
-#. openerp-web
-#: code:addons/website_sale/static/src/xml/website_sale_dashboard.xml:39
-#: code:addons/website_sale/static/src/xml/website_sale_dashboard.xml:59
+msgstr "Doanh thu kể từ Tuần trước"
+
+#. module: website_sale
+#. openerp-web
+#: code:addons/website_sale/static/src/xml/website_sale_dashboard.xml:32
+#: code:addons/website_sale/static/src/xml/website_sale_dashboard.xml:47
 #, python-format
 msgid "Sales Since Last Year"
-msgstr "Doanh thu Năm ngoái"
+msgstr "Doanh thu kể từ Năm ngoái"
 
 #. module: website_sale
 #: model:ir.model.fields,field_description:website_sale.field_res_config_settings__salesteam_id
@@ -2004,6 +2039,11 @@
 #: model:ir.model.fields,field_description:website_sale.field_product_public_category__sequence
 msgid "Sequence"
 msgstr "Trình tự"
+
+#. module: website_sale
+#: model:product.public.category,name:website_sale.services
+msgid "Services"
+msgstr "Dịch vụ"
 
 #. module: website_sale
 #: model_terms:ir.ui.view,arch_db:website_sale.res_config_settings_view_form
@@ -2093,19 +2133,24 @@
 
 #. module: website_sale
 #: model:ir.model.fields,help:website_sale.field_product_public_category__image_small
-msgid "Small-sized image of the category. It is automatically resized as a 64x64px image, with aspect ratio preserved. Use this field anywhere a small image is required."
-msgstr "Hình cỡ nhỏ của nhóm. Hình được tự động thu nhỏ về kích thước 64x64px, (giữ nguyên tỉ lệ). Sử dụng trường này bất cứ nơi nào bạn cần có hình nhỏ."
-
-#. module: website_sale
-#. openerp-web
-#: code:addons/website_sale/static/src/xml/website_sale_dashboard.xml:87
-#: code:addons/website_sale/static/src/xml/website_sale_dashboard.xml:120
+msgid ""
+"Small-sized image of the category. It is automatically resized as a 64x64px "
+"image, with aspect ratio preserved. Use this field anywhere a small image is"
+" required."
+msgstr ""
+"Hình cỡ nhỏ của nhóm. Hình được tự động thu nhỏ về kích thước 64x64px, (giữ "
+"nguyên tỉ lệ). Sử dụng trường này bất cứ nơi nào bạn cần có hình nhỏ."
+
+#. module: website_sale
+#. openerp-web
+#: code:addons/website_sale/static/src/xml/website_sale_dashboard.xml:75
+#: code:addons/website_sale/static/src/xml/website_sale_dashboard.xml:108
 #, python-format
 msgid "Sold"
 msgstr "Đã bán"
 
 #. module: website_sale
-#: code:addons/website_sale/controllers/main.py:537
+#: code:addons/website_sale/controllers/main.py:539
 #, python-format
 msgid "Some required fields are empty."
 msgstr "Một số trường bắt buộc vẫn đang để trống."
@@ -2178,7 +2223,9 @@
 
 #. module: website_sale
 #: model:ir.model.fields,help:website_sale.field_product_template__alternative_product_ids
-msgid "Suggest alternatives to your customer(upsell strategy).Those product show up on the product page."
+msgid ""
+"Suggest alternatives to your customer(upsell strategy).Those product show up"
+" on the product page."
 msgstr ""
 
 #. module: website_sale
@@ -2208,7 +2255,10 @@
 
 #. module: website_sale
 #: model_terms:ir.ui.view,arch_db:website_sale.terms
-msgid "The <b>Intellectual Property</b> disclosure will inform users that the contents, logo and other visual media you created is your property and is protected by copyright laws."
+msgid ""
+"The <b>Intellectual Property</b> disclosure will inform users that the "
+"contents, logo and other visual media you created is your property and is "
+"protected by copyright laws."
 msgstr ""
 
 #. module: website_sale
@@ -2231,12 +2281,19 @@
 
 #. module: website_sale
 #: model_terms:ir.ui.view,arch_db:website_sale.res_config_settings_view_form
-msgid "The mode selected here applies as invoicing policy of any new product created but not of products already existing."
-msgstr ""
+msgid ""
+"The mode selected here applies as invoicing policy of any new product "
+"created but not of products already existing."
+msgstr ""
+"Chế độ được chọn ở đây áp dụng như chính sách lập hóa đơn của bất kỳ sản "
+"phẩm mới nào được tạo nhưng không phải là sản phẩm đã tồn tại."
 
 #. module: website_sale
 #: model:ir.model.fields,help:website_sale.field_product_template__public_categ_ids
-msgid "The product will be available in each mentioned e-commerce category. Go toShop > Customize and enable 'E-commerce categories' to view all e-commerce categories."
+msgid ""
+"The product will be available in each mentioned e-commerce category. Go "
+"toShop > Customize and enable 'E-commerce categories' to view all e-commerce"
+" categories."
 msgstr ""
 
 #. module: website_sale
@@ -2252,7 +2309,7 @@
 
 #. module: website_sale
 #. openerp-web
-#: code:addons/website_sale/static/src/xml/website_sale_dashboard.xml:66
+#: code:addons/website_sale/static/src/xml/website_sale_dashboard.xml:54
 #, python-format
 msgid "There is no recent confirmed order."
 msgstr "Không có đơn nào được xác nhận gần đây."
@@ -2275,13 +2332,18 @@
 
 #. module: website_sale
 #: model_terms:ir.ui.view,arch_db:website_sale.res_config_settings_view_form
-msgid "This email template is suggested by default when you send a recovery email."
+msgid ""
+"This email template is suggested by default when you send a recovery email."
 msgstr ""
 
 #. module: website_sale
 #: model:ir.model.fields,help:website_sale.field_product_public_category__image
-msgid "This field holds the image used as image for the category, limited to 1024x1024px."
-msgstr "Trường này chứa hình ảnh được sử dụng làm hình đại diện cho nhóm, giới hạn đến 1024x1024px."
+msgid ""
+"This field holds the image used as image for the category, limited to "
+"1024x1024px."
+msgstr ""
+"Trường này chứa hình ảnh được sử dụng làm hình đại diện cho nhóm, giới hạn "
+"đến 1024x1024px."
 
 #. module: website_sale
 #: model_terms:ir.ui.view,arch_db:website_sale.cart
@@ -2322,6 +2384,12 @@
 #: model_terms:ir.ui.view,arch_db:website_sale.res_config_settings_view_form
 msgid "USPS"
 msgstr ""
+
+#. module: website_sale
+#: model:product.product,uom_name:website_sale.product_product_1
+#: model:product.template,uom_name:website_sale.product_product_1_product_template
+msgid "Unit(s)"
+msgstr "Đơn vị"
 
 #. module: website_sale
 #. openerp-web
@@ -2341,7 +2409,7 @@
 
 #. module: website_sale
 #. openerp-web
-#: code:addons/website_sale/static/src/xml/website_sale_dashboard.xml:86
+#: code:addons/website_sale/static/src/xml/website_sale_dashboard.xml:74
 #, python-format
 msgid "Untaxed Total Sold"
 msgstr "Tổng Bán chưa Thuế"
@@ -2357,6 +2425,21 @@
 #: model_terms:ir.ui.view,arch_db:website_sale.cart_popover
 msgid "View Cart ("
 msgstr "Xem Giỏ ("
+
+#. module: website_sale
+#: model:product.product,name:website_sale.product_product_1
+#: model:product.template,name:website_sale.product_product_1_product_template
+msgid "Warranty"
+msgstr "Bảo hành"
+
+#. module: website_sale
+#: model:product.product,description_sale:website_sale.product_product_1
+#: model:product.template,description_sale:website_sale.product_product_1_product_template
+msgid ""
+"Warranty, issued to the purchaser of an article by its manufacturer, "
+"promising to repair or replace it if necessary within a specified period of "
+"time."
+msgstr ""
 
 #. module: website_sale
 #: model:ir.model,name:website_sale.model_website
@@ -2420,7 +2503,7 @@
 #: model:ir.model.fields,field_description:website_sale.field_product_product__website_price_difference
 #: model:ir.model.fields,field_description:website_sale.field_product_template__website_price_difference
 msgid "Website price difference"
-msgstr ""
+msgstr "Chênh lệnh Giá ở Website"
 
 #. module: website_sale
 #: model:ir.model.fields,field_description:website_sale.field_product_product__website_public_price
@@ -2455,8 +2538,23 @@
 
 #. module: website_sale
 #: model_terms:ir.ui.view,arch_db:website_sale.res_config_settings_view_form
-msgid "With the first mode you can set several prices in the product config form (from Sales tab). With the second one, you set prices and computation rules from Pricelists."
-msgstr ""
+msgid ""
+"With the first mode you can set several prices in the product config form "
+"(from Sales tab). With the second one, you set prices and computation rules "
+"from Pricelists."
+msgstr ""
+"Với chế độ đầu tiên, bạn có thể đặt một số giá trong biểu mẫu cấu hình sản "
+"phẩm (từ tab Bán hàng). Với cái thứ hai, bạn đặt giá và quy tắc tính toán từ"
+" Bảng giá."
+
+#. module: website_sale
+#: model_terms:ir.ui.view,arch_db:website_sale.address
+msgid ""
+"You are editing your <b>billing and shipping</b> addresses at the same time!<br/>\n"
+"                                            If you want to modify your shipping address, create a"
+msgstr ""
+"Bạn đang sử đổi địa chỉ <b>hoá đơn và giao hàng</b> cùng lúc!<br/>\n"
+"                                            Nếu bạn muốn điều chỉnh địa chỉ giao hàng, hãy tạo một"
 
 #. module: website_sale
 #: model_terms:ir.actions.act_window,help:website_sale.sale_report_action_carts
@@ -2508,7 +2606,7 @@
 #. module: website_sale
 #: model_terms:ir.ui.view,arch_db:website_sale.payment_confirmation_status
 msgid "Your payment has been authorized."
-msgstr "Thanh toán của bạn đã được ủy quyền."
+msgstr "Thanh toán của bạn đã được chứng thực."
 
 #. module: website_sale
 #: model_terms:ir.ui.view,arch_db:website_sale.cart
@@ -2569,8 +2667,12 @@
 
 #. module: website_sale
 #: model_terms:ir.ui.view,arch_db:website_sale.cart
-msgid "if you want to restore your previous cart. Your current cart will be replaced with your previous cart."
-msgstr ""
+msgid ""
+"if you want to restore your previous cart. Your current cart will be "
+"replaced with your previous cart."
+msgstr ""
+"nếu bạn muốn khôi phục giỏ hàng trước đó của mình. Giỏ hàng hiện tại của bạn"
+" sẽ được thay thế bằng giỏ hàng trước đó của bạn."
 
 #. module: website_sale
 #: model_terms:ir.ui.view,arch_db:website_sale.cart_popover
