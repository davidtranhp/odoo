--- conflicted
+++ resolved
@@ -19,11 +19,7 @@
 msgstr ""
 "Project-Id-Version: Odoo Server 10.0alpha1e\n"
 "Report-Msgid-Bugs-To: \n"
-<<<<<<< HEAD
-"POT-Creation-Date: 2016-08-19 10:25+0000\n"
-=======
 "POT-Creation-Date: 2016-08-18 14:07+0000\n"
->>>>>>> bc1a0a32
 "PO-Revision-Date: 2016-08-18 08:37+0000\n"
 "Last-Translator: Xavier Belmere <Info@cartmeleon.com>, 2016\n"
 "Language-Team: French (https://www.transifex.com/odoo/teams/41243/fr/)\n"
@@ -90,19 +86,9 @@
 "Mis à jour le\n"
 "#-#-#-#-#  fr.po (Odoo Server 10.0alpha1e)  #-#-#-#-#\n"
 "Dernière mise à jour le"
-<<<<<<< HEAD
 
 #. module: google_account
-#: code:addons/google_account/models/google_service.py:169
-#, python-format
-msgid "Method not supported [%s] not in [GET, POST, PUT, PATCH or DELETE]!"
-msgstr ""
-"Méthode non supportée [%s] pas dans [GET, POST, PUT, PATCH or DELETE] !"
-=======
->>>>>>> bc1a0a32
-
-#. module: google_account
-#: code:addons/google_account/models/google_service.py:117
+#: code:addons/google_account/google_account.py:98
 #, python-format
 msgid ""
 "Something went wrong during your token generation. Maybe your Authorization "
@@ -112,7 +98,7 @@
 "d'autorisation est peut être invalide."
 
 #. module: google_account
-#: code:addons/google_account/models/google_service.py:52
+#: code:addons/google_account/google_account.py:37
 #, python-format
 msgid ""
 "Something went wrong during your token generation. Maybe your Authorization "
@@ -122,7 +108,7 @@
 "d'autorisation est peut être invalide ou expiré."
 
 #. module: google_account
-#: code:addons/google_account/models/google_service.py:144
+#: code:addons/google_account/google_account.py:128
 #, python-format
 msgid ""
 "Something went wrong during your token generation. Maybe your Authorization "
@@ -132,7 +118,7 @@
 "d'autorisation est peut être invalide ou expiré [%s]."
 
 #. module: google_account
-#: code:addons/google_account/models/google_service.py:193
+#: code:addons/google_account/google_account.py:173
 #, python-format
 msgid "Something went wrong with your request to google"
 msgstr ""
