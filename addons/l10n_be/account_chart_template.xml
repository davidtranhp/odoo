<?xml version="1.0" encoding="UTF-8"?>
<openerp>
  <data noupdate="0">

        <!-- Chart template -->
        <record id="l10nbe_chart_template" model="account.chart.template">
            <field name="name">Belgian PCMN</field>
            <field name="account_root_id" ref="a_root"/>
            <field name="tax_code_root_id" ref="atctn_I"/>
            <field name="bank_account_view_id" ref="a550"/>
            <field name="property_account_receivable" ref="a_recv"/>
            <field name="property_account_payable" ref="a_pay"/>
            <field name="property_account_expense_categ" ref="a_expense"/>
            <field name="property_account_income_categ" ref="a_sale"/>
<<<<<<< HEAD
            <field name="spoken_languages" eval="'nl_BE'"/>
            <field name="currency_id" ref="base.EUR"/>
=======
        </record>
        <record id="l10nbe_chart_template_value" model="ir.values">
            <field name="name">Belgian PCMN</field>
            <field name="model">account.chart.template</field>
            <field name="key">default</field>
            <field name="res_id" ref="l10nbe_chart_template"/>
            <field name="value" ref="base.EUR"/>
>>>>>>> 17144e99
        </record>


  </data>
</openerp><|MERGE_RESOLUTION|>--- conflicted
+++ resolved
@@ -12,18 +12,7 @@
             <field name="property_account_payable" ref="a_pay"/>
             <field name="property_account_expense_categ" ref="a_expense"/>
             <field name="property_account_income_categ" ref="a_sale"/>
-<<<<<<< HEAD
-            <field name="spoken_languages" eval="'nl_BE'"/>
             <field name="currency_id" ref="base.EUR"/>
-=======
-        </record>
-        <record id="l10nbe_chart_template_value" model="ir.values">
-            <field name="name">Belgian PCMN</field>
-            <field name="model">account.chart.template</field>
-            <field name="key">default</field>
-            <field name="res_id" ref="l10nbe_chart_template"/>
-            <field name="value" ref="base.EUR"/>
->>>>>>> 17144e99
         </record>
 
 
