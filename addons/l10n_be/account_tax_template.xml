<?xml version="1.0" encoding="UTF-8"?>
<openerp>
  <data noupdate="0">
        <record id="tax_tag_base_00" model="account.account.tag">
            <field name="name">Tax declaration: base in grid 0</field>
            <field name="applicability">taxes</field>
        </record>
        <record id="tax_tag_base_01" model="account.account.tag">
            <field name="name">Tax declaration: base in grid 01</field>
            <field name="applicability">taxes</field>
        </record>
        <record id="tax_tag_base_02" model="account.account.tag">
            <field name="name">Tax declaration: base in grid 02</field>
            <field name="applicability">taxes</field>
        </record>
        <record id="tax_tag_base_03" model="account.account.tag">
            <field name="name">Tax declaration: base in grid 03</field>
            <field name="applicability">taxes</field>
        </record>
        <record id="tax_tag_base_44" model="account.account.tag">
            <field name="name">Tax declaration: base in grid 44</field>
            <field name="applicability">taxes</field>
        </record>
        <record id="tax_tag_base_45" model="account.account.tag">
            <field name="name">Tax declaration: base in grid 45</field>
            <field name="applicability">taxes</field>
        </record>
        <record id="tax_tag_base_46L" model="account.account.tag">
            <field name="name">Tax declaration: base in grid 46L</field>
            <field name="applicability">taxes</field>
        </record>
        <record id="tax_tag_base_46T" model="account.account.tag">
            <field name="name">Tax declaration: base in grid 46T</field>
            <field name="applicability">taxes</field>
        </record>
        <record id="tax_tag_base_47" model="account.account.tag">
            <field name="name">Tax declaration: base in grid 47</field>
            <field name="applicability">taxes</field>
        </record>
        <record id="tax_tag_base_81" model="account.account.tag">
            <field name="name">Tax declaration: base in grid 81</field>
            <field name="applicability">taxes</field>
        </record>
        <record id="tax_tag_base_82" model="account.account.tag">
            <field name="name">Tax declaration: base in grid 82</field>
            <field name="applicability">taxes</field>
        </record>
        <record id="tax_tag_base_83" model="account.account.tag">
            <field name="name">Tax declaration: base in grid 83</field>
            <field name="applicability">taxes</field>
        </record>
        <record id="tax_tag_base_86" model="account.account.tag">
            <field name="name">Tax declaration: base in grid 86</field>
            <field name="applicability">taxes</field>
        </record>
        <record id="tax_tag_base_87" model="account.account.tag">
            <field name="name">Tax declaration: base in grid 87</field>
            <field name="applicability">taxes</field>
        </record>
        <record id="tax_tag_base_87_hors_eu" model="account.account.tag">
            <field name="name">Tax declaration: base in grid 87 (Importations)</field>
            <field name="applicability">taxes</field>
        </record>
        <record id="tax_tag_base_88" model="account.account.tag">
            <field name="name">Tax declaration: base in grid 88</field>
            <field name="applicability">taxes</field>
        </record>
        <record id="tax_tag_non_deductible_81" model="account.account.tag">
            <field name="name">Tax declaration: not deductible with base in 81</field>
            <field name="applicability">taxes</field>
        </record>
        <record id="tax_tag_non_deductible_82" model="account.account.tag">
            <field name="name">Tax declaration: not deductible with base in 82</field>
            <field name="applicability">taxes</field>
        </record>
        <record id="tax_tag_non_deductible_83" model="account.account.tag">
            <field name="name">Tax declaration: not deductible with base in 83</field>
            <field name="applicability">taxes</field>
        </record>
        <record id="tax_tag_cocontractant" model="account.account.tag">
            <field name="name">Tax declaration: cocontractant or importations</field>
            <field name="applicability">taxes</field>
        </record>
        <record id="tax_tag_intracom" model="account.account.tag">
            <field name="name">Tax declaration: intracom</field>
            <field name="applicability">taxes</field>
        </record>

        <!-- TODO change description of taxes when the vat report is fixed -->
        <!-- account.tax.template -->
        <record id="attn_VAT-OUT-21-S" model="account.tax.template">
            <field name="sequence">10</field>
            <field name="description">VAT-OUT-21-S</field>
<<<<<<< HEAD
            <field name="name">VAT 21% - Services</field>
            <field name="refund_account_id" ref="a451054"/>
            <field name="account_id" ref="a451054"/>
=======
            <field name="name">TVA 21% - Services</field>
            <field name="account_collected_id" ref="a451054"/>
            <field name="account_paid_id" ref="a451054"/>
>>>>>>> be58335f
            <field name="price_include" eval="0"/>
            <field name="amount">21</field>
            <field name="amount_type">percent</field>
            <field name="type_tax_use">sale</field>
            <field name="chart_template_id" ref="l10nbe_chart_template"/>
            <field name="tag_ids" eval="[(6,0,[ref('tax_tag_base_03')])]"/>
        </record>
        <record id="attn_VAT-OUT-21-L" model="account.tax.template">
            <field name="sequence">11</field>
            <field name="description">VAT-OUT-21-L</field>
<<<<<<< HEAD
            <field name="name">VAT 21%</field>
            <field name="refund_account_id" ref="a451054"/>
            <field name="account_id" ref="a451054"/>
=======
            <field name="name">TVA 21%</field>
            <field name="account_collected_id" ref="a451054"/>
            <field name="account_paid_id" ref="a451054"/>
>>>>>>> be58335f
            <field name="price_include" eval="0"/>
            <field name="amount">21</field>
            <field name="amount_type">percent</field>
            <field name="type_tax_use">sale</field>
            <field name="chart_template_id" ref="l10nbe_chart_template"/>
            <field name="tag_ids" eval="[(6,0,[ref('tax_tag_base_03')])]"/>
        </record>
        <record id="attn_VAT-OUT-12-S" model="account.tax.template">
            <field name="sequence">20</field>
            <field name="description">VAT-OUT-12-S</field>
<<<<<<< HEAD
            <field name="name">VAT 12% - Services</field>
            <field name="refund_account_id" ref="a451054"/>
            <field name="account_id" ref="a451054"/>
=======
            <field name="name">TVA 12% - Services</field>
            <field name="account_collected_id" ref="a451054"/>
            <field name="account_paid_id" ref="a451054"/>
>>>>>>> be58335f
            <field name="price_include" eval="0"/>
            <field name="amount">12</field>
            <field name="amount_type">percent</field>
            <field name="type_tax_use">sale</field>
            <field name="chart_template_id" ref="l10nbe_chart_template"/>
            <field name="tag_ids" eval="[(6,0,[ref('tax_tag_base_02')])]"/>
        </record>
        <record id="attn_VAT-OUT-12-L" model="account.tax.template">
            <field name="sequence">21</field>
            <field name="description">VAT-OUT-12-L</field>
<<<<<<< HEAD
            <field name="name">VAT 12%</field>
            <field name="refund_account_id" ref="a451054"/>
            <field name="account_id" ref="a451054"/>
=======
            <field name="name">TVA 12%</field>
            <field name="account_collected_id" ref="a451054"/>
            <field name="account_paid_id" ref="a451054"/>
>>>>>>> be58335f
            <field name="price_include" eval="0"/>
            <field name="amount">12</field>
            <field name="amount_type">percent</field>
            <field name="type_tax_use">sale</field>
            <field name="chart_template_id" ref="l10nbe_chart_template"/>
            <field name="tag_ids" eval="[(6,0,[ref('tax_tag_base_02')])]"/>
        </record>
        <record id="attn_VAT-OUT-06-S" model="account.tax.template">
            <field name="sequence">30</field>
            <field name="description">VAT-OUT-06-S</field>
<<<<<<< HEAD
            <field name="name">VAT 6% - Services</field>
            <field name="refund_account_id" ref="a451054"/>
            <field name="account_id" ref="a451054"/>
=======
            <field name="name">TVA 6% - Services</field>
            <field name="account_collected_id" ref="a451054"/>
            <field name="account_paid_id" ref="a451054"/>
>>>>>>> be58335f
            <field name="price_include" eval="0"/>
            <field name="amount">6</field>
            <field name="amount_type">percent</field>
            <field name="type_tax_use">sale</field>
            <field name="chart_template_id" ref="l10nbe_chart_template"/>
            <field name="tag_ids" eval="[(6,0,[ref('tax_tag_base_01')])]"/>
        </record>
        <record id="attn_VAT-OUT-06-L" model="account.tax.template">
            <field name="sequence">31</field>
            <field name="description">VAT-OUT-06-L</field>
<<<<<<< HEAD
            <field name="name">VAT 6%</field>
            <field name="refund_account_id" ref="a451054"/>
            <field name="account_id" ref="a451054"/>
=======
            <field name="name">TVA 6%</field>
            <field name="account_collected_id" ref="a451054"/>
            <field name="account_paid_id" ref="a451054"/>
>>>>>>> be58335f
            <field name="price_include" eval="0"/>
            <field name="amount">6</field>
            <field name="amount_type">percent</field>
            <field name="type_tax_use">sale</field>
            <field name="chart_template_id" ref="l10nbe_chart_template"/>
            <field name="tag_ids" eval="[(6,0,[ref('tax_tag_base_01')])]"/>
        </record>
        <record id="attn_VAT-OUT-00-S" model="account.tax.template">
            <field name="sequence">40</field>
            <field name="description">VAT-OUT-00-S</field>
            <field name="name">TVA 0% - Services</field>
            <field name="price_include" eval="0"/>
            <field name="amount">0</field>
            <field name="amount_type">percent</field>
            <field name="type_tax_use">sale</field>
            <field name="chart_template_id" ref="l10nbe_chart_template"/>
            <field name="tag_ids" eval="[(6,0,[ref('tax_tag_base_00')])]"/>
        </record>
        <record id="attn_VAT-OUT-00-L" model="account.tax.template">
            <field name="sequence">41</field>
            <field name="description">VAT-OUT-00-L</field>
            <field name="name">TVA 0%</field>
            <field name="price_include" eval="0"/>
            <field name="amount">0</field>
            <field name="amount_type">percent</field>
            <field name="type_tax_use">sale</field>
            <field name="chart_template_id" ref="l10nbe_chart_template"/>
            <field name="tag_ids" eval="[(6,0,[ref('tax_tag_base_00')])]"/>
        </record>
        <record id="attn_VAT-OUT-00-CC" model="account.tax.template">
            <field name="sequence">50</field>
            <field name="description">VAT-OUT-00-CC</field>
            <field name="name">TVA 0% Cocontractant</field>
            <field name="price_include" eval="0"/>
            <field name="amount">0</field>
            <field name="amount_type">percent</field>
            <field name="type_tax_use">sale</field>
            <field name="chart_template_id" ref="l10nbe_chart_template"/>
            <field name="tag_ids" eval="[(6,0,[ref('tax_tag_base_45')])]"/>
        </record>
        <record id="attn_VAT-OUT-00-EU-S" model="account.tax.template">
            <field name="sequence">60</field>
            <field name="description">VAT-OUT-00-EU-S</field>
            <field name="name">TVA services EU</field>
            <field name="price_include" eval="0"/>
            <field name="amount">0</field>
            <field name="amount_type">percent</field>
            <field name="type_tax_use">sale</field>
            <field name="chart_template_id" ref="l10nbe_chart_template"/>
            <field name="tag_ids" eval="[(6,0,[ref('tax_tag_base_44')])]"/>
        </record>
        <record id="attn_VAT-OUT-00-EU-L" model="account.tax.template">
            <field name="sequence">61</field>
            <field name="description">VAT-OUT-00-EU-L</field>
            <field name="name">TVA Marchandises EU (Code L)</field>
            <field name="price_include" eval="0"/>
            <field name="amount">0</field>
            <field name="amount_type">percent</field>
            <field name="type_tax_use">sale</field>
            <field name="chart_template_id" ref="l10nbe_chart_template"/>
            <field name="tag_ids" eval="[(6,0,[ref('tax_tag_base_46L')])]"/>
        </record>
        <record id="attn_VAT-OUT-00-EU-T" model="account.tax.template">
            <field name="sequence">62</field>
            <field name="description">VAT-OUT-00-EU-T</field>
            <field name="name">TVA marchandises EU (Code T)</field>
            <field name="price_include" eval="0"/>
            <field name="amount">0</field>
            <field name="amount_type">percent</field>
            <field name="type_tax_use">sale</field>
            <field name="chart_template_id" ref="l10nbe_chart_template"/>
            <field name="tag_ids" eval="[(6,0,[ref('tax_tag_base_46T')])]"/>
        </record>
        <record id="attn_VAT-OUT-00-ROW" model="account.tax.template">
            <field name="sequence">70</field>
            <field name="description">VAT-OUT-00-ROW</field>
            <field name="name">TVA export hors EU</field>
            <field name="price_include" eval="0"/>
            <field name="amount">0</field>
            <field name="amount_type">percent</field>
            <field name="type_tax_use">sale</field>
            <field name="chart_template_id" ref="l10nbe_chart_template"/>
            <field name="tag_ids" eval="[(6,0,[ref('tax_tag_base_47')])]"/>
        </record>
        <record id="attn_VAT-IN-V81-21" model="account.tax.template">
            <field name="sequence">110</field>
            <field name="description">VAT-IN-V81-21</field>
            <field name="name">TVA Déductible 21% - Approvisionn. et marchandises</field>
            <field name="refund_account_id" ref="a411059"/>
            <field name="account_id" ref="a411059"/>
            <field name="price_include" eval="0"/>
            <field name="amount">21</field>
            <field name="amount_type">percent</field>
            <field name="type_tax_use">purchase</field>
            <field name="chart_template_id" ref="l10nbe_chart_template"/>
            <field name="tag_ids" eval="[(6,0,[ref('tax_tag_base_81')])]"/>
        </record>
        <record id="attn_VAT-IN-V81-12" model="account.tax.template">
            <field name="sequence">120</field>
            <field name="description">VAT-IN-V81-12</field>
            <field name="name">TVA Déductible 12% - Approvisionn. et marchandises</field>
            <field name="refund_account_id" ref="a411059"/>
            <field name="account_id" ref="a411059"/>
            <field name="price_include" eval="0"/>
            <field name="amount">12</field>
            <field name="amount_type">percent</field>
            <field name="type_tax_use">purchase</field>
            <field name="chart_template_id" ref="l10nbe_chart_template"/>
            <field name="tag_ids" eval="[(6,0,[ref('tax_tag_base_81')])]"/>
        </record>
        <record id="attn_VAT-IN-V81-06" model="account.tax.template">
            <field name="sequence">130</field>
            <field name="description">VAT-IN-V81-06</field>
            <field name="name">TVA Déductible 6% - Approvisionn. et marchandises</field>
            <field name="refund_account_id" ref="a411059"/>
            <field name="account_id" ref="a411059"/>
            <field name="price_include" eval="0"/>
            <field name="amount">6</field>
            <field name="amount_type">percent</field>
            <field name="type_tax_use">purchase</field>
            <field name="chart_template_id" ref="l10nbe_chart_template"/>
            <field name="tag_ids" eval="[(6,0,[ref('tax_tag_base_81')])]"/>
        </record>
        <record id="attn_VAT-IN-V81-00" model="account.tax.template">
            <field name="sequence">140</field>
            <field name="description">VAT-IN-V81-00</field>
            <field name="name">TVA à l'entrée 0% - Approvisionn. et marchandises</field>
            <field name="price_include" eval="0"/>
            <field name="amount">0</field>
            <field name="amount_type">percent</field>
            <field name="type_tax_use">purchase</field>
            <field name="chart_template_id" ref="l10nbe_chart_template"/>
            <field name="tag_ids" eval="[(6,0,[ref('tax_tag_base_81')])]"/>
        </record>
        <record id="attn_VAT-IN-V82-21-S" model="account.tax.template">
            <field name="sequence">210</field>
            <field name="description">VAT-IN-V82-21-S</field>
            <field name="name">TVA Déductible 21% - Services</field>
            <field name="refund_account_id" ref="a411059"/>
            <field name="account_id" ref="a411059"/>
            <field name="price_include" eval="0"/>
            <field name="amount">21</field>
            <field name="amount_type">percent</field>
            <field name="type_tax_use">purchase</field>
            <field name="chart_template_id" ref="l10nbe_chart_template"/>
            <field name="tag_ids" eval="[(6,0,[ref('tax_tag_base_82')])]"/>
        </record>
        <record id="attn_VAT-IN-V82-21-G" model="account.tax.template">
            <field name="sequence">220</field>
            <field name="description">VAT-IN-V82-21-G</field>
            <field name="name">TVA Déductible 21% - Biens divers</field>
            <field name="refund_account_id" ref="a411059"/>
            <field name="account_id" ref="a411059"/>
            <field name="price_include" eval="0"/>
            <field name="amount">21</field>
            <field name="amount_type">percent</field>
            <field name="type_tax_use">purchase</field>
            <field name="chart_template_id" ref="l10nbe_chart_template"/>
            <field name="tag_ids" eval="[(6,0,[ref('tax_tag_base_82')])]"/>
        </record>
        <record id="attn_VAT-IN-V82-12-S" model="account.tax.template">
            <field name="sequence">230</field>
            <field name="description">VAT-IN-V82-12-S</field>
            <field name="name">TVA Déductible 12% - Services</field>
            <field name="refund_account_id" ref="a411059"/>
            <field name="account_id" ref="a411059"/>
            <field name="price_include" eval="0"/>
            <field name="amount">12</field>
            <field name="amount_type">percent</field>
            <field name="type_tax_use">purchase</field>
            <field name="chart_template_id" ref="l10nbe_chart_template"/>
            <field name="tag_ids" eval="[(6,0,[ref('tax_tag_base_82')])]"/>
        </record>
        <record id="attn_VAT-IN-V82-12-G" model="account.tax.template">
            <field name="sequence">240</field>
            <field name="description">VAT-IN-V82-12-G</field>
            <field name="name">TVA Déductible 12% - Biens divers</field>
            <field name="refund_account_id" ref="a411059"/>
            <field name="account_id" ref="a411059"/>
            <field name="price_include" eval="0"/>
            <field name="amount">12</field>
            <field name="amount_type">percent</field>
            <field name="type_tax_use">purchase</field>
            <field name="chart_template_id" ref="l10nbe_chart_template"/>
            <field name="tag_ids" eval="[(6,0,[ref('tax_tag_base_82')])]"/>
        </record>
        <record id="attn_VAT-IN-V82-06-S" model="account.tax.template">
            <field name="sequence">250</field>
            <field name="description">VAT-IN-V82-06-S</field>
            <field name="name">TVA Déductible 6% - Services</field>
            <field name="refund_account_id" ref="a411059"/>
            <field name="account_id" ref="a411059"/>
            <field name="price_include" eval="0"/>
            <field name="amount">6</field>
            <field name="amount_type">percent</field>
            <field name="type_tax_use">purchase</field>
            <field name="chart_template_id" ref="l10nbe_chart_template"/>
            <field name="tag_ids" eval="[(6,0,[ref('tax_tag_base_82')])]"/>
        </record>
        <record id="attn_VAT-IN-V82-06-G" model="account.tax.template">
            <field name="sequence">260</field>
            <field name="description">VAT-IN-V82-06-G</field>
            <field name="name">TVA Déductible 6% - Biens divers</field>
            <field name="refund_account_id" ref="a411059"/>
            <field name="account_id" ref="a411059"/>
            <field name="price_include" eval="0"/>
            <field name="amount">6</field>
            <field name="amount_type">percent</field>
            <field name="type_tax_use">purchase</field>
            <field name="chart_template_id" ref="l10nbe_chart_template"/>
            <field name="tag_ids" eval="[(6,0,[ref('tax_tag_base_82')])]"/>
        </record>
        <record id="attn_VAT-IN-V82-00-S" model="account.tax.template">
            <field name="sequence">270</field>
            <field name="description">VAT-IN-V82-00-S</field>
            <field name="name">TVA à l'entrée 0% - Services</field>
            <field name="price_include" eval="0"/>
            <field name="amount">0</field>
            <field name="amount_type">percent</field>
            <field name="type_tax_use">purchase</field>
            <field name="chart_template_id" ref="l10nbe_chart_template"/>
            <field name="tag_ids" eval="[(6,0,[ref('tax_tag_base_82')])]"/>
        </record>
        <record id="attn_VAT-IN-V82-00-G" model="account.tax.template">
            <field name="sequence">280</field>
            <field name="description">VAT-IN-V82-00-G</field>
            <field name="name">TVA à l'entrée 0% - Biens divers</field>
            <field name="price_include" eval="0"/>
            <field name="amount">0</field>
            <field name="amount_type">percent</field>
            <field name="type_tax_use">purchase</field>
            <field name="chart_template_id" ref="l10nbe_chart_template"/>
            <field name="tag_ids" eval="[(6,0,[ref('tax_tag_base_82')])]"/>
        </record>
        <record id="attn_VAT-IN-V83-21" model="account.tax.template">
            <field name="sequence">310</field>
            <field name="description">VAT-IN-V83-21</field>
            <field name="name">TVA Déductible 21% - Biens d'investissement</field>
            <field name="refund_account_id" ref="a411059"/>
            <field name="account_id" ref="a411059"/>
            <field name="price_include" eval="0"/>
            <field name="amount">21</field>
            <field name="amount_type">percent</field>
            <field name="type_tax_use">purchase</field>
            <field name="chart_template_id" ref="l10nbe_chart_template"/>
            <field name="tag_ids" eval="[(6,0,[ref('tax_tag_base_83')])]"/>
        </record>
        <record id="attn_VAT-IN-V83-12" model="account.tax.template">
            <field name="sequence">320</field>
            <field name="description">VAT-IN-V83-12</field>
            <field name="name">TVA Déductible 12% - Biens d'investissement</field>
            <field name="refund_account_id" ref="a411059"/>
            <field name="account_id" ref="a411059"/>
            <field name="price_include" eval="0"/>
            <field name="amount">12</field>
            <field name="amount_type">percent</field>
            <field name="type_tax_use">purchase</field>
            <field name="chart_template_id" ref="l10nbe_chart_template"/>
            <field name="tag_ids" eval="[(6,0,[ref('tax_tag_base_83')])]"/>
        </record>
        <record id="attn_VAT-IN-V83-06" model="account.tax.template">
            <field name="sequence">330</field>
            <field name="description">VAT-IN-V83-06</field>
            <field name="name">TVA Déductible 6% - Biens d'investissement</field>
            <field name="refund_account_id" ref="a411059"/>
            <field name="account_id" ref="a411059"/>
            <field name="price_include" eval="0"/>
            <field name="amount">6</field>
            <field name="amount_type">percent</field>
            <field name="type_tax_use">purchase</field>
            <field name="chart_template_id" ref="l10nbe_chart_template"/>
            <field name="tag_ids" eval="[(6,0,[ref('tax_tag_base_83')])]"/>
        </record>
        <record id="attn_VAT-IN-V83-00" model="account.tax.template">
            <field name="sequence">340</field>
            <field name="description">VAT-IN-V83-00</field>
            <field name="name">TVA à l'entrée 0% - Biens d'investissement</field>
            <field name="price_include" eval="0"/>
            <field name="amount">0</field>
            <field name="amount_type">percent</field>
            <field name="type_tax_use">purchase</field>
            <field name="chart_template_id" ref="l10nbe_chart_template"/>
            <field name="tag_ids" eval="[(6,0,[ref('tax_tag_base_83')])]"/>
        </record>
        <record id="attn_VAT-IN-V81-21-CC-C1" model="account.tax.template">
            <field name="sequence">411</field>
            <field name="description">VAT-IN-V81-21-CC-C1</field>
            <field name="name">VAT-IN-V81-21-CC-C1</field>
            <field name="refund_account_id" ref="a411059"/>
            <field name="account_id" ref="a411059"/>
            <field name="price_include" eval="0"/>
            <field name="amount">21</field>
            <field name="amount_type">percent</field>
            <field name="type_tax_use">none</field>
            <field name="chart_template_id" ref="l10nbe_chart_template"/>
            <field name="tag_ids" eval="[(6,0,[ref('tax_tag_base_87'), ref('tax_tag_base_81'), ref('tax_tag_cocontractant')])]"/>
        </record>
        <record id="attn_VAT-IN-V81-21-CC-C2" model="account.tax.template">
            <field name="sequence">412</field>
            <field name="description">VAT-IN-V81-21-CC-C2</field>
            <field name="name">VAT-IN-V81-21-CC-C2</field>
            <field name="refund_account_id" ref="a451056"/>
            <field name="account_id" ref="a451056"/>
            <field name="price_include" eval="0"/>
            <field name="amount">-21</field>
            <field name="amount_type">percent</field>
            <field name="type_tax_use">none</field>
            <field name="chart_template_id" ref="l10nbe_chart_template"/>
        </record>
        <record id="attn_VAT-IN-V81-21-CC" model="account.tax.template">
            <field name="sequence">410</field>
            <field name="description">VAT-IN-V81-21-CC</field>
            <field name="name">TVA Déductible 21% Cocontract. - Approvisionn. et marchandises</field>
            <field name="price_include" eval="0"/>
            <field name="amount">21</field>
            <field name="amount_type">group</field>
            <field name="type_tax_use">purchase</field>
            <field name="children_tax_ids" eval="[(6, 0, [ref('attn_VAT-IN-V81-21-CC-C1'), ref('attn_VAT-IN-V81-21-CC-C2')])]"/>
            <field name="chart_template_id" ref="l10nbe_chart_template"/>
            <field name="tag_ids" eval="[(6,0,[ref('tax_tag_base_87'), ref('tax_tag_base_81'), ref('tax_tag_cocontractant')])]"/>
        </record>
        <record id="attn_VAT-IN-V81-12-CC-C1" model="account.tax.template">
            <field name="sequence">421</field>
            <field name="description">VAT-IN-V81-12-CC-C1</field>
            <field name="name">VAT-IN-V81-12-CC-C1</field>
            <field name="refund_account_id" ref="a411059"/>
            <field name="account_id" ref="a411059"/>
            <field name="price_include" eval="0"/>
            <field name="amount">12</field>
            <field name="amount_type">percent</field>
            <field name="type_tax_use">none</field>
            <field name="chart_template_id" ref="l10nbe_chart_template"/>
            <field name="tag_ids" eval="[(6,0,[ref('tax_tag_base_87'), ref('tax_tag_base_81'), ref('tax_tag_cocontractant')])]"/>
        </record>
        <record id="attn_VAT-IN-V81-12-CC-C2" model="account.tax.template">
            <field name="sequence">422</field>
            <field name="description">VAT-IN-V81-12-CC-C2</field>
            <field name="name">VAT-IN-V81-12-CC-C2</field>
            <field name="refund_account_id" ref="a451056"/>
            <field name="account_id" ref="a451056"/>
            <field name="price_include" eval="0"/>
            <field name="amount">-12</field>
            <field name="amount_type">percent</field>
            <field name="type_tax_use">none</field>
            <field name="chart_template_id" ref="l10nbe_chart_template"/>
        </record>
        <record id="attn_VAT-IN-V81-12-CC" model="account.tax.template">
            <field name="sequence">420</field>
            <field name="description">VAT-IN-V81-12-CC</field>
            <field name="name">TVA Déductible 12% Cocontract. - Approvisionn. et marchandises</field>
            <field name="price_include" eval="0"/>
            <field name="amount_type">group</field>
            <field name="amount">12</field>
            <field name="type_tax_use">purchase</field>
            <field name="children_tax_ids" eval="[(6, 0, [ref('attn_VAT-IN-V81-12-CC-C1'), ref('attn_VAT-IN-V81-12-CC-C2')])]"/>
            <field name="chart_template_id" ref="l10nbe_chart_template"/>
            <field name="tag_ids" eval="[(6,0,[ref('tax_tag_base_87'), ref('tax_tag_base_81'), ref('tax_tag_cocontractant')])]"/>
        </record>
        <record id="attn_VAT-IN-V81-06-CC-C1" model="account.tax.template">
            <field name="sequence">431</field>
            <field name="description">VAT-IN-V81-06-CC-C1</field>
            <field name="name">VAT-IN-V81-06-CC-C1</field>
            <field name="refund_account_id" ref="a411059"/>
            <field name="account_id" ref="a411059"/>
            <field name="price_include" eval="0"/>
            <field name="amount">6</field>
            <field name="amount_type">percent</field>
            <field name="type_tax_use">none</field>
            <field name="chart_template_id" ref="l10nbe_chart_template"/>
            <field name="tag_ids" eval="[(6,0,[ref('tax_tag_base_87'), ref('tax_tag_base_81'), ref('tax_tag_cocontractant')])]"/>
        </record>
        <record id="attn_VAT-IN-V81-06-CC-C2" model="account.tax.template">
            <field name="sequence">432</field>
            <field name="description">VAT-IN-V81-06-CC-C2</field>
            <field name="name">VAT-IN-V81-06-CC-C2</field>
            <field name="refund_account_id" ref="a451056"/>
            <field name="account_id" ref="a451056"/>
            <field name="price_include" eval="0"/>
            <field name="amount">-6</field>
            <field name="amount_type">percent</field>
            <field name="type_tax_use">none</field>
            <field name="chart_template_id" ref="l10nbe_chart_template"/>
        </record>
        <record id="attn_VAT-IN-V81-06-CC" model="account.tax.template">
            <field name="sequence">430</field>
            <field name="description">VAT-IN-V81-06-CC</field>
            <field name="name">TVA Déductible 6% Cocontract. - Approvisionn. et marchandises</field>
            <field name="price_include" eval="0"/>
            <field name="amount_type">group</field>
            <field name="amount">6</field>
            <field name="type_tax_use">purchase</field>
            <field name="children_tax_ids" eval="[(6, 0, [ref('attn_VAT-IN-V81-06-CC-C1'), ref('attn_VAT-IN-V81-06-CC-C2')])]"/>
            <field name="chart_template_id" ref="l10nbe_chart_template"/>
            <field name="tag_ids" eval="[(6,0,[ref('tax_tag_base_87'), ref('tax_tag_base_81'), ref('tax_tag_cocontractant')])]"/>
        </record>
        <record id="attn_VAT-IN-V81-00-CC" model="account.tax.template">
            <field name="sequence">440</field>
            <field name="description">VAT-IN-V81-00-CC</field>
            <field name="name">TVA à l'entrée 0% Cocontract. - Approvisionn. et marchandises</field>
            <field name="refund_account_id" ref="a411059"/> 
            <field name="account_id" ref="a411059"/>
            <field name="price_include" eval="0"/>
            <field name="amount">0</field>
            <field name="amount_type">percent</field>
            <field name="type_tax_use">purchase</field>
            <field name="chart_template_id" ref="l10nbe_chart_template"/>
            <field name="tag_ids" eval="[(6,0,[ref('tax_tag_base_81'), ref('tax_tag_base_87')])]"/>
        </record>
        <record id="attn_VAT-IN-V82-21-CC-C1" model="account.tax.template">
            <field name="sequence">511</field>
            <field name="description">VAT-IN-V82-21-CC-C1</field>
            <field name="name">VAT-IN-V82-21-CC-C1</field>
            <field name="refund_account_id" ref="a411059"/>
            <field name="account_id" ref="a411059"/>
            <field name="price_include" eval="0"/>
            <field name="amount">21</field>
            <field name="amount_type">percent</field>
            <field name="type_tax_use">none</field>
            <field name="chart_template_id" ref="l10nbe_chart_template"/>
            <field name="tag_ids" eval="[(6,0,[ref('tax_tag_base_87'), ref('tax_tag_base_82'), ref('tax_tag_cocontractant')])]"/>
        </record>
        <record id="attn_VAT-IN-V82-21-CC-C2" model="account.tax.template">
            <field name="sequence">512</field>
            <field name="description">VAT-IN-V82-21-CC-C2</field>
            <field name="name">VAT-IN-V82-21-CC-C2</field>
            <field name="refund_account_id" ref="a451056"/>
            <field name="account_id" ref="a451056"/>
            <field name="price_include" eval="0"/>
            <field name="amount">-21</field>
            <field name="amount_type">percent</field>
            <field name="type_tax_use">none</field>
            <field name="chart_template_id" ref="l10nbe_chart_template"/>
        </record>
        <record id="attn_VAT-IN-V82-21-CC" model="account.tax.template">
            <field name="sequence">510</field>
            <field name="description">VAT-IN-V82-21-CC</field>
            <field name="name">TVA Déductible 21% Cocontract. - Services and other goods</field>
            <field name="price_include" eval="0"/>
            <field name="amount">0</field>
            <field name="amount_type">group</field>
            <field name="type_tax_use">purchase</field>
            <field name="children_tax_ids" eval="[(6, 0, [ref('attn_VAT-IN-V82-21-CC-C1'), ref('attn_VAT-IN-V82-21-CC-C2')])]"/>
            <field name="chart_template_id" ref="l10nbe_chart_template"/>
            <field name="tag_ids" eval="[(6,0,[ref('tax_tag_base_87'), ref('tax_tag_base_82'), ref('tax_tag_cocontractant')])]"/>
        </record>
        <record id="attn_VAT-IN-V82-12-CC-C1" model="account.tax.template">
            <field name="sequence">521</field>
            <field name="description">VAT-IN-V82-12-CC-C1</field>
            <field name="name">VAT-IN-V82-12-CC-C1</field>
            <field name="refund_account_id" ref="a411059"/>
            <field name="account_id" ref="a411059"/>
            <field name="price_include" eval="0"/>
            <field name="amount">12</field>
            <field name="amount_type">percent</field>
            <field name="type_tax_use">none</field>
            <field name="chart_template_id" ref="l10nbe_chart_template"/>
            <field name="tag_ids" eval="[(6,0,[ref('tax_tag_base_87'), ref('tax_tag_base_82'), ref('tax_tag_cocontractant')])]"/>
        </record>
        <record id="attn_VAT-IN-V82-12-CC-C2" model="account.tax.template">
            <field name="sequence">522</field>
            <field name="description">VAT-IN-V82-12-CC-C2</field>
            <field name="name">VAT-IN-V82-12-CC-C2</field>
            <field name="refund_account_id" ref="a451056"/>
            <field name="account_id" ref="a451056"/>
            <field name="price_include" eval="0"/>
            <field name="amount">-12</field>
            <field name="amount_type">percent</field>
            <field name="type_tax_use">none</field>
            <field name="chart_template_id" ref="l10nbe_chart_template"/>
        </record>
        <record id="attn_VAT-IN-V82-12-CC" model="account.tax.template">
            <field name="sequence">520</field>
            <field name="description">VAT-IN-V82-12-CC</field>
            <field name="name">TVA Déductible 12% Cocontract. - Services and other goods</field>
            <field name="price_include" eval="0"/>
            <field name="amount">12</field>
            <field name="amount_type">group</field>
            <field name="type_tax_use">purchase</field>
            <field name="children_tax_ids" eval="[(6, 0, [ref('attn_VAT-IN-V82-12-CC-C1'), ref('attn_VAT-IN-V82-12-CC-C2')])]"/>
            <field name="chart_template_id" ref="l10nbe_chart_template"/>
            <field name="tag_ids" eval="[(6,0,[ref('tax_tag_base_87'), ref('tax_tag_base_82'), ref('tax_tag_cocontractant')])]"/>
        </record>
        <record id="attn_VAT-IN-V82-06-CC-C1" model="account.tax.template">
            <field name="sequence">531</field>
            <field name="description">VAT-IN-V82-06-CC-C1</field>
            <field name="name">VAT-IN-V82-06-CC-C1</field>
            <field name="refund_account_id" ref="a411059"/>
            <field name="account_id" ref="a411059"/>
            <field name="price_include" eval="0"/>
            <field name="amount">6</field>
            <field name="amount_type">percent</field>
            <field name="type_tax_use">none</field>
            <field name="chart_template_id" ref="l10nbe_chart_template"/>
            <field name="tag_ids" eval="[(6,0,[ref('tax_tag_base_87'), ref('tax_tag_base_82'), ref('tax_tag_cocontractant')])]"/>
        </record>
        <record id="attn_VAT-IN-V82-06-CC-C2" model="account.tax.template">
            <field name="sequence">532</field>
            <field name="description">VAT-IN-V82-06-CC-C2</field>
            <field name="name">VAT-IN-V82-06-CC-C2</field>
            <field name="refund_account_id" ref="a451056"/>
            <field name="account_id" ref="a451056"/>
            <field name="price_include" eval="0"/>
            <field name="amount">-6</field>
            <field name="amount_type">percent</field>
            <field name="type_tax_use">none</field>
            <field name="chart_template_id" ref="l10nbe_chart_template"/>
        </record>
        <record id="attn_VAT-IN-V82-06-CC" model="account.tax.template">
            <field name="sequence">530</field>
            <field name="description">VAT-IN-V82-06-CC</field>
            <field name="name">TVA Déductible 6% Cocontract. - Services and other goods</field>
            <field name="price_include" eval="0"/>
            <field name="amount">1</field>
            <field name="amount_type">group</field>
            <field name="type_tax_use">purchase</field>
            <field name="children_tax_ids" eval="[(6, 0, [ref('attn_VAT-IN-V82-06-CC-C1'), ref('attn_VAT-IN-V82-06-CC-C2')])]"/>
            <field name="chart_template_id" ref="l10nbe_chart_template"/>
            <field name="tag_ids" eval="[(6,0,[ref('tax_tag_base_87'), ref('tax_tag_base_82'), ref('tax_tag_cocontractant')])]"/>
        </record>
        <record id="attn_VAT-IN-V82-00-CC" model="account.tax.template">
            <field name="sequence">540</field>
            <field name="description">VAT-IN-V82-00-CC</field>
            <field name="name">TVA à l'entrée 0% Cocontract. - Services and other goods</field>
            <field name="refund_account_id" ref="a411059"/>
            <field name="account_id" ref="a411059"/>
            <field name="price_include" eval="0"/>
            <field name="amount">0</field>
            <field name="amount_type">percent</field>
            <field name="type_tax_use">purchase</field>
            <field name="chart_template_id" ref="l10nbe_chart_template"/>
            <field name="tag_ids" eval="[(6,0,[ref('tax_tag_base_82'), ref('tax_tag_base_87')])]"/>
        </record>
        <record id="attn_VAT-IN-V83-21-CC-C1" model="account.tax.template">
            <field name="sequence">611</field>
            <field name="description">VAT-IN-V83-21-CC-C1</field>
            <field name="name">VAT-IN-V83-21-CC-C1</field>
            <field name="refund_account_id" ref="a411059"/>
            <field name="account_id" ref="a411059"/>
            <field name="price_include" eval="0"/>
            <field name="amount">21</field>
            <field name="amount_type">percent</field>
            <field name="type_tax_use">none</field>
            <field name="chart_template_id" ref="l10nbe_chart_template"/>
            <field name="tag_ids" eval="[(6,0,[ref('tax_tag_base_87'), ref('tax_tag_base_83'), ref('tax_tag_cocontractant')])]"/>
        </record>
        <record id="attn_VAT-IN-V83-21-CC-C2" model="account.tax.template">
            <field name="sequence">612</field>
            <field name="description">VAT-IN-V83-21-CC-C2</field>
            <field name="name">VAT-IN-V83-21-CC-C2</field>
            <field name="refund_account_id" ref="a451056"/>
            <field name="account_id" ref="a451056"/>
            <field name="price_include" eval="0"/>
            <field name="amount">-21</field>
            <field name="amount_type">percent</field>
            <field name="type_tax_use">none</field>
            <field name="chart_template_id" ref="l10nbe_chart_template"/>
        </record>
        <record id="attn_VAT-IN-V83-21-CC" model="account.tax.template">
            <field name="sequence">610</field>
            <field name="description">VAT-IN-V83-21-CC</field>
            <field name="name">TVA Déductible 21% Cocontract. - Biens d'investissement</field>
            <field name="price_include" eval="0"/>
            <field name="amount">1</field>
            <field name="amount_type">group</field>
            <field name="type_tax_use">purchase</field>
            <field name="children_tax_ids" eval="[(6, 0, [ref('attn_VAT-IN-V83-21-CC-C1'), ref('attn_VAT-IN-V83-21-CC-C2')])]"/>
            <field name="chart_template_id" ref="l10nbe_chart_template"/>
            <field name="tag_ids" eval="[(6,0,[ref('tax_tag_base_87'), ref('tax_tag_base_83'), ref('tax_tag_cocontractant')])]"/>
        </record>
        <record id="attn_VAT-IN-V83-12-CC-C1" model="account.tax.template">
            <field name="sequence">621</field>
            <field name="description">VAT-IN-V83-12-CC-C1</field>
            <field name="name">VAT-IN-V83-12-CC-C1</field>
            <field name="refund_account_id" ref="a411059"/>
            <field name="account_id" ref="a411059"/>
            <field name="price_include" eval="0"/>
            <field name="amount">12</field>
            <field name="amount_type">percent</field>
            <field name="type_tax_use">none</field>
            <field name="chart_template_id" ref="l10nbe_chart_template"/>
            <field name="tag_ids" eval="[(6,0,[ref('tax_tag_base_87'), ref('tax_tag_base_83'), ref('tax_tag_cocontractant')])]"/>
        </record>
        <record id="attn_VAT-IN-V83-12-CC-C2" model="account.tax.template">
            <field name="sequence">622</field>
            <field name="description">VAT-IN-V83-12-CC-C2</field>
            <field name="name">VAT-IN-V83-12-CC-C2</field>
            <field name="refund_account_id" ref="a451056"/>
            <field name="account_id" ref="a451056"/>
            <field name="price_include" eval="0"/>
            <field name="amount">-12</field>
            <field name="amount_type">percent</field>
            <field name="type_tax_use">none</field>
            <field name="chart_template_id" ref="l10nbe_chart_template"/>
        </record>
        <record id="attn_VAT-IN-V83-12-CC" model="account.tax.template">
            <field name="sequence">620</field>
            <field name="description">VAT-IN-V83-12-CC</field>
            <field name="name">TVA Déductible 12% Cocontract. - Biens d'investissement</field>
            <field name="price_include" eval="0"/>
            <field name="amount">1</field>
            <field name="amount_type">group</field>
            <field name="type_tax_use">purchase</field>
            <field name="children_tax_ids" eval="[(6, 0, [ref('attn_VAT-IN-V83-12-CC-C1'), ref('attn_VAT-IN-V83-12-CC-C2')])]"/>
            <field name="chart_template_id" ref="l10nbe_chart_template"/>
            <field name="tag_ids" eval="[(6,0,[ref('tax_tag_base_87'), ref('tax_tag_base_83'), ref('tax_tag_cocontractant')])]"/>
        </record>
        <record id="attn_VAT-IN-V83-06-CC-C1" model="account.tax.template">
            <field name="sequence">631</field>
            <field name="description">VAT-IN-V83-06-CC-C1</field>
            <field name="name">VAT-IN-V83-06-CC-C1</field>
            <field name="refund_account_id" ref="a411059"/>
            <field name="account_id" ref="a411059"/>
            <field name="price_include" eval="0"/>
            <field name="amount">6</field>
            <field name="amount_type">percent</field>
            <field name="type_tax_use">none</field>
            <field name="chart_template_id" ref="l10nbe_chart_template"/>
            <field name="tag_ids" eval="[(6,0,[ref('tax_tag_base_87'), ref('tax_tag_base_83'), ref('tax_tag_cocontractant')])]"/>
        </record>
        <record id="attn_VAT-IN-V83-06-CC-C2" model="account.tax.template">
            <field name="sequence">632</field>
            <field name="description">VAT-IN-V83-06-CC-C2</field>
            <field name="name">VAT-IN-V83-06-CC-C2</field>
            <field name="refund_account_id" ref="a451056"/>
            <field name="account_id" ref="a451056"/>
            <field name="price_include" eval="0"/>
            <field name="amount">-6</field>
            <field name="amount_type">percent</field>
            <field name="type_tax_use">none</field>
            <field name="chart_template_id" ref="l10nbe_chart_template"/>
        </record>
        <record id="attn_VAT-IN-V83-06-CC" model="account.tax.template">
            <field name="sequence">630</field>
            <field name="description">VAT-IN-V83-06-CC</field>
            <field name="name">TVA Déductible 6% Cocontract. - Biens d'investissement</field>
            <field name="price_include" eval="0"/>
            <field name="amount">1</field>
            <field name="amount_type">group</field>
            <field name="type_tax_use">purchase</field>
            <field name="children_tax_ids" eval="[(6, 0, [ref('attn_VAT-IN-V83-06-CC-C1'), ref('attn_VAT-IN-V83-06-CC-C2')])]"/>
            <field name="chart_template_id" ref="l10nbe_chart_template"/>
            <field name="tag_ids" eval="[(6,0,[ref('tax_tag_base_87'), ref('tax_tag_base_83'), ref('tax_tag_cocontractant')])]"/>
        </record>
        <record id="attn_VAT-IN-V83-00-CC" model="account.tax.template">
            <field name="sequence">640</field>
            <field name="description">VAT-IN-V83-00-CC</field>
            <field name="name">TVA à l'entrée 0% Cocontract. - Biens d'investissement</field>
            <field name="refund_account_id" ref="a451056"/>
            <field name="account_id" ref="a451056"/>
            <field name="price_include" eval="0"/>
<<<<<<< HEAD
            <field name="amount">0</field>
            <field name="amount_type">percent</field>
=======
            <field name="amount">1</field>
            <field name="type">percent</field>
            <field name="type_tax_use">purchase</field>
            <field name="base_sign">1</field>
            <field name="tax_sign">1</field>
            <field name="ref_base_sign">1</field>
            <field name="ref_tax_sign">1</field>
            <field name="child_depend" eval="1"/>
            <field name="chart_template_id" ref="l10nbe_chart_template"/>
        </record>
        <record id="attn_VAT-IN-V83-00-CC-C1" model="account.tax.template">
            <field name="sequence">641</field>
            <field name="description">VAT-IN-V83-00-CC-C1</field>
            <field name="name">VAT-IN-V83-00-CC-C1</field>
            <field name="parent_id" ref="attn_VAT-IN-V83-00-CC"/>
            <field name="account_collected_id" ref="a411059"/>
            <field name="account_paid_id" ref="a411059"/>
            <field name="price_include" eval="0"/>
            <field name="amount">0</field>
            <field name="type">percent</field>
            <field name="type_tax_use">purchase</field>
            <field name="base_code_id" ref="atctn_83"/>
            <field name="base_sign">1</field>
            <field name="tax_sign">1</field>
            <field name="ref_base_code_id" ref="atctn_85"/>
            <field name="ref_base_sign">1</field>
            <field name="ref_tax_sign">1</field>
            <field name="child_depend" eval="0"/>
            <field name="chart_template_id" ref="l10nbe_chart_template"/>
        </record>
        <record id="attn_VAT-IN-V83-00-CC-C2" model="account.tax.template">
            <field name="sequence">642</field>
            <field name="description">VAT-IN-V83-00-CC-C2</field>
            <field name="name">VAT-IN-V83-00-CC-C2</field>
            <field name="parent_id" ref="attn_VAT-IN-V83-00-CC"/>
            <field name="account_collected_id" ref="a451056"/>
            <field name="account_paid_id" ref="a451056"/>
            <field name="price_include" eval="0"/>
            <field name="amount">0</field>
            <field name="type">percent</field>
            <field name="type_tax_use">purchase</field>
            <field name="base_code_id" ref="atctn_87"/>
            <field name="base_sign">1</field>
            <field name="tax_sign">-1</field>
            <field name="ref_base_code_id" ref="atctn_83"/>
            <field name="ref_base_sign">-1</field>
            <field name="ref_tax_sign">1</field>
            <field name="child_depend" eval="0"/>
            <field name="chart_template_id" ref="l10nbe_chart_template"/>
        </record>
        <record id="attn_VAT-IN-V83-00-CC-C3" model="account.tax.template">
            <field name="sequence">643</field>
            <field name="description">VAT-IN-V83-00-CC-C3</field>
            <field name="name">VAT-IN-V83-00-CC-C3</field>
            <field name="parent_id" ref="attn_VAT-IN-V83-00-CC"/>
            <field name="price_include" eval="0"/>
            <field name="amount">0</field>
            <field name="type">percent</field>
            <field name="type_tax_use">purchase</field>
            <field name="base_sign">1</field>
            <field name="tax_sign">1</field>
            <field name="ref_base_code_id" ref="atctn_87"/>
            <field name="ref_base_sign">-1</field>
            <field name="ref_tax_sign">1</field>
            <field name="child_depend" eval="0"/>
            <field name="chart_template_id" ref="l10nbe_chart_template"/>
        </record>
        <record id="attn_VAT-IN-V82-CAR-INC" model="account.tax.template">
            <field name="sequence">710</field>
            <field name="description">VAT-IN-V82-CAR-INC</field>
            <field name="name">TVA entrante - Frais de voiture - TVA 50% Non Deductible (Price Incl.)</field>
            <field name="price_include" eval="1"/>
            <field name="amount">1</field>
            <field name="type">percent</field>
            <field name="type_tax_use">purchase</field>
            <field name="base_sign">1</field>
            <field name="tax_sign">1</field>
            <field name="ref_base_sign">1</field>
            <field name="ref_tax_sign">1</field>
            <field name="child_depend" eval="1"/>
            <field name="chart_template_id" ref="l10nbe_chart_template"/>
        </record>
        <record id="attn_VAT-IN-V82-CAR-INC-C1" model="account.tax.template">
            <field name="sequence">711</field>
            <field name="description">VAT-IN-V82-CAR-INC-C1</field>
            <field name="name">Frais de voiture - TVA 50% Deductible</field>
            <field name="parent_id" ref="attn_VAT-IN-V82-CAR-INC"/>
            <field name="account_collected_id" ref="a411059"/>
            <field name="account_paid_id" ref="a411059"/>
            <field name="price_include" eval="1"/>
            <field name="amount">0.095</field>
            <field name="type">percent</field>
            <field name="type_tax_use">purchase</field>
            <field name="base_code_id" ref="atctn_82"/>
            <field name="base_sign">1</field>
            <field name="tax_code_id" ref="atctn_59"/>
            <field name="tax_sign">1</field>
            <field name="ref_base_code_id" ref="atctn_85"/>
            <field name="ref_base_sign">1</field>
            <field name="ref_tax_code_id" ref="atctn_63"/>
            <field name="ref_tax_sign">1</field>
            <field name="child_depend" eval="0"/>
            <field name="chart_template_id" ref="l10nbe_chart_template"/>
        </record>
        <record id="attn_VAT-IN-V82-CAR-INC-C2" model="account.tax.template">
            <field name="sequence">712</field>
            <field name="description">VAT-IN-V82-CAR-INC-C2</field>
            <field name="name">TVA frais de voiture - Montant de la note de crédit</field>
            <field name="parent_id" ref="attn_VAT-IN-V82-CAR-INC"/>
            <field name="price_include" eval="1"/>
            <field name="amount">0</field>
            <field name="type">percent</field>
            <field name="type_tax_use">purchase</field>
            <field name="base_sign">1</field>
            <field name="tax_sign">1</field>
            <field name="ref_base_code_id" ref="atctn_82"/>
            <field name="ref_base_sign">-1</field>
            <field name="ref_tax_sign">1</field>
            <field name="child_depend" eval="0"/>
            <field name="chart_template_id" ref="l10nbe_chart_template"/>
        </record>
        <record id="attn_VAT-IN-V82-CAR-EXC" model="account.tax.template">
            <field name="sequence">720</field>
            <field name="description">VAT-IN-V82-CAR-EXC</field>
            <field name="name">TVA entrante - Frais de voiture - TVA 50% Non Déductible (Prix Excl.)</field>
            <field name="price_include" eval="0"/>
            <field name="amount">1</field>
            <field name="type">percent</field>
>>>>>>> be58335f
            <field name="type_tax_use">purchase</field>
            <field name="chart_template_id" ref="l10nbe_chart_template"/>
            <field name="tag_ids" eval="[(6,0,[ref('tax_tag_base_83'), ref('tax_tag_base_87')])]"/>
        </record>
        <record id="attn_VAT-IN-V82-CAR-EXC-C1" model="account.tax.template">
            <field name="sequence">721</field>
            <field name="description">VAT-IN-V82-CAR-EXC-C1</field>
<<<<<<< HEAD
            <field name="name">Frais de voiture - VAT 50% Non Deductible</field>
            <field name="refund_account_id" ref="a64012"/>
            <field name="account_id" ref="a64012"/>
=======
            <field name="name">Frais de voiture - TVA 50% Non Deductible</field>
            <field name="parent_id" ref="attn_VAT-IN-V82-CAR-EXC"/>
            <field name="account_collected_id" ref="a64012"/>
            <field name="account_paid_id" ref="a64012"/>
>>>>>>> be58335f
            <field name="price_include" eval="0"/>
            <field name="amount">10.5</field>
            <field name="amount_type">percent</field>
            <field name="type_tax_use">none</field>
            <field name="chart_template_id" ref="l10nbe_chart_template"/>
            <field name="tag_ids" eval="[(6,0,[ref('tax_tag_non_deductible_82')])]"/>
        </record>
        <record id="attn_VAT-IN-V82-CAR-EXC-C2" model="account.tax.template">
            <field name="sequence">722</field>
            <field name="description">VAT-IN-V82-CAR-EXC-C2</field>
<<<<<<< HEAD
            <field name="name">Frais de voiture - VAT 50% Deductible (Price Excl.)</field>
            <field name="refund_account_id" ref="a411059"/>
            <field name="account_id" ref="a411059"/>
=======
            <field name="name">Frais de voiture - TVA 50% Deductible (Prix Excl.)</field>
            <field name="parent_id" ref="attn_VAT-IN-V82-CAR-EXC"/>
            <field name="account_collected_id" ref="a411059"/>
            <field name="account_paid_id" ref="a411059"/>
            <field name="price_include" eval="0"/>
            <field name="amount">0.105</field>
            <field name="type">percent</field>
            <field name="type_tax_use">purchase</field>
            <field name="base_sign">1</field>
            <field name="tax_code_id" ref="atctn_59"/>
            <field name="tax_sign">1</field>
            <field name="ref_base_sign">1</field>
            <field name="ref_tax_code_id" ref="atctn_63"/>
            <field name="ref_tax_sign">1</field>
            <field name="child_depend" eval="0"/>
            <field name="chart_template_id" ref="l10nbe_chart_template"/>
        </record>
        <record id="attn_VAT-IN-V82-CAR-EXC-C3" model="account.tax.template">
            <field name="sequence">723</field>
            <field name="description">VAT-IN-V82-CAR-EXC-C3</field>
            <field name="name">TVA frais de voiture - Montant de la note de crédit (Prix Excl.)</field>
            <field name="parent_id" ref="attn_VAT-IN-V82-CAR-EXC"/>
>>>>>>> be58335f
            <field name="price_include" eval="0"/>
            <field name="amount">10.5</field>
            <field name="amount_type">percent</field>
            <field name="type_tax_use">none</field>
            <field name="chart_template_id" ref="l10nbe_chart_template"/>
            <field name="tag_ids" eval="[(6,0,[ref('tax_tag_base_82')])]"/>
        </record>
        <record id="attn_VAT-IN-V82-CAR-EXC" model="account.tax.template">
            <field name="sequence">720</field>
            <field name="description">VAT-IN-V82-CAR-EXC</field>
            <field name="name">TVA Entrant - Frais de voiture - VAT 50% Non Deductible (Price Excl.)</field>
            <field name="price_include" eval="0"/>
            <field name="amount">1</field>
            <field name="amount_type">group</field>
            <field name="type_tax_use">purchase</field>
            <field name="children_tax_ids" eval="[(6, 0, [ref('attn_VAT-IN-V82-CAR-EXC-C1'), ref('attn_VAT-IN-V82-CAR-EXC-C2')])]"/>
            <field name="chart_template_id" ref="l10nbe_chart_template"/>
            <field name="tag_ids" eval="[(6,0,[ref('tax_tag_base_82')])]"/>
        </record>
        <record id="attn_VAT-IN-V81-21-EU-C1" model="account.tax.template">
            <field name="sequence">1111</field>
            <field name="description">VAT-IN-V81-21-EU-C1</field>
            <field name="name">VAT-IN-V81-21-EU-C1</field>
            <field name="refund_account_id" ref="a411059"/>
            <field name="account_id" ref="a411059"/>
            <field name="price_include" eval="0"/>
            <field name="amount">21</field>
            <field name="amount_type">percent</field>
            <field name="type_tax_use">none</field>
            <field name="chart_template_id" ref="l10nbe_chart_template"/>
            <field name="tag_ids" eval="[(6,0,[ref('tax_tag_base_81'), ref('tax_tag_base_86'), ref('tax_tag_intracom')])]"/>
        </record>
        <record id="attn_VAT-IN-V81-21-EU-C2" model="account.tax.template">
            <field name="sequence">1112</field>
            <field name="description">VAT-IN-V81-21-EU-C2</field>
            <field name="name">VAT-IN-V81-21-EU-C2</field>
            <field name="refund_account_id" ref="a451055"/>
            <field name="account_id" ref="a451055"/>
            <field name="price_include" eval="0"/>
            <field name="amount">-21</field>
            <field name="amount_type">percent</field>
            <field name="type_tax_use">none</field>
            <field name="chart_template_id" ref="l10nbe_chart_template"/>
        </record>
        <record id="attn_VAT-IN-V81-21-EU" model="account.tax.template">
            <field name="sequence">1110</field>
            <field name="description">VAT-IN-V81-21-EU</field>
            <field name="name">TVA Déductible 21% Intracomm. - Approvisionn. et marchandises</field>
            <field name="price_include" eval="0"/>
            <field name="amount">1</field>
            <field name="amount_type">group</field>
            <field name="type_tax_use">purchase</field>
            <field name="children_tax_ids" eval="[(6, 0, [ref('attn_VAT-IN-V81-21-EU-C1'), ref('attn_VAT-IN-V81-21-EU-C2')])]"/>
            <field name="chart_template_id" ref="l10nbe_chart_template"/>
            <field name="tag_ids" eval="[(6,0,[ref('tax_tag_base_81'), ref('tax_tag_base_86'), ref('tax_tag_intracom')])]"/>
        </record>
        <record id="attn_VAT-IN-V81-12-EU-C1" model="account.tax.template">
            <field name="sequence">1121</field>
            <field name="description">VAT-IN-V81-12-EU-C1</field>
            <field name="name">VAT-IN-V81-12-EU-C1</field>
            <field name="refund_account_id" ref="a411059"/>
            <field name="account_id" ref="a411059"/>
            <field name="price_include" eval="0"/>
            <field name="amount">12</field>
            <field name="amount_type">percent</field>
            <field name="type_tax_use">none</field>
            <field name="chart_template_id" ref="l10nbe_chart_template"/>
            <field name="tag_ids" eval="[(6,0,[ref('tax_tag_base_81'), ref('tax_tag_base_86'), ref('tax_tag_intracom')])]"/>
        </record>
        <record id="attn_VAT-IN-V81-12-EU-C2" model="account.tax.template">
            <field name="sequence">1122</field>
            <field name="description">VAT-IN-V81-12-EU-C2</field>
            <field name="name">VAT-IN-V81-12-EU-C2</field>
            <field name="refund_account_id" ref="a451055"/>
            <field name="account_id" ref="a451055"/>
            <field name="price_include" eval="0"/>
            <field name="amount">-12</field>
            <field name="amount_type">percent</field>
            <field name="type_tax_use">none</field>
            <field name="chart_template_id" ref="l10nbe_chart_template"/>
        </record>
        <record id="attn_VAT-IN-V81-12-EU" model="account.tax.template">
            <field name="sequence">1120</field>
            <field name="description">VAT-IN-V81-12-EU</field>
            <field name="name">TVA Déductible 12% Intracomm. - Approvisionn. et marchandises</field>
            <field name="price_include" eval="0"/>
            <field name="amount">12</field>
            <field name="amount_type">percent</field>
            <field name="type_tax_use">purchase</field>
            <field name="children_tax_ids" eval="[(6, 0, [ref('attn_VAT-IN-V81-12-EU-C1'), ref('attn_VAT-IN-V81-12-EU-C2')])]"/>
            <field name="chart_template_id" ref="l10nbe_chart_template"/>
            <field name="tag_ids" eval="[(6,0,[ref('tax_tag_base_81'), ref('tax_tag_base_86'), ref('tax_tag_intracom')])]"/>
        </record>
        <record id="attn_VAT-IN-V81-06-EU-C1" model="account.tax.template">
            <field name="sequence">1131</field>
            <field name="description">VAT-IN-V81-06-EU-C1</field>
            <field name="name">VAT-IN-V81-06-EU-C1</field>
            <field name="refund_account_id" ref="a411059"/>
            <field name="account_id" ref="a411059"/>
            <field name="price_include" eval="0"/>
            <field name="amount">6</field>
            <field name="amount_type">percent</field>
            <field name="type_tax_use">none</field>
            <field name="chart_template_id" ref="l10nbe_chart_template"/>
            <field name="tag_ids" eval="[(6,0,[ref('tax_tag_base_81'), ref('tax_tag_base_86'), ref('tax_tag_intracom')])]"/>
        </record>
        <record id="attn_VAT-IN-V81-06-EU-C2" model="account.tax.template">
            <field name="sequence">1132</field>
            <field name="description">VAT-IN-V81-06-EU-C2</field>
            <field name="name">VAT-IN-V81-06-EU-C2</field>
            <field name="refund_account_id" ref="a451055"/>
            <field name="account_id" ref="a451055"/>
            <field name="price_include" eval="0"/>
            <field name="amount">-6</field>
            <field name="amount_type">percent</field>
            <field name="type_tax_use">none</field>
            <field name="chart_template_id" ref="l10nbe_chart_template"/>
        </record>
        <record id="attn_VAT-IN-V81-06-EU" model="account.tax.template">
            <field name="sequence">1130</field>
            <field name="description">VAT-IN-V81-06-EU</field>
            <field name="name">TVA Déductible 6% Intracomm. - Approvisionn. et marchandises</field>
            <field name="price_include" eval="0"/>
            <field name="amount">6</field>
            <field name="amount_type">group</field>
            <field name="type_tax_use">purchase</field>
            <field name="children_tax_ids" eval="[(6, 0, [ref('attn_VAT-IN-V81-06-EU-C1'), ref('attn_VAT-IN-V81-06-EU-C2')])]"/>
            <field name="chart_template_id" ref="l10nbe_chart_template"/>
            <field name="tag_ids" eval="[(6,0,[ref('tax_tag_base_81'), ref('tax_tag_base_86'), ref('tax_tag_intracom')])]"/>
        </record>
        <record id="attn_VAT-IN-V81-00-EU" model="account.tax.template">
            <field name="sequence">1140</field>
            <field name="description">VAT-IN-V81-00-EU</field>
            <field name="name">TVA à l'entrée 0% Intracomm. - Approvisionn. et marchandises</field>
            <field name="price_include" eval="0"/>
            <field name="amount">0.0</field>
            <field name="amount_type">percent</field>
            <field name="type_tax_use">purchase</field>
            <field name="chart_template_id" ref="l10nbe_chart_template"/>
            <field name="tag_ids" eval="[(6,0,[ref('tax_tag_base_81'), ref('tax_tag_base_86'), ref('tax_tag_intracom')])]"/>
        </record>
        <record id="attn_VAT-IN-V82-21-EU-S-C1" model="account.tax.template">
            <field name="sequence">1211</field>
            <field name="description">VAT-IN-V82-21-EU-S-C1</field>
            <field name="name">VAT-IN-V82-21-EU-S-C1</field>
            <field name="refund_account_id" ref="a411059"/>
            <field name="account_id" ref="a411059"/>
            <field name="price_include" eval="0"/>
            <field name="amount">21</field>
            <field name="amount_type">percent</field>
            <field name="type_tax_use">none</field>
            <field name="chart_template_id" ref="l10nbe_chart_template"/>
            <field name="tag_ids" eval="[(6,0,[ref('tax_tag_base_82'), ref('tax_tag_base_88'), ref('tax_tag_intracom')])]"/>
        </record>
        <record id="attn_VAT-IN-V82-21-EU-S-C2" model="account.tax.template">
            <field name="sequence">1212</field>
            <field name="description">VAT-IN-V82-21-EU-S-C2</field>
            <field name="name">VAT-IN-V82-21-EU-S-C2</field>
            <field name="refund_account_id" ref="a451055"/>
            <field name="account_id" ref="a451055"/>
            <field name="price_include" eval="0"/>
            <field name="amount">-21</field>
            <field name="amount_type">percent</field>
            <field name="type_tax_use">none</field>
            <field name="chart_template_id" ref="l10nbe_chart_template"/>
        </record>
        <record id="attn_VAT-IN-V82-21-EU-S" model="account.tax.template">
            <field name="sequence">1210</field>
            <field name="description">VAT-IN-V82-21-EU-S</field>
            <field name="name">TVA Déductible 21% Intracomm. - Services</field>
            <field name="price_include" eval="0"/>
            <field name="amount">21</field>
            <field name="amount_type">group</field>
            <field name="type_tax_use">purchase</field>
            <field name="children_tax_ids" eval="[(6, 0, [ref('attn_VAT-IN-V82-21-EU-S-C1'), ref('attn_VAT-IN-V82-21-EU-S-C2')])]"/>
            <field name="chart_template_id" ref="l10nbe_chart_template"/>
            <field name="tag_ids" eval="[(6,0,[ref('tax_tag_base_82'), ref('tax_tag_base_88'), ref('tax_tag_intracom')])]"/>
        </record>
        <record id="attn_VAT-IN-V82-21-EU-G-C1" model="account.tax.template">
            <field name="sequence">1221</field>
            <field name="description">VAT-IN-V82-21-EU-G-C1</field>
            <field name="name">VAT-IN-V82-21-EU-G-C1</field>
            <field name="refund_account_id" ref="a411059"/>
            <field name="account_id" ref="a411059"/>
            <field name="price_include" eval="0"/>
            <field name="amount">21</field>
            <field name="amount_type">percent</field>
            <field name="type_tax_use">none</field>
            <field name="chart_template_id" ref="l10nbe_chart_template"/>
            <field name="tag_ids" eval="[(6,0,[ref('tax_tag_base_82'), ref('tax_tag_base_86'), ref('tax_tag_intracom')])]"/>
        </record>
        <record id="attn_VAT-IN-V82-21-EU-G-C2" model="account.tax.template">
            <field name="sequence">1222</field>
            <field name="description">VAT-IN-V82-21-EU-G-C2</field>
            <field name="name">VAT-IN-V82-21-EU-G-C2</field>
            <field name="refund_account_id" ref="a451055"/>
            <field name="account_id" ref="a451055"/>
            <field name="price_include" eval="0"/>
            <field name="amount">-21</field>
            <field name="amount_type">percent</field>
            <field name="type_tax_use">none</field>
            <field name="chart_template_id" ref="l10nbe_chart_template"/>
        </record>
        <record id="attn_VAT-IN-V82-21-EU-G" model="account.tax.template">
            <field name="sequence">1220</field>
            <field name="description">VAT-IN-V82-21-EU-G</field>
            <field name="name">TVA Déductible 21% Intracomm. - Biens divers</field>
            <field name="price_include" eval="0"/>
            <field name="amount">21</field>
            <field name="amount_type">group</field>
            <field name="type_tax_use">purchase</field>
            <field name="children_tax_ids" eval="[(6, 0, [ref('attn_VAT-IN-V82-21-EU-G-C1'), ref('attn_VAT-IN-V82-21-EU-G-C2')])]"/>
            <field name="chart_template_id" ref="l10nbe_chart_template"/>
            <field name="tag_ids" eval="[(6,0,[ref('tax_tag_base_82'), ref('tax_tag_base_86'), ref('tax_tag_intracom')])]"/>
        </record>
        <record id="attn_VAT-IN-V82-12-EU-S-C1" model="account.tax.template">
            <field name="sequence">1231</field>
            <field name="description">VAT-IN-V82-12-EU-S-C1</field>
            <field name="name">VAT-IN-V82-12-EU-S-C1</field>
            <field name="refund_account_id" ref="a411059"/>
            <field name="account_id" ref="a411059"/>
            <field name="price_include" eval="0"/>
            <field name="amount">12</field>
            <field name="amount_type">percent</field>
            <field name="type_tax_use">none</field>
            <field name="chart_template_id" ref="l10nbe_chart_template"/>
            <field name="tag_ids" eval="[(6,0,[ref('tax_tag_base_82'), ref('tax_tag_base_88'), ref('tax_tag_intracom')])]"/>
        </record>
        <record id="attn_VAT-IN-V82-12-EU-S-C2" model="account.tax.template">
            <field name="sequence">1232</field>
            <field name="description">VAT-IN-V82-12-EU-S-C2</field>
            <field name="name">VAT-IN-V82-12-EU-S-C2</field>
            <field name="refund_account_id" ref="a451055"/>
            <field name="account_id" ref="a451055"/>
            <field name="price_include" eval="0"/>
            <field name="amount">-12</field>
            <field name="amount_type">percent</field>
            <field name="type_tax_use">none</field>
            <field name="chart_template_id" ref="l10nbe_chart_template"/>
        </record>
        <record id="attn_VAT-IN-V82-12-EU-S" model="account.tax.template">
            <field name="sequence">1230</field>
            <field name="description">VAT-IN-V82-12-EU-S</field>
            <field name="name">TVA Déductible 12% Intracomm. - Services</field>
            <field name="price_include" eval="0"/>
            <field name="amount">1</field>
            <field name="amount_type">group</field>
            <field name="type_tax_use">purchase</field>
            <field name="children_tax_ids" eval="[(6, 0, [ref('attn_VAT-IN-V82-12-EU-S-C1'), ref('attn_VAT-IN-V82-12-EU-S-C2')])]"/>
            <field name="chart_template_id" ref="l10nbe_chart_template"/>
            <field name="tag_ids" eval="[(6,0,[ref('tax_tag_base_82'), ref('tax_tag_base_88'), ref('tax_tag_intracom')])]"/>
        </record>
        <record id="attn_VAT-IN-V82-12-EU-G-C1" model="account.tax.template">
            <field name="sequence">1241</field>
            <field name="description">VAT-IN-V82-12-EU-G-C1</field>
            <field name="name">VAT-IN-V82-12-EU-G-C1</field>
            <field name="refund_account_id" ref="a411059"/>
            <field name="account_id" ref="a411059"/>
            <field name="price_include" eval="0"/>
            <field name="amount">12</field>
            <field name="amount_type">percent</field>
            <field name="type_tax_use">none</field>
            <field name="chart_template_id" ref="l10nbe_chart_template"/>
            <field name="tag_ids" eval="[(6,0,[ref('tax_tag_base_82'), ref('tax_tag_base_86'), ref('tax_tag_intracom')])]"/>
        </record>
        <record id="attn_VAT-IN-V82-12-EU-G-C2" model="account.tax.template">
            <field name="sequence">1242</field>
            <field name="description">VAT-IN-V82-12-EU-G-C2</field>
            <field name="name">VAT-IN-V82-12-EU-G-C2</field>
            <field name="refund_account_id" ref="a451055"/>
            <field name="account_id" ref="a451055"/>
            <field name="price_include" eval="0"/>
            <field name="amount">-12</field>
            <field name="amount_type">percent</field>
            <field name="type_tax_use">none</field>
            <field name="chart_template_id" ref="l10nbe_chart_template"/>
        </record>
        <record id="attn_VAT-IN-V82-12-EU-G" model="account.tax.template">
            <field name="sequence">1240</field>
            <field name="description">VAT-IN-V82-12-EU-G</field>
            <field name="name">TVA Déductible 12% Intracomm. - Biens divers</field>
            <field name="price_include" eval="0"/>
            <field name="amount">12</field>
            <field name="amount_type">group</field>
            <field name="type_tax_use">purchase</field>
            <field name="children_tax_ids" eval="[(6, 0, [ref('attn_VAT-IN-V82-12-EU-G-C1'), ref('attn_VAT-IN-V82-12-EU-G-C2')])]"/>
            <field name="chart_template_id" ref="l10nbe_chart_template"/>
            <field name="tag_ids" eval="[(6,0,[ref('tax_tag_base_82'), ref('tax_tag_base_86'), ref('tax_tag_intracom')])]"/>
        </record>
        <record id="attn_VAT-IN-V82-06-EU-S-C1" model="account.tax.template">
            <field name="sequence">1251</field>
            <field name="description">VAT-IN-V82-06-EU-S-C1</field>
            <field name="name">VAT-IN-V82-06-EU-S-C1</field>
            <field name="refund_account_id" ref="a411059"/>
            <field name="account_id" ref="a411059"/>
            <field name="price_include" eval="0"/>
            <field name="amount">6</field>
            <field name="amount_type">percent</field>
            <field name="type_tax_use">none</field>
            <field name="chart_template_id" ref="l10nbe_chart_template"/>
            <field name="tag_ids" eval="[(6,0,[ref('tax_tag_base_82'), ref('tax_tag_base_88'), ref('tax_tag_intracom')])]"/>
        </record>
        <record id="attn_VAT-IN-V82-06-EU-S-C2" model="account.tax.template">
            <field name="sequence">1252</field>
            <field name="description">VAT-IN-V82-06-EU-S-C2</field>
            <field name="name">VAT-IN-V82-06-EU-S-C2</field>
            <field name="refund_account_id" ref="a451055"/>
            <field name="account_id" ref="a451055"/>
            <field name="price_include" eval="0"/>
            <field name="amount">-6</field>
            <field name="amount_type">percent</field>
            <field name="type_tax_use">none</field>
            <field name="chart_template_id" ref="l10nbe_chart_template"/>
        </record>
        <record id="attn_VAT-IN-V82-06-EU-S" model="account.tax.template">
            <field name="sequence">1250</field>
            <field name="description">VAT-IN-V82-06-EU-S</field>
            <field name="name">TVA Déductible 6% Intracomm. - Services</field>
            <field name="price_include" eval="0"/>
            <field name="amount_type">group</field>
            <field name="amount">6</field>
            <field name="type_tax_use">purchase</field>
            <field name="children_tax_ids" eval="[(6, 0, [ref('attn_VAT-IN-V82-06-EU-S-C1'), ref('attn_VAT-IN-V82-06-EU-S-C2')])]"/>
            <field name="chart_template_id" ref="l10nbe_chart_template"/>
            <field name="tag_ids" eval="[(6,0,[ref('tax_tag_base_82'), ref('tax_tag_base_88'), ref('tax_tag_intracom')])]"/>
        </record>
        <record id="attn_VAT-IN-V82-06-EU-G-C1" model="account.tax.template">
            <field name="sequence">1261</field>
            <field name="description">VAT-IN-V82-06-EU-G-C1</field>
            <field name="name">VAT-IN-V82-06-EU-G-C1</field>
            <field name="refund_account_id" ref="a411059"/>
            <field name="account_id" ref="a411059"/>
            <field name="price_include" eval="0"/>
            <field name="amount">6</field>
            <field name="amount_type">percent</field>
            <field name="type_tax_use">none</field>
            <field name="chart_template_id" ref="l10nbe_chart_template"/>
            <field name="tag_ids" eval="[(6,0,[ref('tax_tag_base_82'), ref('tax_tag_base_86'), ref('tax_tag_intracom')])]"/>
        </record>
        <record id="attn_VAT-IN-V82-06-EU-G-C2" model="account.tax.template">
            <field name="sequence">1262</field>
            <field name="description">VAT-IN-V82-06-EU-G-C2</field>
            <field name="name">VAT-IN-V82-06-EU-G-C2</field>
            <field name="refund_account_id" ref="a451055"/>
            <field name="account_id" ref="a451055"/>
            <field name="price_include" eval="0"/>
            <field name="amount">-6</field>
            <field name="amount_type">percent</field>
            <field name="type_tax_use">none</field>
            <field name="chart_template_id" ref="l10nbe_chart_template"/>
        </record>
        <record id="attn_VAT-IN-V82-06-EU-G" model="account.tax.template">
            <field name="sequence">1260</field>
            <field name="description">VAT-IN-V82-06-EU-G</field>
            <field name="name">TVA Déductible 6% Intracomm. - Biens divers</field>
            <field name="price_include" eval="0"/>
            <field name="amount">1</field>
            <field name="amount_type">group</field>
            <field name="type_tax_use">purchase</field>
            <field name="children_tax_ids" eval="[(6, 0, [ref('attn_VAT-IN-V82-06-EU-G-C1'), ref('attn_VAT-IN-V82-06-EU-G-C2')])]"/>
            <field name="chart_template_id" ref="l10nbe_chart_template"/>
            <field name="tag_ids" eval="[(6,0,[ref('tax_tag_base_82'), ref('tax_tag_base_86'), ref('tax_tag_intracom')])]"/>
        </record>
        <record id="attn_VAT-IN-V82-00-EU-S" model="account.tax.template">
            <field name="sequence">1270</field>
            <field name="description">VAT-IN-V82-00-EU-S</field>
            <field name="name">TVA à l'entrée 0% Intracomm. - Services</field>
            <field name="price_include" eval="0"/>
            <field name="amount">0.0</field>
            <field name="amount_type">percent</field>
            <field name="type_tax_use">purchase</field>
            <field name="chart_template_id" ref="l10nbe_chart_template"/>
            <field name="tag_ids" eval="[(6,0,[ref('tax_tag_base_82'), ref('tax_tag_base_88'), ref('tax_tag_intracom')])]"/>
        </record>
        <record id="attn_VAT-IN-V83-21-EU-C1" model="account.tax.template">
            <field name="sequence">1311</field>
            <field name="description">VAT-IN-V83-21-EU-C1</field>
            <field name="name">VAT-IN-V83-21-EU-C1</field>
            <field name="refund_account_id" ref="a411059"/>
            <field name="account_id" ref="a411059"/>
            <field name="price_include" eval="0"/>
            <field name="amount">21</field>
            <field name="amount_type">percent</field>
            <field name="type_tax_use">none</field>
            <field name="chart_template_id" ref="l10nbe_chart_template"/>
            <field name="tag_ids" eval="[(6,0,[ref('tax_tag_base_83'), ref('tax_tag_base_86'), ref('tax_tag_intracom')])]"/>
        </record>
        <record id="attn_VAT-IN-V83-21-EU-C2" model="account.tax.template">
            <field name="sequence">1312</field>
            <field name="description">VAT-IN-V83-21-EU-C2</field>
            <field name="name">VAT-IN-V83-21-EU-C2</field>
            <field name="refund_account_id" ref="a451055"/>
            <field name="account_id" ref="a451055"/>
            <field name="price_include" eval="0"/>
            <field name="amount">-21</field>
            <field name="amount_type">percent</field>
            <field name="type_tax_use">none</field>
            <field name="chart_template_id" ref="l10nbe_chart_template"/>
        </record>
        <record id="attn_VAT-IN-V83-21-EU" model="account.tax.template">
            <field name="sequence">1310</field>
            <field name="description">VAT-IN-V83-21-EU</field>
            <field name="name">TVA Déductible 21% Intracomm. - Biens d'investissement</field>
            <field name="price_include" eval="0"/>
            <field name="amount">1</field>
            <field name="amount_type">group</field>
            <field name="type_tax_use">purchase</field>
            <field name="children_tax_ids" eval="[(6, 0, [ref('attn_VAT-IN-V83-21-EU-C1'), ref('attn_VAT-IN-V83-21-EU-C2')])]"/>
            <field name="chart_template_id" ref="l10nbe_chart_template"/>
            <field name="tag_ids" eval="[(6,0,[ref('tax_tag_base_83'), ref('tax_tag_base_86'), ref('tax_tag_intracom')])]"/>
        </record>
        <record id="attn_VAT-IN-V82-00-EU-G" model="account.tax.template">
            <field name="sequence">1280</field>
            <field name="description">VAT-IN-V82-00-EU-G</field>
            <field name="name">TVA à l'entrée 0% Intracomm. - Biens divers</field>
            <field name="price_include" eval="0"/>
            <field name="amount">0</field>
            <field name="amount_type">percent</field>
            <field name="type_tax_use">purchase</field>
            <field name="chart_template_id" ref="l10nbe_chart_template"/>
            <field name="tag_ids" eval="[(6,0,[ref('tax_tag_base_82'), ref('tax_tag_base_86'), ref('tax_tag_intracom')])]"/>
        </record>
        <record id="attn_VAT-IN-V83-12-EU-C1" model="account.tax.template">
            <field name="sequence">1321</field>
            <field name="description">VAT-IN-V83-12-EU-C1</field>
            <field name="name">VAT-IN-V83-12-EU-C1</field>
            <field name="refund_account_id" ref="a411059"/>
            <field name="account_id" ref="a411059"/>
            <field name="price_include" eval="0"/>
            <field name="amount">12</field>
            <field name="amount_type">percent</field>
            <field name="type_tax_use">none</field>
            <field name="chart_template_id" ref="l10nbe_chart_template"/>
            <field name="tag_ids" eval="[(6,0,[ref('tax_tag_base_83'), ref('tax_tag_base_86'), ref('tax_tag_intracom')])]"/>
        </record>
        <record id="attn_VAT-IN-V83-12-EU-C2" model="account.tax.template">
            <field name="sequence">1322</field>
            <field name="description">VAT-IN-V83-12-EU-C2</field>
            <field name="name">VAT-IN-V83-12-EU-C2</field>
            <field name="refund_account_id" ref="a451055"/>
            <field name="account_id" ref="a451055"/>
            <field name="price_include" eval="0"/>
            <field name="amount">-12</field>
            <field name="amount_type">percent</field>
            <field name="type_tax_use">none</field>
            <field name="chart_template_id" ref="l10nbe_chart_template"/>
        </record>
        <record id="attn_VAT-IN-V83-12-EU" model="account.tax.template">
            <field name="sequence">1320</field>
            <field name="description">VAT-IN-V83-12-EU</field>
            <field name="name">TVA Déductible 12% Intracomm. - Biens d'investissement</field>
            <field name="price_include" eval="0"/>
            <field name="amount_type">group</field>
            <field name="amount">12</field>
            <field name="type_tax_use">purchase</field>
            <field name="children_tax_ids" eval="[(6, 0, [ref('attn_VAT-IN-V83-12-EU-C1'), ref('attn_VAT-IN-V83-12-EU-C2')])]"/>
            <field name="chart_template_id" ref="l10nbe_chart_template"/>
            <field name="tag_ids" eval="[(6,0,[ref('tax_tag_base_83'), ref('tax_tag_base_86'), ref('tax_tag_intracom')])]"/>
        </record>
        <record id="attn_VAT-IN-V83-06-EU-C1" model="account.tax.template">
            <field name="sequence">1331</field>
            <field name="description">VAT-IN-V83-06-EU-C1</field>
            <field name="name">VAT-IN-V83-06-EU-C1</field>
            <field name="refund_account_id" ref="a411059"/>
            <field name="account_id" ref="a411059"/>
            <field name="price_include" eval="0"/>
            <field name="amount">6</field>
            <field name="amount_type">percent</field>
            <field name="type_tax_use">none</field>
            <field name="chart_template_id" ref="l10nbe_chart_template"/>
            <field name="tag_ids" eval="[(6,0,[ref('tax_tag_base_83'), ref('tax_tag_base_86'), ref('tax_tag_intracom')])]"/>
        </record>
        <record id="attn_VAT-IN-V83-06-EU-C2" model="account.tax.template">
            <field name="sequence">1332</field>
            <field name="description">VAT-IN-V83-06-EU-C2</field>
            <field name="name">VAT-IN-V83-06-EU-C2</field>
            <field name="refund_account_id" ref="a451055"/>
            <field name="account_id" ref="a451055"/>
            <field name="price_include" eval="0"/>
            <field name="amount">-6</field>
            <field name="amount_type">percent</field>
            <field name="type_tax_use">none</field>
            <field name="chart_template_id" ref="l10nbe_chart_template"/>
        </record>
        <record id="attn_VAT-IN-V83-06-EU" model="account.tax.template">
            <field name="sequence">1330</field>
            <field name="description">VAT-IN-V83-06-EU</field>
            <field name="name">TVA Déductible 6% Intracomm. - Biens d'investissement</field>
            <field name="price_include" eval="0"/>
            <field name="amount_type">group</field>
            <field name="amount">6</field>
            <field name="type_tax_use">purchase</field>
            <field name="children_tax_ids" eval="[(6, 0, [ref('attn_VAT-IN-V83-06-EU-C1'), ref('attn_VAT-IN-V83-06-EU-C2')])]"/>
            <field name="chart_template_id" ref="l10nbe_chart_template"/>
            <field name="tag_ids" eval="[(6,0,[ref('tax_tag_base_83'), ref('tax_tag_base_86'), ref('tax_tag_intracom')])]"/>
        </record>
        <record id="attn_VAT-IN-V83-00-EU" model="account.tax.template">
            <field name="sequence">1340</field>
            <field name="description">VAT-IN-V83-00-EU</field>
            <field name="name">TVA à l'entrée 0% Intracomm. - Biens d'investissement</field>
            <field name="price_include" eval="0"/>
            <field name="amount">0.0</field>
            <field name="amount_type">percent</field>
            <field name="type_tax_use">purchase</field>
            <field name="chart_template_id" ref="l10nbe_chart_template"/>
            <field name="tag_ids" eval="[(6,0,[ref('tax_tag_base_83'), ref('tax_tag_base_86'), ref('tax_tag_intracom')])]"/>
        </record>
        <record id="attn_VAT-IN-V81-21-ROW-CC-C1" model="account.tax.template">
            <field name="sequence">2111</field>
            <field name="description">VAT-IN-V81-21-ROW-CC-C1</field>
            <field name="name">VAT-IN-V81-21-ROW-CC-C1</field>
            <field name="refund_account_id" ref="a411059"/>
            <field name="account_id" ref="a411059"/>
            <field name="price_include" eval="0"/>
            <field name="amount">21</field>
            <field name="amount_type">percent</field>
            <field name="type_tax_use">none</field>
            <field name="chart_template_id" ref="l10nbe_chart_template"/>
            <field name="tag_ids" eval="[(6,0,[ref('tax_tag_base_81'), ref('tax_tag_base_87_hors_eu'), ref('tax_tag_cocontractant')])]"/>
        </record>
        <record id="attn_VAT-IN-V81-21-ROW-CC-C2" model="account.tax.template">
            <field name="sequence">2112</field>
            <field name="description">VAT-IN-V81-21-ROW-CC-C2</field>
            <field name="name">VAT-IN-V81-21-ROW-CC-C2</field>
            <field name="refund_account_id" ref="a451057"/>
            <field name="account_id" ref="a451057"/>
            <field name="price_include" eval="0"/>
            <field name="amount">-21</field>
            <field name="amount_type">percent</field>
            <field name="type_tax_use">none</field>
            <field name="chart_template_id" ref="l10nbe_chart_template"/>
        </record>
        <record id="attn_VAT-IN-V81-21-ROW-CC" model="account.tax.template">
            <field name="sequence">2110</field>
            <field name="description">VAT-IN-V81-21-ROW-CC</field>
            <field name="name">TVA Déductible 21% Hors EU - Approvisionn. et marchandises</field>
            <field name="price_include" eval="0"/>
            <field name="amount">21</field>
            <field name="amount_type">group</field>
            <field name="type_tax_use">purchase</field>
            <field name="children_tax_ids" eval="[(6, 0, [ref('attn_VAT-IN-V81-21-ROW-CC-C1'), ref('attn_VAT-IN-V81-21-ROW-CC-C2')])]"/>
            <field name="chart_template_id" ref="l10nbe_chart_template"/>
            <field name="tag_ids" eval="[(6,0,[ref('tax_tag_base_81'), ref('tax_tag_base_87_hors_eu'), ref('tax_tag_cocontractant')])]"/>
        </record>
        <record id="attn_VAT-IN-V81-12-ROW-CC-C1" model="account.tax.template">
            <field name="sequence">2121</field>
            <field name="description">VAT-IN-V81-12-ROW-CC-C1</field>
            <field name="name">VAT-IN-V81-12-ROW-CC-C1</field>
            <field name="refund_account_id" ref="a411059"/>
            <field name="account_id" ref="a411059"/>
            <field name="price_include" eval="0"/>
            <field name="amount">12</field>
            <field name="amount_type">percent</field>
            <field name="type_tax_use">none</field>
            <field name="chart_template_id" ref="l10nbe_chart_template"/>
            <field name="tag_ids" eval="[(6,0,[ref('tax_tag_base_81'), ref('tax_tag_base_87_hors_eu'), ref('tax_tag_cocontractant')])]"/>
        </record>
        <record id="attn_VAT-IN-V81-12-ROW-CC-C2" model="account.tax.template">
            <field name="sequence">2122</field>
            <field name="description">VAT-IN-V81-12-ROW-CC-C2</field>
            <field name="name">VAT-IN-V81-12-ROW-CC-C2</field>
            <field name="refund_account_id" ref="a451057"/>
            <field name="account_id" ref="a451057"/>
            <field name="price_include" eval="0"/>
            <field name="amount">-12</field>
            <field name="amount_type">percent</field>
            <field name="type_tax_use">none</field>
            <field name="chart_template_id" ref="l10nbe_chart_template"/>
        </record>
        <record id="attn_VAT-IN-V81-12-ROW-CC" model="account.tax.template">
            <field name="sequence">2120</field>
            <field name="description">VAT-IN-V81-12-ROW-CC</field>
            <field name="name">TVA Déductible 12% Hors EU - Approvisionn. et marchandises</field>
            <field name="amount">12</field>
            <field name="price_include" eval="0"/>
            <field name="amount_type">group</field>
            <field name="type_tax_use">purchase</field>
            <field name="children_tax_ids" eval="[(6, 0, [ref('attn_VAT-IN-V81-12-ROW-CC-C1'), ref('attn_VAT-IN-V81-12-ROW-CC-C2')])]"/>
            <field name="chart_template_id" ref="l10nbe_chart_template"/>
            <field name="tag_ids" eval="[(6,0,[ref('tax_tag_base_81'), ref('tax_tag_base_87_hors_eu'), ref('tax_tag_cocontractant')])]"/>
        </record>
        <record id="attn_VAT-IN-V81-06-ROW-CC-C1" model="account.tax.template">
            <field name="sequence">2131</field>
            <field name="description">VAT-IN-V81-06-ROW-CC-C1</field>
            <field name="name">VAT-IN-V81-06-ROW-CC-C1</field>
            <field name="refund_account_id" ref="a411059"/>
            <field name="account_id" ref="a411059"/>
            <field name="price_include" eval="0"/>
            <field name="amount">6</field>
            <field name="amount_type">percent</field>
            <field name="type_tax_use">none</field>
            <field name="chart_template_id" ref="l10nbe_chart_template"/>
            <field name="tag_ids" eval="[(6,0,[ref('tax_tag_base_81'), ref('tax_tag_base_87_hors_eu'), ref('tax_tag_cocontractant')])]"/>
        </record>
        <record id="attn_VAT-IN-V81-06-ROW-CC-C2" model="account.tax.template">
            <field name="sequence">2132</field>
            <field name="description">VAT-IN-V81-06-ROW-CC-C2</field>
            <field name="name">VAT-IN-V81-06-ROW-CC-C2</field>
            <field name="refund_account_id" ref="a451057"/>
            <field name="account_id" ref="a451057"/>
            <field name="price_include" eval="0"/>
            <field name="amount">-6</field>
            <field name="amount_type">percent</field>
            <field name="type_tax_use">none</field>
            <field name="chart_template_id" ref="l10nbe_chart_template"/>
        </record>
        <record id="attn_VAT-IN-V81-06-ROW-CC" model="account.tax.template">
            <field name="sequence">2130</field>
            <field name="description">VAT-IN-V81-06-ROW-CC</field>
            <field name="name">TVA Déductible 6% Hors EU - Approvisionn. et marchandises</field>
            <field name="price_include" eval="0"/>
            <field name="amount">1</field>
            <field name="amount_type">group</field>
            <field name="type_tax_use">purchase</field>
            <field name="children_tax_ids" eval="[(6, 0, [ref('attn_VAT-IN-V81-06-ROW-CC-C1'), ref('attn_VAT-IN-V81-06-ROW-CC-C2')])]"/>
            <field name="chart_template_id" ref="l10nbe_chart_template"/>
            <field name="tag_ids" eval="[(6,0,[ref('tax_tag_base_81'), ref('tax_tag_base_87_hors_eu'), ref('tax_tag_cocontractant')])]"/>
        </record>
        <record id="attn_VAT-IN-V81-00-ROW-CC" model="account.tax.template">
            <field name="sequence">2140</field>
            <field name="description">VAT-IN-V81-00-ROW-CC</field>
            <field name="name">TVA à l'entrée 0% Hors EU - Approvisionn. et marchandises</field>
            <field name="price_include" eval="0"/>
            <field name="amount">0.0</field>
            <field name="amount_type">percent</field>
            <field name="type_tax_use">purchase</field>
            <field name="chart_template_id" ref="l10nbe_chart_template"/>
            <field name="tag_ids" eval="[(6,0,[ref('tax_tag_base_81')])]"/>
        </record>
        <record id="attn_VAT-IN-V82-21-ROW-CC-C1" model="account.tax.template">
            <field name="sequence">2211</field>
            <field name="description">VAT-IN-V82-21-ROW-CC-C1</field>
            <field name="name">VAT-IN-V82-21-ROW-CC-C1</field>
            <field name="refund_account_id" ref="a411059"/>
            <field name="account_id" ref="a411059"/>
            <field name="price_include" eval="0"/>
            <field name="amount">21</field>
            <field name="amount_type">percent</field>
            <field name="type_tax_use">none</field>
            <field name="chart_template_id" ref="l10nbe_chart_template"/>
            <field name="tag_ids" eval="[(6,0,[ref('tax_tag_base_82'), ref('tax_tag_base_87_hors_eu'), ref('tax_tag_cocontractant')])]"/>
        </record>
        <record id="attn_VAT-IN-V82-21-ROW-CC-C2" model="account.tax.template">
            <field name="sequence">2212</field>
            <field name="description">VAT-IN-V82-21-ROW-CC-C2</field>
            <field name="name">VAT-IN-V82-21-ROW-CC-C2</field>
            <field name="refund_account_id" ref="a451057"/>
            <field name="account_id" ref="a451057"/>
            <field name="price_include" eval="0"/>
            <field name="amount">-21</field>
            <field name="amount_type">percent</field>
            <field name="type_tax_use">none</field>
            <field name="chart_template_id" ref="l10nbe_chart_template"/>
        </record>
        <record id="attn_VAT-IN-V82-21-ROW-CC" model="account.tax.template">
            <field name="sequence">2210</field>
            <field name="description">VAT-IN-V82-21-ROW-CC</field>
            <field name="name">TVA Déductible 21% Hors EU - Services and other goods</field>
            <field name="amount">21</field>
            <field name="price_include" eval="0"/>
            <field name="amount_type">group</field>
            <field name="type_tax_use">purchase</field>
            <field name="children_tax_ids" eval="[(6, 0, [ref('attn_VAT-IN-V82-21-ROW-CC-C1'), ref('attn_VAT-IN-V82-21-ROW-CC-C2')])]"/>
            <field name="chart_template_id" ref="l10nbe_chart_template"/>
            <field name="tag_ids" eval="[(6,0,[ref('tax_tag_base_82'), ref('tax_tag_base_87_hors_eu'), ref('tax_tag_cocontractant')])]"/>
        </record>
        <record id="attn_VAT-IN-V82-12-ROW-CC-C1" model="account.tax.template">
            <field name="sequence">2221</field>
            <field name="description">VAT-IN-V82-12-ROW-CC-C1</field>
            <field name="name">VAT-IN-V82-12-ROW-CC-C1</field>
            <field name="refund_account_id" ref="a411059"/>
            <field name="account_id" ref="a411059"/>
            <field name="price_include" eval="0"/>
            <field name="amount">12</field>
            <field name="amount_type">percent</field>
            <field name="type_tax_use">none</field>
            <field name="chart_template_id" ref="l10nbe_chart_template"/>
            <field name="tag_ids" eval="[(6,0,[ref('tax_tag_base_82'), ref('tax_tag_base_87_hors_eu'), ref('tax_tag_cocontractant')])]"/>
        </record>
        <record id="attn_VAT-IN-V82-12-ROW-CC-C2" model="account.tax.template">
            <field name="sequence">2222</field>
            <field name="description">VAT-IN-V82-12-ROW-CC-C2</field>
            <field name="name">VAT-IN-V82-12-ROW-CC-C2</field>
            <field name="refund_account_id" ref="a451057"/>
            <field name="account_id" ref="a451057"/>
            <field name="price_include" eval="0"/>
            <field name="amount">-12</field>
            <field name="amount_type">percent</field>
            <field name="type_tax_use">none</field>
            <field name="chart_template_id" ref="l10nbe_chart_template"/>
        </record>
        <record id="attn_VAT-IN-V82-12-ROW-CC" model="account.tax.template">
            <field name="sequence">2220</field>
            <field name="description">VAT-IN-V82-12-ROW-CC</field>
            <field name="name">TVA Déductible 12% Hors EU - Services and other goods</field>
            <field name="price_include" eval="0"/>
            <field name="amount_type">group</field>
            <field name="amount">12</field>
            <field name="type_tax_use">purchase</field>
            <field name="children_tax_ids" eval="[(6, 0, [ref('attn_VAT-IN-V82-12-ROW-CC-C1'), ref('attn_VAT-IN-V82-12-ROW-CC-C2')])]"/>
            <field name="chart_template_id" ref="l10nbe_chart_template"/>
            <field name="tag_ids" eval="[(6,0,[ref('tax_tag_base_82'), ref('tax_tag_base_87_hors_eu'), ref('tax_tag_cocontractant')])]"/>
        </record>
        <record id="attn_VAT-IN-V82-06-ROW-CC-C1" model="account.tax.template">
            <field name="sequence">2231</field>
            <field name="description">VAT-IN-V82-06-ROW-CC-C1</field>
            <field name="name">VAT-IN-V82-06-ROW-CC-C1</field>
            <field name="refund_account_id" ref="a411059"/>
            <field name="account_id" ref="a411059"/>
            <field name="price_include" eval="0"/>
            <field name="amount">6</field>
            <field name="amount_type">percent</field>
            <field name="type_tax_use">none</field>
            <field name="chart_template_id" ref="l10nbe_chart_template"/>
            <field name="tag_ids" eval="[(6,0,[ref('tax_tag_base_82'), ref('tax_tag_base_87_hors_eu'), ref('tax_tag_cocontractant')])]"/>
        </record>
        <record id="attn_VAT-IN-V82-06-ROW-CC-C2" model="account.tax.template">
            <field name="sequence">2232</field>
            <field name="description">VAT-IN-V82-06-ROW-CC-C2</field>
            <field name="name">VAT-IN-V82-06-ROW-CC-C2</field>
            <field name="refund_account_id" ref="a451057"/>
            <field name="account_id" ref="a451057"/>
            <field name="price_include" eval="0"/>
            <field name="amount">-6</field>
            <field name="amount_type">percent</field>
            <field name="type_tax_use">none</field>
            <field name="chart_template_id" ref="l10nbe_chart_template"/>
        </record>
        <record id="attn_VAT-IN-V82-06-ROW-CC" model="account.tax.template">
            <field name="sequence">2230</field>
            <field name="description">VAT-IN-V82-06-ROW-CC</field>
            <field name="name">TVA Déductible 6% Hors EU - Services and other goods</field>
            <field name="price_include" eval="0"/>
            <field name="amount_type">group</field>
            <field name="type_tax_use">purchase</field>
            <field name="amount">6</field>
            <field name="children_tax_ids" eval="[(6, 0, [ref('attn_VAT-IN-V82-06-ROW-CC-C1'), ref('attn_VAT-IN-V82-06-ROW-CC-C2')])]"/>
            <field name="chart_template_id" ref="l10nbe_chart_template"/>
            <field name="tag_ids" eval="[(6,0,[ref('tax_tag_base_82'), ref('tax_tag_base_87_hors_eu'), ref('tax_tag_cocontractant')])]"/>
        </record>
        <record id="attn_VAT-IN-V82-00-ROW-CC" model="account.tax.template">
            <field name="sequence">2240</field>
            <field name="description">VAT-IN-V82-00-ROW-CC</field>
            <field name="name">TVA à l'entrée 0% Hors EU - Services and other goods</field>
            <field name="price_include" eval="0"/>
            <field name="amount">0.0</field>
            <field name="amount_type">percent</field>
            <field name="type_tax_use">purchase</field>
            <field name="chart_template_id" ref="l10nbe_chart_template"/>
            <field name="tag_ids" eval="[(6,0,[ref('tax_tag_base_82')])]"/>
        </record>
        <record id="attn_VAT-IN-V83-21-ROW-CC-C1" model="account.tax.template">
            <field name="sequence">2311</field>
            <field name="description">VAT-IN-V83-21-ROW-CC-C1</field>
            <field name="name">VAT-IN-V83-21-ROW-CC-C1</field>
            <field name="refund_account_id" ref="a411059"/>
            <field name="account_id" ref="a411059"/>
            <field name="price_include" eval="0"/>
            <field name="amount">21</field>
            <field name="amount_type">percent</field>
            <field name="type_tax_use">none</field>
            <field name="chart_template_id" ref="l10nbe_chart_template"/>
            <field name="tag_ids" eval="[(6,0,[ref('tax_tag_base_83'), ref('tax_tag_base_87_hors_eu'), ref('tax_tag_cocontractant')])]"/>
        </record>
        <record id="attn_VAT-IN-V83-21-ROW-CC-C2" model="account.tax.template">
            <field name="sequence">2312</field>
            <field name="description">VAT-IN-V83-21-ROW-CC-C2</field>
            <field name="name">VAT-IN-V83-21-ROW-CC-C2</field>
            <field name="refund_account_id" ref="a451057"/>
            <field name="account_id" ref="a451057"/>
            <field name="price_include" eval="0"/>
            <field name="amount">-21</field>
            <field name="amount_type">percent</field>
            <field name="type_tax_use">none</field>
            <field name="chart_template_id" ref="l10nbe_chart_template"/>
        </record>
        <record id="attn_VAT-IN-V83-21-ROW-CC" model="account.tax.template">
            <field name="sequence">2310</field>
            <field name="description">VAT-IN-V83-21-ROW-CC</field>
            <field name="name">TVA Déductible 21% Hors EU - Biens d'investissement</field>
            <field name="amount">21</field>
            <field name="price_include" eval="0"/>
            <field name="amount_type">group</field>
            <field name="type_tax_use">purchase</field>
            <field name="children_tax_ids" eval="[(6, 0, [ref('attn_VAT-IN-V83-21-ROW-CC-C1'), ref('attn_VAT-IN-V83-21-ROW-CC-C2')])]"/>
            <field name="chart_template_id" ref="l10nbe_chart_template"/>
            <field name="tag_ids" eval="[(6,0,[ref('tax_tag_base_83'), ref('tax_tag_base_87_hors_eu'), ref('tax_tag_cocontractant')])]"/>
        </record>
        <record id="attn_VAT-IN-V83-12-ROW-CC-C1" model="account.tax.template">
            <field name="sequence">2321</field>
            <field name="description">VAT-IN-V83-12-ROW-CC-C1</field>
            <field name="name">VAT-IN-V83-12-ROW-CC-C1</field>
            <field name="refund_account_id" ref="a411059"/>
            <field name="account_id" ref="a411059"/>
            <field name="price_include" eval="0"/>
            <field name="amount">12</field>
            <field name="amount_type">percent</field>
            <field name="type_tax_use">none</field>
            <field name="chart_template_id" ref="l10nbe_chart_template"/>
            <field name="tag_ids" eval="[(6,0,[ref('tax_tag_base_83'), ref('tax_tag_base_87_hors_eu'), ref('tax_tag_cocontractant')])]"/>
        </record>
        <record id="attn_VAT-IN-V83-12-ROW-CC-C2" model="account.tax.template">
            <field name="sequence">2322</field>
            <field name="description">VAT-IN-V83-12-ROW-CC-C2</field>
            <field name="name">VAT-IN-V83-12-ROW-CC-C2</field>
            <field name="refund_account_id" ref="a451057"/>
            <field name="account_id" ref="a451057"/>
            <field name="price_include" eval="0"/>
            <field name="amount">-12</field>
            <field name="amount_type">percent</field>
            <field name="type_tax_use">none</field>
            <field name="chart_template_id" ref="l10nbe_chart_template"/>
        </record>
        <record id="attn_VAT-IN-V83-12-ROW-CC" model="account.tax.template">
            <field name="sequence">2320</field>
            <field name="description">VAT-IN-V83-12-ROW-CC</field>
            <field name="name">TVA Déductible 12% Hors EU - Biens d'investissement</field>
            <field name="price_include" eval="0"/>
            <field name="amount_type">group</field>
            <field name="amount">12</field>
            <field name="type_tax_use">purchase</field>
            <field name="children_tax_ids" eval="[(6, 0, [ref('attn_VAT-IN-V83-12-ROW-CC-C1'), ref('attn_VAT-IN-V83-12-ROW-CC-C2')])]"/>
            <field name="chart_template_id" ref="l10nbe_chart_template"/>
            <field name="tag_ids" eval="[(6,0,[ref('tax_tag_base_83'), ref('tax_tag_base_87_hors_eu'), ref('tax_tag_cocontractant')])]"/>
        </record>
        <record id="attn_VAT-IN-V83-06-ROW-CC-C1" model="account.tax.template">
            <field name="sequence">2331</field>
            <field name="description">VAT-IN-V83-06-ROW-CC-C1</field>
            <field name="name">VAT-IN-V83-06-ROW-CC-C1</field>
            <field name="refund_account_id" ref="a411059"/>
            <field name="account_id" ref="a411059"/>
            <field name="price_include" eval="0"/>
            <field name="amount">6</field>
            <field name="amount_type">percent</field>
            <field name="type_tax_use">none</field>
            <field name="chart_template_id" ref="l10nbe_chart_template"/>
            <field name="tag_ids" eval="[(6,0,[ref('tax_tag_base_83'), ref('tax_tag_cocontractant'), ref('tax_tag_base_87_hors_eu')])]"/>
        </record>
        <record id="attn_VAT-IN-V83-06-ROW-CC-C2" model="account.tax.template">
            <field name="sequence">2332</field>
            <field name="description">VAT-IN-V83-06-ROW-CC-C2</field>
            <field name="name">VAT-IN-V83-06-ROW-CC-C2</field>
            <field name="refund_account_id" ref="a451057"/>
            <field name="account_id" ref="a451057"/>
            <field name="price_include" eval="0"/>
            <field name="amount">-6</field>
            <field name="amount_type">percent</field>
            <field name="type_tax_use">none</field>
            <field name="chart_template_id" ref="l10nbe_chart_template"/>
        </record>
        <record id="attn_VAT-IN-V83-06-ROW-CC" model="account.tax.template">
            <field name="sequence">2330</field>
            <field name="description">VAT-IN-V83-06-ROW-CC</field>
            <field name="name">TVA Déductible 6% Hors EU - Biens d'investissement</field>
            <field name="price_include" eval="0"/>
            <field name="amount_type">group</field>
            <field name="type_tax_use">purchase</field>
            <field name="amount">6</field>
            <field name="children_tax_ids" eval="[(6, 0, [ref('attn_VAT-IN-V83-06-ROW-CC-C1'), ref('attn_VAT-IN-V83-06-ROW-CC-C2')])]"/>
            <field name="chart_template_id" ref="l10nbe_chart_template"/>
            <field name="tag_ids" eval="[(6,0,[ref('tax_tag_base_83'), ref('tax_tag_base_87_hors_eu'), ref('tax_tag_cocontractant')])]"/>
        </record>
        <record id="attn_VAT-IN-V83-00-ROW-CC" model="account.tax.template">
            <field name="sequence">2340</field>
            <field name="description">VAT-IN-V83-00-ROW-CC</field>
            <field name="name">TVA à l'entrée 0% Hors EU - Biens d'investissement</field>
            <field name="price_include" eval="0"/>
            <field name="amount">0.0</field>
            <field name="amount_type">percent</field>
            <field name="type_tax_use">purchase</field>
            <field name="chart_template_id" ref="l10nbe_chart_template"/>
            <field name="tag_ids" eval="[(6,0,[ref('tax_tag_base_83')])]"/>
        </record>
    </data>
</openerp><|MERGE_RESOLUTION|>--- conflicted
+++ resolved
@@ -91,15 +91,9 @@
         <record id="attn_VAT-OUT-21-S" model="account.tax.template">
             <field name="sequence">10</field>
             <field name="description">VAT-OUT-21-S</field>
-<<<<<<< HEAD
-            <field name="name">VAT 21% - Services</field>
+            <field name="name">TVA 21% - Services</field>
             <field name="refund_account_id" ref="a451054"/>
             <field name="account_id" ref="a451054"/>
-=======
-            <field name="name">TVA 21% - Services</field>
-            <field name="account_collected_id" ref="a451054"/>
-            <field name="account_paid_id" ref="a451054"/>
->>>>>>> be58335f
             <field name="price_include" eval="0"/>
             <field name="amount">21</field>
             <field name="amount_type">percent</field>
@@ -110,15 +104,9 @@
         <record id="attn_VAT-OUT-21-L" model="account.tax.template">
             <field name="sequence">11</field>
             <field name="description">VAT-OUT-21-L</field>
-<<<<<<< HEAD
-            <field name="name">VAT 21%</field>
+            <field name="name">TVA 21%</field>
             <field name="refund_account_id" ref="a451054"/>
             <field name="account_id" ref="a451054"/>
-=======
-            <field name="name">TVA 21%</field>
-            <field name="account_collected_id" ref="a451054"/>
-            <field name="account_paid_id" ref="a451054"/>
->>>>>>> be58335f
             <field name="price_include" eval="0"/>
             <field name="amount">21</field>
             <field name="amount_type">percent</field>
@@ -129,15 +117,9 @@
         <record id="attn_VAT-OUT-12-S" model="account.tax.template">
             <field name="sequence">20</field>
             <field name="description">VAT-OUT-12-S</field>
-<<<<<<< HEAD
-            <field name="name">VAT 12% - Services</field>
+            <field name="name">TVA 12% - Services</field>
             <field name="refund_account_id" ref="a451054"/>
             <field name="account_id" ref="a451054"/>
-=======
-            <field name="name">TVA 12% - Services</field>
-            <field name="account_collected_id" ref="a451054"/>
-            <field name="account_paid_id" ref="a451054"/>
->>>>>>> be58335f
             <field name="price_include" eval="0"/>
             <field name="amount">12</field>
             <field name="amount_type">percent</field>
@@ -148,15 +130,9 @@
         <record id="attn_VAT-OUT-12-L" model="account.tax.template">
             <field name="sequence">21</field>
             <field name="description">VAT-OUT-12-L</field>
-<<<<<<< HEAD
-            <field name="name">VAT 12%</field>
+            <field name="name">TVA 12%</field>
             <field name="refund_account_id" ref="a451054"/>
             <field name="account_id" ref="a451054"/>
-=======
-            <field name="name">TVA 12%</field>
-            <field name="account_collected_id" ref="a451054"/>
-            <field name="account_paid_id" ref="a451054"/>
->>>>>>> be58335f
             <field name="price_include" eval="0"/>
             <field name="amount">12</field>
             <field name="amount_type">percent</field>
@@ -167,15 +143,9 @@
         <record id="attn_VAT-OUT-06-S" model="account.tax.template">
             <field name="sequence">30</field>
             <field name="description">VAT-OUT-06-S</field>
-<<<<<<< HEAD
-            <field name="name">VAT 6% - Services</field>
+            <field name="name">TVA 6% - Services</field>
             <field name="refund_account_id" ref="a451054"/>
             <field name="account_id" ref="a451054"/>
-=======
-            <field name="name">TVA 6% - Services</field>
-            <field name="account_collected_id" ref="a451054"/>
-            <field name="account_paid_id" ref="a451054"/>
->>>>>>> be58335f
             <field name="price_include" eval="0"/>
             <field name="amount">6</field>
             <field name="amount_type">percent</field>
@@ -186,15 +156,9 @@
         <record id="attn_VAT-OUT-06-L" model="account.tax.template">
             <field name="sequence">31</field>
             <field name="description">VAT-OUT-06-L</field>
-<<<<<<< HEAD
-            <field name="name">VAT 6%</field>
+            <field name="name">TVA 6%</field>
             <field name="refund_account_id" ref="a451054"/>
             <field name="account_id" ref="a451054"/>
-=======
-            <field name="name">TVA 6%</field>
-            <field name="account_collected_id" ref="a451054"/>
-            <field name="account_paid_id" ref="a451054"/>
->>>>>>> be58335f
             <field name="price_include" eval="0"/>
             <field name="amount">6</field>
             <field name="amount_type">percent</field>
@@ -845,139 +809,8 @@
             <field name="refund_account_id" ref="a451056"/>
             <field name="account_id" ref="a451056"/>
             <field name="price_include" eval="0"/>
-<<<<<<< HEAD
             <field name="amount">0</field>
             <field name="amount_type">percent</field>
-=======
-            <field name="amount">1</field>
-            <field name="type">percent</field>
-            <field name="type_tax_use">purchase</field>
-            <field name="base_sign">1</field>
-            <field name="tax_sign">1</field>
-            <field name="ref_base_sign">1</field>
-            <field name="ref_tax_sign">1</field>
-            <field name="child_depend" eval="1"/>
-            <field name="chart_template_id" ref="l10nbe_chart_template"/>
-        </record>
-        <record id="attn_VAT-IN-V83-00-CC-C1" model="account.tax.template">
-            <field name="sequence">641</field>
-            <field name="description">VAT-IN-V83-00-CC-C1</field>
-            <field name="name">VAT-IN-V83-00-CC-C1</field>
-            <field name="parent_id" ref="attn_VAT-IN-V83-00-CC"/>
-            <field name="account_collected_id" ref="a411059"/>
-            <field name="account_paid_id" ref="a411059"/>
-            <field name="price_include" eval="0"/>
-            <field name="amount">0</field>
-            <field name="type">percent</field>
-            <field name="type_tax_use">purchase</field>
-            <field name="base_code_id" ref="atctn_83"/>
-            <field name="base_sign">1</field>
-            <field name="tax_sign">1</field>
-            <field name="ref_base_code_id" ref="atctn_85"/>
-            <field name="ref_base_sign">1</field>
-            <field name="ref_tax_sign">1</field>
-            <field name="child_depend" eval="0"/>
-            <field name="chart_template_id" ref="l10nbe_chart_template"/>
-        </record>
-        <record id="attn_VAT-IN-V83-00-CC-C2" model="account.tax.template">
-            <field name="sequence">642</field>
-            <field name="description">VAT-IN-V83-00-CC-C2</field>
-            <field name="name">VAT-IN-V83-00-CC-C2</field>
-            <field name="parent_id" ref="attn_VAT-IN-V83-00-CC"/>
-            <field name="account_collected_id" ref="a451056"/>
-            <field name="account_paid_id" ref="a451056"/>
-            <field name="price_include" eval="0"/>
-            <field name="amount">0</field>
-            <field name="type">percent</field>
-            <field name="type_tax_use">purchase</field>
-            <field name="base_code_id" ref="atctn_87"/>
-            <field name="base_sign">1</field>
-            <field name="tax_sign">-1</field>
-            <field name="ref_base_code_id" ref="atctn_83"/>
-            <field name="ref_base_sign">-1</field>
-            <field name="ref_tax_sign">1</field>
-            <field name="child_depend" eval="0"/>
-            <field name="chart_template_id" ref="l10nbe_chart_template"/>
-        </record>
-        <record id="attn_VAT-IN-V83-00-CC-C3" model="account.tax.template">
-            <field name="sequence">643</field>
-            <field name="description">VAT-IN-V83-00-CC-C3</field>
-            <field name="name">VAT-IN-V83-00-CC-C3</field>
-            <field name="parent_id" ref="attn_VAT-IN-V83-00-CC"/>
-            <field name="price_include" eval="0"/>
-            <field name="amount">0</field>
-            <field name="type">percent</field>
-            <field name="type_tax_use">purchase</field>
-            <field name="base_sign">1</field>
-            <field name="tax_sign">1</field>
-            <field name="ref_base_code_id" ref="atctn_87"/>
-            <field name="ref_base_sign">-1</field>
-            <field name="ref_tax_sign">1</field>
-            <field name="child_depend" eval="0"/>
-            <field name="chart_template_id" ref="l10nbe_chart_template"/>
-        </record>
-        <record id="attn_VAT-IN-V82-CAR-INC" model="account.tax.template">
-            <field name="sequence">710</field>
-            <field name="description">VAT-IN-V82-CAR-INC</field>
-            <field name="name">TVA entrante - Frais de voiture - TVA 50% Non Deductible (Price Incl.)</field>
-            <field name="price_include" eval="1"/>
-            <field name="amount">1</field>
-            <field name="type">percent</field>
-            <field name="type_tax_use">purchase</field>
-            <field name="base_sign">1</field>
-            <field name="tax_sign">1</field>
-            <field name="ref_base_sign">1</field>
-            <field name="ref_tax_sign">1</field>
-            <field name="child_depend" eval="1"/>
-            <field name="chart_template_id" ref="l10nbe_chart_template"/>
-        </record>
-        <record id="attn_VAT-IN-V82-CAR-INC-C1" model="account.tax.template">
-            <field name="sequence">711</field>
-            <field name="description">VAT-IN-V82-CAR-INC-C1</field>
-            <field name="name">Frais de voiture - TVA 50% Deductible</field>
-            <field name="parent_id" ref="attn_VAT-IN-V82-CAR-INC"/>
-            <field name="account_collected_id" ref="a411059"/>
-            <field name="account_paid_id" ref="a411059"/>
-            <field name="price_include" eval="1"/>
-            <field name="amount">0.095</field>
-            <field name="type">percent</field>
-            <field name="type_tax_use">purchase</field>
-            <field name="base_code_id" ref="atctn_82"/>
-            <field name="base_sign">1</field>
-            <field name="tax_code_id" ref="atctn_59"/>
-            <field name="tax_sign">1</field>
-            <field name="ref_base_code_id" ref="atctn_85"/>
-            <field name="ref_base_sign">1</field>
-            <field name="ref_tax_code_id" ref="atctn_63"/>
-            <field name="ref_tax_sign">1</field>
-            <field name="child_depend" eval="0"/>
-            <field name="chart_template_id" ref="l10nbe_chart_template"/>
-        </record>
-        <record id="attn_VAT-IN-V82-CAR-INC-C2" model="account.tax.template">
-            <field name="sequence">712</field>
-            <field name="description">VAT-IN-V82-CAR-INC-C2</field>
-            <field name="name">TVA frais de voiture - Montant de la note de crédit</field>
-            <field name="parent_id" ref="attn_VAT-IN-V82-CAR-INC"/>
-            <field name="price_include" eval="1"/>
-            <field name="amount">0</field>
-            <field name="type">percent</field>
-            <field name="type_tax_use">purchase</field>
-            <field name="base_sign">1</field>
-            <field name="tax_sign">1</field>
-            <field name="ref_base_code_id" ref="atctn_82"/>
-            <field name="ref_base_sign">-1</field>
-            <field name="ref_tax_sign">1</field>
-            <field name="child_depend" eval="0"/>
-            <field name="chart_template_id" ref="l10nbe_chart_template"/>
-        </record>
-        <record id="attn_VAT-IN-V82-CAR-EXC" model="account.tax.template">
-            <field name="sequence">720</field>
-            <field name="description">VAT-IN-V82-CAR-EXC</field>
-            <field name="name">TVA entrante - Frais de voiture - TVA 50% Non Déductible (Prix Excl.)</field>
-            <field name="price_include" eval="0"/>
-            <field name="amount">1</field>
-            <field name="type">percent</field>
->>>>>>> be58335f
             <field name="type_tax_use">purchase</field>
             <field name="chart_template_id" ref="l10nbe_chart_template"/>
             <field name="tag_ids" eval="[(6,0,[ref('tax_tag_base_83'), ref('tax_tag_base_87')])]"/>
@@ -985,16 +818,9 @@
         <record id="attn_VAT-IN-V82-CAR-EXC-C1" model="account.tax.template">
             <field name="sequence">721</field>
             <field name="description">VAT-IN-V82-CAR-EXC-C1</field>
-<<<<<<< HEAD
-            <field name="name">Frais de voiture - VAT 50% Non Deductible</field>
+            <field name="name">Frais de voiture - TVA 50% Non Deductible</field>
             <field name="refund_account_id" ref="a64012"/>
             <field name="account_id" ref="a64012"/>
-=======
-            <field name="name">Frais de voiture - TVA 50% Non Deductible</field>
-            <field name="parent_id" ref="attn_VAT-IN-V82-CAR-EXC"/>
-            <field name="account_collected_id" ref="a64012"/>
-            <field name="account_paid_id" ref="a64012"/>
->>>>>>> be58335f
             <field name="price_include" eval="0"/>
             <field name="amount">10.5</field>
             <field name="amount_type">percent</field>
@@ -1005,34 +831,9 @@
         <record id="attn_VAT-IN-V82-CAR-EXC-C2" model="account.tax.template">
             <field name="sequence">722</field>
             <field name="description">VAT-IN-V82-CAR-EXC-C2</field>
-<<<<<<< HEAD
-            <field name="name">Frais de voiture - VAT 50% Deductible (Price Excl.)</field>
-            <field name="refund_account_id" ref="a411059"/>
-            <field name="account_id" ref="a411059"/>
-=======
             <field name="name">Frais de voiture - TVA 50% Deductible (Prix Excl.)</field>
-            <field name="parent_id" ref="attn_VAT-IN-V82-CAR-EXC"/>
-            <field name="account_collected_id" ref="a411059"/>
-            <field name="account_paid_id" ref="a411059"/>
-            <field name="price_include" eval="0"/>
-            <field name="amount">0.105</field>
-            <field name="type">percent</field>
-            <field name="type_tax_use">purchase</field>
-            <field name="base_sign">1</field>
-            <field name="tax_code_id" ref="atctn_59"/>
-            <field name="tax_sign">1</field>
-            <field name="ref_base_sign">1</field>
-            <field name="ref_tax_code_id" ref="atctn_63"/>
-            <field name="ref_tax_sign">1</field>
-            <field name="child_depend" eval="0"/>
-            <field name="chart_template_id" ref="l10nbe_chart_template"/>
-        </record>
-        <record id="attn_VAT-IN-V82-CAR-EXC-C3" model="account.tax.template">
-            <field name="sequence">723</field>
-            <field name="description">VAT-IN-V82-CAR-EXC-C3</field>
-            <field name="name">TVA frais de voiture - Montant de la note de crédit (Prix Excl.)</field>
-            <field name="parent_id" ref="attn_VAT-IN-V82-CAR-EXC"/>
->>>>>>> be58335f
+            <field name="refund_account_id" ref="a411059"/>
+            <field name="account_id" ref="a411059"/>
             <field name="price_include" eval="0"/>
             <field name="amount">10.5</field>
             <field name="amount_type">percent</field>
