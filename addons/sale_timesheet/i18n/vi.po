# Translation of Odoo Server.
# This file contains the translation of the following modules:
# 	* sale_timesheet
# 
# Translators:
# Martin Trigaux, 2019
# Chinh Chinh <trinhttp@trobz.com>, 2019
# Dao Nguyen <trucdao.uel@gmail.com>, 2019
# fanha99 <fanha99@hotmail.com>, 2019
# Duy BQ <duybq86@gmail.com>, 2019
# Dung Nguyen Thi <dungnt@trobz.com>, 2019
# thanhnguyen.icsc <thanhnguyen.icsc@gmail.com>, 2019
#
msgid ""
msgstr ""
"Project-Id-Version: Odoo Server 13.0\n"
"Report-Msgid-Bugs-To: \n"
"POT-Creation-Date: 2019-11-25 15:03+0000\n"
"PO-Revision-Date: 2019-08-26 09:14+0000\n"
"Last-Translator: thanhnguyen.icsc <thanhnguyen.icsc@gmail.com>, 2019\n"
"Language-Team: Vietnamese (https://www.transifex.com/odoo/teams/41243/vi/)\n"
"MIME-Version: 1.0\n"
"Content-Type: text/plain; charset=UTF-8\n"
"Content-Transfer-Encoding: \n"
"Language: vi\n"
"Plural-Forms: nplurals=1; plural=0;\n"

#. module: sale_timesheet
#: code:addons/sale_timesheet/models/account_move.py:0
#: code:addons/sale_timesheet/models/project.py:0
#, python-format
msgid ""
"\n"
"                <p class=\"o_view_nocontent_smiling_face\">\n"
"                    Record timesheets\n"
"                </p><p>\n"
"                    You can register and track your workings hours by project every\n"
"                    day. Every time spent on a project will become a cost and can be re-invoiced to\n"
"                    customers if required.\n"
"                </p>\n"
"            "
msgstr ""

#. module: sale_timesheet
#: model:ir.model.fields,help:sale_timesheet.field_project_create_sale_order__billable_type
msgid ""
"* At Project Rate: All timesheets on the project will be billed at the same rate\n"
"* At Employee Rate: Timesheets will be billed at a rate defined at employee level"
msgstr ""
"* Giá theo Dự án: Toàn bộ giờ công liên quan đến dự án đều được xuất hoá đơn với cùng một giá như nhau\n"
"* Giá theo Nhân viên: Giờ công sẽ được tính theo chi phí được xác định theo từng nhân viên\n"

#. module: sale_timesheet
#: model_terms:ir.ui.view,arch_db:sale_timesheet.timesheet_plan
msgid "<b>Total</b>"
msgstr "<b>Tổng</b>"

#. module: sale_timesheet
#: model_terms:ir.ui.view,arch_db:sale_timesheet.timesheet_plan
msgid ""
"<span class=\"btn-link\" style=\"font-weight:normal;\" title=\"Includes the time logged into a task which is not linked to any Sales Order.\">\n"
"                                                                Non Billable Tasks\n"
"                                                            </span>"
msgstr ""
"<span class=\"btn-link\" style=\"font-weight:normal;\" title=\"Bao gồm cả thời gian được ghi nhận vào các nhiệm vụ mà không liên kết với Đơn bán.\">\n"
"                                                                Nhiệm vụ không thể xuất hoá đơn\n"
"                                                            </span>"

#. module: sale_timesheet
#: model_terms:ir.ui.view,arch_db:sale_timesheet.res_config_settings_view_form
msgid "<span class=\"o_form_label\">Time Billing</span>"
msgstr "<span class=\"o_form_label\">Xuất hoá đơn theo giờ</span>"

#. module: sale_timesheet
#: model_terms:ir.ui.view,arch_db:sale_timesheet.project_project_view_kanban_inherit_sale_timesheet
msgid "<span class=\"o_label\">Overview</span>"
msgstr "<span class=\"o_label\">Tổng quan</span>"

#. module: sale_timesheet
#: model_terms:ir.ui.view,arch_db:sale_timesheet.view_order_form_inherit_sale_timesheet
msgid "<span class=\"o_stat_text\">Recorded</span>"
msgstr "<span class=\"o_stat_text\">Đã ghi nhận</span>"

#. module: sale_timesheet
#: code:addons/sale_timesheet/models/project.py:0
#, python-format
msgid ""
"A billable project should be linked to a Sales Order Item having a Service "
"product."
msgstr ""
"Một dự án có thể xuất hoá đơn cần phải được liên kết đến một dòng đơn bán mà"
" có sản phẩm kiểu Dịch vụ."

#. module: sale_timesheet
#: code:addons/sale_timesheet/models/project.py:0
#, python-format
msgid ""
"A billable project should be linked to a Sales Order Item that does not come"
" from an expense or a vendor bill."
msgstr ""
"Một dự án có thể xuất hoá đơn cần phải được liên kết đến một dòng đơn bán mà"
" không đến từ chi tiêu hay từ một hoá đơn nhà cung cấp."

#. module: sale_timesheet
#: model:ir.model.fields,help:sale_timesheet.field_sale_order_line__qty_delivered_method
msgid ""
"According to product configuration, the delivered quantity can be automatically computed by mechanism :\n"
"  - Manual: the quantity is set manually on the line\n"
"  - Analytic From expenses: the quantity is the quantity sum from posted expenses\n"
"  - Timesheet: the quantity is the sum of hours recorded on tasks linked to this sale line\n"
"  - Stock Moves: the quantity comes from confirmed pickings\n"
msgstr ""
"Dựa trên cài đặt của sản phẩm, lượng công việc đã thực hiện có thể được tính toán theo cơ chế:\n"
"  - Thủ công: số lượng được ghi nhận thủ công ở mỗi dòng\n"
"  - Phân tích chi phí: số lượng dựa trên tổng các khoản chi phí đã ghi nhận\n"
"  - Thời gian biểu: theo số lượng tổng giờ đã được ghi nhận của các công việc liên kết với nội dung trên Đơn bán\n"
"  - Chuyển kho: số lượng dựa trên số lượng mã phiếu kho đã xác nhận\n"

#. module: sale_timesheet
#: model:ir.model.fields,field_description:sale_timesheet.field_project_create_invoice__amount_to_invoice
msgid "Amount to invoice"
msgstr "Giá trị chờ Xuất hoá đơn"

#. module: sale_timesheet
#: model:ir.model.constraint,message:sale_timesheet.constraint_project_create_sale_order_line_unique_employee_per_wizard
#: model:ir.model.constraint,message:sale_timesheet.constraint_project_sale_line_employee_map_uniqueness_employee
msgid ""
"An employee cannot be selected more than once in the mapping. Please remove "
"duplicate(s) and try again."
msgstr ""

#. module: sale_timesheet
#: model:ir.model.fields,field_description:sale_timesheet.field_project_profitability_report__analytic_account_id
msgid "Analytic Account"
msgstr "Tài khoản quản trị"

#. module: sale_timesheet
#: model:ir.model,name:sale_timesheet.model_account_analytic_line
msgid "Analytic Line"
msgstr "Dòng Phân tích"

#. module: sale_timesheet
#: model:ir.model.fields,field_description:sale_timesheet.field_sale_order_line__analytic_line_ids
msgid "Analytic lines"
msgstr "Phát sinh KT Quản trị"

#. module: sale_timesheet
#: model:ir.model.fields.selection,name:sale_timesheet.selection__project_create_sale_order__billable_type__employee_rate
#: model:ir.model.fields.selection,name:sale_timesheet.selection__project_project__billable_type__employee_rate
#: model:ir.model.fields.selection,name:sale_timesheet.selection__project_task__billable_type__employee_rate
msgid "At Employee Rate"
msgstr "Giá theo Nhân viên"

#. module: sale_timesheet
#: model:ir.model.fields.selection,name:sale_timesheet.selection__project_create_sale_order__billable_type__project_rate
msgid "At Project Rate"
msgstr "Giá theo Dự án"

#. module: sale_timesheet
#: model:ir.model.fields.selection,name:sale_timesheet.selection__project_project__billable_type__task_rate
#: model:ir.model.fields.selection,name:sale_timesheet.selection__project_task__billable_type__task_rate
msgid "At Task Rate"
msgstr "Giá theo Nhiệm vụ"

#. module: sale_timesheet
#: code:addons/sale_timesheet/wizard/project_create_sale_order.py:0
#, python-format
msgid "At least one line should be filled."
msgstr "Ít nhất phải có một dòng được điền"

#. module: sale_timesheet
#: model:ir.model.fields,help:sale_timesheet.field_project_project__billable_type
msgid ""
"At which rate timesheets will be billed:\n"
" - At task rate: each time spend on a task is billed at task rate.\n"
" - At employee rate: each employee log time billed at his rate.\n"
" - No Billable: track time without invoicing it"
msgstr ""

#. module: sale_timesheet
#: code:addons/sale_timesheet/models/project_overview.py:0
#, python-format
msgid "Before"
msgstr "Trước"

#. module: sale_timesheet
#: model:ir.model.fields,field_description:sale_timesheet.field_account_analytic_line__timesheet_invoice_type
#: model:ir.model.fields,field_description:sale_timesheet.field_project_project__billable_type
#: model:ir.model.fields,field_description:sale_timesheet.field_project_task__billable_type
msgid "Billable Type"
msgstr "Kiểu xuất hoá đơn"

#. module: sale_timesheet
#: model_terms:ir.ui.view,arch_db:sale_timesheet.timesheet_view_search
msgid "Billed at a Fixed Price"
msgstr "Xuất hoá đơn theo Giá cố định"

#. module: sale_timesheet
#: model:ir.model.fields.selection,name:sale_timesheet.selection__account_analytic_line__timesheet_invoice_type__billable_fixed
#: model_terms:ir.ui.view,arch_db:sale_timesheet.timesheet_plan
msgid "Billed at a Fixed price"
msgstr "Xuất hoá đơn theo Giá cố định"

#. module: sale_timesheet
#: model:ir.model.fields.selection,name:sale_timesheet.selection__account_analytic_line__timesheet_invoice_type__billable_time
#: model_terms:ir.ui.view,arch_db:sale_timesheet.timesheet_plan
#: model_terms:ir.ui.view,arch_db:sale_timesheet.timesheet_view_search
msgid "Billed on Timesheets"
msgstr "Xuất hoá đơn theo bảng chấm công"

#. module: sale_timesheet
#: model_terms:ir.ui.view,arch_db:sale_timesheet.res_config_settings_view_form
msgid "Billing"
msgstr "Lập hoá đơn"

#. module: sale_timesheet
#: model:ir.filters,name:sale_timesheet.timesheet_filter_billing
msgid "Billing Rate"
msgstr "Tỷ lệ thanh toán"

#. module: sale_timesheet
#: model:ir.model.fields,field_description:sale_timesheet.field_project_create_sale_order__billable_type
msgid "Billing Type"
msgstr "Kiểu xuất Hoá đơn"

#. module: sale_timesheet
#: model:ir.ui.menu,name:sale_timesheet.menu_timesheet_billing_analysis
msgid "By Billing Rate"
msgstr "Theo tỷ lệ thanh toán"

#. module: sale_timesheet
#: model_terms:ir.ui.view,arch_db:sale_timesheet.project_create_invoice_view_form
#: model_terms:ir.ui.view,arch_db:sale_timesheet.project_create_sale_order_view_form
msgid "Cancel"
msgstr "Hủy"

#. module: sale_timesheet
#: model_terms:ir.ui.view,arch_db:sale_timesheet.timesheet_plan
msgid "Cancelled"
msgstr "Đã hủy"

#. module: sale_timesheet
#: model:ir.model.fields,field_description:sale_timesheet.field_project_create_invoice__sale_order_id
msgid "Choose the Sales Order to invoice"
msgstr "Chọn Đơn bán để xuất hoá đơn"

#. module: sale_timesheet
#: model_terms:ir.ui.view,arch_db:sale_timesheet.project_profitability_report_view_search
msgid "Company"
msgstr "Công ty"

#. module: sale_timesheet
#: model_terms:ir.ui.view,arch_db:sale_timesheet.res_config_settings_view_form
msgid "Configure your services"
msgstr "Cấu hình dịch vụ của bạn"

#. module: sale_timesheet
#: model:ir.filters,name:sale_timesheet.ir_filter_project_profitability_report_costs_and_revenues
msgid "Costs and Revenues"
msgstr "Chi phí và Doanh thu"

#. module: sale_timesheet
#: code:addons/sale_timesheet/models/project_overview.py:0
#: code:addons/sale_timesheet/models/project_overview.py:0
#: model:ir.actions.act_window,name:sale_timesheet.project_project_action_multi_create_invoice
#: model_terms:ir.ui.view,arch_db:sale_timesheet.project_create_invoice_view_form
#, python-format
msgid "Create Invoice"
msgstr "Tạo Hoá đơn"

#. module: sale_timesheet
#: model:ir.model,name:sale_timesheet.model_project_create_invoice
msgid "Create Invoice from project"
msgstr "Tạo Hoá đơn từ dự án"

#. module: sale_timesheet
#: model:ir.model,name:sale_timesheet.model_project_create_sale_order_line
msgid "Create SO Line from project"
msgstr "Tạo dòng đơn bán từ dự án"

#. module: sale_timesheet
#: model:ir.model,name:sale_timesheet.model_project_create_sale_order
msgid "Create SO from project"
msgstr "Tạo Đơn bán từ dự án"

#. module: sale_timesheet
#: code:addons/sale_timesheet/models/project.py:0
#: model_terms:ir.ui.view,arch_db:sale_timesheet.project_create_sale_order_view_form
#: model_terms:ir.ui.view,arch_db:sale_timesheet.project_project_view_form
#, python-format
msgid "Create Sales Order"
msgstr "Tạo Đơn Bán"

#. module: sale_timesheet
#: model_terms:ir.ui.view,arch_db:sale_timesheet.project_create_invoice_view_form
msgid "Create Sales Order from Project"
msgstr "Tạo Đơn Bán từ Dự án"

#. module: sale_timesheet
#: code:addons/sale_timesheet/models/project_overview.py:0
#: model:ir.actions.act_window,name:sale_timesheet.project_project_action_multi_create_sale_order
#: model_terms:ir.ui.view,arch_db:sale_timesheet.project_create_sale_order_view_form
#, python-format
msgid "Create a Sales Order"
msgstr "Tạo một Đơn Bán"

#. module: sale_timesheet
#: model:ir.model.fields.selection,name:sale_timesheet.selection__product_template__service_tracking__project_only
msgid "Create a new project but no task"
msgstr "Tạo một dự án mới nhưng không tạo Nhiệm vụ"

#. module: sale_timesheet
#: model:ir.model.fields.selection,name:sale_timesheet.selection__product_template__service_tracking__task_global_project
msgid "Create a task in an existing project"
msgstr "Tạo một nhiệm vụ trong một dự án có sẵn"

#. module: sale_timesheet
#: model:ir.model.fields.selection,name:sale_timesheet.selection__product_template__service_tracking__task_in_project
<<<<<<< HEAD
msgid "Create a task in sale order's project"
msgstr "Tạo nhiệm vụ ở dự án của đơn bán"
=======
msgid "Create a task in sales order's project"
msgstr ""
>>>>>>> 270b5798

#. module: sale_timesheet
#: model:ir.model.fields,field_description:sale_timesheet.field_project_create_invoice__create_uid
#: model:ir.model.fields,field_description:sale_timesheet.field_project_create_sale_order__create_uid
#: model:ir.model.fields,field_description:sale_timesheet.field_project_create_sale_order_line__create_uid
#: model:ir.model.fields,field_description:sale_timesheet.field_project_sale_line_employee_map__create_uid
msgid "Created by"
msgstr "Được tạo bởi"

#. module: sale_timesheet
#: model:ir.model.fields,field_description:sale_timesheet.field_project_create_invoice__create_date
#: model:ir.model.fields,field_description:sale_timesheet.field_project_create_sale_order__create_date
#: model:ir.model.fields,field_description:sale_timesheet.field_project_create_sale_order_line__create_date
#: model:ir.model.fields,field_description:sale_timesheet.field_project_sale_line_employee_map__create_date
msgid "Created on"
msgstr "Thời điểm tạo"

#. module: sale_timesheet
#: model:ir.model.fields,field_description:sale_timesheet.field_project_create_invoice__currency_id
#: model:ir.model.fields,field_description:sale_timesheet.field_project_create_sale_order__currency_id
#: model:ir.model.fields,field_description:sale_timesheet.field_project_create_sale_order_line__currency_id
msgid "Currency"
msgstr "Tiền tệ"

#. module: sale_timesheet
#: model:ir.model.fields,field_description:sale_timesheet.field_project_create_sale_order__partner_id
#: model:ir.model.fields,field_description:sale_timesheet.field_project_profitability_report__partner_id
#: model_terms:ir.ui.view,arch_db:sale_timesheet.project_profitability_report_view_search
msgid "Customer"
msgstr "Khách hàng"

#. module: sale_timesheet
#: model:product.product,name:sale_timesheet.product_service_order_timesheet
#: model:product.template,name:sale_timesheet.product_service_order_timesheet_product_template
msgid "Customer Care (Prepaid Hours)"
msgstr "Chăm sóc Khách hàng (Số Giờ đã Trả trước)"

#. module: sale_timesheet
#: model:ir.model.fields,help:sale_timesheet.field_project_create_sale_order__partner_id
msgid "Customer of the sales order"
msgstr "Khách hàng liên quan đến đơn bán"

#. module: sale_timesheet
#: model:ir.model.fields,field_description:sale_timesheet.field_project_create_invoice__display_name
#: model:ir.model.fields,field_description:sale_timesheet.field_project_create_sale_order__display_name
#: model:ir.model.fields,field_description:sale_timesheet.field_project_create_sale_order_line__display_name
#: model:ir.model.fields,field_description:sale_timesheet.field_project_profitability_report__display_name
#: model:ir.model.fields,field_description:sale_timesheet.field_project_sale_line_employee_map__display_name
msgid "Display Name"
msgstr "Tên hiển thị"

#. module: sale_timesheet
#: model:ir.model.fields,field_description:sale_timesheet.field_sale_order__visible_project
msgid "Display project"
msgstr ""

#. module: sale_timesheet
#: model:ir.model.fields.selection,name:sale_timesheet.selection__product_template__service_tracking__no
msgid "Don't create task"
msgstr "Không tạo Nhiệm vụ"

#. module: sale_timesheet
#: model:project.task,legend_done:sale_timesheet.project_task_2
#: model:project.task.type,legend_done:sale_timesheet.project_from_sale_order_1_done
#: model:project.task.type,legend_done:sale_timesheet.project_stage_fixed
#: model:project.task.type,name:sale_timesheet.project_from_sale_order_1_done
msgid "Done"
msgstr "Hoàn thành"

#. module: sale_timesheet
#: model:ir.model.fields,field_description:sale_timesheet.field_project_create_sale_order_line__employee_id
#: model:ir.model.fields,field_description:sale_timesheet.field_project_sale_line_employee_map__employee_id
msgid "Employee"
msgstr "Người lao động"

#. module: sale_timesheet
#: model:ir.model.fields,help:sale_timesheet.field_project_create_sale_order_line__employee_id
msgid "Employee that has timesheets on the project."
msgstr "Nhân viên mà có chấm công ở dự án."

#. module: sale_timesheet
#: model:ir.model.fields,help:sale_timesheet.field_project_project__sale_line_employee_ids
msgid ""
"Employee/Sale Order Item Mapping:\n"
" Defines to which sales order item an employee's timesheet entry will be linked.By extension, it defines the rate at which an employee's time on the project is billed."
msgstr ""

#. module: sale_timesheet
#: model:project.task.type,name:sale_timesheet.project_stage_fixed
msgid "Fixed"
msgstr "Cố định"

#. module: sale_timesheet
#: model_terms:ir.ui.view,arch_db:sale_timesheet.product_template_view_search_sale_timesheet
msgid "Fixed price services"
msgstr "Dịch vụ Giá cố định"

#. module: sale_timesheet
#: model:ir.model.fields,field_description:sale_timesheet.field_sale_order_line__project_id
msgid "Generated Project"
msgstr "Dự án được phát sinh"

#. module: sale_timesheet
#: model:ir.model.fields,field_description:sale_timesheet.field_sale_order_line__task_id
msgid "Generated Task"
msgstr "Nhiệm vụ được phát sinh"

#. module: sale_timesheet
#: model_terms:ir.ui.view,arch_db:sale_timesheet.project_profitability_report_view_search
msgid "Group By"
msgstr "Nhóm theo"

#. module: sale_timesheet
#: model_terms:ir.ui.view,arch_db:sale_timesheet.timesheet_plan
#: model:product.product,uom_name:sale_timesheet.product_service_deliver_timesheet_1
#: model:product.product,uom_name:sale_timesheet.product_service_deliver_timesheet_2
#: model:product.product,uom_name:sale_timesheet.product_service_order_timesheet
#: model:product.template,uom_name:sale_timesheet.product_service_deliver_timesheet_1_product_template
#: model:product.template,uom_name:sale_timesheet.product_service_deliver_timesheet_2_product_template
#: model:product.template,uom_name:sale_timesheet.product_service_order_timesheet_product_template
msgid "Hours"
msgstr "Giờ"

#. module: sale_timesheet
#: model_terms:ir.ui.view,arch_db:sale_timesheet.timesheet_plan
msgid "Hours recorded and Profitability"
msgstr "Giờ công đã ghi nhận và khả năng sinh lời"

#. module: sale_timesheet
#: model:ir.model.fields,field_description:sale_timesheet.field_project_create_invoice__id
#: model:ir.model.fields,field_description:sale_timesheet.field_project_create_sale_order__id
#: model:ir.model.fields,field_description:sale_timesheet.field_project_create_sale_order_line__id
#: model:ir.model.fields,field_description:sale_timesheet.field_project_profitability_report__id
#: model:ir.model.fields,field_description:sale_timesheet.field_project_sale_line_employee_map__id
msgid "ID"
msgstr "ID"

#. module: sale_timesheet
#: model:project.task,legend_normal:sale_timesheet.project_task_1
#: model:project.task,legend_normal:sale_timesheet.project_task_2
#: model:project.task,legend_normal:sale_timesheet.project_task_3
#: model:project.task,legend_normal:sale_timesheet.project_task_4
#: model:project.task,legend_normal:sale_timesheet.project_task_internal
#: model:project.task.type,legend_normal:sale_timesheet.project_from_sale_order_1_done
#: model:project.task.type,legend_normal:sale_timesheet.project_from_sale_order_1_in_progress
#: model:project.task.type,legend_normal:sale_timesheet.project_from_sale_order_1_to_do
#: model:project.task.type,legend_normal:sale_timesheet.project_stage_fixed
#: model:project.task.type,name:sale_timesheet.project_from_sale_order_1_in_progress
msgid "In Progress"
msgstr "Đang thực hiện"

#. module: sale_timesheet
#: model_terms:ir.ui.view,arch_db:sale_timesheet.timesheet_plan
msgid ""
"Includes the time logged from the Timesheet module that is linked to a "
"project, but not to a task."
msgstr ""
"Bao gồm thời gian được ghi nhận ở Bảng chấm công mà liên kết đến một "
"dự án nhưng không liên kết đến nhiệm vụ."

#. module: sale_timesheet
#: model_terms:ir.ui.view,arch_db:sale_timesheet.timesheet_plan
msgid ""
"Includes the time logged into a task which is linked to a cancelled Sales "
"Order."
msgstr ""
"Bao gồm thời gian được ghi nhận ở nhiệm vụ mà liên kết đến một đơn bán bị "
"huỷ."

#. module: sale_timesheet
#: model_terms:ir.ui.view,arch_db:sale_timesheet.timesheet_plan
msgid ""
"Includes the time logged into tasks for which you invoice based on ordered "
"quantities or on milestones."
msgstr ""
"Bao gồm thời gian được ghi nhận ở nhiệm vụ mà bạn xuất hoá đơn cho thời gian "
"đó dựa trên số lượng đặt hàng hoặc theo các mốc."

#. module: sale_timesheet
#: model_terms:ir.ui.view,arch_db:sale_timesheet.timesheet_plan
msgid ""
"Includes the time logged into tasks for which you invoice based on "
"timesheets on tasks."
msgstr ""
"Bao gồm thời gian được ghi nhận ở nhiệm vụ mà bạn xuất hoá đơn dự trên "
" thời gian chấm công ghi nhận ở nhiệm vụ."

#. module: sale_timesheet
#: model:ir.model.fields,field_description:sale_timesheet.field_account_analytic_line__timesheet_invoice_id
msgid "Invoice"
msgstr "Hoá đơn"

#. module: sale_timesheet
#: model:ir.model.fields,help:sale_timesheet.field_account_analytic_line__timesheet_invoice_id
msgid "Invoice created from the timesheet"
msgstr "Hoá đơn được tạo từ bảng chấm công"

#. module: sale_timesheet
#: model_terms:ir.ui.view,arch_db:sale_timesheet.timesheet_plan
msgid "Invoiced"
msgstr "Đã xuất hoá đơn"

#. module: sale_timesheet
#: code:addons/sale_timesheet/models/project_overview.py:0
#, python-format
msgid "Invoices"
msgstr "Hoá đơn"

#. module: sale_timesheet
#: model_terms:ir.ui.view,arch_db:sale_timesheet.project_project_view_form
msgid "Invoicing"
msgstr "Xuất Hoá đơn"

#. module: sale_timesheet
#: model:ir.model.fields,field_description:sale_timesheet.field_project_task__is_project_map_empty
msgid "Is Project map empty"
msgstr ""

#. module: sale_timesheet
#: model:ir.model.fields,field_description:sale_timesheet.field_sale_order_line__is_service
msgid "Is a Service"
msgstr "Là một Dịch vụ"

#. module: sale_timesheet
#: model:ir.model,name:sale_timesheet.model_account_move
msgid "Journal Entries"
msgstr "Bút toán phát sinh"

#. module: sale_timesheet
#: model:ir.model,name:sale_timesheet.model_account_move_line
msgid "Journal Item"
msgstr "Bút toán"

#. module: sale_timesheet
#: model:product.product,name:sale_timesheet.product_service_deliver_timesheet_2
#: model:product.template,name:sale_timesheet.product_service_deliver_timesheet_2_product_template
msgid "Junior Architect (Invoice on Timesheets)"
msgstr ""

#. module: sale_timesheet
#: model:product.product,name:sale_timesheet.product_service_deliver_manual
#: model:product.template,name:sale_timesheet.product_service_deliver_manual_product_template
msgid "Kitchen Assembly (Milestones)"
msgstr ""

#. module: sale_timesheet
#: model:ir.model.fields,field_description:sale_timesheet.field_project_create_invoice____last_update
#: model:ir.model.fields,field_description:sale_timesheet.field_project_create_sale_order____last_update
#: model:ir.model.fields,field_description:sale_timesheet.field_project_create_sale_order_line____last_update
#: model:ir.model.fields,field_description:sale_timesheet.field_project_profitability_report____last_update
#: model:ir.model.fields,field_description:sale_timesheet.field_project_sale_line_employee_map____last_update
msgid "Last Modified on"
msgstr "Sửa lần cuối"

#. module: sale_timesheet
#: model:ir.model.fields,field_description:sale_timesheet.field_project_create_invoice__write_uid
#: model:ir.model.fields,field_description:sale_timesheet.field_project_create_sale_order__write_uid
#: model:ir.model.fields,field_description:sale_timesheet.field_project_create_sale_order_line__write_uid
#: model:ir.model.fields,field_description:sale_timesheet.field_project_sale_line_employee_map__write_uid
msgid "Last Updated by"
msgstr "Cập nhật lần cuối bởi"

#. module: sale_timesheet
#: model:ir.model.fields,field_description:sale_timesheet.field_project_create_invoice__write_date
#: model:ir.model.fields,field_description:sale_timesheet.field_project_create_sale_order__write_date
#: model:ir.model.fields,field_description:sale_timesheet.field_project_create_sale_order_line__write_date
#: model:ir.model.fields,field_description:sale_timesheet.field_project_sale_line_employee_map__write_date
msgid "Last Updated on"
msgstr "Cập nhật lần cuối vào"

#. module: sale_timesheet
#: model:ir.model.fields,field_description:sale_timesheet.field_project_create_sale_order__line_ids
msgid "Lines"
msgstr "Chi tiết"

#. module: sale_timesheet
#: model:ir.model.fields,help:sale_timesheet.field_product_product__service_type
#: model:ir.model.fields,help:sale_timesheet.field_product_template__service_type
msgid ""
"Manually set quantities on order: Invoice based on the manually entered quantity, without creating an analytic account.\n"
"Timesheets on contract: Invoice based on the tracked hours on the related timesheet.\n"
"Create a task and track hours: Create a task on the sales order validation and track the work hours."
msgstr ""
"Đặt số lượng thứ tự theo cách thủ công: Hoá đơn dựa trên số lượng được nhập theo cách thủ công, mà không cần tạo tài khoản phân tích.\n"
"Hợp đồng chấm công: Hoá đơn dựa trên số giờ được theo dõi trên bảng chấm công có liên quan.\n"
"Tạo một nhiệm vụ và theo dõi giờ: Tạo một nhiệm vụ trên xác nhận đơn đặt hàng bán hàng và theo dõi giờ làm việc."

#. module: sale_timesheet
#: model:ir.model.fields,field_description:sale_timesheet.field_sale_order_line__qty_delivered_method
msgid "Method to update delivered qty"
msgstr "Phương thức cập nhật số lượng đã giao"

#. module: sale_timesheet
#: model_terms:ir.ui.view,arch_db:sale_timesheet.product_template_view_search_sale_timesheet
msgid "Milestone services"
msgstr "Dịch vụ theo Mốc"

#. module: sale_timesheet
#: model:ir.model.fields.selection,name:sale_timesheet.selection__product_template__service_policy__delivered_manual
msgid "Milestones (manually set quantities on order)"
msgstr "Các Mốc (thiết lập thủ công trên Đơn bán)"

#. module: sale_timesheet
#: model_terms:ir.ui.view,arch_db:sale_timesheet.project_profitability_report_view_search
msgid "My Project"
msgstr "Dự án của Tôi"

#. module: sale_timesheet
#: code:addons/sale_timesheet/models/project_overview.py:0
#, python-format
msgid "Name"
msgstr "Tên"

#. module: sale_timesheet
#: model:project.task.type,legend_blocked:sale_timesheet.project_stage_fixed
msgid "Need functional or technical help"
msgstr "Cần trợ giúp về tính năng hoặc kỹ thuật"

#. module: sale_timesheet
#: model:project.task,legend_blocked:sale_timesheet.project_task_1
#: model:project.task,legend_blocked:sale_timesheet.project_task_3
#: model:project.task.type,legend_blocked:sale_timesheet.project_from_sale_order_1_in_progress
msgid "Need help"
msgstr ""

#. module: sale_timesheet
#: code:addons/sale_timesheet/models/sale_order.py:0
#, python-format
msgid "New"
msgstr "Mới"

#. module: sale_timesheet
#: model:ir.model.fields.selection,name:sale_timesheet.selection__project_project__billable_type__no
#: model:ir.model.fields.selection,name:sale_timesheet.selection__project_task__billable_type__no
msgid "No Billable"
msgstr "Không thể xuất hoá đơn"

#. module: sale_timesheet
#: code:addons/sale_timesheet/models/project_overview.py:0
#, python-format
msgid "No Sales Order"
msgstr "Không có Đơn bán"

#. module: sale_timesheet
#: code:addons/sale_timesheet/models/project_overview.py:0
#: code:addons/sale_timesheet/models/project_overview.py:0
#: code:addons/sale_timesheet/models/project_overview.py:0
#, python-format
msgid "No Sales Order Line"
msgstr "Không có Dòng đơn bán"

#. module: sale_timesheet
#: model:ir.model.fields.selection,name:sale_timesheet.selection__account_analytic_line__timesheet_invoice_type__non_billable_project
#: model_terms:ir.ui.view,arch_db:sale_timesheet.timesheet_plan
msgid "No task found"
msgstr "Không tìm thấy nhiệm vụ"

#. module: sale_timesheet
#: model:ir.model.fields.selection,name:sale_timesheet.selection__account_analytic_line__timesheet_invoice_type__non_billable
#: model_terms:ir.ui.view,arch_db:sale_timesheet.timesheet_view_search
msgid "Non Billable Tasks"
msgstr "Nhiệm vụ Không thể xuất Hoá đơn"

#. module: sale_timesheet
#: model_terms:ir.ui.view,arch_db:sale_timesheet.timesheet_plan
msgid "Non billable tasks"
msgstr "Nhiệm vụ không thể xuất hoá đơn"

#. module: sale_timesheet
#: model:project.task,legend_blocked:sale_timesheet.project_task_2
#: model:project.task.type,legend_blocked:sale_timesheet.project_from_sale_order_1_done
msgid "Not done yet"
msgstr "Vẫn chưa hoàn thành"

#. module: sale_timesheet
#: model:project.task,legend_blocked:sale_timesheet.project_task_4
#: model:project.task.type,legend_blocked:sale_timesheet.project_from_sale_order_1_to_do
msgid "Not ready"
msgstr "Chưa sẵn sàng"

#. module: sale_timesheet
#: model:project.task,legend_blocked:sale_timesheet.project_task_internal
msgid "Not validated"
msgstr "Chưa Thẩm định"

#. module: sale_timesheet
#: model:ir.model.fields,field_description:sale_timesheet.field_account_move__timesheet_count
msgid "Number of timesheets"
msgstr "SL bảng chấm công"

#. module: sale_timesheet
#: model:ir.model.fields,help:sale_timesheet.field_product_product__service_tracking
#: model:ir.model.fields,help:sale_timesheet.field_product_template__service_tracking
msgid ""
"On Sales order confirmation, this product can generate a project and/or task.         From those, you can track the service you are selling.\n"
"         'In sale order's project': Will use the sale order's configured project if defined or fallback to         creating a new project based on the selected template."
msgstr ""

#. module: sale_timesheet
#: model:ir.model.fields.selection,name:sale_timesheet.selection__product_template__service_policy__ordered_timesheet
msgid "Ordered quantities"
msgstr "Số lượng đã đặt"

#. module: sale_timesheet
#: model:ir.model.fields,field_description:sale_timesheet.field_project_profitability_report__expense_cost
msgid "Other Cost"
msgstr "Chi phí Khác"

#. module: sale_timesheet
#: model_terms:ir.ui.view,arch_db:sale_timesheet.timesheet_plan
msgid "Other costs"
msgstr "Chi phí Khác"

#. module: sale_timesheet
#: model:ir.actions.act_window,name:sale_timesheet.project_timesheet_action_client_timesheet_plan
msgid "Overview"
msgstr "Tổng quan"

#. module: sale_timesheet
#: model:ir.model,name:sale_timesheet.model_product_product
#: model:ir.model.fields,field_description:sale_timesheet.field_project_profitability_report__product_id
msgid "Product"
msgstr "Sản phẩm"

#. module: sale_timesheet
#: model:ir.model,name:sale_timesheet.model_product_template
msgid "Product Template"
msgstr "Mẫu sản phẩm"

#. module: sale_timesheet
#: model:ir.filters,name:sale_timesheet.ir_filter_project_profitability_report_manager_and_product
msgid "Product by Customer"
msgstr "Sản phẩm theo Khách hàng"

#. module: sale_timesheet
#: model:ir.model.fields,help:sale_timesheet.field_project_create_sale_order__product_id
#: model:ir.model.fields,help:sale_timesheet.field_project_create_sale_order_line__product_id
msgid ""
"Product of the sales order item. Must be a service invoiced based on "
"timesheets on tasks."
msgstr ""
"Sản phẩm trên dòng đơn bán phải là một dịch vụ được xuất hoá đơn dựa trên "
"việc chấm công theo nhiệm vụ."

#. module: sale_timesheet
#: model:ir.actions.act_window,name:sale_timesheet.product_template_action_default_services
msgid "Products"
msgstr "Sản phẩm"

#. module: sale_timesheet
#: model_terms:ir.ui.view,arch_db:sale_timesheet.timesheet_plan
msgid "Profitability"
msgstr "Khả năng sinh lời"

#. module: sale_timesheet
#: model_terms:ir.ui.view,arch_db:sale_timesheet.project_profitability_report_view_graph
#: model_terms:ir.ui.view,arch_db:sale_timesheet.project_profitability_report_view_pivot
#: model_terms:ir.ui.view,arch_db:sale_timesheet.project_profitability_report_view_search
msgid "Profitability Analysis"
msgstr "Phân tích Khả năng sinh lời"

#. module: sale_timesheet
#: code:addons/sale_timesheet/models/project_overview.py:0
#: model:ir.model,name:sale_timesheet.model_project_project
#: model:ir.model.fields,field_description:sale_timesheet.field_product_product__project_id
#: model:ir.model.fields,field_description:sale_timesheet.field_product_template__project_id
#: model:ir.model.fields,field_description:sale_timesheet.field_project_create_invoice__project_id
#: model:ir.model.fields,field_description:sale_timesheet.field_project_create_sale_order__project_id
#: model:ir.model.fields,field_description:sale_timesheet.field_project_profitability_report__project_id
#: model:ir.model.fields,field_description:sale_timesheet.field_project_sale_line_employee_map__project_id
#: model:ir.model.fields,field_description:sale_timesheet.field_sale_order__project_id
#: model_terms:ir.ui.view,arch_db:sale_timesheet.project_profitability_report_view_search
#, python-format
msgid "Project"
msgstr "Dự án"

#. module: sale_timesheet
#: model:ir.model.fields,field_description:sale_timesheet.field_project_profitability_report__company_id
msgid "Project Company"
msgstr "Công ty liên quan đến Dự án"

#. module: sale_timesheet
#: model:ir.actions.act_window,name:sale_timesheet.project_profitability_report_action
#: model:ir.ui.menu,name:sale_timesheet.menu_project_profitability_analysis
msgid "Project Costs and Revenues"
msgstr "Chi phí và Doanh thu Dự án"

#. module: sale_timesheet
#: model:ir.model.fields,field_description:sale_timesheet.field_project_profitability_report__currency_id
msgid "Project Currency"
msgstr "Tiền tệ Dự án"

#. module: sale_timesheet
#: model:ir.model.fields,field_description:sale_timesheet.field_project_profitability_report__user_id
#: model_terms:ir.ui.view,arch_db:sale_timesheet.project_profitability_report_view_search
msgid "Project Manager"
msgstr "Chủ nhiệm Dự án"

#. module: sale_timesheet
#: model_terms:ir.ui.view,arch_db:sale_timesheet.view_order_form_inherit_sale_timesheet
msgid "Project Overview"
msgstr ""

#. module: sale_timesheet
#: model:ir.model,name:sale_timesheet.model_project_profitability_report
msgid "Project Profitability Report"
msgstr "Báo cáo Khả năng sinh lời Dự án"

#. module: sale_timesheet
#: model:ir.model,name:sale_timesheet.model_project_sale_line_employee_map
msgid "Project Sales line, employee mapping"
msgstr "Anh xạ dòng đơn bán và nhân viên"

#. module: sale_timesheet
#: model:ir.model.fields,field_description:sale_timesheet.field_product_product__project_template_id
#: model:ir.model.fields,field_description:sale_timesheet.field_product_template__project_template_id
msgid "Project Template"
msgstr "Mẫu Dự án"

#. module: sale_timesheet
#: model:ir.model.fields,help:sale_timesheet.field_project_create_sale_order__project_id
msgid "Project for which we are creating a sales order"
msgstr "Dự án mà chúng ta sẽ tạo một đơn bán cho nó"

#. module: sale_timesheet
#: model:ir.model.fields,help:sale_timesheet.field_sale_order_line__project_id
msgid "Project generated by the sales order item"
msgstr "Dự án được sinh tự động bởi dòng đơn bán"

#. module: sale_timesheet
#: model:ir.model.fields,help:sale_timesheet.field_project_create_invoice__project_id
msgid "Project to make billable"
msgstr ""

#. module: sale_timesheet
#: code:addons/sale_timesheet/models/sale_order.py:0
#: model:ir.model.fields,field_description:sale_timesheet.field_sale_order__project_ids
#, python-format
msgid "Projects"
msgstr "Dự án"

#. module: sale_timesheet
#: model:ir.model.fields,help:sale_timesheet.field_sale_order__project_ids
msgid "Projects used in this sales order."
msgstr "Các Dự án được sử dụng trong Đơn bán này."

#. module: sale_timesheet
#: model_terms:ir.ui.view,arch_db:sale_timesheet.timesheet_plan
msgid "Re-invoiced costs"
msgstr "Chi phí Xuất lại Hoá đơn"

#. module: sale_timesheet
#: model:project.task,legend_done:sale_timesheet.project_task_internal
msgid "Ready for Next Stage"
msgstr "Sẵn sàng cho trạng thái kế tiếp"

#. module: sale_timesheet
#: model:project.task,legend_done:sale_timesheet.project_task_4
#: model:project.task.type,legend_done:sale_timesheet.project_from_sale_order_1_to_do
msgid "Ready to be started"
msgstr ""

#. module: sale_timesheet
#: code:addons/sale_timesheet/models/project_overview.py:0
#, python-format
msgid "Remaining"
msgstr "Còn lại"

#. module: sale_timesheet
#: model:ir.model.fields,field_description:sale_timesheet.field_project_profitability_report__sale_order_id
#: model_terms:ir.ui.view,arch_db:sale_timesheet.project_task_view_search
msgid "Sale Order"
msgstr "Đơn Bán"

#. module: sale_timesheet
#: model:ir.model.fields,field_description:sale_timesheet.field_project_sale_line_employee_map__sale_line_id
msgid "Sale Order Item"
msgstr "Dòng Đơn Bán"

#. module: sale_timesheet
#: model:ir.model.fields,field_description:sale_timesheet.field_project_profitability_report__sale_line_id
msgid "Sale Order Line"
msgstr "Chi tiết Đơn bán"

#. module: sale_timesheet
#: model:ir.model.fields,field_description:sale_timesheet.field_project_project__sale_line_employee_ids
msgid "Sale line/Employee map"
msgstr ""

#. module: sale_timesheet
#: model:ir.model,name:sale_timesheet.model_sale_order
#: model:ir.model.fields,field_description:sale_timesheet.field_project_project__sale_order_id
#: model:ir.model.fields,field_description:sale_timesheet.field_project_task__sale_order_id
#: model_terms:ir.ui.view,arch_db:sale_timesheet.project_task_view_form_sale_order
msgid "Sales Order"
msgstr "Đơn Bán"

#. module: sale_timesheet
#: model:ir.model.fields,field_description:sale_timesheet.field_project_profitability_report__order_confirmation_date
msgid "Sales Order Confirmation Date"
msgstr "Ngày Xác nhận Đơn Bán"

#. module: sale_timesheet
#: model:ir.model.fields,field_description:sale_timesheet.field_project_project__sale_line_id
#: model:ir.model.fields,field_description:sale_timesheet.field_project_task__sale_line_id
#: model_terms:ir.ui.view,arch_db:sale_timesheet.view_sale_service_inherit_form2
msgid "Sales Order Item"
msgstr "Dòng trên Đơn Bán"

#. module: sale_timesheet
#: model:ir.model,name:sale_timesheet.model_sale_order_line
msgid "Sales Order Line"
msgstr "Chi tiết Đơn Bán"

#. module: sale_timesheet
#: model:ir.model.fields,help:sale_timesheet.field_sale_order_line__is_service
msgid ""
"Sales Order item should generate a task and/or a project, depending on the "
"product settings."
msgstr ""
"Nội dung Đơn bán tạo ra công việc hoặc/và dự án, phụ thuộc vào việc thiết "
"lập sản phẩm."

#. module: sale_timesheet
#: code:addons/sale_timesheet/models/project_overview.py:0
#, python-format
msgid "Sales Orders"
msgstr "Đơn Bán"

#. module: sale_timesheet
#: model:ir.model.fields,help:sale_timesheet.field_project_project__sale_line_id
msgid ""
"Sales order item to which the project is linked. If an employee timesheets "
"on a task that does not have a sale order item defines, and if this employee"
" is not in the 'Employee/Sales Order Item Mapping' of the project, the "
"timesheet entry will be linked to the sales order item defined on the "
"project."
msgstr ""

#. module: sale_timesheet
#: model:ir.model.fields,help:sale_timesheet.field_project_task__sale_line_id
msgid ""
"Sales order item to which the task is linked. If an employee timesheets on a"
" this task, and if this employee is not in the 'Employee/Sales Order Item "
"Mapping' of the project, the timesheet entry will be linked to this sales "
"order item."
msgstr ""

#. module: sale_timesheet
#: model:ir.model.fields,help:sale_timesheet.field_project_project__sale_order_id
msgid "Sales order to which the project is linked."
msgstr ""

#. module: sale_timesheet
#: model:ir.model.fields,help:sale_timesheet.field_project_task__sale_order_id
msgid "Sales order to which the task is linked."
msgstr ""

#. module: sale_timesheet
#: model:ir.model.fields,help:sale_timesheet.field_sale_order__project_id
msgid "Select a non billable project on which tasks can be created."
msgstr ""

#. module: sale_timesheet
#: model:ir.model.fields,help:sale_timesheet.field_product_product__project_id
#: model:ir.model.fields,help:sale_timesheet.field_product_template__project_id
msgid ""
"Select a non billable project on which tasks can be created. This setting "
"must be set for each company."
msgstr ""
"Chọn dự án không tính phí với các công việc có thể được tạo. Thiết lập này "
"phải được cài đặt cho từng công ty."

#. module: sale_timesheet
#: model:ir.model.fields,help:sale_timesheet.field_product_product__project_template_id
#: model:ir.model.fields,help:sale_timesheet.field_product_template__project_template_id
msgid ""
"Select a non billable project to be the skeleton of the new created project "
"when selling the current product. Its stages and tasks will be duplicated."
msgstr ""
"Tạo một dự án không thể xuất hoá đơn để làm khung cho dự án tạo mới khi bán "
"sản phẩm hiện hành. Các giai đoạn và nhiệm vụ của nó sẽ được nhân bản."

#. module: sale_timesheet
#: model_terms:ir.ui.view,arch_db:sale_timesheet.res_config_settings_view_form
msgid "Sell services and invoice time spent"
msgstr "Bán các dịch vụ và xuất hoá đơn theo thời gian"

#. module: sale_timesheet
#: model:product.product,name:sale_timesheet.product_service_deliver_timesheet_1
#: model:product.template,name:sale_timesheet.product_service_deliver_timesheet_1_product_template
msgid "Senior Architect (Invoice on Timesheets)"
msgstr ""

#. module: sale_timesheet
#: model:ir.model.fields,field_description:sale_timesheet.field_project_create_sale_order__product_id
#: model:ir.model.fields,field_description:sale_timesheet.field_project_create_sale_order_line__product_id
msgid "Service"
msgstr "Dịch vụ"

#. module: sale_timesheet
#: model:ir.model.fields,field_description:sale_timesheet.field_product_product__service_policy
#: model:ir.model.fields,field_description:sale_timesheet.field_product_template__service_policy
msgid "Service Invoicing Policy"
msgstr "Chính sách Xuất hoá đơn Dịch vụ"

#. module: sale_timesheet
#: model:ir.model.fields,field_description:sale_timesheet.field_product_product__service_tracking
#: model:ir.model.fields,field_description:sale_timesheet.field_product_template__service_tracking
msgid "Service Tracking"
msgstr "Theo vết Dịch vụ"

#. module: sale_timesheet
#: code:addons/sale_timesheet/models/project_overview.py:0
#, python-format
msgid "Sold"
msgstr "Đã bán"

#. module: sale_timesheet
#: model_terms:ir.ui.view,arch_db:sale_timesheet.timesheet_plan
msgid "Statistics"
msgstr "Thống kê"

#. module: sale_timesheet
#: model:ir.model,name:sale_timesheet.model_project_task
msgid "Task"
msgstr "Nhiệm vụ"

#. module: sale_timesheet
#: code:addons/sale_timesheet/models/sale_order.py:0
#, python-format
msgid ""
"Task Created (%s): <a href=# data-oe-model=project.task data-oe-id=%d>%s</a>"
msgstr ""
"Nhiệm vụ được tạo (%s): <a href=# data-oe-model=project.task data-oe-"
"id=%d>%s</a>"

#. module: sale_timesheet
#: model:ir.model.fields,help:sale_timesheet.field_sale_order_line__task_id
msgid "Task generated by the sales order item"
msgstr "Nhiệm vụ được sinh bởi dòng trên đơn bán"

#. module: sale_timesheet
#: code:addons/sale_timesheet/models/project_overview.py:0
#: model:ir.model.fields,field_description:sale_timesheet.field_sale_order__tasks_count
#: model_terms:ir.ui.view,arch_db:sale_timesheet.view_order_form_inherit_sale_timesheet
#, python-format
msgid "Tasks"
msgstr "Nhiệm vụ"

#. module: sale_timesheet
#: model:ir.model.fields,field_description:sale_timesheet.field_sale_order__tasks_ids
msgid "Tasks associated to this sale"
msgstr "Các nhiệm vụ gắn với Đơn bán này"

#. module: sale_timesheet
#: model:ir.model.constraint,message:sale_timesheet.constraint_project_project_sale_order_required_if_sale_line
msgid ""
"The Project should be linked to a Sale Order to select an Sale Order Items."
msgstr "Dự án phải liên kết với một Đơn bán để có thể chọn một Dòng đơn bán."

#. module: sale_timesheet
#: code:addons/sale_timesheet/wizard/project_create_sale_order.py:0
#, python-format
msgid ""
"The Sales Order cannot be created because you did not enter some employees that entered timesheets on this project. Please list all the relevant employees before creating the Sales Order.\n"
"Missing employee(s): %s"
msgstr ""
"Không thể tạo một Đơn bán bở vì bạn chưa nhập các nhân viên mà đã chấm công liên quan đến dự án này. Vui lnogf liệt kê tất cả các nhân viên liên quan trước khi tạo mới Đơn bán.\n"
"Các Nhân viên còn thiếu: %s"

#. module: sale_timesheet
#: code:addons/sale_timesheet/models/product.py:0
#, python-format
msgid ""
"The product %s should not have a global project since it will generate a "
"project."
msgstr ""
"Sản phẩm %s không được phép có một dự án toàn cục (chung) khi mà nó sẽ tạo "
"ra một dự án mới"

#. module: sale_timesheet
#: code:addons/sale_timesheet/models/product.py:0
#, python-format
msgid ""
"The product %s should not have a project nor a project template since it "
"will not generate project."
msgstr ""
"Sản phẩm %s không được phép có một dự án cũng như mẫu dự án khi mà nó sẽ "
"không tạo ra dự án"

#. module: sale_timesheet
#: code:addons/sale_timesheet/models/product.py:0
#, python-format
msgid ""
"The product %s should not have a project template since it will generate a "
"task in a global project."
msgstr ""
"Sản phẩm %s không được phép có một mẫu dự án khi mà nó sẽ tạo ra một nhiệm "
"vụ trong một dự án toàn cục (chung)"

#. module: sale_timesheet
#: code:addons/sale_timesheet/wizard/project_create_sale_order.py:0
#, python-format
msgid "The project is already billable."
msgstr "Dự án đã được đặt là có thể xuất hoá đơn rồi."

#. module: sale_timesheet
#: code:addons/sale_timesheet/wizard/project_create_sale_order.py:0
#, python-format
msgid "The project is already linked to a sales order item."
msgstr "Dự án đã liên kết đến một dòng đơn bán."

#. module: sale_timesheet
#: code:addons/sale_timesheet/wizard/project_create_sale_order.py:0
#, python-format
msgid ""
"The sales order cannot be created because some timesheets of this project "
"are already linked to another sales order."
msgstr ""
"Đơn bán không thể được tạo bởi vì một số bảng chấm công của dự án này đã "
"liên kết đến một đơn bán khác rồi."

#. module: sale_timesheet
#: code:addons/sale_timesheet/wizard/project_create_invoice.py:0
#, python-format
msgid "The selected Sales Order should contain something to invoice."
msgstr "Đơn bán được chọn phải chứa gì đó để xuất hoá đơn."

#. module: sale_timesheet
#: model_terms:ir.ui.view,arch_db:sale_timesheet.timesheet_plan
msgid "There are no timesheets for now."
msgstr ""

#. module: sale_timesheet
#: model_terms:ir.ui.view,arch_db:sale_timesheet.timesheet_plan
msgid ""
"This cost is based on the \"Timesheet cost\" set in the HR Settings of your "
"employees."
msgstr ""

#. module: sale_timesheet
#: model_terms:ir.actions.act_window,help:sale_timesheet.project_profitability_report_action
msgid ""
"This report allows you to analyse the profitability of your projects: "
"compare the amount to invoice, the ones already invoiced and the project "
"cost (via timesheet cost of your employees)."
msgstr ""
"Báo cáo này cho phép bạn phân tích khả năng sinh lời của dự án: so sánh giá "
"trị cần xuất hoá đơn, những mục mà đã xuất hoá đơn và chi phí dự án (thông "
"qua chi phí chấm công của các nhân viên)."

#. module: sale_timesheet
#: code:addons/sale_timesheet/models/sale_order.py:0
#, python-format
msgid ""
"This task has been created from: <a href=# data-oe-model=sale.order data-oe-"
"id=%d>%s</a> (%s)"
msgstr ""
"Nhiệm vụ này đã được tạo từ: <a href=# data-oe-model=sale.order data-oe-"
"id=%d>%s</a> (%s)"

#. module: sale_timesheet
#: code:addons/sale_timesheet/models/account.py:0
#, python-format
msgid ""
"This timesheet line cannot be billed: there is no Sale Order Item defined on"
" the task, nor on the project. Please define one to save your timesheet "
"line."
msgstr ""
"Dòng chấm công này không thể xuất hoá đơn: không có dòng đơn bán nào liên "
"quan đến nhiệm vụ cũng như dự án này. Vui lòng xác định một dòng đơn bán để "
"lưu thông tin dòng chấm công."

#. module: sale_timesheet
#: model:ir.model.fields,help:sale_timesheet.field_sale_order__timesheet_encode_uom_id
msgid ""
"This will set the unit of measure used to encode timesheet. This will simply provide tools\n"
"        and widgets to help the encoding. All reporting will still be expressed in hours (default value)."
msgstr ""

#. module: sale_timesheet
#: model_terms:ir.ui.view,arch_db:sale_timesheet.timesheet_plan
msgid "Time by people"
msgstr "Thời gian theo con người"

#. module: sale_timesheet
#: model_terms:ir.ui.view,arch_db:sale_timesheet.product_template_view_search_sale_timesheet
msgid "Time-based services"
msgstr "Dịch vụ theo Thời gian"

#. module: sale_timesheet
#: model:ir.actions.act_window,name:sale_timesheet.action_timesheet_from_invoice
#: model:ir.actions.act_window,name:sale_timesheet.timesheet_action_from_plan
#: model:ir.actions.act_window,name:sale_timesheet.timesheet_action_plan_pivot
#: model_terms:ir.ui.view,arch_db:sale_timesheet.timesheet_view_pivot_revenue
msgid "Timesheet"
msgstr "Bảng chấm công"

#. module: sale_timesheet
#: model:ir.model.fields,field_description:sale_timesheet.field_project_profitability_report__timesheet_cost
msgid "Timesheet Cost"
msgstr "Chi phí cho Bảng chấm công"

#. module: sale_timesheet
#: model:ir.model.fields,field_description:sale_timesheet.field_sale_order__timesheet_encode_uom_id
msgid "Timesheet Encoding Unit"
msgstr ""

#. module: sale_timesheet
#: model:ir.model.fields,field_description:sale_timesheet.field_sale_order__timesheet_total_duration
msgid "Timesheet Total Duration"
msgstr ""

#. module: sale_timesheet
#: model:ir.model.fields,field_description:sale_timesheet.field_project_profitability_report__timesheet_unit_amount
msgid "Timesheet Unit Amount"
msgstr "Đơn giá Chấm công"

#. module: sale_timesheet
#: model:ir.model.fields,field_description:sale_timesheet.field_sale_order__timesheet_count
msgid "Timesheet activities"
msgstr "Hoạt động Bảng chấm công"

#. module: sale_timesheet
#: model:ir.model.fields,field_description:sale_timesheet.field_sale_order__timesheet_ids
msgid "Timesheet activities associated to this sale"
msgstr "Hoạt động bảng chấm công gắn với đơn bán này"

#. module: sale_timesheet
#: model_terms:ir.ui.view,arch_db:sale_timesheet.timesheet_plan
msgid "Timesheet costs"
msgstr "Chi phí Giờ công"

#. module: sale_timesheet
#: code:addons/sale_timesheet/models/account_move.py:0
#: code:addons/sale_timesheet/models/project_overview.py:0
#: model:ir.actions.act_window,name:sale_timesheet.timesheet_action_from_sales_order
#: model:ir.model.fields,field_description:sale_timesheet.field_account_move__timesheet_ids
#: model:ir.model.fields.selection,name:sale_timesheet.selection__sale_order_line__qty_delivered_method__timesheet
#: model_terms:ir.ui.view,arch_db:sale_timesheet.account_invoice_view_form_inherit_sale_timesheet
#: model_terms:ir.ui.view,arch_db:sale_timesheet.portal_invoice_page_inherit_timesheet
#: model_terms:ir.ui.view,arch_db:sale_timesheet.timesheet_plan
#, python-format
msgid "Timesheets"
msgstr "Chấm công"

#. module: sale_timesheet
#: model:ir.actions.act_window,name:sale_timesheet.timesheet_action_billing_report
msgid "Timesheets By Billing Rate"
msgstr ""

#. module: sale_timesheet
#: code:addons/sale_timesheet/models/project.py:0
#, python-format
msgid "Timesheets of %s"
msgstr "Bảng chấm công của %s"

#. module: sale_timesheet
#: model:ir.model.fields.selection,name:sale_timesheet.selection__product_template__service_type__timesheet
msgid "Timesheets on project (one fare per SO/Project)"
msgstr "Bảng chấm cômg theo dự án (một việc theo từng SO/Dự án)"

#. module: sale_timesheet
#: model:ir.model.fields.selection,name:sale_timesheet.selection__product_template__service_policy__delivered_timesheet
msgid "Timesheets on tasks"
msgstr "Bảng chấm công cho nhiệm vụ"

#. module: sale_timesheet
#: model:project.task.type,name:sale_timesheet.project_from_sale_order_1_to_do
msgid "To Do"
msgstr "Cần làm"

#. module: sale_timesheet
#: model_terms:ir.ui.view,arch_db:sale_timesheet.timesheet_plan
msgid "To invoice"
msgstr "Chờ xuất hoá đơn"

#. module: sale_timesheet
#: code:addons/sale_timesheet/models/project_overview.py:0
#, python-format
msgid "Total"
msgstr "Tổng"

#. module: sale_timesheet
#: model:ir.model.fields,help:sale_timesheet.field_project_create_invoice__amount_to_invoice
msgid ""
"Total amount to invoice on the sales order, including all items (services, "
"storables, expenses, ...)"
msgstr ""

#. module: sale_timesheet
#: model:ir.model.fields,help:sale_timesheet.field_sale_order__timesheet_total_duration
msgid "Total recorded duration, expressed in the encoding UoM"
msgstr ""

#. module: sale_timesheet
#: model:ir.model.fields,field_description:sale_timesheet.field_product_product__service_type
#: model:ir.model.fields,field_description:sale_timesheet.field_product_template__service_type
msgid "Track Service"
msgstr "Truy vết dịch vụ"

#. module: sale_timesheet
#: model:ir.model.fields,field_description:sale_timesheet.field_project_create_sale_order__price_unit
#: model:ir.model.fields,field_description:sale_timesheet.field_project_create_sale_order_line__price_unit
#: model:ir.model.fields,field_description:sale_timesheet.field_project_sale_line_employee_map__price_unit
msgid "Unit Price"
msgstr "Đơn giá"

#. module: sale_timesheet
#: model:ir.model.fields,help:sale_timesheet.field_project_create_sale_order__price_unit
#: model:ir.model.fields,help:sale_timesheet.field_project_create_sale_order_line__price_unit
msgid "Unit price of the sales order item."
msgstr ""

#. module: sale_timesheet
#: model:product.product,uom_name:sale_timesheet.product_service_deliver_manual
#: model:product.template,uom_name:sale_timesheet.product_service_deliver_manual_product_template
msgid "Units"
msgstr ""

#. module: sale_timesheet
#: model:ir.model.fields,field_description:sale_timesheet.field_project_profitability_report__amount_untaxed_invoiced
msgid "Untaxed Amount Invoiced"
msgstr "Số tiền chưa thuế đã xuất hoá đơn"

#. module: sale_timesheet
#: model:ir.model.fields,field_description:sale_timesheet.field_project_profitability_report__amount_untaxed_to_invoice
msgid "Untaxed Amount To Invoice"
msgstr "Số tiền chưa thuế chờ xuất hoá đơn"

#. module: sale_timesheet
#: model:ir.model.fields,field_description:sale_timesheet.field_project_profitability_report__expense_amount_untaxed_to_invoice
msgid "Untaxed Amount to Re-invoice"
msgstr "Giá trị chưa thuế chờ xuất lại hoá đơn"

#. module: sale_timesheet
#: model:ir.model.fields,field_description:sale_timesheet.field_project_profitability_report__expense_amount_untaxed_invoiced
msgid "Untaxed Re-invoiced Amount"
msgstr ""

#. module: sale_timesheet
#: code:addons/sale_timesheet/models/project_overview.py:0
#, python-format
msgid ""
"What is still to deliver based on sold hours and hours already done. Equals "
"to sold hours - done hours."
msgstr ""

#. module: sale_timesheet
#: model:ir.model.fields,field_description:sale_timesheet.field_project_create_sale_order_line__wizard_id
msgid "Wizard"
msgstr "Cửa sổ"

#. module: sale_timesheet
#: model:project.task,legend_done:sale_timesheet.project_task_1
#: model:project.task,legend_done:sale_timesheet.project_task_3
#: model:project.task.type,legend_done:sale_timesheet.project_from_sale_order_1_in_progress
msgid "Work done"
msgstr ""

#. module: sale_timesheet
#: code:addons/sale_timesheet/models/account.py:0
#, python-format
msgid ""
"You can not modify already invoiced timesheets (linked to a Sales order "
"items invoiced on Time and material)."
msgstr ""
"Bạn không được phép sửa các bảng chấm công mà đã xuất hoá đơn (liên kết đến "
"một hạng mục trên đơn bán được xuất hoá đơn dựa trên Thời gian và vật tư)."

#. module: sale_timesheet
#: code:addons/sale_timesheet/wizard/project_create_invoice.py:0
#: code:addons/sale_timesheet/wizard/project_create_sale_order.py:0
#, python-format
msgid "You can only apply this action from a project."
msgstr ""

#. module: sale_timesheet
#: code:addons/sale_timesheet/models/project.py:0
#, python-format
msgid ""
"You cannot link the order item %s - %s to this task because it is a re-"
"invoiced expense."
msgstr ""

#. module: sale_timesheet
#: code:addons/sale_timesheet/models/project.py:0
#, python-format
msgid ""
"You have to unlink the task from the sale order item in order to delete it."
msgstr ""<|MERGE_RESOLUTION|>--- conflicted
+++ resolved
@@ -10,7 +10,7 @@
 # Duy BQ <duybq86@gmail.com>, 2019
 # Dung Nguyen Thi <dungnt@trobz.com>, 2019
 # thanhnguyen.icsc <thanhnguyen.icsc@gmail.com>, 2019
-#
+# 
 msgid ""
 msgstr ""
 "Project-Id-Version: Odoo Server 13.0\n"
@@ -316,13 +316,8 @@
 
 #. module: sale_timesheet
 #: model:ir.model.fields.selection,name:sale_timesheet.selection__product_template__service_tracking__task_in_project
-<<<<<<< HEAD
-msgid "Create a task in sale order's project"
+msgid "Create a task in sales order's project"
 msgstr "Tạo nhiệm vụ ở dự án của đơn bán"
-=======
-msgid "Create a task in sales order's project"
-msgstr ""
->>>>>>> 270b5798
 
 #. module: sale_timesheet
 #: model:ir.model.fields,field_description:sale_timesheet.field_project_create_invoice__create_uid
