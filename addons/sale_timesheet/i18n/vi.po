# Translation of Odoo Server.
# This file contains the translation of the following modules:
# * sale_timesheet
#
# Translators:
# Martin Trigaux, 2018
# Tuan Tran <tmtuan.projects@gmail.com>, 2018
# fanha99 <fanha99@hotmail.com>, 2018
# Duy BQ <duybq86@gmail.com>, 2018
# Nancy Momoland <thanhnguyen.icsc@gmail.com>, 2019
# 
msgid ""
msgstr ""
"Project-Id-Version: Odoo Server 12.0\n"
"Report-Msgid-Bugs-To: \n"
"POT-Creation-Date: 2018-10-08 06:49+0000\n"
"PO-Revision-Date: 2018-08-24 09:25+0000\n"
"Last-Translator: Nancy Momoland <thanhnguyen.icsc@gmail.com>, 2019\n"
"Language-Team: Vietnamese (https://www.transifex.com/odoo/teams/41243/vi/)\n"
"Language: vi\n"
"MIME-Version: 1.0\n"
"Content-Type: text/plain; charset=UTF-8\n"
"Content-Transfer-Encoding: \n"
"Plural-Forms: nplurals=1; plural=0;\n"

#. module: sale_timesheet
#: code:addons/sale_timesheet/models/account_invoice.py:32
#: code:addons/sale_timesheet/models/project.py:70
#, python-format
msgid ""
"\n"
"                <p class=\"o_view_nocontent_smiling_face\">\n"
"                    Record timesheets\n"
"                </p><p>\n"
"                    You can register and track your workings hours by project every\n"
"                    day. Every time spent on a project will become a cost and can be re-invoiced to\n"
"                    customers if required.\n"
"                </p>\n"
"            "
msgstr ""

#. module: sale_timesheet
#: model:ir.model.fields,help:sale_timesheet.field_project_create_sale_order__billable_type
msgid ""
"* At Project Rate: All timesheets on the project will be billed at the same rate\n"
"* At Employee Rate: Timesheets will be billed at a rate defined at employee level"
msgstr ""

#. module: sale_timesheet
#: model_terms:ir.ui.view,arch_db:sale_timesheet.timesheet_plan
msgid "<b>Total</b>"
msgstr "<b>Tổng</b>"

#. module: sale_timesheet
#: model_terms:ir.ui.view,arch_db:sale_timesheet.res_config_settings_view_form
msgid "<span class=\"o_form_label\">Time Billing</span>"
msgstr ""

#. module: sale_timesheet
#: model_terms:ir.ui.view,arch_db:sale_timesheet.project_project_view_kanban_inherit_sale_timesheet
msgid "<span class=\"o_label\">Overview</span>"
msgstr "<span class=\"o_label\">Tổng quan</span>"

#. module: sale_timesheet
#: code:addons/sale_timesheet/models/project.py:53
#, python-format
msgid ""
"A billable project should be linked to a Sales Order Item having a Service "
"product."
msgstr ""

#. module: sale_timesheet
#: code:addons/sale_timesheet/models/project.py:55
#, python-format
msgid ""
"A billable project should be linked to a Sales Order Item that does not come"
" from an expense or a vendor bill."
msgstr ""

#. module: sale_timesheet
#: model:ir.model.fields,help:sale_timesheet.field_sale_order_line__qty_delivered_method
msgid ""
"According to product configuration, the delivered quantity can be automatically computed by mechanism :\n"
"  - Manual: the quantity is set manually on the line\n"
"  - Analytic From expenses: the quantity is the quantity sum from posted expenses\n"
"  - Timesheet: the quantity is the sum of hours recorded on tasks linked to this sale line\n"
"  - Stock Moves: the quantity comes from confirmed pickings\n"
msgstr ""
"Dựa trên cài đặt của dự án, lượng công việc đã thực hiện có thể được tính theo :\n"
"  - Thủ công: số lượng được ghi nhận thủ công ở mỗi dòng\n"
"  - Phân tích chi phí: số lượng dựa trên tổng các khoản chi phí đã ghi nhận\n"
"  - Thời gian biểu: theo số lượng tổng giờ đã được ghi nhận của các công việc liên kết với nội dung trên đơn hàng\n"
"  - Chuyển kho: số lượng dựa trên số lượng mã phiếu kho đã xác nhận\n"

#. module: sale_timesheet
#: model:ir.model.fields,field_description:sale_timesheet.field_project_create_invoice__amount_to_invoice
msgid "Amount to invoice"
msgstr ""

#. module: sale_timesheet
#: sql_constraint:project.create.sale.order.line:0
#: sql_constraint:project.sale.line.employee.map:0
msgid ""
"An employee cannot be selected more than once in the mapping. Please remove "
"duplicate(s) and try again."
msgstr ""

#. module: sale_timesheet
#: model:ir.model.fields,field_description:sale_timesheet.field_project_profitability_report__analytic_account_id
msgid "Analytic Account"
msgstr "Tài khoản quản trị"

#. module: sale_timesheet
#: selection:sale.order.line,qty_delivered_method:0
msgid "Analytic From Expenses"
msgstr "Phân tích từ chi phí"

#. module: sale_timesheet
#: model:ir.model,name:sale_timesheet.model_account_analytic_line
msgid "Analytic Line"
msgstr "Dòng Phân tích"

#. module: sale_timesheet
#: model:ir.model.fields,field_description:sale_timesheet.field_sale_order_line__analytic_line_ids
msgid "Analytic lines"
msgstr "Analytic lines"

#. module: sale_timesheet
#: model_terms:ir.ui.view,arch_db:sale_timesheet.project_task_assign_so_line_view_form
msgid "Assign"
msgstr "Phân công"

#. module: sale_timesheet
#: model:ir.actions.act_window,name:sale_timesheet.project_task_action_multi_assign_so_line
msgid "Assign Sale Order Item"
msgstr ""

#. module: sale_timesheet
#: model:ir.model,name:sale_timesheet.model_project_task_assign_sale
msgid "Assign Sale Order line to tasks"
msgstr ""

#. module: sale_timesheet
#: model_terms:ir.ui.view,arch_db:sale_timesheet.project_task_assign_so_line_view_form
msgid "Assign sale line to Tasks"
msgstr ""

#. module: sale_timesheet
#: selection:project.create.sale.order,billable_type:0
#: selection:project.project,billable_type:0
#: selection:project.task,billable_type:0
msgid "At Employee Rate"
msgstr ""

#. module: sale_timesheet
#: selection:project.create.sale.order,billable_type:0
msgid "At Project Rate"
msgstr ""

#. module: sale_timesheet
#: selection:project.project,billable_type:0
#: selection:project.task,billable_type:0
msgid "At Task Rate"
msgstr ""

#. module: sale_timesheet
#: code:addons/sale_timesheet/wizard/project_create_sale_order.py:60
#, python-format
msgid "At least one line should be filled."
msgstr ""

#. module: sale_timesheet
#: code:addons/sale_timesheet/controllers/main.py:249
#, python-format
msgid "Before"
msgstr ""

#. module: sale_timesheet
#: selection:account.analytic.line,timesheet_invoice_type:0
msgid "Billable Fixed"
msgstr ""

#. module: sale_timesheet
#: model_terms:ir.ui.view,arch_db:sale_timesheet.timesheet_view_search
msgid "Billable Hours"
msgstr "Số Giờ có thể Xuất hoá đơn"

#. module: sale_timesheet
#: selection:account.analytic.line,timesheet_invoice_type:0
msgid "Billable Time"
msgstr "Thời gian có thể xuất hoá đơn"

#. module: sale_timesheet
#: model:ir.model.fields,field_description:sale_timesheet.field_account_analytic_line__timesheet_invoice_type
#: model:ir.model.fields,field_description:sale_timesheet.field_project_project__billable_type
#: model:ir.model.fields,field_description:sale_timesheet.field_project_task__billable_type
msgid "Billable Type"
msgstr "Kiểu xuất hoá đơn"

#. module: sale_timesheet
#: model_terms:ir.ui.view,arch_db:sale_timesheet.timesheet_plan
msgid "Billable fixed"
msgstr "Thanh toán cố định"

#. module: sale_timesheet
#: model_terms:ir.ui.view,arch_db:sale_timesheet.timesheet_plan
msgid "Billable time"
msgstr "Thời gian có thể tính hóa đơn"

#. module: sale_timesheet
#: model:ir.model.fields,help:sale_timesheet.field_project_project__billable_type
msgid ""
"Billable type implies:\n"
" - At task rate: each time spend on a task is billed at task rate.\n"
" - At employee rate: each employee log time billed at his rate.\n"
" - No Billable: track time without invoicing it"
msgstr ""

#. module: sale_timesheet
#: model_terms:ir.ui.view,arch_db:sale_timesheet.res_config_settings_view_form
msgid "Billing"
msgstr "Lập hoá đơn"

#. module: sale_timesheet
#: model:ir.filters,name:sale_timesheet.timesheet_filter_billing
msgid "Billing Rate"
msgstr "Tỷ lệ thanh toán"

#. module: sale_timesheet
#: model:ir.model.fields,field_description:sale_timesheet.field_project_create_sale_order__billable_type
msgid "Billing Type"
msgstr ""

#. module: sale_timesheet
#: model:ir.actions.act_window,name:sale_timesheet.timesheet_action_billing_report
#: model:ir.ui.menu,name:sale_timesheet.menu_timesheet_billing_analysis
msgid "By Billing Rate"
msgstr "Theo tỷ lệ thanh toán"

#. module: sale_timesheet
#: model_terms:ir.ui.view,arch_db:sale_timesheet.project_create_invoice_view_form
#: model_terms:ir.ui.view,arch_db:sale_timesheet.project_create_sale_order_view_form
#: model_terms:ir.ui.view,arch_db:sale_timesheet.project_task_assign_so_line_view_form
msgid "Cancel"
msgstr "Hủy"

#. module: sale_timesheet
#: model:ir.model.fields,field_description:sale_timesheet.field_project_create_invoice__sale_order_id
msgid "Choose the Sales Order to invoice"
msgstr ""

#. module: sale_timesheet
#: model_terms:ir.ui.view,arch_db:sale_timesheet.project_profitability_report_view_search
msgid "Company"
msgstr "Công ty"

#. module: sale_timesheet
#: model:ir.filters,name:sale_timesheet.ir_filter_project_profitability_report_costs_and_revenues
msgid "Costs and Revenues"
msgstr "Chi phí và Doanh thu"

#. module: sale_timesheet
#: code:addons/sale_timesheet/controllers/main.py:355
#: code:addons/sale_timesheet/controllers/main.py:362
#: model:ir.actions.act_window,name:sale_timesheet.project_project_action_multi_create_invoice
#: model_terms:ir.ui.view,arch_db:sale_timesheet.project_create_invoice_view_form
#, python-format
msgid "Create Invoice"
msgstr "Tạo Hoá đơn"

#. module: sale_timesheet
#: model:ir.model,name:sale_timesheet.model_project_create_invoice
msgid "Create Invoice from project"
msgstr ""

#. module: sale_timesheet
#: model:ir.model,name:sale_timesheet.model_project_create_sale_order_line
msgid "Create SO Line from project"
msgstr ""

#. module: sale_timesheet
#: model:ir.model,name:sale_timesheet.model_project_create_sale_order
msgid "Create SO from project"
msgstr ""

#. module: sale_timesheet
#: code:addons/sale_timesheet/models/project.py:102
#: model_terms:ir.ui.view,arch_db:sale_timesheet.project_create_sale_order_view_form
#: model_terms:ir.ui.view,arch_db:sale_timesheet.project_project_view_form
#, python-format
msgid "Create Sales Order"
msgstr ""

#. module: sale_timesheet
#: model_terms:ir.ui.view,arch_db:sale_timesheet.project_create_invoice_view_form
msgid "Create Sales Order from Project"
msgstr ""

#. module: sale_timesheet
#: code:addons/sale_timesheet/controllers/main.py:344
#: model:ir.actions.act_window,name:sale_timesheet.project_project_action_multi_create_sale_order
#: model_terms:ir.ui.view,arch_db:sale_timesheet.project_create_sale_order_view_form
#, python-format
msgid "Create a Sales Order"
msgstr ""

#. module: sale_timesheet
#: selection:product.template,service_tracking:0
msgid "Create a new project but no task"
msgstr "Tạo một dự án mới nhưng không tạo Nhiệm vụ"

#. module: sale_timesheet
#: selection:product.template,service_tracking:0
msgid "Create a task in a new project"
msgstr "Tạo một nhiệm vụ trong một dự án mới"

#. module: sale_timesheet
#: selection:product.template,service_tracking:0
msgid "Create a task in an existing project"
msgstr "Tạo một nhiệm vụ trong một dự án có sẵn"

#. module: sale_timesheet
#: model:ir.model.fields,field_description:sale_timesheet.field_project_create_invoice__create_uid
#: model:ir.model.fields,field_description:sale_timesheet.field_project_create_sale_order__create_uid
#: model:ir.model.fields,field_description:sale_timesheet.field_project_create_sale_order_line__create_uid
#: model:ir.model.fields,field_description:sale_timesheet.field_project_sale_line_employee_map__create_uid
#: model:ir.model.fields,field_description:sale_timesheet.field_project_task_assign_sale__create_uid
msgid "Created by"
msgstr "Được tạo bởi"

#. module: sale_timesheet
#: model:ir.model.fields,field_description:sale_timesheet.field_project_create_invoice__create_date
#: model:ir.model.fields,field_description:sale_timesheet.field_project_create_sale_order__create_date
#: model:ir.model.fields,field_description:sale_timesheet.field_project_create_sale_order_line__create_date
#: model:ir.model.fields,field_description:sale_timesheet.field_project_sale_line_employee_map__create_date
#: model:ir.model.fields,field_description:sale_timesheet.field_project_task_assign_sale__create_date
msgid "Created on"
msgstr "Được tạo vào"

#. module: sale_timesheet
#: model:ir.model.fields,field_description:sale_timesheet.field_project_create_invoice__currency_id
#: model:ir.model.fields,field_description:sale_timesheet.field_project_create_sale_order__currency_id
#: model:ir.model.fields,field_description:sale_timesheet.field_project_create_sale_order_line__currency_id
msgid "Currency"
msgstr "Tiền tệ"

#. module: sale_timesheet
#: model:ir.model.fields,field_description:sale_timesheet.field_project_create_sale_order__partner_id
#: model:ir.model.fields,field_description:sale_timesheet.field_project_profitability_report__partner_id
#: model:ir.model.fields,field_description:sale_timesheet.field_project_task_assign_sale__partner_id
#: model_terms:ir.ui.view,arch_db:sale_timesheet.project_profitability_report_view_search
msgid "Customer"
msgstr "Khách hàng"

#. module: sale_timesheet
#: model:product.product,name:sale_timesheet.product_service_order_timesheet
#: model:product.template,name:sale_timesheet.product_service_order_timesheet_product_template
msgid "Customer Care (Prepaid Hours)"
msgstr ""

#. module: sale_timesheet
#: model:ir.model.fields,help:sale_timesheet.field_project_create_sale_order__partner_id
msgid "Customer of the sales order"
msgstr ""

#. module: sale_timesheet
#: model:ir.model.fields,field_description:sale_timesheet.field_project_create_invoice__display_name
#: model:ir.model.fields,field_description:sale_timesheet.field_project_create_sale_order__display_name
#: model:ir.model.fields,field_description:sale_timesheet.field_project_create_sale_order_line__display_name
#: model:ir.model.fields,field_description:sale_timesheet.field_project_profitability_report__display_name
#: model:ir.model.fields,field_description:sale_timesheet.field_project_sale_line_employee_map__display_name
#: model:ir.model.fields,field_description:sale_timesheet.field_project_task_assign_sale__display_name
msgid "Display Name"
msgstr "Tên hiển thị"

#. module: sale_timesheet
#: selection:product.template,service_tracking:0
msgid "Don't create task"
msgstr "Không tạo Nhiệm vụ"

#. module: sale_timesheet
#: code:addons/sale_timesheet/controllers/main.py:249
#: model:project.task.type,legend_done:sale_timesheet.project_stage_fixed
#, python-format
msgid "Done"
msgstr "Hoàn thành"

#. module: sale_timesheet
#: model:ir.model.fields,field_description:sale_timesheet.field_project_create_sale_order_line__employee_id
#: model:ir.model.fields,field_description:sale_timesheet.field_project_sale_line_employee_map__employee_id
msgid "Employee"
msgstr "Người lao động"

#. module: sale_timesheet
#: model:ir.model.fields,help:sale_timesheet.field_project_create_sale_order_line__employee_id
msgid "Employee that has timesheets on the project."
msgstr ""

#. module: sale_timesheet
#: model_terms:ir.ui.view,arch_db:sale_timesheet.project_project_view_search
msgid "Exact name"
msgstr ""

#. module: sale_timesheet
#: model_terms:ir.ui.view,arch_db:sale_timesheet.timesheet_plan
#: model:project.task.type,name:sale_timesheet.project_stage_fixed
msgid "Fixed"
msgstr "Cố định"

#. module: sale_timesheet
#: model_terms:ir.ui.view,arch_db:sale_timesheet.timesheet_view_search
msgid "Fixed Price Projects"
msgstr "Dự án Giá cố định"

#. module: sale_timesheet
#: model:ir.model.fields,field_description:sale_timesheet.field_sale_order_line__project_id
msgid "Generated Project"
msgstr ""

#. module: sale_timesheet
#: model:ir.model.fields,field_description:sale_timesheet.field_sale_order_line__task_id
msgid "Generated Task"
msgstr ""

#. module: sale_timesheet
#: model_terms:ir.ui.view,arch_db:sale_timesheet.project_profitability_report_view_search
msgid "Group By"
msgstr "Nhóm theo"

#. module: sale_timesheet
#: model:product.product,uom_name:sale_timesheet.product_service_deliver_timesheet_1
#: model:product.product,uom_name:sale_timesheet.product_service_deliver_timesheet_2
#: model:product.product,uom_name:sale_timesheet.product_service_order_timesheet
#: model:product.template,uom_name:sale_timesheet.product_service_deliver_timesheet_1_product_template
#: model:product.template,uom_name:sale_timesheet.product_service_deliver_timesheet_2_product_template
#: model:product.template,uom_name:sale_timesheet.product_service_order_timesheet_product_template
msgid "Hour(s)"
msgstr "Giờ"

#. module: sale_timesheet
#: model_terms:ir.ui.view,arch_db:sale_timesheet.timesheet_plan
msgid "Hours"
msgstr "Giờ"

#. module: sale_timesheet
#: model:ir.model.fields,field_description:sale_timesheet.field_project_create_invoice__id
#: model:ir.model.fields,field_description:sale_timesheet.field_project_create_sale_order__id
#: model:ir.model.fields,field_description:sale_timesheet.field_project_create_sale_order_line__id
#: model:ir.model.fields,field_description:sale_timesheet.field_project_profitability_report__id
#: model:ir.model.fields,field_description:sale_timesheet.field_project_sale_line_employee_map__id
#: model:ir.model.fields,field_description:sale_timesheet.field_project_task_assign_sale__id
msgid "ID"
msgstr "ID"

#. module: sale_timesheet
#: model:project.task,legend_normal:sale_timesheet.project_task_internal
#: model:project.task.type,legend_normal:sale_timesheet.project_stage_fixed
msgid "In Progress"
msgstr "Đang thực hiện"

#. module: sale_timesheet
#: model:ir.model,name:sale_timesheet.model_account_invoice
#: model:ir.model.fields,field_description:sale_timesheet.field_account_analytic_line__timesheet_invoice_id
msgid "Invoice"
msgstr "Hoá đơn"

#. module: sale_timesheet
#: model:ir.model,name:sale_timesheet.model_account_invoice_line
msgid "Invoice Line"
msgstr "Chi tiết hoá đơn"

#. module: sale_timesheet
#: model:ir.model.fields,help:sale_timesheet.field_account_analytic_line__timesheet_invoice_id
msgid "Invoice created from the timesheet"
msgstr "Hoá đơn được tạo từ bảng chấm công"

#. module: sale_timesheet
#: model_terms:ir.ui.view,arch_db:sale_timesheet.timesheet_plan
msgid "Invoiced"
msgstr "Đã xuất hoá đơn"

#. module: sale_timesheet
#: code:addons/sale_timesheet/controllers/main.py:404
#, python-format
msgid "Invoices"
msgstr "Các hoá đơn"

#. module: sale_timesheet
#: model_terms:ir.ui.view,arch_db:sale_timesheet.project_project_view_form
msgid "Invoicing"
msgstr "Xuất hoá đơn"

#. module: sale_timesheet
#: model:ir.model.fields,field_description:sale_timesheet.field_project_task__is_project_map_empty
msgid "Is Project map empty"
msgstr ""

#. module: sale_timesheet
#: model:ir.model.fields,field_description:sale_timesheet.field_sale_order_line__is_service
msgid "Is a Service"
msgstr "Là một Dịch vụ"

#. module: sale_timesheet
#: model:product.product,name:sale_timesheet.product_service_deliver_timesheet_2
#: model:product.template,name:sale_timesheet.product_service_deliver_timesheet_2_product_template
msgid "Junior Architect (Invoice on Timesheets)"
msgstr ""

#. module: sale_timesheet
#: model:product.product,name:sale_timesheet.product_service_deliver_manual
#: model:product.template,name:sale_timesheet.product_service_deliver_manual_product_template
msgid "Kitchen Assembly (Milestones)"
msgstr ""

#. module: sale_timesheet
#: model:ir.model.fields,field_description:sale_timesheet.field_project_create_invoice____last_update
#: model:ir.model.fields,field_description:sale_timesheet.field_project_create_sale_order____last_update
#: model:ir.model.fields,field_description:sale_timesheet.field_project_create_sale_order_line____last_update
#: model:ir.model.fields,field_description:sale_timesheet.field_project_profitability_report____last_update
#: model:ir.model.fields,field_description:sale_timesheet.field_project_sale_line_employee_map____last_update
#: model:ir.model.fields,field_description:sale_timesheet.field_project_task_assign_sale____last_update
msgid "Last Modified on"
msgstr "Sửa lần cuối"

#. module: sale_timesheet
#: model:ir.model.fields,field_description:sale_timesheet.field_project_create_invoice__write_uid
#: model:ir.model.fields,field_description:sale_timesheet.field_project_create_sale_order__write_uid
#: model:ir.model.fields,field_description:sale_timesheet.field_project_create_sale_order_line__write_uid
#: model:ir.model.fields,field_description:sale_timesheet.field_project_sale_line_employee_map__write_uid
#: model:ir.model.fields,field_description:sale_timesheet.field_project_task_assign_sale__write_uid
msgid "Last Updated by"
msgstr "Cập nhật lần cuối bởi"

#. module: sale_timesheet
#: model:ir.model.fields,field_description:sale_timesheet.field_project_create_invoice__write_date
#: model:ir.model.fields,field_description:sale_timesheet.field_project_create_sale_order__write_date
#: model:ir.model.fields,field_description:sale_timesheet.field_project_create_sale_order_line__write_date
#: model:ir.model.fields,field_description:sale_timesheet.field_project_sale_line_employee_map__write_date
#: model:ir.model.fields,field_description:sale_timesheet.field_project_task_assign_sale__write_date
msgid "Last Updated on"
msgstr "Cập nhật lần cuối vào"

#. module: sale_timesheet
#: model:ir.model.fields,field_description:sale_timesheet.field_project_create_sale_order__line_ids
msgid "Lines"
msgstr "Chi tiết"

#. module: sale_timesheet
#: selection:sale.order.line,qty_delivered_method:0
msgid "Manual"
msgstr "Thủ công"

#. module: sale_timesheet
#: selection:product.template,service_type:0
msgid "Manually set quantities on order"
msgstr "Thiết lập số lượng thủ công trên đơn hàng"

#. module: sale_timesheet
#: model:ir.model.fields,help:sale_timesheet.field_product_template__service_type
msgid ""
"Manually set quantities on order: Invoice based on the manually entered quantity, without creating an analytic account.\n"
"Timesheets on contract: Invoice based on the tracked hours on the related timesheet.\n"
"Create a task and track hours: Create a task on the sales order validation and track the work hours."
msgstr ""
"Đặt số lượng thứ tự theo cách thủ công: Hoá đơn dựa trên số lượng được nhập theo cách thủ công, mà không cần tạo tài khoản phân tích.\n"
"Hợp đồng chấm công: Hoá đơn dựa trên số giờ được theo dõi trên bảng chấm công có liên quan.\n"
"Tạo một nhiệm vụ và theo dõi giờ: Tạo một nhiệm vụ trên xác nhận đơn đặt hàng bán hàng và theo dõi giờ làm việc."

#. module: sale_timesheet
#: model:ir.model.fields,field_description:sale_timesheet.field_sale_order_line__qty_delivered_method
msgid "Method to update delivered qty"
msgstr "Phương thức cập nhật số lượng đã giao"

#. module: sale_timesheet
#: selection:product.template,service_policy:0
msgid "Milestones (manually set quantities on order)"
msgstr "Các Mốc (thiết lập thủ công trên đơn hàng)"

#. module: sale_timesheet
#: model_terms:ir.ui.view,arch_db:sale_timesheet.project_profitability_report_view_search
msgid "My Project"
msgstr ""

#. module: sale_timesheet
#: code:addons/sale_timesheet/controllers/main.py:249
#, python-format
msgid "Name"
msgstr "Tên"

#. module: sale_timesheet
#: model:project.task.type,legend_blocked:sale_timesheet.project_stage_fixed
msgid "Need functional or technical help"
msgstr "Cần trợ giúp về tính năng hoặc kỹ thuật"

#. module: sale_timesheet
#: selection:project.project,billable_type:0
#: selection:project.task,billable_type:0
msgid "No Billable"
msgstr ""

#. module: sale_timesheet
#: code:addons/sale_timesheet/controllers/main.py:208
#, python-format
msgid "No Sales Order"
msgstr ""

#. module: sale_timesheet
#: code:addons/sale_timesheet/controllers/main.py:170
#: code:addons/sale_timesheet/controllers/main.py:178
#: code:addons/sale_timesheet/controllers/main.py:190
#, python-format
msgid "No Sales Order Line"
msgstr ""

#. module: sale_timesheet
#: selection:account.analytic.line,timesheet_invoice_type:0
#: model_terms:ir.ui.view,arch_db:sale_timesheet.timesheet_plan
msgid "No task found"
msgstr "Không tìm thấy nhiệm vụ"

#. module: sale_timesheet
#: selection:account.analytic.line,timesheet_invoice_type:0
msgid "Non Billable"
msgstr "Không thể Xuất hoá đơn"

#. module: sale_timesheet
#: model_terms:ir.ui.view,arch_db:sale_timesheet.timesheet_view_search
msgid "Non Billable Hours"
msgstr "Giờ Không thể Xuất hoá đơn"

#. module: sale_timesheet
#. openerp-web
#: code:addons/sale_timesheet/static/src/js/timesheet_plan.js:266
#, python-format
msgid "Non Billable Tasks"
msgstr ""

#. module: sale_timesheet
#: model_terms:ir.ui.view,arch_db:sale_timesheet.timesheet_plan
msgid "Non billable"
msgstr "Không thể Xuất hoá đơn"

#. module: sale_timesheet
#: model:project.task,legend_blocked:sale_timesheet.project_task_internal
msgid "Not validated"
msgstr "Chưa Thẩm định"

#. module: sale_timesheet
#: model:ir.model.fields,field_description:sale_timesheet.field_account_invoice__timesheet_count
msgid "Number of timesheets"
msgstr "SL bảng chấm công"

#. module: sale_timesheet
#: model:ir.model.fields,help:sale_timesheet.field_product_template__service_tracking
msgid ""
"On Sales order confirmation, this product can generate a project and/or "
"task. From those, you can track the service you are selling."
msgstr ""
"Khi xác nhận Đơn Bán, sản phẩm này có thể sinh ra một dự án và/hoặc "
"nhiệm vụ. Từ đó, bạn có thể theo dõi dịch vụ mà bạn đang bán."

#. module: sale_timesheet
#: selection:product.template,service_policy:0
msgid "Ordered quantities"
msgstr "Số lượng đã đặt"

#. module: sale_timesheet
#: model:ir.model.fields,field_description:sale_timesheet.field_project_profitability_report__expense_cost
msgid "Other Cost"
msgstr ""

#. module: sale_timesheet
#: model_terms:ir.ui.view,arch_db:sale_timesheet.timesheet_plan
msgid "Other costs"
msgstr ""

#. module: sale_timesheet
#. openerp-web
#: code:addons/sale_timesheet/static/src/js/timesheet_plan.js:29
#: model:ir.actions.client,name:sale_timesheet.project_timesheet_action_client_timesheet_plan
#, python-format
msgid "Overview"
msgstr "Tổng quan"

#. module: sale_timesheet
#: model:ir.model.fields,field_description:sale_timesheet.field_project_profitability_report__product_id
msgid "Product"
msgstr "Sản phẩm"

#. module: sale_timesheet
#: model:ir.model,name:sale_timesheet.model_product_template
msgid "Product Template"
msgstr "Mẫu sản phẩm"

#. module: sale_timesheet
#: model:ir.filters,name:sale_timesheet.ir_filter_project_profitability_report_manager_and_product
msgid "Product by Customer"
msgstr ""

#. module: sale_timesheet
#: model:ir.model.fields,help:sale_timesheet.field_project_create_sale_order__product_id
#: model:ir.model.fields,help:sale_timesheet.field_project_create_sale_order_line__product_id
msgid ""
"Product of the sales order item. Must be a service invoiced based on "
"timesheets on tasks."
msgstr ""

#. module: sale_timesheet
#: model:ir.actions.act_window,name:sale_timesheet.product_template_action_fixed
#: model:ir.actions.act_window,name:sale_timesheet.product_template_action_milestone
#: model:ir.actions.act_window,name:sale_timesheet.product_template_action_time_based
msgid "Products"
msgstr "Sản phẩm"

#. module: sale_timesheet
#: model_terms:ir.ui.view,arch_db:sale_timesheet.timesheet_plan
msgid "Profitability"
msgstr "Lợi nhuận"

#. module: sale_timesheet
#: model_terms:ir.ui.view,arch_db:sale_timesheet.project_profitability_report_view_graph
#: model_terms:ir.ui.view,arch_db:sale_timesheet.project_profitability_report_view_pivot
#: model_terms:ir.ui.view,arch_db:sale_timesheet.project_profitability_report_view_search
msgid "Profitability Analysis"
msgstr ""

#. module: sale_timesheet
#: code:addons/sale_timesheet/controllers/main.py:373
#: code:addons/sale_timesheet/controllers/main.py:424
#: model:ir.model,name:sale_timesheet.model_project_project
#: model:ir.model.fields,field_description:sale_timesheet.field_product_template__project_id
#: model:ir.model.fields,field_description:sale_timesheet.field_project_create_invoice__project_id
#: model:ir.model.fields,field_description:sale_timesheet.field_project_create_sale_order__project_id
#: model:ir.model.fields,field_description:sale_timesheet.field_project_profitability_report__project_id
#: model:ir.model.fields,field_description:sale_timesheet.field_project_sale_line_employee_map__project_id
#: model_terms:ir.ui.view,arch_db:sale_timesheet.project_profitability_report_view_search
#, python-format
msgid "Project"
msgstr "Dự án"

#. module: sale_timesheet
#: model:ir.model.fields,field_description:sale_timesheet.field_project_profitability_report__company_id
msgid "Project Company"
msgstr ""

#. module: sale_timesheet
#: model:ir.actions.act_window,name:sale_timesheet.project_profitability_report_action
#: model:ir.ui.menu,name:sale_timesheet.menu_project_profitability_analysis
msgid "Project Costs and Revenues"
msgstr ""

#. module: sale_timesheet
#: model:ir.model.fields,field_description:sale_timesheet.field_project_profitability_report__currency_id
msgid "Project Currency"
msgstr ""

#. module: sale_timesheet
#: model:ir.model.fields,field_description:sale_timesheet.field_project_profitability_report__user_id
#: model_terms:ir.ui.view,arch_db:sale_timesheet.project_profitability_report_view_search
msgid "Project Manager"
msgstr "Chủ nhiệm Dự án"

#. module: sale_timesheet
#: model:ir.model,name:sale_timesheet.model_project_profitability_report
msgid "Project Profitability Report"
msgstr ""

#. module: sale_timesheet
#: model:ir.model,name:sale_timesheet.model_project_sale_line_employee_map
msgid "Project Sales line, employee mapping"
msgstr ""

#. module: sale_timesheet
#: model:ir.model.fields,field_description:sale_timesheet.field_product_template__project_template_id
msgid "Project Template"
msgstr ""

#. module: sale_timesheet
#: model:ir.model.fields,help:sale_timesheet.field_project_create_sale_order__project_id
msgid "Project for which we are creating a sales order"
msgstr ""

#. module: sale_timesheet
#: model:ir.model.fields,help:sale_timesheet.field_sale_order_line__project_id
msgid "Project generated by the sales order item"
msgstr ""

#. module: sale_timesheet
#: model:ir.model.fields,help:sale_timesheet.field_project_create_invoice__project_id
msgid "Project to make billable"
msgstr ""

#. module: sale_timesheet
#: model_terms:ir.ui.view,arch_db:sale_timesheet.view_order_form_inherit_sale_timesheet
msgid "Project(s) Overview"
msgstr "Tổng quan (các) Dự án"

#. module: sale_timesheet
#: code:addons/sale_timesheet/models/sale_order.py:101
#: model:ir.model.fields,field_description:sale_timesheet.field_sale_order__project_ids
#, python-format
msgid "Projects"
msgstr "Dự án"

#. module: sale_timesheet
#: model:ir.model.fields,help:sale_timesheet.field_sale_order__project_ids
msgid "Projects used in this sales order."
msgstr "Các Dự án được sử dụng trong đơn hàng này."

#. module: sale_timesheet
#: model_terms:ir.ui.view,arch_db:sale_timesheet.timesheet_plan
msgid "Rates"
msgstr "Tỷ giá"

#. module: sale_timesheet
#: model_terms:ir.ui.view,arch_db:sale_timesheet.timesheet_plan
msgid "Re-invoiced costs"
msgstr ""

#. module: sale_timesheet
#: model:project.task,legend_done:sale_timesheet.project_task_internal
msgid "Ready for Next Stage"
msgstr "Sẵn sàng cho Trạng thái kế tiếp"

#. module: sale_timesheet
#: code:addons/sale_timesheet/controllers/main.py:249
#, python-format
msgid "Remaining"
msgstr "Còn lại"

#. module: sale_timesheet
#: model:ir.model,name:sale_timesheet.model_sale_order
#: model:ir.model.fields,field_description:sale_timesheet.field_project_profitability_report__sale_order_id
msgid "Sale Order"
msgstr "Đơn Bán"

#. module: sale_timesheet
#: model:ir.model.fields,field_description:sale_timesheet.field_project_sale_line_employee_map__sale_line_id
msgid "Sale Order Item"
msgstr ""

#. module: sale_timesheet
#: model:ir.model.fields,field_description:sale_timesheet.field_project_profitability_report__sale_line_id
msgid "Sale Order Line"
msgstr "Chi tiết đơn hàng"

#. module: sale_timesheet
#: model:ir.model.fields,field_description:sale_timesheet.field_project_project__sale_line_employee_ids
msgid "Sale line/Employee map"
msgstr ""

#. module: sale_timesheet
#: model:ir.model.fields,help:sale_timesheet.field_project_project__sale_line_id
msgid ""
"Sale order line from which the project has been created. Used for "
"tracability."
msgstr ""
"Dòng đơn bán mà từ đó dự án này được tạo. Được sử dụng cho mục đích "
"truy vết / theo dõi"

#. module: sale_timesheet
#: model:ir.model.fields,help:sale_timesheet.field_project_task_assign_sale__sale_line_id
msgid "Sale order line to link to selected tasks"
msgstr ""

#. module: sale_timesheet
#: model:ir.model.fields,field_description:sale_timesheet.field_project_project__sale_order_id
#: model:ir.model.fields,field_description:sale_timesheet.field_project_task__sale_order_id
#: model_terms:ir.ui.view,arch_db:sale_timesheet.view_sale_service_inherit_form2
msgid "Sales Order"
msgstr "Đơn Bán"

#. module: sale_timesheet
#: model:ir.model.fields,field_description:sale_timesheet.field_project_profitability_report__order_confirmation_date
msgid "Sales Order Confirmation Date"
msgstr ""

#. module: sale_timesheet
#: model:ir.model.fields,field_description:sale_timesheet.field_project_project__sale_line_id
#: model:ir.model.fields,field_description:sale_timesheet.field_project_task__sale_line_id
#: model:ir.model.fields,field_description:sale_timesheet.field_project_task_assign_sale__sale_line_id
#: model_terms:ir.ui.view,arch_db:sale_timesheet.view_sale_service_inherit_form2
msgid "Sales Order Item"
msgstr "Dòng trên Đơn Bán"

#. module: sale_timesheet
#: model:ir.model,name:sale_timesheet.model_sale_order_line
msgid "Sales Order Line"
msgstr "Chi tiết Đơn Bán"

#. module: sale_timesheet
#: model:ir.model.fields,help:sale_timesheet.field_sale_order_line__is_service
msgid ""
"Sales Order item should generate a task and/or a project, depending on the "
"product settings."
msgstr ""
"Nội dung đơn hàng tạo ra công việc hoặc/và dự án, phụ thuộc vào việc thiết "
"lập sản phẩm."

#. module: sale_timesheet
#: code:addons/sale_timesheet/controllers/main.py:395
#, python-format
msgid "Sales Orders"
msgstr "Đơn Bán"

#. module: sale_timesheet
#: model:ir.model.fields,help:sale_timesheet.field_product_template__project_id
msgid ""
"Select a non billable project on which tasks can be created. This setting "
"must be set for each company."
msgstr ""
"Chọn dự án không tính phí với các công việc có thể được tạo. Thiết lập này "
"phải được cài đặt cho từng công ty."

#. module: sale_timesheet
#: model:ir.model.fields,help:sale_timesheet.field_product_template__project_template_id
msgid ""
"Select a non billable project to be the skeleton of the new created project "
"when selling the current product. Its stages and tasks will be duplicated."
msgstr ""

#. module: sale_timesheet
#: model:ir.model.fields,help:sale_timesheet.field_project_task_assign_sale__task_ids
msgid ""
"Select the tasks to assign to the Sale Order Items. You can only choose task"
" (no sub tasks)."
msgstr ""

#. module: sale_timesheet
#: model_terms:ir.ui.view,arch_db:sale_timesheet.res_config_settings_view_form
msgid ""
"Sell services (e.g. project, maintenance), record time spent using "
"Timesheets app and invoice them based on a fixed price (ordered quantity) or"
" on the time spent (delivered quantity)"
msgstr ""
"Bán các dịch vụ (vd: dự án, bảo trì), ghi nhận thời gian tiêu thụ sử dụng "
"Ứng dụng Bảng chấm công và xuất hoá đơn dựa trên giá cố định (số lượng đặt "
"hàng) hoặc dựa trên thời gian đã tiêu thụ (số lượng bàn giao)"

#. module: sale_timesheet
#: model_terms:ir.ui.view,arch_db:sale_timesheet.res_config_settings_view_form
msgid "Sell services and invoice time spent"
msgstr "Bán các dịch vụ và xuất hoá đơn theo thời gian"

#. module: sale_timesheet
#: model:product.product,name:sale_timesheet.product_service_deliver_timesheet_1
#: model:product.template,name:sale_timesheet.product_service_deliver_timesheet_1_product_template
msgid "Senior Architect (Invoice on Timesheets)"
msgstr ""

#. module: sale_timesheet
#: model:ir.model.fields,field_description:sale_timesheet.field_project_create_sale_order__product_id
#: model:ir.model.fields,field_description:sale_timesheet.field_project_create_sale_order_line__product_id
msgid "Service"
msgstr "Dịch vụ"

#. module: sale_timesheet
#: model:ir.model.fields,field_description:sale_timesheet.field_product_template__service_policy
msgid "Service Invoicing Policy"
msgstr ""

#. module: sale_timesheet
#: model:ir.model.fields,field_description:sale_timesheet.field_product_template__service_tracking
msgid "Service Tracking"
msgstr "Theo vết Dịch vụ"

#. module: sale_timesheet
#: model_terms:ir.ui.view,arch_db:sale_timesheet.res_config_settings_view_form
msgid "Setup your fixed price services"
msgstr "Thiết lập các dịch vụ giá cố định"

#. module: sale_timesheet
#: model_terms:ir.ui.view,arch_db:sale_timesheet.res_config_settings_view_form
msgid "Setup your milestone services"
msgstr "Thiết lập các dịch vụ theo mốc"

#. module: sale_timesheet
#: model_terms:ir.ui.view,arch_db:sale_timesheet.res_config_settings_view_form
msgid "Setup your time-based services"
msgstr "Thiết lập các dịch vụ trên cơ sở thời gian"

#. module: sale_timesheet
#: code:addons/sale_timesheet/controllers/main.py:249
#, python-format
msgid "Sold"
msgstr "Đã bán"

#. module: sale_timesheet
#: model_terms:ir.ui.view,arch_db:sale_timesheet.timesheet_plan
msgid "Statistics"
msgstr "Thống kê"

#. module: sale_timesheet
#: selection:sale.order.line,qty_delivered_method:0
msgid "Stock Moves"
msgstr "Dịch chuyển kho"

#. module: sale_timesheet
#: model:ir.model,name:sale_timesheet.model_project_task
msgid "Task"
msgstr "Nhiệm vụ"

#. module: sale_timesheet
#: code:addons/sale_timesheet/models/sale_order.py:177
#, python-format
msgid ""
"Task Created (%s): <a href=# data-oe-model=project.task data-oe-id=%d>%s</a>"
msgstr ""
"Nhiệm vụ được tạo (%s): <a href=# data-oe-model=project.task data-oe-"
"id=%d>%s</a>"

#. module: sale_timesheet
#: model:ir.model.fields,help:sale_timesheet.field_sale_order_line__task_id
msgid "Task generated by the sales order item"
msgstr "Nhiệm vụ được sinh bởi dòng trên đơn bán"

#. module: sale_timesheet
#: code:addons/sale_timesheet/controllers/main.py:385
#: code:addons/sale_timesheet/controllers/main.py:447
#: model:ir.model.fields,field_description:sale_timesheet.field_project_task_assign_sale__task_ids
#: model:ir.model.fields,field_description:sale_timesheet.field_sale_order__tasks_count
#: model_terms:ir.ui.view,arch_db:sale_timesheet.view_order_form_inherit_sale_timesheet
#: model:project.project,label_tasks:sale_timesheet.project_support
#, python-format
msgid "Tasks"
msgstr "Nhiệm vụ"

#. module: sale_timesheet
#: model:ir.model.fields,field_description:sale_timesheet.field_sale_order__tasks_ids
msgid "Tasks associated to this sale"
msgstr "Các nhiệm vụ gắn với đơn hàng này"

#. module: sale_timesheet
#: sql_constraint:project.project:0
msgid ""
"The Project should be linked to a Sale Order to select an Sale Order Items."
msgstr ""

#. module: sale_timesheet
#: code:addons/sale_timesheet/wizard/project_create_sale_order.py:67
#, python-format
msgid ""
"The Sales Order cannot be created because you did not enter some employees that entered timesheets on this project. Please list all the relevant employees before creating the Sales Order.\n"
"Missing employee(s): %s"
msgstr ""

#. module: sale_timesheet
#: code:addons/sale_timesheet/models/product.py:68
#, python-format
msgid ""
"The product %s should not have a global project since it will generate a "
"project."
msgstr ""

#. module: sale_timesheet
#: code:addons/sale_timesheet/models/product.py:64
#, python-format
msgid ""
"The product %s should not have a project nor a project template since it "
"will not generate project."
msgstr ""

#. module: sale_timesheet
#: code:addons/sale_timesheet/models/product.py:66
#, python-format
msgid ""
"The product %s should not have a project template since it will generate a "
"task in a global project."
msgstr ""

#. module: sale_timesheet
#: code:addons/sale_timesheet/wizard/project_create_sale_order.py:25
#, python-format
msgid "The project is already billable."
msgstr ""

#. module: sale_timesheet
#: code:addons/sale_timesheet/wizard/project_create_sale_order.py:55
#, python-format
msgid "The project is already linked to a sales order item."
msgstr ""

#. module: sale_timesheet
#: code:addons/sale_timesheet/wizard/project_create_sale_order.py:72
#, python-format
msgid ""
"The sales order cannot be created because some timesheets of this project "
"are already linked to another sales order."
msgstr ""

#. module: sale_timesheet
#: code:addons/sale_timesheet/wizard/project_create_invoice.py:51
#, python-format
msgid "The selected Sales Order should contain something to invoice."
msgstr ""

#. module: sale_timesheet
#: model_terms:ir.ui.view,arch_db:sale_timesheet.timesheet_plan
msgid "There is no timesheet for now."
msgstr "Chưa có bảng chấm công cho đến giờ."

#. module: sale_timesheet
#: model_terms:ir.actions.act_window,help:sale_timesheet.project_profitability_report_action
msgid ""
"This report allows you to analyse the profitability of your projects: "
"compare the amount to invoice, the ones already invoiced and the project "
"cost (via timesheet cost of your employees)."
msgstr ""

#. module: sale_timesheet
#: code:addons/sale_timesheet/models/sale_order.py:270
#, python-format
msgid ""
"This task has been created from: <a href=# data-oe-model=sale.order data-oe-"
"id=%d>%s</a> (%s)"
msgstr ""
"Nhiệm vụ này đã được tạo từ: <a href=# data-oe-model=sale.order data-oe-"
"id=%d>%s</a> (%s)"

#. module: sale_timesheet
#: code:addons/sale_timesheet/models/account.py:55
#, python-format
msgid ""
"This timesheet line cannot be billed: there is no Sale Order Item defined on"
" the task, nor on the project. Please define one to save your timesheet "
"line."
msgstr ""

#. module: sale_timesheet
#: model_terms:ir.ui.view,arch_db:sale_timesheet.timesheet_plan
msgid "Time by people"
msgstr "Thời gian theo con người"

#. module: sale_timesheet
#. openerp-web
#: code:addons/sale_timesheet/static/src/js/timesheet_plan.js:171
#: model:ir.actions.act_window,name:sale_timesheet.action_timesheet_from_invoice
#: model:ir.actions.act_window,name:sale_timesheet.timesheet_action_from_plan
#: model:ir.actions.act_window,name:sale_timesheet.timesheet_action_plan_pivot
#: model_terms:ir.ui.view,arch_db:sale_timesheet.timesheet_view_pivot_revenue
#, python-format
msgid "Timesheet"
msgstr "Bảng chấm công"

#. module: sale_timesheet
#: model:ir.model.fields,field_description:sale_timesheet.field_project_profitability_report__timesheet_cost
msgid "Timesheet Cost"
msgstr "Chi phí cho Bảng chấm công"

#. module: sale_timesheet
#: model:ir.model.fields,field_description:sale_timesheet.field_project_profitability_report__timesheet_unit_amount
msgid "Timesheet Unit Amount"
msgstr ""

#. module: sale_timesheet
#: model:ir.model.fields,field_description:sale_timesheet.field_sale_order__timesheet_count
msgid "Timesheet activities"
msgstr "Hoạt động Bảng chấm công"

#. module: sale_timesheet
#: model:ir.model.fields,field_description:sale_timesheet.field_sale_order__timesheet_ids
msgid "Timesheet activities associated to this sale"
msgstr "Hoạt động bảng chấm công gắn với đơn bán này"

#. module: sale_timesheet
#: model_terms:ir.ui.view,arch_db:sale_timesheet.timesheet_plan
msgid "Timesheet costs"
msgstr ""

#. module: sale_timesheet
#: code:addons/sale_timesheet/controllers/main.py:379
#: code:addons/sale_timesheet/controllers/main.py:436
#: code:addons/sale_timesheet/models/account_invoice.py:26
#: model:ir.model.fields,field_description:sale_timesheet.field_account_invoice__timesheet_ids
#: model_terms:ir.ui.view,arch_db:sale_timesheet.account_invoice_view_form_inherit_sale_timesheet
#: model_terms:ir.ui.view,arch_db:sale_timesheet.timesheet_plan
#: model_terms:ir.ui.view,arch_db:sale_timesheet.view_order_form_inherit_sale_timesheet
#: selection:sale.order.line,qty_delivered_method:0
#, python-format
msgid "Timesheets"
msgstr "Chấm công"

#. module: sale_timesheet
#: code:addons/sale_timesheet/models/project.py:64
#, python-format
msgid "Timesheets of %s"
msgstr "Bảng chấm công của %s"

#. module: sale_timesheet
#: selection:product.template,service_type:0
msgid "Timesheets on project (one fare per SO/Project)"
msgstr "Bảng chấm cômg theo dự án (một việc theo từng SO/Dự án)"

#. module: sale_timesheet
#: selection:product.template,service_policy:0
msgid "Timesheets on tasks"
msgstr "Bảng chấm công cho nhiệm vụ"

#. module: sale_timesheet
#: model_terms:ir.ui.view,arch_db:sale_timesheet.timesheet_plan
msgid "To invoice"
msgstr "Chờ xuất hoá đơn"

#. module: sale_timesheet
#: model:ir.model.fields,help:sale_timesheet.field_project_create_invoice__amount_to_invoice
msgid ""
"Total amount to invoice on the sales order, including all items (services, "
"storables, expenses, ...)"
msgstr ""

#. module: sale_timesheet
#: model:ir.model.fields,field_description:sale_timesheet.field_product_template__service_type
msgid "Track Service"
msgstr "Truy vết dịch vụ"

#. module: sale_timesheet
#: model:ir.model.fields,field_description:sale_timesheet.field_project_create_sale_order__price_unit
#: model:ir.model.fields,field_description:sale_timesheet.field_project_create_sale_order_line__price_unit
#: model:ir.model.fields,field_description:sale_timesheet.field_project_sale_line_employee_map__price_unit
msgid "Unit Price"
msgstr "Đơn giá"

#. module: sale_timesheet
#: model:ir.model.fields,help:sale_timesheet.field_project_create_sale_order__price_unit
#: model:ir.model.fields,help:sale_timesheet.field_project_create_sale_order_line__price_unit
msgid "Unit price of the sales order item."
msgstr ""

#. module: sale_timesheet
#: model:product.product,uom_name:sale_timesheet.product_service_deliver_manual
#: model:product.template,uom_name:sale_timesheet.product_service_deliver_manual_product_template
msgid "Unit(s)"
msgstr "Đơn vị"

#. module: sale_timesheet
#: model:ir.model.fields,field_description:sale_timesheet.field_project_profitability_report__amount_untaxed_invoiced
msgid "Untaxed Amount Invoiced"
msgstr "Số tiền đã lên hóa đơn chưa thuế"

#. module: sale_timesheet
#: model:ir.model.fields,field_description:sale_timesheet.field_project_profitability_report__amount_untaxed_to_invoice
msgid "Untaxed Amount To Invoice"
msgstr "Số tiền cần lên hóa đơn chưa thuế"

#. module: sale_timesheet
#: model:ir.model.fields,field_description:sale_timesheet.field_project_profitability_report__expense_amount_untaxed_to_invoice
msgid "Untaxed Amount to Re-invoiced"
msgstr ""

#. module: sale_timesheet
#: model:ir.model.fields,field_description:sale_timesheet.field_project_profitability_report__expense_amount_untaxed_invoiced
msgid "Untaxed Re-invoiced Amount"
msgstr ""

#. module: sale_timesheet
#: code:addons/sale_timesheet/controllers/main.py:258
#, python-format
msgid ""
"What is still to deliver based on sold hours and hours already done. Equals "
"to sold hours - done hours."
msgstr ""

#. module: sale_timesheet
#: model:ir.model.fields,field_description:sale_timesheet.field_project_create_sale_order_line__wizard_id
msgid "Wizard"
msgstr "Wizard"

#. module: sale_timesheet
#: model:ir.model.fields,help:sale_timesheet.field_project_task_assign_sale__partner_id
msgid "You can find a customer by its Name, TIN, Email or Internal Reference."
<<<<<<< HEAD
msgstr "Bạn có thể tìm khách hàng bằng Tên, Mã số thuế, Email hoặc Tham chiếu Nội bộ."
=======
msgstr "Bạn có thể tìm khách hàng theo tên, MST, Email hoặc mã nội bộ."
>>>>>>> 77692a84

#. module: sale_timesheet
#: code:addons/sale_timesheet/models/account.py:62
#, python-format
msgid ""
"You can not modify already invoiced timesheets (linked to a Sales order "
"items invoiced on Time and material)."
msgstr ""
"Bạn không được phép sửa các bảng chấm công mà đã xuất hoá đơn (liên kết đến "
"một hạng mục trên đơn bán được xuất hoá đơn dựa trên Thời gian và vật tư)."

#. module: sale_timesheet
#: code:addons/sale_timesheet/wizard/project_create_invoice.py:18
#: code:addons/sale_timesheet/wizard/project_create_sale_order.py:19
#, python-format
msgid "You can only apply this action from a project."
msgstr ""

#. module: sale_timesheet
#: code:addons/sale_timesheet/models/project.py:208
#, python-format
msgid ""
"You cannot link the order item %s - %s to this task because it is a re-"
"invoiced expense."
msgstr ""

#. module: sale_timesheet
#: code:addons/sale_timesheet/models/project.py:221
#, python-format
msgid ""
"You have to unlink the task from the sale order item in order to delete it."
msgstr ""

#. module: sale_timesheet
#: model:product.product,weight_uom_name:sale_timesheet.product_service_deliver_manual
#: model:product.product,weight_uom_name:sale_timesheet.product_service_deliver_timesheet_1
#: model:product.product,weight_uom_name:sale_timesheet.product_service_deliver_timesheet_2
#: model:product.product,weight_uom_name:sale_timesheet.product_service_order_timesheet
#: model:product.template,weight_uom_name:sale_timesheet.product_service_deliver_manual_product_template
#: model:product.template,weight_uom_name:sale_timesheet.product_service_deliver_timesheet_1_product_template
#: model:product.template,weight_uom_name:sale_timesheet.product_service_deliver_timesheet_2_product_template
#: model:product.template,weight_uom_name:sale_timesheet.product_service_order_timesheet_product_template
msgid "kg"
msgstr "kg"<|MERGE_RESOLUTION|>--- conflicted
+++ resolved
@@ -1,7 +1,7 @@
 # Translation of Odoo Server.
 # This file contains the translation of the following modules:
 # * sale_timesheet
-#
+# 
 # Translators:
 # Martin Trigaux, 2018
 # Tuan Tran <tmtuan.projects@gmail.com>, 2018
@@ -17,10 +17,10 @@
 "PO-Revision-Date: 2018-08-24 09:25+0000\n"
 "Last-Translator: Nancy Momoland <thanhnguyen.icsc@gmail.com>, 2019\n"
 "Language-Team: Vietnamese (https://www.transifex.com/odoo/teams/41243/vi/)\n"
-"Language: vi\n"
 "MIME-Version: 1.0\n"
 "Content-Type: text/plain; charset=UTF-8\n"
 "Content-Transfer-Encoding: \n"
+"Language: vi\n"
 "Plural-Forms: nplurals=1; plural=0;\n"
 
 #. module: sale_timesheet
@@ -86,7 +86,7 @@
 "  - Timesheet: the quantity is the sum of hours recorded on tasks linked to this sale line\n"
 "  - Stock Moves: the quantity comes from confirmed pickings\n"
 msgstr ""
-"Dựa trên cài đặt của dự án, lượng công việc đã thực hiện có thể được tính theo :\n"
+"Dựa trên cài đặt của sản phẩm, lượng công việc đã thực hiện có thể được tính toán theo cơ chế:\n"
 "  - Thủ công: số lượng được ghi nhận thủ công ở mỗi dòng\n"
 "  - Phân tích chi phí: số lượng dựa trên tổng các khoản chi phí đã ghi nhận\n"
 "  - Thời gian biểu: theo số lượng tổng giờ đã được ghi nhận của các công việc liên kết với nội dung trên đơn hàng\n"
@@ -95,7 +95,7 @@
 #. module: sale_timesheet
 #: model:ir.model.fields,field_description:sale_timesheet.field_project_create_invoice__amount_to_invoice
 msgid "Amount to invoice"
-msgstr ""
+msgstr "Giá trị chờ Xuất hoá đơn"
 
 #. module: sale_timesheet
 #: sql_constraint:project.create.sale.order.line:0
@@ -113,7 +113,7 @@
 #. module: sale_timesheet
 #: selection:sale.order.line,qty_delivered_method:0
 msgid "Analytic From Expenses"
-msgstr "Phân tích từ chi phí"
+msgstr "Phân tích từ Chi phí"
 
 #. module: sale_timesheet
 #: model:ir.model,name:sale_timesheet.model_account_analytic_line
@@ -483,12 +483,12 @@
 #: code:addons/sale_timesheet/controllers/main.py:404
 #, python-format
 msgid "Invoices"
-msgstr "Các hoá đơn"
+msgstr "Hoá đơn"
 
 #. module: sale_timesheet
 #: model_terms:ir.ui.view,arch_db:sale_timesheet.project_project_view_form
 msgid "Invoicing"
-msgstr "Xuất hoá đơn"
+msgstr "Xuất Hoá đơn"
 
 #. module: sale_timesheet
 #: model:ir.model.fields,field_description:sale_timesheet.field_project_task__is_project_map_empty
@@ -1178,7 +1178,7 @@
 #: selection:sale.order.line,qty_delivered_method:0
 #, python-format
 msgid "Timesheets"
-msgstr "Chấm công"
+msgstr "Thời gian biểu"
 
 #. module: sale_timesheet
 #: code:addons/sale_timesheet/models/project.py:64
@@ -1235,12 +1235,12 @@
 #. module: sale_timesheet
 #: model:ir.model.fields,field_description:sale_timesheet.field_project_profitability_report__amount_untaxed_invoiced
 msgid "Untaxed Amount Invoiced"
-msgstr "Số tiền đã lên hóa đơn chưa thuế"
+msgstr "Số tiền chưa thuế đã xuất hoá đơn"
 
 #. module: sale_timesheet
 #: model:ir.model.fields,field_description:sale_timesheet.field_project_profitability_report__amount_untaxed_to_invoice
 msgid "Untaxed Amount To Invoice"
-msgstr "Số tiền cần lên hóa đơn chưa thuế"
+msgstr "Số tiền chưa thuế chờ xuất hoá đơn"
 
 #. module: sale_timesheet
 #: model:ir.model.fields,field_description:sale_timesheet.field_project_profitability_report__expense_amount_untaxed_to_invoice
@@ -1268,11 +1268,7 @@
 #. module: sale_timesheet
 #: model:ir.model.fields,help:sale_timesheet.field_project_task_assign_sale__partner_id
 msgid "You can find a customer by its Name, TIN, Email or Internal Reference."
-<<<<<<< HEAD
 msgstr "Bạn có thể tìm khách hàng bằng Tên, Mã số thuế, Email hoặc Tham chiếu Nội bộ."
-=======
-msgstr "Bạn có thể tìm khách hàng theo tên, MST, Email hoặc mã nội bộ."
->>>>>>> 77692a84
 
 #. module: sale_timesheet
 #: code:addons/sale_timesheet/models/account.py:62
