--- conflicted
+++ resolved
@@ -77,11 +77,7 @@
             <field name="help">Time Tracking functionality aims to manage employee's attendances on the basis of the actions (Sign in/Sign out) performed by them. You can also link this to an attendance machine using OpenERP's webservices features.</field>
         </record>
 
-<<<<<<< HEAD
-        <menuitem id="menu_hr_time_tracking" name="Time Tracking" parent="hr.menu_hr_root" sequence="3" />
-=======
         <menuitem id="menu_hr_time_tracking" name="Time Tracking" parent="hr.menu_hr_root" sequence="3" groups="base.group_user,base.group_hr_user,base.group_hr_manager"/>
->>>>>>> aacf0a1d
 
         <menuitem id="menu_hr_attendance" name="Attendances" parent="hr.menu_hr_root" sequence="4" groups="base.group_user,base.group_hr_user,base.group_hr_manager"/>
 
@@ -120,7 +116,7 @@
             <field name="view_id" ref="view_attendance_reason"/>
         </record>
 
-        <menuitem 
+        <menuitem
             sequence="2" id="hr.menu_open_view_attendance_reason_new_config" parent="hr.menu_hr_configuration" name="Attendances"
             groups="base.group_extended"/>
         <menuitem action="open_view_attendance_reason" id="menu_open_view_attendance_reason" parent="hr.menu_open_view_attendance_reason_new_config"/>
