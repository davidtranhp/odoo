--- conflicted
+++ resolved
@@ -1,30 +1,22 @@
-# Spanish (Ecuador) translation for openobject-addons
-# Copyright (c) 2014 Rosetta Contributors and Canonical Ltd 2014
-# This file is distributed under the same license as the openobject-addons package.
-# FIRST AUTHOR <EMAIL@ADDRESS>, 2014.
-#
+# Translation of Odoo Server.
+# This file contains the translation of the following modules:
+# * account_payment
+# 
+# Translators:
+# FIRST AUTHOR <EMAIL@ADDRESS>, 2014
 msgid ""
 msgstr ""
-<<<<<<< HEAD
-"Project-Id-Version: openobject-addons\n"
-"Report-Msgid-Bugs-To: FULL NAME <EMAIL@ADDRESS>\n"
-"POT-Creation-Date: 2014-08-14 13:08+0000\n"
-"PO-Revision-Date: 2014-08-14 16:10+0000\n"
-"Last-Translator: FULL NAME <EMAIL@ADDRESS>\n"
-"Language-Team: Spanish (Ecuador) <es_EC@li.org>\n"
-=======
 "Project-Id-Version: Odoo 8.0\n"
 "Report-Msgid-Bugs-To: \n"
 "POT-Creation-Date: 2015-01-21 14:07+0000\n"
 "PO-Revision-Date: 2016-01-23 05:08+0000\n"
 "Last-Translator: Martin Trigaux\n"
 "Language-Team: Spanish (Ecuador) (http://www.transifex.com/odoo/odoo-8/language/es_EC/)\n"
->>>>>>> ab245fca
 "MIME-Version: 1.0\n"
 "Content-Type: text/plain; charset=UTF-8\n"
-"Content-Transfer-Encoding: 8bit\n"
-"X-Launchpad-Export-Date: 2014-08-15 06:52+0000\n"
-"X-Generator: Launchpad (build 17156)\n"
+"Content-Transfer-Encoding: \n"
+"Language: es_EC\n"
+"Plural-Forms: nplurals=2; plural=(n != 1);\n"
 
 #. module: account_payment
 #: model:ir.actions.act_window,help:account_payment.action_payment_order_tree
@@ -32,8 +24,7 @@
 "<p class=\"oe_view_nocontent_create\">\n"
 "                Click to create a payment order.\n"
 "              </p><p>\n"
-"                A payment order is a payment request from your company to "
-"pay a\n"
+"                A payment order is a payment request from your company to pay a\n"
 "                supplier invoice or a customer refund.\n"
 "              </p>\n"
 "            "
@@ -139,10 +130,7 @@
 "Choose an option for the Payment Order:'Fixed' stands for a date specified "
 "by you.'Directly' stands for the direct execution.'Due date' stands for the "
 "scheduled date of execution."
-msgstr ""
-"Seleccione una opción para la orden de pago: 'Fecha fija' para una fecha "
-"especificada por usted. 'Directamente' para la ejecución directa. 'Fecha "
-"vencimiento' para la fecha programada de ejecución."
+msgstr "Seleccione una opción para la orden de pago: 'Fecha fija' para una fecha especificada por usted. 'Directamente' para la ejecución directa. 'Fecha vencimiento' para la fecha programada de ejecución."
 
 #. module: account_payment
 #: field:payment.line,communication:0
@@ -160,8 +148,7 @@
 msgstr "Tipo de comunicación"
 
 #. module: account_payment
-#: field:payment.line,company_id:0
-#: field:payment.mode,company_id:0
+#: field:payment.line,company_id:0 field:payment.mode,company_id:0
 #: field:payment.order,company_id:0
 msgid "Company"
 msgstr "Compañia"
@@ -195,26 +182,23 @@
 #. module: account_payment
 #: field:account.payment.make.payment,create_uid:0
 #: field:account.payment.populate.statement,create_uid:0
-#: field:payment.line,create_uid:0
-#: field:payment.mode,create_uid:0
-#: field:payment.order,create_uid:0
-#: field:payment.order.create,create_uid:0
+#: field:payment.line,create_uid:0 field:payment.mode,create_uid:0
+#: field:payment.order,create_uid:0 field:payment.order.create,create_uid:0
 msgid "Created by"
-msgstr ""
+msgstr "Creado por:"
 
 #. module: account_payment
 #: field:account.payment.make.payment,create_date:0
 #: field:account.payment.populate.statement,create_date:0
-#: field:payment.mode,create_date:0
-#: field:payment.order,create_date:0
+#: field:payment.mode,create_date:0 field:payment.order,create_date:0
 #: field:payment.order.create,create_date:0
 msgid "Created on"
-msgstr ""
+msgstr "Creado"
 
 #. module: account_payment
 #: field:payment.order,date_created:0
 msgid "Creation Date"
-msgstr ""
+msgstr "Fecha Creación"
 
 #. module: account_payment
 #: view:website:account_payment.report_paymentorder
@@ -260,8 +244,7 @@
 msgstr "Borrador"
 
 #. module: account_payment
-#: field:payment.line,ml_maturity_date:0
-#: field:payment.order.create,duedate:0
+#: field:payment.line,ml_maturity_date:0 field:payment.order.create,duedate:0
 msgid "Due Date"
 msgstr "Fecha de vencimiento"
 
@@ -291,7 +274,7 @@
 #: code:addons/account_payment/wizard/account_payment_order.py:113
 #, python-format
 msgid "Entry Lines"
-msgstr ""
+msgstr "Líneas de asiento"
 
 #. module: account_payment
 #: field:payment.line,move_line_id:0
@@ -303,7 +286,7 @@
 #: code:addons/account_payment/account_move_line.py:57
 #, python-format
 msgid "Error!"
-msgstr ""
+msgstr "¡Error!"
 
 #. module: account_payment
 #: field:payment.order,date_done:0
@@ -335,27 +318,23 @@
 #: view:payment.mode:account_payment.view_payment_mode_search
 #: view:payment.order:account_payment.view_payment_order_search
 msgid "Group By"
-msgstr ""
+msgstr "Agrupar por"
 
 #. module: account_payment
 #: field:account.payment.make.payment,id:0
-#: field:account.payment.populate.statement,id:0
-#: field:payment.line,id:0
-#: field:payment.mode,id:0
-#: field:payment.order,id:0
+#: field:account.payment.populate.statement,id:0 field:payment.line,id:0
+#: field:payment.mode,id:0 field:payment.order,id:0
 #: field:payment.order.create,id:0
 #: field:report.account_payment.report_paymentorder,id:0
 msgid "ID"
-msgstr ""
+msgstr "ID"
 
 #. module: account_payment
 #: help:payment.line,date:0
 msgid ""
 "If no payment date is specified, the bank will treat this payment line "
 "directly"
-msgstr ""
-"Si no se indica fecha de pago, el banco procesará esta línea de pago "
-"directamente"
+msgstr "Si no se indica fecha de pago, el banco procesará esta línea de pago directamente"
 
 #. module: account_payment
 #: view:account.bank.statement:account_payment.view_bank_statement_form
@@ -396,7 +375,7 @@
 #. module: account_payment
 #: view:payment.order:account_payment.view_payment_order_form
 msgid "Invoices"
-msgstr ""
+msgstr "Facturas"
 
 #. module: account_payment
 #: view:payment.mode:account_payment.view_payment_mode_search
@@ -412,22 +391,18 @@
 #. module: account_payment
 #: field:account.payment.make.payment,write_uid:0
 #: field:account.payment.populate.statement,write_uid:0
-#: field:payment.line,write_uid:0
-#: field:payment.mode,write_uid:0
-#: field:payment.order,write_uid:0
-#: field:payment.order.create,write_uid:0
+#: field:payment.line,write_uid:0 field:payment.mode,write_uid:0
+#: field:payment.order,write_uid:0 field:payment.order.create,write_uid:0
 msgid "Last Updated by"
-msgstr ""
+msgstr "Ultima Actualización por"
 
 #. module: account_payment
 #: field:account.payment.make.payment,write_date:0
 #: field:account.payment.populate.statement,write_date:0
-#: field:payment.line,write_date:0
-#: field:payment.mode,write_date:0
-#: field:payment.order,write_date:0
-#: field:payment.order.create,write_date:0
+#: field:payment.line,write_date:0 field:payment.mode,write_date:0
+#: field:payment.order,write_date:0 field:payment.order.create,write_date:0
 msgid "Last Updated on"
-msgstr ""
+msgstr "Actualizado en"
 
 #. module: account_payment
 #: view:account.payment.make.payment:account_payment.account_payment_make_payment_view
@@ -468,8 +443,7 @@
 msgstr "Cuenta propietario"
 
 #. module: account_payment
-#: field:payment.line,partner_id:0
-#: field:payment.mode,partner_id:0
+#: field:payment.line,partner_id:0 field:payment.mode,partner_id:0
 #: view:website:account_payment.report_paymentorder
 msgid "Partner"
 msgstr "Empresa"
@@ -592,12 +566,12 @@
 #. module: account_payment
 #: field:payment.order,user_id:0
 msgid "Responsible"
-msgstr ""
+msgstr "Responsable"
 
 #. module: account_payment
 #: field:payment.order,date_scheduled:0
 msgid "Scheduled Date"
-msgstr ""
+msgstr "Fecha Programada"
 
 #. module: account_payment
 #: view:payment.order.create:account_payment.view_create_payment_order
@@ -618,8 +592,7 @@
 #. module: account_payment
 #: help:payment.order,date_scheduled:0
 msgid "Select a date if you have chosen Preferred Date to be fixed."
-msgstr ""
-"Seleccione una fecha si ha seleccionado que la fecha preferida sea fija."
+msgstr "Seleccione una fecha si ha seleccionado que la fecha preferida sea fija."
 
 #. module: account_payment
 #: help:payment.order,mode:0
@@ -635,7 +608,7 @@
 #: view:payment.order:account_payment.view_payment_order_search
 #: field:payment.order,state:0
 msgid "Status"
-msgstr ""
+msgstr "Estado"
 
 #. module: account_payment
 #: selection:payment.line,state:0
@@ -668,9 +641,7 @@
 msgid ""
 "This Entry Line will be referred for the information of the ordering "
 "customer."
-msgstr ""
-"Esta línea se usará como referencia para la información del cliente que "
-"ordena."
+msgstr "Esta línea se usará como referencia para la información del cliente que ordena."
 
 #. module: account_payment
 #: field:payment.order,total:0
@@ -704,9 +675,7 @@
 msgid ""
 "Used as the message between ordering customer and current company. Depicts "
 "'What do you want to say to the recipient about this order ?'"
-msgstr ""
-"Se utiliza como mensaje entre el cliente que hace el pedido y la compañía "
-"actual. Describe '¿Qué quiere decir al receptor sobre este pedido?'"
+msgstr "Se utiliza como mensaje entre el cliente que hace el pedido y la compañía actual. Describe '¿Qué quiere decir al receptor sobre este pedido?'"
 
 #. module: account_payment
 #: view:website:account_payment.report_paymentorder
@@ -742,4 +711,12 @@
 #. module: account_payment
 #: view:payment.order.create:account_payment.view_create_payment_order_lines
 msgid "_Add to payment order"
-msgstr "_Añadir a la orden de pago"+msgstr "_Añadir a la orden de pago"
+
+#. module: account_payment
+#: view:account.payment.make.payment:account_payment.account_payment_make_payment_view
+#: view:account.payment.populate.statement:account_payment.account_payment_populate_statement_view
+#: view:payment.order.create:account_payment.view_create_payment_order
+#: view:payment.order.create:account_payment.view_create_payment_order_lines
+msgid "or"
+msgstr "o"