--- conflicted
+++ resolved
@@ -672,13 +672,8 @@
         });
         var am = instance.webclient.action_manager;
         var form = am.dialog_widget.views.form.controller;
-<<<<<<< HEAD
         form.on("on_button_cancel", self, am.dialog.on_close);
-        form.on_saved.add_last(function() {
-=======
-        form.on_button_cancel.add_last(am.dialog.on_close);
         form.on('record_saved', self, function() {
->>>>>>> 94ac244a
             am.dialog.on_close();
             self.view.do_reload();
         });
