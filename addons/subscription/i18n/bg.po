# Bulgarian translation for openobject-addons
# Copyright (c) 2014 Rosetta Contributors and Canonical Ltd 2014
# This file is distributed under the same license as the openobject-addons package.
# FIRST AUTHOR <EMAIL@ADDRESS>, 2014.
#
msgid ""
msgstr ""
<<<<<<< HEAD
"Project-Id-Version: openobject-addons\n"
"Report-Msgid-Bugs-To: FULL NAME <EMAIL@ADDRESS>\n"
"POT-Creation-Date: 2014-08-14 13:09+0000\n"
"PO-Revision-Date: 2014-08-14 16:10+0000\n"
"Last-Translator: FULL NAME <EMAIL@ADDRESS>\n"
"Language-Team: Bulgarian <bg@li.org>\n"
=======
"Project-Id-Version: Odoo 8.0\n"
"Report-Msgid-Bugs-To: \n"
"POT-Creation-Date: 2015-01-21 14:08+0000\n"
"PO-Revision-Date: 2016-01-28 20:05+0000\n"
"Last-Translator: Radina <radis.choice@gmail.com>\n"
"Language-Team: Bulgarian (http://www.transifex.com/odoo/odoo-8/language/bg/)\n"
>>>>>>> 3ff4dae5
"MIME-Version: 1.0\n"
"Content-Type: text/plain; charset=UTF-8\n"
"Content-Transfer-Encoding: 8bit\n"
"X-Launchpad-Export-Date: 2014-08-15 07:56+0000\n"
"X-Generator: Launchpad (build 17156)\n"

#. module: subscription
#: field:subscription.document,active:0
#: field:subscription.subscription,active:0
msgid "Active"
msgstr "Активен"

#. module: subscription
#: field:subscription.document,create_uid:0
#: field:subscription.document.fields,create_uid:0
#: field:subscription.subscription,create_uid:0
#: field:subscription.subscription.history,create_uid:0
msgid "Created by"
msgstr ""

#. module: subscription
#: field:subscription.document,create_date:0
#: field:subscription.document.fields,create_date:0
#: field:subscription.subscription,create_date:0
#: field:subscription.subscription.history,create_date:0
msgid "Created on"
msgstr ""

#. module: subscription
#: field:subscription.subscription,cron_id:0
msgid "Cron Job"
msgstr "Cron Job"

#. module: subscription
#: selection:subscription.document.fields,value:0
msgid "Current Date"
msgstr "Текуща дата"

#. module: subscription
#: field:subscription.subscription.history,date:0
msgid "Date"
msgstr "Дата"

#. module: subscription
#: selection:subscription.subscription,interval_type:0
msgid "Days"
msgstr "Дни"

#. module: subscription
#: field:subscription.document.fields,value:0
msgid "Default Value"
msgstr "Стойност по подразбиране"

#. module: subscription
#: help:subscription.document.fields,value:0
msgid "Default value is considered for field when new document is generated."
msgstr ""
"Стойността по подразбиране се взима за поле, когато се генерира нов документ."

#. module: subscription
#: help:subscription.subscription,note:0
msgid "Description or Summary of Subscription"
msgstr ""

#. module: subscription
#: view:subscription.subscription:subscription.view_subscription_form
#: field:subscription.subscription,doc_lines:0
msgid "Documents created"
msgstr "Създадени документи"

#. module: subscription
#: selection:subscription.subscription,state:0
msgid "Done"
msgstr "Готово"

#. module: subscription
#: selection:subscription.subscription,state:0
msgid "Draft"
msgstr "Чернова"

#. module: subscription
#: code:addons/subscription/subscription.py:145
#, python-format
msgid "Error!"
msgstr ""

#. module: subscription
#: selection:subscription.document.fields,value:0
msgid "False"
msgstr "Грешно"

#. module: subscription
#: field:subscription.document.fields,field:0
msgid "Field"
msgstr "Поле"

#. module: subscription
#: field:subscription.document,field_ids:0
msgid "Fields"
msgstr "Полета"

#. module: subscription
#: field:subscription.subscription,date_init:0
msgid "First Date"
msgstr "Първа дата"

#. module: subscription
#: view:subscription.subscription:subscription.view_subscription_filter
msgid "Group By"
msgstr ""

#. module: subscription
#: field:subscription.document,id:0
#: field:subscription.document.fields,id:0
#: field:subscription.subscription,id:0
#: field:subscription.subscription.history,id:0
msgid "ID"
msgstr ""

#. module: subscription
#: help:subscription.document,active:0
msgid ""
"If the active field is set to False, it will allow you to hide the "
"subscription document without removing it."
msgstr ""

#. module: subscription
#: help:subscription.subscription,active:0
msgid ""
"If the active field is set to False, it will allow you to hide the "
"subscription without removing it."
msgstr ""

#. module: subscription
#: view:subscription.subscription:subscription.view_subscription_form
#: field:subscription.subscription,notes:0
msgid "Internal Notes"
msgstr ""

#. module: subscription
#: field:subscription.subscription,interval_number:0
msgid "Interval Qty"
msgstr "Колич. интервал"

#. module: subscription
#: field:subscription.subscription,interval_type:0
msgid "Interval Unit"
msgstr "Единица интервал"

#. module: subscription
#: field:subscription.document,write_uid:0
#: field:subscription.document.fields,write_uid:0
#: field:subscription.subscription,write_uid:0
#: field:subscription.subscription.history,write_uid:0
msgid "Last Updated by"
msgstr ""

#. module: subscription
#: field:subscription.document,write_date:0
#: field:subscription.document.fields,write_date:0
#: field:subscription.subscription,write_date:0
#: field:subscription.subscription.history,write_date:0
msgid "Last Updated on"
msgstr ""

#. module: subscription
#: selection:subscription.subscription,interval_type:0
msgid "Months"
msgstr "Месеца"

#. module: subscription
#: field:subscription.document,name:0
#: field:subscription.subscription,name:0
msgid "Name"
msgstr "Име"

#. module: subscription
#: view:subscription.subscription:subscription.view_subscription_form
#: field:subscription.subscription,note:0
msgid "Notes"
msgstr "Бележки"

#. module: subscription
#: field:subscription.subscription,exec_init:0
msgid "Number of documents"
msgstr "Брой документи"

#. module: subscription
#: field:subscription.document,model:0
msgid "Object"
msgstr "Обект"

#. module: subscription
#: view:subscription.subscription:subscription.view_subscription_filter
#: field:subscription.subscription,partner_id:0
msgid "Partner"
msgstr "Партньор"

#. module: subscription
#: code:addons/subscription/subscription.py:118
#, python-format
msgid ""
"Please provide another source document.\n"
"This one does not exist!"
msgstr "Моля предоставете друг документ като източник.\nТози не съществува!"

#. module: subscription
#: view:subscription.subscription:subscription.view_subscription_form
msgid "Process"
msgstr "Процес"

#. module: subscription
#: model:ir.actions.act_window,name:subscription.action_subscription_form
#: model:ir.ui.menu,name:subscription.menu_action_subscription_form
msgid "Recurring Documents"
msgstr "Повтарящи се документи"

#. module: subscription
#: model:ir.actions.act_window,name:subscription.action_document_form
#: model:ir.ui.menu,name:subscription.menu_action_document_form
msgid "Recurring Types"
msgstr "Преповтарящи се типове"

#. module: subscription
#: view:subscription.subscription:subscription.view_subscription_filter
#: selection:subscription.subscription,state:0
msgid "Running"
msgstr "Изпълнява се"

#. module: subscription
#: help:subscription.subscription,cron_id:0
msgid "Scheduler which runs on subscription"
msgstr "Графировчик,който се базира на абонамент"

#. module: subscription
#: view:subscription.subscription:subscription.view_subscription_filter
msgid "Search Subscription"
msgstr "Търси абанамент"

#. module: subscription
#: view:subscription.subscription:subscription.view_subscription_form
msgid "Set to Draft"
msgstr "Промени в Проект"

#. module: subscription
#: field:subscription.subscription,doc_source:0
#: field:subscription.subscription.history,document_id:0
msgid "Source Document"
msgstr "Изходен документ"

#. module: subscription
#: view:subscription.subscription:subscription.view_subscription_filter
#: field:subscription.subscription,state:0
msgid "Status"
msgstr "Състояние"

#. module: subscription
#: view:subscription.subscription:subscription.view_subscription_form
msgid "Stop"
msgstr "Спри"

#. module: subscription
#: model:ir.model,name:subscription.model_subscription_subscription
#: view:subscription.subscription:subscription.view_subscription_filter
#: field:subscription.subscription.history,subscription_id:0
msgid "Subscription"
msgstr "Абонамент"

#. module: subscription
#: model:ir.model,name:subscription.model_subscription_document
#: view:subscription.document:subscription.document_form
#: view:subscription.document:subscription.document_tree
#: view:subscription.document:subscription.view_subscription_document_filter
#: field:subscription.document.fields,document_id:0
msgid "Subscription Document"
msgstr "Абонаментен документ"

#. module: subscription
#: model:ir.model,name:subscription.model_subscription_document_fields
#: view:subscription.document.fields:subscription.document_fields_form
#: view:subscription.document.fields:subscription.document_fields_tree
msgid "Subscription Document Fields"
msgstr "Полета на абонаментен документ"

#. module: subscription
#: view:subscription.subscription.history:subscription.subscription_subscription_history_form
#: view:subscription.subscription.history:subscription.subscription_subscription_history_tree
msgid "Subscription History"
msgstr "Хронология на абонамент"

#. module: subscription
#: model:ir.model,name:subscription.model_subscription_subscription_history
msgid "Subscription history"
msgstr "Хронология на абонаментите"

#. module: subscription
#: view:subscription.subscription:subscription.view_subscription_form
#: view:subscription.subscription:subscription.view_subscription_tree
msgid "Subscriptions"
msgstr "Абонаменти"

#. module: subscription
#: view:subscription.subscription:subscription.view_subscription_form
msgid "Subsription Data"
msgstr "Данни за абонамента("

#. module: subscription
#: view:subscription.subscription:subscription.view_subscription_filter
#: field:subscription.subscription,user_id:0
msgid "User"
msgstr "Потребител"

#. module: subscription
#: help:subscription.subscription,doc_source:0
msgid ""
"User can choose the source document on which he wants to create documents"
msgstr ""
"Потребитят може да избере документ източник, от който да създаде документи."

#. module: subscription
#: selection:subscription.subscription,interval_type:0
msgid "Weeks"
msgstr "Седмици"

#. module: subscription
#: code:addons/subscription/subscription.py:118
#, python-format
msgid "Wrong Source Document!"
msgstr ""

#. module: subscription
#: code:addons/subscription/subscription.py:145
#, python-format
msgid "You cannot delete an active subscription!"
msgstr "Не можете да изтривате активен абонамент!"<|MERGE_RESOLUTION|>--- conflicted
+++ resolved
@@ -1,30 +1,23 @@
-# Bulgarian translation for openobject-addons
-# Copyright (c) 2014 Rosetta Contributors and Canonical Ltd 2014
-# This file is distributed under the same license as the openobject-addons package.
-# FIRST AUTHOR <EMAIL@ADDRESS>, 2014.
-#
+# Translation of Odoo Server.
+# This file contains the translation of the following modules:
+# * subscription
+# 
+# Translators:
+# FIRST AUTHOR <EMAIL@ADDRESS>, 2014
+# Radina <radis.choice@gmail.com>, 2015
 msgid ""
 msgstr ""
-<<<<<<< HEAD
-"Project-Id-Version: openobject-addons\n"
-"Report-Msgid-Bugs-To: FULL NAME <EMAIL@ADDRESS>\n"
-"POT-Creation-Date: 2014-08-14 13:09+0000\n"
-"PO-Revision-Date: 2014-08-14 16:10+0000\n"
-"Last-Translator: FULL NAME <EMAIL@ADDRESS>\n"
-"Language-Team: Bulgarian <bg@li.org>\n"
-=======
 "Project-Id-Version: Odoo 8.0\n"
 "Report-Msgid-Bugs-To: \n"
 "POT-Creation-Date: 2015-01-21 14:08+0000\n"
 "PO-Revision-Date: 2016-01-28 20:05+0000\n"
 "Last-Translator: Radina <radis.choice@gmail.com>\n"
 "Language-Team: Bulgarian (http://www.transifex.com/odoo/odoo-8/language/bg/)\n"
->>>>>>> 3ff4dae5
 "MIME-Version: 1.0\n"
 "Content-Type: text/plain; charset=UTF-8\n"
-"Content-Transfer-Encoding: 8bit\n"
-"X-Launchpad-Export-Date: 2014-08-15 07:56+0000\n"
-"X-Generator: Launchpad (build 17156)\n"
+"Content-Transfer-Encoding: \n"
+"Language: bg\n"
+"Plural-Forms: nplurals=2; plural=(n != 1);\n"
 
 #. module: subscription
 #: field:subscription.document,active:0
@@ -38,7 +31,7 @@
 #: field:subscription.subscription,create_uid:0
 #: field:subscription.subscription.history,create_uid:0
 msgid "Created by"
-msgstr ""
+msgstr "Създадено от"
 
 #. module: subscription
 #: field:subscription.document,create_date:0
@@ -46,7 +39,7 @@
 #: field:subscription.subscription,create_date:0
 #: field:subscription.subscription.history,create_date:0
 msgid "Created on"
-msgstr ""
+msgstr "Създадено на"
 
 #. module: subscription
 #: field:subscription.subscription,cron_id:0
@@ -76,13 +69,12 @@
 #. module: subscription
 #: help:subscription.document.fields,value:0
 msgid "Default value is considered for field when new document is generated."
-msgstr ""
-"Стойността по подразбиране се взима за поле, когато се генерира нов документ."
+msgstr "Стойността по подразбиране се взима за поле, когато се генерира нов документ."
 
 #. module: subscription
 #: help:subscription.subscription,note:0
 msgid "Description or Summary of Subscription"
-msgstr ""
+msgstr "Описание или резюме на абонамент "
 
 #. module: subscription
 #: view:subscription.subscription:subscription.view_subscription_form
@@ -104,7 +96,7 @@
 #: code:addons/subscription/subscription.py:145
 #, python-format
 msgid "Error!"
-msgstr ""
+msgstr "Грешка!"
 
 #. module: subscription
 #: selection:subscription.document.fields,value:0
@@ -129,35 +121,34 @@
 #. module: subscription
 #: view:subscription.subscription:subscription.view_subscription_filter
 msgid "Group By"
-msgstr ""
-
-#. module: subscription
-#: field:subscription.document,id:0
-#: field:subscription.document.fields,id:0
+msgstr "Групиране по"
+
+#. module: subscription
+#: field:subscription.document,id:0 field:subscription.document.fields,id:0
 #: field:subscription.subscription,id:0
 #: field:subscription.subscription.history,id:0
 msgid "ID"
-msgstr ""
+msgstr "ID"
 
 #. module: subscription
 #: help:subscription.document,active:0
 msgid ""
 "If the active field is set to False, it will allow you to hide the "
 "subscription document without removing it."
-msgstr ""
+msgstr "Ако активното поле е настроено на False, то позволява скриване на документа за абонамент ,без да го премахвате. "
 
 #. module: subscription
 #: help:subscription.subscription,active:0
 msgid ""
 "If the active field is set to False, it will allow you to hide the "
 "subscription without removing it."
-msgstr ""
+msgstr "Ако активното поле е настроено на False, то позволява скриване на абонамент ,без да го премахвате. "
 
 #. module: subscription
 #: view:subscription.subscription:subscription.view_subscription_form
 #: field:subscription.subscription,notes:0
 msgid "Internal Notes"
-msgstr ""
+msgstr "Вътрешни бележки"
 
 #. module: subscription
 #: field:subscription.subscription,interval_number:0
@@ -175,7 +166,7 @@
 #: field:subscription.subscription,write_uid:0
 #: field:subscription.subscription.history,write_uid:0
 msgid "Last Updated by"
-msgstr ""
+msgstr "Последно обновено от"
 
 #. module: subscription
 #: field:subscription.document,write_date:0
@@ -183,7 +174,7 @@
 #: field:subscription.subscription,write_date:0
 #: field:subscription.subscription.history,write_date:0
 msgid "Last Updated on"
-msgstr ""
+msgstr "Последно обновено на"
 
 #. module: subscription
 #: selection:subscription.subscription,interval_type:0
@@ -191,8 +182,7 @@
 msgstr "Месеца"
 
 #. module: subscription
-#: field:subscription.document,name:0
-#: field:subscription.subscription,name:0
+#: field:subscription.document,name:0 field:subscription.subscription,name:0
 msgid "Name"
 msgstr "Име"
 
@@ -336,8 +326,7 @@
 #: help:subscription.subscription,doc_source:0
 msgid ""
 "User can choose the source document on which he wants to create documents"
-msgstr ""
-"Потребитят може да избере документ източник, от който да създаде документи."
+msgstr "Потребитят може да избере документ източник, от който да създаде документи."
 
 #. module: subscription
 #: selection:subscription.subscription,interval_type:0
