--- conflicted
+++ resolved
@@ -20,16 +20,16 @@
 "PO-Revision-Date: 2018-08-24 09:15+0000\n"
 "Last-Translator: Chinh Chinh <trinhttp@trobz.com>, 2019\n"
 "Language-Team: Vietnamese (https://www.transifex.com/odoo/teams/41243/vi/)\n"
-"Language: vi\n"
 "MIME-Version: 1.0\n"
 "Content-Type: text/plain; charset=UTF-8\n"
 "Content-Transfer-Encoding: \n"
+"Language: vi\n"
 "Plural-Forms: nplurals=1; plural=0;\n"
 
 #. module: analytic
 #: model:ir.model.fields,field_description:analytic.field_account_analytic_account__message_needaction
 msgid "Action Needed"
-msgstr "Cần có hành động"
+msgstr "Cần có Hành động"
 
 #. module: analytic
 #: model:ir.model.fields,field_description:analytic.field_account_analytic_account__active
@@ -85,7 +85,7 @@
 #. module: analytic
 #: model:res.groups,name:analytic.group_analytic_tags
 msgid "Analytic Accounting Tags"
-msgstr "Thẻ tài khoản phân tích"
+msgstr "Thẻ Tài khoản Quản trị"
 
 #. module: analytic
 #: model:ir.actions.act_window,name:analytic.action_account_analytic_account_form
@@ -97,7 +97,7 @@
 #. module: analytic
 #: model:ir.model,name:analytic.model_account_analytic_group
 msgid "Analytic Categories"
-msgstr "Nhóm tài khoản phân tích"
+msgstr "Nhóm Tài khoản Quản trị"
 
 #. module: analytic
 #: model:ir.model.fields,field_description:analytic.field_account_analytic_tag__active_analytic_distribution
@@ -125,25 +125,17 @@
 #. module: analytic
 #: model:ir.model,name:analytic.model_account_analytic_line
 msgid "Analytic Line"
-<<<<<<< HEAD
 msgstr "Phát sinh KT Quản trị"
-=======
-msgstr "Chi tiết khoản mục"
->>>>>>> 344d20a6
 
 #. module: analytic
 #: model:ir.model.fields,field_description:analytic.field_account_analytic_account__line_ids
 msgid "Analytic Lines"
-<<<<<<< HEAD
 msgstr "Phát sinh KT Quản trị"
-=======
-msgstr "Chi tiết khoản mục"
->>>>>>> 344d20a6
 
 #. module: analytic
 #: model:ir.model.fields,field_description:analytic.field_account_analytic_tag__name
 msgid "Analytic Tag"
-msgstr "Từ khóa khoản mục"
+msgstr "Thẻ TK Quản trị"
 
 #. module: analytic
 #: model:ir.actions.act_window,name:analytic.account_analytic_tag_action
@@ -151,11 +143,7 @@
 #: model_terms:ir.ui.view,arch_db:analytic.account_analytic_tag_form_view
 #: model_terms:ir.ui.view,arch_db:analytic.account_analytic_tag_tree_view
 msgid "Analytic Tags"
-<<<<<<< HEAD
-msgstr "Thẻ KT Quản trị"
-=======
-msgstr "Từ khóa khoản mục"
->>>>>>> 344d20a6
+msgstr "Thẻ TK Quản trị"
 
 #. module: analytic
 #: model_terms:ir.ui.view,arch_db:analytic.view_account_analytic_account_search
@@ -165,7 +153,7 @@
 #. module: analytic
 #: model_terms:ir.ui.view,arch_db:analytic.view_account_analytic_account_search
 msgid "Associated Partner"
-msgstr "Đối tác liên quan"
+msgstr "Đối tác Liên quan"
 
 #. module: analytic
 #: model:ir.model.fields,field_description:analytic.field_account_analytic_account__message_attachment_count
@@ -186,7 +174,7 @@
 #. module: analytic
 #: model:ir.actions.act_window,name:analytic.action_analytic_account_form
 msgid "Chart of Analytic Accounts"
-msgstr "Hệ thống tài khoản phân tích"
+msgstr "Hệ thống Tài khoản Quản trị"
 
 #. module: analytic
 #: model:ir.model.fields,field_description:analytic.field_account_analytic_group__children_ids
@@ -196,7 +184,7 @@
 #. module: analytic
 #: model_terms:ir.actions.act_window,help:analytic.account_analytic_group_action
 msgid "Click to add a new analytic account group."
-msgstr "Chọn để thêm nhóm tài khoản phân tích mới."
+msgstr "Chọn để thêm mới một nhóm tài khoản quản trị."
 
 #. module: analytic
 #: model:ir.model.fields,field_description:analytic.field_account_analytic_tag__color
@@ -274,7 +262,7 @@
 #. module: analytic
 #: model:ir.model.fields,field_description:analytic.field_account_analytic_line__date
 msgid "Date"
-msgstr "Ngày tháng"
+msgstr "Ngày"
 
 #. module: analytic
 #: model:ir.model.fields,field_description:analytic.field_account_analytic_account__debit
@@ -431,12 +419,12 @@
 #. module: analytic
 #: model_terms:ir.actions.act_window,help:analytic.account_analytic_line_action
 msgid "No activity yet on this account"
-msgstr "Chưa có hoạt động nào trên tài khoản này"
+msgstr "Chưa có hoạt động nào ở tài khoản này"
 
 #. module: analytic
 #: model:ir.model.fields,field_description:analytic.field_account_analytic_account__message_needaction_counter
 msgid "Number of Actions"
-msgstr "Số lượng hành động"
+msgstr "Số lượng Hành động"
 
 #. module: analytic
 #: model:ir.model.fields,field_description:analytic.field_account_analytic_account__message_has_error_counter
@@ -533,7 +521,7 @@
 msgid ""
 "The percentage of an analytic distribution should be between 0 and 100."
 msgstr ""
-"Tỷ lệ phần trăm của phân bổ khoản mục phí nên nằm trong khoảng 0 và 100."
+"Tỷ lệ phần trăm của phân bổ quản trị phải nằm trong khoảng 0 và 100."
 
 #. module: analytic
 #: code:addons/analytic/models/analytic_account.py:195
@@ -542,12 +530,12 @@
 "The selected account belongs to another company that the one you're trying "
 "to create an analytic item for"
 msgstr ""
-"Bạn đang tạo một khoản mục phí cho một tài khoản thuộc về công ty khác"
+"Bạn đang tạo một phát sinh kế toán quản trị cho một tài khoản thuộc về công ty khác"
 
 #. module: analytic
 #: model_terms:ir.actions.act_window,help:analytic.account_analytic_group_action
 msgid "This allows to classify your analytic accounts."
-msgstr "Điều này cho phép phân loại các tài khoản phân tích của bạn. "
+msgstr "Điều này cho phép phân loại các tài khoản quản trị của bạn. "
 
 #. module: analytic
 #: model_terms:ir.ui.view,arch_db:analytic.view_account_analytic_line_tree
