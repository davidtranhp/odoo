--- conflicted
+++ resolved
@@ -1,7 +1,7 @@
 # Translation of Odoo Server.
 # This file contains the translation of the following modules:
 # * fetchmail
-#
+# 
 # Translators:
 # thanh nguyen <thanhnguyen.icsc@gmail.com>, 2018
 # Martin Trigaux, 2018
@@ -15,10 +15,10 @@
 "PO-Revision-Date: 2018-09-18 09:49+0000\n"
 "Last-Translator: Duy BQ <duybq86@gmail.com>, 2018\n"
 "Language-Team: Vietnamese (https://www.transifex.com/odoo/teams/41243/vi/)\n"
-"Language: vi\n"
 "MIME-Version: 1.0\n"
 "Content-Type: text/plain; charset=UTF-8\n"
 "Content-Transfer-Encoding: \n"
+"Language: vi\n"
 "Plural-Forms: nplurals=1; plural=0;\n"
 
 #. module: fetchmail
@@ -195,7 +195,7 @@
 #: model:ir.cron,cron_name:fetchmail.ir_cron_mail_gateway_action
 #: model:ir.cron,name:fetchmail.ir_cron_mail_gateway_action
 msgid "Mail: Fetchmail Service"
-msgstr "Thư: Làm mới hộp thư đến"
+msgstr "Thư: Dịch vụ Làm mới hộp thư đến"
 
 #. module: fetchmail
 #: model:ir.actions.act_window,name:fetchmail.act_server_history
@@ -221,7 +221,7 @@
 #. module: fetchmail
 #: model:ir.model,name:fetchmail.model_mail_mail
 msgid "Outgoing Mails"
-msgstr "Thư đi"
+msgstr "Thư gửi đi"
 
 #. module: fetchmail
 #: model_terms:ir.ui.view,arch_db:fetchmail.view_email_server_search
@@ -282,7 +282,7 @@
 #. module: fetchmail
 #: model:ir.model.fields,field_description:fetchmail.field_fetchmail_server__script
 msgid "Script"
-msgstr "Script"
+msgstr ""
 
 #. module: fetchmail
 #: model_terms:ir.ui.view,arch_db:fetchmail.view_email_server_search
@@ -356,10 +356,5 @@
 "Whether attachments should be downloaded. If not enabled, incoming emails "
 "will be stripped of any attachments before being processed"
 msgstr ""
-<<<<<<< HEAD
 "Có tải về các đính kèm với email không. Nếu không kích hoạt, các email gửi "
-"đến mà có chứa đính kèm sẽ bị loại bỏ đính kèm trước khi xử lý"
-=======
-"Có nên tải xuống tệp đính kèm hay không. Nếu không được bật, email đến sẽ bị"
-" xóa bất kỳ tệp đính kèm nào trước khi được xử lý"
->>>>>>> 29dc21ae
+"đến mà có chứa đính kèm sẽ bị loại bỏ đính kèm trước khi xử lý"