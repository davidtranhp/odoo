odoo.define('pos_restaurant.splitbill', function (require) {
"use strict";

var gui = require('point_of_sale.gui');
var models = require('point_of_sale.models');
var screens = require('point_of_sale.screens');
var core = require('web.core');

var QWeb = core.qweb;

var SplitbillScreenWidget = screens.ScreenWidget.extend({
    template: 'SplitbillScreenWidget',

    previous_screen: 'products',

    renderElement: function(){
        var self = this;
        var linewidget;

        this._super();
        var order = this.pos.get_order();
        if(!order){
            return;
        }
        var orderlines = order.get_orderlines();
        for(var i = 0; i < orderlines.length; i++){
            var line = orderlines[i];
            linewidget = $(QWeb.render('SplitOrderline',{ 
                widget:this, 
                line:line, 
                selected: false,
                quantity: 0,
                id: line.id,
            }));
            linewidget.data('id',line.id);
            this.$('.orderlines').append(linewidget);
        }
        this.$('.back').click(function(){
            self.gui.show_screen(self.previous_screen);
        });
    },

    lineselect: function($el,order,neworder,splitlines,line_id){
        var split = splitlines[line_id] || {'quantity': 0, line: null};
        var line  = order.get_orderline(line_id);
        
        if( !line.get_unit().groupable ){
            if( split.quantity !== line.get_quantity()){
                split.quantity = line.get_quantity();
            }else{
                split.quantity = 0;
            }
        }else{
            if( split.quantity < line.get_quantity()){
                split.quantity += line.get_unit().rounding;
                if(split.quantity > line.get_quantity()){
                    split.quantity = line.get_quantity();
                }
            }else{
<<<<<<< HEAD
                split.quantity = 0;
=======
                if( split.quantity < line.get_quantity()){
                    split.quantity += line.get_unit().is_unit ? 1 : line.get_unit().rounding;
                    if(split.quantity > line.get_quantity()){
                        split.quantity = line.get_quantity();
                    }
                }else{
                    split.quantity = 0;
                }
>>>>>>> bf1e9996
            }
        }

        if( split.quantity ){
            if ( !split.line ){
                split.line = line.clone();
                neworder.add_orderline(split.line);
            }
            split.line.set_quantity(split.quantity);
        }else if( split.line ) {
            neworder.remove_orderline(split.line);
            split.line = null;
        }
 
        splitlines[line_id] = split;
        $el.replaceWith($(QWeb.render('SplitOrderline',{
            widget: this,
            line: line,
            selected: split.quantity !== 0,
            quantity: split.quantity,
            id: line_id,
        })));
        this.$('.order-info .subtotal').text(this.format_currency(neworder.get_subtotal()));
    },

    pay: function(order,neworder,splitlines){
        var orderlines = order.get_orderlines();
        var empty = true;
        var full  = true;

        for(var i = 0; i < orderlines.length; i++){
            var id = orderlines[i].id;
            var split = splitlines[id];
            if(!split){
                full = false;
            }else{
                if(split.quantity){
                    empty = false;
                    if(split.quantity !== orderlines[i].get_quantity()){
                        full = false;
                    }
                }
            }
        }
        
        if(empty){
            return;
        }


        if(full){
            this.gui.show_screen('payment');
        }else{
            for(var id in splitlines){
                var split = splitlines[id];
                var line  = order.get_orderline(parseInt(id));
                line.set_quantity(line.get_quantity() - split.quantity);
                if(Math.abs(line.get_quantity()) < 0.00001){
                    order.remove_orderline(line);
                }
                delete splitlines[id];
            }
            neworder.set_screen_data('screen','payment');

            // for the kitchen printer we assume that everything
            // has already been sent to the kitchen before splitting 
            // the bill. So we save all changes both for the old 
            // order and for the new one. This is not entirely correct 
            // but avoids flooding the kitchen with unnecessary orders. 
            // Not sure what to do in this case.

            if ( neworder.saveChanges ) { 
                order.saveChanges();
                neworder.saveChanges();
            }

            neworder.set_customer_count(1);
            order.set_customer_count(order.get_customer_count() - 1);

            this.pos.get('orders').add(neworder);
            this.pos.set('selectedOrder',neworder);
        }
    },
    show: function(){
        var self = this;
        this._super();
        this.renderElement();

        var order = this.pos.get_order();
        var neworder = new models.Order({},{
            pos: this.pos,
            temporary: true,
        });
        neworder.set('client',order.get('client'));

        var splitlines = {};

        this.$('.orderlines').on('click','.orderline',function(){
            var id = parseInt($(this).data('id'));
            var $el = $(this);
            self.lineselect($el,order,neworder,splitlines,id);
        });

        this.$('.paymentmethods .button').click(function(){
            self.pay(order,neworder,splitlines);
        });
    },
});

gui.define_screen({
    'name': 'splitbill', 
    'widget': SplitbillScreenWidget,
    'condition': function(){ 
        return this.pos.config.iface_splitbill;
    },
});

var SplitbillButton = screens.ActionButtonWidget.extend({
    template: 'SplitbillButton',
    button_click: function(){
        if(this.pos.get_order().get_orderlines().length > 0){
            this.gui.show_screen('splitbill');
        }
    },
});

screens.define_action_button({
    'name': 'splitbill',
    'widget': SplitbillButton,
    'condition': function(){
        return this.pos.config.iface_splitbill;
    },
});

});
<|MERGE_RESOLUTION|>--- conflicted
+++ resolved
@@ -52,23 +52,12 @@
             }
         }else{
             if( split.quantity < line.get_quantity()){
-                split.quantity += line.get_unit().rounding;
+                split.quantity += line.get_unit().is_unit ? 1 : line.get_unit().rounding;
                 if(split.quantity > line.get_quantity()){
                     split.quantity = line.get_quantity();
                 }
             }else{
-<<<<<<< HEAD
                 split.quantity = 0;
-=======
-                if( split.quantity < line.get_quantity()){
-                    split.quantity += line.get_unit().is_unit ? 1 : line.get_unit().rounding;
-                    if(split.quantity > line.get_quantity()){
-                        split.quantity = line.get_quantity();
-                    }
-                }else{
-                    split.quantity = 0;
-                }
->>>>>>> bf1e9996
             }
         }
 
