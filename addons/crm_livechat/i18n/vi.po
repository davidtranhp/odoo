# Translation of Odoo Server.
# This file contains the translation of the following modules:
# * crm_livechat
# 
# Translators:
# Nancy Momoland <thanhnguyen.icsc@gmail.com>, 2019
# 
msgid ""
msgstr ""
"Project-Id-Version: Odoo Server saas~11.5\n"
"Report-Msgid-Bugs-To: \n"
"POT-Creation-Date: 2018-09-18 09:49+0000\n"
"PO-Revision-Date: 2018-08-24 09:17+0000\n"
"Last-Translator: Nancy Momoland <thanhnguyen.icsc@gmail.com>, 2019\n"
"Language-Team: Vietnamese (https://www.transifex.com/odoo/teams/41243/vi/)\n"
"MIME-Version: 1.0\n"
"Content-Type: text/plain; charset=UTF-8\n"
"Content-Transfer-Encoding: \n"
"Language: vi\n"
"Plural-Forms: nplurals=1; plural=0;\n"

#. module: crm_livechat
#: code:addons/crm_livechat/models/mail_channel.py:11
#, python-format
msgid "Create a new lead (/lead lead title)"
msgstr "Tạo mới một tiềm năng (/lead Tên tiềm năng)"

#. module: crm_livechat
#: code:addons/crm_livechat/models/mail_channel.py:36
#, python-format
msgid ""
"Created a new lead: <a href=\"#\" data-oe-id=\"%s\" data-oe-"
"model=\"crm.lead\">%s</a>"
msgstr ""
"Đã tạo tiềm năng mới: <a href=\"#\" data-oe-id=\"%s\" data-oe-"
"model=\"crm.lead\">%s</a>"

#. module: crm_livechat
#: model:ir.model,name:crm_livechat.model_mail_channel
msgid "Discussion Channel"
<<<<<<< HEAD
msgstr "Kênh Thảo luận"
=======
msgstr "Kênh thảo luận"
>>>>>>> 356b2ae4
<|MERGE_RESOLUTION|>--- conflicted
+++ resolved
@@ -38,8 +38,4 @@
 #. module: crm_livechat
 #: model:ir.model,name:crm_livechat.model_mail_channel
 msgid "Discussion Channel"
-<<<<<<< HEAD
-msgstr "Kênh Thảo luận"
-=======
-msgstr "Kênh thảo luận"
->>>>>>> 356b2ae4
+msgstr "Kênh Thảo luận"