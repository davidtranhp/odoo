# Translation of Odoo Server.
# This file contains the translation of the following modules:
# 	* payment_transfer
#
# Translators:
# Nancy Momoland <thanhnguyen.icsc@gmail.com>, 2019
# Duy BQ <duybq86@gmail.com>, 2019
# Dung Nguyen Thi <dungnt@trobz.com>, 2019
<<<<<<< HEAD
#
=======
# Manh Vu <vuducmanh96vp@gmail.com>, 2020
# 
>>>>>>> e7d29fba
msgid ""
msgstr ""
"Project-Id-Version: Odoo Server saas~12.5\n"
"Report-Msgid-Bugs-To: \n"
"POT-Creation-Date: 2019-08-26 08:16+0000\n"
"PO-Revision-Date: 2019-08-26 09:12+0000\n"
"Last-Translator: Manh Vu <vuducmanh96vp@gmail.com>, 2020\n"
"Language-Team: Vietnamese (https://www.transifex.com/odoo/teams/41243/vi/)\n"
"MIME-Version: 1.0\n"
"Content-Type: text/plain; charset=UTF-8\n"
"Content-Transfer-Encoding: \n"
"Language: vi\n"
"Plural-Forms: nplurals=1; plural=0;\n"

#. module: payment_transfer
#: code:addons/payment_transfer/models/payment.py:0
#, python-format
msgid "; multiple order found"
msgstr "; thấy một số đơn bán"

#. module: payment_transfer
#: code:addons/payment_transfer/models/payment.py:0
#, python-format
msgid "; no order found"
msgstr "; không tìm thấy đơn bán"

#. module: payment_transfer
#: code:addons/payment_transfer/models/payment.py:0
#, python-format
msgid ""
"<div>\n"
"<h3>Please use the following transfer details</h3>\n"
"<h4>%(bank_title)s</h4>\n"
"%(bank_accounts)s\n"
"<h4>Communication</h4>\n"
"<p>Please use the order name as communication reference.</p>\n"
"</div>"
msgstr ""

#. module: payment_transfer
#: code:addons/payment_transfer/models/payment.py:0
#, python-format
msgid "Bank Account"
msgstr "Tài khoản ngân hàng"

#. module: payment_transfer
#: code:addons/payment_transfer/models/payment.py:0
#, python-format
msgid "Bank Accounts"
msgstr "Tài khoản ngân hàng"

#. module: payment_transfer
#: model:ir.model.fields.selection,name:payment_transfer.selection__payment_acquirer__provider__transfer
msgid "Manual Payment"
msgstr "Thanh toán thủ công"

#. module: payment_transfer
#: model:ir.model,name:payment_transfer.model_payment_acquirer
msgid "Payment Acquirer"
msgstr "Nhà cung cấp dịch vụ Thanh toán"

#. module: payment_transfer
#: model:ir.model,name:payment_transfer.model_payment_transaction
msgid "Payment Transaction"
msgstr "Giao dịch Thanh toán"

#. module: payment_transfer
#: model:ir.model.fields,field_description:payment_transfer.field_payment_acquirer__provider
msgid "Provider"
msgstr "Nhà cung cấp"

#. module: payment_transfer
#: code:addons/payment_transfer/models/payment.py:0
#, python-format
msgid "received data for reference %s"
msgstr ""<|MERGE_RESOLUTION|>--- conflicted
+++ resolved
@@ -1,17 +1,13 @@
 # Translation of Odoo Server.
 # This file contains the translation of the following modules:
 # 	* payment_transfer
-#
+# 
 # Translators:
 # Nancy Momoland <thanhnguyen.icsc@gmail.com>, 2019
 # Duy BQ <duybq86@gmail.com>, 2019
 # Dung Nguyen Thi <dungnt@trobz.com>, 2019
-<<<<<<< HEAD
-#
-=======
 # Manh Vu <vuducmanh96vp@gmail.com>, 2020
 # 
->>>>>>> e7d29fba
 msgid ""
 msgstr ""
 "Project-Id-Version: Odoo Server saas~12.5\n"
@@ -87,4 +83,4 @@
 #: code:addons/payment_transfer/models/payment.py:0
 #, python-format
 msgid "received data for reference %s"
-msgstr ""+msgstr "đã nhận được dữ liệu liên quan đến tham chiếu %s"