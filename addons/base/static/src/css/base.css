/* TODO: seperate openerp webclient page css from openerp views css */
body {
    padding: 0;
    margin: 0;
    font-family: helvetica, sans, arial;
    font-size: 80%;
}

.oe_box {
    border: 1px solid #aaf;
    padding: 2px;
    margin: 2px;
}

#oe_header h2 {
    margin: 2px 0;
}

#oe_errors pre {
    margin: 0;
}


body.openerp {
    height: 100%;
    min-width: 1000px;
    overflow-y: scroll;
}

/* STATES */
.openerp .on_logged {
    display: none;
}

/* Loading */
.openerp .loading {
    display: none;
    z-index: 100;
    position: fixed;
    top: 0;
    right: 50%;
    padding: 4px 12px;
    background: #A61300;
    color: white;
    text-align: center;
    border: 1px solid #900;
    border-top: none;
    -moz-border-radius-bottomright: 8px;
    -moz-border-radius-bottomleft: 8px;
    border-bottom-right-radius: 8px;
    border-bottom-left-radius: 8px;
}
.openerp .oe_notification {
    z-index: 1001;
    display: none;
}
.openerp .oe_notification * {
    color: white;
}

/* Login */
.openerp .login {
    display: none;
    padding: 6px;
    z-index: 1002;
    width: 34%;
    position: fixed;
    top: 0;
    left: 33%;

}
.openerp .login_valid {
    background-color: #8f8;
}
.openerp .login_invalid {
    background-color: #f88;
}

/* Main*/
.openerp .main_table {
    width: 100%;
    height: 100%;
    background: #f0eeee;
}

/* Menu */
.openerp .sf-menu {
    margin-bottom: 0px;
}
/*
.sf-menu a {
    padding: 5px 5px;
}
*/

.openerp .menu {
    height: 34px;
    position: relative;
    white-space: nowrap;
    background: url(../img/menu-bg.png) repeat-x;
}
.openerp .menu ul {
    margin: 0;
    padding: 0;
    list-style: none;
    overflow: hidden;
    position: absolute;
    left: 0;
    right: 0;
    text-align: center;
}
.openerp .menu li {
    display: -moz-inline-stack;
    display: inline; /*IE7 */
    display: inline-block;
    margin: 6px 1px;
    text-align: center;
    text-transform: uppercase;
}
.openerp .menu a {
    display: block;
    float: left;
    padding: 0 0 0 3px;
    background: url(../img/menu-item.png) no-repeat;
    color: #eee;
    text-shadow: #222 0 1px 0;
    text-decoration: none;
}
.openerp .menu span {
    display: block;
    float: left;
    min-width: 60px;
    height: 23px;
    padding: 0 9px 0 6px;
    background: url(../img/menu-item.png) 100% 0 no-repeat;
    line-height: 22px;
    font-weight: bold;
    font-size: 85%;
}
.openerp .menu ul li a:hover,
.openerp .menu li a:focus,
.openerp .menu ul li a.active {
    background-position: 0 -23px;
    color: #fff;
}
.openerp .menu ul li a:hover span,
.openerp .menu ul li a:focus span,
.openerp .menu ul li a.active span {
    background-position: 100% -23px;
}
/* Secondary Menu */
.openerp .secondary_menu {
    width: 200px;
    min-width: 200px;
    border-right: 1px solid #3C3C3C;
    border-bottom: 1px solid #5A5858;
    background: #5A5858;
    vertical-align: top;
}
.openerp .secondary_menu .menu_content {
    padding: 0;
    border: none;
    background: none;
    overflow: hidden;
}
.openerp .secondary_menu h3 {
    padding: 0 0 2px;
    background: url(../img/secondary_menu-bg.gif) 0 100% repeat-x;
    border: none;
}
.openerp .secondary_menu h4 {
    padding: 0 0 2px;
    border: none;
    background: none;
    padding-left: 10px;
}
.openerp .secondary_menu h3 span, .openerp .secondary_menu h4 span {
    left: 0 !important;
}
.openerp .secondary_menu a {
    display: block;
    height: 20px;
    padding: 0 5px;
    line-height: 20px;
    white-space: nowrap;
    color: white;
    text-decoration: none;
    text-shadow: 0 1px 0 #333;
}
.openerp .secondary_menu h3 a {
    background: url(../img/secondary_menu-h3-bg.png) 0 100% repeat-x;
}
.openerp .secondary_menu a.leaf:hover,
.openerp .secondary_menu a.leaf:active,
.openerp .secondary_menu a.leaf.active,
.openerp .secondary_menu h4:hover,
.openerp .secondary_menu h4:active,
.openerp .secondary_menu h4.active,
.openerp .secondary_menu h4:hover a,
.openerp .secondary_menu h4:active a,
.openerp .secondary_menu h4.active a {
    background: url(../img/secondary_menu-link-bg.gif) repeat-x;
    color: #3f3d3d;
    text-shadow: #fff 0 1px 0;
    border: none !important;
}
.openerp div.submenu_accordion div.menu_content a span {
    padding-left: 20px;
}

/* Header */
.openerp .header {
    height: 65px;
    background: url("../img/header-background.png") repeat-x scroll left top transparent;
    color: #FFFFFF;
    letter-spacing: 0.5px;
    text-shadow: 0 1px 0 #333333;
}
.openerp .company_logo_link {
    display: block;
    float: left;
    height: 63px;
    width: 200px;
    margin-right: 10px;
    line-height: 63px;
    text-align: center;
    border-bottom: 1px solid black;
    border-right: 1px solid black;
    border-top: 1px solid white;
    border-left: 1px solid white;
    background: #FFFFFF;
    background: -moz-linear-gradient(top, #FFFFFF 0%, #CECECE 100%);
    background: -webkit-gradient(linear, left top, left bottom, color-stop(0%,#FFFFFF), color-stop(100%,#CECECE));
    filter: progid:DXImageTransform.Microsoft.gradient( startColorstr='#FFFFFF', endColorstr='#CECECE',GradientType=0 );
}
.openerp .company_logo {
    vertical-align: middle
}
.openerp .header_title {
    float: left;
    font-size: 100%;
    margin: 0;
    padding: 4px 0;
    text-shadow: 0 1px 0 #111111;
}
.openerp .header_title small {
    color: #ccc;
    font-size: 90%;
    font-weight: normal;
}
.openerp .header_corner {
    float: right;
}
.openerp .header_corner .block {
    float: left;
    height: 34px;
    line-height: 34px;
    /*background: url(../images/top-sep-a.png) no-repeat;*/
    border-left: 1px solid #6a6a6a;
    background: #828282;
    background: -moz-linear-gradient(top, #828282 0%, #4D4D4D 100%);
    background: -webkit-gradient(linear, left top, left bottom, color-stop(0%,#828282), color-stop(100%,#4D4D4D));
    filter: progid:DXImageTransform.Microsoft.gradient( startColorstr='#828282', endColorstr='#4D4D4D',GradientType=0 );
}
.openerp .header_corner .block a {
    display: block;
    color: white;
    text-decoration: none;
    padding: 0 10px;
}
.openerp .header_corner .block a:hover {
    background: #929292;
    background: -moz-linear-gradient(top, #929292 0%, #4D4D4D 100%);
    background: -webkit-gradient(linear, left top, left bottom, color-stop(0%,#929292), color-stop(100%,#4D4D4D));
    filter: progid:DXImageTransform.Microsoft.gradient( startColorstr='#929292', endColorstr='#4D4D4D',GradientType=0 );
}
.openerp .header_corner ul.block {
    /*float: left;*/
    list-style: none;
    height: 34px;
    margin: 0;
    padding: 0 0 0 2px;
    /*background: url(../images/top-sep-a.png) no-repeat;*/
    line-height: 33px;
    /*font-size: 1em;*/
    /*text-transform: uppercase;*/
}
.openerp .header_corner ul.block li {
    float: left;
}
.openerp .header_corner ul.block li a {
    padding: 0 5px;
    position: relative;
    line-height: 32px;
}
.openerp .header_corner ul.block li a img {
    vertical-align: middle;
}
.openerp .header_corner ul.block li a small {
    position: absolute;
    right: 0;
    top: 5px;
    padding: 1px 4px 2px;
    background: #333;
    background: rgba(0, 0, 0, 0.75);
    border-radius: 7px;
    -moz-border-radius: 7px;
    -webkit-border-radius: 7px;
    line-height: 1em;
    font-weight: bold;
}

/* Footer */
.openerp div.oe_footer {
    background: none repeat scroll 0 0 #CCCCCC;
    overflow: hidden;
    padding: 5px 0;
    position: relative;
    -moz-box-shadow: inset 0px 3px 5px rgba(0, 0, 0, 0.4);
    -webkit-box-shadow: inset 0px 3px 5px rgba(0, 0, 0, 0.4);
    box-shadow: inset 0px 3px 5px rgba(0, 0, 0, 0.4);
}
.openerp div.oe_footer p.oe_footer_powered {
    left: 50%;
    margin: 0;
    padding: 0 15px;
    color: #666666;
    font-weight: bold;
    font-size: 0.8em;
    font-family: Ubuntu, Helvetica, sans-serif;
    text-align: center;
}
.openerp div.oe_footer p.oe_footer_powered a {
    text-decoration: none;
    color: #666666;
}

/* Main Application */
.openerp .application {
    padding: 0px;
}

.openerp h2.oe_view_title {
    font-size: 175%;
    font-weight: normal;
    font-family: Ubuntu, Helvetica, sans-serif;
    margin: 2px 0;
    color: #252424;
    text-shadow: white 0 1px 0;
}

/* View Manager */
.openerp .oe_vm_switch {
    float: right;
}

/* SearchView */
.openerp .filter_label, .openerp .filter_icon {
    border: 1px solid #666;
    border-left-width: 0;
    background: #F0F0F0;
    background: -moz-linear-gradient(top, #F0F0F0 0%, #C0C0C0 100%);
    background: -webkit-gradient(linear, left top, left bottom, color-stop(0%,#F0F0F0), color-stop(100%,#C0C0C0));
    filter: progid:DXImageTransform.Microsoft.gradient( startColorstr='#F0F0F0', endColorstr='#C0C0C0',GradientType=0 );
}
.openerp .filter_label:hover, .openerp .filter_icon:hover {
    background: #F0F0F0;
    background: -moz-linear-gradient(top, #F0F0F0 0%, #A1A7CE 100%);
    background: -webkit-gradient(linear, left top, left bottom, color-stop(0%,#F0F0F0), color-stop(100%,#A1A7CE));
    filter: progid:DXImageTransform.Microsoft.gradient( startColorstr='#F0F0F0', endColorstr='#A1A7CE',GradientType=0 );
}
.openerp .filter_label:active, .openerp .filter_icon:active {
    background: #AAAAAA;
    background: -moz-linear-gradient(top, #999999 0%, #EEEEEE 100%);
    background: -webkit-gradient(linear, left top, left bottom, color-stop(0%,#999999), color-stop(100%,#EEEEEE));
    filter: progid:DXImageTransform.Microsoft.gradient( startColorstr='#999999', endColorstr='#EEEEEE',GradientType=0 );
}
.openerp .filter_label.enabled, .openerp .filter_icon.enabled {
    background: #AAAAAA;
}
.openerp .filter_icon {
    padding: 1px 2px 0px 2px;
    margin-left: 0;
    margin-right: 0;
}
.openerp .filter_label {
    font-weight: bold;
    text-transform: uppercase;
    text-shadow: #EEE 0 1px 0;
    color: #4C4C4C;
    white-space: nowrap;
    min-height: 40px;
    min-width: 75px;
    padding: 2px 4px;
    margin: 0;
}
.openerp .filter_label_group {
    padding-right: 0.4em;
    white-space: nowrap;
}
.openerp .filter_label_group button:first-child {
    border-left: 1px solid #666;
    -webkit-border-top-left-radius: 7px;
    -webkit-border-bottom-left-radius: 7px;
    -moz-border-radius-topleft: 7px;
    -moz-border-radius-bottomleft: 7px;
    border-top-left-radius: 7px;
    border-bottom-left-radius: 7px;
}
.openerp .filter_label_group button:last-child {
    -webkit-border-top-right-radius: 7px;
    -webkit-border-bottom-right-radius: 7px;
    -moz-border-radius-topright: 7px;
    -moz-border-radius-bottomright: 7px;
    border-top-right-radius: 7px;
    border-bottom-right-radius: 7px;
}

.openerp .searchview_group_string {
    display: block;
    color: #7D7979;
    font-weight: bold;
    padding: 2px 0 2px 10px;
    margin-top: 4px;
    text-decoration: none;
}
.openerp .searchview_group_string:hover {
    background-color: #ccc;
}
.openerp .searchview_group.folded .searchview_group_string {
    background: url("../img/ui/group-folded.png") no-repeat scroll 0 50%;
}
.openerp .searchview_group.folded .searchview_group_content {
    display: none;
}
.openerp .searchview_group.expanded .searchview_group_string {
    background: url("../img/ui/group-expanded.png") no-repeat scroll 0 50%;
}
.openerp .searchview_group.expanded .searchview_group_content {
    display: block;
}
.openerp .searchview_group_content {
    padding-left: 10px;
}

<<<<<<< HEAD
.openerp .oe-searchview-render-line {
    width:100%;
}

.openerp .searchview_extended_group {
    border: #696969 solid 1px;
    padding: 3px;
    margin: 2px;
}

.openerp .searchview_extended_add_proposition, .openerp .searchview_extended_add_group {
    background: url(../img/icons/gtk-add.png) repeat-y;
    padding-left: 18px;
}

.openerp .searchview_extended_delete_group, .openerp .searchview_extended_delete_prop {
    background: url(../img/icons/gtk-remove.png) repeat-y;
    padding-left: 18px;
=======
/* List */
.openerp .oe-listview table {
    clear: right;
    width: 100%;
    border-spacing: 0;
    border: 1px solid silver;
}

.openerp .oe-listview tr.odd {
    background-color: #f3f3f3;
}
.openerp .oe-listview tbody tr:hover {
    background-color: #ecebf2;
}
.openerp .oe-listview tbody tr:hover {
    background-color: #eae9f0;
}

.openerp .oe-listview td,
.openerp .oe-listview th {
    vertical-align: middle;
}

.openerp .oe-listview .oe-field-cell button {
    padding: 0;
    border: none;
    background: none;
}
.openerp .oe-listview .oe-field-cell button:active {
    opacity: 0.5;
}

.openerp .oe-listview th.oe-actions {
    text-align: left;
}
.openerp .oe-listview th.oe-list-pager {
    text-align: right;
}

/** list rounded corners

    rounded corners are a pain on tables: need to round not only table, but
    also on the first and last children of the first and last row
 */
.openerp .oe-listview table {
    -webkit-border-radius: 7px;
    -moz-border-radius: 7px;
    border-radius: 7px;
}
.openerp .oe-listview table thead tr:first-child th:first-child {
    -webkit-border-top-left-radius: 7px;
    -moz-border-radius-topleft: 7px;
    border-top-left-radius: 7px;
}
.openerp .oe-listview table thead tr:first-child th:last-child {
    -webkit-border-top-right-radius: 7px;
    -moz-border-radius-topright: 7px;
    border-top-right-radius: 7px;
}
.openerp .oe-listview table tbody tr:last-child th:first-child {
    -webkit-border-bottom-left-radius: 7px;
    -moz-border-radius-bottomleft: 7px;
    border-bottom-left-radius: 7px;
}
.openerp .oe-listview table tbody tr:last-child td:last-child {
    -webkit-border-bottom-right-radius: 7px;
    -moz-border-radius-bottomright: 7px;
    border-bottom-right-radius: 7px;
>>>>>>> 3b38e2c6
}

/* Notebook */
.openerp .oe_form_notebook {
    padding: 0px;
    background: none;
    border-width: 0px;
}
.openerp .oe_form_notebook ul.ui-tabs-nav {
    padding-left: 0px;
    background: transparent;
    border-width: 0px 0px 1px 0px;
    border-radius: 0px;
    -moz-border-radius: 0px;
    -webkit-border-radius: 0px;
    line-height: 0.5em;
}
.openerp .oe_form_notebook ul.ui-tabs-nav li {
    font-weight: bold;
}
.openerp .oe_form_notebook .ui-tabs-panel {
    background: #f9f9f9;
    border-width: 0px 1px 1px 1px;
}
.openerp .oe_form_notebook .ui-tabs-selected {
    background: #f9f9f9;
}

/* Form */
.openerp table.oe_frame td {
    color: #4c4c4c;
    font-weight: 80%;
}
.openerp .required.error {
    border: 1px solid #900;
}
.openerp .oe_form_buttons, .openerp .oe_list_buttons {
    float: left;
}
.openerp .oe_form_pager, .openerp .oe_list_pager {
    float: right;
}

.openerp label.oe_form_label_help {
    cursor: help;
}
.openerp label.oe_form_label, .openerp label.oe_form_label_help {
    display: block;
    text-align: right;
}
.openerp label.oe_form_label_help span {
    font-size: 80%;
    color: darkgreen;
    vertical-align:top;
    position: relative;
    top: -4px;
    padding: 0 2px;
}

/* Inputs */
.openerp input[type="text"], .openerp input[type="password"], .openerp select, .openerp textarea {
    -moz-box-sizing: border-box;
    -webkit-box-sizing: border-box;
    -ms-box-sizing: border-box;
    box-sizing: border-box;
    padding: 2px;
    border: 1px solid #999;
    -moz-border-radius: 3px;
    -webkit-border-radius: 3px;
    border-radius: 3px;
    background: white;
    min-width: 90px;
    color: #1f1f1f;
}
.openerp input[type="text"], .openerp input[type="password"], .openerp select, .openerp .button {
    height: 22px;
}
.openerp .button {
    color: #4c4c4c;
    white-space: nowrap;
}
.openerp .button span {
    position: relative;
    top: -3px;
}
.openerp input.field_date, .openerp input.field_datetime {
    background: #fff url('../img/ui/field_calendar.png') no-repeat right center;
    background-origin: content-box;
    -moz-background-origin: content;
    -moz-background-origin: content-box;
    -webkit-background-origin: content-box;
}

/* Widgets */
.openerp .separator {
    border: 0 solid #666;
}
.openerp .separator.horizontal {
   font-weight: bold;
    border-bottom-width: 1px;
    margin: 6px 4px 6px 1px;
}
.openerp td.required input, .openerp td.required select {
    background-color: #D2D2FF;
}
.openerp td.invalid input, .openerp td.invalid select {
    background-color: #F66;
    border: 1px solid #D00;
}

/* jQuery UI override */
.openerp .ui-widget {
    font-size: 1em;
}
.openerp .oe_form_field_progressbar .ui-progressbar {
    height: 22px;
    font-size: 10px;
    -moz-box-sizing: border-box;
    -webkit-box-sizing: border-box;
    -ms-box-sizing: border-box;
    box-sizing: border-box;
    border: 1px solid #999;
    -moz-border-radius: 3px;
    -webkit-border-radius: 3px;
    border-radius: 3px;
    background: white;
    min-width: 90px;
}

/* Sidebar */
.openerp .view-manager-main-table {
    margin: 0;
    width:100%;
    border-collapse:collapse;
    height:100%;
}

.openerp .view-manager-main-table tbody {
    vertical-align: top;
}

.openerp .view-manager-main-content {
    padding: 6px;
}

.openerp .view-manager-main-sidebar {
    width:0;
    padding:0;
    margin:0;
}

.openerp .sidebar-main-div {
    height:100%;
}

.openerp .sidebar-sub-div {
    padding:0;
    margin:0;
    width:180px;
    border-left-color: #D2CFCF;
    border-left-style: solid;
    border-left-width: 1px;
    height:100%;
    font-family: Ubuntu, Helvetica, sans-serif;
    font-size: 0.9em;
}

.openerp .closed-sidebar .sidebar-sub-div {
    width:22px;
}

.openerp .closed-sidebar .sidebar-displaying-div {
    display:none;
}

.openerp .sidebar-main-div a {
    color: #555;
    text-decoration: none;
}

.openerp .sidebar-main-div a:hover {
    color: black;
}

.openerp .view-manager-main-sidebar h2 {
    margin:0;
    font-family: Ubuntu, Helvetica, sans-serif;
    font-size: 1.15em;
    color: #8E8E8E;
    text-shadow: white 0px 1px 0px;
    padding-left: 10px;
    padding-right: 21px;
    height: 21px;
    background: url(../img/sideheader-a-bg.png) repeat-x;
    border-color: #D2CFCF;
    border-style: solid;
    border-top-width: 1px;
    border-bottom-width: 1px;
    border-left-width: 0;
    border-right-width: 0;
}

.openerp .view-manager-main-sidebar ul {
    list-style-type: none;
    margin: 0;
    padding: 0;
    display: block;
}

.openerp .view-manager-main-sidebar li {
    display: block;
    padding: 3px 3px 3px 10px;
}

.openerp .toggle-sidebar {
    border-color: #D2CFCF;
    border-style: solid;
    border-width: 1px;
    display: block;
    background: url(../img/toggle-a-bg.png);
    width: 21px;
    height: 21px;
    position: absolute;
    z-index: 10;
}
.openerp .open-sidebar .toggle-sidebar {
    margin-left: 158px;
    background-position: 21px 0;
}

.openerp .kitten-mode-activated {
    background: url(http://placekitten.com/g/1500/800) repeat;
}

.openerp .kitten-mode-activated .header {
    background: url(http://placekitten.com/g/211/65) repeat;
}

.openerp .kitten-mode-activated .secondary_menu {
    background: url(http://placekitten.com/g/212/100) repeat;
}
<|MERGE_RESOLUTION|>--- conflicted
+++ resolved
@@ -443,7 +443,7 @@
     padding-left: 10px;
 }
 
-<<<<<<< HEAD
+
 .openerp .oe-searchview-render-line {
     width:100%;
 }
@@ -462,7 +462,7 @@
 .openerp .searchview_extended_delete_group, .openerp .searchview_extended_delete_prop {
     background: url(../img/icons/gtk-remove.png) repeat-y;
     padding-left: 18px;
-=======
+}
 /* List */
 .openerp .oe-listview table {
     clear: right;
@@ -531,7 +531,6 @@
     -webkit-border-bottom-right-radius: 7px;
     -moz-border-radius-bottomright: 7px;
     border-bottom-right-radius: 7px;
->>>>>>> 3b38e2c6
 }
 
 /* Notebook */
