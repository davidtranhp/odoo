/*---------------------------------------------------------
 * OpenERP base library
 *---------------------------------------------------------*/

openerp.base.chrome = function(openerp) {

/**
 * Base error for lookup failure
 *
 * @class
 */
openerp.base.NotFound = openerp.base.Class.extend( /** @lends openerp.base.NotFound# */ {
});
openerp.base.KeyNotFound = openerp.base.NotFound.extend( /** @lends openerp.base.KeyNotFound# */ {
    /**
     * Thrown when a key could not be found in a mapping
     *
     * @constructs
     * @extends openerp.base.NotFound
     * @param {String} key the key which could not be found
     */
    init: function (key) {
        this.key = key;
    },
    toString: function () {
        return "The key " + this.key + " was not found";
    }
});
openerp.base.ObjectNotFound = openerp.base.NotFound.extend( /** @lends openerp.base.ObjectNotFound# */ {
    /**
     * Thrown when an object path does not designate a valid class or object
     * in the openerp hierarchy.
     *
     * @constructs
     * @extends openerp.base.NotFound
     * @param {String} path the invalid object path
     */
    init: function (path) {
        this.path = path;
    },
    toString: function () {
        return "Could not find any object of path " + this.path;
    }
});
openerp.base.Registry = openerp.base.Class.extend( /** @lends openerp.base.Registry# */ {
    /**
     * Stores a mapping of arbitrary key (strings) to object paths (as strings
     * as well).
     *
     * Resolves those paths at query time in order to always fetch the correct
     * object, even if those objects have been overloaded/replaced after the
     * registry was created.
     *
     * An object path is simply a dotted name from the openerp root to the
     * object pointed to (e.g. ``"openerp.base.Session"`` for an OpenERP
     * session object).
     *
     * @constructs
     * @param {Object} mapping a mapping of keys to object-paths
     */
    init: function (mapping) {
        this.map = mapping || {};
    },
    /**
     * Retrieves the object matching the provided key string.
     *
     * @param {String} key the key to fetch the object for
     * @returns {Class} the stored class, to initialize
     *
     * @throws {openerp.base.KeyNotFound} if the object was not in the mapping
     * @throws {openerp.base.ObjectNotFound} if the object path was invalid
     */
    get_object: function (key) {
        var path_string = this.map[key];
        if (path_string === undefined) {
            throw new openerp.base.KeyNotFound(key);
        }

        var object_match = openerp;
        var path = path_string.split('.');
        // ignore first section
        for(var i=1; i<path.length; ++i) {
            object_match = object_match[path[i]];

            if (object_match === undefined) {
                throw new openerp.base.ObjectNotFound(path_string);
            }
        }
        return object_match;
    },
    /**
     * Tries a number of keys, and returns the first object matching one of
     * the keys.
     *
     * @param {Array} keys a sequence of keys to fetch the object for
     * @returns {Class} the first class found matching an object
     *
     * @throws {openerp.base.KeyNotFound} if none of the keys was in the mapping
     * @trows {openerp.base.ObjectNotFound} if a found object path was invalid
     */
    get_any: function (keys) {
        for (var i=0; i<keys.length; ++i) {
            try {
                return this.get_object(keys[i]);
            } catch (e) {
                if (e instanceof openerp.base.KeyNotFound) {
                    continue;
                }
                throw e;
            }
        }
        throw new openerp.base.KeyNotFound(keys.join(','));
    },
    /**
     * Adds a new key and value to the registry.
     *
     * This method can be chained.
     *
     * @param {String} key
     * @param {String} object_path fully qualified dotted object path
     * @returns {openerp.base.Registry} itself
     */
    add: function (key, object_path) {
        this.map[key] = object_path;
        return this;
    },
    /**
     * Creates and returns a copy of the current mapping, with the provided
     * mapping argument added in (replacing existing keys if needed)
     *
     * @param {Object} [mapping={}] a mapping of keys to object-paths
     */
    clone: function (mapping) {
        return new openerp.base.Registry(
            _.extend({}, this.map, mapping || {}));
    }
});

/**
 * Generates an inherited class that replaces all the methods by null methods (methods
 * that does nothing and always return undefined).
 *
 * @param {Class} claz
 * @param {dict} add Additional functions to override.
 * @return {Class}
 */
openerp.base.generate_null_object_class = function(claz, add) {
    var newer = {};
    var copy_proto = function(prototype) {
        for (var name in prototype) {
            if(typeof prototype[name] == "function") {
                newer[name] = function() {};
            }
        }
        if (prototype.prototype)
            copy_proto(prototype.prototype);
    };
    copy_proto(claz.prototype);
    newer.init = openerp.base.BasicController.prototype.init;
    var tmpclass = claz.extend(newer);
    return tmpclass.extend(add || {});
};

openerp.base.Notification =  openerp.base.BasicController.extend({
    init: function(element_id) {
        this._super(element_id);
        this.$element.notify({
            speed: 500,
            expires: 1500
        });
    },
    notify: function(title, text) {
        this.$element.notify('create', {
            title: title,
            text: text
        });
    },
    warn: function(title, text) {
        this.$element.notify('create', 'oe_notification_alert', {
            title: title,
            text: text
        });
    }
});

openerp.base.Session = openerp.base.BasicController.extend( /** @lends openerp.base.Session# */{
    /**
     * @constructs
     * @extends openerp.base.BasicController
     * @param element_id to use for exception reporting
     * @param server
     * @param port
     */
    init: function(element_id, server, port) {
        this._super(element_id);
        this.server = (server == undefined) ? location.hostname : server;
        this.port = (port == undefined) ? location.port : port;
        this.rpc_mode = (server == location.hostname) ? "ajax" : "jsonp";
        this.debug = true;
        this.db = "";
        this.login = "";
        this.password = "";
        this.uid = false;
        this.session_id = false;
        this.module_list = [];
        this.module_loaded = {"base": true};
        this.context = {};
    },
    start: function() {
        this.session_restore();
    },
    /**
     * Executes an RPC call, registering the provided callbacks.
     *
     * Registers a default error callback if none is provided, and handles
     * setting the correct session id and session context in the parameter
     * objects
     *
     * @param {String} url RPC endpoint
     * @param {Object} params call parameters
     * @param {Function} success_callback function to execute on RPC call success
     * @param {Function} error_callback function to execute on RPC call failure
     * @returns {jQuery.Deferred} jquery-provided ajax deferred
     */
    rpc: function(url, params, success_callback, error_callback) {
        var self = this;
        // Construct a JSON-RPC2 request, method is currently unused
        params.session_id = this.session_id;

        // Call using the rpc_mode
        var deferred = $.Deferred();
        this.rpc_ajax(url, {
            jsonrpc: "2.0",
            method: "call",
            params: params,
            id:null
        }).then(function () {deferred.resolve.apply(deferred, arguments);},
                function(error) {deferred.reject(error, $.Event());});
        return deferred.fail(function() {
            deferred.fail(function(error, event) {
                if (!event.isDefaultPrevented()) {
                    self.on_rpc_error(error, event);
                }
            });
        }).then(success_callback, error_callback).promise();
    },
    /**
     * Raw JSON-RPC call
     *
     * @returns {jQuery.Deferred} ajax-based deferred object
     */
    rpc_ajax: function(url, payload) {
        var self = this;
        this.on_rpc_request();
        // url can be an $.ajax option object
        if (_.isString(url)) {
            url = {
                url: url
            }
        }
        var ajax = _.extend({
            type: "POST",
            url: url,
            dataType: 'json',
            contentType: 'application/json',
            data: JSON.stringify(payload),
            processData: false
        }, url);
        var deferred = $.Deferred();
        $.ajax(ajax).done(function(response, textStatus, jqXHR) {
            self.on_rpc_response();
            if (!response.error) {
                deferred.resolve(response["result"], textStatus, jqXHR);
                return;
            }
            if (response.error.data.type !== "session_invalid") {
                deferred.reject(response.error);
                return;
            }
            self.uid = false;
            self.on_session_invalid(function() {
                self.rpc(url, payload.params,
                    function() {
                        deferred.resolve.apply(deferred, arguments);
                    },
                    function(error, event) {
                        event.preventDefault();
                        deferred.reject.apply(deferred, arguments);
                    });
            });
        }).fail(function(jqXHR, textStatus, errorThrown) {
            self.on_rpc_response();
            var error = {
                code: -32098,
                message: "XmlHttpRequestError " + errorThrown,
                data: {type: "xhr"+textStatus, debug: jqXHR.responseText, objects: [jqXHR, errorThrown] }
            };
            deferred.reject(error);
        });
        return deferred.promise();
    },
    on_rpc_request: function() {
    },
    on_rpc_response: function() {
    },
    on_rpc_error: function(error) {
    },
    /**
     * The session is validated either by login or by restoration of a previous session
     */
    on_session_valid: function() {
        if(!openerp._modules_loaded)
            this.load_modules();
    },
    on_session_invalid: function(contination) {
    },
    session_is_valid: function() {
        return this.uid;
    },
    session_login: function(db, login, password, success_callback) {
        var self = this;
        this.db = db;
        this.login = login;
        this.password = password;
        var params = { db: this.db, login: this.login, password: this.password };
        this.rpc("/base/session/login", params, function(result) {
            self.session_id = result.session_id;
            self.uid = result.uid;
            self.session_save();
            self.on_session_valid();
            if (success_callback)
                success_callback();
        });
    },
    session_logout: function() {
        this.uid = false;
    },
    /**
     * Reloads uid and session_id from local storage, if they exist
     */
    session_restore: function () {
        this.uid = this.get_cookie('uid');
        this.session_id = this.get_cookie('session_id');
        // we should do an rpc to confirm that this session_id is valid and if it is retrieve the information about db and login
        // then call on_session_valid
        this.on_session_valid();
    },
    /**
     * Saves the session id and uid locally
     */
    session_save: function () {
        this.set_cookie('uid', this.uid);
        this.set_cookie('session_id', this.session_id);
    },
    logout: function() {
        this.uid = this.get_cookie('uid');
        this.session_id = this.get_cookie('session_id');
        this.set_cookie('uid', '');
        this.set_cookie('session_id', '');
        this.on_session_invalid(function() {});
    },
    /**
     * Fetches a cookie stored by an openerp session
     *
     * @private
     * @param name the cookie's name
     */
    get_cookie: function (name) {
        var nameEQ = this.element_id + '|' + name + '=';
        var cookies = document.cookie.split(';');
        for(var i=0; i<cookies.length; ++i) {
            var cookie = cookies[i].replace(/^\s*/, '');
            if(cookie.indexOf(nameEQ) === 0) {
                return decodeURIComponent(cookie.substring(nameEQ.length));
            }
        }
        return null;
    },
    /**
     * Create a new cookie with the provided name and value
     *
     * @private
     * @param name the cookie's name
     * @param value the cookie's value
     * @param ttl the cookie's time to live, 1 year by default, set to -1 to delete
     */
    set_cookie: function (name, value, ttl) {
        ttl = ttl || 24*60*60*365;
        document.cookie = [
            this.element_id + '|' + name + '=' + encodeURIComponent(value),
            'max-age=' + ttl,
            'expires=' + new Date(new Date().getTime() + ttl*1000).toGMTString()
        ].join(';');
    },
    /**
     * Load additional web addons of that instance and init them
     */
    load_modules: function() {
        var self = this;
        this.rpc('/base/session/modules', {}, function(result) {
            self.module_list = result['modules'];
            var modules = self.module_list.join(',');
            self.rpc('/base/session/csslist', {mods: modules}, self.do_load_css);
            self.rpc('/base/session/jslist', {"mods": modules}, self.debug ? self.do_load_modules_debug : self.do_load_modules_prod);
            openerp._modules_loaded = true;
        });
    },
    do_load_css: function (result) {
        _.each(result.files, function (file) {
            $('head').append($('<link>', {
                'href': file,
                'rel': 'stylesheet',
                'type': 'text/css'
            }));
        });
    },
    do_load_modules_debug: function(result) {
        $LAB.setOptions({AlwaysPreserveOrder: true})
            .script(result.files)
            .wait(this.on_modules_loaded);
    },
    do_load_modules_prod: function() {
        // load merged ones
        // /base/session/css?mod=mod1,mod2,mod3
        // /base/session/js?mod=mod1,mod2,mod3
        // use $.getScript(‘your_3rd_party-script.js’); ? i want to keep lineno !
    },
    on_modules_loaded: function() {
        for(var j=0; j<this.module_list.length; j++) {
            var mod = this.module_list[j];
            if(this.module_loaded[mod])
                continue;
            openerp[mod] = {};
            // init module mod
            if(openerp._openerp[mod] != undefined) {
                openerp._openerp[mod](openerp);
                this.module_loaded[mod] = true;
            }
        }
    }
});

/**
 * OpenERP session aware controller
 * a controller takes an already existing dom element and manage it
 */
openerp.base.Controller = openerp.base.BasicController.extend( /** @lends openerp.base.Controller# */{
    /**
<<<<<<< HEAD
     * Controller manifest used to declare standard controller attributes
     */
    controller_manifest: {
        register: null,
        template: "",
        element_post_prefix: false
    },
    /**
     * Controller registry,
     */
    controller_registry: {
    },
    /**
     * Add a new child controller
     */
    controller_get: function(key) {
        return this.controller_registry[key];
        // OR should build it ? setting parent correctly ?
        // function construct(constructor, args) {
        //     function F() {
        //         return constructor.apply(this, args);
        //     }
        //     F.prototype = constructor.prototype;
        //     return new F();
        // }
        // var obj = this.controller_registry[key];
        // if(obj) {
        //     return construct(obj, Array.prototype.slice.call(arguments, 1));
        // }
    },
    controller_new: function(key) {
        var self;
        // OR should contrustct it ? setting parent correctly ?
        function construct(constructor, args) {
            function F() {
                return constructor.apply(this, args);
            }
            F.prototype = constructor.prototype;
            return new F();
        }
        var obj = this.controller_registry[key];
        if(obj) {
            // TODO Prepend parent
            return construct(obj, Array.prototype.slice.call(arguments, 1));
        }
    },
    /**
=======
>>>>>>> 8a6af300
     * @constructs
     * @extends openerp.base.BasicController
     */
    init: function(parent_or_session, element_id) {
        this._super(element_id);
        this.controller_parent = null;
        this.controller_children = [];
        if(parent_or_session) {
            if(parent_or_session.session) {
                this.parent = parent_or_session;
                this.session = this.parent.session;
                if(this.parent.children) {
                    this.parent.children.push(this);
                }
            } else {
                // TODO remove Backward compatilbility
                this.session = parent_or_session;
            }
        }
    },
    /**
     * Performs a JSON-RPC call
     *
     * @param {String} url endpoint url
     * @param {Object} data RPC parameters
     * @param {Function} success RPC call success callback
     * @param {Function} error RPC call error callback
     * @returns {jQuery.Deferred} deferred object for the RPC call
     */
    rpc: function(url, data, success, error) {
        // TODO: support additional arguments ?
        return this.session.rpc(url, data, success, error);
    }
});

/**
 * OpenERP session aware widget
 * A widget is a controller that doesnt take an element_id
 * it render its own html render() that you should insert into the dom
 * and bind it a start()
 */
openerp.base.BaseWidget = openerp.base.Controller.extend({
    /**
     * The name of the QWeb template that will be used for rendering. Must be
     * redefined in subclasses or the render() method can not be used.
     *
     * @type string
     */
    template: null,
    /**
     * The prefix used to generate an id automatically. Should be redefined in
     * subclasses. If it is not defined, a default identifier will be used.
     *
     * @type string
     */
    identifier_prefix: 'generic-identifier',
    /**
     * Base class for widgets. Handle rendering (based on a QWeb template),
     * identifier generation, parenting and destruction of the widget.
     * Also initialize the identifier.
     *
     * @constructs
     * @params {openerp.base.search.BaseWidget} parent The parent widget.
     */
    init: function (parent, session) {
        this._super(session);
        this.children = [];
        this.parent = null;
        this.set_parent(parent);
        this.make_id(this.identifier_prefix);
    },
    /**
     * Sets and returns a globally unique identifier for the widget.
     *
     * If a prefix is appended, the identifier will be appended to it.
     *
     * @params sections prefix sections, empty/falsy sections will be removed
     */
    make_id: function () {
        this.element_id = _.uniqueId(_.toArray(arguments).join('_'));
        return this.element_id;
    },
    /**
     * "Starts" the widgets. Called at the end of the rendering, this allows
     * to get a jQuery object referring to the DOM ($element attribute).
     */
    start: function () {
        this._super();
        var tmp = document.getElementById(this.element_id);
        this.$element = tmp ? $(tmp) : null;
    },
    /**
     * "Stops" the widgets. Called when the view destroys itself, this
     * lets the widgets clean up after themselves.
     */
    stop: function () {
        var tmp_children = this.children;
        this.children = [];
        _.each(tmp_children, function(x) {
            x.stop();
        });
        if(this.$element != null) {
            this.$element.remove();
        }
        this.set_parent(null);
        this._super();
    },
    /**
     * Set the parent of this component, also un-register the previous parent
     * if there was one.
     *
     * @param {openerp.base.BaseWidget} parent The new parent.
     */
    set_parent: function(parent) {
        if(this.parent) {
            this.parent.children = _.without(this.parent.children, this);
        }
        this.parent = parent;
        if(this.parent) {
            parent.children.push(this);
        }
    },
    /**
     * Render the widget. This.template must be defined.
     * The content of the current object is passed as context to the template.
     *
     * @param {object} additional Additional context arguments to pass to the template.
     */
    render: function (additional) {
        return QWeb.render(this.template, _.extend({}, this, additional != null ? additional : {}));
    }
});

openerp.base.Dialog = openerp.base.BaseWidget.extend({
    dialog_title: "",
    identifier_prefix: 'dialog',
    init: function (session, options) {
        this._super(null, session);
        this.options = {
            modal: true,
            width: 'auto',
            min_width: 0,
            max_width: '100%',
            height: 'auto',
            min_height: 0,
            max_height: '100%',
            autoOpen: false,
            buttons: {}
        };
        for (var f in this) {
            if (f.substr(0, 10) == 'on_button_') {
                this.options.buttons[f.substr(10)] = this[f];
            }
        }
        if (options) {
            this.set_options(options);
        }
    },
    set_options: function(options) {
        options = options || {};
        options.width = this.get_width(options.width || this.options.width);
        options.min_width = this.get_width(options.min_width || this.options.min_width);
        options.max_width = this.get_width(options.max_width || this.options.max_width);
        options.height = this.get_height(options.height || this.options.height);
        options.min_height = this.get_height(options.min_height || this.options.min_height);
        options.max_height = this.get_height(options.max_height || this.options.max_width);

        if (options.width !== 'auto') {
            if (options.width > options.max_width) options.width = options.max_width;
            if (options.width < options.min_width) options.width = options.min_width;
        }
        if (options.height !== 'auto') {
            if (options.height > options.max_height) options.height = options.max_height;
            if (options.height < options.min_height) options.height = options.min_height;
        }
        if (!options.title && this.dialog_title) {
            options.title = this.dialog_title;
        }
        _.extend(this.options, options);
    },
    get_width: function(val) {
        return this.get_size(val.toString(), $(window.top).width());
    },
    get_height: function(val) {
        return this.get_size(val.toString(), $(window.top).height());
    },
    get_size: function(val, available_size) {
        if (val === 'auto') {
            return val;
        } else if (val.slice(-1) == "%") {
            return Math.round(available_size / 100 * parseInt(val.slice(0, -1), 10));
        } else {
            return parseInt(val, 10);
        }
    },
    start: function (auto_open) {
        this.$dialog = $('<div id="' + this.element_id + '"></div>').dialog(this.options);
        if (auto_open !== false) {
            this.open();
        }
        this._super();
    },
    open: function(options) {
        // TODO fme: bind window on resize
        if (this.template) {
            this.$element.html(this.render());
        }
        this.set_options(options);
        this.$dialog.dialog(this.options).dialog('open');
    },
    close: function(options) {
        this.$dialog.dialog('close');
    },
    stop: function () {
        this.close();
        this.$dialog.dialog('destroy');
    }
});

openerp.base.CrashManager = openerp.base.Dialog.extend({
    identifier_prefix: 'dialog_crash',
    init: function(session) {
        this._super(session);
        this.session.on_rpc_error.add(this.on_rpc_error);
    },
    on_button_Ok: function() {
        this.close();
    },
    on_rpc_error: function(error) {
        this.error = error;
        if (error.data.fault_code) {
            var split = error.data.fault_code.split('\n')[0].split(' -- ');
            if (split.length > 1) {
                error.type = split.shift();
                error.data.fault_code = error.data.fault_code.substr(error.type.length + 4);
            }
        }
        if (error.code === 200 && error.type) {
            this.dialog_title = "OpenERP " + _.capitalize(error.type);
            this.template = 'DialogWarning';
            this.open({
                width: 'auto',
                height: 'auto'
            });
        } else {
            this.dialog_title = "OpenERP Error";
            this.template = 'DialogTraceback';
            this.open({
                width: '80%',
                height: '80%'
            });
        }
    }
});

openerp.base.Loading =  openerp.base.Controller.extend({
    controller_manifest: {
        register: ["Loading"]
    },
    init: function(session, element_id) {
        this._super(session, element_id);
        this.count = 0;
        this.session.on_rpc_request.add_first(this.on_rpc_event, 1);
        this.session.on_rpc_response.add_last(this.on_rpc_event, -1);
    },
    on_rpc_event : function(increment) {
        this.count += increment;
        if (this.count) {
            //this.$element.html(QWeb.render("Loading", {}));
            this.$element.html("Loading ("+this.count+")");
            this.$element.show();
        } else {
            this.$element.fadeOut();
        }
    }
});

openerp.base.Database = openerp.base.Controller.extend({
});

openerp.base.Login =  openerp.base.Controller.extend({
    remember_creditentials: true,
    init: function(session, element_id) {
        this._super(session, element_id);
        this.has_local_storage = typeof(localStorage) != 'undefined';
        this.selected_db = null;
        this.selected_login = null;
        if (this.has_local_storage && this.remember_creditentials) {
            this.selected_db = localStorage.getItem('last_db_login_success');
            this.selected_login = localStorage.getItem('last_login_login_success');
        }
        if (jQuery.deparam(jQuery.param.querystring()).debug != undefined) {
            this.selected_db = this.selected_db || "trunk";
            this.selected_login = this.selected_login || "admin";
            this.selected_password = this.selected_password || "a";
        }
    },
    start: function() {
        var self = this;
        this.rpc("/base/database/get_databases_list", {}, function(result) {
            self.db_list = result.db_list;
            self.display();
        }, function() {
            self.display();
        });
    },
    display: function() {
        this.$element.html(QWeb.render("Login", this));
        this.$element.find("form").submit(this.on_submit);
    },
    on_login_invalid: function() {
        this.$element.closest(".openerp").addClass("login-mode");
    },
    on_login_valid: function() {
        this.$element.closest(".openerp").removeClass("login-mode");
    },
    on_submit: function(ev) {
        ev.preventDefault();
        var self = this;
        var $e = this.$element;
        var db = $e.find("form [name=db]").val();
        var login = $e.find("form input[name=login]").val();
        var password = $e.find("form input[name=password]").val();
        //$e.hide();
        // Should hide then call callback
        this.session.session_login(db, login, password, function() {
            if(self.session.session_is_valid()) {
                if (self.has_local_storage) {
                    if(self.remember_creditentials) {
                        localStorage.setItem('last_db_login_success', db);
                        localStorage.setItem('last_login_login_success', login);
                    } else {
                        localStorage.setItem('last_db_login_success', '');
                        localStorage.setItem('last_login_login_success', '');
                    }
                }
                self.on_login_valid();
            } else {
                self.$element.addClass("login_invalid");
                self.on_login_invalid();
            }
        });
    },
    do_ask_login: function(continuation) {
        this.on_login_invalid();
        this.$element
            .removeClass("login_invalid");
        this.on_login_valid.add({
            position: "last",
            unique: true,
            callback: continuation
        });
    },
    on_logout: function() {
        this.session.logout();
    }
});

openerp.base.Header =  openerp.base.Controller.extend({
    init: function(session, element_id) {
        this._super(session, element_id);
    },
    start: function() {
        this.do_update();
    },
    do_update: function() {
        this.$element.html(QWeb.render("Header", this));
        this.$element.find(".logout").click(this.on_logout);
    },
    on_logout: function() {}
});

openerp.base.Menu =  openerp.base.Controller.extend({
    init: function(session, element_id, secondary_menu_id) {
        this._super(session, element_id);
        this.secondary_menu_id = secondary_menu_id;
        this.$secondary_menu = $("#" + secondary_menu_id);
        this.menu = false;
    },
    start: function() {
        this.rpc("/base/menu/load", {}, this.on_loaded);
    },
    on_loaded: function(data) {
        this.data = data;
        this.$element.html(QWeb.render("Menu", this.data));
        for (var i = 0; i < this.data.data.children.length; i++) {
            var v = { menu : this.data.data.children[i] };
            this.$secondary_menu.append(QWeb.render("Menu.secondary", v));
        }
        this.$secondary_menu.find("div.menu_accordion").accordion({
            animated : false,
            autoHeight : false,
            icons : false
        });
        this.$secondary_menu.find("div.submenu_accordion").accordion({
            animated : false,
            autoHeight : false,
            active: false,
            collapsible: true,
            header: 'h4'
        });

        this.$element.add(this.$secondary_menu).find("a").click(this.on_menu_click);
    },
    on_menu_click: function(ev, id) {
        id = id || 0;
        var $menu, $parent, $secondary;

        if (id) {
            // We can manually activate a menu with it's id (for hash url mapping)
            $menu = this.$element.find('a[data-menu=' + id + ']');
            if (!$menu.length) {
                $menu = this.$secondary_menu.find('a[data-menu=' + id + ']');
            }
        } else {
            $menu = $(ev.currentTarget);
            id = $menu.data('menu');
        }
        if (this.$secondary_menu.has($menu).length) {
            $secondary = $menu.parents('.menu_accordion');
            $parent = this.$element.find('a[data-menu=' + $secondary.data('menu-parent') + ']');
        } else {
            $parent = $menu;
            $secondary = this.$secondary_menu.find('.menu_accordion[data-menu-parent=' + $menu.attr('data-menu') + ']');
        }

        this.$secondary_menu.find('.menu_accordion').hide();
        // TODO: ui-accordion : collapse submenus and expand the good one
        $secondary.show();

        if (id) {
            this.rpc('/base/menu/action', {'menu_id': id},
                    this.on_menu_action_loaded);
        }

        $('.active', this.$element.add(this.$secondary_menu)).removeClass('active');
        $parent.addClass('active');
        $menu.addClass('active');
        $menu.parent('h4').addClass('active');

        return !$menu.is(".leaf");
    },
    on_menu_action_loaded: function(data) {
        var self = this;
        if (data.action.length) {
            var action = data.action[0][2];
            self.on_action(action);
        }
    },
    on_action: function(action) {
    }
});

openerp.base.Homepage = openerp.base.Controller.extend({
});

openerp.base.Preferences = openerp.base.Controller.extend({
});

openerp.base.ImportExport = openerp.base.Controller.extend({
});

openerp.base.WebClient = openerp.base.Controller.extend({
    init: function(element_id) {
        var self = this;
        this._super(null, element_id);

        QWeb.add_template("xml/base.xml");
        var params = {};
        if(jQuery.param != undefined &&
                jQuery.deparam(jQuery.param.querystring()).kitten != undefined) {
            this.$element.addClass("kitten-mode-activated");
        }
        this.$element.html(QWeb.render("Interface", params));

        this.session = new openerp.base.Session("oe_errors");
        this.loading = new openerp.base.Loading(this.session, "oe_loading");
        this.crashmanager =  new openerp.base.CrashManager(this.session);
        this.crashmanager.start(false);

        // Do you autorize this ?
        openerp.base.Controller.prototype.notification = new openerp.base.Notification("oe_notification");

        this.header = new openerp.base.Header(this.session, "oe_header");
        this.login = new openerp.base.Login(this.session, "oe_login");
        this.header.on_logout.add(this.login.on_logout);

        this.session.on_session_invalid.add(this.login.do_ask_login);
        this.session.on_session_valid.add_last(this.header.do_update);
        this.session.on_session_valid.add_last(this.on_logged);

        this.menu = new openerp.base.Menu(this.session, "oe_menu", "oe_secondary_menu");
        this.menu.on_action.add(this.on_menu_action);
    },
    start: function() {
        this.session.start();
        this.header.start();
        this.login.start();
        this.menu.start();
        this.notification.notify("OpenERP Client", "The openerp client has been initialized.");
    },
    on_logged: function() {
        this.action_manager =  new openerp.base.ActionManager(this.session, "oe_app");
        this.action_manager.start();

        // if using saved actions, load the action and give it to action manager
        var parameters = jQuery.deparam(jQuery.param.querystring());
        if(parameters["s_action"] != undefined) {
            var key = parseInt(parameters["s_action"]);
            var self = this;
            this.rpc("/base/session/get_session_action", {key:key}, function(action) {
                self.action_manager.do_action(action);
            });
        }
    },
    on_menu_action: function(action) {
        this.action_manager.do_action(action);
    },
    do_about: function() {
    }
});

openerp.base.webclient = function(element_id) {
    // TODO Helper to start webclient rename it openerp.base.webclient
    var client = new openerp.base.WebClient(element_id);
    client.start();
    return client;
};

};

// vim:et fdc=0 fdl=0 foldnestmax=3 fdm=syntax:<|MERGE_RESOLUTION|>--- conflicted
+++ resolved
@@ -446,56 +446,6 @@
  */
 openerp.base.Controller = openerp.base.BasicController.extend( /** @lends openerp.base.Controller# */{
     /**
-<<<<<<< HEAD
-     * Controller manifest used to declare standard controller attributes
-     */
-    controller_manifest: {
-        register: null,
-        template: "",
-        element_post_prefix: false
-    },
-    /**
-     * Controller registry,
-     */
-    controller_registry: {
-    },
-    /**
-     * Add a new child controller
-     */
-    controller_get: function(key) {
-        return this.controller_registry[key];
-        // OR should build it ? setting parent correctly ?
-        // function construct(constructor, args) {
-        //     function F() {
-        //         return constructor.apply(this, args);
-        //     }
-        //     F.prototype = constructor.prototype;
-        //     return new F();
-        // }
-        // var obj = this.controller_registry[key];
-        // if(obj) {
-        //     return construct(obj, Array.prototype.slice.call(arguments, 1));
-        // }
-    },
-    controller_new: function(key) {
-        var self;
-        // OR should contrustct it ? setting parent correctly ?
-        function construct(constructor, args) {
-            function F() {
-                return constructor.apply(this, args);
-            }
-            F.prototype = constructor.prototype;
-            return new F();
-        }
-        var obj = this.controller_registry[key];
-        if(obj) {
-            // TODO Prepend parent
-            return construct(obj, Array.prototype.slice.call(arguments, 1));
-        }
-    },
-    /**
-=======
->>>>>>> 8a6af300
      * @constructs
      * @extends openerp.base.BasicController
      */
