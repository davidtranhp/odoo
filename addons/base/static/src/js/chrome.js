/*---------------------------------------------------------
 * OpenERP base library
 *---------------------------------------------------------*/

openerp.base.chrome = function(openerp) {

/**
 * Base error for lookup failure
 *
 * @class
 */
openerp.base.NotFound = openerp.base.Class.extend( /** @lends openerp.base.NotFound# */ {
});
openerp.base.KeyNotFound = openerp.base.NotFound.extend( /** @lends openerp.base.KeyNotFound# */ {
    /**
     * Thrown when a key could not be found in a mapping
     *
     * @constructs
     * @extends openerp.base.NotFound
     * @param {String} key the key which could not be found
     */
    init: function (key) {
        this.key = key;
    },
    toString: function () {
        return "The key " + this.key + " was not found";
    }
});
openerp.base.ObjectNotFound = openerp.base.NotFound.extend( /** @lends openerp.base.ObjectNotFound# */ {
    /**
     * Thrown when an object path does not designate a valid class or object
     * in the openerp hierarchy.
     *
     * @constructs
     * @extends openerp.base.NotFound
     * @param {String} path the invalid object path
     */
    init: function (path) {
        this.path = path;
    },
    toString: function () {
        return "Could not find any object of path " + this.path;
    }
});
openerp.base.Registry = openerp.base.Class.extend( /** @lends openerp.base.Registry# */ {
    /**
     * Stores a mapping of arbitrary key (strings) to object paths (as strings
     * as well).
     *
     * Resolves those paths at query time in order to always fetch the correct
     * object, even if those objects have been overloaded/replaced after the
     * registry was created.
     *
     * An object path is simply a dotted name from the openerp root to the
     * object pointed to (e.g. ``"openerp.base.Session"`` for an OpenERP
     * session object).
     *
     * @constructs
     * @param {Object} mapping a mapping of keys to object-paths
     */
    init: function (mapping) {
        this.map = mapping || {};
    },
    /**
     * Retrieves the object matching the provided key string.
     *
     * @param {String} key the key to fetch the object for
     * @returns {Class} the stored class, to initialize
     *
     * @throws {openerp.base.KeyNotFound} if the object was not in the mapping
     * @throws {openerp.base.ObjectNotFound} if the object path was invalid
     */
    get_object: function (key) {
        var path_string = this.map[key];
        if (path_string === undefined) {
            throw new openerp.base.KeyNotFound(key);
        }

        var object_match = openerp;
        var path = path_string.split('.');
        // ignore first section
        for(var i=1; i<path.length; ++i) {
            object_match = object_match[path[i]];

            if (object_match === undefined) {
                throw new openerp.base.ObjectNotFound(path_string);
            }
        }
        return object_match;
    },
    /**
     * Tries a number of keys, and returns the first object matching one of
     * the keys.
     *
     * @param {Array} keys a sequence of keys to fetch the object for
     * @returns {Class} the first class found matching an object
     *
     * @throws {openerp.base.KeyNotFound} if none of the keys was in the mapping
     * @trows {openerp.base.ObjectNotFound} if a found object path was invalid
     */
    get_any: function (keys) {
        for (var i=0; i<keys.length; ++i) {
            try {
                return this.get_object(keys[i]);
            } catch (e) {
                if (e instanceof openerp.base.KeyNotFound) {
                    continue;
                }
                throw e;
            }
        }
        throw new openerp.base.KeyNotFound(keys.join(','));
    },
    /**
     * Adds a new key and value to the registry.
     *
     * This method can be chained.
     *
     * @param {String} key
     * @param {String} object_path fully qualified dotted object path
     * @returns {openerp.base.Registry} itself
     */
    add: function (key, object_path) {
        this.map[key] = object_path;
        return this;
    },
    /**
     * Creates and returns a copy of the current mapping, with the provided
     * mapping argument added in (replacing existing keys if needed)
     *
     * @param {Object} [mapping={}] a mapping of keys to object-paths
     */
    clone: function (mapping) {
        return new openerp.base.Registry(
            _.extend({}, this.map, mapping || {}));
    }
});

/**
 * OpenERP session aware controller
 * a controller takes an already existing dom element and manage it
 */
openerp.base.Controller = openerp.base.Controller.extend( /** @lends openerp.base.Controller# */{
    init: function(parent, element_id) {
        this._super(parent, element_id);
        if(this.controller_parent && this.controller_parent.session) {
            this.session = this.controller_parent.session;
        }
    },
    /**
     * Performs a JSON-RPC call
     *
     * @param {String} url endpoint url
     * @param {Object} data RPC parameters
     * @param {Function} success RPC call success callback
     * @param {Function} error RPC call error callback
     * @returns {jQuery.Deferred} deferred object for the RPC call
     */
    rpc: function(url, data, success, error) {
        return this.session.rpc(url, data, success, error);
    },
    do_action: function(action, on_finished) {
        return this.parent.do_action(action, on_finished);
    }
});

/**
 * OpenERP session aware widget
 * A widget is a controller that doesnt take an element_id
 * it render its own html render() that you should insert into the dom
 * and bind it at start()
 */
openerp.base.BaseWidget = openerp.base.Controller.extend({
    /**
     * The name of the QWeb template that will be used for rendering. Must be
     * redefined in subclasses or the render() method can not be used.
     * 
     * @type string
     */
    template: null,
    /**
     * The prefix used to generate an id automatically. Should be redefined in
     * subclasses. If it is not defined, a default identifier will be used.
     * 
     * @type string
     */
    identifier_prefix: 'generic-identifier',
    /**
     * Base class for widgets. Handle rendering (based on a QWeb template),
     * identifier generation, parenting and destruction of the widget.
     * Also initialize the identifier.
     *
     * @constructs
     * @params {openerp.base.search.BaseWidget} parent The parent widget.
     */
    init: function (parent) {
        this._super(parent);
        this.make_id(this.identifier_prefix);
    },
    /**
     * Sets and returns a globally unique identifier for the widget.
     *
     * If a prefix is appended, the identifier will be appended to it.
     *
     * @params sections prefix sections, empty/falsy sections will be removed
     */
    make_id: function () {
        this.element_id = _.uniqueId(_.toArray(arguments).join('_'));
        return this.element_id;
    },
    /**
     * Render the widget. This.template must be defined.
     * The content of the current object is passed as context to the template.
     * 
     * @param {object} additional Additional context arguments to pass to the template.
     */
    render: function (additional) {
        return QWeb.render(this.template, _.extend({}, this, additional != null ? additional : {}));
    },
    /**
     * "Starts" the widgets. Called at the end of the rendering, this allows
     * to get a jQuery object referring to the DOM ($element attribute).
     */
    start: function () {
        this._super();
        var tmp = document.getElementById(this.element_id);
        this.$element = tmp ? $(tmp) : null;
    },
    /**
     * "Stops" the widgets. Called when the view destroys itself, this
     * lets the widgets clean up after themselves.
     */
    stop: function () {
        if(this.$element != null) {
            this.$element.remove();
        }
    }
});

openerp.base.Session = openerp.base.Controller.extend( /** @lends openerp.base.Session# */{
    /**
     * @constructs
     * @param element_id to use for exception reporting
     * @param server
     * @param port
     */
    init: function(parent, element_id, server, port) {
        this._super(element_id);
        this.server = (server == undefined) ? location.hostname : server;
        this.port = (port == undefined) ? location.port : port;
        this.rpc_mode = (server == location.hostname) ? "ajax" : "jsonp";
        this.debug = true;
        this.db = "";
        this.login = "";
        this.password = "";
        this.uid = false;
        this.session_id = false;
        this.module_list = [];
        this.module_loaded = {"base": true};
        this.context = {};
    },
    start: function() {
        this.session_restore();
    },
    /**
     * Executes an RPC call, registering the provided callbacks.
     *
     * Registers a default error callback if none is provided, and handles
     * setting the correct session id and session context in the parameter
     * objects
     *
     * @param {String} url RPC endpoint
     * @param {Object} params call parameters
     * @param {Function} success_callback function to execute on RPC call success
     * @param {Function} error_callback function to execute on RPC call failure
     * @returns {jQuery.Deferred} jquery-provided ajax deferred
     */
    rpc: function(url, params, success_callback, error_callback) {
        var self = this;
        // Construct a JSON-RPC2 request, method is currently unused
        params.session_id = this.session_id;

        // Call using the rpc_mode
        var deferred = $.Deferred();
        this.rpc_ajax(url, {
            jsonrpc: "2.0",
            method: "call",
            params: params,
            id:null
        }).then(function () {deferred.resolve.apply(deferred, arguments);},
                function(error) {deferred.reject(error, $.Event());});
        return deferred.fail(function() {
            deferred.fail(function(error, event) {
                if (!event.isDefaultPrevented()) {
                    self.on_rpc_error(error, event);
                }
            });
        }).then(success_callback, error_callback).promise();
    },
    /**
     * Raw JSON-RPC call
     *
     * @returns {jQuery.Deferred} ajax-based deferred object
     */
    rpc_ajax: function(url, payload) {
        var self = this;
        this.on_rpc_request();
        // url can be an $.ajax option object
        if (_.isString(url)) {
            url = {
                url: url
            }
        }
        var ajax = _.extend({
            type: "POST",
            url: url,
            dataType: 'json',
            contentType: 'application/json',
            data: JSON.stringify(payload),
            processData: false
        }, url);
        var deferred = $.Deferred();
        $.ajax(ajax).done(function(response, textStatus, jqXHR) {
            self.on_rpc_response();
            if (!response.error) {
                deferred.resolve(response["result"], textStatus, jqXHR);
                return;
            }
            if (response.error.data.type !== "session_invalid") {
                deferred.reject(response.error);
                return;
            }
            self.uid = false;
            self.on_session_invalid(function() {
                self.rpc(url, payload.params,
                    function() {
                        deferred.resolve.apply(deferred, arguments);
                    },
                    function(error, event) {
                        event.preventDefault();
                        deferred.reject.apply(deferred, arguments);
                    });
            });
        }).fail(function(jqXHR, textStatus, errorThrown) {
            self.on_rpc_response();
            var error = {
                code: -32098,
                message: "XmlHttpRequestError " + errorThrown,
                data: {type: "xhr"+textStatus, debug: jqXHR.responseText, objects: [jqXHR, errorThrown] }
            };
            deferred.reject(error);
        });
        return deferred.promise();
    },
    on_rpc_request: function() {
    },
    on_rpc_response: function() {
    },
    on_rpc_error: function(error) {
    },
    /**
     * The session is validated either by login or by restoration of a previous session
     */
    on_session_valid: function() {
        if(!openerp._modules_loaded)
            this.load_modules();
    },
    on_session_invalid: function(contination) {
    },
    session_is_valid: function() {
        return this.uid;
    },
    session_login: function(db, login, password, success_callback) {
        var self = this;
        this.db = db;
        this.login = login;
        this.password = password;
        var params = { db: this.db, login: this.login, password: this.password };
        this.rpc("/base/session/login", params, function(result) {
            self.session_id = result.session_id;
            self.uid = result.uid;
            self.session_save();
            self.on_session_valid();
            if (success_callback)
                success_callback();
        });
    },
    session_logout: function() {
        this.uid = false;
    },
    /**
     * Reloads uid and session_id from local storage, if they exist
     */
    session_restore: function () {
        this.uid = this.get_cookie('uid');
        this.session_id = this.get_cookie('session_id');
        // we should do an rpc to confirm that this session_id is valid and if it is retrieve the information about db and login
        // then call on_session_valid
        this.on_session_valid();
    },
    /**
     * Saves the session id and uid locally
     */
    session_save: function () {
        this.set_cookie('uid', this.uid);
        this.set_cookie('session_id', this.session_id);
    },
    logout: function() {
        this.uid = this.get_cookie('uid');
        this.session_id = this.get_cookie('session_id');
        this.set_cookie('uid', '');
        this.set_cookie('session_id', '');
        this.on_session_invalid(function() {});
    },
    /**
     * Fetches a cookie stored by an openerp session
     *
     * @private
     * @param name the cookie's name
     */
    get_cookie: function (name) {
        var nameEQ = this.element_id + '|' + name + '=';
        var cookies = document.cookie.split(';');
        for(var i=0; i<cookies.length; ++i) {
            var cookie = cookies[i].replace(/^\s*/, '');
            if(cookie.indexOf(nameEQ) === 0) {
                return decodeURIComponent(cookie.substring(nameEQ.length));
            }
        }
        return null;
    },
    /**
     * Create a new cookie with the provided name and value
     *
     * @private
     * @param name the cookie's name
     * @param value the cookie's value
     * @param ttl the cookie's time to live, 1 year by default, set to -1 to delete
     */
    set_cookie: function (name, value, ttl) {
        ttl = ttl || 24*60*60*365;
        document.cookie = [
            this.element_id + '|' + name + '=' + encodeURIComponent(value),
            'max-age=' + ttl,
            'expires=' + new Date(new Date().getTime() + ttl*1000).toGMTString()
        ].join(';');
    },
    /**
     * Load additional web addons of that instance and init them
     */
    load_modules: function() {
        var self = this;
        this.rpc('/base/session/modules', {}, function(result) {
            self.module_list = result['modules'];
            var modules = self.module_list.join(',');
            self.rpc('/base/webclient/csslist', {mods: modules}, self.do_load_css);
            self.rpc('/base/webclient/jslist', {"mods": modules}, self.debug ? self.do_load_modules_debug : self.do_load_modules_prod);
            openerp._modules_loaded = true;
        });
    },
    do_load_css: function (result) {
        _.each(result, function (file) {
            $('head').append($('<link>', {
                'href': file,
                'rel': 'stylesheet',
                'type': 'text/css'
            }));
        });
    },
    do_load_modules_debug: function(result) {
        $LAB.setOptions({AlwaysPreserveOrder: true})
            .script(result)
            .wait(this.on_modules_loaded);
    },
    do_load_modules_prod: function() {
        // load merged ones
        // /base/session/css?mod=mod1,mod2,mod3
        // /base/session/js?mod=mod1,mod2,mod3
        // use $.getScript(‘your_3rd_party-script.js’); ? i want to keep lineno !
    },
    on_modules_loaded: function() {
        for(var j=0; j<this.module_list.length; j++) {
            var mod = this.module_list[j];
            if(this.module_loaded[mod])
                continue;
            openerp[mod] = {};
            // init module mod
            if(openerp._openerp[mod] != undefined) {
                openerp._openerp[mod](openerp);
                this.module_loaded[mod] = true;
            }
        }
    }
});

openerp.base.Notification =  openerp.base.Controller.extend({
    init: function(parent, element_id) {
        this._super(parent, element_id);
        this.$element.notify({
            speed: 500,
            expires: 1500
        });
    },
<<<<<<< HEAD
    /**
     * "Stops" the widgets. Called when the view destroys itself, this
     * lets the widgets clean up after themselves.
     */
    stop: function () {
        if(this.$element != null) {
            this.$element.remove();
        }
        this._super();
=======
    notify: function(title, text) {
        this.$element.notify('create', {
            title: title,
            text: text
        });
>>>>>>> e92ea8a7
    },
    warn: function(title, text) {
        this.$element.notify('create', 'oe_notification_alert', {
            title: title,
            text: text
        });
    }
});

openerp.base.Dialog = openerp.base.BaseWidget.extend({
    dialog_title: "",
    identifier_prefix: 'dialog',
    init: function (parent, options) {
        this._super(parent);
        this.options = {
            modal: true,
            width: 'auto',
            min_width: 0,
            max_width: '100%',
            height: 'auto',
            min_height: 0,
            max_height: '100%',
            autoOpen: false,
            buttons: {}
        };
        for (var f in this) {
            if (f.substr(0, 10) == 'on_button_') {
                this.options.buttons[f.substr(10)] = this[f];
            }
        }
        if (options) {
            this.set_options(options);
        }
    },
    set_options: function(options) {
        options = options || {};
        options.width = this.get_width(options.width || this.options.width);
        options.min_width = this.get_width(options.min_width || this.options.min_width);
        options.max_width = this.get_width(options.max_width || this.options.max_width);
        options.height = this.get_height(options.height || this.options.height);
        options.min_height = this.get_height(options.min_height || this.options.min_height);
        options.max_height = this.get_height(options.max_height || this.options.max_width);

        if (options.width !== 'auto') {
            if (options.width > options.max_width) options.width = options.max_width;
            if (options.width < options.min_width) options.width = options.min_width;
        }
        if (options.height !== 'auto') {
            if (options.height > options.max_height) options.height = options.max_height;
            if (options.height < options.min_height) options.height = options.min_height;
        }
        if (!options.title && this.dialog_title) {
            options.title = this.dialog_title;
        }
        _.extend(this.options, options);
    },
    get_width: function(val) {
        return this.get_size(val.toString(), $(window.top).width());
    },
    get_height: function(val) {
        return this.get_size(val.toString(), $(window.top).height());
    },
    get_size: function(val, available_size) {
        if (val === 'auto') {
            return val;
        } else if (val.slice(-1) == "%") {
            return Math.round(available_size / 100 * parseInt(val.slice(0, -1), 10));
        } else {
            return parseInt(val, 10);
        }
    },
    start: function (auto_open) {
        this.$dialog = $('<div id="' + this.element_id + '"></div>').dialog(this.options);
        if (auto_open !== false) {
            this.open();
        }
        this._super();
    },
    open: function(options) {
        // TODO fme: bind window on resize
        if (this.template) {
            this.$element.html(this.render());
        }
        this.set_options(options);
        this.$dialog.dialog(this.options).dialog('open');
    },
    close: function(options) {
        this.$dialog.dialog('close');
    },
    stop: function () {
        this.close();
        this.$dialog.dialog('destroy');
    }
});

openerp.base.CrashManager = openerp.base.Dialog.extend({
    identifier_prefix: 'dialog_crash',
    init: function(parent) {
        this._super(parent);
        this.session.on_rpc_error.add(this.on_rpc_error);
    },
    on_button_Ok: function() {
        this.close();
    },
    on_rpc_error: function(error) {
        this.error = error;
        if (error.data.fault_code) {
            var split = error.data.fault_code.split('\n')[0].split(' -- ');
            if (split.length > 1) {
                error.type = split.shift();
                error.data.fault_code = error.data.fault_code.substr(error.type.length + 4);
            }
        }
        if (error.code === 200 && error.type) {
            this.dialog_title = "OpenERP " + _.capitalize(error.type);
            this.template = 'DialogWarning';
            this.open({
                width: 'auto',
                height: 'auto'
            });
        } else {
            this.dialog_title = "OpenERP Error";
            this.template = 'DialogTraceback';
            this.open({
                width: '80%',
                height: '80%'
            });
        }
    }
});

openerp.base.Loading =  openerp.base.Controller.extend({
    init: function(parent, element_id) {
        this._super(parent, element_id);
        this.count = 0;
        this.session.on_rpc_request.add_first(this.on_rpc_event, 1);
        this.session.on_rpc_response.add_last(this.on_rpc_event, -1);
    },
    on_rpc_event : function(increment) {
        this.count += increment;
        if (this.count) {
            //this.$element.html(QWeb.render("Loading", {}));
            this.$element.html("Loading ("+this.count+")");
            this.$element.show();
        } else {
            this.$element.fadeOut();
        }
    }
});

openerp.base.Database = openerp.base.Controller.extend({
});

openerp.base.Login =  openerp.base.Controller.extend({
    remember_creditentials: true,
    init: function(parent, element_id) {
        this._super(parent, element_id);
        this.has_local_storage = typeof(localStorage) != 'undefined';
        this.selected_db = null;
        this.selected_login = null;
        if (this.has_local_storage && this.remember_creditentials) {
            this.selected_db = localStorage.getItem('last_db_login_success');
            this.selected_login = localStorage.getItem('last_login_login_success');
        }
        if (jQuery.deparam(jQuery.param.querystring()).debug != undefined) {
            this.selected_db = this.selected_db || "trunk";
            this.selected_login = this.selected_login || "admin";
            this.selected_password = this.selected_password || "a";
        }
    },
    start: function() {
        var self = this;
        this.rpc("/base/database/get_databases_list", {}, function(result) {
            self.db_list = result.db_list;
            self.display();
        }, function() {
            self.display();
        });
    },
    display: function() {
        this.$element.html(QWeb.render("Login", this));
        this.$element.find("form").submit(this.on_submit);
    },
    on_login_invalid: function() {
        this.$element.closest(".openerp").addClass("login-mode");
    },
    on_login_valid: function() {
        this.$element.closest(".openerp").removeClass("login-mode");
    },
    on_submit: function(ev) {
        ev.preventDefault();
        var self = this;
        var $e = this.$element;
        var db = $e.find("form [name=db]").val();
        var login = $e.find("form input[name=login]").val();
        var password = $e.find("form input[name=password]").val();
        //$e.hide();
        // Should hide then call callback
        this.session.session_login(db, login, password, function() {
            if(self.session.session_is_valid()) {
                if (self.has_local_storage) {
                    if(self.remember_creditentials) {
                        localStorage.setItem('last_db_login_success', db);
                        localStorage.setItem('last_login_login_success', login);
                    } else {
                        localStorage.setItem('last_db_login_success', '');
                        localStorage.setItem('last_login_login_success', '');
                    }
                }
                self.on_login_valid();
            } else {
                self.$element.addClass("login_invalid");
                self.on_login_invalid();
            }
        });
    },
    do_ask_login: function(continuation) {
        this.on_login_invalid();
        this.$element
            .removeClass("login_invalid");
        this.on_login_valid.add({
            position: "last",
            unique: true,
            callback: continuation
        });
    },
    on_logout: function() {
        this.session.logout();
    }
});

openerp.base.Header =  openerp.base.Controller.extend({
    init: function(parent, element_id) {
        this._super(parent, element_id);
    },
    start: function() {
        this.do_update();
    },
    do_update: function() {
        this.$element.html(QWeb.render("Header", this));
        this.$element.find(".logout").click(this.on_logout);
    },
    on_logout: function() {}
});

openerp.base.Menu =  openerp.base.Controller.extend({
    init: function(parent, element_id, secondary_menu_id) {
        this._super(parent, element_id);
        this.secondary_menu_id = secondary_menu_id;
        this.$secondary_menu = $("#" + secondary_menu_id);
        this.menu = false;
    },
    start: function() {
        this.rpc("/base/menu/load", {}, this.on_loaded);
    },
    on_loaded: function(data) {
        this.data = data;
        this.$element.html(QWeb.render("Menu", this.data));
        for (var i = 0; i < this.data.data.children.length; i++) {
            var v = { menu : this.data.data.children[i] };
            this.$secondary_menu.append(QWeb.render("Menu.secondary", v));
        }
        this.$secondary_menu.find("div.menu_accordion").accordion({
            animated : false,
            autoHeight : false,
            icons : false
        });
        this.$secondary_menu.find("div.submenu_accordion").accordion({
            animated : false,
            autoHeight : false,
            active: false,
            collapsible: true,
            header: 'h4'
        });

        this.$element.add(this.$secondary_menu).find("a").click(this.on_menu_click);
    },
    on_menu_click: function(ev, id) {
        id = id || 0;
        var $menu, $parent, $secondary;

        if (id) {
            // We can manually activate a menu with it's id (for hash url mapping)
            $menu = this.$element.find('a[data-menu=' + id + ']');
            if (!$menu.length) {
                $menu = this.$secondary_menu.find('a[data-menu=' + id + ']');
            }
        } else {
            $menu = $(ev.currentTarget);
            id = $menu.data('menu');
        }
        if (this.$secondary_menu.has($menu).length) {
            $secondary = $menu.parents('.menu_accordion');
            $parent = this.$element.find('a[data-menu=' + $secondary.data('menu-parent') + ']');
        } else {
            $parent = $menu;
            $secondary = this.$secondary_menu.find('.menu_accordion[data-menu-parent=' + $menu.attr('data-menu') + ']');
        }

        this.$secondary_menu.find('.menu_accordion').hide();
        // TODO: ui-accordion : collapse submenus and expand the good one
        $secondary.show();

        if (id) {
            this.rpc('/base/menu/action', {'menu_id': id},
                    this.on_menu_action_loaded);
        }

        $('.active', this.$element.add(this.$secondary_menu)).removeClass('active');
        $parent.addClass('active');
        $menu.addClass('active');
        $menu.parent('h4').addClass('active');

        return !$menu.is(".leaf");
    },
    on_menu_action_loaded: function(data) {
        var self = this;
        if (data.action.length) {
            var action = data.action[0][2];
            self.on_action(action);
        }
    },
    on_action: function(action) {
    }
});

openerp.base.Homepage = openerp.base.Controller.extend({
});

openerp.base.Preferences = openerp.base.Controller.extend({
});

openerp.base.ImportExport = openerp.base.Controller.extend({
});

openerp.base.WebClient = openerp.base.Controller.extend({
    init: function(element_id) {
        this._super(null, element_id);

        QWeb.add_template("/base/static/src/xml/base.xml");
        var params = {};
        if(jQuery.param != undefined && jQuery.deparam(jQuery.param.querystring()).kitten != undefined) {
            this.$element.addClass("kitten-mode-activated");
        }
        this.$element.html(QWeb.render("Interface", params));

        this.session = new openerp.base.Session(this,"oe_errors");
        this.loading = new openerp.base.Loading(this,"oe_loading");
        this.crashmanager =  new openerp.base.CrashManager(this);
        this.crashmanager.start(false);

        // Do you autorize this ? will be replaced by notify() in controller
        openerp.base.Controller.prototype.notification = new openerp.base.Notification(this, "oe_notification");

        this.header = new openerp.base.Header(this, "oe_header");
        this.login = new openerp.base.Login(this, "oe_login");
        this.header.on_logout.add(this.login.on_logout);

        this.session.on_session_invalid.add(this.login.do_ask_login);
        this.session.on_session_valid.add_last(this.header.do_update);
        this.session.on_session_valid.add_last(this.on_logged);

        this.menu = new openerp.base.Menu(this, "oe_menu", "oe_secondary_menu");
        this.menu.on_action.add(this.on_menu_action);
    },
    start: function() {
        this.session.start();
        this.header.start();
        this.login.start();
        this.menu.start();
        this.notification.notify("OpenERP Client", "The openerp client has been initialized.");
    },
    on_logged: function() {
        this.action_manager =  new openerp.base.ActionManager(this, "oe_app");
        this.action_manager.start();

        // if using saved actions, load the action and give it to action manager
        var parameters = jQuery.deparam(jQuery.param.querystring());
        if(parameters["s_action"] != undefined) {
            var key = parseInt(parameters["s_action"]);
            var self = this;
            this.rpc("/base/session/get_session_action", {key:key}, function(action) {
                self.action_manager.do_action(action);
            });
        }
    },
    on_menu_action: function(action) {
        this.action_manager.do_action(action);
    },
    do_about: function() {
    }
});

openerp.base.webclient = function(element_id) {
    // TODO Helper to start webclient rename it openerp.base.webclient
    var client = new openerp.base.WebClient(element_id);
    client.start();
    return client;
};

};

// vim:et fdc=0 fdl=0 foldnestmax=3 fdm=syntax:<|MERGE_RESOLUTION|>--- conflicted
+++ resolved
@@ -501,23 +501,11 @@
             expires: 1500
         });
     },
-<<<<<<< HEAD
-    /**
-     * "Stops" the widgets. Called when the view destroys itself, this
-     * lets the widgets clean up after themselves.
-     */
-    stop: function () {
-        if(this.$element != null) {
-            this.$element.remove();
-        }
-        this._super();
-=======
     notify: function(title, text) {
         this.$element.notify('create', {
             title: title,
             text: text
         });
->>>>>>> e92ea8a7
     },
     warn: function(title, text) {
         this.$element.notify('create', 'oe_notification_alert', {
