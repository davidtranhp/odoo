# -*- coding: utf-8 -*-
##############################################################################
#
#    OpenERP, Open Source Management Solution
#    Copyright (C) 2004-2010 Tiny SPRL (<http://tiny.be>).
#
#    This program is free software: you can redistribute it and/or modify
#    it under the terms of the GNU Affero General Public License as
#    published by the Free Software Foundation, either version 3 of the
#    License, or (at your option) any later version.
#
#    This program is distributed in the hope that it will be useful,
#    but WITHOUT ANY WARRANTY; without even the implied warranty of
#    MERCHANTABILITY or FITNESS FOR A PARTICULAR PURPOSE.  See the
#    GNU Affero General Public License for more details.
#
#    You should have received a copy of the GNU Affero General Public License
#    along with this program.  If not, see <http://www.gnu.org/licenses/>.
#
##############################################################################

import time
from openerp.osv import fields,osv
from openerp.tools.translate import _

WARNING_MESSAGE = [
                   ('no-message','No Message'),
                   ('warning','Warning'),
                   ('block','Blocking Message')
                   ]

WARNING_HELP = _('Selecting the "Warning" option will notify user with the message, Selecting "Blocking Message" will throw an exception with the message and block the flow. The Message has to be written in the next field.')

class res_partner(osv.osv):
    _inherit = 'res.partner'
    _columns = {
        'sale_warn' : fields.selection(WARNING_MESSAGE, 'Sales Order', help=WARNING_HELP, required=True),
        'sale_warn_msg' : fields.text('Message for Sales Order'),
        'purchase_warn' : fields.selection(WARNING_MESSAGE, 'Purchase Order', help=WARNING_HELP, required=True),
        'purchase_warn_msg' : fields.text('Message for Purchase Order'),
        'picking_warn' : fields.selection(WARNING_MESSAGE, 'Stock Picking', help=WARNING_HELP, required=True),
        'picking_warn_msg' : fields.text('Message for Stock Picking'),
        'invoice_warn' : fields.selection(WARNING_MESSAGE, 'Invoice', help=WARNING_HELP, required=True),
        'invoice_warn_msg' : fields.text('Message for Invoice'),
    }
    _defaults = {
         'sale_warn' : 'no-message',
         'purchase_warn' : 'no-message',
         'picking_warn' : 'no-message',
         'invoice_warn' : 'no-message',
    }



class sale_order(osv.osv):
    _inherit = 'sale.order'
    def onchange_partner_id(self, cr, uid, ids, part, context=None):
        if not part:
            return {'value':{'partner_invoice_id': False, 'partner_shipping_id':False, 'payment_term' : False}}
        warning = {}
        title = False
        message = False
        partner = self.pool.get('res.partner').browse(cr, uid, part, context=context)
        if partner.sale_warn != 'no-message':
            title =  _("Warning for %s") % partner.name
            message = partner.sale_warn_msg
            warning = {
                    'title': title,
                    'message': message,
            }
            if partner.sale_warn == 'block':
                return {'value': {'partner_id': False}, 'warning': warning}

        result =  super(sale_order, self).onchange_partner_id(cr, uid, ids, part, context=context)

        if result.get('warning',False):
            warning['title'] = title and title +' & '+ result['warning']['title'] or result['warning']['title']
            warning['message'] = message and message + ' ' + result['warning']['message'] or result['warning']['message']

<<<<<<< HEAD
        return {'value': result.get('value',{}), 'warning':warning}
=======
        if warning:
            result['warning'] = warning
        return result
sale_order()
>>>>>>> f4068476


class purchase_order(osv.osv):
    _inherit = 'purchase.order'
    def onchange_partner_id(self, cr, uid, ids, part):
        if not part:
            return {'value':{'partner_address_id': False}}
        warning = {}
        title = False
        message = False
        partner = self.pool.get('res.partner').browse(cr, uid, part)
        if partner.purchase_warn != 'no-message':
            title = _("Warning for %s") % partner.name
            message = partner.purchase_warn_msg
            warning = {
                'title': title,
                'message': message
                }
            if partner.purchase_warn == 'block':
                return {'value': {'partner_id': False}, 'warning': warning}

        result =  super(purchase_order, self).onchange_partner_id(cr, uid, ids, part)

        if result.get('warning',False):
            warning['title'] = title and title +' & '+ result['warning']['title'] or result['warning']['title']
            warning['message'] = message and message + ' ' + result['warning']['message'] or result['warning']['message']

        if warning:
            result['warning'] = warning
        return result



class account_invoice(osv.osv):
    _inherit = 'account.invoice'
    def onchange_partner_id(self, cr, uid, ids, type, partner_id,
            date_invoice=False, payment_term=False, partner_bank_id=False, company_id=False):
        if not partner_id:
            return {'value': {
            'account_id': False,
            'payment_term': False,
            }
        }
        warning = {}
        title = False
        message = False
        partner = self.pool.get('res.partner').browse(cr, uid, partner_id)
        if partner.invoice_warn != 'no-message':
            title = _("Warning for %s") % partner.name
            message = partner.invoice_warn_msg
            warning = {
                'title': title,
                'message': message
                }

            if partner.invoice_warn == 'block':
                return {'value': {'partner_id': False}, 'warning': warning}

        result =  super(account_invoice, self).onchange_partner_id(cr, uid, ids, type, partner_id,
            date_invoice=date_invoice, payment_term=payment_term, 
            partner_bank_id=partner_bank_id, company_id=company_id)

        if result.get('warning',False):
            warning['title'] = title and title +' & '+ result['warning']['title'] or result['warning']['title']
            warning['message'] = message and message + ' ' + result['warning']['message'] or result['warning']['message']

        if warning:
            result['warning'] = warning
        return result


class stock_picking(osv.osv):
    _inherit = 'stock.picking'

    def onchange_partner_in(self, cr, uid, ids, partner_id=None, context=None):
        if not partner_id:
            return {}
        partner = self.pool.get('res.partner').browse(cr, uid, partner_id, context=context)
        warning = {}
        title = False
        message = False
        if partner.picking_warn != 'no-message':
            title = _("Warning for %s") % partner.name
            message = partner.picking_warn_msg
            warning = {
                'title': title,
                'message': message
            }
            if partner.picking_warn == 'block':
                return {'value': {'partner_id': False}, 'warning': warning}

        result =  super(stock_picking, self).onchange_partner_in(cr, uid, ids, partner_id, context)
        if result.get('warning',False):
            warning['title'] = title and title +' & '+ result['warning']['title'] or result['warning']['title']
            warning['message'] = message and message + ' ' + result['warning']['message'] or result['warning']['message']

        if warning:
            result['warning'] = warning
        return result


# FIXME:(class stock_picking_in and stock_picking_out) this is a temporary workaround because of a framework bug (ref: lp:996816). 
# It should be removed as soon as the bug is fixed
class stock_picking_in(osv.osv):
    _inherit = 'stock.picking.in'

    def onchange_partner_in(self, cr, uid, ids, partner_id=None, context=None):
        if not partner_id:
            return {}
        partner = self.pool.get('res.partner').browse(cr, uid, partner_id, context=context)
        warning = {}
        title = False
        message = False
        if partner.picking_warn != 'no-message':
            title = _("Warning for %s") % partner.name
            message = partner.picking_warn_msg
            warning = {
                'title': title,
                'message': message
            }
            if partner.picking_warn == 'block':
                return {'value': {'partner_id': False}, 'warning': warning}

        result =  super(stock_picking_in, self).onchange_partner_in(cr, uid, ids, partner_id, context)
        if result.get('warning',False):
            warning['title'] = title and title +' & '+ result['warning']['title'] or result['warning']['title']
            warning['message'] = message and message + ' ' + result['warning']['message'] or result['warning']['message']

        if warning:
            result['warning'] = warning
        return result

class stock_picking_out(osv.osv):
    _inherit = 'stock.picking.out'

    def onchange_partner_in(self, cr, uid, ids, partner_id=None, context=None):
        if not partner_id:
            return {}
        partner = self.pool.get('res.partner').browse(cr, uid, partner_id, context=context)
        warning = {}
        title = False
        message = False
        if partner.picking_warn != 'no-message':
            title = _("Warning for %s") % partner.name
            message = partner.picking_warn_msg
            warning = {
                'title': title,
                'message': message
            }
            if partner.picking_warn == 'block':
                return {'value': {'partner_id': False}, 'warning': warning}

        result =  super(stock_picking_out, self).onchange_partner_in(cr, uid, ids, partner_id, context)
        if result.get('warning',False):
            warning['title'] = title and title +' & '+ result['warning']['title'] or result['warning']['title']
            warning['message'] = message and message + ' ' + result['warning']['message'] or result['warning']['message']

        if warning:
            result['warning'] = warning
        return result

class product_product(osv.osv):
    _inherit = 'product.product'
    _columns = {
         'sale_line_warn' : fields.selection(WARNING_MESSAGE,'Sales Order Line', help=WARNING_HELP, required=True),
         'sale_line_warn_msg' : fields.text('Message for Sales Order Line'),
         'purchase_line_warn' : fields.selection(WARNING_MESSAGE,'Purchase Order Line', help=WARNING_HELP, required=True),
         'purchase_line_warn_msg' : fields.text('Message for Purchase Order Line'),
     }

    _defaults = {
         'sale_line_warn' : 'no-message',
         'purchase_line_warn' : 'no-message',
    }


class sale_order_line(osv.osv):
    _inherit = 'sale.order.line'
    def product_id_change(self, cr, uid, ids, pricelist, product, qty=0,
            uom=False, qty_uos=0, uos=False, name='', partner_id=False,
            lang=False, update_tax=True, date_order=False, packaging=False,
            fiscal_position=False, flag=False, context=None):
        warning = {}
        if not product:
            return {'value': {'th_weight' : 0, 'product_packaging': False,
                'product_uos_qty': qty}, 'domain': {'product_uom': [],
                   'product_uos': []}}
        product_obj = self.pool.get('product.product')
        product_info = product_obj.browse(cr, uid, product)
        title = False
        message = False

        if product_info.sale_line_warn != 'no-message':
            title = _("Warning for %s") % product_info.name
            message = product_info.sale_line_warn_msg
            warning['title'] = title
            warning['message'] = message
            if product_info.sale_line_warn == 'block':
                return {'value': {'product_id': False}, 'warning': warning}

        result =  super(sale_order_line, self).product_id_change( cr, uid, ids, pricelist, product, qty,
            uom, qty_uos, uos, name, partner_id,
            lang, update_tax, date_order, packaging, fiscal_position, flag, context=context)

        if result.get('warning',False):
            warning['title'] = title and title +' & '+result['warning']['title'] or result['warning']['title']
            warning['message'] = message and message +'\n\n'+result['warning']['message'] or result['warning']['message']

        if warning:
            result['warning'] = warning
        return result


class purchase_order_line(osv.osv):
    _inherit = 'purchase.order.line'
    def onchange_product_id(self,cr, uid, ids, pricelist, product, qty, uom,
            partner_id, date_order=False, fiscal_position_id=False, date_planned=False,
            name=False, price_unit=False, notes=False, context=None):
        warning = {}
        if not product:
            return {'value': {'price_unit': price_unit or 0.0, 'name': name or '', 'notes': notes or '', 'product_uom' : uom or False}, 'domain':{'product_uom':[]}}
        product_obj = self.pool.get('product.product')
        product_info = product_obj.browse(cr, uid, product)
        title = False
        message = False

        if product_info.purchase_line_warn != 'no-message':
            title = _("Warning for %s") % product_info.name
            message = product_info.purchase_line_warn_msg
            warning['title'] = title
            warning['message'] = message
            if product_info.purchase_line_warn == 'block':
                return {'value': {'product_id': False}, 'warning': warning}

        result =  super(purchase_order_line, self).onchange_product_id(cr, uid, ids, pricelist, product, qty, uom,
            partner_id, date_order, fiscal_position_id)

        if result.get('warning',False):
            warning['title'] = title and title +' & '+result['warning']['title'] or result['warning']['title']
            warning['message'] = message and message +'\n\n'+result['warning']['message'] or result['warning']['message']

        if warning:
            result['warning'] = warning
        return result



# vim:expandtab:smartindent:tabstop=4:softtabstop=4:shiftwidth=4:<|MERGE_RESOLUTION|>--- conflicted
+++ resolved
@@ -77,14 +77,9 @@
             warning['title'] = title and title +' & '+ result['warning']['title'] or result['warning']['title']
             warning['message'] = message and message + ' ' + result['warning']['message'] or result['warning']['message']
 
-<<<<<<< HEAD
-        return {'value': result.get('value',{}), 'warning':warning}
-=======
-        if warning:
-            result['warning'] = warning
-        return result
-sale_order()
->>>>>>> f4068476
+        if warning:
+            result['warning'] = warning
+        return result
 
 
 class purchase_order(osv.osv):
