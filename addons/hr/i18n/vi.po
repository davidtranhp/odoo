# Translation of Odoo Server.
# This file contains the translation of the following modules:
# 	* hr
# 
# Translators:
# son dang <son.dang@doda100.com>, 2019
# Jean-Charles Drubay <jcdrubay@gmail.com>, 2019
# Martin Trigaux, 2019
# fanha99 <fanha99@hotmail.com>, 2019
# khoibv Mr <kendev2009@gmail.com>, 2019
# Trinh Tran Thi Phuong <trinhttp@trobz.com>, 2019
# Dung Nguyen Thi <dungnt@trobz.com>, 2019
# Dao Nguyen <trucdao.uel@gmail.com>, 2019
# Phuc Tran Thanh <phuctran.odoo@gmail.com>, 2019
# Nancy Momoland <thanhnguyen.icsc@gmail.com>, 2019
# Duy BQ <duybq86@gmail.com>, 2020
# 
msgid ""
msgstr ""
"Project-Id-Version: Odoo Server 13.0\n"
"Report-Msgid-Bugs-To: \n"
"POT-Creation-Date: 2020-04-27 09:21+0000\n"
"PO-Revision-Date: 2019-08-26 09:10+0000\n"
"Last-Translator: Duy BQ <duybq86@gmail.com>, 2020\n"
"Language-Team: Vietnamese (https://www.transifex.com/odoo/teams/41243/vi/)\n"
"MIME-Version: 1.0\n"
"Content-Type: text/plain; charset=UTF-8\n"
"Content-Transfer-Encoding: \n"
"Language: vi\n"
"Plural-Forms: nplurals=1; plural=0;\n"

#. module: hr
#: model:ir.model.fields,field_description:hr.field_res_company__hr_presence_control_email_amount
#: model:ir.model.fields,field_description:hr.field_res_config_settings__hr_presence_control_email_amount
msgid "# emails to send"
msgstr "# Gửi email tới"

#. module: hr
#: code:addons/hr/models/hr_job.py:0
#, python-format
msgid "%s (copy)"
msgstr "%s (bản sao)"

#. module: hr
#: model_terms:ir.ui.view,arch_db:hr.hr_job_view_kanban
msgid "&amp;nbsp;"
msgstr "&amp;nbsp;"

#. module: hr
#: model:ir.actions.report,print_report_name:hr.hr_employee_print_badge
msgid "'Print Badge - %s' % (object.name).replace('/', '')"
<<<<<<< HEAD
msgstr "'In Thẻ - %s' % (object.name).replace('/', '')"
=======
msgstr "'In Huy hiệu - %s' % (object.name).replace('/', '')"
>>>>>>> 26fac2af

#. module: hr
#: model_terms:hr.job,website_description:hr.job_ceo
#: model_terms:hr.job,website_description:hr.job_consultant
#: model_terms:hr.job,website_description:hr.job_cto
#: model_terms:hr.job,website_description:hr.job_developer
#: model_terms:hr.job,website_description:hr.job_hrm
#: model_terms:hr.job,website_description:hr.job_marketing
#: model_terms:hr.job,website_description:hr.job_trainee
msgid "100 people"
msgstr "100 người"

#. module: hr
#: model_terms:hr.job,website_description:hr.job_ceo
#: model_terms:hr.job,website_description:hr.job_consultant
#: model_terms:hr.job,website_description:hr.job_cto
#: model_terms:hr.job,website_description:hr.job_developer
#: model_terms:hr.job,website_description:hr.job_hrm
#: model_terms:hr.job,website_description:hr.job_marketing
#: model_terms:hr.job,website_description:hr.job_trainee
msgid ""
"12 days of pro training per year,<br> including 6 of your choice, for "
"personal development."
msgstr ""

#. module: hr
#: model_terms:hr.job,website_description:hr.job_ceo
#: model_terms:hr.job,website_description:hr.job_consultant
#: model_terms:hr.job,website_description:hr.job_cto
#: model_terms:hr.job,website_description:hr.job_developer
#: model_terms:hr.job,website_description:hr.job_hrm
#: model_terms:hr.job,website_description:hr.job_marketing
#: model_terms:hr.job,website_description:hr.job_trainee
msgid "2 months"
msgstr "2 tháng"

#. module: hr
#: model_terms:hr.job,website_description:hr.job_ceo
#: model_terms:hr.job,website_description:hr.job_consultant
#: model_terms:hr.job,website_description:hr.job_cto
#: model_terms:hr.job,website_description:hr.job_developer
#: model_terms:hr.job,website_description:hr.job_hrm
#: model_terms:hr.job,website_description:hr.job_marketing
#: model_terms:hr.job,website_description:hr.job_trainee
msgid "4,300,000"
msgstr ""

#. module: hr
#: model_terms:hr.job,website_description:hr.job_ceo
#: model_terms:hr.job,website_description:hr.job_consultant
#: model_terms:hr.job,website_description:hr.job_cto
#: model_terms:hr.job,website_description:hr.job_developer
#: model_terms:hr.job,website_description:hr.job_hrm
#: model_terms:hr.job,website_description:hr.job_marketing
#: model_terms:hr.job,website_description:hr.job_trainee
msgid "60% Year over Year"
msgstr ""

#. module: hr
#: code:addons/hr/models/hr_employee.py:0
#, python-format
msgid ""
"<b>Congratulations!</b> May I recommend you to setup an <a "
"href=\"%s\">onboarding plan?</a>"
msgstr ""
"<b>Chúc mừng!</b> Cho phép tôi gợi ý cho bạn thiết lập một <a href=\"%s\">kế"
" hoạch nhập môn</a> chứ?"

#. module: hr
#: model_terms:hr.job,website_description:hr.job_ceo
#: model_terms:hr.job,website_description:hr.job_consultant
#: model_terms:hr.job,website_description:hr.job_cto
#: model_terms:hr.job,website_description:hr.job_developer
#: model_terms:hr.job,website_description:hr.job_hrm
#: model_terms:hr.job,website_description:hr.job_marketing
#: model_terms:hr.job,website_description:hr.job_trainee
msgid "<b>Flexible </b>working hours"
msgstr "Giờ làm việc <b>Linh hoạt</b>"

#. module: hr
#: model_terms:hr.job,website_description:hr.job_ceo
#: model_terms:hr.job,website_description:hr.job_consultant
#: model_terms:hr.job,website_description:hr.job_cto
#: model_terms:hr.job,website_description:hr.job_developer
#: model_terms:hr.job,website_description:hr.job_hrm
#: model_terms:hr.job,website_description:hr.job_marketing
#: model_terms:hr.job,website_description:hr.job_trainee
msgid "<br>What do we offer?"
msgstr ""

#. module: hr
#: model_terms:ir.ui.view,arch_db:hr.hr_department_view_kanban
msgid "<i class=\"fa fa-ellipsis-v\" role=\"img\" aria-label=\"Manage\" title=\"Manage\"/>"
msgstr "<i class=\"fa fa-ellipsis-v\" role=\"img\" aria-label=\"Quản lý\" title=\"Quản lý\"/>"

#. module: hr
#: model_terms:ir.ui.view,arch_db:hr.hr_employee_public_view_kanban
#: model_terms:ir.ui.view,arch_db:hr.hr_kanban_view_employees
msgid ""
"<span class=\"fa fa-circle text-danger\" role=\"img\" aria-label=\"Absent\" "
"title=\"Absent\" name=\"presence_absent\"/>"
msgstr ""
<<<<<<< HEAD
"<span class=\"fa fa-circle text-danger\" role=\"img\" aria-label=\"Vắng\" "
"title=\"Vắng\" name=\"presence_absent\"/>"
=======
"<span class=\"fa fa-circle text-danger\" role=\"img\" aria-label=\"Absent\" "
"title=\"Absent\" name=\"presence_absent\"/>"
>>>>>>> 26fac2af

#. module: hr
#: model_terms:ir.ui.view,arch_db:hr.hr_employee_public_view_kanban
#: model_terms:ir.ui.view,arch_db:hr.hr_kanban_view_employees
msgid ""
"<span class=\"fa fa-circle text-success\" role=\"img\" aria-"
"label=\"Present\" title=\"Present\" name=\"presence_present\"/>"
msgstr ""
<<<<<<< HEAD
"<span class=\"fa fa-circle text-success\" role=\"img\" aria-label=\"Có mặt\""
" title=\"Có mặt\" name=\"presence_present\"/>"
=======
"<span class=\"fa fa-circle text-success\" role=\"img\" aria-"
"label=\"Present\" title=\"Present\" name=\"presence_present\"/>"
>>>>>>> 26fac2af

#. module: hr
#: model_terms:ir.ui.view,arch_db:hr.hr_employee_public_view_kanban
#: model_terms:ir.ui.view,arch_db:hr.hr_kanban_view_employees
msgid ""
"<span class=\"fa fa-circle text-warning\" role=\"img\" aria-label=\"To "
"define\" title=\"To define\" name=\"presence_to_define\"/>"
msgstr ""

#. module: hr
#: model_terms:ir.ui.view,arch_db:hr.res_config_settings_view_form
msgid ""
"<span class=\"fa fa-lg fa-building-o\" title=\"Values set here are company-"
"specific.\" role=\"img\" aria-label=\"Values set here are company-"
"specific.\" groups=\"base.group_multi_company\"/>"
msgstr ""

#. module: hr
#: model_terms:ir.ui.view,arch_db:hr.res_config_settings_view_form
msgid "<span class=\"ml8 mr-2\">IP Addresses (comma-separated)</span>"
msgstr "<span class=\"ml8 mr-2\">Địa chỉ IP (cách nhau bởi dấu phẩy)</span>"

#. module: hr
#: model_terms:ir.ui.view,arch_db:hr.res_config_settings_view_form
msgid "<span class=\"ml8 mr-2\">Minimum number of emails to sent </span>"
msgstr "<span class=\"ml8 mr-2\">Số email gửi đi tối thiểu</span>"

#. module: hr
#: model_terms:ir.ui.view,arch_db:hr.res_config_settings_view_form
msgid "<span class=\"o_form_label\">Presence Control</span>"
msgstr "<span class=\"o_form_label\">Kiểm soát Hiện diện</span>"

#. module: hr
#: model_terms:ir.ui.view,arch_db:hr.res_users_view_form_profile
#: model_terms:ir.ui.view,arch_db:hr.view_employee_form
msgid ""
"<span class=\"o_stat_text\">\n"
"                                        Not Connected\n"
"                                    </span>"
msgstr ""
"<span class=\"o_stat_text\">\n"
<<<<<<< HEAD
"                                        Không Kết nối\n"
=======
"                                        Chưa kết nối\n"
>>>>>>> 26fac2af
"                                    </span>"

#. module: hr
#: model_terms:ir.ui.view,arch_db:hr.res_users_view_form_profile
msgid "<span class=\"o_stat_text\">Connected Since</span>"
msgstr "<span class=\"o_stat_text\">Từ khi Kết nối</span>"

#. module: hr
#: model_terms:ir.ui.view,arch_db:hr.view_employee_form
msgid "<span class=\"o_stat_text\">Present Since</span>"
msgstr "<span class=\"o_stat_text\">Từ khi Có mặt</span>"

#. module: hr
#: model_terms:ir.ui.view,arch_db:hr.hr_department_view_kanban
msgid "<span>Reporting</span>"
msgstr "<span>Báo cáo</span>"

#. module: hr
#: model_terms:ir.ui.view,arch_db:hr.hr_department_view_kanban
msgid "<span>To Approve</span>"
msgstr "<span>Chờ duyệt</span>"

#. module: hr
#: model_terms:ir.ui.view,arch_db:hr.hr_department_view_kanban
msgid "<span>To Do</span>"
msgstr "<span>Cần làm</span>"

#. module: hr
#: model:mail.template,body_html:hr.mail_template_data_unknown_employee_email_address
msgid ""
"<table border=\"0\" cellpadding=\"0\" cellspacing=\"0\" style=\"padding-top: 16px; background-color: #F1F1F1; font-family:Verdana, Arial,sans-serif; color: #454748; width: 100%; border-collapse:separate;\"><tr><td align=\"center\">\n"
"<table border=\"0\" cellpadding=\"0\" cellspacing=\"0\" width=\"590\" style=\"padding: 16px; background-color: white; color: #454748; border-collapse:separate;\">\n"
"<tbody>\n"
"    <tr>\n"
"        <td align=\"center\" style=\"min-width: 590px;\">\n"
"            <table border=\"0\" cellpadding=\"0\" cellspacing=\"0\" width=\"590\" style=\"min-width: 590px; background-color: white; padding: 0px 8px 0px 8px; border-collapse:separate;\">\n"
"                <tr><td valign=\"top\" style=\"font-size: 13px;\">\n"
"                    <div>\n"
"                        Hi,<br/>\n"
"                        Your document has not been created because your email address is not recognized. Please send emails with the email address recorded on your employee information, or contact your HR manager.\n"
"                    </div>\n"
"                </td></tr>\n"
"            </table>\n"
"    </td></tr>\n"
"</tbody>\n"
"</table>\n"
"</td></tr>\n"
"<!-- POWERED BY -->\n"
"<tr><td align=\"center\" style=\"min-width: 590px;\">\n"
"    <table border=\"0\" cellpadding=\"0\" cellspacing=\"0\" width=\"590\" style=\"min-width: 590px; background-color: #F1F1F1; color: #454748; padding: 8px; border-collapse:separate;\">\n"
"      <tr><td style=\"text-align: center; font-size: 13px;\">\n"
"        Powered by <a target=\"_blank\" href=\"https://www.odoo.com?utm_source=db&amp;utm_medium=hr\" style=\"color: #875A7B;\">Odoo</a>\n"
"      </td></tr>\n"
"    </table>\n"
"</td></tr>\n"
"</table>\n"
"            "
msgstr ""
"<table border=\"0\" cellpadding=\"0\" cellspacing=\"0\" style=\"padding-top: 16px; background-color: #F1F1F1; font-family:Verdana, Arial,sans-serif; color: #454748; width: 100%; border-collapse:separate;\"><tr><td align=\"center\">\n"
"<table border=\"0\" cellpadding=\"0\" cellspacing=\"0\" width=\"590\" style=\"padding: 16px; background-color: white; color: #454748; border-collapse:separate;\">\n"
"<tbody>\n"
"    <tr>\n"
"        <td align=\"center\" style=\"min-width: 590px;\">\n"
"            <table border=\"0\" cellpadding=\"0\" cellspacing=\"0\" width=\"590\" style=\"min-width: 590px; background-color: white; padding: 0px 8px 0px 8px; border-collapse:separate;\">\n"
"                <tr><td valign=\"top\" style=\"font-size: 13px;\">\n"
"                    <div>\n"
"                        Xin chào,<br/>\n"
"                        Tài liệu của bạn chưa được tạo vì địa chỉ email của bạn không được công nhận. Vui lòng gửi email với địa chỉ email được ghi trong thông tin nhân viên của bạn hoặc liên hệ với người quản lý nhân sự của bạn.\n"
"                    </div>\n"
"                </td></tr>\n"
"            </table>\n"
"    </td></tr>\n"
"</tbody>\n"
"</table>\n"
"</td></tr>\n"
"<!-- CUNG CẤP BỞI -->\n"
"<tr><td align=\"center\" style=\"min-width: 590px;\">\n"
"    <table border=\"0\" cellpadding=\"0\" cellspacing=\"0\" width=\"590\" style=\"min-width: 590px; background-color: #F1F1F1; color: #454748; padding: 8px; border-collapse:separate;\">\n"
"      <tr><td style=\"text-align: center; font-size: 13px;\">\n"
"        Cung cấp bởi <a target=\"_blank\" href=\"https://www.odoo.com?utm_source=db&amp;utm_medium=hr\" style=\"color: #875A7B;\">Odoo</a>\n"
"      </td></tr>\n"
"    </table>\n"
"</td></tr>\n"
"</table>\n"
"            "

#. module: hr
#: model_terms:hr.job,website_description:hr.job_ceo
#: model_terms:hr.job,website_description:hr.job_consultant
#: model_terms:hr.job,website_description:hr.job_cto
#: model_terms:hr.job,website_description:hr.job_developer
#: model_terms:hr.job,website_description:hr.job_hrm
#: model_terms:hr.job,website_description:hr.job_marketing
#: model_terms:hr.job,website_description:hr.job_trainee
msgid ""
"A pleasant and friendly working environment located in a renovated farm in the countryside\n"
"                        between Louvain-la-Neuve and Namur"
msgstr ""

#. module: hr
#: model:ir.model.constraint,message:hr.constraint_hr_employee_user_uniq
msgid "A user cannot be linked to multiple employees in the same company."
msgstr ""

#. module: hr
#: model:ir.model.fields.selection,name:hr.selection__hr_employee__hr_presence_state__absent
#: model:ir.model.fields.selection,name:hr.selection__hr_employee_base__hr_presence_state__absent
#: model:ir.model.fields.selection,name:hr.selection__hr_employee_public__hr_presence_state__absent
msgid "Absent"
msgstr "Vắng mặt"

#. module: hr
#: model:ir.model.fields,field_description:hr.field_hr_department__message_needaction
#: model:ir.model.fields,field_description:hr.field_hr_employee__message_needaction
#: model:ir.model.fields,field_description:hr.field_hr_job__message_needaction
msgid "Action Needed"
msgstr "Cần có Hành động"

#. module: hr
#: model:ir.model.fields,field_description:hr.field_hr_department__active
#: model:ir.model.fields,field_description:hr.field_hr_employee__active
#: model:ir.model.fields,field_description:hr.field_hr_employee_base__active
#: model:ir.model.fields,field_description:hr.field_hr_employee_public__active
#: model:ir.model.fields,field_description:hr.field_hr_plan__active
msgid "Active"
msgstr "Hiệu lực"

#. module: hr
#: model:ir.model.fields,field_description:hr.field_hr_employee__activity_ids
#: model:ir.model.fields,field_description:hr.field_hr_plan__plan_activity_type_ids
#: model_terms:ir.ui.view,arch_db:hr.hr_plan_activity_type_view_tree
#: model_terms:ir.ui.view,arch_db:hr.hr_plan_view_form
msgid "Activities"
msgstr "Hoạt động"

#. module: hr
#: model_terms:ir.ui.view,arch_db:hr.hr_plan_activity_type_view_form
msgid "Activity"
msgstr "Hoạt động"

#. module: hr
#: model:ir.model.fields,field_description:hr.field_hr_employee__activity_exception_decoration
msgid "Activity Exception Decoration"
msgstr "Trang trí cho Hoạt động ngoại lệ"

#. module: hr
#: model:ir.ui.menu,name:hr.menu_config_plan
msgid "Activity Planning"
msgstr "Kế hoạch Hành động"

#. module: hr
#: model:ir.model.fields,field_description:hr.field_hr_employee__activity_state
msgid "Activity State"
msgstr "Trạng thái Hoạt động"

#. module: hr
#: model:ir.model.fields,field_description:hr.field_hr_plan_activity_type__activity_type_id
msgid "Activity Type"
msgstr "Kiểu hoạt động"

#. module: hr
#: model_terms:ir.actions.act_window,help:hr.act_employee_from_department
#: model_terms:ir.actions.act_window,help:hr.hr_employee_public_action
#: model_terms:ir.actions.act_window,help:hr.open_view_employee_list_my
msgid "Add a new employee"
msgstr "Thêm nhân viên mới"

#. module: hr
#: model:ir.model.fields,field_description:hr.field_hr_departure_wizard__departure_description
#: model:ir.model.fields,field_description:hr.field_hr_employee__departure_description
msgid "Additional Information"
msgstr "Thông tin thêm"

#. module: hr
#: model:ir.model.fields,field_description:hr.field_hr_employee__additional_note
#: model:ir.model.fields,field_description:hr.field_res_users__additional_note
msgid "Additional Note"
msgstr "Ghi chú bổ sung"

#. module: hr
#: model:ir.model.fields,field_description:hr.field_hr_employee__address_home_id
#: model:ir.model.fields,field_description:hr.field_res_users__address_home_id
msgid "Address"
msgstr "Địa chỉ"

#. module: hr
#: model:res.groups,name:hr.group_hr_manager
msgid "Administrator"
msgstr "Quản trị viên"

#. module: hr
#: model_terms:hr.job,website_description:hr.job_ceo
#: model_terms:hr.job,website_description:hr.job_consultant
#: model_terms:hr.job,website_description:hr.job_cto
#: model_terms:hr.job,website_description:hr.job_developer
#: model_terms:hr.job,website_description:hr.job_hrm
#: model_terms:hr.job,website_description:hr.job_marketing
#: model_terms:hr.job,website_description:hr.job_trainee
msgid ""
"Advanced <b>training</b>: Technical and functional training sessions (5 "
"weeks)"
msgstr ""

#. module: hr
#: model:ir.model.fields,field_description:hr.field_res_config_settings__module_hr_presence
msgid "Advanced Presence Control"
msgstr "Kiểm soát Hiện diện Nâng cao"

#. module: hr
#: model_terms:ir.ui.view,arch_db:hr.res_config_settings_view_form
msgid "Advanced presence of employees"
msgstr ""

#. module: hr
#: model:ir.model.fields,field_description:hr.field_mail_alias__alias_contact
#: model:ir.model.fields,field_description:hr.field_mail_alias_mixin__alias_contact
#: model:ir.model.fields,field_description:hr.field_mail_channel__alias_contact
msgid "Alias Contact Security"
msgstr "An ninh về Bí danh liên hệ"

#. module: hr
#: model_terms:ir.ui.view,arch_db:hr.res_config_settings_view_form
msgid "Allow employees to update their own data"
msgstr "Cho phép nhân viên cập nhật hồ sơ của chính mình"

#. module: hr
#: model_terms:ir.ui.view,arch_db:hr.res_config_settings_view_form
msgid "Allow employees to update their own data."
msgstr "Cho phép nhân viên cập nhật hồ sơ của chính mình."

#. module: hr
#: model_terms:ir.ui.view,arch_db:hr.hr_employee_public_view_form
#: model_terms:ir.ui.view,arch_db:hr.hr_employee_public_view_search
#: model_terms:ir.ui.view,arch_db:hr.hr_plan_view_form
#: model_terms:ir.ui.view,arch_db:hr.hr_plan_view_search
#: model_terms:ir.ui.view,arch_db:hr.view_department_filter
#: model_terms:ir.ui.view,arch_db:hr.view_department_form
#: model_terms:ir.ui.view,arch_db:hr.view_employee_filter
#: model_terms:ir.ui.view,arch_db:hr.view_employee_form
msgid "Archived"
msgstr "Đã lưu trữ"

#. module: hr
#: model:ir.model.fields,field_description:hr.field_hr_department__message_attachment_count
#: model:ir.model.fields,field_description:hr.field_hr_employee__message_attachment_count
#: model:ir.model.fields,field_description:hr.field_hr_job__message_attachment_count
msgid "Attachment Count"
msgstr "Số lượng đính kèm"

#. module: hr
#: model_terms:ir.ui.view,arch_db:hr.res_users_view_form_profile
#: model_terms:ir.ui.view,arch_db:hr.view_employee_form
msgid "Attendance"
msgstr "Điểm danh"

#. module: hr
#: model:ir.model.fields.selection,name:hr.selection__mail_alias__alias_contact__employees
msgid "Authenticated Employees"
msgstr "Nhân viên Đã xác thực"

#. module: hr
#: model_terms:ir.ui.view,arch_db:hr.mail_channel_view_form_
msgid "Auto Subscribe Departments"
msgstr "Bộ phận đăng ký tự động"

#. module: hr
#: model:ir.model.fields,help:hr.field_mail_channel__subscription_department_ids
msgid "Automatically subscribe members of those departments to the channel."
msgstr "Tự động đăng ký thành viên của các bộ phận đó vào kênh."

#. module: hr
#: model_terms:hr.job,website_description:hr.job_ceo
#: model_terms:hr.job,website_description:hr.job_consultant
#: model_terms:hr.job,website_description:hr.job_cto
#: model_terms:hr.job,website_description:hr.job_developer
#: model_terms:hr.job,website_description:hr.job_hrm
#: model_terms:hr.job,website_description:hr.job_marketing
#: model_terms:hr.job,website_description:hr.job_trainee
msgid "Autonomy:"
msgstr ""

#. module: hr
#: model_terms:ir.ui.view,arch_db:hr.res_users_view_form_profile
#: model_terms:ir.ui.view,arch_db:hr.view_employee_form
msgid "Available"
msgstr "Khả dụng"

#. module: hr
#: model_terms:ir.ui.view,arch_db:hr.res_users_view_form_profile
#: model_terms:ir.ui.view,arch_db:hr.view_employee_form
msgid "Away"
msgstr ""

#. module: hr
#: model_terms:hr.job,website_description:hr.job_ceo
#: model_terms:hr.job,website_description:hr.job_consultant
#: model_terms:hr.job,website_description:hr.job_cto
#: model_terms:hr.job,website_description:hr.job_developer
#: model_terms:hr.job,website_description:hr.job_hrm
#: model_terms:hr.job,website_description:hr.job_marketing
#: model_terms:hr.job,website_description:hr.job_trainee
msgid ""
"BabyFoot &amp; Video Games <br>at Lunch Time, <br>Drinks at the Office, "
"<br>Several Team Buildings"
msgstr ""

#. module: hr
#: model:ir.model.fields.selection,name:hr.selection__hr_employee__certificate__bachelor
msgid "Bachelor"
msgstr "Cử nhân"

#. module: hr
#: model_terms:hr.job,website_description:hr.job_ceo
#: model_terms:hr.job,website_description:hr.job_consultant
#: model_terms:hr.job,website_description:hr.job_cto
#: model_terms:hr.job,website_description:hr.job_developer
#: model_terms:hr.job,website_description:hr.job_hrm
#: model_terms:hr.job,website_description:hr.job_marketing
#: model_terms:hr.job,website_description:hr.job_trainee
msgid "Bachelor or Master Degree"
msgstr ""

#. module: hr
#: model:ir.model.fields,field_description:hr.field_hr_employee__barcode
#: model:ir.model.fields,field_description:hr.field_res_users__barcode
msgid "Badge ID"
msgstr "Mã số Thẻ"

#. module: hr
#: model:ir.model.fields,field_description:hr.field_hr_employee__bank_account_id
msgid "Bank Account Number"
msgstr "Số Tài khoản Ngân hàng"

#. module: hr
#: model:ir.model.fields,field_description:hr.field_res_config_settings__hr_presence_control_ip
msgid "Based on IP Address"
msgstr "Dựa trên địa chỉ IP"

#. module: hr
#: model:ir.model.fields,field_description:hr.field_res_config_settings__module_hr_attendance
msgid "Based on attendances"
msgstr "Dựa trên điểm danh"

#. module: hr
#: model:ir.model.fields,field_description:hr.field_res_config_settings__hr_presence_control_email
msgid "Based on number of emails sent"
msgstr "Dựa trên số lượng email gửi đi"

#. module: hr
#: model:ir.model.fields,field_description:hr.field_res_config_settings__hr_presence_control_login
msgid "Based on user status in system"
msgstr "Dựa trên trạng thái người dùng trong hệ thống"

#. module: hr
#: model:ir.model,name:hr.model_hr_employee_base
msgid "Basic Employee"
msgstr ""

#. module: hr
#: model_terms:hr.job,website_description:hr.job_ceo
#: model_terms:hr.job,website_description:hr.job_consultant
#: model_terms:hr.job,website_description:hr.job_cto
#: model_terms:hr.job,website_description:hr.job_developer
#: model_terms:hr.job,website_description:hr.job_hrm
#: model_terms:hr.job,website_description:hr.job_marketing
#: model_terms:hr.job,website_description:hr.job_trainee
msgid "Be responsible of what you develop"
msgstr "Hãy có trách  nhiệm cho các công việc mà bạn thực hiện"

#. module: hr
#: model:ir.model.fields,field_description:hr.field_res_users__can_edit
msgid "Can Edit"
msgstr "Có thể sửa"

#. module: hr
#: model_terms:ir.ui.view,arch_db:hr.hr_departure_wizard_view_form
#: model_terms:ir.ui.view,arch_db:hr.plan_wizard
msgid "Cancel"
msgstr "Hủy"

#. module: hr
#: model:ir.model.fields,field_description:hr.field_hr_employee__certificate
#: model:ir.model.fields,field_description:hr.field_res_users__certificate
msgid "Certificate Level"
msgstr "Cấp chứng chỉ"

#. module: hr
#: model:ir.actions.act_window,name:hr.res_users_action_my
msgid "Change my Preferences"
msgstr "Thay đổi thiết lập của tôi"

#. module: hr
#: model_terms:ir.ui.view,arch_db:hr.res_users_view_form_profile
msgid "Change password"
msgstr "Đổi mật khẩu"

#. module: hr
#: model_terms:ir.ui.view,arch_db:hr.view_employee_form
msgid "Chat"
msgstr "Nhắn tin"

#. module: hr
#: model:hr.job,name:hr.job_ceo
msgid "Chief Executive Officer"
msgstr "Tổng giám đốc điều hành"

#. module: hr
#: model:hr.job,name:hr.job_cto
msgid "Chief Technical Officer"
msgstr "Tổng giám đốc kỹ thuật"

#. module: hr
#: model:ir.model.fields,field_description:hr.field_hr_department__child_ids
msgid "Child Departments"
msgstr "Phòng ban cấp dưới"

#. module: hr
#: model_terms:ir.ui.view,arch_db:hr.res_users_view_form_profile
#: model_terms:ir.ui.view,arch_db:hr.view_employee_form
msgid "Citizenship"
msgstr "Cư dân"

#. module: hr
#: model:ir.model.fields,field_description:hr.field_hr_employee__coach_id
#: model:ir.model.fields,field_description:hr.field_hr_employee_base__coach_id
#: model:ir.model.fields,field_description:hr.field_hr_employee_public__coach_id
#: model:ir.model.fields,field_description:hr.field_res_users__coach_id
#: model:ir.model.fields.selection,name:hr.selection__hr_plan_activity_type__responsible__coach
msgid "Coach"
msgstr "Người huấn luyện"

#. module: hr
#: code:addons/hr/models/hr_plan.py:0
#, python-format
msgid "Coach of employee %s is not set."
msgstr "Người huấn luyện nhân viên %s chưa được thiết lập."

#. module: hr
#: model_terms:hr.job,website_description:hr.job_ceo
#: model_terms:hr.job,website_description:hr.job_consultant
#: model_terms:hr.job,website_description:hr.job_cto
#: model_terms:hr.job,website_description:hr.job_developer
#: model_terms:hr.job,website_description:hr.job_hrm
#: model_terms:hr.job,website_description:hr.job_marketing
#: model_terms:hr.job,website_description:hr.job_trainee
msgid "Coach small distributed dev teams"
msgstr ""

#. module: hr
#: model:ir.model.fields,field_description:hr.field_hr_department__color
#: model:ir.model.fields,field_description:hr.field_hr_employee__color
#: model:ir.model.fields,field_description:hr.field_hr_employee_base__color
#: model:ir.model.fields,field_description:hr.field_hr_employee_category__color
#: model:ir.model.fields,field_description:hr.field_hr_employee_public__color
msgid "Color Index"
msgstr "Mã màu"

#. module: hr
#: model:ir.model,name:hr.model_res_company
#: model_terms:ir.ui.view,arch_db:hr.view_department_tree
msgid "Companies"
msgstr "Công ty"

#. module: hr
#: model:ir.model.fields,field_description:hr.field_hr_department__company_id
#: model:ir.model.fields,field_description:hr.field_hr_employee__company_id
#: model:ir.model.fields,field_description:hr.field_hr_employee_base__company_id
#: model:ir.model.fields,field_description:hr.field_hr_employee_public__company_id
#: model:ir.model.fields,field_description:hr.field_hr_job__company_id
#: model_terms:ir.ui.view,arch_db:hr.hr_employee_public_view_search
#: model_terms:ir.ui.view,arch_db:hr.view_job_filter
msgid "Company"
msgstr "Công ty"

#. module: hr
#: model_terms:hr.job,website_description:hr.job_ceo
#: model_terms:hr.job,website_description:hr.job_consultant
#: model_terms:hr.job,website_description:hr.job_cto
#: model_terms:hr.job,website_description:hr.job_developer
#: model_terms:hr.job,website_description:hr.job_hrm
#: model_terms:hr.job,website_description:hr.job_marketing
#: model_terms:hr.job,website_description:hr.job_trainee
msgid "Company Growth:"
msgstr "Sự tăng trưởng của công ty:"

#. module: hr
#: model_terms:ir.ui.view,arch_db:hr.print_employee_badge
msgid "Company Logo"
msgstr "Logo Công ty"

#. module: hr
#: model_terms:hr.job,website_description:hr.job_ceo
#: model_terms:hr.job,website_description:hr.job_consultant
#: model_terms:hr.job,website_description:hr.job_cto
#: model_terms:hr.job,website_description:hr.job_developer
#: model_terms:hr.job,website_description:hr.job_hrm
#: model_terms:hr.job,website_description:hr.job_marketing
#: model_terms:hr.job,website_description:hr.job_trainee
msgid "Company Maturity:"
msgstr "Mức độ trưởng thành của công ty:"

#. module: hr
#: model:ir.model.fields,field_description:hr.field_res_config_settings__resource_calendar_id
msgid "Company Working Hours"
msgstr "Khung giờ làm việc Mặc định"

#. module: hr
#: model:ir.model.fields,field_description:hr.field_res_users__employee_id
msgid "Company employee"
msgstr ""

#. module: hr
#: model:ir.model.fields,field_description:hr.field_hr_department__complete_name
msgid "Complete Name"
msgstr "Tên đầy đủ"

#. module: hr
#: model:ir.model,name:hr.model_res_config_settings
msgid "Config Settings"
msgstr "Thiết lập Cấu hình"

#. module: hr
#: model:ir.ui.menu,name:hr.menu_human_resources_configuration
msgid "Configuration"
msgstr "Cấu hình"

#. module: hr
#: model:hr.job,name:hr.job_consultant
msgid "Consultant"
msgstr "Tư vấn viên"

#. module: hr
#: model:ir.model,name:hr.model_res_partner
msgid "Contact"
msgstr "Liên hệ"

#. module: hr
#: model_terms:ir.ui.view,arch_db:hr.res_users_view_form_profile
msgid "Contact Information"
msgstr "Thông tin liên hệ"

#. module: hr
#: model_terms:hr.job,website_description:hr.job_ceo
#: model_terms:hr.job,website_description:hr.job_consultant
#: model_terms:hr.job,website_description:hr.job_cto
#: model_terms:hr.job,website_description:hr.job_developer
#: model_terms:hr.job,website_description:hr.job_hrm
#: model_terms:hr.job,website_description:hr.job_marketing
#: model_terms:hr.job,website_description:hr.job_trainee
msgid "Contribution to Open Source Projects"
msgstr ""

#. module: hr
#: model:ir.model.fields,field_description:hr.field_hr_employee__country_of_birth
#: model:ir.model.fields,field_description:hr.field_res_users__country_of_birth
msgid "Country of Birth"
msgstr "Nơi sinh (quốc gia)"

#. module: hr
#: model:ir.model.fields,field_description:hr.field_hr_employee_public__create_date
msgid "Create Date"
msgstr "Ngày tạo"

#. module: hr
#: model_terms:ir.actions.act_window,help:hr.open_module_tree_department
msgid "Create a new department"
msgstr "Thêm phòng ban mới"

#. module: hr
#: model_terms:ir.ui.view,arch_db:hr.res_users_view_form
msgid "Create employee"
msgstr "Tạo Nhân viên"

#. module: hr
#: model:ir.model.fields,field_description:hr.field_hr_department__create_uid
#: model:ir.model.fields,field_description:hr.field_hr_departure_wizard__create_uid
#: model:ir.model.fields,field_description:hr.field_hr_employee__create_uid
#: model:ir.model.fields,field_description:hr.field_hr_employee_category__create_uid
#: model:ir.model.fields,field_description:hr.field_hr_employee_public__create_uid
#: model:ir.model.fields,field_description:hr.field_hr_job__create_uid
#: model:ir.model.fields,field_description:hr.field_hr_plan__create_uid
#: model:ir.model.fields,field_description:hr.field_hr_plan_activity_type__create_uid
#: model:ir.model.fields,field_description:hr.field_hr_plan_wizard__create_uid
msgid "Created by"
msgstr "Được tạo bởi"

#. module: hr
#: model:ir.model.fields,field_description:hr.field_hr_department__create_date
#: model:ir.model.fields,field_description:hr.field_hr_departure_wizard__create_date
#: model:ir.model.fields,field_description:hr.field_hr_employee__create_date
#: model:ir.model.fields,field_description:hr.field_hr_employee_category__create_date
#: model:ir.model.fields,field_description:hr.field_hr_job__create_date
#: model:ir.model.fields,field_description:hr.field_hr_plan__create_date
#: model:ir.model.fields,field_description:hr.field_hr_plan_activity_type__create_date
#: model:ir.model.fields,field_description:hr.field_hr_plan_wizard__create_date
msgid "Created on"
msgstr "Thời điểm tạo"

#. module: hr
#: model:ir.model.fields,field_description:hr.field_hr_job__no_of_employee
msgid "Current Number of Employees"
msgstr "Số nhân viên hiện tại"

#. module: hr
#: model_terms:hr.job,website_description:hr.job_ceo
#: model_terms:hr.job,website_description:hr.job_consultant
#: model_terms:hr.job,website_description:hr.job_cto
#: model_terms:hr.job,website_description:hr.job_developer
#: model_terms:hr.job,website_description:hr.job_hrm
#: model_terms:hr.job,website_description:hr.job_marketing
#: model_terms:hr.job,website_description:hr.job_trainee
msgid "Customer Relationship:"
msgstr "Quan hệ Khách hàng:"

#. module: hr
#: model:ir.model.fields,field_description:hr.field_hr_employee__birthday
#: model:ir.model.fields,field_description:hr.field_res_users__birthday
msgid "Date of Birth"
msgstr "Ngày sinh"

#. module: hr
#: model:ir.model.fields,help:hr.field_hr_employee__resource_calendar_id
msgid "Define the schedule of resource"
msgstr "Định nghĩa lịch hoạt động cho nguồn lực"

#. module: hr
#: model:ir.model.fields,field_description:hr.field_hr_employee__department_id
#: model:ir.model.fields,field_description:hr.field_hr_employee_base__department_id
#: model:ir.model.fields,field_description:hr.field_hr_employee_public__department_id
#: model:ir.model.fields,field_description:hr.field_hr_job__department_id
#: model:ir.model.fields,field_description:hr.field_res_users__department_id
#: model_terms:ir.ui.view,arch_db:hr.hr_employee_public_view_search
#: model_terms:ir.ui.view,arch_db:hr.view_department_filter
#: model_terms:ir.ui.view,arch_db:hr.view_employee_filter
#: model_terms:ir.ui.view,arch_db:hr.view_job_filter
msgid "Department"
msgstr "Phòng/Ban"

#. module: hr
#: model:ir.model.fields,field_description:hr.field_hr_department__name
msgid "Department Name"
msgstr "Tên phòng/ban"

#. module: hr
#: model:ir.actions.act_window,name:hr.open_module_tree_department
#: model:ir.ui.menu,name:hr.menu_hr_department_tree
#: model_terms:ir.ui.view,arch_db:hr.view_department_filter
msgid "Departments"
msgstr "Phòng/Ban"

#. module: hr
#: model_terms:ir.ui.view,arch_db:hr.view_employee_form
msgid "Departure"
msgstr "Khởi hành"

#. module: hr
#: model:ir.model.fields,field_description:hr.field_hr_departure_wizard__departure_reason
#: model:ir.model.fields,field_description:hr.field_hr_employee__departure_reason
msgid "Departure Reason"
msgstr ""

#. module: hr
#: model:ir.model,name:hr.model_hr_departure_wizard
msgid "Departure Wizard"
msgstr ""

#. module: hr
#: model_terms:ir.ui.view,arch_db:hr.res_users_view_form_profile
#: model_terms:ir.ui.view,arch_db:hr.view_employee_form
msgid "Dependant"
msgstr "Người Phụ thuộc"

#. module: hr
#: model:ir.model.fields,field_description:hr.field_hr_employee__child_ids
#: model:ir.model.fields,field_description:hr.field_hr_employee_public__child_ids
msgid "Direct subordinates"
msgstr "Cấp dưới trực tiếp"

#. module: hr
#: model:ir.model,name:hr.model_mail_channel
msgid "Discussion Channel"
msgstr "Kênh thảo luận"

#. module: hr
#: model:ir.model.fields,field_description:hr.field_hr_department__display_name
#: model:ir.model.fields,field_description:hr.field_hr_departure_wizard__display_name
#: model:ir.model.fields,field_description:hr.field_hr_employee__display_name
#: model:ir.model.fields,field_description:hr.field_hr_employee_base__display_name
#: model:ir.model.fields,field_description:hr.field_hr_employee_category__display_name
#: model:ir.model.fields,field_description:hr.field_hr_employee_public__display_name
#: model:ir.model.fields,field_description:hr.field_hr_job__display_name
#: model:ir.model.fields,field_description:hr.field_hr_plan__display_name
#: model:ir.model.fields,field_description:hr.field_hr_plan_activity_type__display_name
#: model:ir.model.fields,field_description:hr.field_hr_plan_wizard__display_name
msgid "Display Name"
msgstr "Tên hiển thị"

#. module: hr
#: model:ir.model.fields.selection,name:hr.selection__hr_employee__marital__divorced
msgid "Divorced"
msgstr "Ly hôn"

#. module: hr
#: model_terms:hr.job,website_description:hr.job_ceo
#: model_terms:hr.job,website_description:hr.job_consultant
#: model_terms:hr.job,website_description:hr.job_cto
#: model_terms:hr.job,website_description:hr.job_developer
#: model_terms:hr.job,website_description:hr.job_hrm
#: model_terms:hr.job,website_description:hr.job_marketing
#: model_terms:hr.job,website_description:hr.job_trainee
msgid "Eat &amp; Drink"
msgstr "Ăn &amp; Uống"

#. module: hr
#: model_terms:ir.ui.view,arch_db:hr.res_users_view_form_profile
#: model_terms:ir.ui.view,arch_db:hr.view_employee_form
msgid "Education"
msgstr "Trình độ học vấn"

#. module: hr
#: model_terms:ir.ui.view,arch_db:hr.res_users_view_form_profile
#: model_terms:ir.ui.view,arch_db:hr.view_employee_form
msgid "Email"
msgstr "Email"

#. module: hr
#: model:ir.model,name:hr.model_mail_alias
msgid "Email Aliases"
msgstr "Bí danh Email"

#. module: hr
#: model:ir.model,name:hr.model_mail_alias_mixin
msgid "Email Aliases Mixin"
msgstr ""

#. module: hr
#: model_terms:ir.ui.view,arch_db:hr.res_users_view_form_profile
#: model_terms:ir.ui.view,arch_db:hr.view_employee_form
msgid "Emergency"
msgstr "Khẩn cấp"

#. module: hr
#: model:ir.model.fields,field_description:hr.field_hr_employee__emergency_contact
#: model:ir.model.fields,field_description:hr.field_res_users__emergency_contact
msgid "Emergency Contact"
msgstr "Liên hệ khẩn cấp"

#. module: hr
#: model:ir.model.fields,field_description:hr.field_hr_employee__emergency_phone
#: model:ir.model.fields,field_description:hr.field_res_users__emergency_phone
msgid "Emergency Phone"
msgstr "Số điện thoại khẩn"

#. module: hr
#: model:ir.model,name:hr.model_hr_employee
#: model:ir.model.fields,field_description:hr.field_hr_departure_wizard__employee_id
#: model:ir.model.fields,field_description:hr.field_hr_plan_wizard__employee_id
#: model:ir.model.fields.selection,name:hr.selection__hr_plan_activity_type__responsible__employee
#: model:ir.ui.menu,name:hr.menu_human_resources_configuration_employee
#: model_terms:ir.ui.view,arch_db:hr.hr_employee_public_view_form
#: model_terms:ir.ui.view,arch_db:hr.view_employee_filter
#: model_terms:ir.ui.view,arch_db:hr.view_employee_form
msgid "Employee"
msgstr "Nhân viên"

#. module: hr
#: model:ir.model,name:hr.model_hr_employee_category
msgid "Employee Category"
msgstr "Nhóm nhân viên"

#. module: hr
#: model:ir.model.fields,field_description:hr.field_res_users__employee_count
msgid "Employee Count"
msgstr "SL Nhân viên"

#. module: hr
#: model:ir.ui.menu,name:hr.menu_hr_employee
msgid "Employee Directory"
msgstr "Danh bạ nhân viên"

#. module: hr
#: model:ir.model.fields,field_description:hr.field_res_config_settings__hr_employee_self_edit
msgid "Employee Edition"
msgstr "Sửa đổi Nhân viên"

#. module: hr
#: model_terms:ir.ui.view,arch_db:hr.print_employee_badge
msgid "Employee Image"
msgstr "Hình Nhân viên"

#. module: hr
#: model:ir.model.fields,field_description:hr.field_hr_employee__name
msgid "Employee Name"
msgstr "Tên Nhân viên"

#. module: hr
#: model:ir.actions.act_window,name:hr.open_view_categ_form
#: model:ir.model.fields,field_description:hr.field_res_users__category_ids
#: model_terms:ir.ui.view,arch_db:hr.view_employee_category_form
msgid "Employee Tags"
msgstr "Từ khóa nhân viên"

#. module: hr
#: model_terms:ir.ui.view,arch_db:hr.res_config_settings_view_form
msgid "Employee Update Rights"
msgstr "Quyền cập nhật nhân viên"

#. module: hr
#: model:ir.model.fields,help:hr.field_hr_employee__bank_account_id
#: model:ir.model.fields,help:hr.field_res_users__employee_bank_account_id
msgid "Employee bank salary account"
msgstr "Tài khoản ngân hàng để trả lương nhân viên"

#. module: hr
#: model:ir.model.fields,field_description:hr.field_res_users__employee_bank_account_id
msgid "Employee's Bank Account Number"
msgstr "Số tài khoản Ngân hàng của Nhân viên"

#. module: hr
#: model:ir.model.fields,field_description:hr.field_res_users__employee_country_id
msgid "Employee's Country"
msgstr "Quốc gia của Nhân viên"

#. module: hr
#: model_terms:ir.ui.view,arch_db:hr.hr_employee_public_view_form
#: model_terms:ir.ui.view,arch_db:hr.hr_kanban_view_employees
#: model_terms:ir.ui.view,arch_db:hr.res_users_view_form_profile
#: model_terms:ir.ui.view,arch_db:hr.view_employee_form
msgid "Employee's Name"
msgstr "Tên Nhân viên"

#. module: hr
#: model_terms:ir.ui.view,arch_db:hr.res_users_view_form
msgid "Employee(s)"
msgstr "Nhân viên"

#. module: hr
#: model:ir.actions.act_window,name:hr.act_employee_from_department
#: model:ir.actions.act_window,name:hr.hr_employee_action_from_user
#: model:ir.actions.act_window,name:hr.hr_employee_public_action
#: model:ir.actions.act_window,name:hr.open_view_employee_list
#: model:ir.actions.act_window,name:hr.open_view_employee_list_my
#: model:ir.model.fields,field_description:hr.field_hr_employee_category__employee_ids
#: model:ir.model.fields,field_description:hr.field_hr_job__employee_ids
#: model:ir.ui.menu,name:hr.menu_hr_employee_payroll
#: model:ir.ui.menu,name:hr.menu_hr_employee_user
#: model:ir.ui.menu,name:hr.menu_hr_root
#: model_terms:ir.ui.view,arch_db:hr.hr_department_view_kanban
#: model_terms:ir.ui.view,arch_db:hr.hr_employee_public_view_search
#: model_terms:ir.ui.view,arch_db:hr.hr_employee_public_view_tree
#: model_terms:ir.ui.view,arch_db:hr.hr_employee_view_activity
#: model_terms:ir.ui.view,arch_db:hr.res_config_settings_view_form
#: model_terms:ir.ui.view,arch_db:hr.view_employee_filter
#: model_terms:ir.ui.view,arch_db:hr.view_employee_tree
#: model_terms:ir.ui.view,arch_db:hr.view_partner_tree2
msgid "Employees"
msgstr "Nhân viên"

#. module: hr
#: model:ir.actions.act_window,name:hr.open_view_employee_tree
msgid "Employees Structure"
msgstr "Cơ cấu Nhân viên"

#. module: hr
#: model_terms:ir.ui.view,arch_db:hr.view_employee_category_list
msgid "Employees Tags"
msgstr "Tag nhân viên"

#. module: hr
#: model_terms:ir.ui.view,arch_db:hr.res_config_settings_view_form
msgid "Enrich employee profiles with skills and resumes"
msgstr "Làm phong phú hồ sơ nhân viên với kỹ năng và các đặc điểm chính"

#. module: hr
#: model:ir.model.fields,help:hr.field_hr_employee__address_home_id
#: model:ir.model.fields,help:hr.field_res_users__address_home_id
msgid ""
"Enter here the private address of the employee, not the one linked to your "
"company."
msgstr ""
"Nhập vào đây địa chỉ riêng của nhân viên, chứ không phải địa chỉ liên hệ với"
" công ty của bạn."

#. module: hr
#: model_terms:hr.job,website_description:hr.job_ceo
#: model_terms:hr.job,website_description:hr.job_consultant
#: model_terms:hr.job,website_description:hr.job_cto
#: model_terms:hr.job,website_description:hr.job_developer
#: model_terms:hr.job,website_description:hr.job_hrm
#: model_terms:hr.job,website_description:hr.job_marketing
#: model_terms:hr.job,website_description:hr.job_trainee
msgid "Evolution"
msgstr ""

#. module: hr
#: model:ir.model.fields,field_description:hr.field_hr_job__no_of_recruitment
msgid "Expected New Employees"
msgstr "Nhân viên mới dự kiến"

#. module: hr
#: model:ir.model.fields,help:hr.field_hr_job__expected_employees
msgid ""
"Expected number of employees for this job position after new recruitment."
msgstr ""
"Số lượng nhân viên dự kiến cho vị trí công việc này sau khi tuyển dụng."

#. module: hr
#: model:hr.job,name:hr.job_developer
msgid "Experienced Developer"
msgstr "Nhà phát triển có kinh nghiệm"

#. module: hr
#: model:ir.model.fields.selection,name:hr.selection__hr_employee__gender__female
msgid "Female"
msgstr "Nữ"

#. module: hr
#: model:ir.model.fields,field_description:hr.field_hr_employee__study_field
#: model:ir.model.fields,field_description:hr.field_res_users__study_field
msgid "Field of Study"
msgstr "Lĩnh vực nghiên cứu"

#. module: hr
#: model:ir.model.fields.selection,name:hr.selection__hr_departure_wizard__departure_reason__fired
#: model:ir.model.fields.selection,name:hr.selection__hr_employee__departure_reason__fired
msgid "Fired"
msgstr "Bị sa thải"

#. module: hr
#: model:ir.model.fields,field_description:hr.field_hr_department__message_follower_ids
#: model:ir.model.fields,field_description:hr.field_hr_employee__message_follower_ids
#: model:ir.model.fields,field_description:hr.field_hr_job__message_follower_ids
msgid "Followers"
msgstr "Người theo dõi"

#. module: hr
#: model:ir.model.fields,field_description:hr.field_hr_department__message_channel_ids
#: model:ir.model.fields,field_description:hr.field_hr_employee__message_channel_ids
#: model:ir.model.fields,field_description:hr.field_hr_job__message_channel_ids
msgid "Followers (Channels)"
msgstr "Người theo dõi (Các kênh)"

#. module: hr
#: model:ir.model.fields,field_description:hr.field_hr_department__message_partner_ids
#: model:ir.model.fields,field_description:hr.field_hr_employee__message_partner_ids
#: model:ir.model.fields,field_description:hr.field_hr_job__message_partner_ids
msgid "Followers (Partners)"
msgstr "Người theo dõi (Các đối tác)"

#. module: hr
#: model_terms:hr.job,website_description:hr.job_ceo
#: model_terms:hr.job,website_description:hr.job_consultant
#: model_terms:hr.job,website_description:hr.job_cto
#: model_terms:hr.job,website_description:hr.job_developer
#: model_terms:hr.job,website_description:hr.job_hrm
#: model_terms:hr.job,website_description:hr.job_marketing
#: model_terms:hr.job,website_description:hr.job_trainee
msgid "Framework and/or front-end"
msgstr "Framework và/hoặc front-end"

#. module: hr
#: model_terms:hr.job,website_description:hr.job_ceo
#: model_terms:hr.job,website_description:hr.job_consultant
#: model_terms:hr.job,website_description:hr.job_cto
#: model_terms:hr.job,website_description:hr.job_developer
#: model_terms:hr.job,website_description:hr.job_hrm
#: model_terms:hr.job,website_description:hr.job_marketing
#: model_terms:hr.job,website_description:hr.job_trainee
msgid "Fruit Basket, coffee and soup provided all day"
msgstr ""

#. module: hr
#: model_terms:ir.ui.view,arch_db:hr.view_employee_filter
msgid "Future Activities"
msgstr "Hoạt động tương lai"

#. module: hr
#: model:ir.model.fields,field_description:hr.field_hr_employee__gender
#: model:ir.model.fields,field_description:hr.field_res_users__gender
msgid "Gender"
msgstr "Giới tính"

#. module: hr
#: model_terms:ir.ui.view,arch_db:hr.view_employee_form
msgid "Generate"
msgstr "Tạo"

#. module: hr
#: model_terms:hr.job,website_description:hr.job_ceo
#: model_terms:hr.job,website_description:hr.job_consultant
#: model_terms:hr.job,website_description:hr.job_cto
#: model_terms:hr.job,website_description:hr.job_developer
#: model_terms:hr.job,website_description:hr.job_hrm
#: model_terms:hr.job,website_description:hr.job_marketing
#: model_terms:hr.job,website_description:hr.job_trainee
msgid ""
"Great <b>team</b> of experienced people in a friendly, supporting and open "
"culture"
msgstr ""
"Một <b>đội ngũ</b> hùng hậu những người kinh nghiệm trong một môi trường với văn hoá "
"thân thiện, cởi mở và tương trợ lẫn nhau"

#. module: hr
#: model_terms:hr.job,website_description:hr.job_ceo
#: model_terms:hr.job,website_description:hr.job_consultant
#: model_terms:hr.job,website_description:hr.job_cto
#: model_terms:hr.job,website_description:hr.job_developer
#: model_terms:hr.job,website_description:hr.job_hrm
#: model_terms:hr.job,website_description:hr.job_marketing
#: model_terms:hr.job,website_description:hr.job_trainee
msgid "Great Work Place"
msgstr ""

#. module: hr
#: model_terms:ir.ui.view,arch_db:hr.hr_employee_public_view_search
#: model_terms:ir.ui.view,arch_db:hr.view_employee_filter
#: model_terms:ir.ui.view,arch_db:hr.view_job_filter
msgid "Group By"
msgstr "Nhóm theo"

#. module: hr
#: model:ir.model,name:hr.model_hr_department
msgid "HR Department"
msgstr "Phòng/Ban (NS)"

#. module: hr
#: model:ir.model.fields,field_description:hr.field_mail_channel__subscription_department_ids
msgid "HR Departments"
msgstr "Phòng nhân sự"

#. module: hr
#: model_terms:ir.ui.view,arch_db:hr.res_users_view_form_profile
#: model_terms:ir.ui.view,arch_db:hr.view_employee_form
msgid "HR Settings"
msgstr "Thiết lập Nhân lực"

#. module: hr
#: model:ir.model.fields,field_description:hr.field_hr_job__no_of_hired_employee
msgid "Hired Employees"
msgstr "Nhân viên được tuyển"

#. module: hr
#: model:ir.model.fields,field_description:hr.field_hr_employee__hr_presence_state
#: model:ir.model.fields,field_description:hr.field_hr_employee_base__hr_presence_state
#: model:ir.model.fields,field_description:hr.field_hr_employee_public__hr_presence_state
#: model:ir.model.fields,field_description:hr.field_res_users__hr_presence_state
msgid "Hr Presence State"
msgstr ""

#. module: hr
#: model:ir.ui.menu,name:hr.menu_hr_main
msgid "Human Resources"
msgstr "Nhân sự"

#. module: hr
#: model:hr.job,name:hr.job_hrm
msgid "Human Resources Manager"
msgstr "Trưởng bộ phận nhân sự"

#. module: hr
#: model:ir.model.fields,field_description:hr.field_hr_department__id
#: model:ir.model.fields,field_description:hr.field_hr_departure_wizard__id
#: model:ir.model.fields,field_description:hr.field_hr_employee__id
#: model:ir.model.fields,field_description:hr.field_hr_employee_base__id
#: model:ir.model.fields,field_description:hr.field_hr_employee_category__id
#: model:ir.model.fields,field_description:hr.field_hr_employee_public__id
#: model:ir.model.fields,field_description:hr.field_hr_job__id
#: model:ir.model.fields,field_description:hr.field_hr_plan__id
#: model:ir.model.fields,field_description:hr.field_hr_plan_activity_type__id
#: model:ir.model.fields,field_description:hr.field_hr_plan_wizard__id
msgid "ID"
msgstr ""

#. module: hr
#: model:ir.model.fields,help:hr.field_hr_employee__barcode
#: model:ir.model.fields,help:hr.field_res_users__barcode
msgid "ID used for employee identification."
msgstr "ID được sử dụng để xác định nhân viên."

#. module: hr
#: model:ir.model.fields,field_description:hr.field_hr_employee__activity_exception_icon
msgid "Icon"
msgstr "Biểu tượng"

#. module: hr
#: model:ir.model.fields,help:hr.field_hr_employee__activity_exception_icon
msgid "Icon to indicate an exception activity."
msgstr "Biểu tượng để chỉ ra một hoạt động ngoại lệ."

#. module: hr
#: model:ir.model.fields,field_description:hr.field_hr_employee__identification_id
#: model:ir.model.fields,field_description:hr.field_res_users__identification_id
msgid "Identification No"
msgstr "Số CMND"

#. module: hr
#: model:ir.model.fields,help:hr.field_hr_department__message_needaction
#: model:ir.model.fields,help:hr.field_hr_department__message_unread
#: model:ir.model.fields,help:hr.field_hr_employee__message_needaction
#: model:ir.model.fields,help:hr.field_hr_employee__message_unread
#: model:ir.model.fields,help:hr.field_hr_job__message_needaction
#: model:ir.model.fields,help:hr.field_hr_job__message_unread
msgid "If checked, new messages require your attention."
msgstr "Nếu đánh dấu chọn, các thông điệp mới yêu cầu sự có mặt của bạn."

#. module: hr
#: model:ir.model.fields,help:hr.field_hr_department__message_has_error
#: model:ir.model.fields,help:hr.field_hr_employee__message_has_error
#: model:ir.model.fields,help:hr.field_hr_job__message_has_error
msgid "If checked, some messages have a delivery error."
msgstr "Nếu chọn, sẽ hiển thị thông báo lỗi."

#. module: hr
#: model:ir.model.fields,help:hr.field_hr_employee__active
msgid ""
"If the active field is set to False, it will allow you to hide the resource "
"record without removing it."
msgstr ""
"Nếu bạn thiết lập trường này về giá trị False (bỏ hiệu lực), nó sẽ cho phép "
"bạn ẩn thông tin này đi mà không cần xóa nó."

#. module: hr
#: model:ir.model.fields,field_description:hr.field_hr_employee__image_1920
msgid "Image"
msgstr "Hình ảnh"

#. module: hr
#: model:ir.model.fields,field_description:hr.field_hr_employee__image_1024
#: model:ir.model.fields,field_description:hr.field_hr_employee_public__image_1024
msgid "Image 1024"
msgstr ""

#. module: hr
#: model:ir.model.fields,field_description:hr.field_hr_employee__image_128
#: model:ir.model.fields,field_description:hr.field_hr_employee_public__image_128
msgid "Image 128"
msgstr "Ảnh 128"

#. module: hr
#: model:ir.model.fields,field_description:hr.field_hr_employee__image_256
#: model:ir.model.fields,field_description:hr.field_hr_employee_public__image_256
msgid "Image 256"
msgstr ""

#. module: hr
#: model:ir.model.fields,field_description:hr.field_hr_employee__image_512
#: model:ir.model.fields,field_description:hr.field_hr_employee_public__image_512
msgid "Image 512"
msgstr ""

#. module: hr
#: code:addons/hr/models/hr_employee.py:0
#, python-format
msgid "Import Template for Employees"
msgstr "Nhập mẫu nhân viên"

#. module: hr
#: model_terms:ir.ui.view,arch_db:hr.view_job_filter
msgid "In Position"
msgstr "Theo vị trí"

#. module: hr
#: model_terms:ir.ui.view,arch_db:hr.view_job_filter
msgid "In Recruitment"
msgstr "Đang tuyển dụng"

#. module: hr
#: model:ir.model.fields,field_description:hr.field_hr_department__message_is_follower
#: model:ir.model.fields,field_description:hr.field_hr_employee__message_is_follower
#: model:ir.model.fields,field_description:hr.field_hr_job__message_is_follower
msgid "Is Follower"
msgstr "Là người theo dõi"

#. module: hr
#: model_terms:ir.ui.view,arch_db:hr.view_employee_filter
#: model_terms:ir.ui.view,arch_db:hr.view_hr_job_form
#: model_terms:ir.ui.view,arch_db:hr.view_hr_job_tree
msgid "Job"
msgstr "Chức vụ"

#. module: hr
#: model:ir.model.fields,field_description:hr.field_hr_job__description
msgid "Job Description"
msgstr "Mô tả công việc"

#. module: hr
#: model:ir.model,name:hr.model_hr_job
#: model:ir.model.fields,field_description:hr.field_hr_employee__job_id
#: model:ir.model.fields,field_description:hr.field_hr_employee_base__job_id
#: model:ir.model.fields,field_description:hr.field_hr_employee_public__job_id
#: model:ir.model.fields,field_description:hr.field_hr_job__name
#: model_terms:ir.ui.view,arch_db:hr.res_users_view_form_profile
#: model_terms:ir.ui.view,arch_db:hr.view_employee_form
#: model_terms:ir.ui.view,arch_db:hr.view_job_filter
msgid "Job Position"
msgstr "Chức vụ"

#. module: hr
#: model:ir.actions.act_window,name:hr.action_hr_job
#: model:ir.ui.menu,name:hr.menu_view_hr_job
msgid "Job Positions"
msgstr "Chức vụ"

#. module: hr
#: model:ir.model.fields,field_description:hr.field_hr_employee__job_title
#: model:ir.model.fields,field_description:hr.field_hr_employee_base__job_title
#: model:ir.model.fields,field_description:hr.field_hr_employee_public__job_title
#: model:ir.model.fields,field_description:hr.field_res_users__job_title
#: model_terms:ir.ui.view,arch_db:hr.hr_employee_public_view_form
#: model_terms:ir.ui.view,arch_db:hr.hr_employee_public_view_search
msgid "Job Title"
msgstr "Chức danh Công việc"

#. module: hr
#: model:ir.model.fields,field_description:hr.field_hr_department__jobs_ids
#: model_terms:ir.ui.view,arch_db:hr.view_job_filter
msgid "Jobs"
msgstr "Vị trí Công việc"

#. module: hr
#: model_terms:hr.job,website_description:hr.job_ceo
#: model_terms:hr.job,website_description:hr.job_consultant
#: model_terms:hr.job,website_description:hr.job_cto
#: model_terms:hr.job,website_description:hr.job_developer
#: model_terms:hr.job,website_description:hr.job_hrm
#: model_terms:hr.job,website_description:hr.job_marketing
#: model_terms:hr.job,website_description:hr.job_trainee
msgid ""
"Join our experienced team of Python &amp; JavaScript\n"
"                    Developers, and work on an amazing Open Source product! Develop things people care about."
msgstr ""

#. module: hr
#: model:ir.model.fields,field_description:hr.field_hr_employee__km_home_work
#: model:ir.model.fields,field_description:hr.field_res_users__km_home_work
msgid "Km Home-Work"
msgstr "Km từ Nhà->Chỗ làm"

#. module: hr
#: model_terms:hr.job,website_description:hr.job_ceo
#: model_terms:hr.job,website_description:hr.job_consultant
#: model_terms:hr.job,website_description:hr.job_cto
#: model_terms:hr.job,website_description:hr.job_developer
#: model_terms:hr.job,website_description:hr.job_hrm
#: model_terms:hr.job,website_description:hr.job_marketing
#: model_terms:hr.job,website_description:hr.job_trainee
msgid ""
"Large apps scope - <b>Diversity</b> in the job, you'll never get bored​"
msgstr ""

#. module: hr
#: model:ir.model.fields,field_description:hr.field_hr_employee__last_activity
#: model:ir.model.fields,field_description:hr.field_hr_employee_base__last_activity
#: model:ir.model.fields,field_description:hr.field_hr_employee_public__last_activity
#: model:ir.model.fields,field_description:hr.field_res_users__last_activity
msgid "Last Activity"
msgstr ""

#. module: hr
#: model:ir.model.fields,field_description:hr.field_hr_employee__last_activity_time
#: model:ir.model.fields,field_description:hr.field_hr_employee_base__last_activity_time
#: model:ir.model.fields,field_description:hr.field_hr_employee_public__last_activity_time
#: model:ir.model.fields,field_description:hr.field_res_users__last_activity_time
msgid "Last Activity Time"
msgstr ""

#. module: hr
#: model:ir.model.fields,field_description:hr.field_hr_department____last_update
#: model:ir.model.fields,field_description:hr.field_hr_departure_wizard____last_update
#: model:ir.model.fields,field_description:hr.field_hr_employee____last_update
#: model:ir.model.fields,field_description:hr.field_hr_employee_base____last_update
#: model:ir.model.fields,field_description:hr.field_hr_employee_category____last_update
#: model:ir.model.fields,field_description:hr.field_hr_employee_public____last_update
#: model:ir.model.fields,field_description:hr.field_hr_job____last_update
#: model:ir.model.fields,field_description:hr.field_hr_plan____last_update
#: model:ir.model.fields,field_description:hr.field_hr_plan_activity_type____last_update
#: model:ir.model.fields,field_description:hr.field_hr_plan_wizard____last_update
msgid "Last Modified on"
msgstr "Sửa lần cuối"

#. module: hr
#: model:ir.model.fields,field_description:hr.field_hr_department__write_uid
#: model:ir.model.fields,field_description:hr.field_hr_departure_wizard__write_uid
#: model:ir.model.fields,field_description:hr.field_hr_employee__write_uid
#: model:ir.model.fields,field_description:hr.field_hr_employee_category__write_uid
#: model:ir.model.fields,field_description:hr.field_hr_employee_public__write_uid
#: model:ir.model.fields,field_description:hr.field_hr_job__write_uid
#: model:ir.model.fields,field_description:hr.field_hr_plan__write_uid
#: model:ir.model.fields,field_description:hr.field_hr_plan_activity_type__write_uid
#: model:ir.model.fields,field_description:hr.field_hr_plan_wizard__write_uid
msgid "Last Updated by"
msgstr "Cập nhật lần cuối bởi"

#. module: hr
#: model:ir.model.fields,field_description:hr.field_hr_department__write_date
#: model:ir.model.fields,field_description:hr.field_hr_departure_wizard__write_date
#: model:ir.model.fields,field_description:hr.field_hr_employee__write_date
#: model:ir.model.fields,field_description:hr.field_hr_employee_category__write_date
#: model:ir.model.fields,field_description:hr.field_hr_employee_public__write_date
#: model:ir.model.fields,field_description:hr.field_hr_job__write_date
#: model:ir.model.fields,field_description:hr.field_hr_plan__write_date
#: model:ir.model.fields,field_description:hr.field_hr_plan_activity_type__write_date
#: model:ir.model.fields,field_description:hr.field_hr_plan_wizard__write_date
msgid "Last Updated on"
msgstr "Cập nhật lần cuối"

#. module: hr
#: model_terms:ir.ui.view,arch_db:hr.view_employee_filter
msgid "Late Activities"
msgstr "Hoạt động trễ"

#. module: hr
#: model:ir.actions.act_window,name:hr.plan_wizard_action
#: model_terms:ir.ui.view,arch_db:hr.plan_wizard
#: model_terms:ir.ui.view,arch_db:hr.view_employee_form
msgid "Launch Plan"
msgstr "Khởi động Kế hoạch"

#. module: hr
#: model:ir.model.fields.selection,name:hr.selection__hr_employee__marital__cohabitant
msgid "Legal Cohabitant"
msgstr "Đồng giới"

#. module: hr
#: model_terms:ir.actions.act_window,help:hr.action_hr_job
msgid "Let's create a job position."
msgstr "Hãy tạo một vị trí công việc."

#. module: hr
#: model_terms:hr.job,website_description:hr.job_ceo
#: model_terms:hr.job,website_description:hr.job_consultant
#: model_terms:hr.job,website_description:hr.job_cto
#: model_terms:hr.job,website_description:hr.job_developer
#: model_terms:hr.job,website_description:hr.job_hrm
#: model_terms:hr.job,website_description:hr.job_marketing
#: model_terms:hr.job,website_description:hr.job_trainee
msgid "Linux, GitHub"
msgstr ""

#. module: hr
#: model_terms:ir.ui.view,arch_db:hr.hr_employee_public_view_form
#: model_terms:ir.ui.view,arch_db:hr.res_users_view_form_profile
#: model_terms:ir.ui.view,arch_db:hr.view_employee_form
msgid "Location"
msgstr "Địa điểm"

#. module: hr
#: model:ir.model.fields,field_description:hr.field_hr_department__message_main_attachment_id
#: model:ir.model.fields,field_description:hr.field_hr_employee__message_main_attachment_id
#: model:ir.model.fields,field_description:hr.field_hr_job__message_main_attachment_id
msgid "Main Attachment"
msgstr "Đính kèm chính"

#. module: hr
#: model:ir.model.fields.selection,name:hr.selection__hr_employee__gender__male
msgid "Male"
msgstr "Nam"

#. module: hr
#: model:ir.model.fields,field_description:hr.field_hr_department__manager_id
#: model:ir.model.fields,field_description:hr.field_hr_employee__parent_id
#: model:ir.model.fields,field_description:hr.field_hr_employee_base__parent_id
#: model:ir.model.fields,field_description:hr.field_hr_employee_public__parent_id
#: model:ir.model.fields,field_description:hr.field_res_users__employee_parent_id
#: model:ir.model.fields.selection,name:hr.selection__hr_plan_activity_type__responsible__manager
#: model_terms:ir.ui.view,arch_db:hr.hr_employee_public_view_search
#: model_terms:ir.ui.view,arch_db:hr.view_employee_filter
msgid "Manager"
msgstr "Quản lý"

#. module: hr
#: code:addons/hr/models/hr_plan.py:0
#, python-format
msgid "Manager of employee %s is not set."
msgstr "Người quản lý của nhân viên %s thì chưa được thiết lập."

#. module: hr
#: model:ir.model.fields,field_description:hr.field_hr_employee__marital
#: model:ir.model.fields,field_description:hr.field_res_users__marital
#: model_terms:ir.ui.view,arch_db:hr.res_users_view_form_profile
#: model_terms:ir.ui.view,arch_db:hr.view_employee_form
msgid "Marital Status"
msgstr "Tình trạng hôn nhân"

#. module: hr
#: model:hr.job,name:hr.job_marketing
msgid "Marketing and Community Manager"
msgstr "Quản lý Marketing và Cộng đồng"

#. module: hr
#: model:ir.model.fields.selection,name:hr.selection__hr_employee__marital__married
msgid "Married"
msgstr "Đã kết hôn"

#. module: hr
#: model:ir.model.fields.selection,name:hr.selection__hr_employee__certificate__master
msgid "Master"
msgstr "Thạc sĩ"

#. module: hr
#: model:ir.model.fields,field_description:hr.field_hr_department__member_ids
msgid "Members"
msgstr "Thành viên"

#. module: hr
#: model:ir.model.fields,field_description:hr.field_hr_department__message_has_error
#: model:ir.model.fields,field_description:hr.field_hr_employee__message_has_error
#: model:ir.model.fields,field_description:hr.field_hr_job__message_has_error
msgid "Message Delivery error"
msgstr "Thông báo gửi đi gặp lỗi"

#. module: hr
#: model:ir.model.fields,field_description:hr.field_hr_department__message_ids
#: model:ir.model.fields,field_description:hr.field_hr_employee__message_ids
#: model:ir.model.fields,field_description:hr.field_hr_job__message_ids
msgid "Messages"
msgstr "Thông điệp"

#. module: hr
#: model_terms:hr.job,website_description:hr.job_ceo
#: model_terms:hr.job,website_description:hr.job_consultant
#: model_terms:hr.job,website_description:hr.job_cto
#: model_terms:hr.job,website_description:hr.job_developer
#: model_terms:hr.job,website_description:hr.job_hrm
#: model_terms:hr.job,website_description:hr.job_marketing
#: model_terms:hr.job,website_description:hr.job_trainee
msgid "Must Have"
msgstr ""

#. module: hr
#. openerp-web
#: code:addons/hr/static/src/xml/hr_templates.xml:0
#, python-format
msgid "My Profile"
msgstr "Hồ sơ Cá nhân"

#. module: hr
#: model:ir.model.fields,field_description:hr.field_hr_employee_base__name
#: model:ir.model.fields,field_description:hr.field_hr_employee_public__name
#: model:ir.model.fields,field_description:hr.field_hr_plan__name
msgid "Name"
msgstr "Tên"

#. module: hr
#: model:ir.model.fields,field_description:hr.field_hr_employee__country_id
msgid "Nationality (Country)"
msgstr "Quốc tịch (Quốc gia)"

#. module: hr
#: model_terms:hr.job,website_description:hr.job_ceo
#: model_terms:hr.job,website_description:hr.job_consultant
#: model_terms:hr.job,website_description:hr.job_cto
#: model_terms:hr.job,website_description:hr.job_developer
#: model_terms:hr.job,website_description:hr.job_hrm
#: model_terms:hr.job,website_description:hr.job_marketing
#: model_terms:hr.job,website_description:hr.job_trainee
msgid "Need More Info?"
msgstr "Cần nhiều thông tin hơn?"

#. module: hr
#: model:ir.model.fields,field_description:hr.field_hr_employee__activity_date_deadline
msgid "Next Activity Deadline"
msgstr "Hạn chót lần hành động kế tiếp"

#. module: hr
#: model:ir.model.fields,field_description:hr.field_hr_employee__activity_summary
msgid "Next Activity Summary"
msgstr "Tóm tắt hoạt động tiếp theo"

#. module: hr
#: model:ir.model.fields,field_description:hr.field_hr_employee__activity_type_id
msgid "Next Activity Type"
msgstr "Kiểu hoạt động kế tiếp"

#. module: hr
#: model_terms:hr.job,website_description:hr.job_ceo
#: model_terms:hr.job,website_description:hr.job_consultant
#: model_terms:hr.job,website_description:hr.job_cto
#: model_terms:hr.job,website_description:hr.job_developer
#: model_terms:hr.job,website_description:hr.job_hrm
#: model_terms:hr.job,website_description:hr.job_marketing
#: model_terms:hr.job,website_description:hr.job_trainee
msgid "Nice to Have"
msgstr "Có thì tốt"

#. module: hr
#: model_terms:hr.job,website_description:hr.job_ceo
#: model_terms:hr.job,website_description:hr.job_consultant
#: model_terms:hr.job,website_description:hr.job_cto
#: model_terms:hr.job,website_description:hr.job_developer
#: model_terms:hr.job,website_description:hr.job_hrm
#: model_terms:hr.job,website_description:hr.job_marketing
#: model_terms:hr.job,website_description:hr.job_trainee
msgid ""
"No customer deadlines - Time to focus on <b>quality</b>, refactoring and "
"testing"
msgstr ""

#. module: hr
#: model_terms:hr.job,website_description:hr.job_ceo
#: model_terms:hr.job,website_description:hr.job_consultant
#: model_terms:hr.job,website_description:hr.job_cto
#: model_terms:hr.job,website_description:hr.job_developer
#: model_terms:hr.job,website_description:hr.job_hrm
#: model_terms:hr.job,website_description:hr.job_marketing
#: model_terms:hr.job,website_description:hr.job_trainee
msgid "No solution architect, no business analysts, no Gantt chart"
msgstr ""

#. module: hr
#: model_terms:hr.job,website_description:hr.job_ceo
#: model_terms:hr.job,website_description:hr.job_consultant
#: model_terms:hr.job,website_description:hr.job_cto
#: model_terms:hr.job,website_description:hr.job_developer
#: model_terms:hr.job,website_description:hr.job_hrm
#: model_terms:hr.job,website_description:hr.job_marketing
#: model_terms:hr.job,website_description:hr.job_trainee
msgid "No specific start date, we recruit all year long​"
msgstr ""

#. module: hr
#: code:addons/hr/models/hr_plan.py:0
#, python-format
msgid "No specific user given on activity."
msgstr ""

#. module: hr
#: model:ir.model.fields.selection,name:hr.selection__hr_job__state__open
msgid "Not Recruiting"
msgstr "Không phải Đang tuyển"

#. module: hr
#: model_terms:ir.ui.view,arch_db:hr.res_users_view_form_profile
#: model_terms:ir.ui.view,arch_db:hr.view_employee_form
msgid "Not available"
msgstr "Không tồn tại"

#. module: hr
#: model:ir.model.fields,field_description:hr.field_hr_department__note
#: model:ir.model.fields,field_description:hr.field_hr_plan_activity_type__note
msgid "Note"
msgstr "Ghi chú"

#. module: hr
#: model:ir.model.fields,field_description:hr.field_hr_employee__notes
msgid "Notes"
msgstr "Ghi chú"

#. module: hr
#: model:ir.model.fields,field_description:hr.field_hr_department__message_needaction_counter
#: model:ir.model.fields,field_description:hr.field_hr_employee__message_needaction_counter
#: model:ir.model.fields,field_description:hr.field_hr_job__message_needaction_counter
msgid "Number of Actions"
msgstr "Số lượng Hành động"

#. module: hr
#: model:ir.model.fields,field_description:hr.field_hr_employee__children
#: model:ir.model.fields,field_description:hr.field_res_users__children
msgid "Number of Children"
msgstr "Số lượng con"

#. module: hr
#: model:ir.model.fields,help:hr.field_hr_job__no_of_employee
msgid "Number of employees currently occupying this job position."
msgstr "Số lượng nhân viên hiện có của vị trí công việc này."

#. module: hr
#: model:ir.model.fields,field_description:hr.field_hr_department__message_has_error_counter
#: model:ir.model.fields,field_description:hr.field_hr_employee__message_has_error_counter
#: model:ir.model.fields,field_description:hr.field_hr_job__message_has_error_counter
msgid "Number of errors"
msgstr "Số lượng lỗi"

#. module: hr
#: model:ir.model.fields,help:hr.field_hr_job__no_of_hired_employee
msgid ""
"Number of hired employees for this job position during recruitment phase."
msgstr ""
"Số lượng nhân viên đã thuê cho vị trí công việc này trong suốt giai đoạn "
"tuyển dụng."

#. module: hr
#: model:ir.model.fields,help:hr.field_hr_department__message_needaction_counter
#: model:ir.model.fields,help:hr.field_hr_employee__message_needaction_counter
#: model:ir.model.fields,help:hr.field_hr_job__message_needaction_counter
msgid "Number of messages which requires an action"
msgstr "Số thông điệp cần có hành động"

#. module: hr
#: model:ir.model.fields,help:hr.field_hr_department__message_has_error_counter
#: model:ir.model.fields,help:hr.field_hr_employee__message_has_error_counter
#: model:ir.model.fields,help:hr.field_hr_job__message_has_error_counter
msgid "Number of messages with delivery error"
msgstr "Số tin gửi đi bị lỗi"

#. module: hr
#: model:ir.model.fields,help:hr.field_hr_job__no_of_recruitment
msgid "Number of new employees you expect to recruit."
msgstr "Số lượng nhân viên mới mà bạn dự kiến tuyển dụng."

#. module: hr
#: model:ir.model.fields,help:hr.field_hr_department__message_unread_counter
#: model:ir.model.fields,help:hr.field_hr_employee__message_unread_counter
#: model:ir.model.fields,help:hr.field_hr_job__message_unread_counter
msgid "Number of unread messages"
msgstr "Số thông điệp chưa đọc"

#. module: hr
#: model_terms:ir.actions.act_window,help:hr.open_module_tree_department
msgid ""
"Odoo's department structure is used to manage all documents\n"
"                related to employees by departments: expenses, timesheets,\n"
"                leaves, recruitments, etc."
msgstr ""
"Cấu trúc phòng ban của Odoo thường dùng để quản lý tất cả tài liệu liên quan"
" Đến nhân viên từng phòng ban: chi tiêu, bảng chấm công, nghỉ việc, tuyển "
"dụng, v.v."

#. module: hr
#: model:res.groups,name:hr.group_hr_user
msgid "Officer"
msgstr "Cán bộ"

#. module: hr
#: model:ir.model.fields,field_description:hr.field_res_config_settings__module_hr_org_chart
msgid "Organizational Chart"
msgstr "Sơ đồ tổ chức"

#. module: hr
#: model:ir.model.fields,field_description:hr.field_hr_employee_public__image_1920
msgid "Original Image"
msgstr "Hình ảnh gốc"

#. module: hr
#: model:ir.model.fields.selection,name:hr.selection__hr_employee__certificate__other
#: model:ir.model.fields.selection,name:hr.selection__hr_employee__gender__other
#: model:ir.model.fields.selection,name:hr.selection__hr_plan_activity_type__responsible__other
msgid "Other"
msgstr "Khác"

#. module: hr
#: model:ir.model.fields,field_description:hr.field_hr_employee__pin
#: model:ir.model.fields,field_description:hr.field_res_users__pin
msgid "PIN"
msgstr ""

#. module: hr
#: model_terms:ir.ui.view,arch_db:hr.view_employee_form
msgid "PIN Code"
msgstr "Mã PIN"

#. module: hr
#: model:ir.model.fields,help:hr.field_hr_employee__pin
#: model:ir.model.fields,help:hr.field_res_users__pin
msgid "PIN used to Check In/Out in Kiosk Mode (if enabled in Configuration)."
msgstr ""
"MÃ SỐ được sử dụng để Check In/Out trong chế độ Ki-Ốt (nếu được kích hoạt ở "
"Cấu hình)."

#. module: hr
#: model:ir.model.fields,field_description:hr.field_hr_department__parent_id
msgid "Parent Department"
msgstr "Phòng/Ban cấp trên"

#. module: hr
#: model:ir.model.fields,help:hr.field_hr_employee__user_partner_id
msgid "Partner-related data of the user"
msgstr "Đối tác liên hệ dữ liệu với tài khoản"

#. module: hr
#: model:ir.model.fields,field_description:hr.field_hr_employee__passport_id
#: model:ir.model.fields,field_description:hr.field_res_users__passport_id
msgid "Passport No"
msgstr "Số Hộ chiếu"

#. module: hr
#: model_terms:hr.job,website_description:hr.job_ceo
#: model_terms:hr.job,website_description:hr.job_consultant
#: model_terms:hr.job,website_description:hr.job_cto
#: model_terms:hr.job,website_description:hr.job_developer
#: model_terms:hr.job,website_description:hr.job_hrm
#: model_terms:hr.job,website_description:hr.job_marketing
#: model_terms:hr.job,website_description:hr.job_trainee
msgid "Personal Evolution:"
msgstr "Sự phát triển bản thân:"

#. module: hr
#: model_terms:ir.ui.view,arch_db:hr.res_users_view_form_profile
#: model_terms:ir.ui.view,arch_db:hr.view_employee_form
msgid "Phone"
msgstr "Điện thoại"

#. module: hr
#: model:ir.model.fields,field_description:hr.field_hr_employee__place_of_birth
#: model:ir.model.fields,field_description:hr.field_res_users__place_of_birth
msgid "Place of Birth"
msgstr "Nơi sinh"

#. module: hr
#: model:ir.model.fields,field_description:hr.field_hr_departure_wizard__plan_id
#: model:ir.model.fields,field_description:hr.field_hr_plan_wizard__plan_id
#: model_terms:ir.ui.view,arch_db:hr.hr_plan_view_search
msgid "Plan"
msgstr "Kế hoạch"

#. module: hr
#: model:ir.model,name:hr.model_hr_plan_wizard
msgid "Plan Wizard"
msgstr "Đồ thuật lập kế hoạch"

#. module: hr
#: model:ir.model,name:hr.model_hr_plan_activity_type
msgid "Plan activity type"
msgstr "Kiểu hoạt động kế hoạch"

#. module: hr
#: model:ir.actions.act_window,name:hr.hr_plan_action
#: model_terms:ir.ui.view,arch_db:hr.hr_plan_view_form
#: model_terms:ir.ui.view,arch_db:hr.hr_plan_view_tree
msgid "Planning"
msgstr "Kế hoạch"

#. module: hr
#: model:ir.actions.act_window,name:hr.hr_plan_activity_type_action
#: model:ir.ui.menu,name:hr.menu_config_plan_types
msgid "Planning Types"
msgstr "Kiểu kế hoạch"

#. module: hr
#: model:ir.ui.menu,name:hr.menu_config_plan_plan
msgid "Plans"
msgstr "Các Kế hoạch"

#. module: hr
#: model_terms:hr.job,website_description:hr.job_ceo
#: model_terms:hr.job,website_description:hr.job_consultant
#: model_terms:hr.job,website_description:hr.job_cto
#: model_terms:hr.job,website_description:hr.job_developer
#: model_terms:hr.job,website_description:hr.job_hrm
#: model_terms:hr.job,website_description:hr.job_marketing
#: model_terms:hr.job,website_description:hr.job_trainee
msgid "Play any sport with colleagues and the bill is covered"
msgstr ""
"Chơi thể thao nào với đồng nghiệp mà không còn phải quan tâm đến chi phí"

#. module: hr
#: model:ir.model.fields,help:hr.field_mail_alias__alias_contact
#: model:ir.model.fields,help:hr.field_mail_alias_mixin__alias_contact
#: model:ir.model.fields,help:hr.field_mail_channel__alias_contact
#: model:ir.model.fields,help:hr.field_maintenance_equipment_category__alias_contact
msgid ""
"Policy to post a message on the document using the mailgateway.\n"
"- everyone: everyone can post\n"
"- partners: only authenticated partners\n"
"- followers: only followers of the related document or members of following channels\n"
msgstr ""
"Cho sách cho phép post các thông điệp lên tài liệu sử dụng.\n"
"- mọi người: Mọi người có thể post\n"
"- đối tác: Chỉ các đối tác đã xác thực\n"
"- người theo dõi: Chỉ những người ở trong danh sách dõi theo của tài liệu hoặc thành viên của các kênh sau đây\n"

#. module: hr
#: model_terms:ir.ui.view,arch_db:hr.res_users_view_form_profile
msgid "Preferences"
msgstr "Tùy chỉnh cá nhân"

#. module: hr
#: model_terms:ir.ui.view,arch_db:hr.res_config_settings_view_form
msgid "Presence of employees"
msgstr "Hiện diện Nhân viên"

#. module: hr
#: model_terms:ir.ui.view,arch_db:hr.res_config_settings_view_form
msgid "Presence reporting screen, email and IP address control."
msgstr "Màn hình báo cáo hiện diện, kiểm soát với email và địa chỉ IP."

#. module: hr
#: model:ir.model.fields.selection,name:hr.selection__hr_employee__hr_presence_state__present
#: model:ir.model.fields.selection,name:hr.selection__hr_employee_base__hr_presence_state__present
#: model:ir.model.fields.selection,name:hr.selection__hr_employee_public__hr_presence_state__present
msgid "Present"
msgstr "Có mặt"

#. module: hr
#: model:ir.actions.report,name:hr.hr_employee_print_badge
#: model_terms:ir.ui.view,arch_db:hr.view_employee_form
msgid "Print Badge"
msgstr "In Thẻ"

#. module: hr
#: model_terms:ir.ui.view,arch_db:hr.view_employee_form
msgid "Private Contact"
msgstr "Liên hệ riêng tư"

#. module: hr
#: model:ir.model.fields,field_description:hr.field_hr_employee__private_email
#: model:ir.model.fields,field_description:hr.field_res_users__private_email
msgid "Private Email"
msgstr "Email cá nhân"

#. module: hr
#: model_terms:ir.ui.view,arch_db:hr.res_users_view_form_profile
#: model_terms:ir.ui.view,arch_db:hr.view_employee_form
msgid "Private Information"
msgstr "Thông tin Riêng tư"

#. module: hr
#: model:ir.model.fields,field_description:hr.field_hr_employee__phone
#: model:ir.model.fields,field_description:hr.field_res_users__employee_phone
msgid "Private Phone"
msgstr "Điện thoại Cá nhân"

#. module: hr
#: model_terms:hr.job,website_description:hr.job_ceo
#: model_terms:hr.job,website_description:hr.job_consultant
#: model_terms:hr.job,website_description:hr.job_cto
#: model_terms:hr.job,website_description:hr.job_developer
#: model_terms:hr.job,website_description:hr.job_hrm
#: model_terms:hr.job,website_description:hr.job_marketing
#: model_terms:hr.job,website_description:hr.job_trainee
msgid "Product Complexity:"
msgstr ""

#. module: hr
#: model_terms:hr.job,website_description:hr.job_ceo
#: model_terms:hr.job,website_description:hr.job_consultant
#: model_terms:hr.job,website_description:hr.job_cto
#: model_terms:hr.job,website_description:hr.job_developer
#: model_terms:hr.job,website_description:hr.job_hrm
#: model_terms:hr.job,website_description:hr.job_marketing
#: model_terms:hr.job,website_description:hr.job_trainee
msgid "Profitable"
msgstr "Lợi ích"

#. module: hr
#: model_terms:hr.job,website_description:hr.job_ceo
#: model_terms:hr.job,website_description:hr.job_consultant
#: model_terms:hr.job,website_description:hr.job_cto
#: model_terms:hr.job,website_description:hr.job_developer
#: model_terms:hr.job,website_description:hr.job_hrm
#: model_terms:hr.job,website_description:hr.job_marketing
#: model_terms:hr.job,website_description:hr.job_trainee
msgid ""
"Programming Languages: Python &amp; JavaScript<br>Database: postgresql (with object relational\n"
"                    mapping)<br>Collaboration platform: GitHub<br>Development model: open with external\n"
"                    community<br>Framework: Odoo (ORM, Workflows, Report Engine, BI)"
msgstr ""

#. module: hr
#: model:ir.model,name:hr.model_hr_employee_public
msgid "Public Employee"
msgstr ""

#. module: hr
#: model_terms:hr.job,website_description:hr.job_ceo
#: model_terms:hr.job,website_description:hr.job_consultant
#: model_terms:hr.job,website_description:hr.job_cto
#: model_terms:hr.job,website_description:hr.job_developer
#: model_terms:hr.job,website_description:hr.job_hrm
#: model_terms:hr.job,website_description:hr.job_marketing
#: model_terms:hr.job,website_description:hr.job_trainee
msgid "Python, JavaScript"
msgstr ""

#. module: hr
#: model_terms:hr.job,website_description:hr.job_ceo
#: model_terms:hr.job,website_description:hr.job_consultant
#: model_terms:hr.job,website_description:hr.job_cto
#: model_terms:hr.job,website_description:hr.job_developer
#: model_terms:hr.job,website_description:hr.job_hrm
#: model_terms:hr.job,website_description:hr.job_marketing
#: model_terms:hr.job,website_description:hr.job_trainee
msgid "Quality of Product / Tools:"
msgstr ""

#. module: hr
#: model_terms:hr.job,website_description:hr.job_ceo
#: model_terms:hr.job,website_description:hr.job_consultant
#: model_terms:hr.job,website_description:hr.job_cto
#: model_terms:hr.job,website_description:hr.job_developer
#: model_terms:hr.job,website_description:hr.job_hrm
#: model_terms:hr.job,website_description:hr.job_marketing
#: model_terms:hr.job,website_description:hr.job_trainee
msgid "Quick &amp; Autonomous learner"
msgstr ""

#. module: hr
#: model_terms:hr.job,website_description:hr.job_ceo
#: model_terms:hr.job,website_description:hr.job_consultant
#: model_terms:hr.job,website_description:hr.job_cto
#: model_terms:hr.job,website_description:hr.job_developer
#: model_terms:hr.job,website_description:hr.job_hrm
#: model_terms:hr.job,website_description:hr.job_marketing
#: model_terms:hr.job,website_description:hr.job_trainee
msgid "Read &amp; Written English"
msgstr ""

#. module: hr
#: model_terms:ir.actions.act_window,help:hr.action_hr_job
msgid "Ready to recruit more efficiently?"
msgstr "Bạn Đã sẵn sàng Để tuyển dụng một cách hiệu quả chưa?"

#. module: hr
#: model_terms:hr.job,website_description:hr.job_ceo
#: model_terms:hr.job,website_description:hr.job_consultant
#: model_terms:hr.job,website_description:hr.job_cto
#: model_terms:hr.job,website_description:hr.job_developer
#: model_terms:hr.job,website_description:hr.job_hrm
#: model_terms:hr.job,website_description:hr.job_marketing
#: model_terms:hr.job,website_description:hr.job_trainee
msgid "Real responsibilities and <b>autonomy</b>"
msgstr ""

#. module: hr
#: model_terms:hr.job,website_description:hr.job_ceo
#: model_terms:hr.job,website_description:hr.job_consultant
#: model_terms:hr.job,website_description:hr.job_cto
#: model_terms:hr.job,website_description:hr.job_developer
#: model_terms:hr.job,website_description:hr.job_hrm
#: model_terms:hr.job,website_description:hr.job_marketing
#: model_terms:hr.job,website_description:hr.job_trainee
msgid "Recruitment Guidebook"
msgstr ""

#. module: hr
#: model:ir.model.fields.selection,name:hr.selection__hr_job__state__recruit
msgid "Recruitment in Progress"
msgstr "Tuyển dụng đang thực hiện"

#. module: hr
#: code:addons/hr/models/hr_employee.py:0
#: model:ir.actions.act_window,name:hr.hr_departure_wizard_action
#, python-format
msgid "Register Departure"
msgstr ""

#. module: hr
#: model_terms:ir.ui.view,arch_db:hr.view_employee_form
msgid "Related User"
msgstr "Người dùng liên kết"

#. module: hr
#: model:ir.model.fields,field_description:hr.field_res_users__employee_ids
msgid "Related employee"
msgstr "Nhân viên liên quan"

#. module: hr
#: model:ir.model.fields,help:hr.field_hr_employee__user_id
#: model:ir.model.fields,help:hr.field_resource_resource__user_id
msgid "Related user name for the resource to manage its access."
msgstr "Người dùng liên quan đến nguồn lực để quản lý sự truy cập."

#. module: hr
#: model_terms:hr.job,website_description:hr.job_ceo
#: model_terms:hr.job,website_description:hr.job_consultant
#: model_terms:hr.job,website_description:hr.job_cto
#: model_terms:hr.job,website_description:hr.job_developer
#: model_terms:hr.job,website_description:hr.job_hrm
#: model_terms:hr.job,website_description:hr.job_marketing
#: model_terms:hr.job,website_description:hr.job_trainee
msgid "Release Cycle:"
msgstr ""

#. module: hr
#: model:ir.ui.menu,name:hr.hr_menu_hr_reports
#: model:ir.ui.menu,name:hr.menu_hr_reporting_timesheet
msgid "Reporting"
msgstr "Báo cáo"

#. module: hr
#: model:ir.model.fields,field_description:hr.field_hr_job__requirements
msgid "Requirements"
msgstr "Yêu cầu"

#. module: hr
#: model:ir.model.fields.selection,name:hr.selection__hr_departure_wizard__departure_reason__resigned
#: model:ir.model.fields.selection,name:hr.selection__hr_employee__departure_reason__resigned
msgid "Resigned"
msgstr ""

#. module: hr
#: model:ir.model.fields,field_description:hr.field_hr_employee__resource_id
#: model:ir.model.fields,field_description:hr.field_hr_employee_base__resource_id
#: model:ir.model.fields,field_description:hr.field_hr_employee_public__resource_id
msgid "Resource"
msgstr "Nguồn lực"

#. module: hr
#: model:ir.model.fields,field_description:hr.field_hr_employee_base__resource_calendar_id
#: model:ir.model.fields,field_description:hr.field_hr_employee_public__resource_calendar_id
msgid "Resource Calendar"
msgstr "Lịch Nguồn lực"

#. module: hr
#: model:ir.model,name:hr.model_resource_resource
msgid "Resources"
msgstr "Nguồn lực"

#. module: hr
#: model_terms:hr.job,website_description:hr.job_ceo
#: model_terms:hr.job,website_description:hr.job_consultant
#: model_terms:hr.job,website_description:hr.job_cto
#: model_terms:hr.job,website_description:hr.job_developer
#: model_terms:hr.job,website_description:hr.job_hrm
#: model_terms:hr.job,website_description:hr.job_marketing
#: model_terms:hr.job,website_description:hr.job_trainee
msgid "Responsibilities"
msgstr "Chịu trách nhiệm"

#. module: hr
#: model:ir.model.fields,field_description:hr.field_hr_plan_activity_type__responsible
msgid "Responsible"
msgstr "Người phụ trách"

#. module: hr
#: model:ir.model.fields,field_description:hr.field_hr_plan_activity_type__responsible_id
msgid "Responsible Person"
msgstr ""

#. module: hr
#: model:ir.model.fields,field_description:hr.field_hr_employee__activity_user_id
msgid "Responsible User"
msgstr "Người chịu trách nhiệm"

#. module: hr
#: model_terms:ir.ui.view,arch_db:hr.hr_employee_public_view_form
#: model_terms:ir.ui.view,arch_db:hr.res_users_view_form_profile
#: model_terms:ir.ui.view,arch_db:hr.view_employee_form
msgid "Responsibles"
msgstr "Chịu trách nhiệm"

#. module: hr
#: model:ir.model.fields.selection,name:hr.selection__hr_departure_wizard__departure_reason__retired
#: model:ir.model.fields.selection,name:hr.selection__hr_employee__departure_reason__retired
msgid "Retired"
msgstr ""

#. module: hr
#: model:ir.model.fields,field_description:hr.field_hr_employee__sinid
msgid "SIN No"
msgstr "Số bảo hiểm xã hội"

#. module: hr
#: model:ir.model.fields,field_description:hr.field_hr_employee__ssnid
msgid "SSN No"
msgstr "Số An sinh Xã hội"

#. module: hr
#: model_terms:ir.ui.view,arch_db:hr.hr_departure_wizard_view_form
msgid "Save"
msgstr "Lưu"

#. module: hr
#: model_terms:ir.ui.view,arch_db:hr.hr_employee_public_view_form
#: model_terms:ir.ui.view,arch_db:hr.view_employee_form
msgid "Schedule"
msgstr "Ấn định (thời gian)"

#. module: hr
#: model:ir.model.fields,field_description:hr.field_hr_employee__study_school
#: model:ir.model.fields,field_description:hr.field_res_users__study_school
msgid "School"
msgstr "Trường học"

#. module: hr
#: model_terms:ir.ui.view,arch_db:hr.res_config_settings_view_form
msgid "Set default company schedule to manage your employees working time"
msgstr ""
"Thiết lập lịch làm việc mặc định của công ty để quản lý giờ làm việc của "
"nhân viên"

#. module: hr
#: model:ir.model.fields,help:hr.field_hr_job__state
msgid ""
"Set whether the recruitment process is open or closed for this job position."
msgstr "Thiết lập quy trình tuyển dụng mở hay đóng cho vị trí công việc này."

#. module: hr
#: model:ir.actions.act_window,name:hr.hr_config_settings_action
#: model:ir.ui.menu,name:hr.hr_menu_configuration
#: model_terms:ir.ui.view,arch_db:hr.hr_department_view_kanban
msgid "Settings"
msgstr "Thiết lập"

#. module: hr
#: model_terms:hr.job,website_description:hr.job_ceo
#: model_terms:hr.job,website_description:hr.job_consultant
#: model_terms:hr.job,website_description:hr.job_cto
#: model_terms:hr.job,website_description:hr.job_developer
#: model_terms:hr.job,website_description:hr.job_hrm
#: model_terms:hr.job,website_description:hr.job_marketing
#: model_terms:hr.job,website_description:hr.job_trainee
msgid "Several programming languages &amp; Expert in one specific language"
msgstr ""

#. module: hr
#: model_terms:ir.ui.view,arch_db:hr.res_config_settings_view_form
msgid "Show organizational chart on employee form"
msgstr "Hiển thị sơ đồ tổ chức trên form nhân viên"

#. module: hr
#: model:ir.model.fields.selection,name:hr.selection__hr_employee__marital__single
msgid "Single"
msgstr "Chưa kết hôn"

#. module: hr
#: model:ir.model.fields,field_description:hr.field_res_config_settings__module_hr_skills
msgid "Skills Management"
msgstr "Quản lý Kỹ năng"

#. module: hr
#: model:ir.model.fields,help:hr.field_hr_employee__sinid
msgid "Social Insurance Number"
msgstr "Số Bảo hiểm Xã hội"

#. module: hr
#: model:ir.model.fields,help:hr.field_hr_employee__ssnid
msgid "Social Security Number"
msgstr "Số An sinh Xã hội"

#. module: hr
#: model:ir.model.fields,help:hr.field_hr_plan_activity_type__responsible_id
msgid "Specific responsible of activity if not linked to the employee."
msgstr ""

#. module: hr
#: model_terms:hr.job,website_description:hr.job_ceo
#: model_terms:hr.job,website_description:hr.job_consultant
#: model_terms:hr.job,website_description:hr.job_cto
#: model_terms:hr.job,website_description:hr.job_developer
#: model_terms:hr.job,website_description:hr.job_hrm
#: model_terms:hr.job,website_description:hr.job_marketing
#: model_terms:hr.job,website_description:hr.job_trainee
msgid "Sport Activity"
msgstr ""

#. module: hr
#: model:ir.model.fields,field_description:hr.field_hr_employee__spouse_birthdate
#: model:ir.model.fields,field_description:hr.field_res_users__spouse_birthdate
msgid "Spouse Birthdate"
msgstr "Ngày sinh vợ/ chồng"

#. module: hr
#: model:ir.model.fields,field_description:hr.field_hr_employee__spouse_complete_name
#: model:ir.model.fields,field_description:hr.field_res_users__spouse_complete_name
msgid "Spouse Complete Name"
msgstr "Tên đầy đủ vợ/ chồng"

#. module: hr
#: model_terms:ir.ui.view,arch_db:hr.view_hr_job_form
msgid "Start Recruitment"
msgstr "Khởi động Tuyển dụng"

#. module: hr
#: model:ir.model.fields,field_description:hr.field_hr_job__state
#: model_terms:ir.ui.view,arch_db:hr.res_users_view_form_profile
#: model_terms:ir.ui.view,arch_db:hr.view_employee_form
#: model_terms:ir.ui.view,arch_db:hr.view_job_filter
msgid "Status"
msgstr "Tình trạng"

#. module: hr
#: model:ir.model.fields,help:hr.field_hr_employee__activity_state
msgid ""
"Status based on activities\n"
"Overdue: Due date is already passed\n"
"Today: Activity date is today\n"
"Planned: Future activities."
msgstr ""
"Trạng thái dựa trên hoạt động\n"
"Quá hạn: Ngày đến hạn đã trôi qua\n"
"Hôm nay: Hôm nay là ngày phải thực hiện\n"
"Đã hoạch định: Các hoạt động trong tương lai."

#. module: hr
#: model_terms:ir.ui.view,arch_db:hr.view_hr_job_form
msgid "Stop Recruitment"
msgstr "Dừng tuyển dụng"

#. module: hr
#: model:ir.model.fields,field_description:hr.field_hr_plan_activity_type__summary
msgid "Summary"
msgstr "Tóm tắt"

#. module: hr
#: model:ir.model.fields,field_description:hr.field_hr_employee_category__name
msgid "Tag Name"
msgstr "Tên Từ khóa"

#. module: hr
#: model:ir.model.constraint,message:hr.constraint_hr_employee_category_name_uniq
msgid "Tag name already exists !"
msgstr "Tên từ khóa đã tồn tại!"

#. module: hr
#: model:ir.model.fields,field_description:hr.field_hr_employee__category_ids
#: model:ir.ui.menu,name:hr.menu_view_employee_category_form
#: model_terms:ir.ui.view,arch_db:hr.view_employee_form
msgid "Tags"
msgstr "Từ khóa"

#. module: hr
#: model_terms:hr.job,website_description:hr.job_ceo
#: model_terms:hr.job,website_description:hr.job_consultant
#: model_terms:hr.job,website_description:hr.job_cto
#: model_terms:hr.job,website_description:hr.job_developer
#: model_terms:hr.job,website_description:hr.job_hrm
#: model_terms:hr.job,website_description:hr.job_marketing
#: model_terms:hr.job,website_description:hr.job_trainee
msgid "Team Size:"
msgstr ""

#. module: hr
#: model_terms:hr.job,website_description:hr.job_ceo
#: model_terms:hr.job,website_description:hr.job_consultant
#: model_terms:hr.job,website_description:hr.job_cto
#: model_terms:hr.job,website_description:hr.job_developer
#: model_terms:hr.job,website_description:hr.job_hrm
#: model_terms:hr.job,website_description:hr.job_marketing
#: model_terms:hr.job,website_description:hr.job_trainee
msgid ""
"The\n"
"                            founder’s story"
msgstr ""
"Câu truyện\n"
"                            về nhà sáng lập"

#. module: hr
#: model:ir.model.constraint,message:hr.constraint_hr_employee_barcode_uniq
msgid ""
"The Badge ID must be unique, this one is already assigned to another "
"employee."
msgstr ""
"Mã số thẻ phải là duy nhất, mã này đã được cấp phát cho một nhân viên khác "
"rồi."

#. module: hr
#: model_terms:hr.job,website_description:hr.job_ceo
#: model_terms:hr.job,website_description:hr.job_consultant
#: model_terms:hr.job,website_description:hr.job_cto
#: model_terms:hr.job,website_description:hr.job_developer
#: model_terms:hr.job,website_description:hr.job_hrm
#: model_terms:hr.job,website_description:hr.job_marketing
#: model_terms:hr.job,website_description:hr.job_trainee
msgid "The Odoo culture"
msgstr "Văn hoá Odoo"

#. module: hr
#: code:addons/hr/models/hr_employee.py:0
#, python-format
msgid "The PIN must be a sequence of digits."
msgstr "Mã PIN phải là một dãy số."

#. module: hr
#: model:ir.model.fields,field_description:hr.field_hr_employee__is_address_home_a_company
#: model:ir.model.fields,field_description:hr.field_res_users__is_address_home_a_company
msgid "The employee address has a company linked"
msgstr ""

#. module: hr
#: code:addons/hr/models/hr_employee.py:0
#, python-format
msgid ""
"The fields \"%s\" you try to read is not available on the public employee "
"profile."
msgstr ""

#. module: hr
#: model:ir.model.constraint,message:hr.constraint_hr_job_name_company_uniq
msgid "The name of the job position must be unique per department in company!"
msgstr ""
"Tên của vị trí công việc phải là duy nhất đối với mỗi phòng ban trong công "
"ty!"

#. module: hr
#: model:res.groups,comment:hr.group_hr_user
msgid "The user will be able to approve document created by employees."
msgstr "Người sẽ phê chuẩn văn bản mà nhân viên tạo."

#. module: hr
#: model:res.groups,comment:hr.group_hr_manager
msgid ""
"The user will have access to the human resources configuration as well as "
"statistic reports."
msgstr ""
"Người có thể thiết lập cấu hình của chức năng HR, cũng như là các báo cáo "
"thống kê."

#. module: hr
#: model:ir.model.fields,help:hr.field_hr_employee__tz
#: model:ir.model.fields,help:hr.field_hr_employee_base__tz
#: model:ir.model.fields,help:hr.field_hr_employee_public__tz
msgid ""
"This field is used in order to define in which timezone the resources will "
"work."
msgstr "Trường này được sử dụng để xác định múi giờ mà nguồn lực sử dụng."

#. module: hr
#: model:ir.model.fields,field_description:hr.field_hr_employee__tz
#: model:ir.model.fields,field_description:hr.field_hr_employee_base__tz
#: model:ir.model.fields,field_description:hr.field_hr_employee_public__tz
msgid "Timezone"
msgstr "Múi giờ"

#. module: hr
#: model:ir.model.fields.selection,name:hr.selection__hr_employee__hr_presence_state__to_define
#: model:ir.model.fields.selection,name:hr.selection__hr_employee_base__hr_presence_state__to_define
#: model:ir.model.fields.selection,name:hr.selection__hr_employee_public__hr_presence_state__to_define
msgid "To Define"
msgstr ""

#. module: hr
#: model_terms:ir.ui.view,arch_db:hr.view_employee_filter
msgid "Today Activities"
msgstr "Hoạt động hôm nay"

#. module: hr
#: model:ir.model.fields,field_description:hr.field_hr_job__expected_employees
msgid "Total Forecasted Employees"
msgstr "Tổng số nhân viên dự kiến"

#. module: hr
#: model:hr.job,name:hr.job_trainee
msgid "Trainee"
msgstr "Thực tập sinh"

#. module: hr
#: model:ir.model.fields,help:hr.field_hr_employee__activity_exception_decoration
msgid "Type of the exception activity on record."
msgstr "Loại hoạt động ngoại lệ trên hồ sơ."

#. module: hr
#: model:ir.model.fields,field_description:hr.field_hr_department__message_unread
#: model:ir.model.fields,field_description:hr.field_hr_employee__message_unread
#: model:ir.model.fields,field_description:hr.field_hr_job__message_unread
#: model_terms:ir.ui.view,arch_db:hr.view_department_filter
#: model_terms:ir.ui.view,arch_db:hr.view_employee_filter
#: model_terms:ir.ui.view,arch_db:hr.view_job_filter
msgid "Unread Messages"
msgstr "Tin chưa đọc"

#. module: hr
#: model:ir.model.fields,field_description:hr.field_hr_department__message_unread_counter
#: model:ir.model.fields,field_description:hr.field_hr_employee__message_unread_counter
#: model:ir.model.fields,field_description:hr.field_hr_job__message_unread_counter
msgid "Unread Messages Counter"
msgstr "Bộ đếm Thông điệp chưa đọc"

#. module: hr
#: model:ir.model.fields,field_description:hr.field_hr_employee__user_id
#: model:ir.model.fields,field_description:hr.field_hr_employee_base__user_id
#: model:ir.model.fields,field_description:hr.field_hr_employee_public__user_id
#: model:ir.model.fields,field_description:hr.field_resource_resource__user_id
msgid "User"
msgstr "Người dùng"

#. module: hr
#: code:addons/hr/models/hr_plan.py:0
#, python-format
msgid "User linked to employee %s is required."
msgstr "Yêu cầu phải có tài khoản người dùng liên kết với nhân viên %s."

#. module: hr
#: code:addons/hr/models/hr_plan.py:0
#, python-format
msgid "User of coach of employee %s is not set."
msgstr ""
"Người dùng gắn với người huấn luyên của nhân viên %s chưa được thiết lập."

#. module: hr
#: code:addons/hr/models/hr_plan.py:0
#, python-format
msgid "User of manager of employee %s is not set."
msgstr ""
"Người dùng gắn với người quản lý của nhân viên %s chưa được thiết lập."

#. module: hr
#: model:ir.model.fields,field_description:hr.field_hr_employee__user_partner_id
msgid "User's partner"
msgstr ""

#. module: hr
#: model:ir.model,name:hr.model_res_users
msgid "Users"
msgstr "Người dùng"

#. module: hr
#: model_terms:hr.job,website_description:hr.job_ceo
#: model_terms:hr.job,website_description:hr.job_consultant
#: model_terms:hr.job,website_description:hr.job_cto
#: model_terms:hr.job,website_description:hr.job_developer
#: model_terms:hr.job,website_description:hr.job_hrm
#: model_terms:hr.job,website_description:hr.job_marketing
#: model_terms:hr.job,website_description:hr.job_trainee
msgid "Users of the Product:"
msgstr ""

#. module: hr
#: model_terms:ir.ui.view,arch_db:hr.hr_job_view_kanban
msgid "Vacancies :"
msgstr "Cần tuyển:"

#. module: hr
#: model:ir.model.fields,field_description:hr.field_res_company__hr_presence_control_ip_list
#: model:ir.model.fields,field_description:hr.field_res_config_settings__hr_presence_control_ip_list
msgid "Valid IP addresses"
msgstr "Địa chỉ IP hợp lệ"

#. module: hr
#: model:ir.model.fields,field_description:hr.field_hr_employee__visa_expire
#: model:ir.model.fields,field_description:hr.field_res_users__visa_expire
msgid "Visa Expire Date"
msgstr "Ngày hết Hạn Visa"

#. module: hr
#: model:ir.model.fields,field_description:hr.field_hr_employee__visa_no
#: model:ir.model.fields,field_description:hr.field_res_users__visa_no
msgid "Visa No"
msgstr "Số Visa"

#. module: hr
#: model_terms:hr.job,website_description:hr.job_ceo
#: model_terms:hr.job,website_description:hr.job_consultant
#: model_terms:hr.job,website_description:hr.job_cto
#: model_terms:hr.job,website_description:hr.job_developer
#: model_terms:hr.job,website_description:hr.job_hrm
#: model_terms:hr.job,website_description:hr.job_marketing
#: model_terms:hr.job,website_description:hr.job_trainee
msgid "What people say about us?"
msgstr "Mọi người nói gì về chúng tôi?"

#. module: hr
#: model_terms:hr.job,website_description:hr.job_ceo
#: model_terms:hr.job,website_description:hr.job_consultant
#: model_terms:hr.job,website_description:hr.job_cto
#: model_terms:hr.job,website_description:hr.job_developer
#: model_terms:hr.job,website_description:hr.job_hrm
#: model_terms:hr.job,website_description:hr.job_marketing
#: model_terms:hr.job,website_description:hr.job_trainee
msgid "What's great in the job?"
msgstr ""

#. module: hr
#: model_terms:hr.job,website_description:hr.job_ceo
#: model_terms:hr.job,website_description:hr.job_consultant
#: model_terms:hr.job,website_description:hr.job_cto
#: model_terms:hr.job,website_description:hr.job_developer
#: model_terms:hr.job,website_description:hr.job_hrm
#: model_terms:hr.job,website_description:hr.job_marketing
#: model_terms:hr.job,website_description:hr.job_trainee
msgid ""
"Who is your\n"
"                            manager?"
msgstr ""

#. module: hr
#: model:ir.model.fields.selection,name:hr.selection__hr_employee__marital__widower
msgid "Widower"
msgstr "Goá"

#. module: hr
#: model_terms:ir.actions.act_window,help:hr.act_employee_from_department
#: model_terms:ir.actions.act_window,help:hr.hr_employee_public_action
msgid ""
"With just a quick glance on the Odoo employee screen, you\n"
"                can easily find all the information you need for each person;\n"
"                contact data, job position, availability, etc."
msgstr ""
"Chỉ với một cái nhìn nhanh trên màn hình nhân viên của Odoo, bạn\n"
"                 có thể dễ dàng tìm thấy tất cả thông tin bạn cần cho mỗi người;\n"
"                 dữ liệu liên lạc, vị trí công việc, tính khả dụng, v.v."

#. module: hr
#: model_terms:ir.actions.act_window,help:hr.open_view_employee_list_my
msgid ""
"With just a quick glance on the Odoo employee screen, you\n"
"               can easily find all the information you need for each person;\n"
"               contact data, job position, availability, etc."
msgstr ""

#. module: hr
#: model:ir.model.fields,field_description:hr.field_hr_employee__address_id
#: model:ir.model.fields,field_description:hr.field_hr_employee_base__address_id
#: model:ir.model.fields,field_description:hr.field_hr_employee_public__address_id
#: model:ir.model.fields,field_description:hr.field_res_users__address_id
msgid "Work Address"
msgstr "Địa chỉ Làm việc"

#. module: hr
#: model:ir.model.fields,field_description:hr.field_hr_employee__work_email
#: model:ir.model.fields,field_description:hr.field_hr_employee_base__work_email
#: model:ir.model.fields,field_description:hr.field_hr_employee_public__work_email
#: model:ir.model.fields,field_description:hr.field_res_users__work_email
msgid "Work Email"
msgstr "Email công việc"

#. module: hr
#: model_terms:ir.ui.view,arch_db:hr.hr_employee_public_view_form
#: model_terms:ir.ui.view,arch_db:hr.res_users_view_form_profile
#: model_terms:ir.ui.view,arch_db:hr.view_employee_form
msgid "Work Information"
msgstr "Thông tin Công việc"

#. module: hr
#: model:ir.model.fields,field_description:hr.field_hr_employee__work_location
#: model:ir.model.fields,field_description:hr.field_hr_employee_base__work_location
#: model:ir.model.fields,field_description:hr.field_hr_employee_public__work_location
#: model:ir.model.fields,field_description:hr.field_res_users__work_location
msgid "Work Location"
msgstr "Địa điểm làm việc"

#. module: hr
#: model:ir.model.fields,field_description:hr.field_hr_employee__mobile_phone
#: model:ir.model.fields,field_description:hr.field_hr_employee_base__mobile_phone
#: model:ir.model.fields,field_description:hr.field_hr_employee_public__mobile_phone
#: model:ir.model.fields,field_description:hr.field_res_users__mobile_phone
msgid "Work Mobile"
msgstr "Số Di động Công việc"

#. module: hr
#: model_terms:ir.ui.view,arch_db:hr.res_config_settings_view_form
msgid "Work Organization"
msgstr "Tổ chức Công việc"

#. module: hr
#: model_terms:ir.ui.view,arch_db:hr.res_users_view_form_profile
#: model_terms:ir.ui.view,arch_db:hr.view_employee_form
msgid "Work Permit"
msgstr "Giấy phép LĐ"

#. module: hr
#: model:ir.model.fields,field_description:hr.field_hr_employee__permit_no
#: model:ir.model.fields,field_description:hr.field_res_users__permit_no
msgid "Work Permit No"
msgstr "Số Giấy phép LĐ"

#. module: hr
#: model:ir.model.fields,field_description:hr.field_hr_employee__work_phone
#: model:ir.model.fields,field_description:hr.field_hr_employee_base__work_phone
#: model:ir.model.fields,field_description:hr.field_hr_employee_public__work_phone
#: model:ir.model.fields,field_description:hr.field_res_users__work_phone
msgid "Work Phone"
msgstr "Điện thoại công ty"

#. module: hr
#: model_terms:hr.job,website_description:hr.job_ceo
#: model_terms:hr.job,website_description:hr.job_consultant
#: model_terms:hr.job,website_description:hr.job_cto
#: model_terms:hr.job,website_description:hr.job_developer
#: model_terms:hr.job,website_description:hr.job_hrm
#: model_terms:hr.job,website_description:hr.job_marketing
#: model_terms:hr.job,website_description:hr.job_trainee
msgid "Working Environment"
msgstr "Môi trường làm việc"

#. module: hr
#: model:ir.model.fields,field_description:hr.field_hr_employee__resource_calendar_id
msgid "Working Hours"
msgstr "Lịch làm việc"

#. module: hr
#: code:addons/hr/models/res_users.py:0
#, python-format
msgid ""
"You are only allowed to update your preferences. Please contact a HR officer"
" to update other informations."
msgstr ""

#. module: hr
#: code:addons/hr/models/hr_department.py:0
#, python-format
msgid "You cannot create recursive departments."
msgstr "Bạn không thể tạo phòng ban đệ quy."

#. module: hr
#: model_terms:hr.job,website_description:hr.job_ceo
#: model_terms:hr.job,website_description:hr.job_consultant
#: model_terms:hr.job,website_description:hr.job_cto
#: model_terms:hr.job,website_description:hr.job_developer
#: model_terms:hr.job,website_description:hr.job_hrm
#: model_terms:hr.job,website_description:hr.job_marketing
#: model_terms:hr.job,website_description:hr.job_trainee
msgid ""
"You develop an <b>Open Source</b> Software and interact with the community"
msgstr ""

#. module: hr
#: model:mail.template,subject:hr.mail_template_data_unknown_employee_email_address
msgid "Your document has not been created"
msgstr "Tài liệu của bạn đã không được tạo"

#. module: hr
#: model_terms:ir.ui.view,arch_db:hr.print_employee_badge
msgid "barcode"
msgstr "mã vạch"

#. module: hr
#: model_terms:ir.ui.view,arch_db:hr.view_department_form
msgid "department"
msgstr "phòng/ban"

#. module: hr
#: model_terms:ir.ui.view,arch_db:hr.view_hr_job_form
msgid "e.g. Sales Manager"
msgstr "vd: Quản lý Bán hàng"

#. module: hr
#: model:ir.model,name:hr.model_hr_plan
msgid "plan"
msgstr ""<|MERGE_RESOLUTION|>--- conflicted
+++ resolved
@@ -33,7 +33,7 @@
 #: model:ir.model.fields,field_description:hr.field_res_company__hr_presence_control_email_amount
 #: model:ir.model.fields,field_description:hr.field_res_config_settings__hr_presence_control_email_amount
 msgid "# emails to send"
-msgstr "# Gửi email tới"
+msgstr "SL email chờ gửi"
 
 #. module: hr
 #: code:addons/hr/models/hr_job.py:0
@@ -49,11 +49,7 @@
 #. module: hr
 #: model:ir.actions.report,print_report_name:hr.hr_employee_print_badge
 msgid "'Print Badge - %s' % (object.name).replace('/', '')"
-<<<<<<< HEAD
 msgstr "'In Thẻ - %s' % (object.name).replace('/', '')"
-=======
-msgstr "'In Huy hiệu - %s' % (object.name).replace('/', '')"
->>>>>>> 26fac2af
 
 #. module: hr
 #: model_terms:hr.job,website_description:hr.job_ceo
@@ -156,13 +152,8 @@
 "<span class=\"fa fa-circle text-danger\" role=\"img\" aria-label=\"Absent\" "
 "title=\"Absent\" name=\"presence_absent\"/>"
 msgstr ""
-<<<<<<< HEAD
 "<span class=\"fa fa-circle text-danger\" role=\"img\" aria-label=\"Vắng\" "
 "title=\"Vắng\" name=\"presence_absent\"/>"
-=======
-"<span class=\"fa fa-circle text-danger\" role=\"img\" aria-label=\"Absent\" "
-"title=\"Absent\" name=\"presence_absent\"/>"
->>>>>>> 26fac2af
 
 #. module: hr
 #: model_terms:ir.ui.view,arch_db:hr.hr_employee_public_view_kanban
@@ -171,13 +162,8 @@
 "<span class=\"fa fa-circle text-success\" role=\"img\" aria-"
 "label=\"Present\" title=\"Present\" name=\"presence_present\"/>"
 msgstr ""
-<<<<<<< HEAD
 "<span class=\"fa fa-circle text-success\" role=\"img\" aria-label=\"Có mặt\""
 " title=\"Có mặt\" name=\"presence_present\"/>"
-=======
-"<span class=\"fa fa-circle text-success\" role=\"img\" aria-"
-"label=\"Present\" title=\"Present\" name=\"presence_present\"/>"
->>>>>>> 26fac2af
 
 #. module: hr
 #: model_terms:ir.ui.view,arch_db:hr.hr_employee_public_view_kanban
@@ -219,11 +205,7 @@
 "                                    </span>"
 msgstr ""
 "<span class=\"o_stat_text\">\n"
-<<<<<<< HEAD
 "                                        Không Kết nối\n"
-=======
-"                                        Chưa kết nối\n"
->>>>>>> 26fac2af
 "                                    </span>"
 
 #. module: hr
@@ -441,6 +423,7 @@
 #: model:ir.model.fields,field_description:hr.field_mail_alias__alias_contact
 #: model:ir.model.fields,field_description:hr.field_mail_alias_mixin__alias_contact
 #: model:ir.model.fields,field_description:hr.field_mail_channel__alias_contact
+#: model:ir.model.fields,field_description:hr.field_maintenance_equipment_category__alias_contact
 msgid "Alias Contact Security"
 msgstr "An ninh về Bí danh liên hệ"
 
@@ -895,6 +878,17 @@
 #: model_terms:ir.ui.view,arch_db:hr.view_employee_form
 msgid "Dependant"
 msgstr "Người Phụ thuộc"
+
+#. module: hr
+#: model_terms:hr.job,website_description:hr.job_ceo
+#: model_terms:hr.job,website_description:hr.job_consultant
+#: model_terms:hr.job,website_description:hr.job_cto
+#: model_terms:hr.job,website_description:hr.job_developer
+#: model_terms:hr.job,website_description:hr.job_hrm
+#: model_terms:hr.job,website_description:hr.job_marketing
+#: model_terms:hr.job,website_description:hr.job_trainee
+msgid "Develop and improve Apps people care about"
+msgstr ""
 
 #. module: hr
 #: model:ir.model.fields,field_description:hr.field_hr_employee__child_ids
@@ -1894,6 +1888,17 @@
 msgstr "Đối tác liên hệ dữ liệu với tài khoản"
 
 #. module: hr
+#: model_terms:hr.job,website_description:hr.job_ceo
+#: model_terms:hr.job,website_description:hr.job_consultant
+#: model_terms:hr.job,website_description:hr.job_cto
+#: model_terms:hr.job,website_description:hr.job_developer
+#: model_terms:hr.job,website_description:hr.job_hrm
+#: model_terms:hr.job,website_description:hr.job_marketing
+#: model_terms:hr.job,website_description:hr.job_trainee
+msgid "Passion for development"
+msgstr ""
+
+#. module: hr
 #: model:ir.model.fields,field_description:hr.field_hr_employee__passport_id
 #: model:ir.model.fields,field_description:hr.field_res_users__passport_id
 msgid "Passport No"
