--- conflicted
+++ resolved
@@ -159,7 +159,7 @@
 "<tr><td align=\"center\" style=\"min-width: 590px;\">\n"
 "    <table border=\"0\" cellpadding=\"0\" cellspacing=\"0\" width=\"590\" style=\"min-width: 590px; background-color: #F1F1F1; color: #454748; padding: 8px; border-collapse:separate;\">\n"
 "      <tr><td style=\"text-align: center; font-size: 13px;\">\n"
-"        Cung cấp bởi <a target=\"_blank\" href=\"https://www.odoo.com?utm_source=db&amp;utm_medium=hr\" style=\"color: #875A7B;\">Odoo</a>\n"
+"        Nền tảng <a target=\"_blank\" href=\"https://www.odoo.com?utm_source=db&amp;utm_medium=hr\" style=\"color: #875A7B;\">Odoo</a>\n"
 "      </td></tr>\n"
 "    </table>\n"
 "</td></tr>\n"
@@ -201,7 +201,7 @@
 #: model:ir.model.fields,field_description:hr.field_hr_employee__message_needaction
 #: model:ir.model.fields,field_description:hr.field_hr_job__message_needaction
 msgid "Action Needed"
-msgstr "Cần xử lý"
+msgstr "Cần có Hành động"
 
 #. module: hr
 #: model:ir.model.fields,field_description:hr.field_hr_department__active
@@ -217,7 +217,7 @@
 #. module: hr
 #: model:ir.model.fields,field_description:hr.field_hr_employee__activity_state
 msgid "Activity State"
-msgstr "Trạng thái hoạt động"
+msgstr "Trạng thái Hoạt động"
 
 #. module: hr
 #: model_terms:ir.actions.act_window,help:hr.act_employee_from_department
@@ -236,7 +236,7 @@
 #: model:ir.model.fields,field_description:hr.field_mail_alias_mixin__alias_contact
 #: model:ir.model.fields,field_description:hr.field_mail_channel__alias_contact
 msgid "Alias Contact Security"
-msgstr "An ninh về bí danh liên hệ"
+msgstr "An ninh về Bí danh liên hệ"
 
 #. module: hr
 #: model_terms:hr.job,website_description:hr.job_consultant
@@ -259,7 +259,7 @@
 #. module: hr
 #: selection:mail.alias,alias_contact:0
 msgid "Authenticated Employees"
-msgstr "Nhân viên đã xác thực"
+msgstr "Nhân viên Đã xác thực"
 
 #. module: hr
 #: selection:mail.alias,alias_contact:0
@@ -269,12 +269,12 @@
 #. module: hr
 #: model_terms:ir.ui.view,arch_db:hr.mail_channel_view_form_
 msgid "Auto Subscribe Departments"
-msgstr "Bộ phận đăng ký tự động"
+msgstr "Đăng ký tự động phòng ban"
 
 #. module: hr
 #: model:ir.model.fields,help:hr.field_mail_channel__subscription_department_ids
 msgid "Automatically subscribe members of those departments to the channel."
-msgstr "Tự động đăng ký thành viên của các bộ phận đó vào kênh."
+msgstr "Tự động đăng ký thành viên của các phòng ban đó vào kênh."
 
 #. module: hr
 #: selection:hr.employee,certificate:0
@@ -284,11 +284,7 @@
 #. module: hr
 #: model:ir.model.fields,field_description:hr.field_hr_employee__bank_account_id
 msgid "Bank Account Number"
-<<<<<<< HEAD
 msgstr "Số Tài khoản Ngân hàng"
-=======
-msgstr "Tài khoản ngân hàng"
->>>>>>> a273a53d
 
 #. module: hr
 #: model_terms:hr.job,website_description:hr.job_cto
@@ -344,12 +340,12 @@
 #. module: hr
 #: model:hr.job,name:hr.job_ceo
 msgid "Chief Executive Officer"
-msgstr "Tổng giám đốc điều hành"
+msgstr "Tổng Giám đốc Điều hành"
 
 #. module: hr
 #: model:hr.job,name:hr.job_cto
 msgid "Chief Technical Officer"
-msgstr "Tổng giám đốc kỹ thuật"
+msgstr "Tổng Giám đốc Kỹ thuật"
 
 #. module: hr
 #: model:ir.model.fields,field_description:hr.field_hr_department__child_ids
@@ -402,7 +398,7 @@
 #. module: hr
 #: model:ir.model.fields,field_description:hr.field_res_config_settings__resource_calendar_id
 msgid "Company Working Hours"
-msgstr "Khung giờ làm việc mặc định"
+msgstr "Khung giờ làm việc Mặc định"
 
 #. module: hr
 #: model:ir.model.fields,field_description:hr.field_hr_department__complete_name
@@ -594,7 +590,7 @@
 #. module: hr
 #: model_terms:ir.ui.view,arch_db:hr.view_employee_form
 msgid "Employee's Name"
-msgstr "Tên nhân viên"
+msgstr "Tên Nhân viên"
 
 #. module: hr
 #: model:ir.actions.act_window,name:hr.act_employee_from_department
@@ -615,7 +611,7 @@
 #. module: hr
 #: model:ir.actions.act_window,name:hr.open_view_employee_tree
 msgid "Employees Structure"
-msgstr "Cơ cấu nhân viên"
+msgstr "Cơ cấu Nhân viên"
 
 #. module: hr
 #: model_terms:ir.ui.view,arch_db:hr.view_employee_category_list
@@ -651,7 +647,7 @@
 #. module: hr
 #: model:hr.job,name:hr.job_developer
 msgid "Experienced Developer"
-msgstr "Nhà phát triển có kinh nghiệm"
+msgstr "Nhà phát triển có Kinh nghiệm"
 
 #. module: hr
 #: selection:hr.employee,gender:0
@@ -692,7 +688,7 @@
 #. module: hr
 #: selection:mail.alias,alias_contact:0
 msgid "Followers only"
-msgstr "Chỉ những người dõi theo"
+msgstr "Chỉ những Người dõi theo"
 
 #. module: hr
 #: model_terms:ir.ui.view,arch_db:hr.view_employee_filter
@@ -753,11 +749,7 @@
 #. module: hr
 #: model:ir.model,name:hr.model_hr_department
 msgid "HR Department"
-<<<<<<< HEAD
 msgstr "Phòng/Ban (HR)"
-=======
-msgstr "Bộ phận nhân sự"
->>>>>>> a273a53d
 
 #. module: hr
 #: model:ir.model.fields,field_description:hr.field_mail_channel__subscription_department_ids
@@ -767,7 +759,7 @@
 #. module: hr
 #: model_terms:ir.ui.view,arch_db:hr.view_employee_form
 msgid "HR Settings"
-msgstr "Thiết lập nhân lực"
+msgstr "Thiết lập Nhân lực"
 
 #. module: hr
 #: model_terms:hr.job,website_description:hr.job_consultant
@@ -797,16 +789,12 @@
 #. module: hr
 #: model:ir.ui.menu,name:hr.menu_hr_main
 msgid "Human Resources"
-<<<<<<< HEAD
 msgstr "Nhân sự"
-=======
-msgstr "Nguồn lực nhân sự"
->>>>>>> a273a53d
 
 #. module: hr
 #: model:hr.job,name:hr.job_hrm
 msgid "Human Resources Manager"
-msgstr "Trưởng bộ phận nhân sự"
+msgstr "Trưởng Bộ phận Nhân sự"
 
 #. module: hr
 #: model:ir.model.fields,field_description:hr.field_hr_department__id
@@ -826,14 +814,14 @@
 #: model:ir.model.fields,help:hr.field_hr_employee__message_unread
 #: model:ir.model.fields,help:hr.field_hr_job__message_unread
 msgid "If checked new messages require your attention."
-msgstr "Nếu đánh dấu chọn, bạn cần lưu ý các tin nhắn mới."
+msgstr "Nếu đánh dấu chọn, các thông điệp mới yêu cầu sự có mặt của bạn."
 
 #. module: hr
 #: model:ir.model.fields,help:hr.field_hr_department__message_needaction
 #: model:ir.model.fields,help:hr.field_hr_employee__message_needaction
 #: model:ir.model.fields,help:hr.field_hr_job__message_needaction
 msgid "If checked, new messages require your attention."
-msgstr "Nếu đánh dấu chọn, bạn cần lưu ý các tin nhắn mới."
+msgstr "Nếu đánh dấu chọn, các thông điệp mới yêu cầu sự có mặt của bạn."
 
 #. module: hr
 #: model:ir.model.fields,help:hr.field_hr_department__message_has_error
@@ -848,19 +836,14 @@
 "If the active field is set to False, it will allow you to hide the resource "
 "record without removing it."
 msgstr ""
-<<<<<<< HEAD
 "Nếu bạn thiết lập trường này về giá trị False (bỏ hiệu lực), nó sẽ cho phép "
 "bạn ẩn thông tin này đi mà không cần xóa nó."
-=======
-"Nếu bỏ chọn trường Hiệu lực, sẽ cho phép bạn ẩn nguồn lực mà không cần xóa "
-"bỏ nó."
->>>>>>> a273a53d
 
 #. module: hr
 #: code:addons/hr/models/hr.py:296
 #, python-format
 msgid "Import Template for Employees"
-msgstr "Nhập mẫu nhân viên"
+msgstr "Mẫu để nhập nhân viên"
 
 #. module: hr
 #: model_terms:hr.job,website_description:hr.job_ceo
@@ -939,7 +922,7 @@
 #. module: hr
 #: model:ir.model.fields,field_description:hr.field_hr_employee__km_home_work
 msgid "Km home-work"
-msgstr "Km nhà - nơi làm việc"
+msgstr "Km từ nhà - nơi làm việc"
 
 #. module: hr
 #: model:ir.model.fields,field_description:hr.field_hr_department____last_update
@@ -1144,7 +1127,7 @@
 #: model:ir.model.fields,field_description:hr.field_hr_employee__message_needaction_counter
 #: model:ir.model.fields,field_description:hr.field_hr_job__message_needaction_counter
 msgid "Number of Actions"
-msgstr "Số lượng hành động"
+msgstr "Số lượng Hành động"
 
 #. module: hr
 #: model:ir.model.fields,field_description:hr.field_hr_employee__children
@@ -1195,7 +1178,7 @@
 #: model:ir.model.fields,help:hr.field_hr_employee__message_unread_counter
 #: model:ir.model.fields,help:hr.field_hr_job__message_unread_counter
 msgid "Number of unread messages"
-msgstr "Số tin nhắn chưa đọc"
+msgstr "Số thông điệp chưa đọc"
 
 #. module: hr
 #: model_terms:ir.actions.act_window,help:hr.open_module_tree_department
@@ -1205,7 +1188,7 @@
 "                leaves, recruitments, etc."
 msgstr ""
 "Cấu trúc phòng ban của Odoo thường dùng để quản lý tất cả tài liệu liên quan"
-" đến nhân viên từng phòng ban: chi tiêu, bảng chấm công, nghỉ việc, tuyển "
+" Đến nhân viên từng phòng ban: chi tiêu, bảng chấm công, nghỉ việc, tuyển "
 "dụng, v.v."
 
 #. module: hr
@@ -1252,7 +1235,7 @@
 #. module: hr
 #: model:ir.model.fields,field_description:hr.field_hr_employee__passport_id
 msgid "Passport No"
-msgstr "Số hộ chiếu"
+msgstr "Số Hộ chiếu"
 
 #. module: hr
 #: model:ir.model.fields,field_description:hr.field_hr_employee__image
@@ -1291,8 +1274,8 @@
 "- partners: only authenticated partners\n"
 "- followers: only followers of the related document or members of following channels\n"
 msgstr ""
-"Chính sách cho phép đăng tin nhắn lên tài liệu sử dụng cổng email.\n"
-"- mọi người: Mọi người có thể đăng\n"
+"Cho sách cho phép post các thông điệp lên tài liệu sử dụng.\n"
+"- mọi người: Mọi người có thể post\n"
 "- đối tác: Chỉ các đối tác đã xác thực\n"
 "- người theo dõi: Chỉ những người ở trong danh sách dõi theo của tài liệu hoặc thành viên của các kênh sau đây\n"
 
@@ -1311,12 +1294,12 @@
 #. module: hr
 #: model:ir.model.fields,field_description:hr.field_hr_employee__address_home_id
 msgid "Private Address"
-msgstr "Địa chỉ cá nhân"
+msgstr "Địa chỉ Cá nhân"
 
 #. module: hr
 #: model_terms:ir.ui.view,arch_db:hr.view_employee_form
 msgid "Private Information"
-msgstr "Thông tin riêng tư"
+msgstr "Thông tin Riêng tư"
 
 #. module: hr
 #: model_terms:hr.job,website_description:hr.job_consultant
@@ -1331,7 +1314,7 @@
 #. module: hr
 #: model_terms:ir.actions.act_window,help:hr.action_hr_job
 msgid "Ready to recruit more efficiently?"
-msgstr "Bạn đã sẵn sàng để tuyển dụng một cách hiệu quả chưa?"
+msgstr "Bạn Đã sẵn sàng Để tuyển dụng một cách hiệu quả chưa?"
 
 #. module: hr
 #: model_terms:ir.ui.view,arch_db:hr.view_hr_job_form
@@ -1397,7 +1380,7 @@
 #. module: hr
 #: model:ir.model.fields,field_description:hr.field_hr_employee__ssnid
 msgid "SSN No"
-msgstr "Số an sinh xã hội"
+msgstr "Số An sinh Xã hội"
 
 #. module: hr
 #: model_terms:hr.job,website_description:hr.job_ceo
@@ -1436,7 +1419,7 @@
 #. module: hr
 #: model:ir.model.fields,field_description:hr.field_res_config_settings__module_hr_org_chart
 msgid "Show Organizational Chart"
-msgstr "Hiện sơ đồ tổ chức"
+msgstr "Hiện Sơ đồ Tổ chức"
 
 #. module: hr
 #: model_terms:ir.ui.view,arch_db:hr.res_config_settings_view_form
@@ -1482,27 +1465,27 @@
 #. module: hr
 #: model:ir.model.fields,help:hr.field_hr_employee__sinid
 msgid "Social Insurance Number"
-msgstr "Số bảo hiểm xã hội"
+msgstr "Số Bảo hiểm Xã hội"
 
 #. module: hr
 #: model:ir.model.fields,help:hr.field_hr_employee__ssnid
 msgid "Social Security Number"
-msgstr "Số an sinh xã hội"
+msgstr "Số An sinh Xã hội"
 
 #. module: hr
 #: model:ir.model.fields,field_description:hr.field_hr_employee__spouse_birthdate
 msgid "Spouse Birthdate"
-msgstr "Ngày sinh vợ/ chồng"
+msgstr "Ngày sinh vợ/chồng"
 
 #. module: hr
 #: model:ir.model.fields,field_description:hr.field_hr_employee__spouse_complete_name
 msgid "Spouse Complete Name"
-msgstr "Tên đầy đủ vợ/ chồng"
+msgstr "Tên đầy đủ vợ/chồng"
 
 #. module: hr
 #: model_terms:ir.ui.view,arch_db:hr.view_hr_job_form
 msgid "Start Recruitment"
-msgstr "Khởi động tuyển dụng"
+msgstr "Khởi động Tuyển dụng"
 
 #. module: hr
 #: model:ir.model.fields,field_description:hr.field_hr_job__state
@@ -1552,7 +1535,7 @@
 #. module: hr
 #: model_terms:hr.job,website_description:hr.job_consultant
 msgid "Take part in the consulting services"
-msgstr "Tham gia vào việc tư vấn"
+msgstr "Tham gia 1 phần vào việc tư vấn"
 
 #. module: hr
 #: model_terms:hr.job,website_description:hr.job_developer
@@ -1599,7 +1582,7 @@
 msgid ""
 "This field is used in order to define in which timezone the resources will "
 "work."
-msgstr "Trường này được sử dụng để xác định múi giờ sẽ làm việc."
+msgstr "Trường này được sử dụng để xác định múi giờ mà nguồn lực sử dụng."
 
 #. module: hr
 #: model:ir.model.fields,field_description:hr.field_hr_employee__tz
@@ -1647,7 +1630,7 @@
 #: model:ir.model.fields,field_description:hr.field_hr_employee__message_unread_counter
 #: model:ir.model.fields,field_description:hr.field_hr_job__message_unread_counter
 msgid "Unread Messages Counter"
-msgstr "Bộ đếm tin chưa đọc"
+msgstr "Bộ đếm Thông điệp chưa đọc"
 
 #. module: hr
 #: model_terms:ir.ui.view,arch_db:hr.view_employee_form
@@ -1696,7 +1679,7 @@
 " will be coached by a senior consultant."
 msgstr ""
 "Chúng tôi đang tìm kiếm một nhân viên tư vấn có động lực và hướng đến kết "
-"quả! Bạnsẽ tham gia vào các dịch vụ tư vấn mà chúng tôi cung cấp cho các đối"
+"quả! Bạn sẽ tham gia vào các dịch vụ tư vấn mà chúng tôi cung cấp cho các đối"
 " tác vàkhách hàng, về mặt chức năng. Công việc của bạn bắt đầu từ báo giá "
 "đếnkhách hàng, giao hàng cho khách hàng. Bạn lắng nghe khách hàng và cố "
 "gắngcung cấp cho họ dịch vụ tốt nhất. Bạn báo cáo cho người đứng đầu dịch vụ"
@@ -1711,9 +1694,9 @@
 "them."
 msgstr ""
 "Chúng tôi đang tìm kiếm một người quản lý nguồn nhân lực đầy nhiệt huyết để "
-"giúp chúng tôi làm ra những sản phẩm mà mọi người thích sử dụng. Chúng ta "
-"cần một người đầy tham vọng, đam mê, và ..... không sợ bắt đầu những điều "
-"mới mẻ, nhiều thứ mới và mở rộng chúng."
+"giúp chúng tôi làm cho những sản phẩm mà mọi người yêu thích sử dụng. Chúng "
+"ta cần một người đầy tham vọng, đam mê, và ..... không sợ bắt đầu những điều"
+" mới mẻ, nhiều thứ mới và mở rộng chúng."
 
 #. module: hr
 #: model_terms:hr.job,website_description:hr.job_ceo
@@ -1744,7 +1727,7 @@
 #: model:ir.model.fields,field_description:hr.field_hr_employee__website_message_ids
 #: model:ir.model.fields,field_description:hr.field_hr_job__website_message_ids
 msgid "Website Messages"
-msgstr "Tin nhắn Website"
+msgstr "Thông điệp Website"
 
 #. module: hr
 #: model:ir.model.fields,help:hr.field_hr_department__website_message_ids
@@ -1783,7 +1766,7 @@
 #. module: hr
 #: model_terms:hr.job,website_description:hr.job_consultant
 msgid "Will report to the Head of Professional Services"
-msgstr "Sẽ báo cáo cho Giám đốc dịch vụ chuyên nghiệp"
+msgstr "Sẽ báo cáo cho Giám đốc Dịch vụ chuyên nghiệp"
 
 #. module: hr
 #: model_terms:ir.actions.act_window,help:hr.act_employee_from_department
@@ -1793,11 +1776,7 @@
 "                can easily find all the information you need for each person;\n"
 "                contact data, job position, availability, etc."
 msgstr ""
-<<<<<<< HEAD
 "Chỉ với một cái nhìn nhanh trên màn hình nhân viên của Odoo, bạn\n"
-=======
-"Chỉ với một cái nhìn nhanh trên màn hình nhân viên của hệ thống, bạn\n"
->>>>>>> a273a53d
 "                 có thể dễ dàng tìm thấy tất cả thông tin bạn cần cho mỗi người;\n"
 "                 thông tin liên lạc, vị trí công việc, tính khả dụng, v.v."
 
@@ -1822,7 +1801,7 @@
 #. module: hr
 #: model:ir.model.fields,field_description:hr.field_hr_employee__address_id
 msgid "Work Address"
-msgstr "Địa chỉ làm việc"
+msgstr "Địa chỉ Làm việc"
 
 #. module: hr
 #: model:ir.model.fields,field_description:hr.field_hr_employee__work_email
@@ -1847,7 +1826,7 @@
 #. module: hr
 #: model_terms:ir.ui.view,arch_db:hr.res_config_settings_view_form
 msgid "Work Organization"
-msgstr "Tổ chức công việc"
+msgstr "Tổ chức Công việc"
 
 #. module: hr
 #: model_terms:ir.ui.view,arch_db:hr.view_employee_form
@@ -1857,7 +1836,7 @@
 #. module: hr
 #: model:ir.model.fields,field_description:hr.field_hr_employee__permit_no
 msgid "Work Permit No"
-msgstr "Số giấy phép LĐ"
+msgstr "Số Giấy phép LĐ"
 
 #. module: hr
 #: model:ir.model.fields,field_description:hr.field_hr_employee__work_phone
@@ -1904,7 +1883,7 @@
 #. module: hr
 #: model_terms:hr.job,website_description:hr.job_consultant
 msgid "You are available immediately"
-msgstr "Bạn sẵn sàng ngay lập tức"
+msgstr "Bạn có sẵn ngay lập tức"
 
 #. module: hr
 #: model_terms:hr.job,website_description:hr.job_ceo
@@ -1916,7 +1895,7 @@
 #. module: hr
 #: model_terms:hr.job,website_description:hr.job_consultant
 msgid "You are ready to travel in US"
-msgstr "Bạn đã sẵn sàng đi du lịch ở Mỹ"
+msgstr "Bạn đã sẵn sàng đi công tác ở Mỹ"
 
 #. module: hr
 #: model_terms:hr.job,website_description:hr.job_ceo
@@ -2076,4 +2055,4 @@
 #. module: hr
 #: model_terms:ir.ui.view,arch_db:hr.view_hr_job_form
 msgid "e.g. Sales Manager"
-msgstr "vd Quản lý bán hàng"+msgstr "vd Quản lý Bán hàng"