--- conflicted
+++ resolved
@@ -3,27 +3,26 @@
 # * portal
 #
 # Translators:
+# thanh nguyen <thanhnguyen.icsc@gmail.com>, 2018
 # sao sang <saosangmo@yahoo.com>, 2018
 # Martin Trigaux, 2018
 # fanha99 <fanha99@hotmail.com>, 2018
 # Hoa Thi <giaphoa196@gmail.com>, 2018
-# thanh nguyen <thanhnguyen.icsc@gmail.com>, 2018
 # Thang Duong Bao <nothingctrl@gmail.com>, 2018
+# Duy BQ <duybq86@gmail.com>, 2018
 # Minh Nguyen <ndminh210994@gmail.com>, 2018
-# Duy BQ <duybq86@gmail.com>, 2018
-# 
 msgid ""
 msgstr ""
 "Project-Id-Version: Odoo Server 12.0\n"
 "Report-Msgid-Bugs-To: \n"
 "POT-Creation-Date: 2018-09-21 13:18+0000\n"
-"PO-Revision-Date: 2018-08-24 09:22+0000\n"
-"Last-Translator: Duy BQ <duybq86@gmail.com>, 2018\n"
+"PO-Revision-Date: 2018-09-21 13:18+0000\n"
+"Last-Translator: Minh Nguyen <ndminh210994@gmail.com>, 2018\n"
 "Language-Team: Vietnamese (https://www.transifex.com/odoo/teams/41243/vi/)\n"
-"Language: vi\n"
 "MIME-Version: 1.0\n"
 "Content-Type: text/plain; charset=UTF-8\n"
 "Content-Transfer-Encoding: \n"
+"Language: vi\n"
 "Plural-Forms: nplurals=1; plural=0;\n"
 
 #. module: portal
@@ -302,11 +301,7 @@
 #: code:addons/portal/static/src/xml/portal_signature.xml:27
 #, python-format
 msgid "Click here to see your document."
-<<<<<<< HEAD
 msgstr "Bấm vào đây để xem tài liệu của bạn."
-=======
-msgstr "Nhấp vào đây để xem tài liệu của bạn."
->>>>>>> de76e5e0
 
 #. module: portal
 #: model_terms:ir.ui.view,arch_db:portal.portal_back_in_edit_mode
@@ -325,12 +320,9 @@
 "                                <span class=\"fa fa-long-arrow-right\"/>"
 msgstr "Xác nhận\n"
 "                                <span class=\"fa fa-long-arrow-right\"/>"
-<<<<<<< HEAD
-=======
 msgstr ""
 "Xác nhận\n"
 "                                <span class=\"fa fa-long-arrow-right\"/>"
->>>>>>> de76e5e0
 
 #. module: portal
 #: model:ir.model,name:portal.model_res_partner
@@ -370,11 +362,7 @@
 #. module: portal
 #: model:ir.model.fields,help:portal.field_portal_mixin__access_url
 msgid "Customer Portal URL"
-<<<<<<< HEAD
 msgstr "URL Cổng thông tin Khách hàng"
-=======
-msgstr "URL cổng thông tin khách hàng"
->>>>>>> de76e5e0
 
 #. module: portal
 #: model_terms:ir.ui.view,arch_db:portal.portal_share_template
@@ -401,7 +389,7 @@
 #: code:addons/portal/static/src/js/portal_sidebar.js:41
 #, python-format
 msgid "Due in %d days"
-msgstr "Đến hạn trong %d ngày tới"
+msgstr "Hạn trong %d ngày tới"
 
 #. module: portal
 #. openerp-web
@@ -489,11 +477,7 @@
 #: code:addons/portal/static/src/xml/portal_chatter.xml:21
 #, python-format
 msgid "Leave a comment"
-<<<<<<< HEAD
 msgstr "Để lại một lời bình"
-=======
-msgstr "Để lại một bình luận"
->>>>>>> de76e5e0
 
 #. module: portal
 #: model:ir.model.fields,field_description:portal.field_portal_share__share_link
@@ -503,11 +487,7 @@
 #. module: portal
 #: model:ir.model.fields,field_description:portal.field_portal_wizard_user__user_id
 msgid "Login User"
-<<<<<<< HEAD
 msgstr "Người dùng Đăng nhập"
-=======
-msgstr "Người dùng đăng nhập"
->>>>>>> de76e5e0
 
 #. module: portal
 #: model_terms:ir.ui.view,arch_db:portal.frontend_layout
@@ -552,11 +532,7 @@
 #: code:addons/portal/static/src/xml/portal_chatter.xml:39
 #, python-format
 msgid "Oops! Something went wrong. Try to reload the page and log in."
-<<<<<<< HEAD
 msgstr "Oops! Có gì đó sai sai. Hãy thử nạp lại trang và đăng nhập."
-=======
-msgstr "Rất tiết! Một vài thứ bị sai. Hãy thử tải lại trang và đăng nhập lại."
->>>>>>> de76e5e0
 
 #. module: portal
 #: model_terms:ir.ui.view,arch_db:portal.portal_my_details
@@ -566,11 +542,7 @@
 #. module: portal
 #: model:ir.model.fields,field_description:portal.field_portal_mixin__access_url
 msgid "Portal Access URL"
-<<<<<<< HEAD
 msgstr "URL Truy cập Portal"
-=======
-msgstr "URL truy cập cổng thông tin"
->>>>>>> de76e5e0
 
 #. module: portal
 #: model:ir.model,name:portal.model_portal_mixin
@@ -610,11 +582,7 @@
 #: code:addons/portal/static/src/js/portal_chatter.js:109
 #, python-format
 msgid "Published on %s"
-<<<<<<< HEAD
 msgstr "Được xuất bản vào %s"
-=======
-msgstr "Xuất bản ngày %s"
->>>>>>> de76e5e0
 
 #. module: portal
 #: model:ir.model.fields,field_description:portal.field_portal_share__partner_ids
@@ -704,22 +672,14 @@
 #: code:addons/portal/static/src/xml/portal_signature.xml:25
 #, python-format
 msgid "Thank You !"
-<<<<<<< HEAD
 msgstr "Cám ơn bạn! "
-=======
-msgstr "Xin cảm ơn!"
->>>>>>> de76e5e0
 
 #. module: portal
 #. openerp-web
 #: code:addons/portal/static/src/xml/portal_chatter.xml:12
 #, python-format
 msgid "There are no comments for now."
-<<<<<<< HEAD
 msgstr "Chưa có bình luận nào cho đến giờ."
-=======
-msgstr "Hiện tại không có cảm nhận."
->>>>>>> de76e5e0
 
 #. module: portal
 #: model_terms:ir.ui.view,arch_db:portal.portal_back_in_edit_mode
@@ -742,7 +702,8 @@
 msgid "To resolve this error, you can: \n"
 "- Correct the emails of the relevant contacts\n"
 "- Grant access only to contacts with unique emails"
-msgstr "Để xử lý lỗi này, bạn có thể: \n"
+msgstr ""
+"Để xử lý lỗi này, bạn có thể: \n"
 "- Hiệu đính lại địa chỉ email của các liên hệ tương ứng\n"
 "- Cấp quyền truy cập chỉ đối với các liên hệ có email duy nhất"
 
@@ -759,27 +720,27 @@
 #. module: portal
 #: model_terms:ir.ui.view,arch_db:portal.portal_my_details
 msgid "VAT Number"
-<<<<<<< HEAD
 msgstr "MS Thuế GTGT"
-=======
-msgstr "Số VAT"
->>>>>>> de76e5e0
 
 #. module: portal
 #: model:ir.model.fields,field_description:portal.field_account_analytic_account__website_message_ids
+#: model:ir.model.fields,field_description:portal.field_calendar_event__website_message_ids
 #: model:ir.model.fields,field_description:portal.field_mail_blacklist__website_message_ids
 #: model:ir.model.fields,field_description:portal.field_mail_channel__website_message_ids
 #: model:ir.model.fields,field_description:portal.field_mail_thread__website_message_ids
 #: model:ir.model.fields,field_description:portal.field_res_partner__website_message_ids
+#: model:ir.model.fields,field_description:portal.field_res_users__website_message_ids
 msgid "Website Messages"
 msgstr "Thông điệp Website"
 
 #. module: portal
 #: model:ir.model.fields,help:portal.field_account_analytic_account__website_message_ids
+#: model:ir.model.fields,help:portal.field_calendar_event__website_message_ids
 #: model:ir.model.fields,help:portal.field_mail_blacklist__website_message_ids
 #: model:ir.model.fields,help:portal.field_mail_channel__website_message_ids
 #: model:ir.model.fields,help:portal.field_mail_thread__website_message_ids
 #: model:ir.model.fields,help:portal.field_res_partner__website_message_ids
+#: model:ir.model.fields,help:portal.field_res_users__website_message_ids
 msgid "Website communication history"
 msgstr "Lịch sử thông tin liên lạc website"
 
@@ -812,46 +773,33 @@
 #: code:addons/portal/static/src/xml/portal_chatter.xml:22
 #, python-format
 msgid "You must be"
-<<<<<<< HEAD
 msgstr "Bạn phải là"
-=======
-msgstr "Bạn phải"
->>>>>>> de76e5e0
 
 #. module: portal
 #: code:addons/portal/wizard/portal_wizard.py:175
 #, python-format
-msgid "You must have an email address in your User Preferences to send emails."
-msgstr "Bạn phải có một địa chỉ email được thiết lập ở Tuỳ chọn để có thể gửi email đi."
+msgid ""
+"You must have an email address in your User Preferences to send emails."
+msgstr ""
+"Bạn phải có một địa chỉ email được thiết lập ở Tuỳ chọn để có thể gửi email "
+"đi."
 
 #. module: portal
 #: model_terms:ir.ui.view,arch_db:portal.portal_my_details
 msgid "Your Contact Details"
-<<<<<<< HEAD
 msgstr "Thông tin Liên lạc của Bạn"
-=======
-msgstr "Thông tin liên hệ của bạn"
->>>>>>> de76e5e0
 
 #. module: portal
 #: model_terms:ir.ui.view,arch_db:portal.portal_breadcrumbs
 #: model_terms:ir.ui.view,arch_db:portal.portal_layout
 #: model_terms:ir.ui.view,arch_db:portal.portal_my_details
 msgid "Your Details"
-<<<<<<< HEAD
 msgstr "Chi tiết về Bạn"
-=======
-msgstr "Thông tin của bạn"
->>>>>>> de76e5e0
 
 #. module: portal
 #: model_terms:ir.ui.view,arch_db:portal.portal_my_home
 msgid "Your Documents"
-<<<<<<< HEAD
 msgstr "Tài liệu của Bạn"
-=======
-msgstr "Tài liệu của bạn"
->>>>>>> de76e5e0
 
 #. module: portal
 #. openerp-web
@@ -874,11 +822,7 @@
 #. module: portal
 #: model_terms:ir.ui.view,arch_db:portal.portal_my_details
 msgid "Zip / Postal Code"
-<<<<<<< HEAD
 msgstr "Mã Zip/Bưu chính"
-=======
-msgstr "Mã Zip / Postal"
->>>>>>> de76e5e0
 
 #. module: portal
 #. openerp-web
@@ -923,8 +867,4 @@
 #: code:addons/portal/static/src/xml/portal_chatter.xml:22
 #, python-format
 msgid "to post a comment."
-<<<<<<< HEAD
 msgstr "để đăng một bình luận."
-=======
-msgstr "đăng một bình luận."
->>>>>>> de76e5e0
