--- conflicted
+++ resolved
@@ -137,16 +137,11 @@
                 user_portal = None
                 # create a user if necessary, and make sure it is in the portal group
                 if not user:
-<<<<<<< HEAD
-                    company_id = wizard_user.partner_id.company_id.id
-                    user_portal = wizard_user.sudo().with_context(company_id=company_id)._create_user()
-=======
                     if wizard_user.partner_id.company_id:
                         company_id = wizard_user.partner_id.company_id.id
                     else:
-                        company_id = self.pool['res.company']._company_default_get(cr, uid, 'res.users', context=context)
-                    user_id = self._create_user(cr, SUPERUSER_ID, wizard_user.id, dict(context, company_id=company_id))
->>>>>>> f23394b8
+                        company_id = self.env['res.company']._company_default_get('res.users')
+                    user_portal = wizard_user.sudo().with_context(company_id=company_id)._create_user()
                 else:
                     user_portal = user
                 wizard_user.write({'user_id': user_portal.id})
