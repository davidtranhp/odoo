--- conflicted
+++ resolved
@@ -2,232 +2,4 @@
     openerp.web_mobile.chrome_mobile(instance);
     openerp.web_mobile.list_mobile(instance);
     openerp.web_mobile.form_mobile(instance);
-};
-<<<<<<< HEAD
-=======
-
-openerp.web_mobile.Header =  openerp.base.Controller.extend({
-    init: function(session, element_id) {
-        this._super(session, element_id);
-    },
-    start: function() {
-        this.$element.html(QWeb.render("Header", this));
-        this.$element.find("a").click(this.on_clicked);
-    },
-    on_clicked: function(ev) {
-        $opt = $(ev.currentTarget);
-        current_id = $opt.attr('id');
-        if (current_id == 'home') {
-            this.homepage = new openerp.web_mobile.Login(this.session, "oe_app");
-            this.homepage.on_login_valid();
-        }
-    }
-    
-});
-
-openerp.web_mobile.Shortcuts =  openerp.base.Controller.extend({
-    init: function(session, element_id) {
-        this._super(session, element_id);
-    },
-    start: function() {
-        var self = this;
-        this.rpc('/base/session/sc_list',{} ,function(res){
-            self.$element.html(QWeb.render("Shortcuts", {'sc' : res}))
-            self.$element.find("a").click(self.on_clicked);
-        })
-    },
-    on_clicked: function(ev) {
-        $shortcut = $(ev.currentTarget);
-        id = $shortcut.data('menu');
-        res_id = $shortcut.data('res');
-        jQuery("#oe_header").find("h1").html($shortcut.data('name'));
-        this.listview = new openerp.web_mobile.ListView(this.session, "oe_app", res_id);
-        this.listview.start();
-    }
-});
-
-openerp.web_mobile.ListView = openerp.base.Controller.extend({
-    init: function(session, element_id, list_id) {
-        this._super(session, element_id);
-        this.list_id = list_id;
-    },
-    start: function() {
-        this.rpc('/base/menu/action', {'menu_id': this.list_id},
-                    this.on_menu_action_loaded);
-    },
-    on_menu_action_loaded: function(data) {
-        var self = this;
-        if (data.action.length) {
-            var action = data.action[0][2];
-            self.on_action(action);
-        }
-    },
-    on_action: function(action) {
-        var self = this;
-        var view_id = action.views[0][0];
-        (new openerp.base.DataSetSearch(this.session, action.res_model, null, null))
-            .read_slice(false, false, false, function(result){
-                this.listview = new openerp.web_mobile.ListView(this.session, "oe_app");
-                self.$element.html(QWeb.render("ListView", {'records' : result}));
-            });
-    }
- });
-
-openerp.web_mobile.Secondary =  openerp.base.Controller.extend({
-    init: function(session, element_id, secondary_menu_id) {
-        this._super(session, element_id);
-        this.data = secondary_menu_id;
-    },
-    start: function(ev, id) {
-        var v = { menu : this.data };
-        this.$element.html(QWeb.render("Menu.secondary", v));
-        this.$element.add(this.$secondary_menu).find("a").click(this.on_menu_click);
-    },
-    on_menu_click: function(ev, id) {
-        $menu = $(ev.currentTarget);
-        id = $menu.data('menu');
-        for (var i = 0; i < this.data.children.length; i++) {
-            if (this.data.children[i].id == id) {
-                this.children = this.data.children[i];
-            }
-        }
-        jQuery("#oe_header").find("h1").html($menu.data('name'));
-
-        var child_len = this.children.children.length;
-        if (child_len > 0) {
-            this.$element
-                .removeClass("secondary_menu")
-                .addClass("content_menu");
-                //.hide();
-            this.secondary = new openerp.web_mobile.Secondary(this.session, "oe_app", this.children);
-            this.secondary.start();
-        }
-        else {
-            if (id) {
-            this.listview = new openerp.web_mobile.ListView(this.session, "oe_app", id);
-            this.listview.start();
-            }
-        }
-    }
-});
-
-openerp.web_mobile.Menu =  openerp.base.Controller.extend({
-    init: function(session, element_id, secondary_menu_id) {
-        this._super(session, element_id);
-        this.secondary_menu_id = secondary_menu_id;
-        this.$secondary_menu = $("#" + secondary_menu_id);
-        this.menu = false;
-    },
-    start: function() {
-        this.rpc("/base/menu/load", {}, this.on_loaded);
-    },
-    on_loaded: function(data) {
-        this.data = data;
-        this.$element.html(QWeb.render("Menu", this.data));
-        this.$element.add(this.$secondary_menu).find("a").click(this.on_menu_click);
-    },
-    on_menu_click: function(ev, id) {
-        $menu = $(ev.currentTarget);
-        id = $menu.data('menu');
-        for (var i = 0; i < this.data.data.children.length; i++) {
-            if (this.data.data.children[i].id == id) {
-                this.children = this.data.data.children[i];
-            }
-        }
-        jQuery("#oe_header").find("h1").html($menu.data('name'));
-        this.$element
-            .removeClass("login_valid")
-            .addClass("secondary_menu");
-            //.hide();
-        this.secondary = new openerp.web_mobile.Secondary(this.session, "oe_app", this.children);
-        this.secondary.start();
-    }
-});
-
-openerp.web_mobile.Options =  openerp.base.Controller.extend({
-    init: function(session, element_id) {
-        this._super(session, element_id);
-    },
-    start: function() {
-        var self = this;
-        this.$element.html(QWeb.render("Options", this));
-        self.$element.find("#logout").click(self.on_logout);
-    },
-    on_logout: function(ev) {
-        this.session.logout();
-        this.login = new openerp.web_mobile.Login(this.session, "oe_app");
-        this.login.start();
-    }
-});
-openerp.web_mobile.Login =  openerp.base.Controller.extend({
-    init: function(session, element_id) {
-        this._super(session, element_id);
-    },
-    start: function() {
-        var self = this;
-
-        jQuery("#oe_header").children().remove();
-        this.rpc("/base/session/get_databases_list", {}, function(result) {
-            self.db_list = result.db_list;
-            self.$element.html(QWeb.render("Login", self));
-            self.$element.find('#database').click(self.on_db_select);
-            self.$element.find("#login").click(self.on_login);
-            $.mobile.initializePage();
-        })
-    },
-    on_db_select: function(ev) {
-        var db = this.$element.find("#database option:selected").val();
-        jQuery("#db_text").html(db);
-    },
-    on_login: function(ev) {
-        ev.preventDefault();
-        var self = this;
-        var $e = this.$element;
-        var db = $e.find("div select[name=database]").val();
-        var login = $e.find("div input[name=login]").val();
-        var password = $e.find("div input[name=password]").val();
-        //$e.hide();
-        // Should hide then call callback
-        this.session.session_login(db, login, password, function() {
-            if(self.session.session_is_valid()) {
-                self.on_login_valid();
-            } else {
-                self.on_login_invalid();
-            }
-        });
-    },
-    on_login_invalid: function() {
-        this.$element
-            .removeClass("login_valid")
-            .addClass("login_invalid")
-            .show();
-    },
-    on_login_valid: function() {
-        this.$element
-            .removeClass("login_invalid")
-            .addClass("login_valid");
-            //.hide();
-        this.$element.html(QWeb.render("HomePage", {}));
-        this.header = new openerp.web_mobile.Header(this.session, "oe_header");
-        this.shortcuts = new openerp.web_mobile.Shortcuts(this.session, "oe_shortcuts");
-        this.menu = new openerp.web_mobile.Menu(this.session, "oe_menu", "oe_secondary_menu");
-        this.options = new openerp.web_mobile.Options(this.session, "oe_options");
-        this.header.start();
-        this.shortcuts.start();
-        this.menu.start();
-        this.options.start();
-        jQuery("#oe_header").find("h1").html('Home');
-
-    },
-    do_ask_login: function(continuation) {
-        this.on_login_invalid();
-        this.on_login_valid.add({
-            position: "last",
-            unique: true,
-            callback: continuation
-        });
-    }
-});
-    
-};
->>>>>>> 73f0f3f5
+};