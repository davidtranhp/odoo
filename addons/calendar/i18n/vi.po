# Translation of Odoo Server.
# This file contains the translation of the following modules:
# 	* calendar
# 
# Translators:
# son dang <son.dang@doda100.com>, 2019
# Trinh Tran Thi Phuong <trinhttp@trobz.com>, 2019
# Dao Nguyen <trucdao.uel@gmail.com>, 2019
# Martin Trigaux, 2019
# fanha99 <fanha99@hotmail.com>, 2019
# Tuan Tran <tmtuan.projects@gmail.com>, 2019
# Dung Nguyen Thi <dungnt@trobz.com>, 2019
# Phuc Tran Thanh <phuctran.odoo@gmail.com>, 2019
# Duy BQ <duybq86@gmail.com>, 2020
# Nancy Momoland <thanhnguyen.icsc@gmail.com>, 2020
# 
msgid ""
msgstr ""
"Project-Id-Version: Odoo Server 13.0\n"
"Report-Msgid-Bugs-To: \n"
"POT-Creation-Date: 2019-12-05 12:34+0000\n"
"PO-Revision-Date: 2019-08-26 09:09+0000\n"
"Last-Translator: Nancy Momoland <thanhnguyen.icsc@gmail.com>, 2020\n"
"Language-Team: Vietnamese (https://www.transifex.com/odoo/teams/41243/vi/)\n"
"MIME-Version: 1.0\n"
"Content-Type: text/plain; charset=UTF-8\n"
"Content-Transfer-Encoding: \n"
"Language: vi\n"
"Plural-Forms: nplurals=1; plural=0;\n"

#. module: calendar
#: model:mail.template,subject:calendar.calendar_template_meeting_reminder
msgid "${object.event_id.name} - Reminder"
msgstr "${object.event_id.name} - Nhắc nhở"

#. module: calendar
#: model:mail.template,subject:calendar.calendar_template_meeting_changedate
msgid "${object.event_id.name}: Date updated"
msgstr "${object.event_id.name}: Ngày đã được thay đổi"

#. module: calendar
#: code:addons/calendar/models/calendar.py:0
#, python-format
msgid ""
"%s at %s To\n"
" %s at %s (%s)"
msgstr ""
"%s lúc %s Đến\n"
"%s lúc %s (%s)"

#. module: calendar
#: code:addons/calendar/models/calendar.py:0
#, python-format
msgid "%s at (%s To %s) (%s)"
msgstr "%s lúc (%s Đến %s) (%s)"

#. module: calendar
#: code:addons/calendar/models/calendar.py:0
#, python-format
msgid "%s has accepted invitation"
msgstr "%s đã chấp thuận lời mời"

#. module: calendar
#: code:addons/calendar/models/calendar.py:0
#, python-format
msgid "%s has declined invitation"
msgstr "%s đã từ chối lời mời"

#. module: calendar
#: model:mail.template,body_html:calendar.calendar_template_meeting_reminder
msgid ""
"<div>\n"
"    % set colors = {'needsAction': 'grey', 'accepted': 'green', 'tentative': '#FFFF00',  'declined': 'red'}\n"
"    <!--\n"
"        In a recurring event case, the object.event_id is always the first event\n"
"        This makes the event date (and a lot of other information) incorrect\n"
"    -->\n"
"    % set event_id = ctx.get('force_event_id') or object.event_id\n"
"    <p>\n"
"        Hello ${object.common_name},<br/><br/>\n"
"        This is a reminder for the below event :\n"
"    </p>\n"
"    <div style=\"text-align: center; margin: 16px 0px 16px 0px;\">\n"
"        <a href=\"/calendar/meeting/accept?db=${'dbname' in ctx and ctx['dbname'] or ''}&amp;token=${object.access_token}&amp;action=${'action_id' in ctx and ctx['action_id'] or ''}&amp;id=${object.event_id.id}\" style=\"padding: 5px 10px; color: #FFFFFF; text-decoration: none; background-color: #875A7B; border: 1px solid #875A7B; border-radius: 3px\">\n"
"            Accept</a>\n"
"        <a href=\"/calendar/meeting/decline?db=${'dbname' in ctx and ctx['dbname'] or '' }&amp;token=${object.access_token}&amp;action=${'action_id' in ctx and ctx['action_id'] or ''}&amp;id=${object.event_id.id}\" style=\"padding: 5px 10px; color: #FFFFFF; text-decoration: none; background-color: #875A7B; border: 1px solid #875A7B; border-radius: 3px\">\n"
"            Decline</a>\n"
"        <a href=\"/calendar/meeting/view?db=${'dbname' in ctx and ctx['dbname'] or ''}&amp;token=${object.access_token}&amp;action=${'action_id' in ctx and ctx['action_id'] or ''}&amp;id=${object.event_id.id}\" style=\"padding: 5px 10px; color: #FFFFFF; text-decoration: none; background-color: #875A7B; border: 1px solid #875A7B; border-radius: 3px\">\n"
"            View</a>\n"
"    </div>\n"
"    <table border=\"0\" cellpadding=\"0\" cellspacing=\"0\"><tr>\n"
"        <td width=\"130px;\">\n"
"            <div style=\"border-top-left-radius: 3px; border-top-right-radius: 3px; font-size: 12px; border-collapse: separate; text-align: center; font-weight: bold; color: #ffffff; min-height: 18px; background-color: #875A7B; border: 1px solid #875A7B;\">\n"
"                ${event_id.get_interval('dayname', tz=object.partner_id.tz if not event_id.allday else None)}\n"
"            </div>\n"
"            <div style=\"font-size: 48px; min-height: auto; font-weight: bold; text-align: center; color: #5F5F5F; background-color: #F8F8F8; border: 1px solid #875A7B;\">\n"
"                ${event_id.get_interval('day', tz=object.partner_id.tz if not event_id.allday else None)}\n"
"            </div>\n"
"            <div style=\"font-size: 12px; text-align: center; font-weight: bold; color: #ffffff; background-color: #875A7B;\">\n"
"                ${event_id.get_interval('month', tz=object.partner_id.tz if not event_id.allday else None)}\n"
"            </div>\n"
"            <div style=\"border-collapse: separate; color: #5F5F5F; text-align: center; font-size: 12px; border-bottom-right-radius: 3px; font-weight: bold; border: 1px solid #875A7B; border-bottom-left-radius: 3px;\">\n"
"                ${not event_id.allday and event_id.get_interval('time', tz=object.partner_id.tz) or ''}\n"
"            </div>\n"
"        </td>\n"
"        <td width=\"20px;\"/>\n"
"        <td style=\"padding-top: 5px;\">\n"
"            <p><strong>Details of the event</strong></p>\n"
"            <ul>\n"
"                % if object.event_id.location:\n"
"                    <li>Location: ${object.event_id.location}\n"
"                        (<a target=\"_blank\" href=\"http://maps.google.com/maps?oi=map&amp;q=${object.event_id.location}\">View Map</a>)\n"
"                    </li>\n"
"                % endif\n"
"                % if object.event_id.description :\n"
"                    <li>Description: ${object.event_id.description}</li>\n"
"                % endif\n"
"                % if not object.event_id.allday and object.event_id.duration\n"
"                    <li>Duration: ${('%dH%02d' % (object.event_id.duration,(object.event_id.duration*60)%60))}</li>\n"
"                % endif\n"
"                <li>Attendees\n"
"                <ul>\n"
"                % for attendee in object.event_id.attendee_ids:\n"
"                    <li>\n"
"                        <div style=\"display: inline-block; border-radius: 50%; width: 10px; height: 10px; background:${colors[attendee.state] or 'white'};\"> </div>\n"
"                        % if attendee.common_name != object.common_name:\n"
"                            <span style=\"margin-left:5px\">${attendee.common_name}</span>\n"
"                        % else:\n"
"                            <span style=\"margin-left:5px\">You</span>\n"
"                        % endif\n"
"                    </li>\n"
"                % endfor\n"
"                </ul></li>\n"
"            </ul>\n"
"        </td>\n"
"    </tr></table>\n"
"    <br/>\n"
"    Thank you,\n"
"    <br/>\n"
"    % if object.event_id.user_id and object.event_id.user_id.signature:\n"
"        ${object.event_id.user_id.signature | safe}\n"
"    % endif\n"
"</div>\n"
"            "
msgstr ""
"<div>\n"
"    % set colors = {'needsAction': 'grey', 'accepted': 'green', 'tentative': '#FFFF00',  'declined': 'red'}\n"
"    <!--\n"
"        In a recurring event case, the object.event_id is always the first event\n"
"        This makes the event date (and a lot of other information) incorrect\n"
"    -->\n"
"    % set event_id = ctx.get('force_event_id') or object.event_id\n"
"    <p>\n"
"        Xin chào ${object.common_name},<br/><br/>\n"
"        Đây là nhắc nhở cho sự kiện dưới đây:\n"
"    </p>\n"
"    <div style=\"text-align: center; margin: 16px 0px 16px 0px;\">\n"
"        <a href=\"/calendar/meeting/accept?db=${'dbname' in ctx and ctx['dbname'] or ''}&amp;token=${object.access_token}&amp;action=${'action_id' in ctx and ctx['action_id'] or ''}&amp;id=${object.event_id.id}\" style=\"padding: 5px 10px; color: #FFFFFF; text-decoration: none; background-color: #875A7B; border: 1px solid #875A7B; border-radius: 3px\">\n"
"            Chấp thuận</a>\n"
"        <a href=\"/calendar/meeting/decline?db=${'dbname' in ctx and ctx['dbname'] or '' }&amp;token=${object.access_token}&amp;action=${'action_id' in ctx and ctx['action_id'] or ''}&amp;id=${object.event_id.id}\" style=\"padding: 5px 10px; color: #FFFFFF; text-decoration: none; background-color: #875A7B; border: 1px solid #875A7B; border-radius: 3px\">\n"
"            Từ chối</a>\n"
"        <a href=\"/calendar/meeting/view?db=${'dbname' in ctx and ctx['dbname'] or ''}&amp;token=${object.access_token}&amp;action=${'action_id' in ctx and ctx['action_id'] or ''}&amp;id=${object.event_id.id}\" style=\"padding: 5px 10px; color: #FFFFFF; text-decoration: none; background-color: #875A7B; border: 1px solid #875A7B; border-radius: 3px\">\n"
"            Xem</a>\n"
"    </div>\n"
"    <table border=\"0\" cellpadding=\"0\" cellspacing=\"0\"><tr>\n"
"        <td width=\"130px;\">\n"
"            <div style=\"border-top-left-radius: 3px; border-top-right-radius: 3px; font-size: 12px; border-collapse: separate; text-align: center; font-weight: bold; color: #ffffff; min-height: 18px; background-color: #875A7B; border: 1px solid #875A7B;\">\n"
"                ${event_id.get_interval('dayname', tz=object.partner_id.tz if not event_id.allday else None)}\n"
"            </div>\n"
"            <div style=\"font-size: 48px; min-height: auto; font-weight: bold; text-align: center; color: #5F5F5F; background-color: #F8F8F8; border: 1px solid #875A7B;\">\n"
"                ${event_id.get_interval('day', tz=object.partner_id.tz if not event_id.allday else None)}\n"
"            </div>\n"
"            <div style=\"font-size: 12px; text-align: center; font-weight: bold; color: #ffffff; background-color: #875A7B;\">\n"
"                ${event_id.get_interval('month', tz=object.partner_id.tz if not event_id.allday else None)}\n"
"            </div>\n"
"            <div style=\"border-collapse: separate; color: #5F5F5F; text-align: center; font-size: 12px; border-bottom-right-radius: 3px; font-weight: bold; border: 1px solid #875A7B; border-bottom-left-radius: 3px;\">\n"
"                ${not event_id.allday and event_id.get_interval('time', tz=object.partner_id.tz) or ''}\n"
"            </div>\n"
"        </td>\n"
"        <td width=\"20px;\"/>\n"
"        <td style=\"padding-top: 5px;\">\n"
"            <p><strong>Chi tiết Sự kiện</strong></p>\n"
"            <ul>\n"
"                % if object.event_id.location:\n"
"                    <li>Địa điểm: ${object.event_id.location}\n"
"                        (<a target=\"_blank\" href=\"http://maps.google.com/maps?oi=map&amp;q=${object.event_id.location}\">Xem Bản đồ</a>)\n"
"                    </li>\n"
"                % endif\n"
"                % if object.event_id.description :\n"
"                    <li>Mô tả: ${object.event_id.description}</li>\n"
"                % endif\n"
"                % if not object.event_id.allday and object.event_id.duration\n"
"                    <li>Thời lượng: ${('%dH%02d' % (object.event_id.duration,(object.event_id.duration*60)%60))}</li>\n"
"                % endif\n"
"                <li>Thành phần tham dự\n"
"                <ul>\n"
"                % for attendee in object.event_id.attendee_ids:\n"
"                    <li>\n"
"                        <div style=\"display: inline-block; border-radius: 50%; width: 10px; height: 10px; background:${colors[attendee.state] or 'white'};\"> </div>\n"
"                        % if attendee.common_name != object.common_name:\n"
"                            <span style=\"margin-left:5px\">${attendee.common_name}</span>\n"
"                        % else:\n"
"                            <span style=\"margin-left:5px\">Bạn</span>\n"
"                        % endif\n"
"                    </li>\n"
"                % endfor\n"
"                </ul></li>\n"
"            </ul>\n"
"        </td>\n"
"    </tr></table>\n"
"    <br/>\n"
"    Xin cảm ơn,\n"
"    <br/>\n"
"    % if object.event_id.user_id and object.event_id.user_id.signature:\n"
"        ${object.event_id.user_id.signature | safe}\n"
"    % endif\n"
"</div>\n"
"            "

#. module: calendar
#: model:mail.template,body_html:calendar.calendar_template_meeting_invitation
msgid ""
"<div>\n"
"    % set colors = {'needsAction': 'grey', 'accepted': 'green', 'tentative': '#FFFF00',  'declined': 'red'}\n"
"    <p>\n"
"        Hello ${object.common_name},<br/><br/>\n"
"        ${object.event_id.user_id.partner_id.name} invited you for the ${object.event_id.name} meeting of ${object.event_id.user_id.company_id.name}.\n"
"    </p>\n"
"    <div style=\"text-align: center; margin: 16px 0px 16px 0px;\">\n"
"        <a href=\"/calendar/meeting/accept?db=${'dbname' in ctx and ctx['dbname'] or ''}&amp;token=${object.access_token}&amp;action=${'action_id' in ctx and ctx['action_id'] or ''}&amp;id=${object.event_id.id}\" style=\"padding: 5px 10px; color: #FFFFFF; text-decoration: none; background-color: #875A7B; border: 1px solid #875A7B; border-radius: 3px\">\n"
"            Accept</a>\n"
"        <a href=\"/calendar/meeting/decline?db=${'dbname' in ctx and ctx['dbname'] or '' }&amp;token=${object.access_token}&amp;action=${'action_id' in ctx and ctx['action_id'] or ''}&amp;id=${object.event_id.id}\" style=\"padding: 5px 10px; color: #FFFFFF; text-decoration: none; background-color: #875A7B; border: 1px solid #875A7B; border-radius: 3px\">\n"
"            Decline</a>\n"
"        <a href=\"/calendar/meeting/view?db=${'dbname' in ctx and ctx['dbname'] or ''}&amp;token=${object.access_token}&amp;action=${'action_id' in ctx and ctx['action_id'] or ''}&amp;id=${object.event_id.id}\" style=\"padding: 5px 10px; color: #FFFFFF; text-decoration: none; background-color: #875A7B; border: 1px solid #875A7B; border-radius: 3px\">\n"
"            View</a>\n"
"    </div>\n"
"    <table border=\"0\" cellpadding=\"0\" cellspacing=\"0\"><tr>\n"
"        <td width=\"130px;\">\n"
"            <div style=\"border-top-left-radius: 3px; border-top-right-radius: 3px; font-size: 12px; border-collapse: separate; text-align: center; font-weight: bold; color: #ffffff; min-height: 18px; background-color: #875A7B; border: 1px solid #875A7B;\">\n"
"                ${object.event_id.get_interval('dayname', tz=object.partner_id.tz if not object.event_id.allday else None)}\n"
"            </div>\n"
"            <div style=\"font-size: 48px; min-height: auto; font-weight: bold; text-align: center; color: #5F5F5F; background-color: #F8F8F8; border: 1px solid #875A7B;\">\n"
"                ${object.event_id.get_interval('day', tz=object.partner_id.tz if not object.event_id.allday else None)}\n"
"            </div>\n"
"            <div style=\"font-size: 12px; text-align: center; font-weight: bold; color: #ffffff; background-color: #875A7B;\">\n"
"                ${object.event_id.get_interval('month', tz=object.partner_id.tz if not object.event_id.allday else None)}\n"
"            </div>\n"
"            <div style=\"border-collapse: separate; color: #5F5F5F; text-align: center; font-size: 12px; border-bottom-right-radius: 3px; font-weight: bold; border: 1px solid #875A7B; border-bottom-left-radius: 3px;\">\n"
"                ${not object.event_id.allday and object.event_id.get_interval('time', tz=object.partner_id.tz) or ''}\n"
"            </div>\n"
"        </td>\n"
"        <td width=\"20px;\"/>\n"
"        <td style=\"padding-top: 5px;\">\n"
"            <p><strong>Details of the event</strong></p>\n"
"            <ul>\n"
"                % if object.event_id.location:\n"
"                    <li>Location: ${object.event_id.location}\n"
"                        (<a target=\"_blank\" href=\"http://maps.google.com/maps?oi=map&amp;q=${object.event_id.location}\">View Map</a>)\n"
"                    </li>\n"
"                % endif\n"
"                % if object.event_id.description :\n"
"                    <li>Description: ${object.event_id.description}</li>\n"
"                % endif\n"
"                % if not object.event_id.allday and object.event_id.duration\n"
"                    <li>Duration: ${('%dH%02d' % (object.event_id.duration,round(object.event_id.duration*60)%60))}</li>\n"
"                % endif\n"
"                <li>Attendees\n"
"                <ul>\n"
"                % for attendee in object.event_id.attendee_ids:\n"
"                    <li>\n"
"                        <div style=\"display: inline-block; border-radius: 50%; width: 10px; height: 10px; background:${colors[attendee.state] or 'white'};\"> </div>\n"
"                        % if attendee.common_name != object.common_name:\n"
"                            <span style=\"margin-left:5px\">${attendee.common_name}</span>\n"
"                        % else:\n"
"                            <span style=\"margin-left:5px\">You</span>\n"
"                        % endif\n"
"                    </li>\n"
"                % endfor\n"
"                </ul></li>\n"
"            </ul>\n"
"        </td>\n"
"    </tr></table>\n"
"    <br/>\n"
"    Thank you,\n"
"    <br/>\n"
"    % if object.event_id.user_id and object.event_id.user_id.signature:\n"
"        ${object.event_id.user_id.signature | safe}\n"
"    % endif\n"
"</div>\n"
"            "
msgstr ""
"<div>\n"
"    % set colors = {'needsAction': 'grey', 'accepted': 'green', 'tentative': '#FFFF00',  'declined': 'red'}\n"
"    <p>\n"
"        Xin chào ${object.common_name},<br/><br/>\n"
"        ${object.event_id.user_id.partner_id.name} đã mời bạn tham dự sự kiện ${object.event_id.name} của ${object.event_id.user_id.company_id.name}.\n"
"    </p>\n"
"    <div style=\"text-align: center; margin: 16px 0px 16px 0px;\">\n"
"        <a href=\"/calendar/meeting/accept?db=${'dbname' in ctx and ctx['dbname'] or ''}&amp;token=${object.access_token}&amp;action=${'action_id' in ctx and ctx['action_id'] or ''}&amp;id=${object.event_id.id}\" style=\"padding: 5px 10px; color: #FFFFFF; text-decoration: none; background-color: #875A7B; border: 1px solid #875A7B; border-radius: 3px\">\n"
"            Chấp thuận</a>\n"
"        <a href=\"/calendar/meeting/decline?db=${'dbname' in ctx and ctx['dbname'] or '' }&amp;token=${object.access_token}&amp;action=${'action_id' in ctx and ctx['action_id'] or ''}&amp;id=${object.event_id.id}\" style=\"padding: 5px 10px; color: #FFFFFF; text-decoration: none; background-color: #875A7B; border: 1px solid #875A7B; border-radius: 3px\">\n"
"            Từ chối</a>\n"
"        <a href=\"/calendar/meeting/view?db=${'dbname' in ctx and ctx['dbname'] or ''}&amp;token=${object.access_token}&amp;action=${'action_id' in ctx and ctx['action_id'] or ''}&amp;id=${object.event_id.id}\" style=\"padding: 5px 10px; color: #FFFFFF; text-decoration: none; background-color: #875A7B; border: 1px solid #875A7B; border-radius: 3px\">\n"
"            Xem</a>\n"
"    </div>\n"
"    <table border=\"0\" cellpadding=\"0\" cellspacing=\"0\"><tr>\n"
"        <td width=\"130px;\">\n"
"            <div style=\"border-top-left-radius: 3px; border-top-right-radius: 3px; font-size: 12px; border-collapse: separate; text-align: center; font-weight: bold; color: #ffffff; min-height: 18px; background-color: #875A7B; border: 1px solid #875A7B;\">\n"
"                ${object.event_id.get_interval('dayname', tz=object.partner_id.tz if not object.event_id.allday else None)}\n"
"            </div>\n"
"            <div style=\"font-size: 48px; min-height: auto; font-weight: bold; text-align: center; color: #5F5F5F; background-color: #F8F8F8; border: 1px solid #875A7B;\">\n"
"                ${object.event_id.get_interval('day', tz=object.partner_id.tz if not object.event_id.allday else None)}\n"
"            </div>\n"
"            <div style=\"font-size: 12px; text-align: center; font-weight: bold; color: #ffffff; background-color: #875A7B;\">\n"
"                ${object.event_id.get_interval('month', tz=object.partner_id.tz if not object.event_id.allday else None)}\n"
"            </div>\n"
"            <div style=\"border-collapse: separate; color: #5F5F5F; text-align: center; font-size: 12px; border-bottom-right-radius: 3px; font-weight: bold; border: 1px solid #875A7B; border-bottom-left-radius: 3px;\">\n"
"                ${not object.event_id.allday and object.event_id.get_interval('time', tz=object.partner_id.tz) or ''}\n"
"            </div>\n"
"        </td>\n"
"        <td width=\"20px;\"/>\n"
"        <td style=\"padding-top: 5px;\">\n"
"            <p><strong>Chi tiết Sự kiện</strong></p>\n"
"            <ul>\n"
"                % if object.event_id.location:\n"
"                    <li>Địa điểm: ${object.event_id.location}\n"
"                        (<a target=\"_blank\" href=\"http://maps.google.com/maps?oi=map&amp;q=${object.event_id.location}\">Xem Bản đồ</a>)\n"
"                    </li>\n"
"                % endif\n"
"                % if object.event_id.description :\n"
"                    <li>Mô tả: ${object.event_id.description}</li>\n"
"                % endif\n"
"                % if not object.event_id.allday and object.event_id.duration\n"
"                    <li>Thời lượng: ${('%dH%02d' % (object.event_id.duration,round(object.event_id.duration*60)%60))}</li>\n"
"                % endif\n"
"                <li>Thành phần tham dự\n"
"                <ul>\n"
"                % for attendee in object.event_id.attendee_ids:\n"
"                    <li>\n"
"                        <div style=\"display: inline-block; border-radius: 50%; width: 10px; height: 10px; background:${colors[attendee.state] or 'white'};\"> </div>\n"
"                        % if attendee.common_name != object.common_name:\n"
"                            <span style=\"margin-left:5px\">${attendee.common_name}</span>\n"
"                        % else:\n"
"                            <span style=\"margin-left:5px\">Bạn</span>\n"
"                        % endif\n"
"                    </li>\n"
"                % endfor\n"
"                </ul></li>\n"
"            </ul>\n"
"        </td>\n"
"    </tr></table>\n"
"    <br/>\n"
"    Xin cảm ơn,\n"
"    <br/>\n"
"    % if object.event_id.user_id and object.event_id.user_id.signature:\n"
"        ${object.event_id.user_id.signature | safe}\n"
"    % endif\n"
"</div>\n"
"            "

#. module: calendar
#: model:mail.template,body_html:calendar.calendar_template_meeting_changedate
msgid ""
"<div>\n"
"    % set colors = {'needsAction': 'grey', 'accepted': 'green', 'tentative': '#FFFF00',  'declined': 'red'}\n"
"    <p>\n"
"        Hello ${object.common_name},<br/><br/>\n"
"        The date of the meeting has been updated. The meeting ${object.event_id.name} created by ${object.event_id.user_id.partner_id.name} is now scheduled for ${object.event_id.get_display_time_tz(tz=object.partner_id.tz)}.\n"
"    </p>\n"
"    <div style=\"text-align: center; margin: 16px 0px 16px 0px;\">\n"
"        <a href=\"/calendar/meeting/accept?db=${'dbname' in ctx and ctx['dbname'] or ''}&amp;token=${object.access_token}&amp;action=${'action_id' in ctx and ctx['action_id'] or ''}&amp;id=${object.event_id.id}\" style=\"padding: 5px 10px; color: #FFFFFF; text-decoration: none; background-color: #875A7B; border: 1px solid #875A7B; border-radius: 3px\">\n"
"            Accept</a>\n"
"        <a href=\"/calendar/meeting/decline?db=${'dbname' in ctx and ctx['dbname'] or '' }&amp;token=${object.access_token}&amp;action=${'action_id' in ctx and ctx['action_id'] or ''}&amp;id=${object.event_id.id}\" style=\"padding: 5px 10px; color: #FFFFFF; text-decoration: none; background-color: #875A7B; border: 1px solid #875A7B; border-radius: 3px\">\n"
"            Decline</a>\n"
"        <a href=\"/calendar/meeting/view?db=${'dbname' in ctx and ctx['dbname'] or ''}&amp;token=${object.access_token}&amp;action=${'action_id' in ctx and ctx['action_id'] or ''}&amp;id=${object.event_id.id}\" style=\"padding: 5px 10px; color: #FFFFFF; text-decoration: none; background-color: #875A7B; border: 1px solid #875A7B; border-radius: 3px\">\n"
"            View</a>\n"
"    </div>\n"
"    <table border=\"0\" cellpadding=\"0\" cellspacing=\"0\"><tr>\n"
"        <td width=\"130px;\">\n"
"            <div style=\"border-top-left-radius: 3px; border-top-right-radius: 3px; font-size: 12px; border-collapse: separate; text-align: center; font-weight: bold; color: #ffffff; min-height: 18px; background-color: #875A7B; border: 1px solid #875A7B;\">\n"
"                ${object.event_id.get_interval('dayname', tz=object.partner_id.tz if not object.event_id.allday else None)}\n"
"            </div>\n"
"            <div style=\"font-size: 48px; min-height: auto; font-weight: bold; text-align: center; color: #5F5F5F; background-color: #F8F8F8; border: 1px solid #875A7B;\">\n"
"                ${object.event_id.get_interval('day', tz=object.partner_id.tz if not object.event_id.allday else None)}\n"
"            </div>\n"
"            <div style=\"font-size: 12px; text-align: center; font-weight: bold; color: #ffffff; background-color: #875A7B;\">\n"
"                ${object.event_id.get_interval('month', tz=object.partner_id.tz if not object.event_id.allday else None)}\n"
"            </div>\n"
"            <div style=\"border-collapse: separate; color: #5F5F5F; text-align: center; font-size: 12px; border-bottom-right-radius: 3px; font-weight: bold; border: 1px solid #875A7B; border-bottom-left-radius: 3px;\">\n"
"                ${not object.event_id.allday and object.event_id.get_interval('time', tz=object.partner_id.tz) or ''}\n"
"            </div>\n"
"        </td>\n"
"        <td width=\"20px;\"/>\n"
"        <td style=\"padding-top: 5px;\">\n"
"            <p><strong>Details of the event</strong></p>\n"
"            <ul>\n"
"                % if object.event_id.location:\n"
"                    <li>Location: ${object.event_id.location}\n"
"                        (<a target=\"_blank\" href=\"http://maps.google.com/maps?oi=map&amp;q=${object.event_id.location}\">View Map</a>)\n"
"                    </li>\n"
"                % endif\n"
"                % if object.event_id.description :\n"
"                    <li>Description: ${object.event_id.description}</li>\n"
"                % endif\n"
"                % if not object.event_id.allday and object.event_id.duration\n"
"                    <li>Duration: ${('%dH%02d' % (object.event_id.duration,round(object.event_id.duration*60)%60))}</li>\n"
"                % endif\n"
"                <li>Attendees\n"
"                <ul>\n"
"                % for attendee in object.event_id.attendee_ids:\n"
"                    <li>\n"
"                        <div style=\"display: inline-block; border-radius: 50%; width: 10px; height: 10px; background: ${colors[attendee.state] or 'white'};\"> </div>\n"
"                        % if attendee.common_name != object.common_name:\n"
"                            <span style=\"margin-left:5px\">${attendee.common_name}</span>\n"
"                        % else:\n"
"                            <span style=\"margin-left:5px\">You</span>\n"
"                        % endif\n"
"                    </li>\n"
"                % endfor\n"
"                </ul></li>\n"
"            </ul>\n"
"        </td>\n"
"    </tr></table>\n"
"    <br/>\n"
"    Thank you,\n"
"    <br/>\n"
"    % if object.event_id.user_id and object.event_id.user_id.signature:\n"
"        ${object.event_id.user_id.signature | safe}\n"
"    % endif\n"
"</div>\n"
"            "
msgstr ""
"<div>\n"
"    % set colors = {'needsAction': 'grey', 'accepted': 'green', 'tentative': '#FFFF00',  'declined': 'red'}\n"
"    <p>\n"
"        Xin chào ${object.common_name},<br/><br/>\n"
"        Ngày của sự kiện đã được thay đổi. Sự kiện ${object.event_id.name} được tạo bởi ${object.event_id.user_id.partner_id.name} thì được dời sang ${object.event_id.get_display_time_tz(tz=object.partner_id.tz)}.\n"
"    </p>\n"
"    <div style=\"text-align: center; margin: 16px 0px 16px 0px;\">\n"
"        <a href=\"/calendar/meeting/accept?db=${'dbname' in ctx and ctx['dbname'] or ''}&amp;token=${object.access_token}&amp;action=${'action_id' in ctx and ctx['action_id'] or ''}&amp;id=${object.event_id.id}\" style=\"padding: 5px 10px; color: #FFFFFF; text-decoration: none; background-color: #875A7B; border: 1px solid #875A7B; border-radius: 3px\">\n"
"            Chấp thuận</a>\n"
"        <a href=\"/calendar/meeting/decline?db=${'dbname' in ctx and ctx['dbname'] or '' }&amp;token=${object.access_token}&amp;action=${'action_id' in ctx and ctx['action_id'] or ''}&amp;id=${object.event_id.id}\" style=\"padding: 5px 10px; color: #FFFFFF; text-decoration: none; background-color: #875A7B; border: 1px solid #875A7B; border-radius: 3px\">\n"
"            Từ chối</a>\n"
"        <a href=\"/calendar/meeting/view?db=${'dbname' in ctx and ctx['dbname'] or ''}&amp;token=${object.access_token}&amp;action=${'action_id' in ctx and ctx['action_id'] or ''}&amp;id=${object.event_id.id}\" style=\"padding: 5px 10px; color: #FFFFFF; text-decoration: none; background-color: #875A7B; border: 1px solid #875A7B; border-radius: 3px\">\n"
"            Xem</a>\n"
"    </div>\n"
"    <table border=\"0\" cellpadding=\"0\" cellspacing=\"0\"><tr>\n"
"        <td width=\"130px;\">\n"
"            <div style=\"border-top-left-radius: 3px; border-top-right-radius: 3px; font-size: 12px; border-collapse: separate; text-align: center; font-weight: bold; color: #ffffff; min-height: 18px; background-color: #875A7B; border: 1px solid #875A7B;\">\n"
"                ${object.event_id.get_interval('dayname', tz=object.partner_id.tz if not object.event_id.allday else None)}\n"
"            </div>\n"
"            <div style=\"font-size: 48px; min-height: auto; font-weight: bold; text-align: center; color: #5F5F5F; background-color: #F8F8F8; border: 1px solid #875A7B;\">\n"
"                ${object.event_id.get_interval('day', tz=object.partner_id.tz if not object.event_id.allday else None)}\n"
"            </div>\n"
"            <div style=\"font-size: 12px; text-align: center; font-weight: bold; color: #ffffff; background-color: #875A7B;\">\n"
"                ${object.event_id.get_interval('month', tz=object.partner_id.tz if not object.event_id.allday else None)}\n"
"            </div>\n"
"            <div style=\"border-collapse: separate; color: #5F5F5F; text-align: center; font-size: 12px; border-bottom-right-radius: 3px; font-weight: bold; border: 1px solid #875A7B; border-bottom-left-radius: 3px;\">\n"
"                ${not object.event_id.allday and object.event_id.get_interval('time', tz=object.partner_id.tz) or ''}\n"
"            </div>\n"
"        </td>\n"
"        <td width=\"20px;\"/>\n"
"        <td style=\"padding-top: 5px;\">\n"
"            <p><strong>Chi tiết Sự kiện</strong></p>\n"
"            <ul>\n"
"                % if object.event_id.location:\n"
"                    <li>Địa điểm: ${object.event_id.location}\n"
"                        (<a target=\"_blank\" href=\"http://maps.google.com/maps?oi=map&amp;q=${object.event_id.location}\">Xem Bản đồ</a>)\n"
"                    </li>\n"
"                % endif\n"
"                % if object.event_id.description :\n"
"                    <li>Mô tả: ${object.event_id.description}</li>\n"
"                % endif\n"
"                % if not object.event_id.allday and object.event_id.duration\n"
"                    <li>Thời lượng: ${('%dH%02d' % (object.event_id.duration,round(object.event_id.duration*60)%60))}</li>\n"
"                % endif\n"
"                <li>Thành phần Tham dự\n"
"                <ul>\n"
"                % for attendee in object.event_id.attendee_ids:\n"
"                    <li>\n"
"                        <div style=\"display: inline-block; border-radius: 50%; width: 10px; height: 10px; background: ${colors[attendee.state] or 'white'};\"> </div>\n"
"                        % if attendee.common_name != object.common_name:\n"
"                            <span style=\"margin-left:5px\">${attendee.common_name}</span>\n"
"                        % else:\n"
"                            <span style=\"margin-left:5px\">Bạn</span>\n"
"                        % endif\n"
"                    </li>\n"
"                % endfor\n"
"                </ul></li>\n"
"            </ul>\n"
"        </td>\n"
"    </tr></table>\n"
"    <br/>\n"
"    Xin cảm ơn,\n"
"    <br/>\n"
"    % if object.event_id.user_id and object.event_id.user_id.signature:\n"
"        ${object.event_id.user_id.signature | safe}\n"
"    % endif\n"
"</div>\n"
"            "

#. module: calendar
#: model_terms:ir.ui.view,arch_db:calendar.view_calendar_event_form
msgid "<span> hours</span>"
msgstr "<span> giờ</span>"

#. module: calendar
#. openerp-web
#: code:addons/calendar/static/src/xml/base_calendar.xml:0
#: model_terms:ir.ui.view,arch_db:calendar.view_calendar_event_form
#, python-format
msgid "Accept"
msgstr "Chấp thuận"

#. module: calendar
#: model:ir.model.fields.selection,name:calendar.selection__calendar_attendee__state__accepted
#: model:ir.model.fields.selection,name:calendar.selection__calendar_event__attendee_status__accepted
msgid "Accepted"
msgstr "Đã chấp thuận"

#. module: calendar
#: model:ir.model.fields,field_description:calendar.field_calendar_event__message_needaction
msgid "Action Needed"
msgstr "Cần có Hành động"

#. module: calendar
#: model:ir.model.fields,field_description:calendar.field_mail_activity_type__category
msgid "Action to Perform"
<<<<<<< HEAD
msgstr "Hành động cần thực hiện"
=======
msgstr "Hoạt động cần thực hiện"
>>>>>>> 2bf4370a

#. module: calendar
#: model:ir.model.fields,help:calendar.field_mail_activity_type__category
msgid ""
"Actions may trigger specific behavior like opening calendar view or "
"automatically mark as done when a document is uploaded"
msgstr ""
<<<<<<< HEAD
"Hành động có thể khởi chạy cách hàng xử cụ thể như mở giao diện lịch hoặc "
"tự động đánh dấu hoàn thành khi một tài liệu được tải liên"
=======
"Hành động có thể kích hoạt hành vi cụ thể như mở chế độ xem lịch hoặc tự "
"động đánh dấu là xong khi tài liệu được tải lên"
>>>>>>> 2bf4370a

#. module: calendar
#: model:ir.model.fields,field_description:calendar.field_calendar_contacts__active
#: model:ir.model.fields,field_description:calendar.field_calendar_event__active
msgid "Active"
msgstr "Hiệu lực"

#. module: calendar
#: model:ir.model.fields,field_description:calendar.field_calendar_event__activity_ids
msgid "Activities"
msgstr "Hoạt động"

#. module: calendar
#: model:ir.model,name:calendar.model_mail_activity
msgid "Activity"
msgstr "Hoạt động"

#. module: calendar
#: model:ir.model,name:calendar.model_mail_activity_type
msgid "Activity Type"
msgstr "Kiểu Hoạt động"

#. module: calendar
#. openerp-web
#: code:addons/calendar/static/src/xml/base_calendar.xml:0
#: model:ir.model.fields,field_description:calendar.field_calendar_event__allday
#, python-format
msgid "All Day"
msgstr "Cả ngày"

#. module: calendar
#: code:addons/calendar/models/calendar.py:0
#, python-format
msgid "AllDay , %s"
msgstr "Cả ngày , %s"

#. module: calendar
#: model:ir.model.constraint,message:calendar.constraint_calendar_contacts_user_id_partner_id_unique
msgid "An user cannot have twice the same contact."
msgstr "Một Người dùng không thể có hai liên hệ."

#. module: calendar
#: model_terms:ir.ui.view,arch_db:calendar.view_calendar_event_form
#: model_terms:ir.ui.view,arch_db:calendar.view_calendar_event_search
msgid "Archived"
msgstr "Đã lưu trữ"

#. module: calendar
#: model:ir.model,name:calendar.model_ir_attachment
msgid "Attachment"
msgstr "Đính kèm"

#. module: calendar
#: model:ir.model.fields,field_description:calendar.field_calendar_event__message_attachment_count
msgid "Attachment Count"
msgstr "Số lượng đính kèm"

#. module: calendar
#: model:ir.model.fields,field_description:calendar.field_calendar_event__is_attendee
msgid "Attendee"
msgstr "Tham dự"

#. module: calendar
#: model:ir.model.fields,field_description:calendar.field_calendar_event__attendee_status
msgid "Attendee Status"
msgstr "Tình trạng Tham dự"

#. module: calendar
#: model:ir.model.fields,field_description:calendar.field_calendar_event__partner_ids
#: model_terms:ir.ui.view,arch_db:calendar.invitation_page_anonymous
#: model_terms:ir.ui.view,arch_db:calendar.view_calendar_event_form
msgid "Attendees"
msgstr "Người tham dự"

#. module: calendar
#: model_terms:ir.ui.view,arch_db:calendar.view_calendar_event_search
msgid "Availability"
msgstr "Khả dụng"

#. module: calendar
#: code:addons/calendar/models/calendar.py:0
#: model:ir.model.fields.selection,name:calendar.selection__calendar_attendee__availability__busy
#: model:ir.model.fields.selection,name:calendar.selection__calendar_event__show_as__busy
#, python-format
msgid "Busy"
msgstr "Bận"

#. module: calendar
#: model:ir.model.fields,field_description:calendar.field_calendar_event__byday
msgid "By day"
msgstr "Theo ngày"

#. module: calendar
#: model:ir.ui.menu,name:calendar.mail_menu_calendar
#: model:ir.ui.menu,name:calendar.menu_calendar_configuration
msgid "Calendar"
msgstr "Lịch"

#. module: calendar
#: model:ir.actions.act_window,name:calendar.action_calendar_alarm
#: model:ir.ui.menu,name:calendar.menu_calendar_alarm
#: model_terms:ir.ui.view,arch_db:calendar.calendar_alarm_view_form
#: model_terms:ir.ui.view,arch_db:calendar.view_calendar_alarm_tree
msgid "Calendar Alarm"
msgstr "Báo động Lịch"

#. module: calendar
#: model:ir.model,name:calendar.model_calendar_attendee
msgid "Calendar Attendee Information"
<<<<<<< HEAD
msgstr "Thông tin Tham dự Lịch"
=======
msgstr "Thông tin người tham dự"
>>>>>>> 2bf4370a

#. module: calendar
#: model:ir.model,name:calendar.model_calendar_contacts
msgid "Calendar Contacts"
<<<<<<< HEAD
msgstr "Liên hệ Lịch"
=======
msgstr "Lịch liên hệ"
>>>>>>> 2bf4370a

#. module: calendar
#: model:ir.model,name:calendar.model_calendar_event
msgid "Calendar Event"
msgstr "Sự kiện Lịch"

#. module: calendar
#: model_terms:ir.ui.view,arch_db:calendar.invitation_page_anonymous
msgid "Calendar Invitation"
msgstr "Mời tham dự"

#. module: calendar
#: model:ir.model.fields,field_description:calendar.field_mail_activity__calendar_event_id
msgid "Calendar Meeting"
msgstr "Họp theo Lịch"

#. module: calendar
#: model:ir.actions.server,name:calendar.ir_cron_scheduler_alarm_ir_actions_server
#: model:ir.cron,cron_name:calendar.ir_cron_scheduler_alarm
#: model:ir.cron,name:calendar.ir_cron_scheduler_alarm
msgid "Calendar: Event Reminder"
msgstr "Lịch: Nhắc nhở Sự kiện"

#. module: calendar
#: model_terms:ir.ui.view,arch_db:calendar.view_calendar_event_form
msgid "Click here to update only this instance and not all recurrences."
msgstr ""
"Bấm để cập nhật chỉ sự kiện này (mà không phải các sự kiện khác trong cùng "
"chuỗi lặp lại của nó)"

#. module: calendar
#: model:ir.model.fields,field_description:calendar.field_calendar_attendee__common_name
msgid "Common name"
msgstr "Tên phổ thông"

#. module: calendar
#: model:ir.model.fields.selection,name:calendar.selection__calendar_event__state__open
msgid "Confirmed"
msgstr "Đã xác nhận"

#. module: calendar
#: model:ir.model,name:calendar.model_res_partner
#: model:ir.model.fields,field_description:calendar.field_calendar_attendee__partner_id
msgid "Contact"
msgstr "Liên hệ"

#. module: calendar
#: model:ir.model.fields,field_description:calendar.field_calendar_alarm__create_uid
#: model:ir.model.fields,field_description:calendar.field_calendar_attendee__create_uid
#: model:ir.model.fields,field_description:calendar.field_calendar_contacts__create_uid
#: model:ir.model.fields,field_description:calendar.field_calendar_event__create_uid
#: model:ir.model.fields,field_description:calendar.field_calendar_event_type__create_uid
msgid "Created by"
msgstr "Được tạo bởi"

#. module: calendar
#: model:ir.model.fields,field_description:calendar.field_calendar_alarm__create_date
#: model:ir.model.fields,field_description:calendar.field_calendar_attendee__create_date
#: model:ir.model.fields,field_description:calendar.field_calendar_contacts__create_date
#: model:ir.model.fields,field_description:calendar.field_calendar_event__create_date
#: model:ir.model.fields,field_description:calendar.field_calendar_event_type__create_date
msgid "Created on"
msgstr "Thời điểm tạo"

#. module: calendar
#: model:ir.model.fields,field_description:calendar.field_calendar_event__display_start
#: model_terms:ir.ui.view,arch_db:calendar.invitation_page_anonymous
msgid "Date"
msgstr "Ngày"

#. module: calendar
#: model:ir.model.fields,field_description:calendar.field_calendar_event__day
#: model:ir.model.fields.selection,name:calendar.selection__calendar_event__month_by__date
msgid "Date of month"
msgstr "Ngày trong tháng"

#. module: calendar
#: model_terms:ir.ui.view,arch_db:calendar.view_calendar_event_form
msgid "Day of Month"
msgstr "Ngày trong Tháng"

#. module: calendar
#: model:ir.model.fields.selection,name:calendar.selection__calendar_event__month_by__day
msgid "Day of month"
msgstr "Ngày trong tháng"

#. module: calendar
#: model:ir.model.fields.selection,name:calendar.selection__calendar_alarm__interval__days
#: model:ir.model.fields.selection,name:calendar.selection__calendar_event__rrule_type__daily
msgid "Days"
msgstr "Ngày"

#. module: calendar
#. openerp-web
#: code:addons/calendar/static/src/xml/base_calendar.xml:0
#: model_terms:ir.ui.view,arch_db:calendar.view_calendar_event_form
#, python-format
msgid "Decline"
msgstr "Từ chối"

#. module: calendar
#: model:ir.model.fields.selection,name:calendar.selection__calendar_attendee__state__declined
#: model:ir.model.fields.selection,name:calendar.selection__calendar_event__attendee_status__declined
msgid "Declined"
msgstr "Đã Từ chối"

#. module: calendar
#: model:ir.model.fields,field_description:calendar.field_calendar_event__description
msgid "Description"
msgstr "Miêu tả"

#. module: calendar
#. openerp-web
#: code:addons/calendar/static/src/xml/notification_calendar.xml:0
#, python-format
msgid "Details"
msgstr "Chi tiết"

#. module: calendar
#: model:ir.model.fields,field_description:calendar.field_calendar_alarm__display_name
#: model:ir.model.fields,field_description:calendar.field_calendar_alarm_manager__display_name
#: model:ir.model.fields,field_description:calendar.field_calendar_attendee__display_name
#: model:ir.model.fields,field_description:calendar.field_calendar_contacts__display_name
#: model:ir.model.fields,field_description:calendar.field_calendar_event__display_name
#: model:ir.model.fields,field_description:calendar.field_calendar_event_type__display_name
msgid "Display Name"
msgstr "Tên hiển thị"

#. module: calendar
#: model_terms:ir.ui.view,arch_db:calendar.view_calendar_event_form
msgid "Document"
msgstr "Tài liệu"

#. module: calendar
#: model:ir.model.fields,field_description:calendar.field_calendar_event__res_id
msgid "Document ID"
msgstr "ID Tài liệu"

#. module: calendar
#: model:ir.model.fields,field_description:calendar.field_calendar_event__res_model_id
msgid "Document Model"
msgstr "Model tài liệu"

#. module: calendar
#: model:ir.model.fields,field_description:calendar.field_calendar_event__res_model
msgid "Document Model Name"
msgstr "Tên Model tài liệu"

#. module: calendar
#: model:ir.model.fields,field_description:calendar.field_calendar_event__duration
#: model_terms:ir.ui.view,arch_db:calendar.view_calendar_event_form
msgid "Duration"
msgstr "Thời lượng"

#. module: calendar
#: model:ir.model.fields,field_description:calendar.field_calendar_alarm__duration_minutes
#: model:ir.model.fields,help:calendar.field_calendar_alarm__duration_minutes
msgid "Duration in minutes"
msgstr "Thời lượng theo phút"

#. module: calendar
#: model:ir.model.fields,field_description:calendar.field_calendar_attendee__email
#: model:ir.model.fields.selection,name:calendar.selection__calendar_alarm__alarm_type__email
msgid "Email"
msgstr "Email"

#. module: calendar
#: model:calendar.alarm,name:calendar.alarm_mail_1
msgid "Email - 3 Hours"
<<<<<<< HEAD
msgstr "Email - Trước 3 Giờ"
=======
msgstr "Email - 3 giờ"
>>>>>>> 2bf4370a

#. module: calendar
#: model:calendar.alarm,name:calendar.alarm_mail_2
msgid "Email - 6 Hours"
<<<<<<< HEAD
msgstr "Email - Trước 6 Giờ"
=======
msgstr "Email - 6 giờ"
>>>>>>> 2bf4370a

#. module: calendar
#: model:ir.model.fields,help:calendar.field_calendar_attendee__email
msgid "Email of Invited Person"
msgstr "Email của Người được mời"

#. module: calendar
#: model:ir.model.fields,field_description:calendar.field_calendar_contacts__partner_id
msgid "Employee"
msgstr "Người lao động"

#. module: calendar
#: model:ir.model.fields,field_description:calendar.field_calendar_event__stop_date
#: model_terms:ir.ui.view,arch_db:calendar.view_calendar_event_tree
msgid "End Date"
msgstr "Ngày kết thúc"

#. module: calendar
#: model:ir.model.fields,field_description:calendar.field_calendar_event__stop_datetime
msgid "End Datetime"
msgstr "Ngày giờ Kết thúc"

#. module: calendar
#: model:ir.model.fields.selection,name:calendar.selection__calendar_event__end_type__end_date
msgid "End date"
msgstr "Ngày kết thúc"

#. module: calendar
#: model_terms:ir.ui.view,arch_db:calendar.view_calendar_event_form
msgid "Ending at"
msgstr "Kết thúc vào"

#. module: calendar
#: model:ir.model,name:calendar.model_calendar_alarm
msgid "Event Alarm"
<<<<<<< HEAD
msgstr "Báo động Sự kiện"
=======
msgstr "Cảnh báo sự kiện"
>>>>>>> 2bf4370a

#. module: calendar
#: model:ir.model,name:calendar.model_calendar_alarm_manager
msgid "Event Alarm Manager"
<<<<<<< HEAD
msgstr "Quản lý Báo động Sự kiện"
=======
msgstr "Quản lý cảnh báo sự kiện"
>>>>>>> 2bf4370a

#. module: calendar
#: model:ir.model,name:calendar.model_calendar_event_type
msgid "Event Meeting Type"
<<<<<<< HEAD
msgstr "Kiểu Sự kiện Lịch"
=======
msgstr "Loại sự kiện"
>>>>>>> 2bf4370a

#. module: calendar
#: model:ir.model.fields,field_description:calendar.field_calendar_event__display_time
msgid "Event Time"
msgstr "Thời gian Sự kiện"

#. module: calendar
#: model:ir.model.fields.selection,name:calendar.selection__calendar_event__privacy__public
msgid "Everyone"
msgstr "Mọi người"

#. module: calendar
#: code:addons/calendar/models/mail_activity.py:0
#, python-format
msgid "Feedback: "
msgstr "Phản hồi:"

#. module: calendar
#: model:ir.model.fields.selection,name:calendar.selection__calendar_event__byday__5
msgid "Fifth"
msgstr "Thứ 5"

#. module: calendar
#: model:ir.model.fields.selection,name:calendar.selection__calendar_event__byday__1
msgid "First"
msgstr "Đầu tiên"

#. module: calendar
#: code:addons/calendar/models/calendar.py:0
#, python-format
msgid "First you have to specify the date of the invitation."
msgstr "Đầu tiên, bạn phải xác định ngày cho lời mời."

#. module: calendar
#: model:ir.model.fields,field_description:calendar.field_calendar_event__message_follower_ids
msgid "Followers"
msgstr "Người dõi theo"

#. module: calendar
#: model:ir.model.fields,field_description:calendar.field_calendar_event__message_channel_ids
msgid "Followers (Channels)"
msgstr "Người theo dõi (Các kênh)"

#. module: calendar
#: model:ir.model.fields,field_description:calendar.field_calendar_event__message_partner_ids
msgid "Followers (Partners)"
msgstr "Người theo dõi (Các đối tác)"

#. module: calendar
#: model:ir.model.fields.selection,name:calendar.selection__calendar_event__byday__4
msgid "Fourth"
msgstr "Thứ tư"

#. module: calendar
#: model:ir.model.fields.selection,name:calendar.selection__calendar_attendee__availability__free
#: model:ir.model.fields.selection,name:calendar.selection__calendar_event__show_as__free
msgid "Free"
msgstr "Rảnh"

#. module: calendar
#: model:ir.model.fields,field_description:calendar.field_calendar_attendee__availability
msgid "Free/Busy"
msgstr "Rảnh/Bận"

#. module: calendar
#: model:ir.model.fields,field_description:calendar.field_calendar_event__fr
msgid "Fri"
msgstr "Thứ sáu"

#. module: calendar
#: model:ir.model.fields.selection,name:calendar.selection__calendar_event__week_list__fr
msgid "Friday"
msgstr "Thứ sáu"

#. module: calendar
#: model_terms:ir.ui.view,arch_db:calendar.view_calendar_event_search
msgid "Group By"
msgstr "Nhóm theo"

#. module: calendar
#: code:addons/calendar/models/calendar.py:0
#, python-format
msgid "Group by date is not supported, use the calendar view instead."
msgstr ""
"Nhóm theo ngày không được hỗ trợ, thay vì thế hãy sử dụng giao diện lịch"

#. module: calendar
#: model:ir.model,name:calendar.model_ir_http
msgid "HTTP Routing"
msgstr "HTTP Routing"

#. module: calendar
#: model:ir.model.fields.selection,name:calendar.selection__calendar_alarm__interval__hours
msgid "Hours"
msgstr "Giờ"

#. module: calendar
#: model:ir.model.fields,field_description:calendar.field_calendar_alarm__id
#: model:ir.model.fields,field_description:calendar.field_calendar_alarm_manager__id
#: model:ir.model.fields,field_description:calendar.field_calendar_attendee__id
#: model:ir.model.fields,field_description:calendar.field_calendar_contacts__id
#: model:ir.model.fields,field_description:calendar.field_calendar_event__id
#: model:ir.model.fields,field_description:calendar.field_calendar_event_type__id
msgid "ID"
msgstr "ID"

#. module: calendar
#: model:ir.model.fields,help:calendar.field_calendar_event__message_needaction
#: model:ir.model.fields,help:calendar.field_calendar_event__message_unread
msgid "If checked, new messages require your attention."
msgstr "Nếu đánh dấu kiểm, các thông điệp mới yêu cầu sự có mặt của bạn."

#. module: calendar
#: model:ir.model.fields,help:calendar.field_calendar_event__message_has_error
msgid "If checked, some messages have a delivery error."
msgstr "Nếu chọn, sẽ hiển thị thông báo lỗi."

#. module: calendar
#: model:ir.model.fields,help:calendar.field_calendar_event__active
msgid ""
"If the active field is set to false, it will allow you to hide the event "
"alarm information without removing it."
msgstr ""
"Nếu trường Hiệu lực được thiết lập là false, thông tin báo động sự kiện có "
"thể được ẩn đi mà không cần xoá nó."

#. module: calendar
#: model:mail.message.subtype,name:calendar.subtype_invitation
msgid "Invitation"
msgstr "Lời mời"

#. module: calendar
#: model:ir.model.fields,field_description:calendar.field_calendar_attendee__access_token
msgid "Invitation Token"
msgstr "Token Lời mời"

#. module: calendar
#: model_terms:ir.ui.view,arch_db:calendar.view_calendar_event_form
msgid "Invitation details"
msgstr "Chi tiết lời mời"

#. module: calendar
#: model_terms:ir.ui.view,arch_db:calendar.invitation_page_anonymous
msgid "Invitation for"
msgstr "Mời tham dự"

#. module: calendar
#: model:mail.template,subject:calendar.calendar_template_meeting_invitation
msgid "Invitation to ${object.event_id.name}"
<<<<<<< HEAD
msgstr "Lời mời đến ${object.event_id.name}"
=======
msgstr "Lời mời tới ${object.event_id.name}"
>>>>>>> 2bf4370a

#. module: calendar
#: model_terms:ir.ui.view,arch_db:calendar.view_calendar_event_form
msgid "Invitations"
msgstr "Lời mời"

#. module: calendar
#: model:ir.model,name:calendar.model_mail_wizard_invite
msgid "Invite wizard"
msgstr "Đồ thuật Mời"

#. module: calendar
#: model:ir.model.fields,field_description:calendar.field_calendar_event__message_is_follower
msgid "Is Follower"
msgstr "Là người theo dõi"

#. module: calendar
#: model:ir.model.fields,field_description:calendar.field_calendar_event__is_highlighted
msgid "Is the Event Highlighted"
msgstr "Là một sự kiện Nổi bật"

#. module: calendar
#: model:ir.model.fields.selection,name:calendar.selection__calendar_event__byday__-1
msgid "Last"
msgstr "Gần nhất"

#. module: calendar
#: model:ir.model.fields,field_description:calendar.field_calendar_alarm____last_update
#: model:ir.model.fields,field_description:calendar.field_calendar_alarm_manager____last_update
#: model:ir.model.fields,field_description:calendar.field_calendar_attendee____last_update
#: model:ir.model.fields,field_description:calendar.field_calendar_contacts____last_update
#: model:ir.model.fields,field_description:calendar.field_calendar_event____last_update
#: model:ir.model.fields,field_description:calendar.field_calendar_event_type____last_update
msgid "Last Modified on"
msgstr "Sửa lần cuối"

#. module: calendar
#: model:ir.model.fields,field_description:calendar.field_calendar_alarm__write_uid
#: model:ir.model.fields,field_description:calendar.field_calendar_attendee__write_uid
#: model:ir.model.fields,field_description:calendar.field_calendar_contacts__write_uid
#: model:ir.model.fields,field_description:calendar.field_calendar_event__write_uid
#: model:ir.model.fields,field_description:calendar.field_calendar_event_type__write_uid
msgid "Last Updated by"
msgstr "Cập nhật lần cuối bởi"

#. module: calendar
#: model:ir.model.fields,field_description:calendar.field_calendar_alarm__write_date
#: model:ir.model.fields,field_description:calendar.field_calendar_attendee__write_date
#: model:ir.model.fields,field_description:calendar.field_calendar_contacts__write_date
#: model:ir.model.fields,field_description:calendar.field_calendar_event__write_date
#: model:ir.model.fields,field_description:calendar.field_calendar_event_type__write_date
msgid "Last Updated on"
msgstr "Cập nhật lần cuối"

#. module: calendar
#: model:ir.model.fields,field_description:calendar.field_res_partner__calendar_last_notif_ack
#: model:ir.model.fields,field_description:calendar.field_res_users__calendar_last_notif_ack
msgid "Last notification marked as read from base Calendar"
msgstr "Thông báo gần nhất được đánh dấu là đã đọc từ Lịch cơ sở"

#. module: calendar
#: model:ir.model.fields,help:calendar.field_calendar_event__rrule_type
msgid "Let the event automatically repeat at that interval"
msgstr "Cho sự kiện tự động lặp lại theo khoảng thời gian đó"

#. module: calendar
#: model:ir.model.fields,field_description:calendar.field_calendar_event__location
#: model_terms:ir.ui.view,arch_db:calendar.invitation_page_anonymous
msgid "Location"
msgstr "Địa điểm"

#. module: calendar
#: model:ir.model.fields,help:calendar.field_calendar_event__location
msgid "Location of Event"
msgstr "Địa điểm của Sự kiện"

#. module: calendar
#: model_terms:ir.ui.view,arch_db:calendar.invitation_page_anonymous
msgid "Logo"
msgstr "Biểu tượng"

#. module: calendar
#: model:ir.model.fields,field_description:calendar.field_calendar_event__message_main_attachment_id
msgid "Main Attachment"
msgstr "Đính kèm chính"

#. module: calendar
#: model:ir.model.fields,field_description:calendar.field_calendar_contacts__user_id
msgid "Me"
msgstr "Tôi"

#. module: calendar
#: model:ir.model.fields.selection,name:calendar.selection__mail_activity_type__category__meeting
#: model_terms:ir.ui.view,arch_db:calendar.view_calendar_event_search
msgid "Meeting"
msgstr "Cuộc họp"

#. module: calendar
#: code:addons/calendar/models/calendar.py:0
#: code:addons/calendar/models/calendar.py:0
#, python-format
msgid "Meeting '%s' starts '%s' and ends '%s'"
msgstr "Sự kiện '%s' bắt đầu vào '%s' và kết thúc vào '%s'"

#. module: calendar
#: model_terms:ir.ui.view,arch_db:calendar.view_calendar_event_form
msgid "Meeting Details"
msgstr "Chi tiết Cuộc gặp"

#. module: calendar
#: model:ir.model.fields,field_description:calendar.field_calendar_event__name
msgid "Meeting Subject"
msgstr "Chủ đề Cuộc gặp"

#. module: calendar
#: model:ir.actions.act_window,name:calendar.action_calendar_event_type
#: model:ir.ui.menu,name:calendar.menu_calendar_event_type
#: model_terms:ir.ui.view,arch_db:calendar.view_calendar_event_type_tree
msgid "Meeting Types"
msgstr "Kiểu Cuộc gặp"

#. module: calendar
#: model:ir.model.fields,field_description:calendar.field_calendar_attendee__event_id
msgid "Meeting linked"
msgstr "Cuộc họp được liên kết"

#. module: calendar
#: model:ir.actions.act_window,name:calendar.action_calendar_event
#: model:ir.actions.act_window,name:calendar.action_calendar_event_notify
#: model_terms:ir.ui.view,arch_db:calendar.view_calendar_event_calendar
#: model_terms:ir.ui.view,arch_db:calendar.view_calendar_event_form
#: model_terms:ir.ui.view,arch_db:calendar.view_calendar_event_tree
msgid "Meetings"
msgstr "Cuộc gặp"

#. module: calendar
#: model:ir.model,name:calendar.model_mail_message
msgid "Message"
msgstr "Thông điệp"

#. module: calendar
#: model:ir.model.fields,field_description:calendar.field_calendar_event__message_has_error
msgid "Message Delivery error"
msgstr "Thông báo gửi đi gặp lỗi"

#. module: calendar
#: model:ir.model.fields,field_description:calendar.field_calendar_event__message_ids
msgid "Messages"
msgstr "Thông điệp"

#. module: calendar
#: model:ir.model.fields.selection,name:calendar.selection__calendar_alarm__interval__minutes
msgid "Minutes"
msgstr "Phút"

#. module: calendar
#: model_terms:ir.ui.view,arch_db:calendar.view_calendar_event_form
msgid "Misc"
msgstr "Các thứ khác"

#. module: calendar
#: model:ir.model.fields,field_description:calendar.field_calendar_event__mo
msgid "Mon"
msgstr "Thứ hai"

#. module: calendar
#: model:ir.model.fields.selection,name:calendar.selection__calendar_event__week_list__mo
msgid "Monday"
msgstr "Thứ Hai"

#. module: calendar
#: model:ir.model.fields.selection,name:calendar.selection__calendar_event__rrule_type__monthly
msgid "Months"
msgstr "Tháng"

#. module: calendar
#: model_terms:ir.ui.view,arch_db:calendar.view_calendar_event_search
msgid "My Meetings"
msgstr "Cuộc gặp của tôi"

#. module: calendar
#: model:ir.model.fields,field_description:calendar.field_calendar_alarm__name
#: model:ir.model.fields,field_description:calendar.field_calendar_event_type__name
msgid "Name"
msgstr "Tên"

#. module: calendar
#: model:ir.model.fields.selection,name:calendar.selection__calendar_attendee__state__needsaction
#: model:ir.model.fields.selection,name:calendar.selection__calendar_event__attendee_status__needsaction
msgid "Needs Action"
msgstr "Cần có Hành động"

#. module: calendar
#: model_terms:ir.ui.view,arch_db:calendar.invitation_page_anonymous
msgid "No I'm not going."
msgstr "Không, tôi sẽ không tham dự."

#. module: calendar
#: model:ir.model.fields.selection,name:calendar.selection__calendar_alarm__alarm_type__notification
msgid "Notification"
msgstr "Thông báo"

#. module: calendar
#: model:calendar.alarm,name:calendar.alarm_notif_5
msgid "Notification - 1 Days"
<<<<<<< HEAD
msgstr "Thông báo - Trước 1 Ngày"
=======
msgstr "Cảnh báo - 1 Ngày"
>>>>>>> 2bf4370a

#. module: calendar
#: model:calendar.alarm,name:calendar.alarm_notif_3
msgid "Notification - 1 Hours"
<<<<<<< HEAD
msgstr "Thông báo - Trước 1 Giờ"
=======
msgstr "Cảnh báo - 1 Giờ"
>>>>>>> 2bf4370a

#. module: calendar
#: model:calendar.alarm,name:calendar.alarm_notif_1
msgid "Notification - 15 Minutes"
<<<<<<< HEAD
msgstr "Thông báo - Trước 15 Phút"
=======
msgstr "Cảnh báo - 15 Phút"
>>>>>>> 2bf4370a

#. module: calendar
#: model:calendar.alarm,name:calendar.alarm_notif_4
msgid "Notification - 2 Hours"
<<<<<<< HEAD
msgstr "Thông báo - Trước 2 Giờ"
=======
msgstr "Cảnh báo - 2 Giờ"
>>>>>>> 2bf4370a

#. module: calendar
#: model:calendar.alarm,name:calendar.alarm_notif_2
msgid "Notification - 30 Minutes"
<<<<<<< HEAD
msgstr "Thông báo - Trước 30 Phút"
=======
msgstr "Cảnh báo - 30 Phút"
>>>>>>> 2bf4370a

#. module: calendar
#: model:ir.model.fields,field_description:calendar.field_calendar_event__message_needaction_counter
msgid "Number of Actions"
msgstr "Số lượng Hành động"

#. module: calendar
#: model:ir.model.fields,field_description:calendar.field_calendar_event__message_has_error_counter
msgid "Number of errors"
msgstr "Số lượng lỗi"

#. module: calendar
#: model:ir.model.fields,help:calendar.field_calendar_event__message_needaction_counter
msgid "Number of messages which requires an action"
msgstr "Số thông điệp cần có hành động"

#. module: calendar
#: model:ir.model.fields,help:calendar.field_calendar_event__message_has_error_counter
msgid "Number of messages with delivery error"
msgstr "Số tin gửi đi bị lỗi"

#. module: calendar
#: model:ir.model.fields.selection,name:calendar.selection__calendar_event__end_type__count
msgid "Number of repetitions"
msgstr "Số lần tái diễn"

#. module: calendar
#: model:ir.model.fields,help:calendar.field_calendar_event__message_unread_counter
msgid "Number of unread messages"
msgstr "Số thông điệp chưa đọc"

#. module: calendar
#. openerp-web
#: code:addons/calendar/static/src/xml/notification_calendar.xml:0
#, python-format
msgid "OK"
msgstr "Đồng ý"

#. module: calendar
#: model:ir.model.fields.selection,name:calendar.selection__calendar_event__privacy__confidential
msgid "Only internal users"
msgstr "Chỉ Người dùng nội bộ"

#. module: calendar
#: model:ir.model.fields.selection,name:calendar.selection__calendar_event__privacy__private
msgid "Only me"
msgstr "Chỉ tôi"

#. module: calendar
#: model_terms:ir.ui.view,arch_db:calendar.mail_activity_view_form_popup
msgid "Open Calendar"
<<<<<<< HEAD
msgstr "Mở Lịch"
=======
msgstr "Mở lịch"
>>>>>>> 2bf4370a

#. module: calendar
#: model:ir.model.fields,field_description:calendar.field_calendar_event__month_by
msgid "Option"
msgstr "Tùy chọn"

#. module: calendar
#: model_terms:ir.ui.view,arch_db:calendar.view_calendar_event_form
msgid "Options"
msgstr "Tùy chọn"

#. module: calendar
#: model:ir.model.fields,field_description:calendar.field_calendar_event__user_id
#: model_terms:ir.ui.view,arch_db:calendar.view_calendar_event_form
msgid "Owner"
msgstr "Chủ trì"

#. module: calendar
#: model:ir.model.fields,field_description:calendar.field_calendar_event__attendee_ids
msgid "Participant"
msgstr "Thành phần tham dự"

#. module: calendar
#: model:ir.model.fields,help:calendar.field_calendar_event__partner_id
msgid "Partner-related data of the user"
msgstr "Đối tác liên hệ dữ liệu với tài khoản"

#. module: calendar
#: code:addons/calendar/models/calendar.py:0
#, python-format
msgid "Please select a proper day of the month."
msgstr "Vui lòng chọn một ngày phù hợp trong tháng."

#. module: calendar
#: model:ir.model.fields,field_description:calendar.field_calendar_event__privacy
#: model_terms:ir.ui.view,arch_db:calendar.view_calendar_event_search
msgid "Privacy"
msgstr "Tính riêng tư"

#. module: calendar
#: model:ir.model.fields,field_description:calendar.field_calendar_event__rrule_type
msgid "Recurrence"
msgstr "Tái diễn"

#. module: calendar
#: model:ir.model.fields,field_description:calendar.field_calendar_event__end_type
msgid "Recurrence Termination"
msgstr "Kết thúc Tái diễn"

#. module: calendar
#: model:ir.model.fields,field_description:calendar.field_calendar_event__recurrency
msgid "Recurrent"
msgstr "Lặp lại"

#. module: calendar
#: model:ir.model.fields,field_description:calendar.field_calendar_event__recurrent_id
msgid "Recurrent ID"
msgstr "Mã định kỳ"

#. module: calendar
#: model:ir.model.fields,field_description:calendar.field_calendar_event__recurrent_id_date
msgid "Recurrent ID date"
msgstr "Ngày Mã định kỳ"

#. module: calendar
#: model:ir.model.fields,help:calendar.field_calendar_event__recurrency
msgid "Recurrent Meeting"
msgstr "Cuộc gặp có tính chất tái diễn theo chu kỳ"

#. module: calendar
#: model:ir.model.fields,field_description:calendar.field_calendar_event__rrule
msgid "Recurrent Rule"
msgstr "Quy tắc lặp lại"

#. module: calendar
#: model:ir.model.fields,field_description:calendar.field_calendar_alarm__duration
msgid "Remind Before"
msgstr "Nhắc nhở Trước"

#. module: calendar
#: model:ir.model.fields,field_description:calendar.field_calendar_event__alarm_ids
msgid "Reminders"
msgstr "Nhắc nhở"

#. module: calendar
#: model:ir.model.fields,field_description:calendar.field_calendar_event__count
msgid "Repeat"
msgstr "Lặp lại"

#. module: calendar
#: model:ir.model.fields,field_description:calendar.field_calendar_event__interval
msgid "Repeat Every"
msgstr "Lặp lại mỗi"

#. module: calendar
#: model:ir.model.fields,field_description:calendar.field_calendar_event__final_date
msgid "Repeat Until"
msgstr "Lặp lại cho đến"

#. module: calendar
#: model:ir.model.fields,help:calendar.field_calendar_event__interval
msgid "Repeat every (Days/Week/Month/Year)"
msgstr "Lặp lại mỗi (Ngày/Tuần/Tháng/Năm)"

#. module: calendar
#: model:ir.model.fields,help:calendar.field_calendar_event__count
msgid "Repeat x times"
msgstr "Lặp lại x lần"

#. module: calendar
#: model:ir.model.fields,field_description:calendar.field_calendar_event__partner_id
#: model_terms:ir.ui.view,arch_db:calendar.view_calendar_event_search
msgid "Responsible"
msgstr "Người phụ trách"

#. module: calendar
#: model:ir.model.fields,field_description:calendar.field_calendar_event__sa
msgid "Sat"
msgstr "Thứ 7"

#. module: calendar
#: model:ir.model.fields.selection,name:calendar.selection__calendar_event__week_list__sa
msgid "Saturday"
msgstr "Thứ Bảy"

#. module: calendar
#: model_terms:ir.actions.act_window,help:calendar.action_calendar_event
msgid "Schedule a new meeting"
<<<<<<< HEAD
msgstr "Ấn định một cuộc gặp"
=======
msgstr "Lên lịch mới"
>>>>>>> 2bf4370a

#. module: calendar
#: model_terms:ir.ui.view,arch_db:calendar.view_calendar_event_search
msgid "Search Meetings"
msgstr "Tìm kiếm Cuộc gặp"

#. module: calendar
#: model:ir.model.fields.selection,name:calendar.selection__calendar_event__byday__2
msgid "Second"
msgstr "Giây"

#. module: calendar
#: model_terms:ir.ui.view,arch_db:calendar.view_calendar_event_form
msgid "Select attendees..."
msgstr "Chọn người tham dự..."

#. module: calendar
#: model_terms:ir.ui.view,arch_db:calendar.view_calendar_event_form
msgid "Send mail"
msgstr "Gửi thư"

#. module: calendar
#: model:ir.model.fields,field_description:calendar.field_calendar_event__show_as
msgid "Show Time as"
msgstr "Hiển thị Thời gian là"

#. module: calendar
#. openerp-web
#: code:addons/calendar/static/src/xml/notification_calendar.xml:0
#, python-format
msgid "Snooze"
msgstr "Tạm dừng"

#. module: calendar
#: model:ir.model.fields,field_description:calendar.field_calendar_event__start
msgid "Start"
msgstr "Khởi động"

#. module: calendar
#: model:ir.model.fields,field_description:calendar.field_calendar_event__start_date
#: model_terms:ir.ui.view,arch_db:calendar.view_calendar_event_tree
msgid "Start Date"
msgstr "Ngày bắt đầu"

#. module: calendar
#: model:ir.model.fields,field_description:calendar.field_calendar_event__start_datetime
msgid "Start DateTime"
msgstr "Ngày giờ Bắt đầu"

#. module: calendar
#: model:ir.model.fields,help:calendar.field_calendar_event__start
msgid "Start date of an event, without time for full days events"
msgstr ""
"Ngày bắt đầu của sự kiện, không có giờ đối với các sự kiện kéo dài cả ngày"

#. module: calendar
#: model_terms:ir.ui.view,arch_db:calendar.view_calendar_event_form
msgid "Starting at"
msgstr "Bắt đầu vào"

#. module: calendar
#: model:ir.model.fields,field_description:calendar.field_calendar_attendee__state
#: model:ir.model.fields,field_description:calendar.field_calendar_event__state
msgid "Status"
msgstr "Tình trạng"

#. module: calendar
#: model:ir.model.fields,help:calendar.field_calendar_attendee__state
msgid "Status of the attendee's participation"
msgstr "Tình trạng tham dự của Người tham dự"

#. module: calendar
#: model_terms:ir.ui.view,arch_db:calendar.view_calendar_event_form
msgid "Status:"
<<<<<<< HEAD
msgstr "Tình trạng:"
=======
msgstr "Trạng thái:"
>>>>>>> 2bf4370a

#. module: calendar
#: model:ir.model.fields,field_description:calendar.field_calendar_event__stop
msgid "Stop"
msgstr "Dừng"

#. module: calendar
#: model:ir.model.fields,help:calendar.field_calendar_event__stop
msgid "Stop date of an event, without time for full days events"
msgstr ""
"Ngày kết thúc của một sự kiện, không có thời gian đối với các sự kiện diễn "
"ra cả ngày"

#. module: calendar
#: model_terms:ir.ui.view,arch_db:calendar.view_calendar_event_tree
msgid "Subject"
msgstr "Chủ đề"

#. module: calendar
#: model:ir.model.fields,field_description:calendar.field_calendar_event__su
msgid "Sun"
msgstr "CN"

#. module: calendar
#: model:ir.model.fields.selection,name:calendar.selection__calendar_event__week_list__su
msgid "Sunday"
msgstr "Chủ nhật"

#. module: calendar
#: model:ir.model.constraint,message:calendar.constraint_calendar_event_type_name_uniq
msgid "Tag name already exists !"
msgstr "Tên tag đã tồn tại!"

#. module: calendar
#: model:ir.model.fields,field_description:calendar.field_calendar_event__categ_ids
msgid "Tags"
msgstr "Từ khóa"

#. module: calendar
#: model_terms:ir.ui.view,arch_db:calendar.view_calendar_event_form
msgid "The"
msgstr " "

#. module: calendar
#. openerp-web
#: code:addons/calendar/static/src/js/mail_activity.js:0
#, python-format
msgid ""
"The activity is linked to a meeting. Deleting it will remove the meeting as "
"well. Do you want to proceed ?"
msgstr ""
"Hoạt động được liên kết với một sự kiện (lịch). Xoá nó sẽ đồng thời xoá sự "
"kiện. Bạn có muốn tiếp tục?"

#. module: calendar
#: model_terms:ir.actions.act_window,help:calendar.action_calendar_event
msgid ""
"The calendar is shared between employees and fully integrated with\n"
"            other applications such as the employee leaves or the business\n"
"            opportunities."
msgstr ""
"Lịch được chia sẻ giữa các nhân viên và được tích hợp đầy đủ với\n"
"             các ứng dụng khác như Nghỉ của Nhân viên hoặc\n"
"             cơ hội kinh doanh."

#. module: calendar
#: code:addons/calendar/models/calendar.py:0
#, python-format
msgid ""
"The ending date and time cannot be earlier than the starting date and time."
<<<<<<< HEAD
msgstr "Ngày giờ kết thúc không thể sớm hơn ngày giờ bắt đầu."
=======
msgstr "Ngày và thời gian kết thúc không thể sớm hơn ngày và giờ bắt đầu."
>>>>>>> 2bf4370a

#. module: calendar
#: code:addons/calendar/models/calendar.py:0
#, python-format
msgid "The ending date cannot be earlier than the starting date."
<<<<<<< HEAD
msgstr "Ngày kết thúc không thể sớm hơn ngày bắt đầu."
=======
msgstr "Ngày kết thúc không thể trước ngày bắt đầu."
>>>>>>> 2bf4370a

#. module: calendar
#: code:addons/calendar/models/calendar.py:0
#, python-format
msgid "The interval cannot be negative."
<<<<<<< HEAD
msgstr "Khoảng thời gian không được phép âm."
=======
msgstr "Thời lượng không thể mang dấu âm."
>>>>>>> 2bf4370a

#. module: calendar
#: code:addons/calendar/models/calendar.py:0
#, python-format
msgid "The number of repetitions  cannot be negative."
msgstr "Số lần lặp lại không được phép âm."

#. module: calendar
#: model:ir.model.fields.selection,name:calendar.selection__calendar_event__byday__3
msgid "Third"
msgstr "Thứ 3"

#. module: calendar
#: model_terms:ir.ui.view,arch_db:calendar.view_calendar_event_form
msgid "This event is linked to a recurrence...<br/>"
msgstr "Sự kiện này nằm trong một chuỗi tái lặp...<br/>"

#. module: calendar
#: model:ir.model.fields,field_description:calendar.field_calendar_event__th
msgid "Thu"
msgstr "Thứ 5"

#. module: calendar
#: model:ir.model.fields.selection,name:calendar.selection__calendar_event__week_list__th
msgid "Thursday"
msgstr "Thứ năm"

#. module: calendar
#: model:ir.model.fields,field_description:calendar.field_calendar_event__event_tz
msgid "Timezone"
msgstr "Múi giờ"

#. module: calendar
#: code:addons/calendar/models/res_users.py:0
#, python-format
msgid "Today's Meetings"
<<<<<<< HEAD
msgstr "Cuộc gặp Hôm nay"
=======
msgstr "Cuộc hẹn hôm nay"
>>>>>>> 2bf4370a

#. module: calendar
#: model:ir.model.fields,field_description:calendar.field_calendar_event__tu
msgid "Tue"
msgstr "Thứ 3"

#. module: calendar
#: model:ir.model.fields.selection,name:calendar.selection__calendar_event__week_list__tu
msgid "Tuesday"
msgstr "Thứ Ba"

#. module: calendar
#: model:ir.model.fields,field_description:calendar.field_calendar_alarm__alarm_type
msgid "Type"
msgstr "Kiểu"

#. module: calendar
#. openerp-web
#: code:addons/calendar/static/src/xml/base_calendar.xml:0
#: model:ir.model.fields.selection,name:calendar.selection__calendar_attendee__state__tentative
#: model:ir.model.fields.selection,name:calendar.selection__calendar_event__attendee_status__tentative
#: model_terms:ir.ui.view,arch_db:calendar.view_calendar_event_form
#, python-format
msgid "Uncertain"
msgstr "Không chắc chắn"

#. module: calendar
#: model:ir.model.fields.selection,name:calendar.selection__calendar_event__state__draft
msgid "Unconfirmed"
msgstr "Chưa xác nhận"

#. module: calendar
#: model:ir.model.fields,field_description:calendar.field_calendar_alarm__interval
msgid "Unit"
msgstr "Đơn vị"

#. module: calendar
#: model:ir.model.fields,field_description:calendar.field_calendar_event__message_unread
msgid "Unread Messages"
msgstr "Thông điệp chưa đọc"

#. module: calendar
#: model:ir.model.fields,field_description:calendar.field_calendar_event__message_unread_counter
msgid "Unread Messages Counter"
msgstr "Bộ đếm Thông điệp chưa đọc"

#. module: calendar
#: model_terms:ir.ui.view,arch_db:calendar.view_calendar_event_form
msgid "Until"
msgstr "Cho đến"

#. module: calendar
#: model_terms:ir.ui.view,arch_db:calendar.view_calendar_event_form
msgid "Update only this instance"
msgstr "Chỉ cập nhật instance này"

#. module: calendar
#: model:ir.model,name:calendar.model_res_users
msgid "Users"
msgstr "Người dùng"

#. module: calendar
#: model:ir.model.fields,field_description:calendar.field_calendar_event__we
msgid "Wed"
msgstr "Thứ tư"

#. module: calendar
#: model:ir.model.fields.selection,name:calendar.selection__calendar_event__week_list__we
msgid "Wednesday"
msgstr "Thứ Tư"

#. module: calendar
#: model:ir.model.fields,field_description:calendar.field_calendar_event__week_list
msgid "Weekday"
msgstr "Ngày trong tuần"

#. module: calendar
#: model:ir.model.fields.selection,name:calendar.selection__calendar_event__rrule_type__weekly
msgid "Weeks"
msgstr "Tuần"

#. module: calendar
#: model:ir.model.fields.selection,name:calendar.selection__calendar_event__rrule_type__yearly
msgid "Years"
msgstr "Năm"

#. module: calendar
#: model_terms:ir.ui.view,arch_db:calendar.invitation_page_anonymous
msgid "Yes I'm going."
msgstr "Có, tôi sẽ tham gia."

#. module: calendar
#: code:addons/calendar/models/calendar.py:0
#, python-format
msgid "You cannot duplicate a calendar attendee."
msgstr "Bạn không thể đúp thành phần tham dự."

#. module: calendar
#: model_terms:ir.ui.view,arch_db:calendar.view_calendar_event_form
msgid "e.g. Business Lunch"
msgstr "vd Ăn trưa công việc"<|MERGE_RESOLUTION|>--- conflicted
+++ resolved
@@ -526,11 +526,7 @@
 #. module: calendar
 #: model:ir.model.fields,field_description:calendar.field_mail_activity_type__category
 msgid "Action to Perform"
-<<<<<<< HEAD
 msgstr "Hành động cần thực hiện"
-=======
-msgstr "Hoạt động cần thực hiện"
->>>>>>> 2bf4370a
 
 #. module: calendar
 #: model:ir.model.fields,help:calendar.field_mail_activity_type__category
@@ -538,13 +534,8 @@
 "Actions may trigger specific behavior like opening calendar view or "
 "automatically mark as done when a document is uploaded"
 msgstr ""
-<<<<<<< HEAD
 "Hành động có thể khởi chạy cách hàng xử cụ thể như mở giao diện lịch hoặc "
 "tự động đánh dấu hoàn thành khi một tài liệu được tải liên"
-=======
-"Hành động có thể kích hoạt hành vi cụ thể như mở chế độ xem lịch hoặc tự "
-"động đánh dấu là xong khi tài liệu được tải lên"
->>>>>>> 2bf4370a
 
 #. module: calendar
 #: model:ir.model.fields,field_description:calendar.field_calendar_contacts__active
@@ -654,20 +645,12 @@
 #. module: calendar
 #: model:ir.model,name:calendar.model_calendar_attendee
 msgid "Calendar Attendee Information"
-<<<<<<< HEAD
 msgstr "Thông tin Tham dự Lịch"
-=======
-msgstr "Thông tin người tham dự"
->>>>>>> 2bf4370a
 
 #. module: calendar
 #: model:ir.model,name:calendar.model_calendar_contacts
 msgid "Calendar Contacts"
-<<<<<<< HEAD
 msgstr "Liên hệ Lịch"
-=======
-msgstr "Lịch liên hệ"
->>>>>>> 2bf4370a
 
 #. module: calendar
 #: model:ir.model,name:calendar.model_calendar_event
@@ -837,20 +820,12 @@
 #. module: calendar
 #: model:calendar.alarm,name:calendar.alarm_mail_1
 msgid "Email - 3 Hours"
-<<<<<<< HEAD
 msgstr "Email - Trước 3 Giờ"
-=======
-msgstr "Email - 3 giờ"
->>>>>>> 2bf4370a
 
 #. module: calendar
 #: model:calendar.alarm,name:calendar.alarm_mail_2
 msgid "Email - 6 Hours"
-<<<<<<< HEAD
 msgstr "Email - Trước 6 Giờ"
-=======
-msgstr "Email - 6 giờ"
->>>>>>> 2bf4370a
 
 #. module: calendar
 #: model:ir.model.fields,help:calendar.field_calendar_attendee__email
@@ -886,29 +861,17 @@
 #. module: calendar
 #: model:ir.model,name:calendar.model_calendar_alarm
 msgid "Event Alarm"
-<<<<<<< HEAD
 msgstr "Báo động Sự kiện"
-=======
-msgstr "Cảnh báo sự kiện"
->>>>>>> 2bf4370a
 
 #. module: calendar
 #: model:ir.model,name:calendar.model_calendar_alarm_manager
 msgid "Event Alarm Manager"
-<<<<<<< HEAD
 msgstr "Quản lý Báo động Sự kiện"
-=======
-msgstr "Quản lý cảnh báo sự kiện"
->>>>>>> 2bf4370a
 
 #. module: calendar
 #: model:ir.model,name:calendar.model_calendar_event_type
 msgid "Event Meeting Type"
-<<<<<<< HEAD
 msgstr "Kiểu Sự kiện Lịch"
-=======
-msgstr "Loại sự kiện"
->>>>>>> 2bf4370a
 
 #. module: calendar
 #: model:ir.model.fields,field_description:calendar.field_calendar_event__display_time
@@ -1058,11 +1021,7 @@
 #. module: calendar
 #: model:mail.template,subject:calendar.calendar_template_meeting_invitation
 msgid "Invitation to ${object.event_id.name}"
-<<<<<<< HEAD
 msgstr "Lời mời đến ${object.event_id.name}"
-=======
-msgstr "Lời mời tới ${object.event_id.name}"
->>>>>>> 2bf4370a
 
 #. module: calendar
 #: model_terms:ir.ui.view,arch_db:calendar.view_calendar_event_form
@@ -1268,47 +1227,27 @@
 #. module: calendar
 #: model:calendar.alarm,name:calendar.alarm_notif_5
 msgid "Notification - 1 Days"
-<<<<<<< HEAD
 msgstr "Thông báo - Trước 1 Ngày"
-=======
-msgstr "Cảnh báo - 1 Ngày"
->>>>>>> 2bf4370a
 
 #. module: calendar
 #: model:calendar.alarm,name:calendar.alarm_notif_3
 msgid "Notification - 1 Hours"
-<<<<<<< HEAD
 msgstr "Thông báo - Trước 1 Giờ"
-=======
-msgstr "Cảnh báo - 1 Giờ"
->>>>>>> 2bf4370a
 
 #. module: calendar
 #: model:calendar.alarm,name:calendar.alarm_notif_1
 msgid "Notification - 15 Minutes"
-<<<<<<< HEAD
 msgstr "Thông báo - Trước 15 Phút"
-=======
-msgstr "Cảnh báo - 15 Phút"
->>>>>>> 2bf4370a
 
 #. module: calendar
 #: model:calendar.alarm,name:calendar.alarm_notif_4
 msgid "Notification - 2 Hours"
-<<<<<<< HEAD
 msgstr "Thông báo - Trước 2 Giờ"
-=======
-msgstr "Cảnh báo - 2 Giờ"
->>>>>>> 2bf4370a
 
 #. module: calendar
 #: model:calendar.alarm,name:calendar.alarm_notif_2
 msgid "Notification - 30 Minutes"
-<<<<<<< HEAD
 msgstr "Thông báo - Trước 30 Phút"
-=======
-msgstr "Cảnh báo - 30 Phút"
->>>>>>> 2bf4370a
 
 #. module: calendar
 #: model:ir.model.fields,field_description:calendar.field_calendar_event__message_needaction_counter
@@ -1360,11 +1299,7 @@
 #. module: calendar
 #: model_terms:ir.ui.view,arch_db:calendar.mail_activity_view_form_popup
 msgid "Open Calendar"
-<<<<<<< HEAD
 msgstr "Mở Lịch"
-=======
-msgstr "Mở lịch"
->>>>>>> 2bf4370a
 
 #. module: calendar
 #: model:ir.model.fields,field_description:calendar.field_calendar_event__month_by
@@ -1493,11 +1428,7 @@
 #. module: calendar
 #: model_terms:ir.actions.act_window,help:calendar.action_calendar_event
 msgid "Schedule a new meeting"
-<<<<<<< HEAD
 msgstr "Ấn định một cuộc gặp"
-=======
-msgstr "Lên lịch mới"
->>>>>>> 2bf4370a
 
 #. module: calendar
 #: model_terms:ir.ui.view,arch_db:calendar.view_calendar_event_search
@@ -1572,11 +1503,7 @@
 #. module: calendar
 #: model_terms:ir.ui.view,arch_db:calendar.view_calendar_event_form
 msgid "Status:"
-<<<<<<< HEAD
 msgstr "Tình trạng:"
-=======
-msgstr "Trạng thái:"
->>>>>>> 2bf4370a
 
 #. module: calendar
 #: model:ir.model.fields,field_description:calendar.field_calendar_event__stop
@@ -1647,31 +1574,19 @@
 #, python-format
 msgid ""
 "The ending date and time cannot be earlier than the starting date and time."
-<<<<<<< HEAD
 msgstr "Ngày giờ kết thúc không thể sớm hơn ngày giờ bắt đầu."
-=======
-msgstr "Ngày và thời gian kết thúc không thể sớm hơn ngày và giờ bắt đầu."
->>>>>>> 2bf4370a
 
 #. module: calendar
 #: code:addons/calendar/models/calendar.py:0
 #, python-format
 msgid "The ending date cannot be earlier than the starting date."
-<<<<<<< HEAD
 msgstr "Ngày kết thúc không thể sớm hơn ngày bắt đầu."
-=======
-msgstr "Ngày kết thúc không thể trước ngày bắt đầu."
->>>>>>> 2bf4370a
 
 #. module: calendar
 #: code:addons/calendar/models/calendar.py:0
 #, python-format
 msgid "The interval cannot be negative."
-<<<<<<< HEAD
 msgstr "Khoảng thời gian không được phép âm."
-=======
-msgstr "Thời lượng không thể mang dấu âm."
->>>>>>> 2bf4370a
 
 #. module: calendar
 #: code:addons/calendar/models/calendar.py:0
@@ -1708,11 +1623,7 @@
 #: code:addons/calendar/models/res_users.py:0
 #, python-format
 msgid "Today's Meetings"
-<<<<<<< HEAD
 msgstr "Cuộc gặp Hôm nay"
-=======
-msgstr "Cuộc hẹn hôm nay"
->>>>>>> 2bf4370a
 
 #. module: calendar
 #: model:ir.model.fields,field_description:calendar.field_calendar_event__tu
