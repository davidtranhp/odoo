odoo.define('base_calendar.base_calendar', function (require) {
"use strict";

var bus = require('bus.bus').bus;
var core = require('web.core');
var CalendarView = require('web_calendar.CalendarView');
var data = require('web.data');
var Dialog = require('web.Dialog');
var form_common = require('web.form_common');
var Model = require('web.DataModel');
var Notification = require('web.notification').Notification;
var session = require('web.session');
var WebClient = require('web.WebClient');
var widgets = require('web_calendar.widgets');

var FieldMany2ManyTags = core.form_widget_registry.get('many2many_tags');
var _t = core._t;
var _lt = core._lt;
var QWeb = core.qweb;

CalendarView.include({
    extraSideBar: function() {
        var result = this._super();
        if (this.useContacts) {
            return result.then(this.sidebar.filter.initialize_favorites.bind(this.sidebar.filter));
        }
        return result;
    },
    get_all_filters_ordered: function() {
        var filters = this._super();
        if (this.useContacts) {
            var filter_me = _.first(_.values(this.all_filters));
            var filter_all = this.all_filters[-1];
            filters = [].concat(filter_me, _.difference(filters, [filter_me, filter_all]), filter_all);
        }
        return filters;
    }
});

var FieldMany2One = core.form_widget_registry.get('many2one');
var SidebarFilterM2O = FieldMany2One.extend({
    get_search_blacklist: function () {
        return this._super.apply(this, arguments).concat(this.filter_ids);
    },
    set_filter_ids: function (filter_ids) {
        this.filter_ids = filter_ids;
    },
});

widgets.SidebarFilter.include({
    events: _.extend(widgets.SidebarFilter.prototype.events, {
        'click .o_remove_contact': 'on_remove_filter',
    }),

    init: function () {
        this._super.apply(this, arguments);
        this.ds_contacts = new data.DataSet(this, 'calendar.contacts', session.context);
    },
    initialize_favorites: function () {
        return this.load_favorite_list().then(this.initialize_m2o.bind(this));
    },
    initialize_m2o: function() {
<<<<<<< HEAD
        this.dfm = new form_common.DefaultFieldManager(this);
=======
        var self = this;
        if (!this.view.useContacts) {
            return;
        }
        this.dfm = new form_common.DefaultFieldManager(self);
>>>>>>> f830c7c3
        this.dfm.extend_field_desc({
            partner_id: {
                relation: "res.partner",
            },
        });
        this.m2o = new SidebarFilterM2O(this.dfm, {
            attrs: {
                class: 'o_add_favorite_calendar',
                name: "partner_id",
                type: "many2one",
                options: '{"no_open": True}',
                placeholder: _t("Add Favorite Calendar"),
            },
        });
        this.m2o.set_filter_ids(_.pluck(this.view.all_filters, 'value'));
        this.m2o.appendTo(this.$el);
        var self = this;
        this.m2o.on('change:value', this, function() {
            // once selected, we reset the value to false.
            if (self.m2o.get_value()) {
                self.on_add_filter();
            }
        });
    },
    load_favorite_list: function () {
        var self = this;
        // Untick sidebar's filters if there is an active partner in the context
        var active_partner = (this.view.dataset.context.active_model === 'res.partner');
        return session.is_bound.then(function() {
            self.view.all_filters = {};
            self.view.now_filter_ids = [];
            self._add_filter(session.partner_id, session.name + _lt(" [Me]"), !active_partner);
            self._add_filter(-1, _lt("Everybody's calendars"), false, false);
            //Get my coworkers/contacts
            return new Model("calendar.contacts")
                .query(["partner_id"])
                .filter([["user_id", "=", session.uid]])
                .all()
                .then(function(result) {
                    _.each(result, function(item) {
                        self._add_filter(item.partner_id[0], item.partner_id[1], !active_partner, true);
                    });

                    self.view.now_filter_ids = _.pluck(self.view.all_filters, 'value');

                    self.render();
                });
        });
    },
    reload: function () {
        this.trigger_up('reload_events');
        this.render();
        this.m2o.set_filter_ids(_.pluck(this.view.all_filters, 'value'));
        this.m2o.set_value(false);
    },
    _add_filter: function (value, label, is_checked, can_be_removed) {
        this.view.all_filters[value] = {
            value: value,
            label: label,
            color: this.view.get_color(value),
            avatar_model: this.view.avatar_model,
            is_checked: is_checked || false,
            can_be_removed: can_be_removed || false,
        };
        if (is_checked) {
            this.view.now_filter_ids.push(value);
        }
    },
    _remove_filter: function (value) {
        delete this.view.all_filters[value];
        var index = this.view.now_filter_ids.indexOf(value);
        if (index >= 0) {
            this.view.now_filter_ids.splice(index, 1);
        }
    },
    on_add_filter: function() {
        var self = this;
        var defs = [];
        _.each(this.m2o.display_value, function(element, index) {
            if (session.partner_id !== index) {
                defs.push(self.ds_contacts.call("create", [{'partner_id': index}]).then(function () {
                    self._add_filter(parseInt(index), element, true, true);
                    self.reload();
                }));
            }
        });
        return $.when.apply(null, defs).then(this.reload.bind(this));
    },
    on_remove_filter: function(e) {
        var self = this;
        var id = $(e.currentTarget).data('id');

        Dialog.confirm(this, _t("Do you really want to delete this filter from favorites ?"), {
            confirm_callback: function() {
                self.ds_contacts.call('unlink_from_partner_id', [id]).then(function () {
                    self._remove_filter(id);
                    self.reload();
                });
            },
        });
    },
});

var CalendarNotification = Notification.extend({
    template: "CalendarNotification",

    init: function(parent, title, text, eid) {
        this._super(parent, title, text, true);
        this.eid = eid;

        this.events = _.extend(this.events || {}, {
            'click .link2event': function() {
                var self = this;

                this.rpc("/web/action/load", {
                    action_id: "calendar.action_calendar_event_notify",
                }).then(function(r) {
                    r.res_id = self.eid;
                    return self.do_action(r);
                });
            },

            'click .link2recall': function() {
                this.destroy(true);
            },

            'click .link2showed': function() {
                this.destroy(true);
                this.rpc("/calendar/notify_ack");
            },
        });
    },
});

WebClient.include({
    display_calendar_notif: function(notifications) {
        var self = this;
        var last_notif_timer = 0;

        // Clear previously set timeouts and destroy currently displayed calendar notifications
        clearTimeout(this.get_next_calendar_notif_timeout);
        _.each(this.calendar_notif_timeouts, clearTimeout);
        _.each(this.calendar_notif, function(notif) {
            if (!notif.isDestroyed()) {
                notif.destroy();
            }
        });
        this.calendar_notif_timeouts = {};
        this.calendar_notif = {};

        // For each notification, set a timeout to display it
        _.each(notifications, function(notif) {
            self.calendar_notif_timeouts[notif.event_id] = setTimeout(function() {
                var notification = new CalendarNotification(self.notification_manager, notif.title, notif.message, notif.event_id);
                self.notification_manager.display(notification);
                self.calendar_notif[notif.event_id] = notification;
            }, notif.timer * 1000);
            last_notif_timer = Math.max(last_notif_timer, notif.timer);
        });

        // Set a timeout to get the next notifications when the last one has been displayed
        if (last_notif_timer > 0) {
            this.get_next_calendar_notif_timeout = setTimeout(this.get_next_calendar_notif.bind(this), last_notif_timer * 1000);
        }
    },
    get_next_calendar_notif: function() {
        this.rpc("/calendar/notify", {}, {shadow: true})
            .done(this.display_calendar_notif.bind(this))
            .fail(function(err, ev) {
                if(err.code === -32098) {
                    // Prevent the CrashManager to display an error
                    // in case of an xhr error not due to a server error
                    ev.preventDefault();
                }
            });
    },
    show_application: function() {
        // An event is triggered on the bus each time a calendar event with alarm
        // in which the current user is involved is created, edited or deleted
        this.calendar_notif_timeouts = {};
        this.calendar_notif = {};
        bus.on('notification', this, function (notifications) {
            _.each(notifications, (function (notification) {
                if (notification[0][1] === 'calendar.alarm') {
                    this.display_calendar_notif(notification[1]);
                }
            }).bind(this));
        });
        return this._super.apply(this, arguments).then(this.get_next_calendar_notif.bind(this));
    },
});

var Many2ManyAttendee = FieldMany2ManyTags.extend({
    tag_template: "Many2ManyAttendeeTag",
    get_render_data: function (ids) {
        return this.dataset.call('get_attendee_detail', [ids, this.getParent().datarecord.id || false])
                           .then(process_data);

        function process_data(data) {
            return _.map(data, function (d) {
                return _.object(['id', 'display_name', 'status', 'color'], d);
            });
        }
    },
});

core.form_widget_registry.add('many2manyattendee', Many2ManyAttendee);


});<|MERGE_RESOLUTION|>--- conflicted
+++ resolved
@@ -60,15 +60,10 @@
         return this.load_favorite_list().then(this.initialize_m2o.bind(this));
     },
     initialize_m2o: function() {
-<<<<<<< HEAD
         this.dfm = new form_common.DefaultFieldManager(this);
-=======
-        var self = this;
         if (!this.view.useContacts) {
             return;
         }
-        this.dfm = new form_common.DefaultFieldManager(self);
->>>>>>> f830c7c3
         this.dfm.extend_field_desc({
             partner_id: {
                 relation: "res.partner",
