# -*- encoding: utf-8 -*-
##############################################################################
#
#    OpenERP, Open Source Management Solution	
#    Copyright (C) 2004-2009 Tiny SPRL (<http://tiny.be>). All Rights Reserved
#    $Id$
#
#    This program is free software: you can redistribute it and/or modify
#    it under the terms of the GNU General Public License as published by
#    the Free Software Foundation, either version 3 of the License, or
#    (at your option) any later version.
#
#    This program is distributed in the hope that it will be useful,
#    but WITHOUT ANY WARRANTY; without even the implied warranty of
#    MERCHANTABILITY or FITNESS FOR A PARTICULAR PURPOSE.  See the
#    GNU General Public License for more details.
#
#    You should have received a copy of the GNU General Public License
#    along with this program.  If not, see <http://www.gnu.org/licenses/>.
#
##############################################################################
from osv import fields,osv
from osv import orm

class analytic_journal_rate_grid(osv.osv):

    _name="analytic_journal_rate_grid"
    _description= "Relation table between journals and billing rates"
    _columns={
        'journal_id': fields.many2one('account.analytic.journal', 'Analytic Journal',required=True,),
        'account_id': fields.many2one("account.analytic.account", "Analytic Account",required=True,),
        'rate_id': fields.many2one("hr_timesheet_invoice.factor", "Invoicing Rate",),
        }

analytic_journal_rate_grid()

class account_analytic_account(osv.osv):

    _inherit = "account.analytic.account"
    _columns = {
        'journal_rate_ids' : fields.one2many('analytic_journal_rate_grid', 'account_id', 'Invoicing Rate per Journal'),
    }

account_analytic_account()

class hr_analytic_timesheet(osv.osv):

    _inherit = "hr.analytic.timesheet"


<<<<<<< HEAD
    def on_change_account_id(self, cr, uid, ids,account_id, user_id=False, unit_amount=0, journal_id=0):
=======
    def on_change_account_id(self, cr, uid, ids, user_id, account_id, unit_amount=0, journal_id=0):
>>>>>>> 272b3b65
        res = {}
        if not (account_id):
            #avoid a useless call to super
            return res 

        if not (journal_id):
            return super(hr_analytic_timesheet, self).on_change_account_id(cr, uid, ids,account_id, user_id, unit_amount)

        #get the browse record related to journal_id and account_id
        temp = self.pool.get('analytic_journal_rate_grid').search(cr, uid, [('journal_id', '=', journal_id),('account_id', '=', account_id) ])

        if not temp:
            #if there isn't any record for this journal_id and account_id
            return super(hr_analytic_timesheet, self).on_change_account_id(cr, uid, ids,account_id,user_id,  unit_amount)
        else:
            #get the old values from super and add the value from the new relation analytic_journal_rate_grid
            r = self.pool.get('analytic_journal_rate_grid').browse(cr, uid, temp)[0]
            res.setdefault('value',{})
            res['value']= super(hr_analytic_timesheet, self).on_change_account_id(cr, uid, ids,account_id,user_id, unit_amount)['value']
            if r.rate_id.id:
                res['value']['to_invoice'] = r.rate_id.id
    
        return res


    def on_change_journal_id(self, cr, uid, ids,journal_id, account_id):
        res = {}
        if not (journal_id and account_id):
            return res 

        #get the browse record related to journal_id and account_id
        temp = self.pool.get('analytic_journal_rate_grid').search(cr, uid, [('journal_id', '=', journal_id),('account_id', '=', account_id) ])
        if temp:
            #add the value from the new relation analytic_user_funct_grid
            r = self.pool.get('analytic_journal_rate_grid').browse(cr, uid, temp)[0]
            res.setdefault('value',{})
            if r.rate_id.id:
                res['value']['to_invoice'] = r.rate_id.id
                return res
        to_invoice = self.pool.get('account.analytic.account').read(cr, uid, [account_id], ['to_invoice'])[0]['to_invoice']
        if to_invoice:
            res.setdefault('value',{})
            res['value']['to_invoice'] = to_invoice[0]
    
        return res

hr_analytic_timesheet()


class account_invoice(osv.osv):
    _inherit = "account.invoice"

    def _get_analytic_lines(self, cr, uid, id):
        iml = super(account_invoice, self)._get_analytic_lines(cr, uid, id)
        inv = self.browse(cr, uid, [id])[0]
        for il in iml:
            if il['account_analytic_id'] and il.get('analytic_lines', False):

                #get the browse record related to journal_id and account_id
                journal_id = il['analytic_lines'][0][2]['journal_id']
                account_id = il['analytic_lines'][0][2]['account_id']
                if journal_id and account_id:
                    temp = self.pool.get('analytic_journal_rate_grid').search(cr, uid, [('journal_id', '=', journal_id),('account_id', '=', account_id) ])

                    if temp:
                        r = self.pool.get('analytic_journal_rate_grid').browse(cr, uid, temp)[0]
                        il['analytic_lines'][0][2]['to_invoice'] = r.rate_id.id
        return iml

account_invoice()
# vim:expandtab:smartindent:tabstop=4:softtabstop=4:shiftwidth=4:
<|MERGE_RESOLUTION|>--- conflicted
+++ resolved
@@ -48,11 +48,7 @@
     _inherit = "hr.analytic.timesheet"
 
 
-<<<<<<< HEAD
-    def on_change_account_id(self, cr, uid, ids,account_id, user_id=False, unit_amount=0, journal_id=0):
-=======
     def on_change_account_id(self, cr, uid, ids, user_id, account_id, unit_amount=0, journal_id=0):
->>>>>>> 272b3b65
         res = {}
         if not (account_id):
             #avoid a useless call to super
