# Russian translation for openobject-addons
# Copyright (c) 2014 Rosetta Contributors and Canonical Ltd 2014
# This file is distributed under the same license as the openobject-addons package.
# FIRST AUTHOR <EMAIL@ADDRESS>, 2014.
#
msgid ""
msgstr ""
<<<<<<< HEAD
"Project-Id-Version: openobject-addons\n"
"Report-Msgid-Bugs-To: FULL NAME <EMAIL@ADDRESS>\n"
"POT-Creation-Date: 2014-08-14 13:08+0000\n"
"PO-Revision-Date: 2014-08-14 16:10+0000\n"
"Last-Translator: FULL NAME <EMAIL@ADDRESS>\n"
"Language-Team: Russian <ru@li.org>\n"
=======
"Project-Id-Version: Odoo 8.0\n"
"Report-Msgid-Bugs-To: \n"
"POT-Creation-Date: 2015-01-21 14:07+0000\n"
"PO-Revision-Date: 2015-12-27 20:48+0000\n"
"Last-Translator: Martin Trigaux\n"
"Language-Team: Russian (http://www.transifex.com/odoo/odoo-8/language/ru/)\n"
>>>>>>> a4e48d4c
"MIME-Version: 1.0\n"
"Content-Type: text/plain; charset=UTF-8\n"
"Content-Transfer-Encoding: 8bit\n"
"X-Launchpad-Export-Date: 2014-08-15 06:50+0000\n"
"X-Generator: Launchpad (build 17156)\n"

#. module: account_check_writing
#: model:ir.actions.act_window,help:account_check_writing.action_write_check
msgid ""
"<p class=\"oe_view_nocontent_create\">\n"
"                Click to create a new check. \n"
"              </p><p>\n"
"                The check payment form allows you to track the payment you "
"do\n"
"                to your suppliers using checks. When you select a supplier, "
"the\n"
"                payment method and an amount for the payment, Odoo will\n"
"                propose to reconcile your payment with the open supplier\n"
"                invoices or bills.\n"
"              </p>\n"
"            "
msgstr ""

#. module: account_check_writing
#: model:ir.model,name:account_check_writing.model_account_voucher
msgid "Accounting Voucher"
msgstr "Бухгалтерский учет Ваучера"

#. module: account_check_writing
#: field:account.voucher,allow_check:0
msgid "Allow Check Writing"
msgstr ""

#. module: account_check_writing
#: field:account.journal,allow_check_writing:0
msgid "Allow Check writing"
msgstr ""

#. module: account_check_writing
#: field:account.voucher,amount_in_word:0
msgid "Amount in Word"
msgstr "Сумма прописью"

#. module: account_check_writing
#: view:account.check.write:account_check_writing.view_account_check_write
msgid "Cancel"
msgstr "Отмена"

#. module: account_check_writing
#: view:account.check.write:account_check_writing.view_account_check_write
#: model:ir.actions.report.xml,name:account_check_writing.action_report_check
msgid "Check"
msgstr ""

#. module: account_check_writing
#: field:res.company,check_layout:0
msgid "Check Layout"
msgstr ""

#. module: account_check_writing
#: help:account.journal,use_preprint_check:0
msgid "Check if you use a preformated sheet for check"
msgstr ""

#. module: account_check_writing
#: selection:res.company,check_layout:0
msgid "Check in middle"
msgstr ""

#. module: account_check_writing
#: selection:res.company,check_layout:0
msgid "Check on Top"
msgstr ""

#. module: account_check_writing
#: selection:res.company,check_layout:0
msgid "Check on bottom"
msgstr ""

#. module: account_check_writing
#: help:res.company,check_layout:0
msgid ""
"Check on top is compatible with Quicken, QuickBooks and Microsoft Money. "
"Check in middle is compatible with Peachtree, ACCPAC and DacEasy. Check on "
"bottom is compatible with Peachtree, ACCPAC and DacEasy only"
msgstr ""

#. module: account_check_writing
#: help:account.journal,allow_check_writing:0
msgid "Check this if the journal is to be used for writing checks."
msgstr ""

#. module: account_check_writing
#: model:ir.model,name:account_check_writing.model_res_company
msgid "Companies"
msgstr "Компании"

#. module: account_check_writing
#: field:account.check.write,create_uid:0
msgid "Created by"
msgstr ""

#. module: account_check_writing
#: field:account.check.write,create_date:0
msgid "Created on"
msgstr ""

#. module: account_check_writing
#: view:website:account_check_writing.report_check
msgid "Description"
msgstr "Описание"

#. module: account_check_writing
#: view:website:account_check_writing.report_check
msgid "Discount"
msgstr "Скидка"

#. module: account_check_writing
#: view:website:account_check_writing.report_check
msgid "Due Date"
msgstr "Дата исполнения"

#. module: account_check_writing
#: code:addons/account_check_writing/wizard/account_check_batch_printing.py:59
#, python-format
msgid "Error!"
msgstr "Ошибка!"

#. module: account_check_writing
#: field:account.check.write,id:0
#: field:report.account_check_writing.report_check,id:0
msgid "ID"
msgstr ""

#. module: account_check_writing
#: model:ir.model,name:account_check_writing.model_account_journal
msgid "Journal"
msgstr "Журнал"

#. module: account_check_writing
#: field:account.check.write,write_uid:0
msgid "Last Updated by"
msgstr ""

#. module: account_check_writing
#: field:account.check.write,write_date:0
msgid "Last Updated on"
msgstr ""

#. module: account_check_writing
#: field:account.check.write,check_number:0
msgid "Next Check Number"
msgstr ""

#. module: account_check_writing
#: code:addons/account_check_writing/account_voucher.py:77
#, python-format
msgid "No check selected "
msgstr ""

#. module: account_check_writing
#: code:addons/account_check_writing/wizard/account_check_batch_printing.py:59
#, python-format
msgid "One of the printed check already got a number."
msgstr ""

#. module: account_check_writing
#: view:website:account_check_writing.report_check
msgid "Open Balance"
msgstr "Открытый баланс"

#. module: account_check_writing
#: view:website:account_check_writing.report_check
msgid "Original Amount"
msgstr "Первоначальная сумма"

#. module: account_check_writing
#: view:website:account_check_writing.report_check
msgid "Payment"
msgstr "Платеж"

#. module: account_check_writing
#: model:ir.model,name:account_check_writing.model_account_check_write
msgid "Prin Check in Batch"
msgstr ""

#. module: account_check_writing
#: view:account.check.write:account_check_writing.view_account_check_write
#: view:account.voucher:account_check_writing.view_vendor_payment_check_form
msgid "Print Check"
msgstr "Напечатать чек"

#. module: account_check_writing
#: model:ir.actions.act_window,name:account_check_writing.action_account_check_write
msgid "Print Check in Batch"
msgstr ""

#. module: account_check_writing
#: code:addons/account_check_writing/account_voucher.py:77
#, python-format
msgid "Printing error"
msgstr ""

#. module: account_check_writing
#: help:account.check.write,check_number:0
msgid "The number of the next check number to be printed."
msgstr ""

#. module: account_check_writing
#: field:account.journal,use_preprint_check:0
msgid "Use Preprinted Check"
msgstr ""

#. module: account_check_writing
#: model:ir.actions.act_window,name:account_check_writing.action_write_check
#: model:ir.ui.menu,name:account_check_writing.menu_action_write_check
msgid "Write Checks"
msgstr ""<|MERGE_RESOLUTION|>--- conflicted
+++ resolved
@@ -1,30 +1,22 @@
-# Russian translation for openobject-addons
-# Copyright (c) 2014 Rosetta Contributors and Canonical Ltd 2014
-# This file is distributed under the same license as the openobject-addons package.
-# FIRST AUTHOR <EMAIL@ADDRESS>, 2014.
-#
+# Translation of Odoo Server.
+# This file contains the translation of the following modules:
+# * account_check_writing
+# 
+# Translators:
+# FIRST AUTHOR <EMAIL@ADDRESS>, 2014
 msgid ""
 msgstr ""
-<<<<<<< HEAD
-"Project-Id-Version: openobject-addons\n"
-"Report-Msgid-Bugs-To: FULL NAME <EMAIL@ADDRESS>\n"
-"POT-Creation-Date: 2014-08-14 13:08+0000\n"
-"PO-Revision-Date: 2014-08-14 16:10+0000\n"
-"Last-Translator: FULL NAME <EMAIL@ADDRESS>\n"
-"Language-Team: Russian <ru@li.org>\n"
-=======
 "Project-Id-Version: Odoo 8.0\n"
 "Report-Msgid-Bugs-To: \n"
 "POT-Creation-Date: 2015-01-21 14:07+0000\n"
 "PO-Revision-Date: 2015-12-27 20:48+0000\n"
 "Last-Translator: Martin Trigaux\n"
 "Language-Team: Russian (http://www.transifex.com/odoo/odoo-8/language/ru/)\n"
->>>>>>> a4e48d4c
 "MIME-Version: 1.0\n"
 "Content-Type: text/plain; charset=UTF-8\n"
-"Content-Transfer-Encoding: 8bit\n"
-"X-Launchpad-Export-Date: 2014-08-15 06:50+0000\n"
-"X-Generator: Launchpad (build 17156)\n"
+"Content-Transfer-Encoding: \n"
+"Language: ru\n"
+"Plural-Forms: nplurals=4; plural=(n%10==1 && n%100!=11 ? 0 : n%10>=2 && n%10<=4 && (n%100<12 || n%100>14) ? 1 : n%10==0 || (n%10>=5 && n%10<=9) || (n%100>=11 && n%100<=14)? 2 : 3);\n"
 
 #. module: account_check_writing
 #: model:ir.actions.act_window,help:account_check_writing.action_write_check
@@ -32,10 +24,8 @@
 "<p class=\"oe_view_nocontent_create\">\n"
 "                Click to create a new check. \n"
 "              </p><p>\n"
-"                The check payment form allows you to track the payment you "
-"do\n"
-"                to your suppliers using checks. When you select a supplier, "
-"the\n"
+"                The check payment form allows you to track the payment you do\n"
+"                to your suppliers using checks. When you select a supplier, the\n"
 "                payment method and an amount for the payment, Odoo will\n"
 "                propose to reconcile your payment with the open supplier\n"
 "                invoices or bills.\n"
@@ -66,18 +56,18 @@
 #. module: account_check_writing
 #: view:account.check.write:account_check_writing.view_account_check_write
 msgid "Cancel"
-msgstr "Отмена"
+msgstr "Отменить"
 
 #. module: account_check_writing
 #: view:account.check.write:account_check_writing.view_account_check_write
 #: model:ir.actions.report.xml,name:account_check_writing.action_report_check
 msgid "Check"
-msgstr ""
+msgstr "Проверка"
 
 #. module: account_check_writing
 #: field:res.company,check_layout:0
 msgid "Check Layout"
-msgstr ""
+msgstr "Макет чека"
 
 #. module: account_check_writing
 #: help:account.journal,use_preprint_check:0
@@ -87,7 +77,7 @@
 #. module: account_check_writing
 #: selection:res.company,check_layout:0
 msgid "Check in middle"
-msgstr ""
+msgstr "Чек посредине"
 
 #. module: account_check_writing
 #: selection:res.company,check_layout:0
@@ -97,7 +87,7 @@
 #. module: account_check_writing
 #: selection:res.company,check_layout:0
 msgid "Check on bottom"
-msgstr ""
+msgstr "Чек внизу"
 
 #. module: account_check_writing
 #: help:res.company,check_layout:0
@@ -120,12 +110,12 @@
 #. module: account_check_writing
 #: field:account.check.write,create_uid:0
 msgid "Created by"
-msgstr ""
+msgstr "Создано"
 
 #. module: account_check_writing
 #: field:account.check.write,create_date:0
 msgid "Created on"
-msgstr ""
+msgstr "Создан"
 
 #. module: account_check_writing
 #: view:website:account_check_writing.report_check
@@ -152,7 +142,7 @@
 #: field:account.check.write,id:0
 #: field:report.account_check_writing.report_check,id:0
 msgid "ID"
-msgstr ""
+msgstr "ID"
 
 #. module: account_check_writing
 #: model:ir.model,name:account_check_writing.model_account_journal
@@ -162,12 +152,12 @@
 #. module: account_check_writing
 #: field:account.check.write,write_uid:0
 msgid "Last Updated by"
-msgstr ""
+msgstr "Последний раз обновлено"
 
 #. module: account_check_writing
 #: field:account.check.write,write_date:0
 msgid "Last Updated on"
-msgstr ""
+msgstr "Последний раз обновлено"
 
 #. module: account_check_writing
 #: field:account.check.write,check_number:0
@@ -237,4 +227,9 @@
 #: model:ir.actions.act_window,name:account_check_writing.action_write_check
 #: model:ir.ui.menu,name:account_check_writing.menu_action_write_check
 msgid "Write Checks"
-msgstr ""+msgstr ""
+
+#. module: account_check_writing
+#: view:account.check.write:account_check_writing.view_account_check_write
+msgid "or"
+msgstr "или"