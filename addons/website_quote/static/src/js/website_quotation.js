odoo.define('website_quote.website_quote', function (require) {
'use strict';

var ajax = require('web.ajax');
var Widget = require('web.Widget');
var website = require('website.website');

if(!$('.o_website_quote').length) {
    return $.Deferred().reject("DOM doesn't contain '.o_website_quote'");
}

    // Add to SO button
    var UpdateLineButton = Widget.extend({
        events: {
            'click' : 'onClick',
        },
        onClick: function(ev){
            ev.preventDefault();
            var self = this;
            var href = this.$el.attr("href");
            var order_id = href.match(/order_id=([0-9]+)/);
            var line_id = href.match(/update_line\/([0-9]+)/);
            var token = href.match(/token=(.*)/);
            ajax.jsonRpc("/quote/update_line", 'call', {
                'line_id': line_id[1],
                'order_id': parseInt(order_id[1]),
                'token': token[1],
                'remove': self.$el.is('[href*="remove"]'),
                'unlink': self.$el.is('[href*="unlink"]')
            }).then(function (data) {
                if(!data){
                    location.reload();
                }
                self.$el.parents('.input-group:first').find('.js_quantity').val(data[0]);
                $('[data-id="total_amount"]>span').html(data[1]);
            });
            return false;
        },
    });

    var update_button_list = [];
    $('a.js_update_line_json').each(function( index ) {
        var button = new UpdateLineButton();
        button.setElement($(this)).start();
        update_button_list.push(button);
    });

    // Accept Modal, with jSignature
    var AcceptModal = Widget.extend({
        events: {
            'shown.bs.modal': 'initSignature',
            'click #sign_clean': 'clearSignature',
            'submit #accept': 'submitForm',
        },
        initSignature: function(ev){
            this.$("#signature").empty().jSignature({'decor-color' : '#D1D0CE'});
            this.empty_sign = this.$("#signature").jSignature("getData",'image');
        },
        clearSignature: function(ev){
            this.$("#signature").jSignature('reset');
        },
        submitForm: function(ev){
            // extract data
            var self = this;
            var $confirm_btn = self.$el.find('button[type="submit"]');

            // Support 2 routes:
            // - <form id="accept" method="POST" t-attf-action="/quote/accept/#{quotation.id}/?token=#{quotation.access_token}" ...>
            // - <form id="accept" method="POST" t-att-data-order-id="quotation.id" t-att-data-token="quotation.access_token" ...>
            // The first route is deprecated but might still be used if the template is not updated
            var href = self.$el.find('form').attr("action");
            if (href) {
                var action = href.match(/quote\/([a-z]+)/)[1];
                var order_id = parseInt(href.match(/quote\/[a-z]+\/([0-9]+)/)[1]);
                var token = href.match(/token=(.*)/) && href.match(/token=(.*)/)[1];
            }
            else {
                var action = 'accept';
                var order_id = self.$el.find('form').data("order-id");
                var token = self.$el.find('form').data("token");
            }

            if (action == 'accept') {
                ev.preventDefault();
                // process : display errors, or submit
                var signer_name = self.$("#name").val();
                var signature = self.$("#signature").jSignature("getData",'image');
                var is_empty = signature ? this.empty_sign[1] == signature[1] : false;
                self.$('#signer').toggleClass('has-error', !signer_name);
                self.$('#drawsign').toggleClass('panel-danger', is_empty).toggleClass('panel-default', !is_empty);
                if (is_empty || ! signer_name){
                    setTimeout(function () {
                        self.$('button[type="submit"], a.a-submit').removeAttr('data-loading-text').button('reset');
                    })
                    return false;
                }
                $confirm_btn.prepend('<i class="fa fa-spinner fa-spin"></i> ');
                $confirm_btn.attr('disabled', true);
                ajax.jsonRpc("/quote/"+action, 'call', {
                    'order_id': order_id,
                    'token': token,
                    'signer': signer_name,
                    'sign': signature?JSON.stringify(signature[1]):false,
                }).then(function (data) {
                    self.$el.modal('hide');
                    window.location.href = '/quote/'+order_id.toString()+'/'+token+'?message=3';
                });
                return false;
<<<<<<< HEAD
            }
        },
    });
=======
            },
        });

        var update_button_list = [];
        $('a.js_update_line_json').each(function( index ) {
            var button = new website.quotation.UpdateLineButton();
            button.setElement($(this)).start();
            update_button_list.push(button);
        });

        // Accept Modal, with jSignature
        website.quotation.AcceptModal = openerp.Widget.extend({
            events: {
                'shown.bs.modal': 'initSignature',
                'click #sign_clean': 'clearSignature',
                'submit #accept': 'submitForm',
            },
            initSignature: function(ev){
                this.$("#signature").empty().jSignature({'decor-color' : '#D1D0CE', 'color': '#000', 'background-color': '#fff'});
                this.empty_sign = this.$("#signature").jSignature("getData",'image');
            },
            clearSignature: function(ev){
                this.$("#signature").jSignature('reset');
            },
            submitForm: function(ev){
                // extract data
                var self = this;
                var $confirm_btn = self.$el.find('button[type="submit"]');
                var href = self.$el.find('form').attr("action");
                var action = href.match(/quote\/([a-z]+)/);
                var order_id = href.match(/quote\/[a-z]+\/([0-9]+)/);
                var token = href.match(/token=(.*)/);
                if (token){
                    token = token[1];
                }
>>>>>>> 19fe77b7

    var accept_modal = new AcceptModal();
    accept_modal.setElement($('#modalaccept'));
    accept_modal.start();

    // Nav Menu ScrollSpy
    var NavigationSpyMenu = Widget.extend({
        start: function(watched_selector){
            this.authorized_text_tag = ['em', 'b', 'i', 'u'];
            this.spy_watched = $(watched_selector);
            this.generateMenu();
        },
        generateMenu: function(){
            var self = this;
            // reset ids
            $("[id^=quote_header_], [id^=quote_]", this.spy_watched).attr("id", "");
            // generate the new spy menu
            var last_li = false;
            var last_ul = null;
            _.each(this.spy_watched.find("h1, h2"), function(el){
                switch (el.tagName.toLowerCase()) {
                    case "h1":
                        var id = self.setElementId('quote_header_', el);
                        var text = self.extractText($(el));
                        last_li = $("<li>").html('<a href="#'+id+'">'+text+'</a>').appendTo(self.$el);
                        last_ul = false;
                        break;
                    case "h2":
                        var id = self.setElementId('quote_', el);
                        var text = self.extractText($(el));
                        if (last_li) {
                            if (!last_ul) {
                                last_ul = $("<ul class='nav'>").appendTo(last_li);
                            }
                            $("<li>").html('<a href="#'+id+'">'+text+'</a>').appendTo(last_ul);
                        }
                        break;
                }
            });
        },
        setElementId: function(prefix, $el){
            var id = _.uniqueId(prefix);
            this.spy_watched.find($el).attr('id', id);
            return id;
        },
        extractText: function($node){
            var self = this;
            var raw_text = [];
            _.each($node.contents(), function(el){
                var current = $(el);
                if($.trim(current.text())){
                    var tagName = current.prop("tagName");
                    if(_.isUndefined(tagName) || (!_.isUndefined(tagName) && _.contains(self.authorized_text_tag, tagName.toLowerCase()))){
                        raw_text.push($.trim(current.text()));
                    }
                }
            });
            return raw_text.join(' ');
        }
    });

    var nav_menu = new NavigationSpyMenu();
    nav_menu.setElement($('[data-id="quote_sidebar"]'));
    nav_menu.start($('body[data-target=".navspy"]'));

});

odoo.define('website_quote.payment_method', function (require) {
'use strict';

    require('website.website');
    var ajax = require('web.ajax');

    if(!$('#payment_method').length) {
        return $.Deferred().reject("DOM doesn't contain '#payment_method'");
    }

    // dbo note: website_sale code for payment
    // if we standardize payment somehow, this should disappear
    // When choosing an acquirer, display its Pay Now button
    var $payment = $("#payment_method");
    $payment.on("click", "input[name='acquirer']", function (ev) {
            var payment_id = $(ev.currentTarget).val();
            $("div.oe_quote_acquirer_button[data-id]", $payment).addClass("hidden");
            $("div.oe_quote_acquirer_button[data-id='"+payment_id+"']", $payment).removeClass("hidden");
        })
        .find("input[name='acquirer']:checked").click();

    // When clicking on payment button: create the tx using json then continue to the acquirer
    $('.oe_quote_acquirer_button').on("click", 'button[type="submit"],button[name="submit"]', function (ev) {
      ev.preventDefault();
      ev.stopPropagation();
      var $form = $(ev.currentTarget).parents('form');
      var acquirer_id = $(ev.currentTarget).parents('.oe_quote_acquirer_button').first().data('id');
      if (! acquirer_id) {
        return false;
      }
      var href = $(location).attr("href");
      var order_id = href.match(/quote\/([0-9]+)/)[1];
      ajax.jsonRpc('/quote/' + order_id +'/transaction/' + acquirer_id, 'call', {}).then(function (data) {
        $form.submit();
      });
   });
});<|MERGE_RESOLUTION|>--- conflicted
+++ resolved
@@ -53,7 +53,7 @@
             'submit #accept': 'submitForm',
         },
         initSignature: function(ev){
-            this.$("#signature").empty().jSignature({'decor-color' : '#D1D0CE'});
+            this.$("#signature").empty().jSignature({'decor-color' : '#D1D0CE', 'color': '#000', 'background-color': '#fff'});
             this.empty_sign = this.$("#signature").jSignature("getData",'image');
         },
         clearSignature: function(ev){
@@ -106,47 +106,9 @@
                     window.location.href = '/quote/'+order_id.toString()+'/'+token+'?message=3';
                 });
                 return false;
-<<<<<<< HEAD
             }
         },
     });
-=======
-            },
-        });
-
-        var update_button_list = [];
-        $('a.js_update_line_json').each(function( index ) {
-            var button = new website.quotation.UpdateLineButton();
-            button.setElement($(this)).start();
-            update_button_list.push(button);
-        });
-
-        // Accept Modal, with jSignature
-        website.quotation.AcceptModal = openerp.Widget.extend({
-            events: {
-                'shown.bs.modal': 'initSignature',
-                'click #sign_clean': 'clearSignature',
-                'submit #accept': 'submitForm',
-            },
-            initSignature: function(ev){
-                this.$("#signature").empty().jSignature({'decor-color' : '#D1D0CE', 'color': '#000', 'background-color': '#fff'});
-                this.empty_sign = this.$("#signature").jSignature("getData",'image');
-            },
-            clearSignature: function(ev){
-                this.$("#signature").jSignature('reset');
-            },
-            submitForm: function(ev){
-                // extract data
-                var self = this;
-                var $confirm_btn = self.$el.find('button[type="submit"]');
-                var href = self.$el.find('form').attr("action");
-                var action = href.match(/quote\/([a-z]+)/);
-                var order_id = href.match(/quote\/[a-z]+\/([0-9]+)/);
-                var token = href.match(/token=(.*)/);
-                if (token){
-                    token = token[1];
-                }
->>>>>>> 19fe77b7
 
     var accept_modal = new AcceptModal();
     accept_modal.setElement($('#modalaccept'));
