odoo.define('barcodes.BarcodeEvents', function(require) {
"use strict";

var core = require('web.core');
var mixins = require('web.mixins');
var session = require('web.session');


// For IE >= 9, use this, new CustomEvent(), instead of new Event()
function CustomEvent ( event, params ) {
    params = params || { bubbles: false, cancelable: false, detail: undefined };
    var evt = document.createEvent( 'CustomEvent' );
    evt.initCustomEvent( event, params.bubbles, params.cancelable, params.detail );
    return evt;
   }
CustomEvent.prototype = window.Event.prototype;

var BarcodeEvents = core.Class.extend(mixins.PropertiesMixin, {
    timeout: null,
    key_pressed: {},
    buffered_key_events: [],
    // Regexp to match a barcode input and extract its payload
    // Note: to build in init() if prefix/suffix can be configured
    regexp: /(.{3,})[\n\r\t]*/,
    // By knowing the terminal character we can interpret buffered keys
    // as a barcode as soon as it's encountered (instead of waiting x ms)
    suffix: /[\n\r\t]+/,
    // Keys from a barcode scanner are usually processed as quick as possible,
    // but some scanners can use an intercharacter delay (we support <= 50 ms)
    max_time_between_keys_in_ms: session.max_time_between_keys_in_ms || 55,
    // To be able to receive the barcode value, an input must be focused.
    // On mobile devices, this causes the virtual keyboard to open.
    // Unfortunately it is not possible to avoid this behavior...
    // To avoid keyboard flickering at each detection of a barcode value,
    // we want to keep it open for a while (800 ms).
    inputTimeOut: 800,

    init: function() {
        mixins.PropertiesMixin.init.call(this);
        // Keep a reference of the handler functions to use when adding and removing event listeners
        this.__keydown_handler = _.bind(this.keydown_handler, this);
        this.__keyup_handler = _.bind(this.keyup_handler, this);
        this.__handler = _.bind(this.handler, this);
        // Bind event handler once the DOM is loaded
        // TODO: find a way to be active only when there are listeners on the bus
        $(_.bind(this.start, this, false));

        // Mobile device detection
        var isMobile = navigator.userAgent.match(/Android/i) ||
                       navigator.userAgent.match(/webOS/i) ||
                       navigator.userAgent.match(/iPhone/i) ||
                       navigator.userAgent.match(/iPad/i) ||
                       navigator.userAgent.match(/iPod/i) ||
                       navigator.userAgent.match(/BlackBerry/i) ||
                       navigator.userAgent.match(/Windows Phone/i);
        this.isChromeMobile = isMobile && navigator.userAgent.match(/Chrome/i);

        // Creates an input who will receive the barcode scanner value.
        if (this.isChromeMobile) {
            this.$barcodeInput = $('<input/>', {
                name: 'barcode',
                type: 'text',
                css: {
                    'position': 'fixed',
                    'top': '50%',
                    'transform': 'translateY(-50%)',
                    'z-index': '-1',
                },
            });
            // Avoid to show autocomplete for a non appearing input
            this.$barcodeInput.attr('autocomplete', 'off');
        }

        this.__blurBarcodeInput = _.debounce(this._blurBarcodeInput, this.inputTimeOut);
    },

    handle_buffered_keys: function() {
        var str = this.buffered_key_events.reduce(function(memo, e) { return memo + String.fromCharCode(e.which) }, '');
        var match = str.match(this.regexp);

        if (match) {
            var barcode = match[1];

            // Send the target in case there are several barcode widgets on the same page (e.g.
            // registering the lot numbers in a stock picking)
            core.bus.trigger('barcode_scanned', barcode, this.buffered_key_events[0].target);

            // Dispatch a barcode_scanned DOM event to elements that have barcode_events="true" set.
            if (this.buffered_key_events[0].target.getAttribute("barcode_events") === "true")
                $(this.buffered_key_events[0].target).trigger('barcode_scanned', barcode);
        } else {
            this.resend_buffered_keys();
        }

        this.buffered_key_events = [];
    },

    resend_buffered_keys: function() {
        var old_event, new_event;
        for(var i = 0; i < this.buffered_key_events.length; i++) {
            old_event = this.buffered_key_events[i];

            if(old_event.which !== 13) { // ignore returns
                // We do not create a 'real' keypress event through
                // eg. KeyboardEvent because there are several issues
                // with them that make them very different from
                // genuine keypresses. Chrome per example has had a
                // bug for the longest time that causes keyCode and
                // charCode to not be set for events created this way:
                // https://bugs.webkit.org/show_bug.cgi?id=16735
                var params = {
                    'bubbles': old_event.bubbles,
                    'cancelable': old_event.cancelable,
                };
                new_event = $.Event('keypress', params);
                new_event.viewArg = old_event.viewArg;
                new_event.ctrl = old_event.ctrl;
                new_event.alt = old_event.alt;
                new_event.shift = old_event.shift;
                new_event.meta = old_event.meta;
                new_event.char = old_event.char;
                new_event.key = old_event.key;
                new_event.charCode = old_event.charCode;
                new_event.keyCode = old_event.keyCode || old_event.which; // Firefox doesn't set keyCode for keypresses, only keyup/down
                new_event.which = old_event.which;
                new_event.dispatched_by_barcode_reader = true;

                $(old_event.target).trigger(new_event);
            }
        }
    },

    element_is_editable: function(element) {
        return $(element).is('input,textarea,[contenteditable="true"]');
    },

    // This checks that a keypress event is either ESC, TAB, an arrow
    // key or a function key. This is Firefox specific, in Chrom{e,ium}
    // keypress events are not fired for these types of keys, only
    // keyup/keydown.
    is_special_key: function(e) {
        if (e.key === "ArrowLeft" || e.key === "ArrowRight" ||
            e.key === "ArrowUp" || e.key === "ArrowDown" ||
            e.key === "Escape" || e.key === "Tab" ||
            e.key === "Backspace" || e.key === "Delete" ||
<<<<<<< HEAD
=======
            e.key === "Home" || e.key === "End" ||
            e.key === "PageUp" || e.key === "PageDown" ||
>>>>>>> e7ccf38c
            e.key === "Unidentified" || /F\d\d?/.test(e.key)) {
            return true;
        } else {
            return false;
        }
    },

    // The keydown and keyup handlers are here to disallow key
    // repeat. When preventDefault() is called on a keydown event
    // the keypress that normally follows is cancelled.
    keydown_handler: function(e){
        if (this.key_pressed[e.which]) {
            e.preventDefault();
        } else {
            this.key_pressed[e.which] = true;
        }
    },

    keyup_handler: function(e){
        this.key_pressed[e.which] = false;
    },

    handler: function(e){
        // Don't catch events we resent
        if (e.dispatched_by_barcode_reader)
            return;
        // Don't catch non-printable keys for which Firefox triggers a keypress
        if (this.is_special_key(e))
            return;
        // Don't catch keypresses which could have a UX purpose (like shortcuts)
        if (e.ctrlKey || e.metaKey || e.altKey)
            return;
        // Don't catch Return when nothing is buffered. This way users
        // can still use Return to 'click' on focused buttons or links.
        if (e.which === 13 && this.buffered_key_events.length === 0)
            return;
        // Don't catch events targeting elements that are editable because we
        // have no way of redispatching 'genuine' key events. Resent events
        // don't trigger native event handlers of elements. So this means that
        // our fake events will not appear in eg. an <input> element.
        if ((this.element_is_editable(e.target) && !$(e.target).data('enableBarcode')) && e.target.getAttribute("barcode_events") !== "true")
            return;

        // Catch and buffer the event
        this.buffered_key_events.push(e);
        e.preventDefault();
        e.stopImmediatePropagation();

        // Handle buffered keys immediately if the the keypress marks the end
        // of a barcode or after x milliseconds without a new keypress
        clearTimeout(this.timeout);
        if (String.fromCharCode(e.which).match(this.suffix)) {
            this.handle_buffered_keys();
        } else {
            this.timeout = setTimeout(_.bind(this.handle_buffered_keys, this), this.max_time_between_keys_in_ms);
        }
    },

    /**
     * Try to detect the barcode value by listening all keydown events:
     * Checks if a dom element who may contains text value has the focus.
     * If not, it's probably because these events are triggered by a barcode scanner.
     * To be able to handle this value, a focused input will be created.
     *
     * This function also has the responsibility to detect the end of the barcode value.
     * (1) In most of cases, an optional key (tab or enter) is sent to mark the end of the value.
     * So, we direclty handle the value.
     * (2) If no end key is configured, we have to calculate the delay between each keydowns.
     * 'max_time_between_keys_in_ms' depends of the device and may be configured.
     * Exceeded this timeout, we consider that the barcode value is entirely sent.
     *
     * @private
     * @param  {jQuery.Event} e keydown event
     */
    _listenBarcodeScanner: function (e) {
        if (!$('input:text:focus, textarea:focus, [contenteditable]:focus').length) {
            $('body').append(this.$barcodeInput);
            this.$barcodeInput.focus();
        }
        if (this.$barcodeInput.is(":focus")) {
            // Handle buffered keys immediately if the keypress marks the end
            // of a barcode or after x milliseconds without a new keypress.
            clearTimeout(this.timeout);
            // On chrome mobile, e.which only works for some special characters like ENTER or TAB.
            if (String.fromCharCode(e.which).match(this.suffix)) {
                this._handleBarcodeValue(e);
            } else {
                this.timeout = setTimeout(this._handleBarcodeValue.bind(this, e),
                    this.max_time_between_keys_in_ms);
            }
            // if the barcode input doesn't receive keydown for a while, remove it.
            this.__blurBarcodeInput();
        }
    },

    /**
     * Retrieves the barcode value from the temporary input element.
     * This checks this value and trigger it on the bus.
     *
     * @private
     * @param  {jQuery.Event} keydown event
     */
    _handleBarcodeValue: function (e) {
        var barcodeValue = this.$barcodeInput.val();
        if (barcodeValue.match(this.regexp)) {
            core.bus.trigger('barcode_scanned', barcodeValue, $(e.target).parent()[0]);
            this._blurBarcodeInput();
        }
    },

    /**
     * Removes the value and focus from the barcode input.
     * If nothing happens, the focus will be lost and
     * the virtual keyboard on mobile devices will be closed.
     *
     * @private
     */
    _blurBarcodeInput: function () {
        if (this.$barcodeInput) {
            // Close the virtual keyboard on mobile browsers
            // FIXME: actually we can't prevent keyboard from opening
            this.$barcodeInput.val('').blur();
        }
    },

    start: function(prevent_key_repeat){
        // Chrome Mobile isn't triggering keypress event.
        // This is marked as Legacy in the DOM-Level-3 Standard.
        // See: https://www.w3.org/TR/uievents/#legacy-keyboardevent-event-types
        // This fix is only applied for Google Chrome Mobile but it should work for
        // all other cases.
        // In master, we could remove the behavior with keypress and only use keydown.
        if (this.isChromeMobile) {
            $('body').on("keydown", this._listenBarcodeScanner.bind(this));
        } else {
            $('body').bind("keypress", this.__handler);
        }
        if (prevent_key_repeat === true) {
            $('body').bind("keydown", this.__keydown_handler);
            $('body').bind('keyup', this.__keyup_handler);
        }
    },

    stop: function(){
        $('body').unbind("keypress", this.__handler);
        $('body').unbind("keydown", this.__keydown_handler);
        $('body').unbind('keyup', this.__keyup_handler);
    },
});

return {
    /** Singleton that emits barcode_scanned events on core.bus */
    BarcodeEvents: new BarcodeEvents(),
    /**
     * List of barcode prefixes that are reserved for internal purposes
     * @type Array
     */
    ReservedBarcodePrefixes: ['O-CMD'],
};

});<|MERGE_RESOLUTION|>--- conflicted
+++ resolved
@@ -143,11 +143,8 @@
             e.key === "ArrowUp" || e.key === "ArrowDown" ||
             e.key === "Escape" || e.key === "Tab" ||
             e.key === "Backspace" || e.key === "Delete" ||
-<<<<<<< HEAD
-=======
             e.key === "Home" || e.key === "End" ||
             e.key === "PageUp" || e.key === "PageDown" ||
->>>>>>> e7ccf38c
             e.key === "Unidentified" || /F\d\d?/.test(e.key)) {
             return true;
         } else {
