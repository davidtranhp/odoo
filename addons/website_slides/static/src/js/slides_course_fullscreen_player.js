var onYouTubeIframeAPIReady = undefined;

odoo.define('website_slides.fullscreen', function (require) {
    'use strict';

    var publicWidget = require('web.public.widget');
    var core = require('web.core');
    var QWeb = core.qweb;

    var tag = document.createElement('script');

    var QuizWidget = require('website_slides.quiz');

    tag.src = "https://www.youtube.com/iframe_api";
    var firstScriptTag = document.getElementsByTagName('script')[0];
    firstScriptTag.parentNode.insertBefore(tag, firstScriptTag);


<<<<<<< HEAD
    var Fullscreen = publicWidget.Widget.extend({
=======
    var Fullscreen = Widget.extend({
        custom_events: {
            quiz_next_slide: '_goToNextSlide',
            quiz_completed: '_onQuizCompleted'
        },
>>>>>>> c9f832d9
        /**
        * @override
        * @param {Object} el
        * @param {Object} data holding channelId and optionally upload and publish control parameters
        */
        init: function (el, courseId, slideId, userId) {
            this.courseID = parseInt(courseId, 10);
            this.slideID = parseInt(slideId, 10);
            this.userID = parseInt(userId, 10);
            this.course = undefined;
            this.slide = undefined;
            this.slides = [];
            this.nextSlide = undefined;
            this.previousSlide = undefined;
            this.url = undefined;
            this.urlToSmallScreen = undefined;
            this.activetab = undefined;
            this.player = undefined;
            this.goToQuiz = false;
            this.slideTitle = undefined;
            return this._super.apply(this,arguments);
        },
        start: function (){
            var self = this;
            this.url = window.location.pathname;
            this.urlToSmallScreen = this.url.replace('/fullscreen','');
            this._getSlides();
            this._renderPlayer();
            this._bindListEvents();
            $(document).keydown(this._onKeyDown.bind(this));
            return this._super.apply(this, arguments);
        },
        //--------------------------------------------------------------------------
        // Private
        //--------------------------------------------------------------------------
         /**
         * @private
         * Renders the player accordingly to the current slide
         */
        _renderPlayer: function (){
            var self = this;

            var def = $.Deferred();
            if (this.slide.slide_type === 'webpage') {
                this._fetchHtmlContent().then(function () {
                    self._renderWebpage();
                    def.resolve();
                });
            } else {
                if (this.slide.slide_type !== 'quiz') {
                    // no RPC, get slide data from existing DOM
                    var embed_url = $(this.slide.embed_code).attr('src');
                    if (this.slide.slide_type === "video"){
                        embed_url = "https://" + embed_url + "&rel=0&autoplay=1&enablejsapi=1&origin=" + window.location.origin;
                    }
                    $('.o_wslides_fs_player').html(QWeb.render('website.slides.fullscreen', {
                        slide: self.slide,
                        nextSlide: self.nextSlide,
                        questions: self.slide.quiz ? self.slide.quiz.questions: '',
                        embed_url: embed_url,
                        question_count: self.slide.quiz ? self.slide.quiz.questions.length : '',
                        letters: self.slide.quiz ? self.letters : '',
                        showMiniQuiz: self.goToQuiz
                    }));

                    if(this.slide.slide_type === "video"){
                      this._renderYoutubeIframe();
                    }
                    def.resolve();
                }
            }

            if (this.slide.slide_type === "quiz" || this.goToQuiz) {
                this._renderQuiz().then(function() {
                    def.resolve();
                });
            }

            return def.then(function() {
                self._renderTitle();
            });
        },
        _renderYoutubeIframe: function (){
            var self = this;
            /**
             * Due to issues of synchronization between the youtube api script and the widget's instanciation.
             */
            try {
                self._setupYoutubePlayer();
            }
            catch (e) {
                onYouTubeIframeAPIReady = function (){
                    var self = this;
                    self._setupYoutubePlayer();
                }.bind(this);
            }
        },
        _renderWebpage: function (){
            var self = this;
            $(self.slide.htmlContent).appendTo('.o_wslides_fs_webpage_content');
        },

        _renderQuiz: function (){
            var quizSlideData = _.extend(this.slide, {
                completed: this.slide.done,
            });
            var Quiz = new QuizWidget(this, quizSlideData);
            return Quiz.appendTo('.o_wslides_fs_player');
        },

        _renderTitle: function (){
            var self = this;
            $('.o_wslides_fs_slide_title').empty().html(QWeb.render('website.course.fullscreen.title', {
                slide: self.slide,
                miniQuiz: self.goToQuiz
            }));
        },
        /**
         * @private
         * Links the youtube api to the iframe present in the template
         */
        _setupYoutubePlayer: function (){
            var self = this;
            self.player = new YT.Player('youtube-player', {
                host: 'https://www.youtube.com',
                playerVars: {'autoplay': 1, 'origin': window.location.origin},
                autoplay: 1,
                events: {
                    'onReady': self._onPlayerReady,
                    'onStateChange': this._onPlayerStateChange.bind(self)
                }
            });
        },
        /**
         * @param {*} event
         * Specific method of the youtube api.
         * Whenever the player starts playing, a setinterval is created.
         * This setinterval is used to check te user's progress in the video.
         * Once the user reaches a particular time in the video, the slide will be considered as completed if the video doesn't have a mini-quiz.
         * This method also allows to automatically go to the next slide (or the quiz associated to the current video) once the video is over
         */
        _onPlayerStateChange: function (event){
            var self = this;
            var tid;
            clearInterval(self.tid);
            if (event.data === YT.PlayerState.PLAYING && !self.slide.done) {
                self.tid = setInterval(function (){
                    if (event.target.getCurrentTime){
                        var currentTime = event.target.getCurrentTime();
                        var totalTime = event.target.getDuration();
                        if (totalTime && currentTime > totalTime - 30){
                            clearInterval(self.tid);
                            if (!self.slide.hasQuiz && !self.slide.done){
                                self.slide.done = true;
                                self._setSlideStateAsDone();
                            }
                        }
                    }
                }, 1000);
            }
            if (event.data === YT.PlayerState.ENDED){
                self.player = undefined;
                self._goToNextSlide();
            }
        },
        /**
         * @private
         * Creates slides objects from every slide-list-cells attributes
         */
        _getSlides: function (){
            var self = this;
            var slides = $('.o_wslides_fs_sidebar_slide_tab');
            for (var i = 0; i < slides.length;i++){
                var slide = $(slides[i]);
                self.slides.push(slide.data());
                this._getActiveSlide();
            }
        },

        /**
         * @private
         */
        _fetchHtmlContent: function(){
            var self = this;
            return self._rpc({
                route: 'slides/slide/get_html_content',
                params: {
                    'slide_id': self.slide.id
                }
            }).then(function (data){
                if (data.html_content) {
                    self.slide.htmlContent = data.html_content;
                }
            });
        },
        /**
         * @private
         * Once the completion conditions are filled,
         * sends a json request to the backend to set the relation between the slide and the user as being completed
         */
        _setSlideStateAsDone: function (){
            var self = this;
            return self._rpc({
                route: '/slides/slide/set_completed',
                params: {
                    slide_id: self.slide.id,
                }
            }).then(function (data) {
                if (! data.error) {
                    $('#check-'+self.slide.id).replaceWith($('<i class="check-done o_wslides_slide_completed fa fa-check-circle"></i>'));
                    self.slide.done = true;
                    clearInterval(self.tid);
                    self.channelCompletion = data.channel_completion;
                    self._updateProgressbar();
                }
            });
        },
        _updateProgressbar: function () {
            var completion = _.min([this.channelCompletion, 100]);
            this.$('.o_wslides_fs_sidebar_progressbar .progress-bar').css('width', completion + "%" );
            this.$('.o_wslides_progress_percentage').text(completion);
        },
        /**
         * @private
         * Creates an array of letters to be used in the quiz with a foreach
         */
        _generateQuizLetters: function (){
            var letters = [];
            for (var i = 65; i < 91; i++){
                letters.push(String.fromCharCode(i));
            }
            return letters;
        },
        _goToNextSlide: function (){
            var self = this;
            clearInterval(self.tid);
            self.player = undefined;
            self.goToQuiz = self.slide.hasQuiz && !self.goToQuiz && self.slide.slide_type !== 'quiz';
            if (self.nextSlide && !self.goToQuiz){
                self.slide = self.nextSlide;
                self.index++;
                self._setActiveTab();
                self._renderPlayer();
                self._setPreviousAndNextSlides();
                self._updateUrl();
                history.pushState(null,'',self.url);
            }
            else if (self.nextSlide){
                self._renderPlayer();
            }
        },
        _goToPreviousSlide: function (){
            var self = this;
            clearInterval(self.tid);
            self.goToQuiz = false;
            self.player = undefined;
            if (self.previousSlide){
                self.slide = self.previousSlide;
                self.index--;
                self._setActiveTab();
                self._renderPlayer();
                self._setPreviousAndNextSlides();
                self._updateUrl();
                history.pushState(null,'',self.url);
            }
        },
        _setPreviousAndNextSlides: function (){
            var self = this;
            self.previousSlide = self.index > 0 ? self.slides[self.index-1] : undefined;
            self.nextSlide = self.index < (self.slides.length - 1) ? self.slides[self.index+1] : undefined;
        },
        /**
         * Changes the url whenever the user changes slides.
         * This allows the user to refresh the page and stay at the right video
         */
        _updateUrl: function (){
            var self = this;
            var url = window.location.pathname.split('/');
            url[url.length-1] = self.slide.slug;
            url = url.join('/');
            self.url = url;
            self.urlToSmallScreen = self.url;
            self.url += "?fullscreen=1";
            $('.o_wslides_small_screen').attr('href', self.urlToSmallScreen);
        },
        /**
         * Whenever the user changes slide, change the active tab
         */
        _setActiveTab: function (){
            var self = this;
            self.activeTab.removeClass('active');
            $('li.active').removeClass('active');
            $('li[data-slide-id='+self.slide.id+']').addClass('active');
            self.activeTab = $('.o_wslides_fs_sidebar_slide_tab[index="'+self.index+'"]');
            self.activeTab.addClass('active');
        },
        /**
         * The first time the user gets on the player,
         * get the slide that is represented by the active tab in the sidebar
         */
        _getActiveSlide: function (){
            var self = this;
            self.activeTab = $('.o_wslides_fs_sidebar_slide_tab.active');
            self.index = parseInt(self.activeTab.attr('index'), 10);
            self.slide = self.slides[self.index];
            self._setPreviousAndNextSlides();
        },
        //--------------------------------------------------------------------------
        // Handlers
        //--------------------------------------------------------------------------
        _onListCellClick: function (ev){
            var self = this;
            clearInterval(self.tid);
            self.player = undefined;
            var target = $(ev.currentTarget);
            self.goToQuiz = false;
            if (target[0] !== self.activeTab[0]){
                self.activeTab.removeClass('active');
                target.addClass('active');
                self.index = parseInt(target.attr('index'));
                self._getActiveSlide();
                self._renderPlayer();
                $('li.active').removeClass('active');
                $('li[data-slide-id='+self.slide.id+']').addClass('active');
                self._setPreviousAndNextSlides();
                self._updateUrl();
                history.pushState(null,'',self.url);
            }
        },
        _sidebarToggle: function (ev){
            ev.preventDefault();
            $(ev.currentTarget).toggleClass('active');
            $('.o_wslides_fs_sidebar').toggleClass('o_wslides_fs_sidebar_hidden');
            $('.o_wslides_fs_player').toggleClass('o_wslides_fs_player_no_sidebar');
        },
        _onMiniQuizClick: function (ev){
            var self = this;
            self.index = parseInt($(ev.currentTarget).attr('index')) || 0;
            self.slide = self.slides[self.index];
            self.goToQuiz = true;
            self._setPreviousAndNextSlides();
            self._renderPlayer();
            self._setActiveTab();
            self._updateUrl();
            history.pushState(null,'' ,self.url);
        },
        _onQuizCompleted: function (ev) {
            this._setSlideStateAsDone();
        },
         /**
        * @private
        * Binds events related to the list
        */
        _bindListEvents: function (){
            var self = this;
            $('.o_wslides_fs_sidebar_slide_tab').each(function () {
                $(this).click(self._onListCellClick.bind(self));
            });
            $('.o_wslides_fs_slide_quiz ').each(function (){
                $(this).click(self._onMiniQuizClick.bind(self));
            });
            $('.o_wslides_fs_toggle_sidebar').click(function (ev){
                self._sidebarToggle(ev);
            });
        },
        _onKeyDown: function (ev){
            var self = this;
            switch (ev.key){
                case "ArrowRight":
                self._goToNextSlide();
                break;
                case "ArrowLeft":
                self._goToPreviousSlide();
                break;
            }
        },
    });

    publicWidget.registry.websiteSlidesFullscreenPlayer = publicWidget.Widget.extend({
        selector: '.o_wslides_fs_main',
        xmlDependencies: ['/website_slides/static/src/xml/website_slides_fullscreen.xml'],
        start: function (){
            var proms = [this._super.apply(this, arguments)];
            var userId = this.$el.data('userId');
            var courseId = this.$el.data('courseId');
            var slideId = this.$el.data('slideId');
            var fullscreen = new Fullscreen(this, courseId, slideId, userId);
            proms.push(fullscreen.attachTo(this.$el));
            return Promise.all(proms);
        }
    });

    return Fullscreen;
});<|MERGE_RESOLUTION|>--- conflicted
+++ resolved
@@ -16,15 +16,11 @@
     firstScriptTag.parentNode.insertBefore(tag, firstScriptTag);
 
 
-<<<<<<< HEAD
     var Fullscreen = publicWidget.Widget.extend({
-=======
-    var Fullscreen = Widget.extend({
         custom_events: {
             quiz_next_slide: '_goToNextSlide',
             quiz_completed: '_onQuizCompleted'
         },
->>>>>>> c9f832d9
         /**
         * @override
         * @param {Object} el
@@ -67,7 +63,7 @@
         _renderPlayer: function (){
             var self = this;
 
-            var def = $.Deferred();
+            var def = new Promise(function () {});
             if (this.slide.slide_type === 'webpage') {
                 this._fetchHtmlContent().then(function () {
                     self._renderWebpage();
