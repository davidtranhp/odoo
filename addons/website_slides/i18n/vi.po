# Translation of Odoo Server.
# This file contains the translation of the following modules:
# * website_slides
# 
# Translators:
# sao sang <saosangmo@yahoo.com>, 2018
# Martin Trigaux, 2018
# fanha99 <fanha99@hotmail.com>, 2018
# son dang <son.dang@doda100.com>, 2018
# Minh Nguyen <ndminh210994@gmail.com>, 2018
# thanh nguyen <thanhnguyen.icsc@gmail.com>, 2018
# khoibv Mr <kendev2009@gmail.com>, 2018
# Duy BQ <duybq86@gmail.com>, 2018
# 
msgid ""
msgstr ""
"Project-Id-Version: Odoo Server 12.0\n"
"Report-Msgid-Bugs-To: \n"
"POT-Creation-Date: 2018-10-08 06:49+0000\n"
"PO-Revision-Date: 2018-08-24 09:35+0000\n"
"Last-Translator: Duy BQ <duybq86@gmail.com>, 2018\n"
"Language-Team: Vietnamese (https://www.transifex.com/odoo/teams/41243/vi/)\n"
"MIME-Version: 1.0\n"
"Content-Type: text/plain; charset=UTF-8\n"
"Content-Transfer-Encoding: \n"
"Language: vi\n"
"Plural-Forms: nplurals=1; plural=0;\n"

#. module: website_slides
#: model:ir.model.fields,field_description:website_slides.field_slide_embed__count_views
msgid "# Views"
msgstr "Lượt xem"

#. module: website_slides
#: model:ir.model.fields,field_description:website_slides.field_slide_slide__embed_views
msgid "# of Embedded Views"
msgstr ""

#. module: website_slides
#: model:ir.model.fields,field_description:website_slides.field_slide_slide__slide_views
msgid "# of Website Views"
msgstr ""

#. module: website_slides
#: model:mail.template,subject:website_slides.slide_template_shared
msgid "${user.name} shared a ${object.slide_type} with you!"
msgstr "${user.name} chia sẻ một ${object.slide_type} với bạn!"

#. module: website_slides
#: model_terms:ir.ui.view,arch_db:website_slides.view_slide_channel_form
msgid ""
"(Un)archiving a channel automatically (un)archives its slides. Do you want "
"to proceed?"
msgstr ""
"Thôi lưu trữ/Lưu trữ một kênh sẽ tự động Thôi lưu trữ/Lưu trữ các trình chiếu bên "
"trong kênh đó. Bạn có muốn tiếp tục?"

#. module: website_slides
#: model_terms:ir.ui.view,arch_db:website_slides.slides_search
msgid ". Please try again with different keywords."
msgstr ". Hãy thử lại với các từ khoá khác."

#. module: website_slides
#: model_terms:ir.ui.view,arch_db:website_slides.embed_slide
msgid ""
"<b class=\"oe_slide_js_embed_option_link\" data-slide-option-"
"id=\"#slide_email\"><i class=\"fa fa-envelope\"/> Email</b>"
msgstr ""

#. module: website_slides
#: model_terms:ir.ui.view,arch_db:website_slides.embed_slide
msgid ""
"<b class=\"oe_slide_js_embed_option_link\" data-slide-option-"
"id=\"#slide_embed\"><i class=\"fa fa-code\"/> Embed</b>"
msgstr ""
"<b class=\"oe_slide_js_embed_option_link\" data-slide-option-"
"id=\"#slide_embed\"><i class=\"fa fa-code\"/> Nhúng</b>"

#. module: website_slides
#: model_terms:ir.ui.view,arch_db:website_slides.embed_slide
msgid ""
"<b class=\"oe_slide_js_embed_option_link\" data-slide-option-"
"id=\"#slide_share\"><i class=\"fa fa-share-alt\"/> Share</b>"
msgstr ""
"<b class=\"oe_slide_js_embed_option_link\" data-slide-option-"
<<<<<<< HEAD
"id=\"#slide_share\"><i class=\"fa fa-share-alt\"/> Chia sẻ</b>"
=======
"id=\"#slide_share\"><i class=\"fa fa-share-alt\"/>Chia sẽ</b>"
>>>>>>> de76e5e0

#. module: website_slides
#: model_terms:ir.ui.view,arch_db:website_slides.home
msgid "<b>Share:</b>"
<<<<<<< HEAD
msgstr "<b>Chia sẻ:</b>"
=======
msgstr "<b>Chia sẽ:</b>"
>>>>>>> de76e5e0

#. module: website_slides
#: model:mail.template,body_html:website_slides.slide_template_shared
msgid ""
"<div style=\"margin: 0px; padding: 0px;\">\n"
"    <p style=\"margin: 0px; padding: 0px; font-size: 13px;\">\n"
"        Hello<br/><br/>\n"
"        ${user.name} shared the ${object.slide_type} <strong>${object.name}</strong> with you!\n"
"        <div style=\"margin: 16px 8px 16px 8px; text-align: center;\">\n"
"            <a href=\"${object.website_url}\">\n"
"                <img alt=\"${object.name}\" src=\"${ctx['base_url']}/web/image/slide.slide/${object.id}/image\" style=\"height:auto; width:150px; margin: 16px;\"/>\n"
"            </a>\n"
"        </div>\n"
"        <div style=\"margin: 16px 8px 16px 8px; text-align: center;\">\n"
"            <a href=\"${object.website_url}\" style=\"background-color: #875a7b; padding: 8px 16px 8px 16px; text-decoration: none; color: #fff; border-radius: 5px;\">View <strong>${object.name}</strong></a>\n"
"        </div>\n"
"    </p>\n"
"</div>\n"
"            "
msgstr ""
"<div style=\"margin: 0px; padding: 0px;\">\n"
"    <p style=\"margin: 0px; padding: 0px; font-size: 13px;\">\n"
"        Hello<br/><br/>\n"
"        ${user.name} đã chia sẻ ${object.slide_type} <strong>${object.name}</strong> với bạn!\n"
"        <div style=\"margin: 16px 8px 16px 8px; text-align: center;\">\n"
"            <a href=\"${object.website_url}\">\n"
"                <img alt=\"${object.name}\" src=\"${ctx['base_url']}/web/image/slide.slide/${object.id}/image\" style=\"height:auto; width:150px; margin: 16px;\"/>\n"
"            </a>\n"
"        </div>\n"
"        <div style=\"margin: 16px 8px 16px 8px; text-align: center;\">\n"
"            <a href=\"${object.website_url}\" style=\"background-color: #875a7b; padding: 8px 16px 8px 16px; text-decoration: none; color: #fff; border-radius: 5px;\">View <strong>${object.name}</strong></a>\n"
"        </div>\n"
"    </p>\n"
"</div>\n"
"            "

#. module: website_slides
#: model:mail.template,body_html:website_slides.slide_template_published
msgid ""
"<div style=\"margin: 0px; padding: 0px;\">\n"
"    <p style=\"margin: 0px; padding: 0px; font-size: 13px;\">\n"
"        Hello<br/><br/>\n"
"        A new ${object.slide_type} <strong>${object.name}</strong> has been published on ${object.channel_id.name} at ${format_tz(object.write_date, tz=user.tz)}\n"
"        <div style=\"margin: 16px 8px 16px 8px; text-align: center;\">\n"
"            <a href=\"${object.website_url}\">\n"
"                <img alt=\"${object.name}\" src=\"${ctx['base_url']}/web/image/slide.slide/${object.id}/image\" style=\"height:auto; width:150px; margin: 16px;\"/>\n"
"            </a>\n"
"        </div>\n"
"        <div style=\"margin: 16px 8px 16px 8px; text-align: center;\">\n"
"            <a href=\"${object.website_url}\" style=\"background-color: #875a7b; padding: 8px 16px 8px 16px; text-decoration: none; color: #fff; border-radius: 5px;\">View <strong>${object.name}</strong></a>\n"
"        </div>\n"
"    </p>\n"
"</div>\n"
"            "
msgstr ""
"<div style=\"margin: 0px; padding: 0px;\">\n"
"    <p style=\"margin: 0px; padding: 0px; font-size: 13px;\">\n"
"        Hello<br/><br/>\n"
"        Một ${object.slide_type} <strong>${object.name}</strong> đã được xuất bản ở ${object.channel_id.name} vào ${format_tz(object.write_date, tz=user.tz)}\n"
"        <div style=\"margin: 16px 8px 16px 8px; text-align: center;\">\n"
"            <a href=\"${object.website_url}\">\n"
"                <img alt=\"${object.name}\" src=\"${ctx['base_url']}/web/image/slide.slide/${object.id}/image\" style=\"height:auto; width:150px; margin: 16px;\"/>\n"
"            </a>\n"
"        </div>\n"
"        <div style=\"margin: 16px 8px 16px 8px; text-align: center;\">\n"
"            <a href=\"${object.website_url}\" style=\"background-color: #875a7b; padding: 8px 16px 8px 16px; text-decoration: none; color: #fff; border-radius: 5px;\">Xem <strong>${object.name}</strong></a>\n"
"        </div>\n"
"    </p>\n"
"</div>\n"
"            "

#. module: website_slides
#: model_terms:ir.ui.view,arch_db:website_slides.slide_detail_view
msgid "<i class=\"fa fa-align-justify\"/> Transcript"
msgstr ""

#. module: website_slides
#: model_terms:ir.ui.view,arch_db:website_slides.home
msgid "<i class=\"fa fa-arrow-right\"/> See all"
msgstr "<i class=\"fa fa-arrow-right\"/> Xem tất cả"

#. module: website_slides
#: model_terms:ir.ui.view,arch_db:website_slides.slide_detail_view
msgid "<i class=\"fa fa-bar-chart\"/> Statistics"
msgstr "<i class=\"fa fa-bar-chart\"/> Thống kê"

#. module: website_slides
#: model_terms:ir.ui.view,arch_db:website_slides.slide_detail_view
msgid "<i class=\"fa fa-circle-o\"/> Website Views"
msgstr "<i class=\"fa fa-circle-o\"/> Lượt xem Website"

#. module: website_slides
#: model_terms:ir.ui.view,arch_db:website_slides.home
#: model_terms:ir.ui.view,arch_db:website_slides.slides_channel_header
msgid "<i class=\"fa fa-cloud-upload\"/> Upload"
msgstr "<i class=\"fa fa-cloud-upload\"/> Tải lên"

#. module: website_slides
#: model_terms:ir.ui.view,arch_db:website_slides.slide_detail_view
msgid "<i class=\"fa fa-code\"/> Embedded Views"
msgstr "<i class=\"fa fa-code\"/> Lượt xem Nhúng"

#. module: website_slides
#: model_terms:ir.ui.view,arch_db:website_slides.slide_detail_view
msgid "<i class=\"fa fa-comments-o\"/> Comments"
msgstr "<i class=\"fa fa-comments-o\"/> Bình luận"

#. module: website_slides
#: model_terms:ir.ui.view,arch_db:website_slides.slide_social_email
msgid "<i class=\"fa fa-envelope-o\"/> Send Email"
msgstr "<i class=\"fa fa-envelope-o\"/> Gửi Email"

#. module: website_slides
#: model_terms:ir.ui.view,arch_db:website_slides.embed_slide
#: model_terms:ir.ui.view,arch_db:website_slides.embed_slide_forbidden
#: model_terms:ir.ui.view,arch_db:website_slides.slide_detail_view
msgid ""
"<i class=\"fa fa-exclamation-triangle\" role=\"img\" aria-"
"label=\"Attention\" title=\"Attention\"/> This"
msgstr ""

#. module: website_slides
#: model_terms:ir.ui.view,arch_db:website_slides.slide_detail_view
msgid "<i class=\"fa fa-home\"/> About"
msgstr "<i class=\"fa fa-home\"/> Về"

#. module: website_slides
#: model_terms:ir.ui.view,arch_db:website_slides.slides_channel_header
msgid "<i class=\"fa fa-home\"/> Home"
msgstr ""

#. module: website_slides
#: model_terms:ir.ui.view,arch_db:website_slides.slide_detail_view
msgid ""
"<i class=\"fa fa-info-circle\"/>\n"
"                                        The social sharing module will be unlocked when a moderator will allow your publication."
msgstr ""

#. module: website_slides
#: model_terms:ir.ui.view,arch_db:website_slides.slide_detail_view
msgid "<i class=\"fa fa-play\"/> Total Views"
msgstr "<i class=\"fa fa-play\"/> Tổng Lượt xem"

#. module: website_slides
#: model_terms:ir.ui.view,arch_db:website_slides.slide_detail_view
msgid "<i class=\"fa fa-share-alt\"/> Share"
<<<<<<< HEAD
msgstr "<i class=\"fa fa-share-alt\"/> Chia sẻ"
=======
msgstr "<i class=\"fa fa-share-alt\"/> Chia sẽ"
>>>>>>> de76e5e0

#. module: website_slides
#: model_terms:ir.ui.view,arch_db:website_slides.embed_slide
msgid "<i class=\"fa fa-spinner fa-spin\"/> Loading ..."
msgstr "<i class=\"fa fa-spinner fa-spin\"/> Đang nạp ..."

#. module: website_slides
#: model_terms:ir.ui.view,arch_db:website_slides.slide_detail_view
msgid "<i class=\"fa fa-thumbs-down\"/> Dislikes"
msgstr "<i class=\"fa fa-thumbs-down\"/> Không thích"

#. module: website_slides
#: model_terms:ir.ui.view,arch_db:website_slides.slide_detail_view
msgid "<i class=\"fa fa-thumbs-up\"/> Likes"
msgstr "<i class=\"fa fa-thumbs-up\"/> Thích"

#. module: website_slides
#: code:addons/website_slides/models/slides.py:107
#, python-format
msgid ""
"<p>This channel is private and its content is restricted to some users.</p>"
msgstr ""
"<p>Đây là kênh riêng tư và nội dung của nó được hạn chế cho một số người dùng.</p>"

#. module: website_slides
#: model_terms:ir.ui.view,arch_db:website_slides.slide_detail_view
msgid ""
"<span class=\"badge badge-pill\" id=\"facebook-badge\">0</span>\n"
"                                                    <i class=\"fa fa-facebook-square\"/> Facebook"
msgstr ""

#. module: website_slides
#: model_terms:ir.ui.view,arch_db:website_slides.slide_detail_view
msgid ""
"<span class=\"badge badge-pill\" id=\"google-badge\">0</span>\n"
"                                                    <i class=\"fa fa-google-plus-square\"/> Google+"
msgstr ""

#. module: website_slides
#: model_terms:ir.ui.view,arch_db:website_slides.slide_detail_view
msgid ""
"<span class=\"badge badge-pill\" id=\"linkedin-badge\">0</span>\n"
"                                                    <i class=\"fa fa-linkedin-square\"/> LinkedIn"
msgstr ""

#. module: website_slides
#: model_terms:ir.ui.view,arch_db:website_slides.slide_detail_view
msgid ""
"<span class=\"badge badge-pill\" id=\"total-share\">0</span>\n"
"                                                    <i class=\"fa fa-share-alt\"/> Social Shares"
msgstr ""

#. module: website_slides
#: model_terms:ir.ui.view,arch_db:website_slides.slide_detail_view
msgid ""
"<span class=\"badge badge-pill\" id=\"twitter-badge\">0</span>\n"
"                                                    <i class=\"fa fa-twitter-square\"/> Twitter"
msgstr ""

#. module: website_slides
#: model_terms:ir.ui.view,arch_db:website_slides.res_config_settings_view_form
msgid ""
"<span class=\"fa fa-arrow-right\"/>\n"
"                                    Create a Google Project and Get a Key"
msgstr ""
"<span class=\"fa fa-arrow-right\"/>\n"
"                                    Tạo Dự án Google và lấy Key"

#. module: website_slides
#: model_terms:ir.ui.view,arch_db:website_slides.slide_social_email
msgid "<span class=\"form-text\">Send presentation through email</span>"
msgstr "<span class=\"form-text\">Gửi trình chiếu qua email</span>"

#. module: website_slides
#: model_terms:ir.ui.view,arch_db:website_slides.slide_social_media
msgid ""
"<span class=\"form-text\">Use permanent link to share in social media</span>"
msgstr ""
"<span class=\"form-text\">Sử dụng liên kết vĩnh viễn để chia sẻ sang mạng xã hội</span>"

#. module: website_slides
#: model_terms:ir.ui.view,arch_db:website_slides.res_config_settings_view_form
msgid ""
"<span class=\"o_form_label\">Slides</span>\n"
"                        <span class=\"fa fa-lg fa-globe\" title=\"Values set here are website-specific.\" groups=\"website.group_multi_website\"/>"
msgstr ""
"<span class=\"o_form_label\">Trình chiếu</span>\n"
"                        <span class=\"fa fa-lg fa-globe\" title=\"Các giá trị thiết lập ở đang mang tính chất đặc thù website.\" groups=\"website.group_multi_website\"/>"

#. module: website_slides
#: model_terms:ir.ui.view,arch_db:website_slides.slide_detail_view
msgid "<span class=\"text-muted small\">views</span>"
msgstr "<span class=\"text-muted small\">lượt xem</span>"

#. module: website_slides
#: model_terms:ir.ui.view,arch_db:website_slides.slides_channel_header
msgid "<span class=\"text-muted\">Sort by:</span>"
msgstr "<span class=\"text-muted\">Sắp xếp theo:</span>"

#. module: website_slides
#: sql_constraint:slide.tag:0
msgid "A tag must be unique!"
msgstr "Thẻ phải là duy nhất!"

#. module: website_slides
#: model_terms:ir.ui.view,arch_db:website_slides.res_config_settings_view_form
msgid "API Key"
msgstr "Khoá API"

#. module: website_slides
#: model:ir.model.fields,field_description:website_slides.field_slide_channel__message_needaction
#: model:ir.model.fields,field_description:website_slides.field_slide_slide__message_needaction
msgid "Action Needed"
msgstr "Cần có Hành động"

#. module: website_slides
#: model_terms:ir.ui.view,arch_db:website_slides.slide_detail_view
msgid "Actions"
msgstr "Hành động"

#. module: website_slides
#: model:ir.model.fields,field_description:website_slides.field_slide_channel__active
#: model:ir.model.fields,field_description:website_slides.field_slide_slide__active
msgid "Active"
msgstr "Hiệu lực"

#. module: website_slides
#: model_terms:ir.actions.act_window,help:website_slides.action_slides_slides
msgid "Add a new slide"
msgstr "Thêm một trình chiếu mới"

#. module: website_slides
#: model_terms:ir.ui.view,arch_db:website_slides.slide_channel_view_search
#: model_terms:ir.ui.view,arch_db:website_slides.view_slide_slide_search
msgid "Archived"
msgstr "Đã lưu "

#. module: website_slides
#: model:ir.model.fields,field_description:website_slides.field_slide_channel__message_attachment_count
#: model:ir.model.fields,field_description:website_slides.field_slide_slide__message_attachment_count
msgid "Attachment Count"
msgstr "Số đính kèm"

#. module: website_slides
#: selection:slide.slide,download_security:0
msgid "Authenticated Users Only"
msgstr "Chỉ Người dùng đã Xác thực"

#. module: website_slides
#: model:slide.slide,name:website_slides.slide_5
msgid "Awesome Timesheet by Odoo"
msgstr "Bảng chấm công Hoàn hảo bởi Odoo"

#. module: website_slides
#: model:slide.tag,name:website_slides.tag1
msgid "CMS"
msgstr ""

#. module: website_slides
#: model:ir.model.fields,field_description:website_slides.field_slide_channel__can_see
msgid "Can See"
msgstr "Có thể xem"

#. module: website_slides
#: model:ir.model.fields,field_description:website_slides.field_slide_channel__can_upload
msgid "Can Upload"
msgstr "Có thể Tải lên"

#. module: website_slides
#. openerp-web
#: code:addons/website_slides/static/src/js/website_slides.editor.js:55
#, python-format
msgid "Cancel"
msgstr "Hủy"

#. module: website_slides
#: model:ir.actions.act_window,name:website_slides.action_ir_slide_category
#: model:ir.model.fields,field_description:website_slides.field_slide_channel__category_ids
#: model:ir.ui.menu,name:website_slides.menu_action_ir_slide_category_global
#: model_terms:ir.ui.view,arch_db:website_slides.view_slide_channel_form
msgid "Categories"
msgstr "Phân loại"

#. module: website_slides
#. openerp-web
#: code:addons/website_slides/static/src/js/slides_upload.js:254
#: code:addons/website_slides/static/src/xml/website_slides.xml:54
#: model:ir.model.fields,field_description:website_slides.field_slide_slide__category_id
#: model_terms:ir.ui.view,arch_db:website_slides.view_slide_slide_search
#: model_terms:ir.ui.view,arch_db:website_slides.view_slides_category_form
#: model_terms:ir.ui.view,arch_db:website_slides.view_slides_category_tree
#, python-format
msgid "Category"
msgstr "Chuyên mục"

#. module: website_slides
#. openerp-web
#: code:addons/website_slides/static/src/xml/website_slides.xml:81
#: model:ir.model.fields,field_description:website_slides.field_slide_category__channel_id
#: model:ir.model.fields,field_description:website_slides.field_slide_slide__channel_id
#: model_terms:ir.ui.view,arch_db:website_slides.slide_channel_view_search
#: model_terms:ir.ui.view,arch_db:website_slides.view_slide_channel_tree
#: model_terms:ir.ui.view,arch_db:website_slides.view_slide_slide_search
#, python-format
msgid "Channel"
msgstr "Kênh"

#. module: website_slides
#: model_terms:ir.ui.view,arch_db:website_slides.slide_detail_view
msgid "Channel #{slide.channel_id.name}"
msgstr "Kênh #{slide.channel_id.name}"

#. module: website_slides
#: model:ir.model.fields,field_description:website_slides.field_slide_channel__group_ids
msgid "Channel Groups"
msgstr "Nhóm được xem Kênh"

#. module: website_slides
#: model_terms:ir.ui.view,arch_db:website_slides.home
msgid "Channel Settings"
msgstr "Thiết lập Kênh"

#. module: website_slides
#. openerp-web
#: code:addons/website_slides/static/src/js/slides_upload.js:174
#, python-format
msgid ""
"Channel contains the given title, please change before Save or Publish."
msgstr ""
"Kênh chưa tiêu đề được cho, vui lòng thay đổi trước khi Lưu hoặc Xuất bản."

#. module: website_slides
#: model_terms:ir.ui.view,arch_db:website_slides.view_slide_channel_form
msgid "Channel visibility"
msgstr "Tính riêng tư của Kênh"

#. module: website_slides
#: model_terms:ir.ui.view,arch_db:website_slides.channels
msgid "Channel without promoted slide"
msgstr "Kênh không có trình chiếu được đẩy mạnh"

#. module: website_slides
#: model:ir.actions.act_url,name:website_slides.action_open_channels
#: model:ir.actions.act_window,name:website_slides.action_slide_channels
#: model:ir.ui.menu,name:website_slides.menu_action_slide_channels_global
#: model_terms:ir.ui.view,arch_db:website_slides.view_slide_channel_form
msgid "Channels"
msgstr "Kênh"

#. module: website_slides
#: model:slide.slide,name:website_slides.slide_10
msgid "Company Culture"
msgstr "Văn hoá Doanh nghiệp"

#. module: website_slides
#: model:ir.model,name:website_slides.model_res_config_settings
msgid "Config Settings"
msgstr "Cấu hình thiết lập"

#. module: website_slides
#: model:ir.model.fields,field_description:website_slides.field_slide_slide__datas
msgid "Content"
msgstr "Nội dung"

#. module: website_slides
#. openerp-web
#: code:addons/website_slides/static/src/xml/website_slides.xml:20
#, python-format
msgid "Content Preview"
msgstr "Xem trước Nội dung"

#. module: website_slides
#: code:addons/website_slides/controllers/main.py:264
#, python-format
msgid ""
"Could not fetch data from url. Document or access right not available.\n"
"Here is the received response: %s"
msgstr ""
"Không thể lấy được nội dung từ url. Tài liệu hoặc quyền truy cập phù hợp không khả dụng.\n"
"Đây là thông điệp phản hồi đã nhận được: %s"

#. module: website_slides
#: code:addons/website_slides/models/slides.py:330
#, python-format
msgid ""
"Could not fetch data from url. Document or access right not available:\n"
"%s"
msgstr ""
"Không thể lấy được nội dung từ url. Tài liệu hoặc quyền truy cập phù hợp không khả dụng.\n"
"%s"

#. module: website_slides
#: model_terms:ir.actions.act_window,help:website_slides.action_slide_channels
msgid "Create a channel"
msgstr "Tạo một kênh"

#. module: website_slides
#: model_terms:ir.actions.act_window,help:website_slides.action_ir_slide_category
msgid "Create a new category"
msgstr "Tạo một nhóm mới"

#. module: website_slides
#. openerp-web
#: code:addons/website_slides/static/src/js/slides_upload.js:223
#, python-format
msgid "Create new tag '%s'"
msgstr "Tạo thẻ mới '%s'"

#. module: website_slides
#: model:ir.model.fields,field_description:website_slides.field_slide_category__create_uid
#: model:ir.model.fields,field_description:website_slides.field_slide_channel__create_uid
#: model:ir.model.fields,field_description:website_slides.field_slide_embed__create_uid
#: model:ir.model.fields,field_description:website_slides.field_slide_slide__create_uid
#: model:ir.model.fields,field_description:website_slides.field_slide_tag__create_uid
msgid "Created by"
msgstr "Được tạo bởi"

#. module: website_slides
#: model:ir.model.fields,field_description:website_slides.field_slide_category__create_date
#: model:ir.model.fields,field_description:website_slides.field_slide_channel__create_date
#: model:ir.model.fields,field_description:website_slides.field_slide_embed__create_date
#: model:ir.model.fields,field_description:website_slides.field_slide_slide__create_date
#: model:ir.model.fields,field_description:website_slides.field_slide_tag__create_date
msgid "Created on"
msgstr "Được tạo vào"

#. module: website_slides
#: model_terms:slide.channel,description:website_slides.channel_public
msgid ""
"Default channel for slides, all public users can access content of this "
"channel."
msgstr ""
"Kênh mặc định cho các trình chiếu, tất cả người dùng công cộng đều có thể truy cập"
" kênh này."

#. module: website_slides
#. openerp-web
#: code:addons/website_slides/static/src/xml/website_slides.xml:60
#: code:addons/website_slides/static/src/xml/website_slides.xml:62
#: model:ir.model.fields,field_description:website_slides.field_slide_channel__description
#: model:ir.model.fields,field_description:website_slides.field_slide_slide__description
#: model_terms:ir.ui.view,arch_db:website_slides.view_slide_slide_form
#, python-format
msgid "Description"
msgstr "Mô tả"

#. module: website_slides
#. openerp-web
#: code:addons/website_slides/static/src/xml/website_slides.xml:71
#, python-format
msgid "Discard"
msgstr "Hủy bỏ"

#. module: website_slides
#: model:slide.slide,description:website_slides.slide_6
msgid "Discover how easy marketing your business can be with Odoo"
msgstr ""

#. module: website_slides
#: model:slide.slide,description:website_slides.slide_0
msgid ""
"Discover how you can integrate MRP, PLM, Quality and Maintenance in a single application to maximize the efficiency of your manufacturing operations.\n"
"\n"
"Read more about the features at: https://www.odoo.com/page/manufacturing-features\n"
"\n"
"Discover Odoo MRP: https://www.odoo.com/page/manufacturing"
msgstr ""
"Khám phá cách mà bạn có thể tích hợp MRP, PLM, Chất lượng, Bảo trì trong một ứng dụng duy nhất để tối đa hoá hiệu quả của các hoạt động sản xuất.\n"
"\n"
"RRocj thêm về các tính năng tại: https://www.odoo.com/page/manufacturing-features\n"
"\n"
"Khám phá tính năng MRP của Odoo: https://www.odoo.com/page/manufacturing"

#. module: website_slides
#: model:slide.slide,description:website_slides.slide_1
msgid "Discover the CRM sales people love https://www.odoo.com/page/crm"
msgstr "Khám phá tính năng CRM mà mọi người bán hàng đều yêu thích https://www.odoo.com/page/crm"

#. module: website_slides
#: model:slide.slide,description:website_slides.slide_2
msgid ""
"Discover the all-in-one business management software solution that fits any business size and use case.\n"
"\n"
"Learn more at https://odoo.com"
msgstr ""

#. module: website_slides
#: model:ir.model.fields,field_description:website_slides.field_slide_slide__dislikes
msgid "Dislikes"
msgstr "Không thích"

#. module: website_slides
#: model:ir.model.fields,field_description:website_slides.field_slide_category__display_name
#: model:ir.model.fields,field_description:website_slides.field_slide_channel__display_name
#: model:ir.model.fields,field_description:website_slides.field_slide_embed__display_name
#: model:ir.model.fields,field_description:website_slides.field_slide_slide__display_name
#: model:ir.model.fields,field_description:website_slides.field_slide_tag__display_name
msgid "Display Name"
msgstr "Tên hiển thị"

#. module: website_slides
#: model:ir.model.fields,help:website_slides.field_slide_category__sequence
#: model:ir.model.fields,help:website_slides.field_slide_channel__sequence
msgid "Display order"
msgstr "Thứ tự hiển thị"

#. module: website_slides
#: model_terms:ir.ui.view,arch_db:website_slides.view_slide_slide_form
#: selection:slide.slide,slide_type:0
msgid "Document"
msgstr "Tài liệu"

#. module: website_slides
#: model:ir.model.fields,field_description:website_slides.field_slide_slide__document_id
msgid "Document ID"
msgstr "ID Tài liệu"

#. module: website_slides
#: model:ir.model.fields,field_description:website_slides.field_slide_slide__url
msgid "Document URL"
msgstr "URL Tài liệu"

#. module: website_slides
#: model_terms:ir.ui.view,arch_db:website_slides.slides_channel_header
msgid "Documents"
msgstr "Tài liệu"

#. module: website_slides
#: model_terms:ir.ui.view,arch_db:website_slides.embed_slide
msgid "Download"
msgstr "Tải xuống"

#. module: website_slides
#: model:slide.slide,description:website_slides.slide_5
msgid ""
"Download Awesome Timesheet by Odoo and discover how easy time tracking and employee management can be!\n"
"\n"
"Chrome: http://bit.ly/2613LcY\n"
"iOS: http://bit.ly/1ZUZsZD"
msgstr ""

#. module: website_slides
#: model:ir.model.fields,field_description:website_slides.field_slide_slide__download_security
msgid "Download Security"
msgstr "An ninh Download"

#. module: website_slides
#: model:ir.model.fields,help:website_slides.field_slide_channel__publish_template_id
msgid "Email template to send slide publication through email"
msgstr "Mẫu Email để gửi ấn phẩm slide qua email"

#. module: website_slides
#: model:ir.model.fields,help:website_slides.field_slide_channel__share_template_id
msgid "Email template used when sharing a slide"
msgstr "Mẫu Email được dùng khi chia sẻ slide"

#. module: website_slides
#: model:ir.model.fields,field_description:website_slides.field_slide_slide__embed_code
msgid "Embed Code"
msgstr "Mã nhúng"

#. module: website_slides
#: model:ir.model.fields,field_description:website_slides.field_slide_slide__embedcount_ids
msgid "Embed Count"
msgstr "Số lần nhúng"

#. module: website_slides
#: model_terms:ir.ui.view,arch_db:website_slides.slide_social_embed
msgid "Embed in your website"
msgstr "Nhúng vào website của bạn"

#. module: website_slides
#: model:ir.model,name:website_slides.model_slide_embed
msgid "Embedded Slides View Counter"
msgstr "Bộ đếm Lượt xem các Trình chiếu được Nhúng"

#. module: website_slides
#: model_terms:ir.ui.view,arch_db:website_slides.slide_detail_view
msgid "Embeds"
msgstr "Nhúng"

#. module: website_slides
#: model:slide.channel,name:website_slides.channel_private
msgid "Employee Channel"
msgstr "Kênh Nhân viên"

#. module: website_slides
#: model:ir.model.fields,field_description:website_slides.field_slide_channel__access_error_msg
#: model_terms:ir.ui.view,arch_db:website_slides.view_slide_channel_form
msgid "Error Message"
msgstr "Thông điệp lỗi"

#. module: website_slides
#: selection:slide.slide,download_security:0
msgid "Everyone"
msgstr "Mọi người"

#. module: website_slides
#: selection:slide.channel,promote_strategy:0
msgid "Featured Presentation"
msgstr "Thuyết trình được Đề cao"

#. module: website_slides
#: model:slide.category,name:website_slides.category_1
msgid "Featured Presentations"
msgstr "Thuyết trình được Đề cao"

#. module: website_slides
#: model:ir.model.fields,field_description:website_slides.field_slide_channel__promoted_slide_id
msgid "Featured Slide"
msgstr "Trình chiếu được Đề cao"

#. module: website_slides
#: model:ir.model.fields,field_description:website_slides.field_slide_channel__promote_strategy
msgid "Featuring Policy"
msgstr "Chính sách Đề cao"

#. module: website_slides
#. openerp-web
#: code:addons/website_slides/controllers/main.py:274
#: code:addons/website_slides/static/src/js/slides_upload.js:91
#, python-format
msgid "File is too big. File size cannot exceed 25MB"
msgstr "Tập tin quá lớn. Dung lượng tập tin không được vượt quá 25MB"

#. module: website_slides
#: model:ir.model.fields,field_description:website_slides.field_slide_channel__message_follower_ids
#: model:ir.model.fields,field_description:website_slides.field_slide_slide__message_follower_ids
msgid "Followers"
msgstr "Người dõi theo"

#. module: website_slides
#: model:ir.model.fields,field_description:website_slides.field_slide_channel__message_channel_ids
#: model:ir.model.fields,field_description:website_slides.field_slide_slide__message_channel_ids
msgid "Followers (Channels)"
msgstr "Người theo dõi (Các kênh)"

#. module: website_slides
#: model:ir.model.fields,field_description:website_slides.field_slide_channel__message_partner_ids
#: model:ir.model.fields,field_description:website_slides.field_slide_slide__message_partner_ids
msgid "Followers (Partners)"
msgstr "Người theo dõi (Các đối tác)"

#. module: website_slides
#: model:ir.model.fields,field_description:website_slides.field_slide_channel__can_see_full
msgid "Full Access"
msgstr "Toàn quyền truy cập"

#. module: website_slides
#: model_terms:ir.ui.view,arch_db:website_slides.view_slide_channel_form
msgid "General"
msgstr "Tổng quát"

#. module: website_slides
#: model:ir.model.fields,field_description:website_slides.field_res_config_settings__website_slide_google_app_key
#: model:ir.model.fields,field_description:website_slides.field_website__website_slide_google_app_key
msgid "Google Doc Key"
msgstr ""

#. module: website_slides
#: model_terms:ir.ui.view,arch_db:website_slides.res_config_settings_view_form
msgid "Google Drive API Key"
msgstr ""

#. module: website_slides
#: model_terms:ir.ui.view,arch_db:website_slides.view_slide_slide_graph
msgid "Graph of Slides"
msgstr ""

#. module: website_slides
#: model_terms:ir.ui.view,arch_db:website_slides.view_slide_slide_search
msgid "Group By"
msgstr "Nhóm theo"

#. module: website_slides
#: model:ir.model.fields,help:website_slides.field_slide_channel__group_ids
msgid "Groups allowed to see presentations in this channel"
msgstr "Các nhóm được phép xem các bài trình chiếu trong kênh này"

#. module: website_slides
#: model:ir.model.fields,help:website_slides.field_slide_channel__upload_group_ids
msgid ""
"Groups allowed to upload presentations in this channel. If void, every user "
"can upload."
msgstr ""
"Các nhóm được phép tải lên các bài trình chiếu vào kênh này. Nếu để trống, "
"mọi  người dùng đều có thể tài lên."

#. module: website_slides
#: model:ir.model.fields,field_description:website_slides.field_slide_category__id
#: model:ir.model.fields,field_description:website_slides.field_slide_channel__id
#: model:ir.model.fields,field_description:website_slides.field_slide_embed__id
#: model:ir.model.fields,field_description:website_slides.field_slide_slide__id
#: model:ir.model.fields,field_description:website_slides.field_slide_tag__id
msgid "ID"
msgstr "ID"

#. module: website_slides
#: model:ir.model.fields,help:website_slides.field_slide_channel__message_unread
#: model:ir.model.fields,help:website_slides.field_slide_slide__message_unread
msgid "If checked new messages require your attention."
msgstr "Nếu đánh dấu kiểm, các thông điệp mới yêu cầu sự có mặt của bạn."

#. module: website_slides
#: model:ir.model.fields,help:website_slides.field_slide_channel__message_needaction
#: model:ir.model.fields,help:website_slides.field_slide_slide__message_needaction
msgid "If checked, new messages require your attention."
msgstr "Nếu đánh dấu kiểm, các thông điệp mới yêu cầu sự có mặt của bạn."

#. module: website_slides
#: model:ir.model.fields,help:website_slides.field_slide_channel__message_has_error
#: model:ir.model.fields,help:website_slides.field_slide_slide__message_has_error
msgid "If checked, some messages have a delivery error."
msgstr ""

#. module: website_slides
#: model:ir.model.fields,field_description:website_slides.field_slide_slide__image
msgid "Image"
msgstr "Hình ảnh"

#. module: website_slides
#: selection:slide.slide,slide_type:0
msgid "Infographic"
msgstr ""

#. module: website_slides
#: model_terms:ir.ui.view,arch_db:website_slides.slides_channel_header
msgid "Infographics"
msgstr ""

#. module: website_slides
#: code:addons/website_slides/controllers/main.py:296
#, python-format
msgid ""
"Internal server error, please try again later or contact administrator.\n"
"Here is the error message: %s"
msgstr ""
"Có lỗi! Vui lòng thử lại lần nữa hoặc liên hệ quản trị hệ thống của bạn.\n"
"Đây là thông điệp báo lỗi: %s"

#. module: website_slides
#. openerp-web
#: code:addons/website_slides/static/src/js/slides_upload.js:86
#, python-format
msgid "Invalid file type. Please select pdf or image file"
msgstr "Kiểu tập tin không hợp lệ. Vui lòng chọn pdf hoặc tập tin hình ảnh"

#. module: website_slides
#: model:ir.model.fields,field_description:website_slides.field_slide_channel__message_is_follower
#: model:ir.model.fields,field_description:website_slides.field_slide_slide__message_is_follower
msgid "Is Follower"
msgstr "Trở thành người theo dõi"

#. module: website_slides
#: model:ir.model.fields,field_description:website_slides.field_slide_channel__is_published
#: model:ir.model.fields,field_description:website_slides.field_slide_slide__is_published
msgid "Is published"
msgstr "Được xuất bản"

#. module: website_slides
#: model:ir.model.fields,field_description:website_slides.field_slide_category____last_update
#: model:ir.model.fields,field_description:website_slides.field_slide_channel____last_update
#: model:ir.model.fields,field_description:website_slides.field_slide_embed____last_update
#: model:ir.model.fields,field_description:website_slides.field_slide_slide____last_update
#: model:ir.model.fields,field_description:website_slides.field_slide_tag____last_update
msgid "Last Modified on"
msgstr "Sửa lần cuối"

#. module: website_slides
#: model:ir.model.fields,field_description:website_slides.field_slide_category__write_uid
#: model:ir.model.fields,field_description:website_slides.field_slide_channel__write_uid
#: model:ir.model.fields,field_description:website_slides.field_slide_embed__write_uid
#: model:ir.model.fields,field_description:website_slides.field_slide_slide__write_uid
#: model:ir.model.fields,field_description:website_slides.field_slide_tag__write_uid
msgid "Last Updated by"
msgstr "Cập nhật lần cuối bởi"

#. module: website_slides
#: model:ir.model.fields,field_description:website_slides.field_slide_category__write_date
#: model:ir.model.fields,field_description:website_slides.field_slide_channel__write_date
#: model:ir.model.fields,field_description:website_slides.field_slide_embed__write_date
#: model:ir.model.fields,field_description:website_slides.field_slide_slide__write_date
#: model:ir.model.fields,field_description:website_slides.field_slide_tag__write_date
msgid "Last Updated on"
msgstr "Cập nhật lần cuối"

#. module: website_slides
#: model_terms:ir.ui.view,arch_db:website_slides.embed_slide
msgid "Last slide"
msgstr ""

#. module: website_slides
#: selection:slide.channel,promote_strategy:0
msgid "Latest Published"
msgstr "Xuất bản Mới nhất"

#. module: website_slides
#: model:slide.slide,description:website_slides.slide_8
msgid "Learn more at https://www.odoo.com/page/sales"
msgstr "Xem thêm tại https://www.odoo.com/page/sales"

#. module: website_slides
#: model:ir.model.fields,field_description:website_slides.field_slide_slide__likes
#: model_terms:ir.ui.view,arch_db:website_slides.slide_detail_view
msgid "Likes"
msgstr "Thích"

#. module: website_slides
#: model:ir.model.fields,field_description:website_slides.field_slide_channel__message_main_attachment_id
#: model:ir.model.fields,field_description:website_slides.field_slide_slide__message_main_attachment_id
msgid "Main Attachment"
msgstr "Đính kèm chính"

#. module: website_slides
#: model:slide.tag,name:website_slides.tag2
msgid "Marketing"
msgstr "Marketing"

#. module: website_slides
#: model:ir.model.fields,field_description:website_slides.field_slide_slide__image_medium
msgid "Medium"
msgstr "Trung bình"

#. module: website_slides
#: model:ir.model.fields,field_description:website_slides.field_slide_channel__message_has_error
#: model:ir.model.fields,field_description:website_slides.field_slide_slide__message_has_error
msgid "Message Delivery error"
msgstr ""

#. module: website_slides
#: model:ir.model.fields,help:website_slides.field_slide_channel__access_error_msg
msgid "Message to display when not accessible due to access rights"
msgstr "Thông điệp để hiển thị khi không có quyền truy cập"

#. module: website_slides
#: model:ir.model.fields,field_description:website_slides.field_slide_channel__message_ids
#: model:ir.model.fields,field_description:website_slides.field_slide_slide__message_ids
msgid "Messages"
msgstr "Thông điệp"

#. module: website_slides
#: model:ir.model.fields,field_description:website_slides.field_slide_slide__mime_type
msgid "Mime-type"
msgstr ""

#. module: website_slides
#: model_terms:ir.ui.view,arch_db:website_slides.slide_detail_view
#: model_terms:ir.ui.view,arch_db:website_slides.slides_channel_header
#: selection:slide.channel,promote_strategy:0
msgid "Most Viewed"
msgstr "Xem Nhiều nhất"

#. module: website_slides
#: model_terms:ir.ui.view,arch_db:website_slides.slides_channel_header
#: selection:slide.channel,promote_strategy:0
msgid "Most Voted"
msgstr "Bầu chọn Nhiều nhất"

#. module: website_slides
#: model:ir.model.fields,field_description:website_slides.field_slide_category__name
#: model:ir.model.fields,field_description:website_slides.field_slide_channel__name
#: model:ir.model.fields,field_description:website_slides.field_slide_tag__name
#: model_terms:ir.ui.view,arch_db:website_slides.view_slide_channel_form
#: model_terms:ir.ui.view,arch_db:website_slides.view_slide_slide_form
msgid "Name"
msgstr "Tên"

#. module: website_slides
#: model:mail.template,subject:website_slides.slide_template_published
msgid "New ${object.slide_type} published on ${object.channel_id.name}"
msgstr "${object.slide_type} mới được xuất bản ở ${object.channel_id.name}"

#. module: website_slides
#. openerp-web
#: code:addons/website_slides/static/src/js/website_slides.editor.js:39
#, python-format
msgid "New slide"
msgstr "Trình chiếu mới"

#. module: website_slides
#: model_terms:ir.ui.view,arch_db:website_slides.slides_channel_header
msgid "Newest"
msgstr "Mới nhất"

#. module: website_slides
#: model_terms:ir.ui.view,arch_db:website_slides.embed_slide
msgid "Next slide"
msgstr "Trình chiếu tiếp theo"

#. module: website_slides
#: selection:slide.channel,promote_strategy:0
msgid "No Featured Presentation"
msgstr "Không có Trình chiếu được đề cao"

#. module: website_slides
#: selection:slide.slide,download_security:0
msgid "No One"
msgstr "Không ai"

#. module: website_slides
#: model_terms:ir.ui.view,arch_db:website_slides.channel_not_found
msgid "No channel created or published yet."
msgstr "Chưa có kênh nào được tạo hay xuất bản."

#. module: website_slides
#: model_terms:ir.ui.view,arch_db:website_slides.slide_detail_view
msgid "No presentation available."
msgstr "Không có trình chiếu nào khả dụng"

#. module: website_slides
#: model_terms:ir.ui.view,arch_db:website_slides.home
msgid "No presentation published yet."
msgstr "Chưa có trình chiếu nào được xuất bản"

#. module: website_slides
#: model:ir.model.fields,field_description:website_slides.field_slide_channel__message_needaction_counter
#: model:ir.model.fields,field_description:website_slides.field_slide_slide__message_needaction_counter
msgid "Number of Actions"
msgstr "Số lượng Hành động"

#. module: website_slides
#: model:ir.model.fields,field_description:website_slides.field_slide_category__nbr_documents
#: model:ir.model.fields,field_description:website_slides.field_slide_channel__nbr_documents
msgid "Number of Documents"
msgstr "Số lượng Tài liệu"

#. module: website_slides
#: model:ir.model.fields,field_description:website_slides.field_slide_category__nbr_infographics
#: model:ir.model.fields,field_description:website_slides.field_slide_channel__nbr_infographics
msgid "Number of Infographics"
msgstr "Số lượng Infographics"

#. module: website_slides
#: model:ir.model.fields,field_description:website_slides.field_slide_category__nbr_presentations
#: model:ir.model.fields,field_description:website_slides.field_slide_channel__nbr_presentations
msgid "Number of Presentations"
msgstr "Số lượng Trình chiếu"

#. module: website_slides
#: model:ir.model.fields,field_description:website_slides.field_slide_category__nbr_videos
#: model:ir.model.fields,field_description:website_slides.field_slide_channel__nbr_videos
msgid "Number of Videos"
msgstr "Số lượng Video"

#. module: website_slides
#: model:ir.model.fields,field_description:website_slides.field_slide_channel__message_has_error_counter
#: model:ir.model.fields,field_description:website_slides.field_slide_slide__message_has_error_counter
msgid "Number of error"
msgstr "Số lỗi"

#. module: website_slides
#: model:ir.model.fields,help:website_slides.field_slide_channel__message_needaction_counter
#: model:ir.model.fields,help:website_slides.field_slide_slide__message_needaction_counter
msgid "Number of messages which requires an action"
msgstr "Số thông điệp cần có hành động"

#. module: website_slides
#: model:ir.model.fields,help:website_slides.field_slide_channel__message_has_error_counter
#: model:ir.model.fields,help:website_slides.field_slide_slide__message_has_error_counter
msgid "Number of messages with delivery error"
msgstr ""

#. module: website_slides
#: model:ir.model.fields,help:website_slides.field_slide_channel__message_unread_counter
#: model:ir.model.fields,help:website_slides.field_slide_slide__message_unread_counter
msgid "Number of unread messages"
msgstr "Số thông điệp chưa đọc"

#. module: website_slides
#: model:slide.slide,name:website_slides.slide_2
msgid "Odoo All-in-One Software Demonstration"
msgstr ""

#. module: website_slides
#: model:slide.slide,name:website_slides.slide_1
msgid "Odoo CRM"
msgstr ""

#. module: website_slides
#: model:slide.category,name:website_slides.category_2
#: model:slide.tag,name:website_slides.tag5
msgid "Odoo Days"
msgstr ""

#. module: website_slides
#: model:slide.slide,name:website_slides.slide_7
msgid "Odoo Inventory"
msgstr ""

#. module: website_slides
#: model:slide.slide,name:website_slides.slide_0
msgid "Odoo MRP"
msgstr ""

#. module: website_slides
#: model:slide.slide,name:website_slides.slide_6
msgid "Odoo Marketing"
msgstr ""

#. module: website_slides
#: model:slide.slide,name:website_slides.slide_8
msgid "Odoo Sales"
msgstr ""

#. module: website_slides
#: model:slide.slide,name:website_slides.slide_3
msgid "Odoo Sign Demonstration"
msgstr ""

#. module: website_slides
#. openerp-web
#: code:addons/website_slides/static/src/js/website_slides.editor.js:40
#, python-format
msgid "On which channel do you want to add a slide?"
msgstr "Bạn muốn thêm vào kênh nào?"

#. module: website_slides
#: model:slide.slide,name:website_slides.slide_9
msgid "Open Days 2014 Infographic"
msgstr ""

#. module: website_slides
#: model:slide.slide,name:website_slides.slide_11
msgid "OpenSource CMS, A performance comparison - Mantavya Gajjar"
msgstr ""

#. module: website_slides
#. openerp-web
#: code:addons/website_slides/static/src/xml/website_slides.xml:28
#, python-format
msgid "PDF or Image File"
msgstr "Tập tin PDF hoặc hình ảnh"

#. module: website_slides
#: model:slide.channel,name:website_slides.channel_partial
msgid "Partner Channel"
msgstr "Kênh Đối tác"

#. module: website_slides
#: model_terms:ir.ui.view,arch_db:website_slides.slide_social_email
msgid "Please"
msgstr "Vui lòng"

#. module: website_slides
#. openerp-web
#: code:addons/website_slides/static/src/js/slides.js:56
#, python-format
msgid "Please <a href=\"/web?redirect=%s\">login</a> to vote this slide"
msgstr "Vui lòng <a href=\"/web?redirect=%s\">đăng nhập</a> để bầu chọn slide này"

#. module: website_slides
#: code:addons/website_slides/models/slides.py:333
#: code:addons/website_slides/models/slides.py:562
#, python-format
msgid "Please enter valid Youtube or Google Doc URL"
msgstr "Vui lòng nhập URL hợp lệ của Youtube hoặc Google Doc"

#. module: website_slides
#: code:addons/website_slides/controllers/main.py:256
#, python-format
msgid "Please enter valid youtube or google doc url"
msgstr "Vui lòng nhập URL hợp lệ của Youtube hoặc Google Doc"

#. module: website_slides
#: model:ir.model.fields,field_description:website_slides.field_slide_embed__slide_id
#: selection:slide.slide,slide_type:0
msgid "Presentation"
msgstr "Trình chiếu"

#. module: website_slides
#: model:mail.message.subtype,description:website_slides.mt_channel_slide_published
#: model:mail.message.subtype,name:website_slides.mt_channel_slide_published
msgid "Presentation Published"
msgstr "Trình chiếu được Xuất bản"

#. module: website_slides
#: model_terms:ir.ui.view,arch_db:website_slides.slides_channel_header
#: model:website.menu,name:website_slides.website_menu_slides
msgid "Presentations"
msgstr "Trình chiếu"

#. module: website_slides
#: model_terms:ir.ui.view,arch_db:website_slides.embed_slide
msgid "Previous slide"
msgstr "Trình chiếu trước"

#. module: website_slides
#: selection:slide.channel,visibility:0
msgid "Private"
msgstr "Riêng tư"

#. module: website_slides
#: model_terms:ir.ui.view,arch_db:website_slides.channels
msgid "Private channel"
msgstr "Kênh Riêng tư"

#. module: website_slides
#: model_terms:ir.ui.view,arch_db:website_slides.slides_grid_view
msgid "Promote this #{slide.slide_type}"
msgstr "Thúc đẩy #{slide.slide_type} này"

#. module: website_slides
#: model_terms:ir.ui.view,arch_db:website_slides.channels
#: model_terms:ir.ui.view,arch_db:website_slides.home
msgid "Promoted slide"
msgstr "Trình chiếu được thúc đẩy"

#. module: website_slides
#: selection:slide.channel,visibility:0
msgid "Public"
msgstr "Công cộng"

#. module: website_slides
#: model:slide.channel,name:website_slides.channel_public
msgid "Public Channel"
msgstr "Kênh Công cộng"

#. module: website_slides
#: model:ir.model.fields,field_description:website_slides.field_slide_slide__date_published
msgid "Publish Date"
msgstr "Ngày Xuất bản"

#. module: website_slides
#: model_terms:ir.ui.view,arch_db:website_slides.view_slide_slide_search
msgid "Published"
msgstr "Đã xuất bản"

#. module: website_slides
#: model:ir.model.fields,field_description:website_slides.field_slide_channel__publish_template_id
msgid "Published Template"
<<<<<<< HEAD
msgstr "Mẫu đã Xuất bản"
=======
msgstr "Mẫu xuất bản"
>>>>>>> de76e5e0

#. module: website_slides
#: model_terms:ir.ui.view,arch_db:website_slides.slide_detail_view
msgid "Related"
msgstr "Liên quan"

#. module: website_slides
#: model:ir.model.fields,help:website_slides.field_slide_channel__website_id
#: model:ir.model.fields,help:website_slides.field_slide_slide__website_id
msgid "Restrict publishing to this website."
msgstr "Hạn chế xuất bản đến website này."

#. module: website_slides
#: model_terms:ir.ui.view,arch_db:website_slides.home
msgid "Results for"
msgstr "Kết quả cho"

#. module: website_slides
#: model_terms:ir.ui.view,arch_db:website_slides.home
msgid ""
"Review your channel settings to promote your most viewed or recent published"
" presentation"
msgstr ""
"Xem xét lại thiết lập về kênh của bạn để thúc đẩy trình chiếu được xuất gần"
" đây hoặc được xem nhiều nhất"

#. module: website_slides
#: model:ir.model.fields,field_description:website_slides.field_slide_channel__is_seo_optimized
#: model:ir.model.fields,field_description:website_slides.field_slide_slide__is_seo_optimized
msgid "SEO optimized"
msgstr "SEO được tối ưu hoá"

#. module: website_slides
#. openerp-web
#: code:addons/website_slides/static/src/xml/website_slides.xml:70
#, python-format
msgid "Save and Publish"
<<<<<<< HEAD
msgstr "Lưu và Xuất bản"
=======
msgstr "Lưu và xuất bản"
>>>>>>> de76e5e0

#. module: website_slides
#. openerp-web
#: code:addons/website_slides/static/src/xml/website_slides.xml:69
#, python-format
msgid "Save as Draft"
<<<<<<< HEAD
msgstr "Lưu thành Bản thảo"
=======
msgstr "Lưu bản nháp"
>>>>>>> de76e5e0

#. module: website_slides
#: model_terms:ir.ui.view,arch_db:website_slides.slides_channel_header
msgid "Search"
msgstr "Tìm"

#. module: website_slides
#: model_terms:ir.ui.view,arch_db:website_slides.view_slide_slide_search
msgid "Search Slides"
msgstr "Tìm kiếm Slide"

#. module: website_slides
#: model_terms:ir.ui.view,arch_db:website_slides.slides_channel_header
msgid "Search in #{channel.name}"
msgstr "Tìm trong #{channel.name}"

#. module: website_slides
#: model_terms:ir.ui.view,arch_db:website_slides.view_slide_channel_form
msgid "Security"
msgstr "Bảo mật"

#. module: website_slides
#. openerp-web
#: code:addons/website_slides/static/src/js/website_slides.editor.js:44
#, python-format
msgid "Select"
msgstr "Chọn"

#. module: website_slides
#: model_terms:ir.ui.view,arch_db:website_slides.channels
msgid "Select a Channel"
<<<<<<< HEAD
msgstr "Chọn một Kênh"
=======
msgstr "Chọn một kênh"
>>>>>>> de76e5e0

#. module: website_slides
#: model_terms:ir.ui.view,arch_db:website_slides.slide_social_embed
msgid "Select page to start with"
<<<<<<< HEAD
msgstr "Chọn trang để bắt đầu"
=======
msgstr "Chọn trang để bắt đầu với"
>>>>>>> de76e5e0

#. module: website_slides
#: model:ir.model.fields,field_description:website_slides.field_slide_category__sequence
#: model:ir.model.fields,field_description:website_slides.field_slide_channel__sequence
msgid "Sequence"
msgstr "Trình tự"

#. module: website_slides
#: model_terms:ir.ui.view,arch_db:website_slides.slide_social_media
msgid "Share Link"
<<<<<<< HEAD
msgstr "Chi sẻ Link"
=======
msgstr "Chia sẽ liên kết"
>>>>>>> de76e5e0

#. module: website_slides
#: model_terms:ir.ui.view,arch_db:website_slides.slide_detail_view
msgid "Share count"
<<<<<<< HEAD
msgstr "Lượt chia sẻ"
=======
msgstr "Số lượng chia sẽ"
>>>>>>> de76e5e0

#. module: website_slides
#: model_terms:ir.ui.view,arch_db:website_slides.slides_share
msgid "Share on Facebook"
msgstr "Chia sẻ lên Facebook"

#. module: website_slides
#: model_terms:ir.ui.view,arch_db:website_slides.slides_share
msgid "Share on Google Plus"
msgstr "Chia sẻ lên  Google Plus"

#. module: website_slides
#: model_terms:ir.ui.view,arch_db:website_slides.slides_share
msgid "Share on LinkedIn"
msgstr "Chia sẻ lên LinkedIn"

#. module: website_slides
#: model_terms:ir.ui.view,arch_db:website_slides.slide_social_media
msgid "Share on Social Networks"
<<<<<<< HEAD
msgstr "Chia sẻ lên các Mạng xã hội"
=======
msgstr "Chia sẽ trên mạng xã hội"
>>>>>>> de76e5e0

#. module: website_slides
#: model_terms:ir.ui.view,arch_db:website_slides.slides_share
msgid "Share on Twitter"
msgstr "Chia sẻ lên Twitter"

#. module: website_slides
#: model_terms:ir.ui.view,arch_db:website_slides.slide_social_email
msgid "Share with a friend"
<<<<<<< HEAD
msgstr "Chia sẻ với một người bạn"
=======
msgstr "Chia sẽ với bạn"
>>>>>>> de76e5e0

#. module: website_slides
#: model:ir.model.fields,field_description:website_slides.field_slide_channel__share_template_id
msgid "Shared Template"
<<<<<<< HEAD
msgstr "Mẫu được chia sẻ"
=======
msgstr "Mẫu chia sẽ"
>>>>>>> de76e5e0

#. module: website_slides
#: selection:slide.channel,visibility:0
msgid "Show channel but restrict presentations"
msgstr "Hiển thi kênh nhưng hạn chế các trình chiếu"

#. module: website_slides
#: model_terms:ir.ui.view,arch_db:website_slides.view_slide_slide_form
msgid "Slide"
msgstr "Trình chiếu"

#. module: website_slides
#: model:ir.model,name:website_slides.model_slide_channel
msgid "Slide Channel"
msgstr "Kênh Trình chiếu"

#. module: website_slides
#: model:ir.model,name:website_slides.model_slide_tag
msgid "Slide Tag"
msgstr "Thẻ Trình chiếu"

#. module: website_slides
#: model_terms:ir.ui.view,arch_db:website_slides.embed_slide
#: model_terms:ir.ui.view,arch_db:website_slides.slide_detail_view
msgid "Slide image"
msgstr "Hình Trình chiếu"

#. module: website_slides
#: model:ir.model.fields,field_description:website_slides.field_slide_channel__custom_slide_id
msgid "Slide to Promote"
msgstr "Trình chiếu chờ Thúc đẩy"

#. module: website_slides
#: model:ir.actions.act_window,name:website_slides.action_slides_slides
#: model:ir.model,name:website_slides.model_slide_slide
#: model:ir.model.fields,field_description:website_slides.field_slide_category__slide_ids
#: model:ir.model.fields,field_description:website_slides.field_slide_channel__slide_ids
#: model:ir.ui.menu,name:website_slides.menu_website_slides_root
#: model:ir.ui.menu,name:website_slides.menu_website_slides_root_global
#: model_terms:ir.ui.view,arch_db:website_slides.view_slide_slide_tree
msgid "Slides"
msgstr "Trình chiếu"

#. module: website_slides
#: model:ir.model,name:website_slides.model_slide_category
msgid "Slides Category"
msgstr "Nhóm Trình chiếu"

#. module: website_slides
#: model_terms:ir.ui.view,arch_db:website_slides.slides_search
msgid "Sorry, but nothing matches your search criteria"
msgstr "Rất tiếc, không tìm thấy gì khớp với tiêu chí tìm kiếm của bạn"

#. module: website_slides
#: model:slide.slide,description:website_slides.slide_3
msgid ""
"Stop doing manual printing and scanning. Move to electronic signature with Odoo Sign!\n"
"\n"
"Discover more at https://www.odoo.com/page/sign"
msgstr ""

#. module: website_slides
#: model_terms:ir.ui.view,arch_db:website_slides.view_slide_tag_form
msgid "Tag"
msgstr "Từ khoá"

#. module: website_slides
#. openerp-web
#: code:addons/website_slides/static/src/js/slides_upload.js:277
#: code:addons/website_slides/static/src/xml/website_slides.xml:48
#: model:ir.actions.act_window,name:website_slides.action_slide_tag
#: model:ir.model.fields,field_description:website_slides.field_slide_slide__tag_ids
#: model:ir.ui.menu,name:website_slides.menu_slide_tag
#: model_terms:ir.ui.view,arch_db:website_slides.view_slide_tag_tree
#, python-format
msgid "Tags"
msgstr "Thẻ"

#. module: website_slides
#: model_terms:ir.ui.view,arch_db:website_slides.view_slide_slide_form
msgid "Tags..."
msgstr "Từ khoá..."

#. module: website_slides
#: model_terms:ir.ui.view,arch_db:website_slides.home
msgid "The"
msgstr "Nội dung"

#. module: website_slides
#: model:ir.model.fields,help:website_slides.field_slide_slide__slide_type
msgid ""
"The document type will be set automatically based on the document URL and "
"properties (e.g. height and width for presentation and document)."
msgstr ""

#. module: website_slides
#: model:ir.model.fields,help:website_slides.field_slide_channel__website_url
#: model:ir.model.fields,help:website_slides.field_slide_slide__website_url
msgid "The full URL to access the document through the website."
msgstr "URL đầy đủ để truy cập tài liệu thông qua trang web"

#. module: website_slides
#: sql_constraint:slide.slide:0
msgid "The slide name must be unique within a channel"
msgstr "Tên Slide phải là duy nhất trong một kênh"

#. module: website_slides
#: model:ir.model.fields,field_description:website_slides.field_slide_embed__url
msgid "Third Party Website URL"
msgstr "URL website của Bên thứ Ba"

#. module: website_slides
#: model_terms:slide.channel,access_error_msg:website_slides.channel_partial
#: model_terms:slide.channel,access_error_msg:website_slides.channel_private
#: model_terms:slide.channel,access_error_msg:website_slides.channel_public
msgid "This channel is private and its content is restricted to some users."
msgstr ""
"Kênh này mang tính riêng tư và nội dung của nó được giới hạn đến một số "
"người dùng."

#. module: website_slides
#: code:addons/website_slides/controllers/main.py:260
#, python-format
msgid ""
"This video already exists in this channel <a target=\"_blank\" "
"href=\"/slides/slide/%s\">click here to view it </a>"
msgstr ""
"Video này đã tồn tại ở kênh này <a target=\"_blank\" "
"href=\"/slides/slide/%s\">bấm vào đây để xem nó </a>"

#. module: website_slides
#: model:ir.model.fields,field_description:website_slides.field_slide_slide__image_thumb
msgid "Thumbnail"
msgstr "Hình thu nhỏ"

#. module: website_slides
#. openerp-web
#: code:addons/website_slides/static/src/xml/website_slides.xml:42
#: code:addons/website_slides/static/src/xml/website_slides.xml:44
#: model:ir.model.fields,field_description:website_slides.field_slide_slide__name
#, python-format
msgid "Title"
msgstr "Tiêu đề"

#. module: website_slides
#: model:ir.model.fields,field_description:website_slides.field_slide_category__total
#: model:ir.model.fields,field_description:website_slides.field_slide_channel__total
msgid "Total"
msgstr "Tổng"

#. module: website_slides
#: model:ir.model.fields,field_description:website_slides.field_slide_slide__total_views
msgid "Total # Views"
msgstr "Tổng số lượt Xem"

#. module: website_slides
#: model:ir.model.fields,field_description:website_slides.field_slide_slide__index_content
msgid "Transcript"
msgstr ""

#. module: website_slides
#: model:ir.model.fields,field_description:website_slides.field_slide_slide__slide_type
#: model_terms:ir.ui.view,arch_db:website_slides.view_slide_slide_search
msgid "Type"
msgstr "Kiểu"

#. module: website_slides
#: code:addons/website_slides/controllers/main.py:156
#, python-format
msgid "Uncategorized"
msgstr "Chưa được phân loại"

#. module: website_slides
#: model_terms:ir.ui.view,arch_db:website_slides.home
msgid "Uncategorized presentation"
msgstr "Trình chiếu chưa được phân loại"

#. module: website_slides
#: code:addons/website_slides/models/slides.py:551
#, python-format
msgid "Unknown document"
msgstr "Tài liệu không xác định"

#. module: website_slides
#: model_terms:ir.ui.view,arch_db:website_slides.slides_grid_view
msgid "Unpublished"
msgstr "Chưa xuất bản"

#. module: website_slides
#: model:ir.model.fields,field_description:website_slides.field_slide_channel__message_unread
#: model:ir.model.fields,field_description:website_slides.field_slide_slide__message_unread
msgid "Unread Messages"
msgstr "Tin chưa đọc"

#. module: website_slides
#: model:ir.model.fields,field_description:website_slides.field_slide_channel__message_unread_counter
#: model:ir.model.fields,field_description:website_slides.field_slide_slide__message_unread_counter
msgid "Unread Messages Counter"
msgstr "Bộ đếm Thông điệp chưa đọc"

#. module: website_slides
#: model:ir.model.fields,field_description:website_slides.field_slide_channel__upload_group_ids
msgid "Upload Groups"
msgstr "Nhóm Tải lên"

#. module: website_slides
#: model_terms:ir.ui.view,arch_db:website_slides.home
msgid ""
"Upload PDF presentations, documents, videos or infographic using the button "
"below."
msgstr ""
"Tải lên các trình chiếu bằng PDF, tài liệu, video hoặc infographic sử dụng "
"nút dưới đây."

#. module: website_slides
#. openerp-web
#: code:addons/website_slides/static/src/xml/website_slides.xml:8
#: model_terms:ir.ui.view,arch_db:website_slides.home
#: model_terms:ir.ui.view,arch_db:website_slides.slides_channel_header
#, python-format
msgid "Upload Presentation"
msgstr "Tải lên Trình chiếu"

#. module: website_slides
#. openerp-web
#: code:addons/website_slides/static/src/xml/website_slides.xml:12
#, python-format
msgid "Uploading presentation..."
msgstr "Đang tải trình chiếu lên..."

#. module: website_slides
#: model_terms:slide.channel,description:website_slides.channel_private
msgid "Used to publish internal slides of company."
msgstr "Được sử dụng để xuất bản các trình chiếu nội bộ của công ty"

#. module: website_slides
#: model_terms:slide.channel,description:website_slides.channel_partial
msgid "Used to publish slides in partner network privately."
msgstr "Được sử dụng để xuất bản các trình chiếu trong phạm vi mạng lưới đối tác."

#. module: website_slides
#: selection:slide.slide,slide_type:0
msgid "Video"
msgstr ""

#. module: website_slides
#: model_terms:ir.ui.view,arch_db:website_slides.slides_channel_header
msgid "Videos"
msgstr ""

#. module: website_slides
#: model_terms:ir.ui.view,arch_db:website_slides.slide_detail_view
#: model_terms:ir.ui.view,arch_db:website_slides.slides_grid_view
msgid "Views"
msgstr "Lượt xem"

#. module: website_slides
#: model_terms:ir.ui.view,arch_db:website_slides.related_slides
msgid "Views ."
msgstr "Lượt xem."

#. module: website_slides
#: model:ir.model.fields,field_description:website_slides.field_slide_channel__visibility
msgid "Visibility"
msgstr "Có thể thấy được"

#. module: website_slides
#: model:ir.model.fields,field_description:website_slides.field_slide_channel__website_published
#: model:ir.model.fields,field_description:website_slides.field_slide_slide__website_published
msgid "Visible on current website"
msgstr "Có thể thấy trên website hiện hành"

#. module: website_slides
#: model_terms:ir.ui.view,arch_db:website_slides.view_slide_slide_search
msgid "Waiting for validation"
<<<<<<< HEAD
msgstr "Đang chờ thẩm định"
=======
msgstr "Đang chờ xác thực"
>>>>>>> de76e5e0

#. module: website_slides
#: model:slide.slide,description:website_slides.slide_7
msgid ""
"Warehouse management software for the 21st century.\n"
"\n"
"Discover Odoo Inventory: https://www.odoo.com/page/warehouse"
msgstr ""

#. module: website_slides
#: model:ir.model,name:website_slides.model_website
#: model:ir.model.fields,field_description:website_slides.field_slide_channel__website_id
#: model:ir.model.fields,field_description:website_slides.field_slide_slide__website_id
#: model_terms:ir.ui.view,arch_db:website_slides.view_slide_slide_form
msgid "Website"
msgstr "Trang web"

#. module: website_slides
#: model:ir.model.fields,field_description:website_slides.field_slide_channel__website_message_ids
#: model:ir.model.fields,field_description:website_slides.field_slide_slide__website_message_ids
msgid "Website Messages"
msgstr "Thông điệp Website"

#. module: website_slides
#: model:ir.model.fields,field_description:website_slides.field_slide_channel__website_url
#: model:ir.model.fields,field_description:website_slides.field_slide_slide__website_url
msgid "Website URL"
msgstr "Địa chỉ website"

#. module: website_slides
#: model:ir.model.fields,help:website_slides.field_slide_channel__website_message_ids
#: model:ir.model.fields,help:website_slides.field_slide_slide__website_message_ids
msgid "Website communication history"
msgstr "Lịch sử thông tin liên lạc website"

#. module: website_slides
#: model:ir.model.fields,field_description:website_slides.field_slide_channel__website_meta_description
#: model:ir.model.fields,field_description:website_slides.field_slide_slide__website_meta_description
msgid "Website meta description"
msgstr "Dữ liệu mô tả Website"

#. module: website_slides
#: model:ir.model.fields,field_description:website_slides.field_slide_channel__website_meta_keywords
#: model:ir.model.fields,field_description:website_slides.field_slide_slide__website_meta_keywords
msgid "Website meta keywords"
msgstr "Dữ liệu từ khoá Website"

#. module: website_slides
#: model:ir.model.fields,field_description:website_slides.field_slide_channel__website_meta_title
#: model:ir.model.fields,field_description:website_slides.field_slide_slide__website_meta_title
msgid "Website meta title"
msgstr "Dữ liệu Tiêu đề Website"

#. module: website_slides
#: model:ir.model.fields,field_description:website_slides.field_slide_channel__website_meta_og_img
#: model:ir.model.fields,field_description:website_slides.field_slide_slide__website_meta_og_img
msgid "Website opengraph image"
msgstr ""

#. module: website_slides
#. openerp-web
#: code:addons/website_slides/static/src/js/slides_upload.js:116
#, python-format
msgid "You can not upload password protected file."
msgstr "Bạn không được tải lên một tập tin được bảo vệ bởi mật khẩu."

#. module: website_slides
#. openerp-web
#: code:addons/website_slides/static/src/js/slides.js:65
#, python-format
msgid "You have already voted for this slide"
msgstr "Bạn đã bầu chọn cho slide này rồi"

#. module: website_slides
#. openerp-web
#: code:addons/website_slides/static/src/xml/website_slides.xml:36
#, python-format
msgid "Youtube Video URL"
msgstr "URL của Youtube Video"

#. module: website_slides
#. openerp-web
#: code:addons/website_slides/static/src/xml/website_slides.xml:34
#, python-format
msgid "Youtube or Google Doc URL"
msgstr "URL của Youtube hoặc Google Doc"

#. module: website_slides
#: model:ir.model.fields,help:website_slides.field_slide_slide__document_id
msgid "Youtube or Google Document ID"
msgstr "ID của Youtube hoặc Google Document"

#. module: website_slides
#: model:ir.model.fields,help:website_slides.field_slide_slide__url
msgid "Youtube or Google Document URL"
msgstr "URL của Youtube hoặc Google Document"

#. module: website_slides
#: model_terms:ir.ui.view,arch_db:website_slides.slide_social_email
msgid "by email!"
msgstr "bằng email"

#. module: website_slides
#: model_terms:ir.ui.view,arch_db:website_slides.home
msgid "is empty."
msgstr "thì trống rỗng"

#. module: website_slides
#: model_terms:ir.ui.view,arch_db:website_slides.slide_detail_view
msgid "is private"
msgstr "thì mang tính riêng tư"

#. module: website_slides
#: model_terms:ir.ui.view,arch_db:website_slides.embed_slide
#: model_terms:ir.ui.view,arch_db:website_slides.embed_slide_forbidden
msgid "is private."
msgstr "thì mang tính riêng tư."

#. module: website_slides
#: model_terms:ir.ui.view,arch_db:website_slides.slide_social_email
msgid "login"
msgstr "đăng nhập"

#. module: website_slides
#: model_terms:ir.ui.view,arch_db:website_slides.slides_search
msgid "results found for the given criteria"
<<<<<<< HEAD
msgstr "kết quả được tìm thấy với các tiêu chí đã cho"
=======
msgstr "kết quả được tìm thấy cho các tiêu chí đã cho"
>>>>>>> de76e5e0

#. module: website_slides
#: model_terms:ir.ui.view,arch_db:website_slides.related_slides
#: model_terms:ir.ui.view,arch_db:website_slides.slides_grid_view
msgid "slide.name"
msgstr ""

#. module: website_slides
#: model_terms:ir.ui.view,arch_db:website_slides.embed_slide
msgid "suggest_slide.name"
msgstr ""

#. module: website_slides
#: model_terms:ir.ui.view,arch_db:website_slides.slide_social_email
msgid "to send this"
msgstr "để gửi cái này"

#. module: website_slides
#: model_terms:ir.ui.view,arch_db:website_slides.slide_social_email
msgid "your-friend@domain.com"
msgstr ""<|MERGE_RESOLUTION|>--- conflicted
+++ resolved
@@ -83,20 +83,12 @@
 "id=\"#slide_share\"><i class=\"fa fa-share-alt\"/> Share</b>"
 msgstr ""
 "<b class=\"oe_slide_js_embed_option_link\" data-slide-option-"
-<<<<<<< HEAD
 "id=\"#slide_share\"><i class=\"fa fa-share-alt\"/> Chia sẻ</b>"
-=======
-"id=\"#slide_share\"><i class=\"fa fa-share-alt\"/>Chia sẽ</b>"
->>>>>>> de76e5e0
 
 #. module: website_slides
 #: model_terms:ir.ui.view,arch_db:website_slides.home
 msgid "<b>Share:</b>"
-<<<<<<< HEAD
 msgstr "<b>Chia sẻ:</b>"
-=======
-msgstr "<b>Chia sẽ:</b>"
->>>>>>> de76e5e0
 
 #. module: website_slides
 #: model:mail.template,body_html:website_slides.slide_template_shared
@@ -243,11 +235,7 @@
 #. module: website_slides
 #: model_terms:ir.ui.view,arch_db:website_slides.slide_detail_view
 msgid "<i class=\"fa fa-share-alt\"/> Share"
-<<<<<<< HEAD
 msgstr "<i class=\"fa fa-share-alt\"/> Chia sẻ"
-=======
-msgstr "<i class=\"fa fa-share-alt\"/> Chia sẽ"
->>>>>>> de76e5e0
 
 #. module: website_slides
 #: model_terms:ir.ui.view,arch_db:website_slides.embed_slide
@@ -1278,16 +1266,12 @@
 #. module: website_slides
 #: model:ir.model.fields,field_description:website_slides.field_slide_channel__publish_template_id
 msgid "Published Template"
-<<<<<<< HEAD
 msgstr "Mẫu đã Xuất bản"
-=======
-msgstr "Mẫu xuất bản"
->>>>>>> de76e5e0
 
 #. module: website_slides
 #: model_terms:ir.ui.view,arch_db:website_slides.slide_detail_view
 msgid "Related"
-msgstr "Liên quan"
+msgstr ""
 
 #. module: website_slides
 #: model:ir.model.fields,help:website_slides.field_slide_channel__website_id
@@ -1320,22 +1304,14 @@
 #: code:addons/website_slides/static/src/xml/website_slides.xml:70
 #, python-format
 msgid "Save and Publish"
-<<<<<<< HEAD
 msgstr "Lưu và Xuất bản"
-=======
-msgstr "Lưu và xuất bản"
->>>>>>> de76e5e0
 
 #. module: website_slides
 #. openerp-web
 #: code:addons/website_slides/static/src/xml/website_slides.xml:69
 #, python-format
 msgid "Save as Draft"
-<<<<<<< HEAD
 msgstr "Lưu thành Bản thảo"
-=======
-msgstr "Lưu bản nháp"
->>>>>>> de76e5e0
 
 #. module: website_slides
 #: model_terms:ir.ui.view,arch_db:website_slides.slides_channel_header
@@ -1367,20 +1343,12 @@
 #. module: website_slides
 #: model_terms:ir.ui.view,arch_db:website_slides.channels
 msgid "Select a Channel"
-<<<<<<< HEAD
 msgstr "Chọn một Kênh"
-=======
-msgstr "Chọn một kênh"
->>>>>>> de76e5e0
 
 #. module: website_slides
 #: model_terms:ir.ui.view,arch_db:website_slides.slide_social_embed
 msgid "Select page to start with"
-<<<<<<< HEAD
 msgstr "Chọn trang để bắt đầu"
-=======
-msgstr "Chọn trang để bắt đầu với"
->>>>>>> de76e5e0
 
 #. module: website_slides
 #: model:ir.model.fields,field_description:website_slides.field_slide_category__sequence
@@ -1391,20 +1359,12 @@
 #. module: website_slides
 #: model_terms:ir.ui.view,arch_db:website_slides.slide_social_media
 msgid "Share Link"
-<<<<<<< HEAD
 msgstr "Chi sẻ Link"
-=======
-msgstr "Chia sẽ liên kết"
->>>>>>> de76e5e0
 
 #. module: website_slides
 #: model_terms:ir.ui.view,arch_db:website_slides.slide_detail_view
 msgid "Share count"
-<<<<<<< HEAD
 msgstr "Lượt chia sẻ"
-=======
-msgstr "Số lượng chia sẽ"
->>>>>>> de76e5e0
 
 #. module: website_slides
 #: model_terms:ir.ui.view,arch_db:website_slides.slides_share
@@ -1424,11 +1384,7 @@
 #. module: website_slides
 #: model_terms:ir.ui.view,arch_db:website_slides.slide_social_media
 msgid "Share on Social Networks"
-<<<<<<< HEAD
 msgstr "Chia sẻ lên các Mạng xã hội"
-=======
-msgstr "Chia sẽ trên mạng xã hội"
->>>>>>> de76e5e0
 
 #. module: website_slides
 #: model_terms:ir.ui.view,arch_db:website_slides.slides_share
@@ -1438,20 +1394,12 @@
 #. module: website_slides
 #: model_terms:ir.ui.view,arch_db:website_slides.slide_social_email
 msgid "Share with a friend"
-<<<<<<< HEAD
 msgstr "Chia sẻ với một người bạn"
-=======
-msgstr "Chia sẽ với bạn"
->>>>>>> de76e5e0
 
 #. module: website_slides
 #: model:ir.model.fields,field_description:website_slides.field_slide_channel__share_template_id
 msgid "Shared Template"
-<<<<<<< HEAD
 msgstr "Mẫu được chia sẻ"
-=======
-msgstr "Mẫu chia sẽ"
->>>>>>> de76e5e0
 
 #. module: website_slides
 #: selection:slide.channel,visibility:0
@@ -1727,11 +1675,7 @@
 #. module: website_slides
 #: model_terms:ir.ui.view,arch_db:website_slides.view_slide_slide_search
 msgid "Waiting for validation"
-<<<<<<< HEAD
 msgstr "Đang chờ thẩm định"
-=======
-msgstr "Đang chờ xác thực"
->>>>>>> de76e5e0
 
 #. module: website_slides
 #: model:slide.slide,description:website_slides.slide_7
@@ -1858,11 +1802,7 @@
 #. module: website_slides
 #: model_terms:ir.ui.view,arch_db:website_slides.slides_search
 msgid "results found for the given criteria"
-<<<<<<< HEAD
 msgstr "kết quả được tìm thấy với các tiêu chí đã cho"
-=======
-msgstr "kết quả được tìm thấy cho các tiêu chí đã cho"
->>>>>>> de76e5e0
 
 #. module: website_slides
 #: model_terms:ir.ui.view,arch_db:website_slides.related_slides
