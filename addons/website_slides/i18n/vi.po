--- conflicted
+++ resolved
@@ -31,7 +31,7 @@
 #. module: website_slides
 #: model:ir.model.fields,field_description:website_slides.field_slide_channel_partner__completion
 msgid "# Completed Slides"
-msgstr ""
+msgstr "SL Slide đã hoàn thành"
 
 #. module: website_slides
 #: model:ir.model.fields,field_description:website_slides.field_slide_embed__count_views
@@ -660,33 +660,6 @@
 msgstr "Một cái xẻng"
 
 #. module: website_slides
-#: model:slide.slide,name:website_slides.slide_slide_demo_2_1
-msgid "A Mighty Forest from Ages"
-msgstr ""
-
-#. module: website_slides
-#: model:slide.answer,text_value:website_slides.slide_slide_demo_0_4_question_0_0
-msgid "A fruit"
-msgstr ""
-
-#. module: website_slides
-#: model:slide.slide,name:website_slides.slide_slide_demo_1_4
-msgid "A little chat with Harry Potted"
-msgstr ""
-
-#. module: website_slides
-#: model:slide.channel,description:website_slides.slide_channel_demo_2_gard2
-msgid ""
-"A lot of nice documentation: trees, wood, gardens. A gold mine for "
-"references."
-msgstr ""
-
-#. module: website_slides
-#: model:slide.answer,text_value:website_slides.slide_slide_demo_0_4_question_1_0
-msgid "A shovel"
-msgstr ""
-
-#. module: website_slides
 #: model:ir.model.constraint,message:website_slides.constraint_slide_slide_exclusion_html_content_and_url
 msgid ""
 "A slide is either filled with a document url or HTML content. Not both."
@@ -725,35 +698,6 @@
 #: model:slide.answer,text_value:website_slides.slide_slide_demo_0_4_question_0_2
 msgid "A table"
 msgstr "Một cái bàn"
-
-#. module: website_slides
-#: model:slide.answer,text_value:website_slides.slide_slide_demo_0_4_question_1_1
-msgid "A spoon"
-msgstr ""
-
-#. module: website_slides
-#: model:slide.slide,description:website_slides.slide_slide_demo_1_5
-msgid "A summary of know-how: how and what."
-msgstr ""
-
-#. module: website_slides
-#: model:slide.slide,description:website_slides.slide_slide_demo_0_0
-msgid ""
-"A summary of know-how: how and what. All the basics for this course about "
-"gardening."
-msgstr ""
-
-#. module: website_slides
-#: model:slide.slide,description:website_slides.slide_slide_demo_2_0
-msgid ""
-"A summary of know-how: what are the main trees categories and how to "
-"differentiate them."
-msgstr ""
-
-#. module: website_slides
-#: model:slide.answer,text_value:website_slides.slide_slide_demo_0_4_question_0_2
-msgid "A table"
-msgstr ""
 
 #. module: website_slides
 #: model:ir.model.constraint,message:website_slides.constraint_slide_tag_slide_tag_unique
@@ -1060,29 +1004,17 @@
 #. module: website_slides
 #: model:slide.channel.tag,name:website_slides.slide_channel_tag_level_basic
 msgid "Basic"
-<<<<<<< HEAD
 msgstr "Cơ bản"
-=======
-msgstr "Cơ sở"
->>>>>>> e398db87
 
 #. module: website_slides
 #: model:slide.channel,name:website_slides.slide_channel_demo_5_furn2
 msgid "Basics of Furniture Creation"
-<<<<<<< HEAD
 msgstr "Cơ bản về Sáng tạo Nội thất"
-=======
-msgstr ""
->>>>>>> e398db87
 
 #. module: website_slides
 #: model:slide.channel,name:website_slides.slide_channel_demo_0_gard_0
 msgid "Basics of Gardening"
-<<<<<<< HEAD
 msgstr "Cơ bản về Làm vườn"
-=======
-msgstr ""
->>>>>>> e398db87
 
 #. module: website_slides
 #: model:ir.model.fields,field_description:website_slides.field_slide_channel__can_comment
@@ -1123,21 +1055,13 @@
 #. module: website_slides
 #: model:slide.channel.tag,name:website_slides.slide_channel_tag_role_carpenter
 msgid "Carpenter"
-<<<<<<< HEAD
 msgstr "Thợ mộc"
-=======
-msgstr ""
->>>>>>> e398db87
 
 #. module: website_slides
 #: model_terms:slide.slide,html_content:website_slides.slide_slide_demo_1_4
 #: model_terms:slide.slide,html_content:website_slides.slide_slide_demo_2_1
 msgid "Catchy Headline"
-<<<<<<< HEAD
 msgstr "Tiêu đề Bắt mắt"
-=======
-msgstr "Tiêu đề hấp dẫn"
->>>>>>> e398db87
 
 #. module: website_slides
 #: model:ir.model.fields,field_description:website_slides.field_slide_channel__slide_category_ids
@@ -1283,11 +1207,7 @@
 #. module: website_slides
 #: model:slide.tag,name:website_slides.slide_tag_demo_colorful
 msgid "Colorful"
-<<<<<<< HEAD
 msgstr "Đầy sắc màu"
-=======
-msgstr ""
->>>>>>> e398db87
 
 #. module: website_slides
 #: model_terms:ir.ui.view,arch_db:website_slides.slide_content_detailed
@@ -1695,11 +1615,7 @@
 #: model_terms:slide.slide,html_content:website_slides.slide_slide_demo_1_4
 #: model_terms:slide.slide,html_content:website_slides.slide_slide_demo_2_1
 msgid "Discover more"
-<<<<<<< HEAD
 msgstr "Khám phá thêm"
-=======
-msgstr "Tìm hiểu thêm"
->>>>>>> e398db87
 
 #. module: website_slides
 #: model:ir.model.fields,field_description:website_slides.field_slide_slide__dislikes
@@ -1819,11 +1735,7 @@
 #. module: website_slides
 #: model:slide.channel.tag,name:website_slides.slide_channel_tag_other_2
 msgid "Dog Friendly"
-<<<<<<< HEAD
 msgstr "Chó thân thiện"
-=======
-msgstr ""
->>>>>>> e398db87
 
 #. module: website_slides
 #. openerp-web
@@ -2075,11 +1987,7 @@
 #. module: website_slides
 #: model:slide.slide,description:website_slides.slide_slide_demo_5_2
 msgid "From a piece of wood to a fully functional furniture, step by step."
-<<<<<<< HEAD
 msgstr "Từ một mảnh gỗ trở thành một đồ nội thất đủ công năng, từng bước từng bước."
-=======
-msgstr ""
->>>>>>> e398db87
 
 #. module: website_slides
 #: model_terms:ir.ui.view,arch_db:website_slides.embed_slide
@@ -2114,20 +2022,12 @@
 #. module: website_slides
 #: model:slide.channel.tag,name:website_slides.slide_channel_tag_role_gardener
 msgid "Gardener"
-<<<<<<< HEAD
 msgstr "Người làm vườn"
-=======
-msgstr ""
->>>>>>> e398db87
 
 #. module: website_slides
 #: model:slide.slide,name:website_slides.slide_slide_demo_0_0
 msgid "Gardening: The Know-How"
-<<<<<<< HEAD
 msgstr "Làm vườn: Bí quyết là đây"
-=======
-msgstr ""
->>>>>>> e398db87
 
 #. module: website_slides
 #: model_terms:ir.ui.view,arch_db:website_slides.res_config_settings_view_form
@@ -2231,75 +2131,44 @@
 #. module: website_slides
 #: model:slide.slide,name:website_slides.slide_slide_demo_0_1
 msgid "Home Gardening"
-<<<<<<< HEAD
 msgstr "Làm vườn tại nhà"
-=======
-msgstr ""
->>>>>>> e398db87
 
 #. module: website_slides
 #: model:slide.slide,name:website_slides.slide_slide_demo_0_3
 msgid "How to Grow and Harvest The Best Strawberries | Basics"
-<<<<<<< HEAD
 msgstr "Cách Trồng và Thu hoạch Dâu tây tốt nhất | Cơ bản"
-=======
-msgstr ""
->>>>>>> e398db87
 
 #. module: website_slides
 #: model:slide.slide,name:website_slides.slide_slide_demo_1_6
 msgid ""
 "How to Grow and Harvest The Best Strawberries | Gardening Tips and Tricks"
 msgstr ""
-<<<<<<< HEAD
 "Cách Trồng và Thu hoạch Dâu tây tốt nhất | Lời khuyên và thủ thuật làm vườn"
-=======
->>>>>>> e398db87
 
 #. module: website_slides
 #: model:slide.slide,name:website_slides.slide_slide_demo_5_2
 msgid "How to create your own piece of furniture"
-<<<<<<< HEAD
 msgstr "Cách để tự tạo ra các đồ nội thất"
-=======
-msgstr ""
->>>>>>> e398db87
 
 #. module: website_slides
 #: model:slide.slide,name:website_slides.slide_slide_demo_5_1
 msgid "How to find quality wood"
-<<<<<<< HEAD
 msgstr "Cách tìm gỗ chất lượng tốt"
-=======
-msgstr ""
->>>>>>> e398db87
 
 #. module: website_slides
 #: model:slide.slide,name:website_slides.slide_slide_demo_1_3
 msgid "How to plant a potted tree"
-<<<<<<< HEAD
 msgstr "Cách trồng cây trong chậu"
-=======
-msgstr ""
->>>>>>> e398db87
 
 #. module: website_slides
 #: model:slide.slide,description:website_slides.slide_slide_demo_2_2
 msgid "How to wall decorating by tree planting in hanging plastic bottles."
-<<<<<<< HEAD
 msgstr "Cách trang trí tường bằng cây trồng trong các chai nhựa treo"
-=======
-msgstr ""
->>>>>>> e398db87
 
 #. module: website_slides
 #: model:slide.tag,name:website_slides.slide_tag_demo_howto
 msgid "HowTo"
-<<<<<<< HEAD
 msgstr "Làm thế nào"
-=======
-msgstr ""
->>>>>>> e398db87
 
 #. module: website_slides
 #: model:ir.model.fields,field_description:website_slides.field_slide_answer__id
@@ -2727,11 +2596,7 @@
 #. module: website_slides
 #: model:slide.channel,description:website_slides.slide_channel_demo_0_gard_0
 msgid "Learn the basics of gardening !"
-<<<<<<< HEAD
 msgstr "Học làm vườn cơ bản!"
-=======
-msgstr ""
->>>>>>> e398db87
 
 #. module: website_slides
 #. openerp-web
@@ -4078,24 +3943,14 @@
 
 #. module: website_slides
 #: model_terms:ir.actions.act_window,help:website_slides.slide_question_action_report
-<<<<<<< HEAD
-msgid "There is no quiz"
+msgid "There are no quizzes"
 msgstr "Không có bài thi nào"
-=======
-msgid "There are no quizzes"
-msgstr ""
->>>>>>> e398db87
 
 #. module: website_slides
 #: model_terms:ir.actions.act_window,help:website_slides.rating_rating_action_slide_channel
 #: model_terms:ir.actions.act_window,help:website_slides.rating_rating_action_slide_channel_report
-<<<<<<< HEAD
-msgid "There is no rating for these courses at the moment"
+msgid "There are no ratings for these courses at the moment"
 msgstr "Hiện chưa có đánh giá cho các khoá học này"
-=======
-msgid "There are no ratings for these courses at the moment"
-msgstr ""
->>>>>>> e398db87
 
 #. module: website_slides
 #. openerp-web
@@ -4165,20 +4020,12 @@
 #. module: website_slides
 #: model:slide.slide,name:website_slides.slide_category_demo_5_0
 msgid "Tools and Methods"
-<<<<<<< HEAD
 msgstr "Công cụ và Phương pháp"
-=======
-msgstr ""
->>>>>>> e398db87
 
 #. module: website_slides
 #: model:slide.slide,description:website_slides.slide_slide_demo_5_0
 msgid "Tools you will need to complete this course."
-<<<<<<< HEAD
 msgstr "Công cụ mà bạn sẽ cần để hoàn thành khoá học này."
-=======
-msgstr ""
->>>>>>> e398db87
 
 #. module: website_slides
 #: model_terms:ir.ui.view,arch_db:website_slides.view_slide_slide_form
@@ -4213,38 +4060,19 @@
 msgstr ""
 
 #. module: website_slides
-<<<<<<< HEAD
 #: model:slide.slide,name:website_slides.slide_slide_demo_2_2
 msgid "Tree planting in hanging bottles on wall"
 msgstr "Trong cây trong các chay treo trên tường"
-=======
-#: model:slide.slide,name:website_slides.slide_slide_demo_1_0
-msgid "Tree Infographic"
-msgstr ""
-
-#. module: website_slides
-#: model:slide.slide,name:website_slides.slide_slide_demo_2_2
-msgid "Tree planting in hanging bottles on wall"
-msgstr ""
->>>>>>> e398db87
 
 #. module: website_slides
 #: model:slide.slide,name:website_slides.slide_category_demo_2_0
 msgid "Trees"
-<<<<<<< HEAD
 msgstr "Cây cối"
-=======
-msgstr ""
->>>>>>> e398db87
 
 #. module: website_slides
 #: model:slide.channel,name:website_slides.slide_channel_demo_2_gard2
 msgid "Trees, Wood and Gardens"
-<<<<<<< HEAD
 msgstr "Cây cối, Gỗ và Vườn tược"
-=======
-msgstr ""
->>>>>>> e398db87
 
 #. module: website_slides
 #. openerp-web
@@ -4272,11 +4100,7 @@
 #. module: website_slides
 #: model:slide.slide,name:website_slides.slide_slide_demo_5_0
 msgid "Unforgettable Tools"
-<<<<<<< HEAD
 msgstr "Công cụ không thể quên"
-=======
-msgstr ""
->>>>>>> e398db87
 
 #. module: website_slides
 #: code:addons/website_slides/models/slide_slide.py:0
@@ -4499,11 +4323,8 @@
 "We had a little chat with Harry Potted, sure he had interesting things to "
 "say !"
 msgstr ""
-<<<<<<< HEAD
 "Chúng ta đã có đoạn chat ngắn với Harry Potted. Chắc chắn anh ta sẽ có những "
 "điều thú vị để nói"
-=======
->>>>>>> e398db87
 
 #. module: website_slides
 #. openerp-web
@@ -4577,20 +4398,12 @@
 #. module: website_slides
 #: model:slide.question,question:website_slides.slide_slide_demo_0_4_question_0
 msgid "What is a strawberry ?"
-<<<<<<< HEAD
 msgstr "Dâu tây là gì?"
-=======
-msgstr ""
->>>>>>> e398db87
 
 #. module: website_slides
 #: model:slide.question,question:website_slides.slide_slide_demo_0_4_question_1
 msgid "What is the best tool to dig a hole for your plants ?"
-<<<<<<< HEAD
 msgstr "Công cụ tốt nhất để đào hố trồng cây là gì?"
-=======
-msgstr ""
->>>>>>> e398db87
 
 #. module: website_slides
 #: model:slide.answer,text_value:website_slides.slide_slide_demo_1_4_question_1_2
@@ -4600,38 +4413,22 @@
 #. module: website_slides
 #: model:slide.slide,name:website_slides.slide_category_demo_2_1
 msgid "Wood"
-<<<<<<< HEAD
 msgstr "Gỗ"
-=======
-msgstr ""
->>>>>>> e398db87
 
 #. module: website_slides
 #: model:slide.slide,name:website_slides.slide_slide_demo_3_1
 msgid "Wood Bending With Steam Box"
-<<<<<<< HEAD
 msgstr "Uốn Gỗ Với Thùng Hơi"
-=======
-msgstr ""
->>>>>>> e398db87
 
 #. module: website_slides
 #: model:slide.slide,name:website_slides.slide_slide_demo_2_3
 msgid "Wood Characteristics"
-<<<<<<< HEAD
 msgstr "Đặc tính của gỗ"
-=======
-msgstr ""
->>>>>>> e398db87
 
 #. module: website_slides
 #: model:slide.slide,name:website_slides.slide_category_demo_3_0
 msgid "Working with Wood"
-<<<<<<< HEAD
 msgstr "Làm việc với Gỗ"
-=======
-msgstr ""
->>>>>>> e398db87
 
 #. module: website_slides
 #. openerp-web
@@ -4802,20 +4599,12 @@
 #. module: website_slides
 #: model:slide.channel.tag.group,name:website_slides.slide_channel_tag_group_level
 msgid "Your Level"
-<<<<<<< HEAD
 msgstr "Cấp độ của bạn"
-=======
-msgstr ""
->>>>>>> e398db87
 
 #. module: website_slides
 #: model:slide.channel.tag.group,name:website_slides.slide_channel_tag_group_role
 msgid "Your Role"
-<<<<<<< HEAD
 msgstr "Vai trò của bạn"
-=======
-msgstr ""
->>>>>>> e398db87
 
 #. module: website_slides
 #. openerp-web
