--- conflicted
+++ resolved
@@ -166,15 +166,9 @@
                   </tr>
                 </thead>
                 <t t-foreach="invoices" t-as="invoice">
-<<<<<<< HEAD
                     <tr>
-                        <td>
-                            <a t-att-href="'/report/pdf/account.report_invoice/'+str(invoice.id)"><t t-esc="invoice.number"/></a>
-=======
-                    <tr t-att-class="'hidden to_hide' if invoice.state!='open' and invoice_index &gt; 4 else ''">
                         <td class= "cell_overflow">
                             <a t-att-href="'/report/pdf/account.report_invoice/'+str(invoice.id)" t-att-title="invoice.number"><t t-esc="invoice.number"/></a>
->>>>>>> dda0d3d6
                         </td>
                         <td><span t-field="invoice.date_invoice"/></td>
                         <td><span t-field="invoice.date_due"/></td>
