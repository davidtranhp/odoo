# Translation of Odoo Server.
# This file contains the translation of the following modules:
# 	* website_links
#
# Translators:
# sao sang <saosangmo@yahoo.com>, 2019
# Martin Trigaux, 2019
# Nancy Momoland <thanhnguyen.icsc@gmail.com>, 2019
# Duy BQ <duybq86@gmail.com>, 2019
<<<<<<< HEAD
# Chinh Chinh <trinhttp@trobz.com>, 2019
#
=======
# Trinh Tran Thi Phuong <trinhttp@trobz.com>, 2019
# 
>>>>>>> 091da580
msgid ""
msgstr ""
"Project-Id-Version: Odoo Server saas~12.5\n"
"Report-Msgid-Bugs-To: \n"
"POT-Creation-Date: 2019-09-27 09:12+0000\n"
"PO-Revision-Date: 2019-08-26 09:15+0000\n"
"Last-Translator: Trinh Tran Thi Phuong <trinhttp@trobz.com>, 2019\n"
"Language-Team: Vietnamese (https://www.transifex.com/odoo/teams/41243/vi/)\n"
"MIME-Version: 1.0\n"
"Content-Type: text/plain; charset=UTF-8\n"
"Content-Transfer-Encoding: \n"
"Language: vi\n"
"Plural-Forms: nplurals=1; plural=0;\n"

#. module: website_links
#. openerp-web
#: code:addons/website_links/static/src/js/website_links_charts.js:0
#, python-format
msgid " clicks"
msgstr " bấm"

#. module: website_links
#. openerp-web
#: code:addons/website_links/static/src/js/website_links_charts.js:0
#, python-format
msgid " countries"
msgstr " quốc gia"

#. module: website_links
#. openerp-web
#: code:addons/website_links/static/src/js/website_links_charts.js:0
#, python-format
msgid "# of clicks"
msgstr "SL bấm"

#. module: website_links
#: model_terms:ir.ui.view,arch_db:website_links.share_page_menu
msgid "<span title=\"Track this page to count clicks\">Track this Page</span>"
msgstr "<span title=\"Track this page to count clicks\">Theo vết trang này</span>"

#. module: website_links
#: model_terms:ir.ui.view,arch_db:website_links.graphs
msgid "<strong>Campaign</strong>"
msgstr "<strong>Chiến dịch</strong>"

#. module: website_links
#: model_terms:ir.ui.view,arch_db:website_links.graphs
msgid "<strong>Medium</strong>"
msgstr "<strong>Phương thức</strong>"

#. module: website_links
#: model_terms:ir.ui.view,arch_db:website_links.graphs
msgid "<strong>Original URL</strong>"
msgstr "<strong>URL Gốc</strong>"

#. module: website_links
#: model_terms:ir.ui.view,arch_db:website_links.graphs
msgid "<strong>Redirected URL</strong>"
msgstr "<strong>URL được chuyển hướng</strong>"

#. module: website_links
#: model_terms:ir.ui.view,arch_db:website_links.graphs
msgid "<strong>Source</strong>"
msgstr "<strong>Nguồn</strong>"

#. module: website_links
#: model_terms:ir.ui.view,arch_db:website_links.graphs
msgid "<strong>Tracked Link</strong>"
msgstr "<strong>Link được theo vết</strong>"

#. module: website_links
#: model_terms:ir.ui.view,arch_db:website_links.graphs
msgid "All Time"
msgstr "Tất cả thời gian"

#. module: website_links
#: model_terms:ir.ui.view,arch_db:website_links.create_shorten_url
msgid ""
"Campaign <i class=\"fa fa-info-circle\" data-toggle=\"tooltip\" data-"
"placement=\"top\" role=\"img\" aria-label=\"Tooltip info\" title=\"Defines "
"the context of your link. It might be an event you want to promote or a "
"special promotion.\"/>"
msgstr ""

#. module: website_links
#. openerp-web
#: code:addons/website_links/static/src/js/website_links.js:0
#, python-format
msgid "Copied"
msgstr "Đã sao chép"

#. module: website_links
#. openerp-web
#: code:addons/website_links/static/src/js/website_links.js:0
#: code:addons/website_links/static/src/xml/recent_link.xml:0
#, python-format
msgid "Copy"
msgstr "sao chép"

#. module: website_links
#. openerp-web
#: code:addons/website_links/static/src/xml/recent_link.xml:0
#: model_terms:ir.ui.view,arch_db:website_links.graphs
#, python-format
msgid "Edit code"
msgstr ""

#. module: website_links
#. openerp-web
#: code:addons/website_links/static/src/js/website_links.js:0
#, python-format
msgid "Generating link..."
msgstr "Tạo liên kết..."

#. module: website_links
#: model_terms:ir.ui.view,arch_db:website_links.create_shorten_url
msgid "Get tracked link"
msgstr "Lấy liên kết theo vết"

#. module: website_links
#. openerp-web
#: code:addons/website_links/static/src/xml/recent_link.xml:0
#, python-format
msgid "Icon"
msgstr "Biểu tượng"

#. module: website_links
#: model_terms:ir.ui.view,arch_db:website_links.graphs
msgid "Last Month"
msgstr "Tháng trước"

#. module: website_links
#: model_terms:ir.ui.view,arch_db:website_links.graphs
msgid "Last Week"
msgstr "Tuần trước"

#. module: website_links
#: model:ir.model,name:website_links.model_link_tracker
#: model_terms:ir.ui.view,arch_db:website_links.create_shorten_url
#: model_terms:ir.ui.view,arch_db:website_links.graphs
msgid "Link Tracker"
msgstr "Theo dõi Link"

#. module: website_links
#: model_terms:ir.ui.view,arch_db:website_links.create_shorten_url
msgid ""
"Medium <i class=\"fa fa-info-circle\" data-toggle=\"tooltip\" data-"
"placement=\"top\" role=\"img\" aria-label=\"Tooltip info\" title=\"Defines "
"the medium used to share your link. It might be an email, or a Facebook Ads "
"for instance.\"/>"
msgstr ""

#. module: website_links
#: model_terms:ir.ui.view,arch_db:website_links.create_shorten_url
msgid "Most Clicked"
msgstr "Click nhiều nhất"

#. module: website_links
#: model_terms:ir.ui.view,arch_db:website_links.create_shorten_url
msgid "Newest"
msgstr "Mới nhất"

#. module: website_links
#. openerp-web
#: code:addons/website_links/static/src/js/website_links_charts.js:0
#, python-format
msgid "No data"
msgstr ""

#. module: website_links
#: model_terms:ir.ui.view,arch_db:website_links.create_shorten_url
msgid "Recently Used"
msgstr "Được sử dụng gần đây"

#. module: website_links
#: model_terms:ir.ui.view,arch_db:website_links.create_shorten_url
msgid ""
"Share this page with a <strong>short link</strong> that includes "
"<strong>analytics trackers</strong>."
msgstr ""
"Chia sẻ trang này bằng <strong>short link</strong> mà có chứa "
"<strong>analytics trackers</strong>."

#. module: website_links
#: model_terms:ir.ui.view,arch_db:website_links.create_shorten_url
msgid ""
"Source <i class=\"fa fa-info-circle\" data-toggle=\"tooltip\" data-"
"placement=\"top\" role=\"img\" aria-label=\"Tooltip info\" title=\"Defines "
"the source from which your traffic will come from, Facebook or Twitter for "
"instance.\"/>"
msgstr ""

#. module: website_links
#: model_terms:ir.ui.view,arch_db:website_links.graphs
#: model_terms:ir.ui.view,arch_db:website_links.link_tracker_view_tree
msgid "Statistics"
msgstr "Thống kê"

#. module: website_links
#. openerp-web
#: code:addons/website_links/static/src/xml/recent_link.xml:0
#, python-format
msgid "Stats"
msgstr "Thống kê"

#. module: website_links
#. openerp-web
#: code:addons/website_links/static/src/js/website_links.js:0
#: code:addons/website_links/static/src/js/website_links_code_editor.js:0
#, python-format
msgid "The code cannot be left empty"
msgstr ""

#. module: website_links
#. openerp-web
#: code:addons/website_links/static/src/js/website_links_charts.js:0
#: code:addons/website_links/static/src/js/website_links_charts.js:0
#: code:addons/website_links/static/src/js/website_links_charts.js:0
#, python-format
msgid "There is no data to show"
msgstr "Ở đây không có dữ liệu để hiển thị"

#. module: website_links
#. openerp-web
#: code:addons/website_links/static/src/js/website_links.js:0
#: code:addons/website_links/static/src/js/website_links_code_editor.js:0
#, python-format
msgid "This code is already taken"
msgstr ""

#. module: website_links
#: model_terms:ir.ui.view,arch_db:website_links.create_shorten_url
msgid ""
"Those trackers can be used in Google Analytics to track clicks and visitors,"
" or in Odoo reports to track opportunities and related revenues."
msgstr ""
"Những trình theo dõi đó có thể được sử dụng trong Google Analytics để theo "
"dõi số nhấp chuột và khách truy cập hoặc trong báo cáo của Odoo để theo dõi "
"các cơ hội và doanh thu có liên quan."

#. module: website_links
#: model_terms:ir.ui.view,arch_db:website_links.create_shorten_url
msgid "URL"
msgstr "Liên kết"

#. module: website_links
#. openerp-web
#: code:addons/website_links/static/src/js/website_links.js:0
#, python-format
msgid "Unable to get recent links"
msgstr "Không thể tải các liên kết gần đây"

#. module: website_links
#. openerp-web
#: code:addons/website_links/static/src/js/website_links_charts.js:0
#, python-format
msgid "Undefined"
msgstr "Không xác định"

#. module: website_links
#: code:addons/website_links/models/link_tracker.py:0
#, python-format
msgid "Visit Webpage Statistics"
msgstr ""

#. module: website_links
#. openerp-web
#: code:addons/website_links/static/src/js/website_links.js:0
#, python-format
msgid "You don't have any recent links."
msgstr "Bạn không có bất kỳ liên kết nào gần đây."

#. module: website_links
#: model_terms:ir.ui.view,arch_db:website_links.create_shorten_url
msgid "Your tracked links"
msgstr "Liên kêt theo dõi của bạn"

#. module: website_links
#. openerp-web
#: code:addons/website_links/static/src/xml/recent_link.xml:0
#: model_terms:ir.ui.view,arch_db:website_links.graphs
#, python-format
msgid "cancel"
msgstr "huỷ"

#. module: website_links
#. openerp-web
#: code:addons/website_links/static/src/xml/recent_link.xml:0
#, python-format
msgid "clicks"
msgstr "bấm chuột"

#. module: website_links
#: model_terms:ir.ui.view,arch_db:website_links.graphs
msgid "copy"
msgstr "sao chép"

#. module: website_links
#. openerp-web
#: code:addons/website_links/static/src/js/website_links.js:0
#, python-format
msgid "e.g. Newsletter, Social Network, .."
msgstr "vd: Newsletter, Mạng xã hội, v.v."

#. module: website_links
#. openerp-web
#: code:addons/website_links/static/src/js/website_links.js:0
#, python-format
msgid "e.g. Promotion of June, Winter Newsletter, .."
msgstr "vd: Chương trình khuyến mại Tháng Sáu, Newsletter Mùa đông, ..."

#. module: website_links
#. openerp-web
#: code:addons/website_links/static/src/js/website_links.js:0
#, python-format
msgid "e.g. Search Engine, Website page, .."
msgstr "vd: Máy tìm kiếm, Trang web, v.v."

#. module: website_links
#: model_terms:ir.ui.view,arch_db:website_links.create_shorten_url
msgid "e.g. https://www.odoo.com/page/contactus"
msgstr "vd: https://www.odoo.com/page/contactus"

#. module: website_links
#. openerp-web
#: code:addons/website_links/static/src/xml/recent_link.xml:0
#: model_terms:ir.ui.view,arch_db:website_links.graphs
#, python-format
msgid "ok"
msgstr "đồng ý"

#. module: website_links
#. openerp-web
#: code:addons/website_links/static/src/xml/recent_link.xml:0
#: model_terms:ir.ui.view,arch_db:website_links.graphs
#, python-format
msgid "or"
msgstr "hoặc"<|MERGE_RESOLUTION|>--- conflicted
+++ resolved
@@ -1,19 +1,14 @@
 # Translation of Odoo Server.
 # This file contains the translation of the following modules:
 # 	* website_links
-#
+# 
 # Translators:
 # sao sang <saosangmo@yahoo.com>, 2019
 # Martin Trigaux, 2019
 # Nancy Momoland <thanhnguyen.icsc@gmail.com>, 2019
 # Duy BQ <duybq86@gmail.com>, 2019
-<<<<<<< HEAD
-# Chinh Chinh <trinhttp@trobz.com>, 2019
-#
-=======
 # Trinh Tran Thi Phuong <trinhttp@trobz.com>, 2019
 # 
->>>>>>> 091da580
 msgid ""
 msgstr ""
 "Project-Id-Version: Odoo Server saas~12.5\n"
@@ -181,7 +176,7 @@
 #: code:addons/website_links/static/src/js/website_links_charts.js:0
 #, python-format
 msgid "No data"
-msgstr ""
+msgstr "không có dữ liệu"
 
 #. module: website_links
 #: model_terms:ir.ui.view,arch_db:website_links.create_shorten_url
@@ -194,8 +189,8 @@
 "Share this page with a <strong>short link</strong> that includes "
 "<strong>analytics trackers</strong>."
 msgstr ""
-"Chia sẻ trang này bằng <strong>short link</strong> mà có chứa "
-"<strong>analytics trackers</strong>."
+"Chia sẽ trang này với một <strong>liên kết rút gọn</strong> bao gồm "
+"<strong>trình theo dõi phân tích</strong>."
 
 #. module: website_links
 #: model_terms:ir.ui.view,arch_db:website_links.create_shorten_url
@@ -335,7 +330,7 @@
 #. module: website_links
 #: model_terms:ir.ui.view,arch_db:website_links.create_shorten_url
 msgid "e.g. https://www.odoo.com/page/contactus"
-msgstr "vd: https://www.odoo.com/page/contactus"
+msgstr "ví dụ: https://www.tencongty.com/contactus"
 
 #. module: website_links
 #. openerp-web
