# Translation of Odoo Server.
# This file contains the translation of the following modules:
# * stock
# 
# Translators:
# Thang Duong Bao <nothingctrl@gmail.com>, 2018
# Su Pham Nghiep Vu <nghiepvusupham58@gmail.com>, 2018
# Thong Dong <thongdong7@gmail.com>, 2018
# son dang <son.dang@doda100.com>, 2018
# Martin Trigaux, 2018
# fanha99 <fanha99@hotmail.com>, 2018
# Tri Bui <tribd@trobz.com>, 2018
# Minh Nguyen <ndminh210994@gmail.com>, 2018
# khoibv Mr <kendev2009@gmail.com>, 2018
# Nguyen Quang Toan <nqtoan@dqn.vn>, 2019
# Duy BQ <duybq86@gmail.com>, 2019
# Nancy Momoland <thanhnguyen.icsc@gmail.com>, 2019
# 
msgid ""
msgstr ""
"Project-Id-Version: Odoo Server 12.0\n"
"Report-Msgid-Bugs-To: \n"
"POT-Creation-Date: 2019-01-09 10:31+0000\n"
"PO-Revision-Date: 2018-08-24 09:25+0000\n"
"Last-Translator: Nancy Momoland <thanhnguyen.icsc@gmail.com>, 2019\n"
"Language-Team: Vietnamese (https://www.transifex.com/odoo/teams/41243/vi/)\n"
"MIME-Version: 1.0\n"
"Content-Type: text/plain; charset=UTF-8\n"
"Content-Transfer-Encoding: \n"
"Language: vi\n"
"Plural-Forms: nplurals=1; plural=0;\n"

#. module: stock
#: code:addons/stock/models/stock_move.py:341
#, python-format
msgid ""
"\n"
"\n"
"%s --> Product UoM is %s (%s) - Move UoM is %s (%s)"
msgstr ""
"\n"
"\n"
"%s --> Đơn vị sản phẩm là %s (%s) - Đơn vị Dịch chuyển là %s (%s)"

#. module: stock
#: code:addons/stock/models/stock_move.py:342
#, python-format
msgid ""
"\n"
"\n"
"Blocking: %s"
msgstr ""
"\n"
"\n"
"Đang chặn: %s"

#. module: stock
#: code:addons/stock/models/stock_move.py:329
#, python-format
msgid " (%s reserved)"
msgstr " (%s được xí)"

#. module: stock
#: code:addons/stock/models/stock_move.py:332
#, python-format
msgid " (reserved)"
msgstr " (được xí)"

#. module: stock
#: model:ir.model.fields,help:stock.field_stock_picking__state
msgid ""
" * Draft: not confirmed yet and will not be scheduled until confirmed.\n"
" * Waiting Another Operation: waiting for another move to proceed before it becomes automatically available (e.g. in Make-To-Order flows).\n"
" * Waiting: if it is not ready to be sent because the required products could not be reserved.\n"
" * Ready: products are reserved and ready to be sent. If the shipping policy is 'As soon as possible' this happens as soon as anything is reserved.\n"
" * Done: has been processed, can't be modified or cancelled anymore.\n"
" * Cancelled: has been cancelled, can't be confirmed anymore."
msgstr ""
" * Dự thảo: chưa xác nhận vừa chưa được ấn định lịch cho đến khi được xác nhận.\n"
" * Đang đợi Hoạt động khác: đang đợi một hoạt động khác trong chuỗi dịch chuyển được thực thi trước khi dịch chuyển này chuyển sang trạng thái khả dụng (vd: trong chu trình Make-To-Order).\n"
" * Đang đợi: nếu chuwa có hàng khả dụng bởi vì hàng hoá chưa được xí cho dịch chuyển này.\n"
" * Sẵn sàng: các sản phẩm đã được xí và sẵn sàng dịch chuyển. Nếu chính sách giao hàng là 'Càng sớm càng tốt' thì điều này sẽ xảy ra ngay khi bất cứ số lượng nào đó được xí.\n"
" * Hoàn thành: đã được dịch chuyển, không thể thay đổi hay huỷ được nữa.\n"
" * Huỷ: đã bị huỷ, không thể được xác nhận nữa."

#. module: stock
#: model_terms:ir.ui.view,arch_db:stock.view_move_picking_form
msgid "#Products"
msgstr "SL Sản phẩm"

#. module: stock
#: code:addons/stock/models/stock_warehouse.py:559
#, python-format
msgid "%s: Supply Product from %s"
msgstr "%s: Cung cấp sản phẩm từ %s"

#. module: stock
#: code:addons/stock/models/res_company.py:24
#, python-format
msgid "%s: Transit Location"
msgstr "%s: Địa điểm Chuyển tiếp"

#. module: stock
#: model:ir.model.fields,help:stock.field_stock_move__state
#: model:ir.model.fields,help:stock.field_stock_move_line__state
msgid ""
"* New: When the stock move is created and not yet confirmed.\n"
"* Waiting Another Move: This state can be seen when a move is waiting for another one, for example in a chained flow.\n"
"* Waiting Availability: This state is reached when the procurement resolution is not straight forward. It may need the scheduler to run, a component to be manufactured...\n"
"* Available: When products are reserved, it is set to 'Available'.\n"
"* Done: When the shipment is processed, the state is 'Done'."
msgstr ""
"* Mới: Khi một dịch chuyển kho được tạo và chưa được xác nhận.\n"
"* Chờ dịch chuyển khác: Trạng thái này xuất hiện khi một dịch chuyển đang chờ một dịch chuyển khác, ví dụ như trong một chuỗi cung ứng.\n"
"* Chờ khả dụng: Trạng thái này xảy ra khi nó đang chờ sản phẩm có sẵn để dịch chuyển. Có thể cần phải chờ scheduler chạy, hay chờ một thành phần cần phải sản xuất ra...\n"
"* Khả dụng: Khi sản phẩm đã được xí và có sẵn để dịch chuyển.\n"
"* Hoàn thành: Khi một lô hàng được xử lý xong."

#. module: stock
#: model:ir.model.fields,help:stock.field_stock_location__usage
msgid ""
"* Vendor Location: Virtual location representing the source location for products coming from your vendors\n"
"* View: Virtual location used to create a hierarchical structures for your warehouse, aggregating its child locations ; can't directly contain products\n"
"* Internal Location: Physical locations inside your own warehouses,\n"
"* Customer Location: Virtual location representing the destination location for products sent to your customers\n"
"* Inventory Loss: Virtual location serving as counterpart for inventory operations used to correct stock levels (Physical inventories)\n"
"* Procurement: Virtual location serving as temporary counterpart for procurement operations when the source (vendor or production) is not known yet. This location should be empty when the procurement scheduler has finished running.\n"
"* Production: Virtual counterpart location for production operations: this location consumes the raw material and produces finished products\n"
"* Transit Location: Counterpart location that should be used in inter-company or inter-warehouses operations"
msgstr ""
"* Địa điểm Nhà cung cấp: Địa điểm ảo đại diện cho địa điểm nguồn của sản phẩm được cung cấp bởi các nhà cung cấp của bạn\n"
"* Chỉ xem: Địa điểm ảo được sử dụng để xây dựng cấu trúc phả hệ cho hệ thống kho của bạn, kết hợp các địa điểm con; không thể trực tiếp lưu trữ hàng hoá\n"
"* Địa điểm nội bộ: Các địa điểm vật lý bên trong hệ thống kho của bạn,\n"
"* Địa điểm khách hàng: Địa điểm ảo đại diện cho địa điểm đích đối với các sản phẩm / hàng hoá mà bạn giao cho các khách hàng của bạn\n"
"* Mất mát/Kiểm kê: Địa điểm ảo được sử dụng làm địa điểm đối ứng cho các hoạt động kiểm kê được sử dụng để hiệu chỉnh mức tồn kho (Kiểm kho vật lý)\n"
"* Cung ứng: Địa điểm ảo được sử dụng như một địa điểm đối ứng tạm thời cho các hoạt động cung ứng (procurement) khi mà địa điểm nguồn chưa được (nhà cung cấp hoặc sản xuất) biết. Địa điểm ảo này sẽ trống rống sau khi Trình lập lịch cung ứng chạy xong.\n"
"* Sản xuất: Địa điểm ảo đối ứng dùng trong các hoạt động sản xuất: nguyên vật liệu được tiêu thụ trong quá trình sản xuất sẽ được đưa vào đây và các thành phẩm sẽ từ đây ra.\n"
"* Địa điểm chuyển tiếp: Địa điểm đối ứng mà được sử dụng trong các hoạt động dịch chuyển hàng hoá liên kho hoặc liên công ty\n"

#. module: stock
#: model_terms:ir.ui.view,arch_db:stock.report_stock_rule
msgid ", max:"
msgstr ""

#. module: stock
#: model_terms:ir.ui.view,arch_db:stock.exception_on_picking
msgid ""
".\n"
"            Manual actions may be needed."
msgstr ""
".\n"
"            Cần xử lý thủ công."

#. module: stock
#: model_terms:ir.ui.view,arch_db:stock.stock_warn_insufficient_qty_form_view
msgid ""
"<br/>\n"
"                    <strong>Here is your current inventory: </strong>"
msgstr ""
"<br/>\n"
"                    <strong>Tồn kho hiện tại của bạn: </strong>"

#. module: stock
#: code:addons/stock/models/stock_rule.py:112
#, python-format
msgid ""
"<br>A need is created in <b>%s</b> and a rule will be triggered to fulfill "
"it."
msgstr ""
"<br>Một nhu cầu được tạo ở <b>%s</b> và một quy tắc kho sẽ được khởi chạy để đáp ứng "
"nhu cầu đó."

#. module: stock
#: model_terms:ir.ui.view,arch_db:stock.stock_move_view_kanban
#: model_terms:ir.ui.view,arch_db:stock.view_stock_inventory_kanban
msgid "<i class=\"fa fa-clock-o\" role=\"img\" aria-label=\"Date\" title=\"Date\"/>"
msgstr ""

#. module: stock
#: model_terms:ir.ui.view,arch_db:stock.stock_scrap_view_kanban
msgid ""
"<i class=\"fa fa-clock-o\" role=\"img\" aria-label=\"Expected date\" "
"title=\"Expected date\"/>"
msgstr ""

#. module: stock
#: model_terms:ir.ui.view,arch_db:stock.stock_picking_type_kanban
msgid "<i class=\"fa fa-ellipsis-v\" role=\"img\" aria-label=\"Manage\" title=\"Manage\"/>"
msgstr ""

#. module: stock
#: model_terms:ir.ui.view,arch_db:stock.report_mrp_line
msgid ""
"<i class=\"fa fa-fw fa-caret-right\" role=\"img\" aria-label=\"Unfold\" "
"title=\"Unfold\"/>"
msgstr ""

#. module: stock
#: model_terms:ir.ui.view,arch_db:stock.view_inventory_form
msgid "<span class=\"o_stat_text\">Details</span>"
msgstr "<span class=\"o_stat_text\">Chi tiết</span>"

#. module: stock
#: model_terms:ir.ui.view,arch_db:stock.product_form_view_procurement_button
#: model_terms:ir.ui.view,arch_db:stock.product_template_form_view_procurement_button
msgid "<span class=\"o_stat_text\">Forecasted</span>"
msgstr "<span class=\"o_stat_text\">Dự báo</span>"

#. module: stock
#: model_terms:ir.ui.view,arch_db:stock.product_form_view_procurement_button
msgid ""
"<span class=\"o_stat_text\">Min :</span>\n"
"                                <span class=\"o_stat_text\">Max:</span>"
msgstr ""
"<span class=\"o_stat_text\">Tối thiểu :</span>\n"
"                                <span class=\"o_stat_text\">Tối đa:</span>"

#. module: stock
#: model_terms:ir.ui.view,arch_db:stock.product_template_form_view_procurement_button
msgid ""
"<span class=\"o_stat_text\">Min:</span>\n"
"                                <span class=\"o_stat_text\">Max:</span>"
msgstr ""
"<span class=\"o_stat_text\">Tối thiểu:</span>\n"
"                                <span class=\"o_stat_text\">Tối đa:</span>"

#. module: stock
#: model_terms:ir.ui.view,arch_db:stock.product_form_view_procurement_button
#: model_terms:ir.ui.view,arch_db:stock.product_template_form_view_procurement_button
msgid "<span class=\"o_stat_text\">On Hand</span>"
msgstr "<span class=\"o_stat_text\">Trong kho</span>"

#. module: stock
#: model_terms:ir.ui.view,arch_db:stock.report_mrp_line
msgid ""
"<span role=\"img\" class=\"o_stock_reports_stream\" title=\"Traceability "
"Report\" aria-label=\"Traceability Report\"><i class=\"fa fa-fw fa-level-up "
"fa-rotate-270\"/></span>"
msgstr ""

#. module: stock
#: model_terms:ir.ui.view,arch_db:stock.report_picking
msgid "<span><strong>Customer Address:</strong></span>"
msgstr "<span><strong>Địa chỉ khách hàng:</strong></span>"

#. module: stock
#: model_terms:ir.ui.view,arch_db:stock.report_picking
msgid "<span><strong>Delivery Address:</strong></span>"
msgstr "<span><strong>Địa chỉ bàn giao:</strong></span>"

#. module: stock
#: model_terms:ir.ui.view,arch_db:stock.report_picking
msgid "<span><strong>Vendor Address:</strong></span>"
msgstr "<span><strong>Địa chỉ Nhà cung cấp:</strong></span>"

#. module: stock
#: model_terms:ir.ui.view,arch_db:stock.report_picking
msgid "<span><strong>Warehouse Address:</strong></span>"
msgstr "<span><strong>Địa chỉ Nhà kho:</strong></span>"

#. module: stock
#: model_terms:ir.ui.view,arch_db:stock.stock_picking_type_kanban
msgid "<span>New</span>"
msgstr "<span>Mới</span>"

#. module: stock
#: model_terms:ir.ui.view,arch_db:stock.stock_picking_type_kanban
msgid "<span>View</span>"
msgstr "<span>Xem</span>"

#. module: stock
#: model_terms:ir.ui.view,arch_db:stock.report_picking
msgid ""
"<strong>\n"
"                                            Product Barcode</strong>"
msgstr ""
"<strong>\n"
"                                            Mã vạch Sản phẩm</strong>"

#. module: stock
#: model_terms:ir.ui.view,arch_db:stock.message_head
msgid ""
"<strong>\n"
"                The done move line has been corrected.\n"
"            </strong>"
msgstr ""
"<strong>\n"
"                 Dòng Dịch chuyển hoàn thành đã được hiệu chỉnh.\n"
"             </strong>"

#. module: stock
#: model_terms:ir.ui.view,arch_db:stock.report_delivery_document
#: model_terms:ir.ui.view,arch_db:stock.report_inventory
msgid "<strong>Date</strong>"
msgstr "<strong>Ngày</strong>"

#. module: stock
#: model_terms:ir.ui.view,arch_db:stock.report_picking
msgid "<strong>From</strong>"
msgstr "<strong>Từ</strong>"

#. module: stock
#: model_terms:ir.ui.view,arch_db:stock.report_inventory
msgid "<strong>Inventory</strong>"
msgstr "<strong>Kiểm kê</strong>"

#. module: stock
#: model_terms:ir.ui.view,arch_db:stock.report_inventory
msgid "<strong>Location</strong>"
msgstr "<strong>Địa điểm</strong>"

#. module: stock
#: model_terms:ir.ui.view,arch_db:stock.report_picking
msgid "<strong>Lot/Serial Number</strong>"
msgstr "<strong>Số Lô/Sê-ri</strong>"

#. module: stock
#: model_terms:ir.ui.view,arch_db:stock.view_stock_warehouse_orderpoint_kanban
msgid "<strong>Max qty :</strong>"
msgstr "<strong>Số lượng tối đa: </strong>"

#. module: stock
#: model_terms:ir.ui.view,arch_db:stock.view_stock_warehouse_orderpoint_kanban
msgid "<strong>Min qty :</strong>"
msgstr "<strong>Số lượng tối thiểu: </strong>"

#. module: stock
#: model_terms:ir.ui.view,arch_db:stock.report_delivery_document
#: model_terms:ir.ui.view,arch_db:stock.report_picking
msgid "<strong>Order</strong>"
msgstr ""

#. module: stock
#: model_terms:ir.ui.view,arch_db:stock.report_inventory
msgid "<strong>Package</strong>"
msgstr "<strong>Đóng gói</strong>"

#. module: stock
#: model_terms:ir.ui.view,arch_db:stock.view_stock_track_confirmation
msgid "<strong>Product(s) tracked: </strong>"
msgstr ""

#. module: stock
#: model_terms:ir.ui.view,arch_db:stock.report_delivery_document
#: model_terms:ir.ui.view,arch_db:stock.report_inventory
#: model_terms:ir.ui.view,arch_db:stock.report_picking
msgid "<strong>Product</strong>"
msgstr "<strong>Sản phẩm</strong>"

#. module: stock
#: model_terms:ir.ui.view,arch_db:stock.report_inventory
msgid "<strong>Production Lot</strong>"
msgstr "<strong>Lô Sản xuất</strong>"

#. module: stock
#: model_terms:ir.ui.view,arch_db:stock.view_stock_move_kanban
msgid "<strong>Qty: </strong>"
msgstr "<strong>SL:</strong>"

#. module: stock
#: model_terms:ir.ui.view,arch_db:stock.report_delivery_document
#: model_terms:ir.ui.view,arch_db:stock.report_inventory
#: model_terms:ir.ui.view,arch_db:stock.report_picking
msgid "<strong>Quantity</strong>"
msgstr "<strong>Số lượng</strong>"

#. module: stock
#: model_terms:ir.ui.view,arch_db:stock.report_picking
msgid "<strong>Scheduled Date</strong>"
msgstr "<strong>Ngày ấn định</strong>"

#. module: stock
#: model_terms:ir.ui.view,arch_db:stock.report_picking
msgid "<strong>State</strong>"
msgstr "<strong>Trạng thái</strong>"

#. module: stock
#: model_terms:ir.ui.view,arch_db:stock.message_head
msgid "<strong>The initial demand has been updated.</strong>"
msgstr "<strong>Nhu cầu ban đầu đã được cập nhật.</strong>"

#. module: stock
#: model_terms:ir.ui.view,arch_db:stock.report_picking
msgid "<strong>To</strong>"
msgstr ""

#. module: stock
#: model_terms:ir.ui.view,arch_db:stock.report_inventory
msgid "<strong>Total Quantity</strong>"
msgstr "<strong>Tổng Số lượng</strong>"

#. module: stock
#: model_terms:ir.ui.view,arch_db:stock.stock_package_destination_form_view
msgid "<strong>Where do you want to send the products ?</strong>"
msgstr ""

#. module: stock
#: code:addons/stock/models/stock_inventory.py:123
#, python-format
msgid "A Pack"
msgstr "Một Gói"

#. module: stock
#: code:addons/stock/models/stock_move_line.py:88
#, python-format
msgid "A done move line should never have a reserved quantity."
msgstr "Dịch chuyển đã hoàn tất thì không bao giờ có số lượng đã xí."

#. module: stock
#: code:addons/stock/models/stock_quant.py:80
#, python-format
msgid "A serial number should only be linked to a single product."
msgstr "Một số Sơ-ri chỉ đăng ký được cho một sản phẩm duy nhất."

#. module: stock
#: model:ir.model.fields,help:stock.field_product_template__type
#: model:ir.model.fields,help:stock.field_stock_move__product_type
msgid ""
"A storable product is a product for which you manage stock. The Inventory app has to be installed.\n"
"A consumable product is a product for which stock is not managed.\n"
"A service is a non-material product you provide."
msgstr ""
"Một sản phẩm có thể lưu kho là một sản phẩm mà bạn có thể quản lý dự trữ của nó (với các tính năng quản lý kho). Ứng dụng Tồn kho phải được cài đặt.\n"
"Một sản phẩm tiêu dùng là một sản phẩm mà không có tính năng quản lý kho / dự trữ.\n"
"Một dịch vụ là một sản phẩm phi vật thể (hay nói cách khác, là một dịch vụ) mà bạn cung cấp."

#. module: stock
#: model:res.groups,name:stock.group_warning_stock
msgid "A warning can be set on a partner (Stock)"
msgstr "Có thể đặt cảnh báo vào đối tác (Quản lý Kho)"

#. module: stock
#: model:ir.model.fields,field_description:stock.field_stock_rule__action
msgid "Action"
msgstr "Hành động"

#. module: stock
#: model:ir.model.fields,field_description:stock.field_stock_picking__message_needaction
#: model:ir.model.fields,field_description:stock.field_stock_production_lot__message_needaction
msgid "Action Needed"
msgstr "Cần có Hành động"

#. module: stock
#: model:ir.model.fields,field_description:stock.field_stock_location__active
#: model:ir.model.fields,field_description:stock.field_stock_location_route__active
#: model:ir.model.fields,field_description:stock.field_stock_picking_type__active
#: model:ir.model.fields,field_description:stock.field_stock_rule__active
#: model:ir.model.fields,field_description:stock.field_stock_warehouse__active
#: model:ir.model.fields,field_description:stock.field_stock_warehouse_orderpoint__active
msgid "Active"
msgstr "Hiệu lực"

#. module: stock
#: model:ir.model.fields,field_description:stock.field_stock_picking__activity_ids
#: model:ir.model.fields,field_description:stock.field_stock_production_lot__activity_ids
msgid "Activities"
msgstr "Các hoạt động"

#. module: stock
#: model:ir.model.fields,field_description:stock.field_stock_picking__activity_state
#: model:ir.model.fields,field_description:stock.field_stock_production_lot__activity_state
msgid "Activity State"
msgstr "Trạng thái Hoạt động"

#. module: stock
#: model_terms:ir.actions.act_window,help:stock.action_production_lot_form
msgid "Add a lot/serial number"
msgstr ""

#. module: stock
#: model_terms:ir.actions.act_window,help:stock.action_location_form
msgid "Add a new location"
msgstr ""

#. module: stock
#: model_terms:ir.actions.act_window,help:stock.action_routes_form
msgid "Add a new route"
msgstr ""

#. module: stock
#: model_terms:ir.ui.view,arch_db:stock.view_picking_form
msgid ""
"Add an internal note that will be printed on the Picking Operations sheet"
msgstr "Thêm một ghi chú nội bộ sẽ được in trên bảng Hoạt động lấy hàng"

#. module: stock
#: model:ir.model.fields,help:stock.field_res_config_settings__group_stock_adv_location
msgid ""
"Add and customize route operations to process product moves in your warehouse(s): e.g. unload > quality control > stock for incoming products, pick > pack > ship for outgoing products. \n"
" You can also set putaway strategies on warehouse locations in order to send incoming products into specific child locations straight away (e.g. specific bins, racks)."
msgstr ""
"Thêm và tùy chỉnh hoạt động tuyến đường để xử lý các chuyển động sản phẩm trong (các) nhà kho của bạn: ví dụ: dỡ hàng> kiểm soát chất lượng> cổ phiếu cho các sản phẩm đến, chọn> gói> tàu cho sản phẩm đi.\n"
"  Bạn cũng có thể đặt chiến lược đặt cược vào vị trí nhà kho để gửi sản phẩm đến các vị trí con cụ thể ngay lập tức (ví dụ: thùng cụ thể, giá đỡ)."

#. module: stock
#: model_terms:ir.ui.view,arch_db:stock.res_config_settings_view_form
msgid ""
"Add and customize route operations to process product moves in your "
"warehouse(s): e.g. unload > quality control > stock for incoming products, "
"pick > pack > ship for outgoing products. You can also set putaway "
"strategies on warehouse locations in order to send incoming products into "
"specific child locations straight away (e.g. specific bins, racks)."
msgstr ""
"Thêm và tùy chỉnh hoạt động tuyến đường để xử lý các chuyển động sản phẩm "
"trong (các) nhà kho của bạn: ví dụ: dỡ hàng> kiểm soát chất lượng> cổ phiếu "
"cho các sản phẩm đến, chọn> gói> tàu cho sản phẩm đi. Bạn cũng có thể đặt "
"chiến lược đặt cược vào vị trí nhà kho để gửi sản phẩm đến các vị trí con cụ"
" thể ngay lập tức (ví dụ: thùng cụ thể, giá đỡ)."

#. module: stock
#: model_terms:ir.ui.view,arch_db:stock.view_picking_form
msgid "Additional Info"
msgstr "Thông tin Bổ sung"

#. module: stock
#: model:ir.model.fields,field_description:stock.field_stock_location__comment
#: model_terms:ir.ui.view,arch_db:stock.view_location_form
msgid "Additional Information"
msgstr "Thông tin Bổ sung"

#. module: stock
#: model:ir.model.fields,field_description:stock.field_stock_warehouse__partner_id
msgid "Address"
msgstr "Địa chỉ"

#. module: stock
#: model:ir.model.fields,help:stock.field_stock_rule__partner_address_id
msgid "Address where goods should be delivered. Optional."
msgstr ""

#. module: stock
#: model_terms:ir.ui.view,arch_db:stock.res_config_settings_view_form
msgid "Advanced Scheduling"
msgstr "Điều độ Nâng cao"

#. module: stock
#: selection:stock.move,procure_method:0
msgid "Advanced: Apply Procurement Rules"
msgstr "Nâng cao: Áp dụng Quy tắc Mua sắm/Cung ứng"

#. module: stock
#: selection:barcode.rule,type:0
msgid "Alias"
msgstr "Bí danh"

#. module: stock
#: model_terms:ir.ui.view,arch_db:stock.stock_picking_type_kanban
msgid "All"
msgstr "Tất cả"

#. module: stock
#: model:ir.actions.act_window,name:stock.stock_picking_action_picking_type
msgid "All Transfers"
msgstr "Tất cả các Dịch chuyển"

#. module: stock
#: selection:procurement.group,move_type:0
msgid "All at once"
msgstr "Tất cả cùng một lúc"

#. module: stock
#: model_terms:ir.ui.view,arch_db:stock.report_delivery_document
msgid ""
"All items couldn't be shipped, the remaining ones will be shipped as soon as"
" they become available."
msgstr ""
"Tất cả các mặt hàng không thể được giao hàng, các mặt hàng còn lại sẽ được "
"vận chuyển ngay khi chúng có sẵn."

#. module: stock
#: code:addons/stock/models/stock_inventory.py:113
#, python-format
msgid "All products"
msgstr "Tất cả sản phẩm"

#. module: stock
#: model_terms:ir.ui.view,arch_db:stock.report_picking
msgid ""
"All products could not be reserved. Click on the \"Check Availability\" "
"button to try to reserve products"
msgstr ""

#. module: stock
#: model:ir.model.fields,field_description:stock.field_stock_move__returned_move_ids
msgid "All returned moves"
msgstr "Tất cả dịch chuyên trả hàng"

#. module: stock
#: model:ir.model.fields,help:stock.field_stock_location__putaway_strategy_id
msgid ""
"Allows to suggest the exact location (shelf) where to store the product."
msgstr ""

#. module: stock
#: model_terms:ir.ui.view,arch_db:stock.view_stock_rule_form
msgid "Applicability"
msgstr "Có thể được áp dụng"

#. module: stock
#: model_terms:ir.ui.view,arch_db:stock.stock_location_route_form_view
msgid "Applicable On"
msgstr "Có thể áp dụng vào"

#. module: stock
#: model:ir.model.fields,field_description:stock.field_stock_location_route__product_selectable
msgid "Applicable on Product"
msgstr "Có thể áp dung vào Sản phẩm"

#. module: stock
#: model:ir.model.fields,field_description:stock.field_stock_location_route__product_categ_selectable
msgid "Applicable on Product Category"
msgstr "Có thể áp dung vào Nhóm Sản phẩm"

#. module: stock
#: model:ir.model.fields,field_description:stock.field_stock_location_route__warehouse_selectable
msgid "Applicable on Warehouse"
msgstr "Có thể áp dung vào Nhà kho"

#. module: stock
#: model:ir.model.fields,help:stock.field_product_replenish__route_ids
msgid ""
"Apply specific route(s) for the replenishment instead of product's default "
"routes."
msgstr ""

#. module: stock
#: model_terms:ir.ui.view,arch_db:stock.stock_location_route_view_search
#: model_terms:ir.ui.view,arch_db:stock.stock_warehouse_view_search
#: model_terms:ir.ui.view,arch_db:stock.view_location_search
#: model_terms:ir.ui.view,arch_db:stock.view_pickingtype_filter
#: model_terms:ir.ui.view,arch_db:stock.view_stock_rule_filter
#: model_terms:ir.ui.view,arch_db:stock.warehouse_orderpoint_search
msgid "Archived"
msgstr "Đã lưu "

#. module: stock
#: model_terms:ir.ui.view,arch_db:stock.stock_warn_insufficient_qty_form_view
msgid ""
"Are you sure you want to confirm this operation? This may lead to "
"inconsistencies in your inventory."
msgstr ""
"Bạn có chắc chắn muốn xác nhận hoạt động này chứ? Điều này có thể gây ra bất"
" nhất dữ liệu trong hệ thống kho của bạn"

#. module: stock
#: model_terms:ir.ui.view,arch_db:stock.view_overprocessed_transfer
msgid "Are you sure you want to validate this picking?"
msgstr "Bạn có chắc chắn muốn xác nhận phiếu giao nhận này chứ?"

#. module: stock
#: selection:stock.picking,move_type:0
msgid "As soon as possible"
msgstr "Càng sớm càng tốt"

#. module: stock
#: model_terms:ir.ui.view,arch_db:stock.view_picking_form
msgid "Assign Owner"
msgstr "Gắn Chủ sở hữu"

#. module: stock
#: model_terms:ir.ui.view,arch_db:stock.view_picking_internal_search
msgid "Assigned Moves"
msgstr "Dịch chuyển đã được gán"

#. module: stock
#: selection:stock.quantity.history,compute_at_date:0
msgid "At a Specific Date"
msgstr "Vào một Ngày Cụ thể"

#. module: stock
#: model:ir.model.fields,field_description:stock.field_stock_picking__message_attachment_count
#: model:ir.model.fields,field_description:stock.field_stock_production_lot__message_attachment_count
msgid "Attachment Count"
msgstr "Số đính kèm"

#. module: stock
#: model:ir.ui.menu,name:stock.menu_variants_action
msgid "Attribute Values"
msgstr "Giá trị Thuộc tính"

#. module: stock
#: model:ir.ui.menu,name:stock.menu_attribute_action
#: model_terms:ir.ui.view,arch_db:stock.res_config_settings_view_form
msgid "Attributes"
msgstr "Thuộc tính"

#. module: stock
#: model:ir.model.fields,field_description:stock.field_stock_rule__auto
msgid "Automatic Move"
msgstr "Dịch chuyển Tự động"

#. module: stock
#: selection:stock.rule,auto:0
msgid "Automatic No Step Added"
msgstr "Không có bước nào được thêm tự động"

#. module: stock
#: model:ir.model.fields,field_description:stock.field_stock_move__string_availability_info
msgid "Availability"
msgstr "Tính Khả dụng"

#. module: stock
#: selection:stock.move,state:0
msgid "Available"
msgstr "Khả dụng"

#. module: stock
#: model_terms:ir.ui.view,arch_db:stock.product_template_search_form_view_stock
#: model_terms:ir.ui.view,arch_db:stock.stock_product_search_form_view
msgid "Available Products"
msgstr "Sản phẩm Khả dụng"

#. module: stock
#: model:ir.model.fields,field_description:stock.field_stock_move__backorder_id
#: model:ir.model.fields,field_description:stock.field_stock_picking__backorder_id
msgid "Back Order of"
msgstr "Phần Dở dang của"

#. module: stock
#: model:ir.model.fields,field_description:stock.field_stock_picking__backorder_ids
#: model_terms:ir.ui.view,arch_db:stock.stock_picking_type_kanban
msgid "Back Orders"
msgstr "Dở dang"

#. module: stock
#: code:addons/stock/wizard/stock_backorder_confirmation.py:28
#, python-format
msgid "Back order <em>%s</em> <b>cancelled</b>."
msgstr "Phần dở dang <em>%s</em> <b>bị hủy</b>."

#. module: stock
#: model:ir.model,name:stock.model_stock_backorder_confirmation
msgid "Backorder Confirmation"
msgstr "Xác nhận phần dở dang"

#. module: stock
#: model_terms:ir.ui.view,arch_db:stock.view_backorder_confirmation
msgid "Backorder creation"
msgstr "Tạo phần dở dang"

#. module: stock
#: code:addons/stock/models/stock_picking.py:71
#, python-format
msgid "Backorder exists"
msgstr "Phần dở dang có tồn tại"

#. module: stock
#: model:ir.actions.act_window,name:stock.action_picking_tree_backorder
#: model_terms:ir.ui.view,arch_db:stock.view_picking_internal_search
msgid "Backorders"
msgstr "Dở dang"

#. module: stock
#: model:ir.model.fields,field_description:stock.field_stock_location__barcode
#: model:ir.model.fields,field_description:stock.field_stock_picking_type__barcode
#: model_terms:ir.ui.view,arch_db:stock.report_location_barcode
#: model_terms:ir.ui.view,arch_db:stock.report_package_barcode
#: model_terms:ir.ui.view,arch_db:stock.report_package_barcode_small
#: model_terms:ir.ui.view,arch_db:stock.report_picking
msgid "Barcode"
msgstr "Mã vạch"

#. module: stock
#: model:ir.ui.menu,name:stock.menu_wms_barcode_nomenclature_all
msgid "Barcode Nomenclatures"
msgstr "Phép đặt tên Mã vạch"

#. module: stock
#: model:ir.model,name:stock.model_barcode_rule
msgid "Barcode Rule"
msgstr "Quy tắc Mã vạch"

#. module: stock
#: model:ir.model.fields,field_description:stock.field_res_config_settings__module_stock_barcode
msgid "Barcode Scanner"
msgstr "Máy quét mã vạch"

#. module: stock
#: model:ir.model.fields,field_description:stock.field_res_config_settings__module_stock_picking_batch
msgid "Batch Pickings"
msgstr "Giao Nhận theo Lô"

#. module: stock
#: selection:res.partner,picking_warn:0
msgid "Blocking Message"
msgstr "Thông điệp Phong toả"

#. module: stock
#: model:ir.model.fields,field_description:stock.field_stock_quant_package__quant_ids
msgid "Bulk Content"
msgstr "Hàng hoá đi rời"

#. module: stock
#: selection:stock.rule,action:0
msgid "Buy"
msgstr "Mua"

#. module: stock
#: selection:product.template,tracking:0
msgid "By Lots"
msgstr "Theo Lô"

#. module: stock
#: selection:product.template,tracking:0
msgid "By Unique Serial Number"
msgstr "Theo Số sê-ri duy nhất"

#. module: stock
#: code:addons/stock/models/stock_move.py:644
#, python-format
msgid ""
"By changing this quantity here, you accept the new quantity as complete: "
"Odoo will not automatically generate a back order."
msgstr ""
"Bằng cách thay đổi số lượng tại đây, bạn chấp thuận rằng số lượng mới bạn "
"nhập vào sẽ được coi là số lượng hoàn thành: Odoo sẽ không tự động ghi nhận "
"là 'Dở dang'."

#. module: stock
#: model:ir.model.fields,help:stock.field_stock_move__procure_method
msgid ""
"By default, the system will take from the stock in the source location and "
"passively wait for availability. The other possibility allows you to "
"directly create a procurement on the source location (and thus ignore its "
"current stock) to gather products. If we want to chain moves and have this "
"one to wait for the previous, this second option should be chosen."
msgstr ""
"Mặc định, hệ thống sẽ lấy từ dự trữ ở địa điểm nguồn và chờ đợi khi nào có "
"sẵn một cách thụ động. Một khả năng khác cho phép bạn trực tiếp tạo một mua "
"sắm trên địa điểm nguồn (và do đó nó bỏ qua tồn kho hiện tại) để tập hợp sản"
" phẩm. Nếu chúng ta muốn thực hiện một chuỗi cung ứng thì tủy chọn thứ hai "
"nên được chọn."

#. module: stock
#: model:ir.model.fields,help:stock.field_stock_location__active
msgid ""
"By unchecking the active field, you may hide a location without deleting it."
msgstr ""
"Bằng cách bỏ chọn trường 'Hiệu lực', bạn có thể ẩn một địa điểm mà không cần"
" xóa nó."

#. module: stock
#: model:product.product,name:stock.product_cable_management_box
#: model:product.template,name:stock.product_cable_management_box_product_template
msgid "Cable Management Box"
msgstr ""

#. module: stock
#: model_terms:ir.ui.view,arch_db:stock.stock_picking_calendar
msgid "Calendar View"
msgstr "Giao diện Lịch"

#. module: stock
#: code:addons/stock/models/stock_warehouse.py:520
#, python-format
msgid "Can't find any customer or supplier location."
msgstr "Không tìm thấy bất kỳ địa điểm kho nhà cung cấp hoặc khách hàng nào."

#. module: stock
#: code:addons/stock/models/stock_warehouse.py:256
#, python-format
msgid "Can't find any generic route %s."
msgstr ""

#. module: stock
#: model_terms:ir.ui.view,arch_db:stock.stock_scrap_form_view2
#: model_terms:ir.ui.view,arch_db:stock.view_immediate_transfer
#: model_terms:ir.ui.view,arch_db:stock.view_overprocessed_transfer
#: model_terms:ir.ui.view,arch_db:stock.view_picking_form
#: model_terms:ir.ui.view,arch_db:stock.view_procurement_compute_wizard
#: model_terms:ir.ui.view,arch_db:stock.view_stock_quantity_history
#: model_terms:ir.ui.view,arch_db:stock.view_stock_return_picking_form
#: model_terms:ir.ui.view,arch_db:stock.view_stock_rules_report
msgid "Cancel"
msgstr "Hủy"

#. module: stock
#: model_terms:ir.ui.view,arch_db:stock.view_inventory_form
msgid "Cancel Inventory"
msgstr "Hủy bỏ tồn kho"

#. module: stock
#: model_terms:ir.ui.view,arch_db:stock.view_picking_internal_search
#: selection:stock.inventory,state:0 selection:stock.move,state:0
#: selection:stock.package_level,state:0 selection:stock.picking,state:0
msgid "Cancelled"
msgstr "Đã hủy"

#. module: stock
#: model_terms:ir.ui.view,arch_db:stock.view_picking_internal_search
msgid "Cancelled Moves"
msgstr ""

#. module: stock
#: code:addons/stock/models/stock_move.py:277
#, python-format
msgid ""
"Cannot set the done quantity from this stock move, work directly with the "
"move lines."
msgstr ""

#. module: stock
#: selection:barcode.rule,type:0
msgid "Cashier"
msgstr "Thu ngân"

#. module: stock
#: model:ir.model.fields,field_description:stock.field_product_replenish__product_uom_category_id
msgid "Category"
msgstr "Nhóm"

#. module: stock
#: model:ir.model.fields,field_description:stock.field_product_template__route_from_categ_ids
msgid "Category Routes"
msgstr "Tuyến theo Nhóm SP"

#. module: stock
#: model:ir.model.fields,field_description:stock.field_stock_return_picking__move_dest_exists
msgid "Chained Move Exists"
msgstr "Mắc xích Dịch chuyển đã tồn tại"

#. module: stock
#: model:ir.model,name:stock.model_stock_change_product_qty
msgid "Change Product Quantity"
msgstr "Thay đổi số lượng sản phẩm"

#. module: stock
#: model_terms:ir.ui.view,arch_db:stock.res_config_settings_view_form
msgid "Change must be higher than"
msgstr "Số thay đổi phải nhiều hơn"

#. module: stock
#: model:ir.model.fields,help:stock.field_stock_move_line__move_id
msgid "Change to a better name"
msgstr "Thay đổi thành tên tốt hơn"

#. module: stock
#: model_terms:ir.ui.view,arch_db:stock.view_picking_form
msgid "Check Availability"
msgstr "Kiểm tra khả dụng"

#. module: stock
#: model:ir.model.fields,help:stock.field_stock_picking__has_packages
msgid "Check the existence of destination packages on move lines"
msgstr "Kiểm tra sự tồn tại của các gói đích trên các dòng di chuyển"

#. module: stock
#: model:ir.model.fields,help:stock.field_stock_picking__move_line_exist
msgid "Check the existence of pack operation on the picking"
msgstr "Kiểm tra sự tồn tại của hoạt động đóng gói ứng với lô hàng"

#. module: stock
#: model:ir.model.fields,help:stock.field_stock_location__return_location
msgid "Check this box to allow using this location as a return location."
msgstr "Đánh dấu ô này để cho phép sử dụng địa điểm này cho các hàng trả lại."

#. module: stock
#: model:ir.model.fields,help:stock.field_stock_location__scrap_location
#: model:ir.model.fields,help:stock.field_stock_move__scrapped
msgid ""
"Check this box to allow using this location to put scrapped/damaged goods."
msgstr ""
"Đánh dấu ô này để cho phép sử dụng địa điểm này cho các hàng phế liệu/hư "
"hỏng."

#. module: stock
#: model:ir.model.fields,field_description:stock.field_stock_inventory_line__product_qty
msgid "Checked Quantity"
msgstr "Số lượng đã kiểm tra"

#. module: stock
#: model:ir.model.fields,help:stock.field_stock_quantity_history__date
msgid "Choose a date to get the inventory at that date"
msgstr "Chọn ngày để lấy tồn kho tại ngày đó"

#. module: stock
#: code:addons/stock/models/stock_picking.py:998
#, python-format
msgid "Choose destination location"
msgstr ""

#. module: stock
#: model:ir.model.fields,help:stock.field_stock_quantity_history__compute_at_date
msgid ""
"Choose to analyze the current inventory or from a specific date in the past."
msgstr ""
"Chọn để phân tích tồn kho hiện tại hoặc từ một ngày cụ thể trong quá khứ."

#. module: stock
#: model_terms:ir.ui.view,arch_db:stock.view_stock_quantity_history
msgid "Choose your date"
msgstr "Chọn ngày tháng"

#. module: stock
#: selection:barcode.rule,type:0
msgid "Client"
msgstr "Client"

#. module: stock
#: model:ir.model.fields,field_description:stock.field_stock_picking_type__color
msgid "Color"
msgstr "Màu sắc"

#. module: stock
#: model:ir.model,name:stock.model_res_company
msgid "Companies"
msgstr "Công ty"

#. module: stock
#: model:ir.model.fields,field_description:stock.field_report_stock_forecast__company_id
#: model:ir.model.fields,field_description:stock.field_stock_inventory__company_id
#: model:ir.model.fields,field_description:stock.field_stock_inventory_line__company_id
#: model:ir.model.fields,field_description:stock.field_stock_location__company_id
#: model:ir.model.fields,field_description:stock.field_stock_location_route__company_id
#: model:ir.model.fields,field_description:stock.field_stock_move__company_id
#: model:ir.model.fields,field_description:stock.field_stock_picking__company_id
#: model:ir.model.fields,field_description:stock.field_stock_quant__company_id
#: model:ir.model.fields,field_description:stock.field_stock_quant_package__company_id
#: model:ir.model.fields,field_description:stock.field_stock_rule__company_id
#: model:ir.model.fields,field_description:stock.field_stock_warehouse__company_id
#: model:ir.model.fields,field_description:stock.field_stock_warehouse_orderpoint__company_id
#: model_terms:ir.ui.view,arch_db:stock.quant_package_search_view
#: model_terms:ir.ui.view,arch_db:stock.quant_search_view
msgid "Company"
msgstr "Công ty"

#. module: stock
#: model:ir.model.fields,field_description:stock.field_stock_quantity_history__compute_at_date
msgid "Compute"
msgstr "Tính toán"

#. module: stock
#: model_terms:ir.ui.view,arch_db:stock.res_config_settings_view_form
msgid "Compute shipping costs and ship with DHL"
msgstr "Tính toán phí giao hàng và giao bằng DHL"

#. module: stock
#: model_terms:ir.ui.view,arch_db:stock.res_config_settings_view_form
msgid "Compute shipping costs and ship with Easypost"
msgstr "Tính phí giao hàng và phí vận chuyển với Easypost"

#. module: stock
#: model_terms:ir.ui.view,arch_db:stock.res_config_settings_view_form
msgid "Compute shipping costs and ship with FedEx"
msgstr "Tính toán phí giao hàng và giao bằng FedEx"

#. module: stock
#: model_terms:ir.ui.view,arch_db:stock.res_config_settings_view_form
msgid "Compute shipping costs and ship with UPS"
msgstr "Tính toán phí giao hàng và giao bằng UPS"

#. module: stock
#: model_terms:ir.ui.view,arch_db:stock.res_config_settings_view_form
msgid "Compute shipping costs and ship with USPS"
msgstr "Tính toán phí giao hàng và giao bằng USPS"

#. module: stock
#: model_terms:ir.ui.view,arch_db:stock.res_config_settings_view_form
msgid "Compute shipping costs and ship with bpost"
msgstr "Tính toán phí giao hàng và giao bằng bpost"

#. module: stock
#: model_terms:ir.ui.view,arch_db:stock.view_move_picking_form
msgid "Conditions"
msgstr "Điều kiện"

#. module: stock
#: model:ir.model,name:stock.model_res_config_settings
msgid "Config Settings"
msgstr "Thiết lập Cấu hình"

#. module: stock
#: model:ir.ui.menu,name:stock.menu_stock_config_settings
msgid "Configuration"
msgstr "Cấu hình"

#. module: stock
#: model_terms:ir.ui.view,arch_db:stock.stock_package_destination_form_view
#: model_terms:ir.ui.view,arch_db:stock.stock_warn_insufficient_qty_form_view
#: model_terms:ir.ui.view,arch_db:stock.view_overprocessed_transfer
#: model_terms:ir.ui.view,arch_db:stock.view_product_replenish
#: model_terms:ir.ui.view,arch_db:stock.view_stock_move_operations
#: model_terms:ir.ui.view,arch_db:stock.view_stock_track_confirmation
msgid "Confirm"
msgstr "Xác nhận"

#. module: stock
#: selection:stock.package_level,state:0
msgid "Confirmed"
msgstr "Đã được xác nhận"

#. module: stock
#: model:ir.model.fields,field_description:stock.field_res_config_settings__group_stock_tracking_owner
msgid "Consignment"
msgstr "Ký gửi"

#. module: stock
#: selection:product.template,type:0
msgid "Consumable"
msgstr "Có thể tiêu dùng"

#. module: stock
#: model:ir.model.fields,field_description:stock.field_stock_move_line__consume_line_ids
msgid "Consume Line"
msgstr "Dòng tiêu thụ"

#. module: stock
#: model:ir.model,name:stock.model_res_partner
msgid "Contact"
msgstr "Liên hệ"

#. module: stock
#: model:ir.model.fields,field_description:stock.field_stock_location__child_ids
msgid "Contains"
msgstr "Chứa"

#. module: stock
#: model_terms:ir.ui.view,arch_db:stock.view_quant_package_form
msgid "Content"
msgstr "Nội dung"

#. module: stock
#: model:ir.model.fields,help:stock.field_product_replenish__product_uom_category_id
#: model:ir.model.fields,help:stock.field_stock_inventory_line__product_uom_category_id
msgid ""
"Conversion between Units of Measure can only occur if they belong to the "
"same category. The conversion will be made based on the ratios."
msgstr ""
"Việc chuyển đổi qua lại giữa các đơn vị đo lường chỉ có thể xảy ra nếu chúng"
" thuộc cùng một nhóm. Việc chuyển đổi sẽ dựa trên tỉ lệ."

#. module: stock
#: model:ir.model.fields,field_description:stock.field_stock_location__posx
msgid "Corridor (X)"
msgstr "Hành lang (X)"

#. module: stock
#: code:addons/stock/wizard/stock_immediate_transfer.py:24
#, python-format
msgid ""
"Could not reserve all requested products. Please use the 'Mark as Todo' "
"button to handle the reservation manually."
msgstr ""
"Không thể xí trước tất cả các sản phẩm được yêu cầu. Vui lòng sử dụng nút "
"'Đánh dấu Cần làm' để xử lý việc xí trước một cách thủ công."

#. module: stock
#: model:ir.model.fields,field_description:stock.field_stock_picking_type__count_picking
msgid "Count Picking"
msgstr "Số giao nhận"

#. module: stock
#: model:ir.model.fields,field_description:stock.field_stock_picking_type__count_picking_backorders
msgid "Count Picking Backorders"
msgstr "Số Giao nhận Dở dang"

#. module: stock
#: model:ir.model.fields,field_description:stock.field_stock_picking_type__count_picking_draft
msgid "Count Picking Draft"
msgstr "Số giao nhận dự thảo"

#. module: stock
#: model:ir.model.fields,field_description:stock.field_stock_picking_type__count_picking_late
msgid "Count Picking Late"
msgstr "Số giao nhận trễ"

#. module: stock
#: model:ir.model.fields,field_description:stock.field_stock_picking_type__count_picking_ready
msgid "Count Picking Ready"
msgstr "Số giao nhận sẵn sàng"

#. module: stock
#: model:ir.model.fields,field_description:stock.field_stock_picking_type__count_picking_waiting
msgid "Count Picking Waiting"
msgstr "Số giao nhận đang chờ"

#. module: stock
#: model_terms:ir.ui.view,arch_db:stock.view_template_property_form
msgid "Counterpart Locations"
msgstr "Địa điểm Đối ứng"

#. module: stock
#: model_terms:ir.ui.view,arch_db:stock.view_backorder_confirmation
msgid "Create Backorder"
msgstr "Tạo Phần dở dang"

#. module: stock
#: code:addons/stock/models/stock_picking.py:755
#, python-format
msgid "Create Backorder?"
msgstr "Tạo Phần dở dang?"

#. module: stock
#: model_terms:ir.ui.view,arch_db:stock.stock_scrap_tree_view
msgid "Create Date"
msgstr "Ngày tạo"

#. module: stock
#: model:ir.model.fields,field_description:stock.field_stock_move_line__picking_type_use_create_lots
#: model:ir.model.fields,field_description:stock.field_stock_picking_type__use_create_lots
msgid "Create New Lots/Serial Numbers"
msgstr "Tạo mới một Số Lô/Sê-ri"

#. module: stock
#: model:ir.model.fields,help:stock.field_stock_rule__procure_method
msgid ""
"Create Procurement: A procurement will be created in the source location and the system will try to find a rule to resolve it. The available stock will be ignored.\n"
"             Take from Stock: The products will be taken from the available stock."
msgstr ""

#. module: stock
#: model_terms:ir.ui.view,arch_db:stock.view_backorder_confirmation
msgid ""
"Create a backorder if you expect to process the remaining\n"
"                        products later. Do not create a backorder if you will not\n"
"                        process the remaining products."
msgstr ""

#. module: stock
#: model_terms:ir.actions.act_window,help:stock.action_inventory_form
msgid "Create a new inventory adjustment"
msgstr ""

#. module: stock
#: model_terms:ir.actions.act_window,help:stock.stock_picking_type_action
msgid "Create a new operation type"
msgstr ""

#. module: stock
#: model_terms:ir.actions.act_window,help:stock.action_package_view
msgid "Create a new package"
msgstr ""

#. module: stock
#: model_terms:ir.actions.act_window,help:stock.product_template_action_product
msgid "Create a new product"
msgstr ""

#. module: stock
#: model_terms:ir.actions.act_window,help:stock.stock_move_action
msgid "Create a new stock movement"
msgstr ""

#. module: stock
#: model_terms:ir.actions.act_window,help:stock.action_picking_tree
msgid "Create a new stock operation"
msgstr ""

#. module: stock
#: model_terms:ir.actions.act_window,help:stock.action_orderpoint_form
msgid "Create a reordering rule"
msgstr ""

#. module: stock
#: model:ir.model.fields,field_description:stock.field_stock_inventory__move_ids
msgid "Created Moves"
msgstr "Tạo dịch chuyển"

#. module: stock
#: model:ir.model.fields,field_description:stock.field_procurement_group__create_uid
#: model:ir.model.fields,field_description:stock.field_product_putaway__create_uid
#: model:ir.model.fields,field_description:stock.field_product_removal__create_uid
#: model:ir.model.fields,field_description:stock.field_product_replenish__create_uid
#: model:ir.model.fields,field_description:stock.field_stock_backorder_confirmation__create_uid
#: model:ir.model.fields,field_description:stock.field_stock_change_product_qty__create_uid
#: model:ir.model.fields,field_description:stock.field_stock_fixed_putaway_strat__create_uid
#: model:ir.model.fields,field_description:stock.field_stock_immediate_transfer__create_uid
#: model:ir.model.fields,field_description:stock.field_stock_inventory__create_uid
#: model:ir.model.fields,field_description:stock.field_stock_inventory_line__create_uid
#: model:ir.model.fields,field_description:stock.field_stock_location__create_uid
#: model:ir.model.fields,field_description:stock.field_stock_location_route__create_uid
#: model:ir.model.fields,field_description:stock.field_stock_move__create_uid
#: model:ir.model.fields,field_description:stock.field_stock_move_line__create_uid
#: model:ir.model.fields,field_description:stock.field_stock_overprocessed_transfer__create_uid
#: model:ir.model.fields,field_description:stock.field_stock_package_destination__create_uid
#: model:ir.model.fields,field_description:stock.field_stock_package_level__create_uid
#: model:ir.model.fields,field_description:stock.field_stock_picking__create_uid
#: model:ir.model.fields,field_description:stock.field_stock_picking_type__create_uid
#: model:ir.model.fields,field_description:stock.field_stock_production_lot__create_uid
#: model:ir.model.fields,field_description:stock.field_stock_quant__create_uid
#: model:ir.model.fields,field_description:stock.field_stock_quant_package__create_uid
#: model:ir.model.fields,field_description:stock.field_stock_quantity_history__create_uid
#: model:ir.model.fields,field_description:stock.field_stock_return_picking__create_uid
#: model:ir.model.fields,field_description:stock.field_stock_return_picking_line__create_uid
#: model:ir.model.fields,field_description:stock.field_stock_rule__create_uid
#: model:ir.model.fields,field_description:stock.field_stock_rules_report__create_uid
#: model:ir.model.fields,field_description:stock.field_stock_scheduler_compute__create_uid
#: model:ir.model.fields,field_description:stock.field_stock_scrap__create_uid
#: model:ir.model.fields,field_description:stock.field_stock_traceability_report__create_uid
#: model:ir.model.fields,field_description:stock.field_stock_track_confirmation__create_uid
#: model:ir.model.fields,field_description:stock.field_stock_track_line__create_uid
#: model:ir.model.fields,field_description:stock.field_stock_warehouse__create_uid
#: model:ir.model.fields,field_description:stock.field_stock_warehouse_orderpoint__create_uid
#: model:ir.model.fields,field_description:stock.field_stock_warn_insufficient_qty_scrap__create_uid
msgid "Created by"
msgstr "Được tạo bởi"

#. module: stock
#: model:ir.model.fields,field_description:stock.field_procurement_group__create_date
#: model:ir.model.fields,field_description:stock.field_product_putaway__create_date
#: model:ir.model.fields,field_description:stock.field_product_removal__create_date
#: model:ir.model.fields,field_description:stock.field_product_replenish__create_date
#: model:ir.model.fields,field_description:stock.field_stock_backorder_confirmation__create_date
#: model:ir.model.fields,field_description:stock.field_stock_change_product_qty__create_date
#: model:ir.model.fields,field_description:stock.field_stock_fixed_putaway_strat__create_date
#: model:ir.model.fields,field_description:stock.field_stock_immediate_transfer__create_date
#: model:ir.model.fields,field_description:stock.field_stock_inventory__create_date
#: model:ir.model.fields,field_description:stock.field_stock_inventory_line__create_date
#: model:ir.model.fields,field_description:stock.field_stock_location__create_date
#: model:ir.model.fields,field_description:stock.field_stock_location_route__create_date
#: model:ir.model.fields,field_description:stock.field_stock_move_line__create_date
#: model:ir.model.fields,field_description:stock.field_stock_overprocessed_transfer__create_date
#: model:ir.model.fields,field_description:stock.field_stock_package_destination__create_date
#: model:ir.model.fields,field_description:stock.field_stock_package_level__create_date
#: model:ir.model.fields,field_description:stock.field_stock_picking__create_date
#: model:ir.model.fields,field_description:stock.field_stock_picking_type__create_date
#: model:ir.model.fields,field_description:stock.field_stock_production_lot__create_date
#: model:ir.model.fields,field_description:stock.field_stock_quant__create_date
#: model:ir.model.fields,field_description:stock.field_stock_quant_package__create_date
#: model:ir.model.fields,field_description:stock.field_stock_quantity_history__create_date
#: model:ir.model.fields,field_description:stock.field_stock_return_picking__create_date
#: model:ir.model.fields,field_description:stock.field_stock_return_picking_line__create_date
#: model:ir.model.fields,field_description:stock.field_stock_rule__create_date
#: model:ir.model.fields,field_description:stock.field_stock_rules_report__create_date
#: model:ir.model.fields,field_description:stock.field_stock_scheduler_compute__create_date
#: model:ir.model.fields,field_description:stock.field_stock_scrap__create_date
#: model:ir.model.fields,field_description:stock.field_stock_traceability_report__create_date
#: model:ir.model.fields,field_description:stock.field_stock_track_confirmation__create_date
#: model:ir.model.fields,field_description:stock.field_stock_track_line__create_date
#: model:ir.model.fields,field_description:stock.field_stock_warehouse__create_date
#: model:ir.model.fields,field_description:stock.field_stock_warehouse_orderpoint__create_date
#: model:ir.model.fields,field_description:stock.field_stock_warn_insufficient_qty_scrap__create_date
msgid "Created on"
msgstr "Được tạo vào"

#. module: stock
#: model:ir.model.fields,field_description:stock.field_stock_move__create_date
#: model:ir.model.fields,field_description:stock.field_stock_picking__date
#: model_terms:ir.ui.view,arch_db:stock.view_move_search
msgid "Creation Date"
msgstr "Ngày tạo"

#. module: stock
#: model:ir.model.fields,help:stock.field_stock_picking__date
msgid "Creation Date, usually the time of the order"
msgstr "Ngày tạo, thường là ngày đặt hàng"

#. module: stock
#: selection:barcode.rule,type:0
msgid "Credit Card"
msgstr "Thẻ tín dụng"

#. module: stock
#: code:addons/stock/models/stock_warehouse.py:525
#, python-format
msgid "Cross-Dock"
msgstr "Điểm trung chuyển"

#. module: stock
#: model:ir.model.fields,field_description:stock.field_stock_warehouse__crossdock_route_id
msgid "Crossdock Route"
msgstr "Tuyến Trung chuyển"

#. module: stock
#: model:ir.model.fields,field_description:stock.field_report_stock_forecast__cumulative_quantity
msgid "Cumulative Quantity"
msgstr "Số lượng Luỹ kế"

#. module: stock
#: selection:stock.quantity.history,compute_at_date:0
msgid "Current Inventory"
msgstr "Tồn kho hiện hành"

#. module: stock
#: model:ir.actions.act_window,name:stock.location_open_quants
#: model_terms:ir.ui.view,arch_db:stock.view_location_form
msgid "Current Stock"
msgstr "Dự trữ hiện tại"

#. module: stock
#: model:ir.model.fields,help:stock.field_product_product__qty_available
msgid ""
"Current quantity of products.\n"
"In a context with a single Stock Location, this includes goods stored at this Location, or any of its children.\n"
"In a context with a single Warehouse, this includes goods stored in the Stock Location of this Warehouse, or any of its children.\n"
"stored in the Stock Location of the Warehouse of this Shop, or any of its children.\n"
"Otherwise, this includes goods stored in any Stock Location with 'internal' type."
msgstr ""
"Số lượng hiện tại của sản phẩm.\n"
"Trong ngữ cảnh với một Địa điểm Kho, nó bao gồm hàng hoá được lưu trữ tại địa điểm này, hoặc bất kỳ địa điểm con nào của nó.\n"
"Trong ngữ cảnh với một Nhà kho, nó bao gồm hàng hoá được lưu trữ trong Địa điểm Kho của Nhà kho này, hoặc bất kỳ địa điểm con nào của nó.\n"
"được lưu trữ trong Địa điểm Kho của Nhà kho của Của hàng này, hoặc bất kỳ địa điểm con nào của nó.\n"
"Nếu không, nó bao gồm hàng hoá được lưu trữ trong bất kỳ Địa điểm Kho nào có kiểu là 'Nội bộ'."

#. module: stock
#: code:addons/stock/models/stock_picking.py:109
#: model_terms:ir.ui.view,arch_db:stock.view_location_search
#, python-format
msgid "Customer"
msgstr "Khách hàng"

#. module: stock
#: model:ir.model.fields,field_description:stock.field_product_template__sale_delay
msgid "Customer Lead Time"
msgstr "Thời gian giao hàng"

#. module: stock
#: model:ir.model.fields,field_description:stock.field_res_partner__property_stock_customer
#: selection:stock.location,usage:0
msgid "Customer Location"
msgstr "Địa điểm Khách hàng"

#. module: stock
#: model_terms:ir.ui.view,arch_db:stock.view_location_search
msgid "Customer Locations"
msgstr "Địa điểm Khách hàng"

#. module: stock
#: selection:stock.picking.type,code:0
msgid "Customers"
msgstr "Khách hàng"

#. module: stock
#: model:ir.model.fields,field_description:stock.field_res_config_settings__module_delivery_dhl
msgid "DHL Connector"
msgstr ""

#. module: stock
#: model:ir.model.fields,field_description:stock.field_report_stock_forecast__date
#: model:ir.model.fields,field_description:stock.field_stock_move__date
#: model:ir.model.fields,field_description:stock.field_stock_move_line__date
#: model_terms:ir.ui.view,arch_db:stock.report_stock_body_print
#: model_terms:ir.ui.view,arch_db:stock.report_stock_inventory
#: model_terms:ir.ui.view,arch_db:stock.stock_move_tree
#: model_terms:ir.ui.view,arch_db:stock.view_move_search
msgid "Date"
msgstr "Ngày tháng"

#. module: stock
#: model_terms:ir.ui.view,arch_db:stock.stock_move_tree
msgid "Date Expected"
msgstr "Ngày mong đợi"

#. module: stock
#: model:ir.model.fields,help:stock.field_product_replenish__date_planned
msgid "Date at which the replenishment should take place."
msgstr ""

#. module: stock
#: model:ir.model.fields,help:stock.field_stock_picking__date_done
msgid "Date at which the transfer has been processed or cancelled."
msgstr ""

#. module: stock
#: model:ir.model.fields,field_description:stock.field_stock_picking__date_done
msgid "Date of Transfer"
msgstr "Ngày dịch chuyển"

#. module: stock
#: selection:stock.warehouse.orderpoint,lead_type:0
msgid "Day(s) to get the products"
msgstr "Ngày (tính theo ngày nhận hàng)"

#. module: stock
#: selection:stock.warehouse.orderpoint,lead_type:0
msgid "Day(s) to purchase"
msgstr "Ngày (tính theo ngày để mua/đặt hàng)"

#. module: stock
#: model:res.company,overdue_msg:stock.res_company_1
msgid ""
"Dear Sir/Madam,\n"
"\n"
"Our records indicate that some payments on your account are still due. Please find details below.\n"
"If the amount has already been paid, please disregard this notice. Otherwise, please forward us the total amount stated below.\n"
"If you have any queries regarding your account, Please contact us.\n"
"\n"
"Thank you in advance for your cooperation.\n"
"Best Regards,"
msgstr ""
"Xin chào anh/chị,\n"
"\n"
"Hồ sơ của chúng tôi cho thấy một số khoản thanh toán trong tài khoản của bạn đã đến hạn thanh toán. Anh/chị có thể xem chi tiết phía dưới\n"
"Nếu số tiền đã được thanh toán, vui lòng bỏ qua thông báo này.Nếu không, vui lòng gửi lại cho chúng tôi thông tin về khoản thanh toán này.\n"
"Nếu bạn có bất kỳ câu hỏi nào liên quan đến tài khoản của mình, hãy liên hệ với chúng tôi.\n"
"\n"
"Cảm ơn sự hỗ trợ của anh/chị.\n"
"Trân trọng,"

#. module: stock
#: model:ir.model.fields,field_description:stock.field_stock_picking_type__default_location_dest_id
msgid "Default Destination Location"
msgstr "Địa điểm Đích mặc định"

#. module: stock
#: model:ir.model.fields,help:stock.field_stock_picking__owner_id
msgid "Default Owner"
msgstr "Chủ sở hữu mặc định"

#. module: stock
#: model:ir.model.fields,field_description:stock.field_stock_picking_type__default_location_src_id
msgid "Default Source Location"
msgstr "Địa điểm nguồn mặc định"

#. module: stock
#: model:ir.model.fields,help:stock.field_stock_warehouse__reception_steps
msgid "Default incoming route to follow"
msgstr "Tuyến hàng vào mặc định để theo"

#. module: stock
#: model:ir.model.fields,help:stock.field_stock_warehouse__delivery_steps
msgid "Default outgoing route to follow"
msgstr "Tuyến hàng ra mặc định để theo dõi"

#. module: stock
#: model:ir.model.fields,help:stock.field_stock_production_lot__product_uom_id
#: model:ir.model.fields,help:stock.field_stock_quant__product_uom_id
#: model:ir.model.fields,help:stock.field_stock_warehouse_orderpoint__product_uom
msgid "Default unit of measure used for all stock operations."
msgstr "Đơn vị đo mặc định dùng cho tất cả hoạt động kho."

#. module: stock
#: selection:stock.move,procure_method:0
msgid "Default: Take From Stock"
msgstr "Mặc định: Lấy từ Kho"

#. module: stock
#: model:ir.model.fields,help:stock.field_stock_warehouse__route_ids
msgid "Defaults routes through the warehouse"
msgstr "Tuyến Cung ứng mặc định thông qua nhà kho"

#. module: stock
#: model_terms:ir.actions.act_window,help:stock.action_orderpoint_form
msgid ""
"Define a minimum stock rule so that Odoo creates automatically requests for "
"quotations or draft manufacturing orders to resupply your stock."
msgstr ""

#. module: stock
#: model_terms:ir.actions.act_window,help:stock.action_picking_form
#: model_terms:ir.actions.act_window,help:stock.action_picking_tree_all
#: model_terms:ir.actions.act_window,help:stock.action_picking_tree_backorder
#: model_terms:ir.actions.act_window,help:stock.action_picking_tree_done
#: model_terms:ir.actions.act_window,help:stock.action_picking_tree_done_grouped
#: model_terms:ir.actions.act_window,help:stock.action_picking_tree_late
#: model_terms:ir.actions.act_window,help:stock.action_picking_tree_ready
#: model_terms:ir.actions.act_window,help:stock.action_picking_tree_waiting
#: model_terms:ir.actions.act_window,help:stock.action_picking_type_list
#: model_terms:ir.actions.act_window,help:stock.stock_picking_action_picking_type
msgid "Define a new transfer"
msgstr ""

#. module: stock
#: model_terms:ir.actions.act_window,help:stock.action_warehouse_form
msgid "Define a new warehouse"
msgstr ""

#. module: stock
#: model_terms:ir.actions.act_window,help:stock.action_location_form
msgid ""
"Define your locations to reflect your warehouse structure and\n"
"            organization. Odoo is able to manage physical locations\n"
"            (warehouses, shelves, bin, etc), partner locations (customers,\n"
"            vendors) and virtual locations which are the counterpart of\n"
"            the stock operations like the manufacturing orders\n"
"            consumptions, inventories, etc."
msgstr ""
"Định nghĩa các địa điểm của bạn để phản ánh cấu trúc nhà kho của bạn và\n"
"            trong tổ chức của bạn. Odoo có thể quản lý các địa điểm vật lý\n"
"            (kho, kệ, giá, thùng, v.v.), các địa điểm đối tác (vd: khách hàng,\n"
"            nhà cung cấp) và các địa điểm ảo để làm đối ứng cho các hoạt động\n"
"            kho như tiêu thụ nguyên vật liệu, tạo ra thành phẩm, biến hàng hoá\n"
"            thành phế liệu, kiểm kho, v.v."

#. module: stock
#: model:ir.model.fields,help:stock.field_stock_location__removal_strategy_id
msgid ""
"Defines the default method used for suggesting the exact location (shelf) "
"where to take the products from, which lot etc. for this location. This "
"method can be enforced at the product category level, and a fallback is made"
" on the parent locations if none is set here."
msgstr ""
"Xác định phương thức mặc định được sử dụng để đề xuất địa điểm (giá/kệ) "
"chính xác mà từ đó lấy sản phẩm ra, hay từ lô nào, v.v. đối với địa điểm "
"này. Phương thức này có thể áp dụng ở cấp nhóm sản phẩm và có thể áp dụng "
"trên địa điểm cha nếu không được thiết lập ở đây."

#. module: stock
#: model:ir.model.fields,field_description:stock.field_stock_rule__delay
msgid "Delay"
msgstr "Độ trễ"

#. module: stock
#: selection:stock.warehouse,delivery_steps:0
msgid "Deliver goods directly (1 step)"
msgstr ""

#. module: stock
#: code:addons/stock/models/stock_warehouse.py:526
#, python-format
msgid "Deliver in 1 step (ship)"
msgstr ""

#. module: stock
#: code:addons/stock/models/stock_warehouse.py:526
#, python-format
msgid "Deliver in 2 steps (pick + ship)"
msgstr ""

#. module: stock
#: code:addons/stock/models/stock_warehouse.py:527
#, python-format
msgid "Deliver in 3 steps (pick + pack + ship)"
msgstr ""

#. module: stock
#: code:addons/stock/models/product.py:335
#, python-format
msgid "Delivered Qty"
msgstr "Số lượng đã giao"

#. module: stock
#: model_terms:ir.ui.view,arch_db:stock.stock_move_line_view_search
msgid "Deliveries"
msgstr "Giao hàng"

#. module: stock
#: code:addons/stock/models/stock_warehouse.py:734
#: model:stock.picking.type,name:stock.chi_picking_type_out
#: model:stock.picking.type,name:stock.picking_type_out
#, python-format
msgid "Delivery Orders"
msgstr "Giao hàng"

#. module: stock
#: model:ir.model.fields,field_description:stock.field_res_config_settings__group_stock_tracking_lot
msgid "Delivery Packages"
msgstr "Giao hàng theo Gói"

#. module: stock
#: model:ir.model.fields,field_description:stock.field_stock_warehouse__delivery_route_id
msgid "Delivery Route"
msgstr "Tuyến Bàn giao"

#. module: stock
#: model:ir.actions.report,name:stock.action_report_delivery
msgid "Delivery Slip"
msgstr "Phiếu Giao hàng"

#. module: stock
#: model:ir.model.fields,field_description:stock.field_procurement_group__move_type
msgid "Delivery Type"
msgstr "Kiểu Giao hàng"

#. module: stock
#: model:ir.model.fields,help:stock.field_product_template__sale_delay
msgid ""
"Delivery lead time, in days. It's the number of days, promised to the "
"customer, between the confirmation of the sales order and the delivery."
msgstr ""

#. module: stock
#: model:ir.model.fields,help:stock.field_product_template__route_ids
msgid ""
"Depending on the modules installed, this will allow you to define the route "
"of the product: whether it will be bought, manufactured, MTO, etc."
msgstr ""

#. module: stock
#: model:ir.model.fields,field_description:stock.field_stock_move__name
msgid "Description"
msgstr "Miêu tả"

#. module: stock
#: model_terms:ir.ui.view,arch_db:stock.view_template_property_form
msgid "Description for Delivery Orders"
msgstr "Mô tả cho Phiếu Giao hàng"

#. module: stock
#: model_terms:ir.ui.view,arch_db:stock.view_template_property_form
msgid "Description for Internal Transfers"
msgstr "Mô tả cho Phiếu Dịch chuyển Nội bộ"

#. module: stock
#: model_terms:ir.ui.view,arch_db:stock.view_template_property_form
msgid "Description for Receipts"
msgstr ""

#. module: stock
#: model:ir.model.fields,field_description:stock.field_product_template__description_pickingout
msgid "Description on Delivery Orders"
msgstr "Mô tả cho Phiếu Giao hàng"

#. module: stock
#: model:ir.model.fields,field_description:stock.field_product_template__description_picking
msgid "Description on Picking"
msgstr "Mô tả trên Phiếu giao nhận"

#. module: stock
#: model:ir.model.fields,field_description:stock.field_product_template__description_pickingin
msgid "Description on Receptions"
msgstr "Mô tả cho Phiếu Nhận hàng"

#. module: stock
#: model_terms:ir.ui.view,arch_db:stock.report_picking
msgid "Destination"
msgstr "Đích"

#. module: stock
#: model:ir.model.fields,field_description:stock.field_stock_move__partner_id
msgid "Destination Address "
msgstr "Địa chỉ Đích"

#. module: stock
#: code:addons/stock/models/stock_rule.py:96
#: model:ir.model.fields,field_description:stock.field_stock_move__location_dest_id
#: model:ir.model.fields,field_description:stock.field_stock_picking__location_dest_id
#: model:ir.model.fields,field_description:stock.field_stock_rule__location_id
#: model_terms:ir.ui.view,arch_db:stock.view_move_search
#, python-format
msgid "Destination Location"
msgstr "Địa điểm Đích"

#. module: stock
#: model_terms:ir.ui.view,arch_db:stock.message_body
msgid "Destination Location:"
msgstr "Địa điểm Đích:"

#. module: stock
#: model:ir.model.fields,field_description:stock.field_stock_move__move_dest_ids
#: model_terms:ir.ui.view,arch_db:stock.view_move_form
msgid "Destination Moves"
msgstr "Dịch chuyển Đích"

#. module: stock
#: model:ir.model.fields,field_description:stock.field_stock_move_line__result_package_id
#: model_terms:ir.ui.view,arch_db:stock.view_move_line_form
msgid "Destination Package"
msgstr "Gói đích"

#. module: stock
#: model_terms:ir.ui.view,arch_db:stock.message_body
msgid "Destination Package :"
msgstr "Gói Đích: "

#. module: stock
#: model:ir.model.fields,field_description:stock.field_stock_package_destination__location_dest_id
msgid "Destination location"
msgstr ""

#. module: stock
#: model:ir.model.fields,field_description:stock.field_stock_move__route_ids
msgid "Destination route"
msgstr "Tuyến đích"

#. module: stock
#: code:addons/stock/models/stock_move.py:470
#: model_terms:ir.ui.view,arch_db:stock.view_picking_form
#, python-format
msgid "Detailed Operations"
msgstr "Hoạt động Chi tiết"

#. module: stock
#: model:ir.model.fields,field_description:stock.field_stock_move__show_details_visible
msgid "Details Visible"
msgstr "Xem chi tiết"

#. module: stock
#: model_terms:ir.ui.view,arch_db:stock.stock_package_destination_form_view
#: model_terms:ir.ui.view,arch_db:stock.stock_warn_insufficient_qty_form_view
#: model_terms:ir.ui.view,arch_db:stock.view_product_replenish
#: model_terms:ir.ui.view,arch_db:stock.view_stock_move_operations
#: model_terms:ir.ui.view,arch_db:stock.view_stock_track_confirmation
msgid "Discard"
msgstr "Hủy bỏ"

#. module: stock
#: selection:barcode.rule,type:0
msgid "Discounted Product"
msgstr "Sản phẩm được Chiết khấu"

#. module: stock
#: model:ir.model.fields,field_description:stock.field_res_config_settings__group_lot_on_delivery_slip
msgid "Display Lots & Serial Numbers"
msgstr "Hiểu thị Số Lô & Sê-ri"

#. module: stock
#: model:ir.model.fields,field_description:stock.field_procurement_group__display_name
#: model:ir.model.fields,field_description:stock.field_product_putaway__display_name
#: model:ir.model.fields,field_description:stock.field_product_removal__display_name
#: model:ir.model.fields,field_description:stock.field_product_replenish__display_name
#: model:ir.model.fields,field_description:stock.field_report_stock_forecast__display_name
#: model:ir.model.fields,field_description:stock.field_report_stock_report_stock_rule__display_name
#: model:ir.model.fields,field_description:stock.field_stock_backorder_confirmation__display_name
#: model:ir.model.fields,field_description:stock.field_stock_change_product_qty__display_name
#: model:ir.model.fields,field_description:stock.field_stock_fixed_putaway_strat__display_name
#: model:ir.model.fields,field_description:stock.field_stock_immediate_transfer__display_name
#: model:ir.model.fields,field_description:stock.field_stock_inventory__display_name
#: model:ir.model.fields,field_description:stock.field_stock_inventory_line__display_name
#: model:ir.model.fields,field_description:stock.field_stock_location__display_name
#: model:ir.model.fields,field_description:stock.field_stock_location_route__display_name
#: model:ir.model.fields,field_description:stock.field_stock_move__display_name
#: model:ir.model.fields,field_description:stock.field_stock_move_line__display_name
#: model:ir.model.fields,field_description:stock.field_stock_overprocessed_transfer__display_name
#: model:ir.model.fields,field_description:stock.field_stock_package_destination__display_name
#: model:ir.model.fields,field_description:stock.field_stock_package_level__display_name
#: model:ir.model.fields,field_description:stock.field_stock_picking__display_name
#: model:ir.model.fields,field_description:stock.field_stock_picking_type__display_name
#: model:ir.model.fields,field_description:stock.field_stock_production_lot__display_name
#: model:ir.model.fields,field_description:stock.field_stock_quant__display_name
#: model:ir.model.fields,field_description:stock.field_stock_quant_package__display_name
#: model:ir.model.fields,field_description:stock.field_stock_quantity_history__display_name
#: model:ir.model.fields,field_description:stock.field_stock_return_picking__display_name
#: model:ir.model.fields,field_description:stock.field_stock_return_picking_line__display_name
#: model:ir.model.fields,field_description:stock.field_stock_rule__display_name
#: model:ir.model.fields,field_description:stock.field_stock_rules_report__display_name
#: model:ir.model.fields,field_description:stock.field_stock_scheduler_compute__display_name
#: model:ir.model.fields,field_description:stock.field_stock_scrap__display_name
#: model:ir.model.fields,field_description:stock.field_stock_traceability_report__display_name
#: model:ir.model.fields,field_description:stock.field_stock_track_confirmation__display_name
#: model:ir.model.fields,field_description:stock.field_stock_track_line__display_name
#: model:ir.model.fields,field_description:stock.field_stock_warehouse__display_name
#: model:ir.model.fields,field_description:stock.field_stock_warehouse_orderpoint__display_name
#: model:ir.model.fields,field_description:stock.field_stock_warn_insufficient_qty__display_name
#: model:ir.model.fields,field_description:stock.field_stock_warn_insufficient_qty_scrap__display_name
msgid "Display Name"
msgstr "Tên hiển thị"

#. module: stock
#: model:res.groups,name:stock.group_lot_on_delivery_slip
msgid "Display Serial & Lot Number in Delivery Slips"
msgstr ""

#. module: stock
#: model:ir.model.fields,field_description:stock.field_stock_move_line__qty_done
#: model:ir.model.fields,field_description:stock.field_stock_package_level__is_done
#: model_terms:ir.ui.view,arch_db:stock.stock_move_line_view_search
#: model_terms:ir.ui.view,arch_db:stock.stock_scrap_form_view2
#: model_terms:ir.ui.view,arch_db:stock.view_move_search
#: model_terms:ir.ui.view,arch_db:stock.view_picking_form
#: model_terms:ir.ui.view,arch_db:stock.view_picking_internal_search
#: selection:stock.move,state:0 selection:stock.package_level,state:0
#: selection:stock.picking,state:0 selection:stock.scrap,state:0
msgid "Done"
msgstr "Hoàn thành"

#. module: stock
#: model:ir.actions.act_window,name:stock.action_picking_tree_done
msgid "Done Transfers"
msgstr "Dịch chuyển đã hoàn thành"

#. module: stock
#: model:ir.actions.act_window,name:stock.action_picking_tree_done_grouped
msgid "Done Transfers by Date"
msgstr "Dịch chuyển đã hoàn thành theo ngày"

#. module: stock
#: model_terms:ir.ui.view,arch_db:stock.res_config_settings_view_form
msgid "Don’t propagate scheduling changes through chains of operations"
msgstr "Không loan báo thay đổi nhu cầu cung ứng qua các chuỗi hoạt động"

#. module: stock
#: model_terms:ir.ui.view,arch_db:stock.view_inventory_filter
#: model_terms:ir.ui.view,arch_db:stock.view_picking_internal_search
#: selection:stock.inventory,state:0 selection:stock.package_level,state:0
#: selection:stock.picking,state:0 selection:stock.scrap,state:0
msgid "Draft"
msgstr "Dự thảo"

#. module: stock
#: model_terms:ir.ui.view,arch_db:stock.view_picking_internal_search
msgid "Draft Moves"
msgstr "Dịch chuyển dự thảo"

#. module: stock
#: model:ir.model.fields,field_description:stock.field_res_config_settings__module_delivery_easypost
msgid "Easypost Connector"
msgstr ""

#. module: stock
#: model_terms:ir.ui.view,arch_db:stock.view_picking_form
msgid "Effective Date"
msgstr "Ngày hiệu lực"

#. module: stock
#: model:ir.model.fields,help:stock.field_product_template__tracking
#: model:ir.model.fields,help:stock.field_stock_inventory_line__product_tracking
#: model:ir.model.fields,help:stock.field_stock_move__has_tracking
#: model:ir.model.fields,help:stock.field_stock_move_line__tracking
#: model:ir.model.fields,help:stock.field_stock_scrap__tracking
msgid "Ensure the traceability of a storable product in your warehouse."
msgstr "Đảm bảo khả năng truy vết (truy xuất nguồn gốc) của một sản phẩm có thể lưu kho trong hệ thống kho của bạn."

#. module: stock
#. openerp-web
#: code:addons/stock/static/src/xml/stock_traceability_report_backend.xml:13
#, python-format
msgid "Error"
msgstr "Lỗi"

#. module: stock
#: model_terms:ir.actions.act_window,help:stock.action_location_form
msgid ""
"Every stock operation in Odoo moves the products from one\n"
"            location to another one.  For instance, if you receive products\n"
"            from a vendor, Odoo will move products from the Vendor\n"
"            location to the Stock location. Each report can be performed on\n"
"            physical, partner or virtual locations."
msgstr ""
"Mọi hoạt động kho trong Odoo là dịch chuyển hàng hoá từ địa điểm này\n"
"            sang địa điểm khác. Ví dụ, nếu bạn nhận hàng từ một nhà cung cấp,\n"
"            Odoo sẽ dịch chuyển hàng hoá từ Địa điểm Nhà cung cấp sang Địa điểm\n"
"            Dự trữ. Từng báo cáo có thể được lập cho từng địa điểm vật lý, địa\n"
"            điểm đối tác hay địa điểm ảo."

#. module: stock
#: model_terms:ir.ui.view,arch_db:stock.exception_on_picking
msgid "Exception(s) occurred on the picking"
msgstr ""

#. module: stock
#: model_terms:ir.ui.view,arch_db:stock.exception_on_picking
msgid "Exception(s):"
msgstr ""

#. module: stock
#: model:ir.model.fields,field_description:stock.field_stock_move__date_expected
#: model:ir.model.fields,field_description:stock.field_stock_scrap__date_expected
msgid "Expected Date"
msgstr "Ngày dự kiến"

#. module: stock
#: model:ir.model.fields,field_description:stock.field_res_config_settings__module_product_expiry
msgid "Expiration Dates"
msgstr "Ngày hết hạn"

#. module: stock
#: model_terms:ir.ui.view,arch_db:stock.view_location_form
msgid "External note..."
msgstr "Ghi chú ngoại..."

#. module: stock
#: model:ir.model.fields,help:stock.field_product_removal__method
msgid "FIFO, LIFO..."
msgstr "FIFO, LIFO..."

#. module: stock
#: model:ir.model.fields,field_description:stock.field_res_config_settings__module_delivery_fedex
msgid "FedEx Connector"
msgstr ""

#. module: stock
#: model:ir.model.fields,field_description:stock.field_stock_package_destination__filtered_location
msgid "Filtered Location"
msgstr ""

#. module: stock
#: model_terms:ir.ui.view,arch_db:stock.quant_search_view
msgid "Filters"
msgstr "Bộ lọc"

#. module: stock
#: selection:stock.rule,group_propagation_option:0
msgid "Fixed"
msgstr "Đã sửa"

#. module: stock
#: model:ir.model.fields,field_description:stock.field_product_putaway__product_location_ids
msgid "Fixed Locations Per Product"
msgstr ""

#. module: stock
#: model:ir.model.fields,field_description:stock.field_product_putaway__fixed_location_ids
msgid "Fixed Locations Per Product Category"
msgstr "Địa điểm cố định với Nhóm Sản phẩm"

#. module: stock
#: model:ir.model.fields,field_description:stock.field_stock_rule__group_id
msgid "Fixed Procurement Group"
msgstr "Nhóm Cung ứng cố định"

#. module: stock
#: model:ir.model,name:stock.model_stock_fixed_putaway_strat
msgid "Fixed Putaway Strategy on Location"
msgstr ""

#. module: stock
#. openerp-web
#: code:addons/stock/static/src/xml/stock_traceability_report_line.xml:6
#, python-format
msgid "Fold"
msgstr "Đóng gọn"

#. module: stock
#: model:ir.model.fields,field_description:stock.field_stock_picking__message_follower_ids
#: model:ir.model.fields,field_description:stock.field_stock_production_lot__message_follower_ids
msgid "Followers"
msgstr "Người dõi theo"

#. module: stock
#: model:ir.model.fields,field_description:stock.field_stock_picking__message_channel_ids
#: model:ir.model.fields,field_description:stock.field_stock_production_lot__message_channel_ids
msgid "Followers (Channels)"
msgstr "Người theo dõi (Các kênh)"

#. module: stock
#: model:ir.model.fields,field_description:stock.field_stock_picking__message_partner_ids
#: model:ir.model.fields,field_description:stock.field_stock_production_lot__message_partner_ids
msgid "Followers (Partners)"
msgstr "Người theo dõi (Các đối tác)"

#. module: stock
#: model:ir.model.fields,field_description:stock.field_product_category__removal_strategy_id
msgid "Force Removal Strategy"
msgstr "Cưỡng bức Chiến lược Removal"

#. module: stock
#: model:ir.model.fields,field_description:stock.field_product_product__virtual_available
msgid "Forecast Quantity"
msgstr "Số lượng dự kiến"

#. module: stock
#: model:ir.model.fields,help:stock.field_product_product__virtual_available
msgid ""
"Forecast quantity (computed as Quantity On Hand - Outgoing + Incoming)\n"
"In a context with a single Stock Location, this includes goods stored in this location, or any of its children.\n"
"In a context with a single Warehouse, this includes goods stored in the Stock Location of this Warehouse, or any of its children.\n"
"Otherwise, this includes goods stored in any Stock Location with 'internal' type."
msgstr ""
"Số lượng dự kiến (được tính bằng Số lượng thực tế - Số lượng sẽ xuất + Số lượng sắp về)\n"
"Trong ngữ cảnh một Địa điểm Kho, nó bao gồm số lượng được lưu trữ trong địa điểm này, hoặc các địa điểm con của nó.\n"
"Trong ngữ cảnh một Nhà kho, nó bao gồm số lượng được lưu trữ trong Địa điểm Kho của Nhà kho này, hoặc các địa điểm con của nó.\n"
"Nếu không, nó bao gồm số lượng được lữu trữ trong bất kỳ Địa điểm Kho nào có kiểu là 'Nội bộ'."

#. module: stock
#: code:addons/stock/models/product.py:330
#: model:ir.model.fields,field_description:stock.field_product_template__virtual_available
#: model:ir.model.fields,field_description:stock.field_stock_move__availability
#, python-format
msgid "Forecasted Quantity"
msgstr "Số lượng Dự báo"

#. module: stock
#: model:ir.model.fields,field_description:stock.field_stock_move_line__location_id
#: model:ir.model.fields,field_description:stock.field_stock_package_level__location_id
#: model_terms:ir.ui.view,arch_db:stock.report_stock_body_print
#: model_terms:ir.ui.view,arch_db:stock.report_stock_inventory
#: model_terms:ir.ui.view,arch_db:stock.view_inventory_form
#: model_terms:ir.ui.view,arch_db:stock.view_move_tree
msgid "From"
msgstr "Từ"

#. module: stock
#: model:ir.model.fields,field_description:stock.field_stock_move__show_reserved_availability
msgid "From Supplier"
msgstr "Từ Nhà cung cấp"

#. module: stock
#: model:ir.model.fields,field_description:stock.field_stock_location__complete_name
msgid "Full Location Name"
msgstr "Tên Địa điểm Đầy đủ"

#. module: stock
#: model_terms:ir.ui.view,arch_db:stock.view_picking_internal_search
msgid "Future Activities"
msgstr "Hoạt động trong Tương lai"

#. module: stock
#: code:addons/stock/models/product.py:333
#, python-format
msgid "Future Deliveries"
msgstr "Giao hàng Tương lai"

#. module: stock
#: code:addons/stock/models/product.py:338
#, python-format
msgid "Future P&L"
msgstr "P&L Tương lai"

#. module: stock
#: code:addons/stock/models/product.py:348
#, python-format
msgid "Future Productions"
msgstr "Sản xuất trong tương lai"

#. module: stock
#: code:addons/stock/models/product.py:343
#, python-format
msgid "Future Qty"
msgstr "Số lượng Tương lai"

#. module: stock
#: code:addons/stock/models/product.py:325
#, python-format
msgid "Future Receipts"
msgstr "Phiếu nhận hàng Tương lai"

#. module: stock
#: model_terms:ir.ui.view,arch_db:stock.res_config_settings_view_form
msgid "Get a full traceability from vendors to customers"
msgstr "Truy xuất nguồn gốc đầy đủ từ nhà cung cấp đến khách hàng"

#. module: stock
#: model_terms:ir.ui.view,arch_db:stock.res_config_settings_view_form
msgid "Get informative or blocking warnings on partners"
msgstr "Nhận các cảnh báo mang tính chất thông tin hoặc phong toả về đối tác"

#. module: stock
#: model:ir.model.fields,help:stock.field_stock_fixed_putaway_strat__sequence
msgid ""
"Give to the more specialized category, a higher priority to have them in top"
" of the list."
msgstr ""
"Cung cấp cho các thể loại chuyên ngành hơn, một ưu tiên cao hơn để có chúng "
"ở đầu danh sách."

#. module: stock
#: model_terms:ir.ui.view,arch_db:stock.view_stock_level_forecast_filter
msgid "Graph"
msgstr "Đồ thị"

#. module: stock
#: model_terms:ir.ui.view,arch_db:stock.search_product_lot_filter
#: model_terms:ir.ui.view,arch_db:stock.stock_move_line_view_search
#: model_terms:ir.ui.view,arch_db:stock.stock_scrap_search_view
#: model_terms:ir.ui.view,arch_db:stock.view_inventory_filter
#: model_terms:ir.ui.view,arch_db:stock.view_move_search
#: model_terms:ir.ui.view,arch_db:stock.view_picking_internal_search
#: model_terms:ir.ui.view,arch_db:stock.view_pickingtype_filter
#: model_terms:ir.ui.view,arch_db:stock.view_stock_level_forecast_filter
#: model_terms:ir.ui.view,arch_db:stock.warehouse_orderpoint_search
msgid "Group By"
msgstr "Nhóm theo"

#. module: stock
#: model_terms:ir.ui.view,arch_db:stock.quant_package_search_view
#: model_terms:ir.ui.view,arch_db:stock.quant_search_view
#: model_terms:ir.ui.view,arch_db:stock.view_stock_rule_filter
msgid "Group by..."
msgstr "Nhóm theo..."

#. module: stock
#: model:ir.model.fields,field_description:stock.field_stock_move__has_move_lines
msgid "Has Move Lines"
msgstr ""

#. module: stock
#: model:ir.model.fields,field_description:stock.field_stock_picking__move_line_exist
msgid "Has Pack Operations"
msgstr "Có hoạt động đóng gói"

#. module: stock
#: model:ir.model.fields,field_description:stock.field_stock_picking__has_packages
msgid "Has Packages"
msgstr "Có Gói"

#. module: stock
#: model:ir.model.fields,field_description:stock.field_stock_picking__has_scrap_move
msgid "Has Scrap Moves"
msgstr "Có dịch chuyển phế liệu"

#. module: stock
#: model:ir.model.fields,field_description:stock.field_stock_picking__has_tracking
msgid "Has Tracking"
msgstr "Đã theo dõi"

#. module: stock
#: model:ir.model.fields,field_description:stock.field_product_replenish__product_has_variants
#: model:ir.model.fields,field_description:stock.field_stock_rules_report__product_has_variants
msgid "Has variants"
msgstr ""

#. module: stock
#: model:ir.model.fields,field_description:stock.field_stock_location__posz
msgid "Height (Z)"
msgstr "Chiều cao (Z)"

#. module: stock
#: model_terms:ir.actions.act_window,help:stock.action_receipt_picking_move
msgid ""
"Here you can receive individual products, no matter what\n"
"                purchase order or picking order they come from. You will find\n"
"                the list of all products you are waiting for."
msgstr ""

#. module: stock
#: model:ir.model.fields,field_description:stock.field_procurement_group__id
#: model:ir.model.fields,field_description:stock.field_product_putaway__id
#: model:ir.model.fields,field_description:stock.field_product_removal__id
#: model:ir.model.fields,field_description:stock.field_product_replenish__id
#: model:ir.model.fields,field_description:stock.field_report_stock_forecast__id
#: model:ir.model.fields,field_description:stock.field_report_stock_report_stock_rule__id
#: model:ir.model.fields,field_description:stock.field_stock_backorder_confirmation__id
#: model:ir.model.fields,field_description:stock.field_stock_change_product_qty__id
#: model:ir.model.fields,field_description:stock.field_stock_fixed_putaway_strat__id
#: model:ir.model.fields,field_description:stock.field_stock_immediate_transfer__id
#: model:ir.model.fields,field_description:stock.field_stock_inventory__id
#: model:ir.model.fields,field_description:stock.field_stock_inventory_line__id
#: model:ir.model.fields,field_description:stock.field_stock_location__id
#: model:ir.model.fields,field_description:stock.field_stock_location_route__id
#: model:ir.model.fields,field_description:stock.field_stock_move__id
#: model:ir.model.fields,field_description:stock.field_stock_move_line__id
#: model:ir.model.fields,field_description:stock.field_stock_overprocessed_transfer__id
#: model:ir.model.fields,field_description:stock.field_stock_package_destination__id
#: model:ir.model.fields,field_description:stock.field_stock_package_level__id
#: model:ir.model.fields,field_description:stock.field_stock_picking__id
#: model:ir.model.fields,field_description:stock.field_stock_picking_type__id
#: model:ir.model.fields,field_description:stock.field_stock_production_lot__id
#: model:ir.model.fields,field_description:stock.field_stock_quant__id
#: model:ir.model.fields,field_description:stock.field_stock_quant_package__id
#: model:ir.model.fields,field_description:stock.field_stock_quantity_history__id
#: model:ir.model.fields,field_description:stock.field_stock_return_picking__id
#: model:ir.model.fields,field_description:stock.field_stock_return_picking_line__id
#: model:ir.model.fields,field_description:stock.field_stock_rule__id
#: model:ir.model.fields,field_description:stock.field_stock_rules_report__id
#: model:ir.model.fields,field_description:stock.field_stock_scheduler_compute__id
#: model:ir.model.fields,field_description:stock.field_stock_scrap__id
#: model:ir.model.fields,field_description:stock.field_stock_traceability_report__id
#: model:ir.model.fields,field_description:stock.field_stock_track_confirmation__id
#: model:ir.model.fields,field_description:stock.field_stock_track_line__id
#: model:ir.model.fields,field_description:stock.field_stock_warehouse__id
#: model:ir.model.fields,field_description:stock.field_stock_warehouse_orderpoint__id
#: model:ir.model.fields,field_description:stock.field_stock_warn_insufficient_qty__id
#: model:ir.model.fields,field_description:stock.field_stock_warn_insufficient_qty_scrap__id
msgid "ID"
msgstr "ID"

#. module: stock
#: code:addons/stock/models/stock_inventory.py:431
#, python-format
msgid "INV:"
msgstr "KK:"

#. module: stock
#: code:addons/stock/wizard/stock_change_product_qty.py:88
#, python-format
msgid "INV: %s"
msgstr "KK: %s"

#. module: stock
#: model_terms:ir.ui.view,arch_db:stock.view_inventory_form
msgid ""
"If a product is not at the right place, set the checked quantity to 0 and "
"create a new line with correct location."
msgstr ""
"Nếu một sản phẩm không ở đúng địa điểm, thiết lập số lượng kiểm tra về 0 và "
"tạo một dòng mới với địa điểm đúng của nó."

#. module: stock
#: model:ir.model.fields,help:stock.field_stock_picking__message_unread
#: model:ir.model.fields,help:stock.field_stock_production_lot__message_unread
msgid "If checked new messages require your attention."
msgstr "Nếu đánh dấu kiểm, các thông điệp mới yêu cầu sự có mặt của bạn."

#. module: stock
#: model:ir.model.fields,help:stock.field_stock_picking__message_needaction
#: model:ir.model.fields,help:stock.field_stock_production_lot__message_needaction
msgid "If checked, new messages require your attention."
msgstr "Nếu đánh dấu kiểm, các thông điệp mới yêu cầu sự có mặt của bạn."

#. module: stock
#: model:ir.model.fields,help:stock.field_stock_picking__message_has_error
#: model:ir.model.fields,help:stock.field_stock_production_lot__message_has_error
msgid "If checked, some messages have a delivery error."
msgstr ""

#. module: stock
#: model:ir.model.fields,help:stock.field_stock_move__propagate
msgid "If checked, when this move is cancelled, cancel the linked move too"
msgstr ""
"Nếu đánh dấu, khi dịch chuyển kho này bị hủy nó, hệ thống cũng sẽ hủy dịch "
"chuyển liên quan"

#. module: stock
#: model:ir.model.fields,help:stock.field_stock_move_line__result_package_id
msgid "If set, the operations are packed into this package"
msgstr "Nếu chọn, các hoạt động sẽ được đóng vào gói này"

#. module: stock
#: model:ir.model.fields,help:stock.field_stock_warehouse_orderpoint__active
msgid ""
"If the active field is set to False, it will allow you to hide the "
"orderpoint without removing it."
msgstr ""
"Nếu trường hiện hoạt được đặt thành Sai, nó sẽ cho phép bạn ẩn điểm đặt hàng"
" mà không xóa nó."

#. module: stock
#: model:ir.model.fields,help:stock.field_stock_location_route__active
msgid ""
"If the active field is set to False, it will allow you to hide the route "
"without removing it."
msgstr ""
"Nếu bỏ chọn trường 'Hiệu lực', nó sẽ cho phép bạn ẩn tuyến đường mà không "
"cần xóa bỏ nó."

#. module: stock
#: model:ir.model.fields,help:stock.field_stock_inventory__date
msgid ""
"If the inventory adjustment is not validated, date at which the theoritical quantities have been checked.\n"
"If the inventory adjustment is validated, date at which the inventory adjustment has been validated."
msgstr ""

#. module: stock
#: model_terms:ir.ui.view,arch_db:stock.view_picking_form
msgid ""
"If the picking is unlocked you can edit initial demand (for a draft picking)"
" or done quantities (for a done picking)."
msgstr ""
"Nếu việc lấy hàng được mở khóa, bạn có thể chỉnh sửa nhu cầu ban đầu (đối "
"với việc chọn bản nháp) hoặc số lượng thực hiện (đối với việc chọn xong)."

#. module: stock
#: model:ir.model.fields,help:stock.field_stock_picking_type__show_reserved
msgid ""
"If this checkbox is ticked, Odoo will show which products are reserved "
"(lot/serial number, source location, source package)."
msgstr ""
"Nếu chọn, Odoo sẽ hiển thị sản phẩm nào được xí trước (số lô / số, vị "
"trí nguồn, gói nguồn)."

#. module: stock
#: model:ir.model.fields,help:stock.field_stock_move__show_operations
#: model:ir.model.fields,help:stock.field_stock_picking_type__show_operations
msgid ""
"If this checkbox is ticked, the pickings lines will represent detailed stock"
" operations. If not, the picking lines will represent an aggregate of "
"detailed stock operations."
msgstr ""
"Nếu hộp kiểm này được đánh dấu, các dòng chọn sẽ đại diện cho các hoạt động "
"chứng khoán chi tiết. Nếu không, các dòng chọn sẽ đại diện cho tổng hợp các "
"hoạt động chứng khoán chi tiết."

#. module: stock
#: model:ir.model.fields,help:stock.field_stock_move_line__picking_type_use_create_lots
#: model:ir.model.fields,help:stock.field_stock_picking_type__use_create_lots
msgid ""
"If this is checked only, it will suppose you want to create new Lots/Serial "
"Numbers, so you can provide them in a text field. "
msgstr ""
"Nếu chỉ trường này được đánh dấu, Odoo sẽ tin rằng bạn muốn tạo mới Số "
"Lô/Sê-ri, để bạn có thể cung cấp số trong một trường kiểu text."

#. module: stock
#: model:ir.model.fields,help:stock.field_stock_move_line__picking_type_use_existing_lots
#: model:ir.model.fields,help:stock.field_stock_picking_type__use_existing_lots
msgid ""
"If this is checked, you will be able to choose the Lots/Serial Numbers. You "
"can also decide to not put lots in this operation type.  This means it will "
"create stock with no lot or not put a restriction on the lot taken. "
msgstr ""
"Nếu đánh dấu chỗ này, bạn sẽ có thể chọn số lô/Seria. Bạn cũng có thể quyết "
"định không cho lô hàng vào loại thao tác này. Điều này có nghĩa là nó sẽ tạo"
" ra tồn kho mà không có lô hàng hoặc không đặt một hạn chế trên lô hàng được"
" thực hiện."

#. module: stock
#: model:ir.model.fields,help:stock.field_stock_move__backorder_id
#: model:ir.model.fields,help:stock.field_stock_picking__backorder_id
msgid ""
"If this shipment was split, then this field links to the shipment which "
"contains the already processed part."
msgstr ""
"Nếu lô hàng này được tách ra thì trường này sẽ liên kết tới lô hàng mà trong"
" đó một phần đã được xử lý."

#. module: stock
#: model:ir.model.fields,help:stock.field_stock_move__picking_type_entire_packs
#: model:ir.model.fields,help:stock.field_stock_move_line__picking_type_entire_packs
#: model:ir.model.fields,help:stock.field_stock_picking__picking_type_entire_packs
#: model:ir.model.fields,help:stock.field_stock_picking_type__show_entire_packs
msgid "If ticked, you will be able to select entire packages to move"
msgstr ""

#. module: stock
#: model:ir.model.fields,help:stock.field_stock_rule__active
msgid "If unchecked, it will allow you to hide the rule without removing it."
msgstr "Nếu bỏ chọn, nó sẽ cho phép bạn ẩn quy tắc mà không cần xóa bỏ nó."

#. module: stock
#: model:ir.model.fields,help:stock.field_stock_inventory__filter
msgid ""
"If you do an entire inventory, you can choose 'All Products' and it will "
"prefill the inventory with the current stock.  If you only do some products"
"  (e.g. Cycle Counting) you can choose 'Manual Selection of Products' and "
"the system won't propose anything.  You can also let the system propose for "
"a single product / lot /... "
msgstr ""
"Nếu bạn thực hiện kiểm kê toàn bộ, bạn có thể lựa chọn 'Tất cả sản phẩm' và "
"phần mềm sẽ tự điền toàn bộ các sản phẩm có trong kho. Nếu bạn chỉ muốn kiểm"
" kê một phần (vd: Kiểm kê cuốn chiếu - Cycle Counting), bạn có thể chọn "
"'Chọn sản phẩm thủ công' và phần mềm sẽ không đề xuất gì cả. Bạn có thể để "
"cho hệ thống đề xuất một sản phẩm / lô /... đơn lẻ"

#. module: stock
#: model:ir.model,name:stock.model_stock_immediate_transfer
#: model:ir.model.fields,field_description:stock.field_stock_picking__immediate_transfer
#: model_terms:ir.ui.view,arch_db:stock.stock_picking_type_kanban
msgid "Immediate Transfer"
msgstr "Dịch chuyển Ngay"

#. module: stock
#: code:addons/stock/models/stock_picking.py:718
#, python-format
msgid "Immediate Transfer?"
msgstr "Dịch chuyển Ngay?"

#. module: stock
#: model_terms:ir.ui.view,arch_db:stock.view_immediate_transfer
msgid "Immediate transfer?"
msgstr "Dịch chuyển Ngay?"

#. module: stock
#: selection:res.config.settings,module_procurement_jit:0
msgid "Immediately after sales order confirmation"
msgstr "Ngay khi xác nhận đơn bán"

#. module: stock
#: model_terms:ir.ui.view,arch_db:stock.view_inventory_filter
#: selection:stock.inventory,state:0
msgid "In Progress"
msgstr "Đang xử lý"

#. module: stock
#: model:ir.model.fields,field_description:stock.field_stock_warehouse__in_type_id
msgid "In Type"
msgstr "Kiểu Nhập"

#. module: stock
#: model:ir.model.fields,field_description:stock.field_stock_inventory__exhausted
msgid "Include Exhausted Products"
msgstr "Gồm cả Sản phẩm đã Hết"

#. module: stock
#: model:ir.model.fields,field_description:stock.field_product_product__incoming_qty
#: model:ir.model.fields,field_description:stock.field_product_template__incoming_qty
#: model_terms:ir.ui.view,arch_db:stock.view_move_search
msgid "Incoming"
msgstr "Sắp về"

#. module: stock
#: model:ir.actions.act_window,name:stock.action_receipt_picking_move
msgid "Incoming  Products"
msgstr "Sản phẩm sắp về"

#. module: stock
#: model:ir.model.fields,field_description:stock.field_stock_quant__in_date
msgid "Incoming Date"
msgstr "Ngày hàng về"

#. module: stock
#: model:ir.model.fields,field_description:stock.field_stock_warehouse__reception_steps
msgid "Incoming Shipments"
msgstr "Lô hàng nhận"

#. module: stock
#: model:ir.model.fields,field_description:stock.field_stock_move__product_uom_qty
#: model_terms:ir.ui.view,arch_db:stock.view_move_kandan
#: model_terms:ir.ui.view,arch_db:stock.view_picking_form
msgid "Initial Demand"
msgstr "Nhu cầu Ban đầu"

#. module: stock
#: code:addons/stock/models/stock_warehouse.py:444
#, python-format
msgid "Input"
msgstr "Đầu vào"

#. module: stock
#: model:ir.model.fields,field_description:stock.field_stock_warehouse__wh_input_stock_loc_id
msgid "Input Location"
msgstr "Địa điểm đầu vào"

#. module: stock
#: code:addons/stock/models/stock_scrap.py:138
#, python-format
msgid "Insufficient Quantity"
msgstr "Không đủ số lượng"

#. module: stock
#: model_terms:ir.ui.view,arch_db:stock.stock_move_line_view_search
#: model_terms:ir.ui.view,arch_db:stock.view_location_search
#: selection:stock.picking.type,code:0
msgid "Internal"
msgstr "Nội bộ"

#. module: stock
#: selection:stock.location,usage:0
msgid "Internal Location"
msgstr "Địa điểm nội bộ"

#. module: stock
#: model_terms:ir.ui.view,arch_db:stock.quant_search_view
#: model_terms:ir.ui.view,arch_db:stock.view_location_search
msgid "Internal Locations"
msgstr "Địa điểm nội bộ"

#. module: stock
#: model:ir.model.fields,field_description:stock.field_stock_production_lot__ref
msgid "Internal Reference"
msgstr "Tham chiếu nội bộ"

#. module: stock
#: code:addons/stock/models/stock_warehouse.py:759
#: model:stock.picking.type,name:stock.picking_type_internal
#, python-format
msgid "Internal Transfers"
msgstr "Dịch chuyển nội bộ"

#. module: stock
#: model:ir.model.fields,field_description:stock.field_res_company__internal_transit_location_id
msgid "Internal Transit Location"
msgstr "Địa điểm chuyển tiếp nội bộ"

#. module: stock
#: model:ir.model.fields,field_description:stock.field_stock_warehouse__int_type_id
msgid "Internal Type"
msgstr "Kiểu Nội bộ"

#. module: stock
#: model:ir.model.fields,help:stock.field_stock_production_lot__ref
msgid ""
"Internal reference number in case it differs from the manufacturer's "
"lot/serial number"
msgstr ""
"Số tham chiếu nội bộ trong trường hợp khác với số lô/sê-ri của nhà sản xuất"

#. module: stock
#: code:addons/stock/models/product.py:254
#, python-format
msgid "Invalid domain left operand %s"
msgstr "Invalid domain left operand %s"

#. module: stock
#: code:addons/stock/models/product.py:256
#, python-format
msgid "Invalid domain operator %s"
msgstr "Toán tử miền không hợp lệ %s"

#. module: stock
#: code:addons/stock/models/product.py:258
#, python-format
msgid "Invalid domain right operand %s"
msgstr "Toán hạng miền không hợp lệ %s"

#. module: stock
#: model:ir.model.fields,field_description:stock.field_stock_inventory__location_id
msgid "Inventoried Location"
msgstr "Địa điểm được kiểm kê"

#. module: stock
#: model:ir.model.fields,field_description:stock.field_stock_inventory__lot_id
msgid "Inventoried Lot/Serial Number"
msgstr "Số sê-ri/Lô hàng được kiểm kê"

#. module: stock
#: model:ir.model.fields,field_description:stock.field_stock_inventory__partner_id
msgid "Inventoried Owner"
msgstr "Chủ sở hữu được kiểm kê"

#. module: stock
#: model:ir.model.fields,field_description:stock.field_stock_inventory__package_id
msgid "Inventoried Pack"
msgstr "Gói được kiểm kê"

#. module: stock
#: model:ir.model.fields,field_description:stock.field_stock_inventory__product_id
msgid "Inventoried Product"
msgstr "Sản phẩm được kiểm kê"

#. module: stock
#: model:ir.model.fields,field_description:stock.field_stock_inventory__line_ids
msgid "Inventories"
msgstr "Kiểm kho"

#. module: stock
#: model_terms:ir.ui.view,arch_db:stock.view_inventory_filter
msgid "Inventories Date"
msgstr ""

#. module: stock
#: model:ir.actions.act_window,name:stock.quantsact
#: model:ir.actions.report,name:stock.action_report_inventory
#: model:ir.model,name:stock.model_stock_inventory
#: model:ir.model.fields,field_description:stock.field_stock_inventory_line__inventory_id
#: model:ir.model.fields,field_description:stock.field_stock_move__inventory_id
#: model:ir.model.fields,field_description:stock.field_stock_track_confirmation__inventory_id
#: model:ir.ui.menu,name:stock.menu_stock_root
#: model_terms:ir.ui.view,arch_db:stock.res_config_settings_view_form
#: model_terms:ir.ui.view,arch_db:stock.view_stock_quant_pivot
msgid "Inventory"
msgstr "Tồn kho"

#. module: stock
#: model_terms:ir.ui.view,arch_db:stock.view_inventory_form
msgid "Inventory Adjustment"
msgstr "Điều chỉnh Tồn kho"

#. module: stock
#: model:ir.actions.act_window,name:stock.action_inventory_form
#: model:ir.ui.menu,name:stock.menu_action_inventory_form
#: model_terms:ir.ui.view,arch_db:stock.view_inventory_form
msgid "Inventory Adjustments"
msgstr "Điều chỉnh Tồn kho"

#. module: stock
#: model:ir.model.fields,field_description:stock.field_stock_inventory__date
msgid "Inventory Date"
msgstr "Ngày kiểm kho"

#. module: stock
#: model_terms:ir.ui.view,arch_db:stock.stock_inventory_line_tree2
#: model_terms:ir.ui.view,arch_db:stock.view_inventory_form
msgid "Inventory Details"
msgstr "Chi tiết kiểm kho"

#. module: stock
#: model:ir.model,name:stock.model_stock_inventory_line
msgid "Inventory Line"
msgstr "Chi tiết kiểm kho"

#. module: stock
#: model:ir.actions.act_window,name:stock.action_inventory_line_tree
msgid "Inventory Lines"
msgstr "Chi tiết Kiểm kê"

#. module: stock
#: model:ir.model.fields,field_description:stock.field_product_template__property_stock_inventory
#: model:ir.model.fields,field_description:stock.field_stock_inventory_line__inventory_location_id
msgid "Inventory Location"
msgstr "Địa điểm Kiểm kê"

#. module: stock
#: model:ir.model,name:stock.model_stock_location
msgid "Inventory Locations"
msgstr "Địa điểm Kiểm kê"

#. module: stock
#: selection:stock.location,usage:0
msgid "Inventory Loss"
msgstr "Thất Thoát/Kiểm kê"

#. module: stock
#: model:ir.actions.act_window,name:stock.stock_picking_type_action
msgid "Inventory Overview"
msgstr ""

#. module: stock
#: model_terms:ir.ui.view,arch_db:stock.view_inventory_filter
msgid "Inventory Product"
msgstr "Sản phẩm tồn kho"

#. module: stock
#: model:ir.model.fields,field_description:stock.field_stock_inventory__name
#: model_terms:ir.ui.view,arch_db:stock.view_inventory_filter
msgid "Inventory Reference"
msgstr "Tham chiếu Kiểm kê"

#. module: stock
#: model:ir.actions.act_window,name:stock.action_stock_quantity_history
#: model:ir.ui.menu,name:stock.menu_valuation
msgid "Inventory Report"
msgstr "Báo cáo Kiểm kho"

#. module: stock
#: model:ir.model,name:stock.model_stock_location_route
msgid "Inventory Routes"
msgstr "Định tuyến Kho"

#. module: stock
#: model_terms:ir.ui.view,arch_db:stock.view_stock_quant_form
#: model_terms:ir.ui.view,arch_db:stock.view_stock_quant_tree
msgid "Inventory Valuation"
msgstr "Định giá tồn kho"

#. module: stock
#: model_terms:ir.ui.view,arch_db:stock.view_inventory_form
msgid ""
"Inventory adjustments will be made by comparing the theoretical and the "
"checked quantities."
msgstr ""
"Điều chỉnh tồn kho được thực hiện bằng việc so sánh số lượng lý thuyết và số"
" lượng được kiểm kê."

#. module: stock
#: model:ir.model.fields,field_description:stock.field_stock_quantity_history__date
msgid "Inventory at Date"
msgstr "Tồn kho tại ngày"

#. module: stock
#: model:ir.model.fields,field_description:stock.field_stock_inventory__filter
#: model_terms:ir.ui.view,arch_db:stock.view_inventory_form
msgid "Inventory of"
msgstr "Kiểm kho"

#. module: stock
#: model:ir.model.fields,field_description:stock.field_stock_picking__message_is_follower
#: model:ir.model.fields,field_description:stock.field_stock_production_lot__message_is_follower
msgid "Is Follower"
msgstr "Trở thành người theo dõi"

#. module: stock
#: model:ir.model.fields,field_description:stock.field_stock_package_level__is_fresh_package
msgid "Is Fresh Package"
msgstr ""

#. module: stock
#: model:ir.model.fields,field_description:stock.field_stock_move__is_locked
#: model:ir.model.fields,field_description:stock.field_stock_move_line__is_locked
#: model:ir.model.fields,field_description:stock.field_stock_picking__is_locked
msgid "Is Locked"
msgstr "Bị Khoá"

#. module: stock
#: model:ir.model.fields,field_description:stock.field_stock_location__return_location
msgid "Is a Return Location?"
msgstr "Là một Địa điểm Hàng trả lại?"

#. module: stock
#: model:ir.model.fields,field_description:stock.field_stock_location__scrap_location
msgid "Is a Scrap Location?"
msgstr "Là một Địa điểm Phế liệu?"

#. module: stock
#: model:ir.model.fields,field_description:stock.field_stock_move__is_initial_demand_editable
#: model:ir.model.fields,field_description:stock.field_stock_move_line__is_initial_demand_editable
msgid "Is initial demand editable"
msgstr "Nhu cầu ban đầu có thể chỉnh sửa được không"

#. module: stock
#: model:ir.model.fields,field_description:stock.field_stock_move__is_quantity_done_editable
msgid "Is quantity done editable"
msgstr "Số lượng có thể chỉnh sửa được không"

#. module: stock
#: code:addons/stock/models/stock_quant.py:261
#, python-format
msgid ""
"It is not possible to reserve more products of %s than you have in stock."
msgstr "Nó không thể xí trước nhiều sản phẩm %s hơn bạn có trong kho."

#. module: stock
#: code:addons/stock/models/stock_quant.py:266
#, python-format
msgid ""
"It is not possible to unreserve more products of %s than you have in stock."
msgstr ""
"Bạn không thể thôi xí được nhiều sản phẩm %s hơn số lượng bạn có trong kho."

#. module: stock
#: model:ir.model.fields,help:stock.field_stock_move__product_packaging
msgid ""
"It specifies attributes of packaging like type, quantity of packaging,etc."
msgstr "Nó chỉ định các thuộc tính của bao bì như loại, số lượng bao bì, v.v."

#. module: stock
#: model:ir.model.fields,help:stock.field_stock_picking__move_type
msgid "It specifies goods to be deliver partially or all at once"
msgstr "Nó chỉ ra hàng hoá được giao nhiều lần hoặc một lần"

#. module: stock
#: model_terms:ir.ui.view,arch_db:stock.report_lot_label
msgid "LN/SN:"
msgstr ""

#. module: stock
#: model:ir.model.fields,field_description:stock.field_stock_picking_type__last_done_picking
msgid "Last 10 Done Pickings"
msgstr "10 Hoạt động xuất/nhập thực hiện gần nhất"

#. module: stock
#: model:ir.model.fields,field_description:stock.field_procurement_group____last_update
#: model:ir.model.fields,field_description:stock.field_product_putaway____last_update
#: model:ir.model.fields,field_description:stock.field_product_removal____last_update
#: model:ir.model.fields,field_description:stock.field_product_replenish____last_update
#: model:ir.model.fields,field_description:stock.field_report_stock_forecast____last_update
#: model:ir.model.fields,field_description:stock.field_report_stock_report_stock_rule____last_update
#: model:ir.model.fields,field_description:stock.field_stock_backorder_confirmation____last_update
#: model:ir.model.fields,field_description:stock.field_stock_change_product_qty____last_update
#: model:ir.model.fields,field_description:stock.field_stock_fixed_putaway_strat____last_update
#: model:ir.model.fields,field_description:stock.field_stock_immediate_transfer____last_update
#: model:ir.model.fields,field_description:stock.field_stock_inventory____last_update
#: model:ir.model.fields,field_description:stock.field_stock_inventory_line____last_update
#: model:ir.model.fields,field_description:stock.field_stock_location____last_update
#: model:ir.model.fields,field_description:stock.field_stock_location_route____last_update
#: model:ir.model.fields,field_description:stock.field_stock_move____last_update
#: model:ir.model.fields,field_description:stock.field_stock_move_line____last_update
#: model:ir.model.fields,field_description:stock.field_stock_overprocessed_transfer____last_update
#: model:ir.model.fields,field_description:stock.field_stock_package_destination____last_update
#: model:ir.model.fields,field_description:stock.field_stock_package_level____last_update
#: model:ir.model.fields,field_description:stock.field_stock_picking____last_update
#: model:ir.model.fields,field_description:stock.field_stock_picking_type____last_update
#: model:ir.model.fields,field_description:stock.field_stock_production_lot____last_update
#: model:ir.model.fields,field_description:stock.field_stock_quant____last_update
#: model:ir.model.fields,field_description:stock.field_stock_quant_package____last_update
#: model:ir.model.fields,field_description:stock.field_stock_quantity_history____last_update
#: model:ir.model.fields,field_description:stock.field_stock_return_picking____last_update
#: model:ir.model.fields,field_description:stock.field_stock_return_picking_line____last_update
#: model:ir.model.fields,field_description:stock.field_stock_rule____last_update
#: model:ir.model.fields,field_description:stock.field_stock_rules_report____last_update
#: model:ir.model.fields,field_description:stock.field_stock_scheduler_compute____last_update
#: model:ir.model.fields,field_description:stock.field_stock_scrap____last_update
#: model:ir.model.fields,field_description:stock.field_stock_traceability_report____last_update
#: model:ir.model.fields,field_description:stock.field_stock_track_confirmation____last_update
#: model:ir.model.fields,field_description:stock.field_stock_track_line____last_update
#: model:ir.model.fields,field_description:stock.field_stock_warehouse____last_update
#: model:ir.model.fields,field_description:stock.field_stock_warehouse_orderpoint____last_update
#: model:ir.model.fields,field_description:stock.field_stock_warn_insufficient_qty____last_update
#: model:ir.model.fields,field_description:stock.field_stock_warn_insufficient_qty_scrap____last_update
msgid "Last Modified on"
msgstr "Sửa lần cuối"

#. module: stock
#: model:ir.model.fields,field_description:stock.field_procurement_group__write_uid
#: model:ir.model.fields,field_description:stock.field_product_putaway__write_uid
#: model:ir.model.fields,field_description:stock.field_product_removal__write_uid
#: model:ir.model.fields,field_description:stock.field_product_replenish__write_uid
#: model:ir.model.fields,field_description:stock.field_stock_backorder_confirmation__write_uid
#: model:ir.model.fields,field_description:stock.field_stock_change_product_qty__write_uid
#: model:ir.model.fields,field_description:stock.field_stock_fixed_putaway_strat__write_uid
#: model:ir.model.fields,field_description:stock.field_stock_immediate_transfer__write_uid
#: model:ir.model.fields,field_description:stock.field_stock_inventory__write_uid
#: model:ir.model.fields,field_description:stock.field_stock_inventory_line__write_uid
#: model:ir.model.fields,field_description:stock.field_stock_location__write_uid
#: model:ir.model.fields,field_description:stock.field_stock_location_route__write_uid
#: model:ir.model.fields,field_description:stock.field_stock_move__write_uid
#: model:ir.model.fields,field_description:stock.field_stock_move_line__write_uid
#: model:ir.model.fields,field_description:stock.field_stock_overprocessed_transfer__write_uid
#: model:ir.model.fields,field_description:stock.field_stock_package_destination__write_uid
#: model:ir.model.fields,field_description:stock.field_stock_package_level__write_uid
#: model:ir.model.fields,field_description:stock.field_stock_picking__write_uid
#: model:ir.model.fields,field_description:stock.field_stock_picking_type__write_uid
#: model:ir.model.fields,field_description:stock.field_stock_production_lot__write_uid
#: model:ir.model.fields,field_description:stock.field_stock_quant__write_uid
#: model:ir.model.fields,field_description:stock.field_stock_quant_package__write_uid
#: model:ir.model.fields,field_description:stock.field_stock_quantity_history__write_uid
#: model:ir.model.fields,field_description:stock.field_stock_return_picking__write_uid
#: model:ir.model.fields,field_description:stock.field_stock_return_picking_line__write_uid
#: model:ir.model.fields,field_description:stock.field_stock_rule__write_uid
#: model:ir.model.fields,field_description:stock.field_stock_rules_report__write_uid
#: model:ir.model.fields,field_description:stock.field_stock_scheduler_compute__write_uid
#: model:ir.model.fields,field_description:stock.field_stock_scrap__write_uid
#: model:ir.model.fields,field_description:stock.field_stock_traceability_report__write_uid
#: model:ir.model.fields,field_description:stock.field_stock_track_confirmation__write_uid
#: model:ir.model.fields,field_description:stock.field_stock_track_line__write_uid
#: model:ir.model.fields,field_description:stock.field_stock_warehouse__write_uid
#: model:ir.model.fields,field_description:stock.field_stock_warehouse_orderpoint__write_uid
#: model:ir.model.fields,field_description:stock.field_stock_warn_insufficient_qty_scrap__write_uid
msgid "Last Updated by"
msgstr "Cập nhật lần cuối bởi"

#. module: stock
#: model:ir.model.fields,field_description:stock.field_procurement_group__write_date
#: model:ir.model.fields,field_description:stock.field_product_putaway__write_date
#: model:ir.model.fields,field_description:stock.field_product_removal__write_date
#: model:ir.model.fields,field_description:stock.field_product_replenish__write_date
#: model:ir.model.fields,field_description:stock.field_stock_backorder_confirmation__write_date
#: model:ir.model.fields,field_description:stock.field_stock_change_product_qty__write_date
#: model:ir.model.fields,field_description:stock.field_stock_fixed_putaway_strat__write_date
#: model:ir.model.fields,field_description:stock.field_stock_immediate_transfer__write_date
#: model:ir.model.fields,field_description:stock.field_stock_inventory__write_date
#: model:ir.model.fields,field_description:stock.field_stock_inventory_line__write_date
#: model:ir.model.fields,field_description:stock.field_stock_location__write_date
#: model:ir.model.fields,field_description:stock.field_stock_location_route__write_date
#: model:ir.model.fields,field_description:stock.field_stock_move__write_date
#: model:ir.model.fields,field_description:stock.field_stock_move_line__write_date
#: model:ir.model.fields,field_description:stock.field_stock_overprocessed_transfer__write_date
#: model:ir.model.fields,field_description:stock.field_stock_package_destination__write_date
#: model:ir.model.fields,field_description:stock.field_stock_package_level__write_date
#: model:ir.model.fields,field_description:stock.field_stock_picking__write_date
#: model:ir.model.fields,field_description:stock.field_stock_picking_type__write_date
#: model:ir.model.fields,field_description:stock.field_stock_production_lot__write_date
#: model:ir.model.fields,field_description:stock.field_stock_quant__write_date
#: model:ir.model.fields,field_description:stock.field_stock_quant_package__write_date
#: model:ir.model.fields,field_description:stock.field_stock_quantity_history__write_date
#: model:ir.model.fields,field_description:stock.field_stock_return_picking__write_date
#: model:ir.model.fields,field_description:stock.field_stock_return_picking_line__write_date
#: model:ir.model.fields,field_description:stock.field_stock_rule__write_date
#: model:ir.model.fields,field_description:stock.field_stock_rules_report__write_date
#: model:ir.model.fields,field_description:stock.field_stock_scheduler_compute__write_date
#: model:ir.model.fields,field_description:stock.field_stock_scrap__write_date
#: model:ir.model.fields,field_description:stock.field_stock_traceability_report__write_date
#: model:ir.model.fields,field_description:stock.field_stock_track_confirmation__write_date
#: model:ir.model.fields,field_description:stock.field_stock_track_line__write_date
#: model:ir.model.fields,field_description:stock.field_stock_warehouse__write_date
#: model:ir.model.fields,field_description:stock.field_stock_warehouse_orderpoint__write_date
#: model:ir.model.fields,field_description:stock.field_stock_warn_insufficient_qty_scrap__write_date
msgid "Last Updated on"
msgstr "Cập nhật lần cuối"

#. module: stock
#: code:addons/stock/models/stock_picking.py:69
#: model_terms:ir.ui.view,arch_db:stock.stock_picking_type_kanban
#: model_terms:ir.ui.view,arch_db:stock.view_picking_internal_search
#, python-format
msgid "Late"
msgstr "Trễ"

#. module: stock
#: model_terms:ir.ui.view,arch_db:stock.view_picking_internal_search
msgid "Late Activities"
msgstr "Hoạt động Muộn"

#. module: stock
#: model:ir.actions.act_window,name:stock.action_picking_tree_late
msgid "Late Transfers"
msgstr "Dịch chuyển muộn"

#. module: stock
#: model:ir.model.fields,field_description:stock.field_stock_warehouse_orderpoint__lead_days
msgid "Lead Time"
msgstr "Thời gian cần"

#. module: stock
#: model:ir.model.fields,field_description:stock.field_stock_warehouse_orderpoint__lead_type
msgid "Lead Type"
msgstr "Kiểu Tiềm năng"

#. module: stock
#: selection:stock.rule,group_propagation_option:0
msgid "Leave Empty"
msgstr "Để trống"

#. module: stock
#: model:ir.model.fields,help:stock.field_stock_location_route__company_id
msgid "Leave this field empty if this route is shared between all companies"
msgstr ""
"Để trống trường này nếu tuyến đường này được chia sẻ giữa tất cả các công ty"

#. module: stock
#: model_terms:ir.ui.view,arch_db:stock.report_stock_rule
msgid "Legend"
msgstr ""

#. module: stock
#: model:ir.model.fields,help:stock.field_stock_location__company_id
#: model:ir.model.fields,help:stock.field_stock_quant__company_id
msgid "Let this field empty if this location is shared between companies"
msgstr "Để trống nếu địa điểm này được chia sẽ giữa các công ty"

#. module: stock
#: model_terms:ir.ui.view,arch_db:stock.view_move_form
msgid "Linked Moves"
msgstr "Dịch chuyển liên kết"

#. module: stock
#: model_terms:ir.ui.view,arch_db:stock.view_inventory_form
msgid "List view of lines"
msgstr "Danh sách xem chi tiết"

#. module: stock
#: model_terms:ir.ui.view,arch_db:stock.view_location_form
msgid "Localization"
msgstr "Bản địa hoá"

#. module: stock
#: model_terms:ir.ui.view,arch_db:stock.view_production_lot_form
msgid "Locate"
msgstr "Định vị"

#. module: stock
#: selection:barcode.rule,type:0
#: model:ir.model.fields,field_description:stock.field_product_template__location_id
#: model:ir.model.fields,field_description:stock.field_stock_change_product_qty__location_id
#: model:ir.model.fields,field_description:stock.field_stock_fixed_putaway_strat__fixed_location_id
#: model:ir.model.fields,field_description:stock.field_stock_inventory_line__location_id
#: model:ir.model.fields,field_description:stock.field_stock_quant__location_id
#: model:ir.model.fields,field_description:stock.field_stock_quant_package__location_id
#: model:ir.model.fields,field_description:stock.field_stock_scrap__location_id
#: model:ir.model.fields,field_description:stock.field_stock_warehouse_orderpoint__location_id
#: model:ir.model.fields,field_description:stock.field_stock_warn_insufficient_qty__location_id
#: model:ir.model.fields,field_description:stock.field_stock_warn_insufficient_qty_scrap__location_id
#: model_terms:ir.ui.view,arch_db:stock.quant_package_search_view
#: model_terms:ir.ui.view,arch_db:stock.quant_search_view
#: model_terms:ir.ui.view,arch_db:stock.stock_scrap_search_view
#: model_terms:ir.ui.view,arch_db:stock.view_location_tree2
#: model_terms:ir.ui.view,arch_db:stock.view_move_search
#: model_terms:ir.ui.view,arch_db:stock.warehouse_orderpoint_search
msgid "Location"
msgstr "Địa điểm"

#. module: stock
#: model:ir.actions.report,name:stock.action_report_location_barcode
msgid "Location Barcode"
msgstr ""

#. module: stock
#: model:ir.model.fields,field_description:stock.field_stock_location__name
msgid "Location Name"
msgstr "Tên Địa điểm"

#. module: stock
#: model:ir.model.fields,field_description:stock.field_stock_warehouse__lot_stock_id
msgid "Location Stock"
msgstr "Địa điểm Kho"

#. module: stock
#: model:ir.model.fields,field_description:stock.field_stock_location__usage
msgid "Location Type"
msgstr "Kiểu Địa điểm"

#. module: stock
#: model:ir.model.fields,help:stock.field_stock_move__location_dest_id
msgid "Location where the system will stock the finished products."
msgstr "Địa điểm lưu trữ thành phẩm."

#. module: stock
#: model:ir.actions.act_window,name:stock.action_location_form
#: model:ir.ui.menu,name:stock.menu_action_location_form
#: model_terms:ir.ui.view,arch_db:stock.res_config_settings_view_form
#: model_terms:ir.ui.view,arch_db:stock.view_move_picking_form
#: model_terms:ir.ui.view,arch_db:stock.view_picking_type_form
#: model_terms:ir.ui.view,arch_db:stock.view_warehouse
msgid "Locations"
msgstr "Địa điểm"

#. module: stock
#: model_terms:ir.ui.view,arch_db:stock.view_picking_form
msgid "Lock"
msgstr "Khoá"

#. module: stock
#: model_terms:ir.ui.view,arch_db:stock.product_category_form_view_inherit
#: model_terms:ir.ui.view,arch_db:stock.view_location_form
msgid "Logistics"
msgstr "Tuyến hậu cần"

#. module: stock
#: selection:barcode.rule,type:0
#: model:ir.model.fields,field_description:stock.field_stock_scrap__lot_id
msgid "Lot"
msgstr "Lô"

#. module: stock
#: model:ir.model,name:stock.model_stock_production_lot
msgid "Lot/Serial"
msgstr "Lô/Sê-ri"

#. module: stock
#: model_terms:ir.ui.view,arch_db:stock.report_stock_body_print
#: model_terms:ir.ui.view,arch_db:stock.report_stock_inventory
msgid "Lot/Serial #"
msgstr ""

#. module: stock
#: model_terms:ir.ui.view,arch_db:stock.message_body
msgid "Lot/Serial :"
msgstr "Số Lô/Sơ-ri"

#. module: stock
#: model:ir.model.fields,field_description:stock.field_stock_inventory_line__prod_lot_id
#: model:ir.model.fields,field_description:stock.field_stock_move_line__lot_id
#: model:ir.model.fields,field_description:stock.field_stock_production_lot__name
#: model:ir.model.fields,field_description:stock.field_stock_quant__lot_id
#: model_terms:ir.ui.view,arch_db:stock.product_form_view_procurement_button
#: model_terms:ir.ui.view,arch_db:stock.product_template_form_view_procurement_button
#: model_terms:ir.ui.view,arch_db:stock.quant_search_view
#: model_terms:ir.ui.view,arch_db:stock.report_delivery_document
#: model_terms:ir.ui.view,arch_db:stock.report_package_barcode
msgid "Lot/Serial Number"
msgstr "Số Lô/Sê-ri"

#. module: stock
#: model:ir.actions.report,name:stock.action_report_lot_label
msgid "Lot/Serial Number (PDF)"
msgstr ""

#. module: stock
#: model_terms:ir.ui.view,arch_db:stock.view_inventory_tree
msgid "Lot/Serial Number Inventory"
msgstr "Kiểm kho Số Lô/Sê-ri"

#. module: stock
#: model:ir.model.fields,field_description:stock.field_stock_move_line__lot_name
msgid "Lot/Serial Number Name"
msgstr ""

#. module: stock
#: model:ir.model.fields,field_description:stock.field_res_config_settings__group_stock_production_lot
msgid "Lots & Serial Numbers"
msgstr "Số Lô & Serial"

#. module: stock
#: model_terms:ir.ui.view,arch_db:stock.res_config_settings_view_form
msgid "Lots &amp; Serial numbers will appear on the delivery slip"
msgstr "Số Lô &amp; Sê-ri sẽ được hiển thị trên phiếu giao hàng"

#. module: stock
#: model:ir.model.fields,field_description:stock.field_stock_move_line__lots_visible
msgid "Lots Visible"
msgstr "Hiển thị số Lô"

#. module: stock
#: model_terms:ir.ui.view,arch_db:stock.view_stock_track_confirmation
msgid "Lots or serial numbers were not provided to tracked products"
msgstr "Số Lô / Sê-ri không được cung cấp để theo vết các sản phẩm"

#. module: stock
#: model:ir.actions.act_window,name:stock.action_production_lot_form
#: model:ir.ui.menu,name:stock.menu_action_production_lot_form
#: model_terms:ir.ui.view,arch_db:stock.view_production_lot_form
#: model_terms:ir.ui.view,arch_db:stock.view_production_lot_form_simple
#: model_terms:ir.ui.view,arch_db:stock.view_production_lot_tree
msgid "Lots/Serial Numbers"
msgstr "Số Lô/Sê-ri"

#. module: stock
#: model:ir.model.fields,field_description:stock.field_stock_warehouse__mto_pull_id
msgid "MTO rule"
msgstr "Quy tắc MTO"

#. module: stock
#: model:ir.model.fields,field_description:stock.field_stock_picking__message_main_attachment_id
#: model:ir.model.fields,field_description:stock.field_stock_production_lot__message_main_attachment_id
msgid "Main Attachment"
msgstr "Đính kèm chính"

#. module: stock
#: code:addons/stock/models/stock_warehouse.py:288
#: code:addons/stock/models/stock_warehouse.py:629
#: model:stock.location.route,name:stock.route_warehouse0_mto
#, python-format
msgid "Make To Order"
msgstr "Cung ứng theo đơn hàng (MTO)"

#. module: stock
#: model:res.groups,name:stock.group_tracking_owner
msgid "Manage Different Stock Owners"
msgstr "Quản lý các chủ sở hữu kho"

#. module: stock
#: model:res.groups,name:stock.group_production_lot
msgid "Manage Lots / Serial Numbers"
msgstr "Quản lý Số Lô / Sê-ri"

#. module: stock
#: model:res.groups,name:stock.group_stock_multi_locations
msgid "Manage Multiple Stock Locations"
msgstr "Quản lý Đa Địa điểm Kho"

#. module: stock
#: model:res.groups,name:stock.group_stock_multi_warehouses
msgid "Manage Multiple Warehouses"
msgstr "Quản lý Đa Nhà kho"

#. module: stock
#: model:res.groups,name:stock.group_tracking_lot
msgid "Manage Packages"
msgstr "Quản lý các Gói"

#. module: stock
#: model:res.groups,name:stock.group_adv_location
msgid "Manage Push and Pull inventory flows"
msgstr "Quản lý các chu trình kho Push và Pull"

#. module: stock
#: model_terms:ir.ui.view,arch_db:stock.res_config_settings_view_form
msgid "Manage product packagings (e.g. pack of 6 bottles, box of 10 pieces)"
msgstr "Quản lý cách thức đóng gói (vd: Thùng 6 Chái, Hộp 10 Chiếc, v.v.)"

#. module: stock
#: model_terms:ir.ui.view,arch_db:stock.res_config_settings_view_form
msgid "Manage several warehouses"
msgstr "Quản lý nhiều Nhà kho"

#. module: stock
#: model:res.groups,name:stock.group_stock_manager
msgid "Manager"
msgstr "Người quản lý"

#. module: stock
#: selection:stock.rule,auto:0
msgid "Manual Operation"
msgstr "Vận hành Thủ công"

#. module: stock
#: selection:res.config.settings,module_procurement_jit:0
msgid "Manually or based on automatic scheduler"
msgstr "Thủ công hoặc dựa trên trình điều độ tự động"

#. module: stock
#: selection:stock.rule,action:0
msgid "Manufacture"
msgstr "Sản xuất"

#. module: stock
#: model_terms:ir.ui.view,arch_db:stock.stock_move_line_view_search
msgid "Manufacturing"
msgstr "Sản xuất"

#. module: stock
#: selection:stock.picking.type,code:0
msgid "Manufacturing Operation"
msgstr "Hoạt động Sản xuất"

#. module: stock
#: model_terms:ir.ui.view,arch_db:stock.view_picking_form
msgid "Mark as Todo"
msgstr "Đánh dấu Cần làm"

#. module: stock
#: model:ir.ui.menu,name:stock.menu_stock_inventory_control
msgid "Master Data"
msgstr "Dữ liệu Gốc"

#. module: stock
#: model:ir.model.fields,field_description:stock.field_stock_warehouse_orderpoint__product_max_qty
msgid "Maximum Quantity"
msgstr "Số lượng tối đa"

#. module: stock
#: model:ir.model.fields,field_description:stock.field_stock_picking__message_has_error
#: model:ir.model.fields,field_description:stock.field_stock_production_lot__message_has_error
msgid "Message Delivery error"
msgstr ""

#. module: stock
#: model:ir.model.fields,field_description:stock.field_res_partner__picking_warn_msg
msgid "Message for Stock Picking"
msgstr "Thông điệp cho Giao/Nhận"

#. module: stock
#: model:ir.model.fields,field_description:stock.field_stock_picking__message_ids
#: model:ir.model.fields,field_description:stock.field_stock_production_lot__message_ids
msgid "Messages"
msgstr "Thông điệp"

#. module: stock
#: model:ir.model.fields,field_description:stock.field_product_removal__method
msgid "Method"
msgstr "Phương thức"

#. module: stock
#: model:ir.model.fields,field_description:stock.field_res_config_settings__propagation_minimum_delta
msgid "Minimum Delta for Propagation"
msgstr ""

#. module: stock
#: model:ir.model.fields,field_description:stock.field_res_company__propagation_minimum_delta
msgid ""
"Minimum Delta for Propagation of a Date Change on moves linked together"
msgstr ""
"Minimum Delta for Propagation of a Date Change on moves linked together"

#. module: stock
#: model:ir.model,name:stock.model_stock_warehouse_orderpoint
msgid "Minimum Inventory Rule"
msgstr "Quy tắc tồn kho tối thiểu"

#. module: stock
#: model:ir.model.fields,field_description:stock.field_stock_warehouse_orderpoint__product_min_qty
msgid "Minimum Quantity"
msgstr "Số lượng tối thiểu"

#. module: stock
#: model:ir.model.fields,field_description:stock.field_product_product__orderpoint_ids
msgid "Minimum Stock Rules"
msgstr "Quy tắc tồn kho tối thiểu"

#. module: stock
#: model_terms:ir.ui.view,arch_db:stock.view_warehouse_orderpoint_form
msgid "Misc"
msgstr "Khác"

#. module: stock
#: model_terms:ir.actions.act_window,help:stock.action_picking_tree
msgid ""
"Most operations are prepared automatically by Odoo according\n"
"                to your preconfigured logistics rules, but you can also record\n"
"                manual stock movements."
msgstr ""
"Hầu hết các hoạt động được chuẩn bị tự động bởi Odoo theo các quy tắc hậu cần \n"
"                được định cấu hình trước của bạn, nhưng bạn cũng có thể ghi lại \n"
"                các dịch chuyển kho theo thủ công."

#. module: stock
#: model:ir.model.fields,field_description:stock.field_stock_package_level__move_ids
#: model:ir.model.fields,field_description:stock.field_stock_return_picking_line__move_id
msgid "Move"
msgstr "Dịch chuyển"

#. module: stock
#: model_terms:ir.ui.view,arch_db:stock.view_stock_move_operations
msgid "Move Detail"
msgstr "Thông tin dịch chuyển"

#. module: stock
#: model:ir.model.fields,field_description:stock.field_stock_move__picking_type_entire_packs
#: model:ir.model.fields,field_description:stock.field_stock_move_line__picking_type_entire_packs
#: model:ir.model.fields,field_description:stock.field_stock_picking__picking_type_entire_packs
#: model:ir.model.fields,field_description:stock.field_stock_picking_type__show_entire_packs
msgid "Move Entire Packages"
msgstr ""

#. module: stock
#: model:ir.model.fields,field_description:stock.field_stock_move__move_line_ids
#: model:ir.model.fields,field_description:stock.field_stock_package_destination__move_line_ids
#: model:ir.model.fields,field_description:stock.field_stock_package_level__move_line_ids
msgid "Move Line"
msgstr "Phát sinh Kế toán"

#. module: stock
#: model:ir.model.fields,field_description:stock.field_stock_move__move_line_nosuggest_ids
msgid "Move Line Nosuggest"
msgstr "Chi tiết Dịch chuyển không khuyến cáo"

#. module: stock
#: model_terms:ir.ui.view,arch_db:stock.view_move_line_form
#: model_terms:ir.ui.view,arch_db:stock.view_move_line_tree
msgid "Move Lines"
msgstr "Chi tiết Dịch chuyển"

#. module: stock
#: model:ir.model.fields,field_description:stock.field_stock_rule__procure_method
msgid "Move Supply Method"
msgstr "Phương thức Cung cấp"

#. module: stock
#: model:ir.model.fields,help:stock.field_stock_move__date
msgid ""
"Move date: scheduled date until move is done, then date of actual move "
"processing"
msgstr ""
"Ngày dịch chuyển: ngày dự kiến cho tới khi dịch chuyển kho được hoàn thành, "
"sau đó ngày dịch chuyển thực tế được xử lý"

#. module: stock
#: model:ir.model.fields,help:stock.field_stock_move__origin_returned_move_id
msgid "Move that created the return move"
msgstr "Dịch chuyển mà tạo ra dịch chuyển trả hàng"

#. module: stock
#: model:ir.actions.act_window,name:stock.act_product_stock_move_open
#: model:ir.model.fields,field_description:stock.field_stock_return_picking__product_return_moves
#: model_terms:ir.ui.view,arch_db:stock.stock_move_tree
#: model_terms:ir.ui.view,arch_db:stock.view_move_tree
#: model_terms:ir.ui.view,arch_db:stock.view_move_tree_receipt_picking
#: model_terms:ir.ui.view,arch_db:stock.view_move_tree_receipt_picking_board
msgid "Moves"
msgstr "Dịch chuyển"

#. module: stock
#: model:ir.model.fields,help:stock.field_stock_warehouse_orderpoint__group_id
msgid ""
"Moves created through this orderpoint will be put in this procurement group."
" If none is given, the moves generated by stock rules will be grouped into "
"one big picking."
msgstr ""

#. module: stock
#: model:ir.model.fields,field_description:stock.field_res_config_settings__group_stock_adv_location
msgid "Multi-Step Routes"
msgstr "Các Tuyến nhiều bước"

#. module: stock
#: model:ir.model.fields,field_description:stock.field_res_config_settings__group_stock_multi_warehouses
msgid "Multi-Warehouses"
msgstr "Đa Nhà kho"

#. module: stock
#: model_terms:ir.ui.view,arch_db:stock.view_picking_internal_search
msgid "My Activities"
msgstr "Hoạt động của Tôi"

#. module: stock
#: model:ir.model.fields,field_description:stock.field_product_putaway__name
#: model:ir.model.fields,field_description:stock.field_product_removal__name
#: model:ir.model.fields,field_description:stock.field_stock_rule__name
#: model:ir.model.fields,field_description:stock.field_stock_warehouse_orderpoint__name
msgid "Name"
msgstr "Tên"

#. module: stock
#: model_terms:ir.ui.view,arch_db:stock.product_template_search_form_view_stock
#: model_terms:ir.ui.view,arch_db:stock.stock_product_search_form_view
msgid "Negative Forecasted Quantity"
msgstr ""

#. module: stock
#: model_terms:ir.ui.view,arch_db:stock.quant_search_view
msgid "Negative Stock"
msgstr "Tồn kho âm"

#. module: stock
#: code:addons/stock/models/stock_scrap.py:25
#: code:addons/stock/models/stock_scrap.py:69
#: code:addons/stock/models/stock_scrap.py:70 selection:stock.move,state:0
#: selection:stock.package_level,state:0
#, python-format
msgid "New"
msgstr "Mới"

#. module: stock
#: code:addons/stock/models/stock_move_line.py:169
#: code:addons/stock/models/stock_picking.py:612
#, python-format
msgid "New Move:"
msgstr "Dịch chuyển mới:"

#. module: stock
#: model:ir.model.fields,field_description:stock.field_stock_change_product_qty__new_quantity
msgid "New Quantity on Hand"
msgstr "SL mới trong kho"

#. module: stock
#: model:ir.actions.act_window,name:stock.action_picking_form
msgid "New Transfer"
msgstr "Dịch chuyển mới"

#. module: stock
#: model:ir.model.fields,field_description:stock.field_stock_picking__activity_date_deadline
#: model:ir.model.fields,field_description:stock.field_stock_production_lot__activity_date_deadline
msgid "Next Activity Deadline"
msgstr "Hạn chót lần hành động kế tiếp"

#. module: stock
#: model:ir.model.fields,field_description:stock.field_stock_picking__activity_summary
#: model:ir.model.fields,field_description:stock.field_stock_production_lot__activity_summary
msgid "Next Activity Summary"
msgstr "Tóm tắt hoạt động tiếp theo"

#. module: stock
#: model:ir.model.fields,field_description:stock.field_stock_picking__activity_type_id
#: model:ir.model.fields,field_description:stock.field_stock_production_lot__activity_type_id
msgid "Next Activity Type"
msgstr "Kiểu hành động kế tiếp"

#. module: stock
#: model_terms:ir.ui.view,arch_db:stock.exception_on_picking
msgid "Next transfer(s) impacted:"
msgstr ""

#. module: stock
#: model_terms:ir.ui.view,arch_db:stock.view_backorder_confirmation
msgid "No Backorder"
msgstr "Không tạo phần dở dang"

#. module: stock
#: selection:res.partner,picking_warn:0
msgid "No Message"
msgstr "Không có thông điệp"

#. module: stock
#: model:ir.model.fields,field_description:stock.field_res_config_settings__use_propagation_minimum_delta
msgid "No Rescheduling Propagation"
msgstr "Không gửi lại Loan báo"

#. module: stock
#: selection:product.template,tracking:0
msgid "No Tracking"
msgstr "Không Truy vết"

#. module: stock
#: model_terms:ir.actions.act_window,help:stock.quantsact
msgid "No inventory found"
msgstr ""

#. module: stock
#: code:addons/stock/models/stock_move_line.py:408
#, python-format
msgid "No negative quantities allowed"
msgstr "Không cho phép số lượng âm"

#. module: stock
#: model_terms:ir.ui.view,arch_db:stock.report_stock_inventory
msgid "No operation made on this lot."
msgstr "Không có hoạt động liên quan đến lô này."

#. module: stock
#: code:addons/stock/models/stock_rule.py:305
#, python-format
msgid ""
"No procurement rule found in location \"%s\" for product \"%s\".\n"
" Check routes configuration."
msgstr ""

#. module: stock
#: code:addons/stock/wizard/stock_picking_return.py:59
#, python-format
msgid ""
"No products to return (only lines in Done state and not fully returned yet "
"can be returned)."
msgstr ""

#. module: stock
#: code:addons/stock/models/stock_rule.py:172
#, python-format
msgid "No source location defined on stock rule: %s!"
msgstr ""

#. module: stock
#: selection:stock.move,priority:0 selection:stock.picking,priority:0
msgid "Normal"
msgstr "Thông thường"

#. module: stock
#: selection:stock.move,priority:0 selection:stock.picking,priority:0
msgid "Not urgent"
msgstr "Không gấp"

#. module: stock
#: model_terms:ir.ui.view,arch_db:stock.view_picking_form
msgid "Note"
msgstr "Ghi chú"

#. module: stock
#: model:ir.model.fields,field_description:stock.field_stock_move__note
#: model:ir.model.fields,field_description:stock.field_stock_picking__note
#: model_terms:ir.ui.view,arch_db:stock.view_inventory_form
msgid "Notes"
msgstr "Ghi chú"

#. module: stock
#: code:addons/stock/models/stock_picking.py:562
#, python-format
msgid "Nothing to check the availability for."
msgstr "Không có gì để kiểm tra tính khả dụng."

#. module: stock
#: model:ir.model.fields,field_description:stock.field_stock_picking__message_needaction_counter
#: model:ir.model.fields,field_description:stock.field_stock_production_lot__message_needaction_counter
msgid "Number of Actions"
msgstr "Số lượng Hành động"

#. module: stock
#: model:ir.model.fields,help:stock.field_stock_warehouse_orderpoint__lead_days
msgid ""
"Number of days after the orderpoint is triggered to receive the products or "
"to order to the vendor"
msgstr ""
"Số ngày để nhận hàng hoặc đặt hàng nhà cung cấp sau khi điểm đặt hàng "
"(orderpoint) được tri-gơ"

#. module: stock
#: model:ir.model.fields,field_description:stock.field_stock_picking__message_has_error_counter
#: model:ir.model.fields,field_description:stock.field_stock_production_lot__message_has_error_counter
msgid "Number of error"
msgstr "Số lỗi"

#. module: stock
#: model:ir.model.fields,help:stock.field_stock_picking__message_needaction_counter
#: model:ir.model.fields,help:stock.field_stock_production_lot__message_needaction_counter
msgid "Number of messages which requires an action"
msgstr "Số thông điệp cần có hành động"

#. module: stock
#: model:ir.model.fields,help:stock.field_stock_picking__message_has_error_counter
#: model:ir.model.fields,help:stock.field_stock_production_lot__message_has_error_counter
msgid "Number of messages with delivery error"
msgstr ""

#. module: stock
#: model:ir.model.fields,help:stock.field_stock_picking__message_unread_counter
#: model:ir.model.fields,help:stock.field_stock_production_lot__message_unread_counter
msgid "Number of unread messages"
msgstr "Số thông điệp chưa đọc"

#. module: stock
#: code:addons/stock/models/stock_picking.py:73
#, python-format
msgid "OK"
msgstr "Đồng ý"

#. module: stock
#: model_terms:ir.ui.view,arch_db:stock.view_stock_quant_tree
msgid "On Hand"
msgstr "Thực tế"

#. module: stock
#: model_terms:ir.ui.view,arch_db:stock.product_template_kanban_stock_view
msgid "On hand:"
msgstr "Thực tế:"

#. module: stock
#: model_terms:ir.actions.act_window,help:stock.action_receipt_picking_move
msgid ""
"Once you receive an order, you can filter based on the name of\n"
"                the vendor or the purchase order reference. Then you can confirm\n"
"                all products received using the buttons on the right of each line."
msgstr ""

#. module: stock
#: code:addons/stock/models/stock_inventory.py:121
#, python-format
msgid "One Lot/Serial Number"
msgstr "Một số Lô/Sê-ri"

#. module: stock
#: code:addons/stock/models/stock_inventory.py:119
#, python-format
msgid "One owner only"
msgstr "Chỉ một chủ sở hữu"

#. module: stock
#: code:addons/stock/models/stock_inventory.py:114
#, python-format
msgid "One product category"
msgstr "Một nhóm sản phẩm"

#. module: stock
#: code:addons/stock/models/stock_inventory.py:119
#, python-format
msgid "One product for a specific owner"
msgstr "Một sản phẩm cho một chủ sở hữu cụ thể"

#. module: stock
#: code:addons/stock/models/stock_inventory.py:115
#, python-format
msgid "One product only"
msgstr "Chỉ một sản phẩm"

#. module: stock
#: code:addons/stock/models/stock_rule.py:97
#: model:ir.model.fields,field_description:stock.field_stock_move__picking_type_id
#: model:ir.model.fields,field_description:stock.field_stock_picking__picking_type_id
#: model:ir.model.fields,field_description:stock.field_stock_picking_type__name
#: model:ir.model.fields,field_description:stock.field_stock_rule__picking_type_id
#: model_terms:ir.ui.view,arch_db:stock.view_picking_internal_search
#: model_terms:ir.ui.view,arch_db:stock.view_pickingtype_filter
#, python-format
msgid "Operation Type"
msgstr "Kiểu hoạt động"

#. module: stock
#: model:ir.model.fields,field_description:stock.field_stock_picking_type__return_picking_type_id
msgid "Operation Type for Returns"
msgstr "Kiểu Hoạt động cho hoạt động trả hàng"

#. module: stock
#: model_terms:ir.ui.view,arch_db:stock.view_picking_type_form
#: model_terms:ir.ui.view,arch_db:stock.view_picking_type_list
#: model_terms:ir.ui.view,arch_db:stock.view_picking_type_tree
#: model_terms:ir.ui.view,arch_db:stock.view_warehouse
msgid "Operation Types"
msgstr "Kiểu Giao Nhận"

#. module: stock
#: model:ir.actions.report,name:stock.action_report_picking_type_label
msgid "Operation type (PDF)"
msgstr ""

#. module: stock
#: model:ir.model.fields,field_description:stock.field_stock_picking__move_line_ids
#: model:ir.ui.menu,name:stock.menu_stock_warehouse_mgmt
#: model_terms:ir.ui.view,arch_db:stock.res_config_settings_view_form
#: model_terms:ir.ui.view,arch_db:stock.view_picking_form
#: model_terms:ir.ui.view,arch_db:stock.view_template_property_form
msgid "Operations"
msgstr "Giao Nhận"

#. module: stock
#: model:ir.actions.act_window,name:stock.action_picking_type_list
#: model:ir.ui.menu,name:stock.menu_pickingtype
msgid "Operations Types"
msgstr "Kiểu Giao Nhận"

#. module: stock
#: model:ir.model.fields,field_description:stock.field_stock_picking__move_line_ids_without_package
msgid "Operations without package"
msgstr ""

#. module: stock
#: model:ir.model.fields,help:stock.field_stock_move__partner_id
msgid ""
"Optional address where goods are to be delivered, specifically used for "
"allotment"
msgstr ""
"Tùy chọn địa chỉ mà hàng hoá được giao đến, đặc biệt được sử dụng cho giao "
"hàng"

#. module: stock
#: model:ir.model.fields,help:stock.field_stock_location__posx
#: model:ir.model.fields,help:stock.field_stock_location__posy
#: model:ir.model.fields,help:stock.field_stock_location__posz
msgid "Optional localization details, for information purpose only"
msgstr "Thông tin chi tiết về việc lưu trữ. chỉ dành cho mục đích thông tin"

#. module: stock
#: model:ir.model.fields,help:stock.field_stock_move__returned_move_ids
msgid "Optional: all returned moves created from this move"
msgstr "Tùy chọn: tất cả dịch chuyển trả hàng được tạo từ dịch chuyển này"

#. module: stock
#: model:ir.model.fields,help:stock.field_stock_move__move_dest_ids
msgid "Optional: next stock move when chaining them"
msgstr "Tuỳ chọn: dịch chuyển kế tiếp, khi xâu chuỗi chúng"

#. module: stock
#: model:ir.model.fields,help:stock.field_stock_move__move_orig_ids
msgid "Optional: previous stock move when chaining them"
msgstr "Tuỳ chọn: dịch chuyển trước, khi xâu chuỗi chúng"

#. module: stock
#: model_terms:ir.ui.view,arch_db:stock.view_stock_rule_form
msgid "Options"
msgstr "Tùy chọn"

#. module: stock
#: model_terms:ir.ui.view,arch_db:stock.view_picking_internal_search
msgid "Order Date"
msgstr "Ngày đặt hàng"

#. module: stock
#: model_terms:ir.ui.view,arch_db:stock.view_move_form
#: model_terms:ir.ui.view,arch_db:stock.view_picking_internal_search
msgid "Origin"
msgstr "Nguồn gốc"

#. module: stock
#: model_terms:ir.ui.view,arch_db:stock.view_move_form
msgid "Origin Moves"
msgstr "Dịch chuyển Gốc"

#. module: stock
#: model:ir.model.fields,field_description:stock.field_stock_move__origin_returned_move_id
msgid "Origin return move"
msgstr "Dịch chuyển gốc cho trả hàng"

#. module: stock
#: model:ir.model.fields,field_description:stock.field_stock_return_picking__original_location_id
msgid "Original Location"
msgstr "Địa điểm Gốc"

#. module: stock
#: model:ir.model.fields,field_description:stock.field_stock_move__move_orig_ids
msgid "Original Move"
msgstr "Dịch chuyền gốc"

#. module: stock
#: model:ir.model.fields,field_description:stock.field_stock_warehouse__out_type_id
msgid "Out Type"
msgstr "Kiểu xuất"

#. module: stock
#: model:ir.model.fields,field_description:stock.field_product_product__outgoing_qty
#: model:ir.model.fields,field_description:stock.field_product_template__outgoing_qty
#: model_terms:ir.ui.view,arch_db:stock.view_move_search
msgid "Outgoing"
msgstr "Số lượng ra"

#. module: stock
#: model:ir.model.fields,field_description:stock.field_stock_warehouse__delivery_steps
msgid "Outgoing Shipments"
msgstr ""

#. module: stock
#: code:addons/stock/models/stock_warehouse.py:446
#, python-format
msgid "Output"
msgstr "Đầu ra"

#. module: stock
#: model:ir.model.fields,field_description:stock.field_stock_warehouse__wh_output_stock_loc_id
msgid "Output Location"
msgstr "Địa điểm đầu ra"

#. module: stock
#: selection:stock.picking,activity_state:0
#: selection:stock.production.lot,activity_state:0
msgid "Overdue"
msgstr "Quá hạn"

#. module: stock
#: model:ir.model.fields,field_description:stock.field_stock_overprocessed_transfer__overprocessed_product_name
msgid "Overprocessed Product Name"
msgstr "Tên sản phẩm được xử lý quá mức"

#. module: stock
#: model:ir.ui.menu,name:stock.stock_picking_type_menu
#: model_terms:ir.ui.view,arch_db:stock.view_stock_rules_report
msgid "Overview"
msgstr "Tổng quan"

#. module: stock
#: model:ir.model.fields,field_description:stock.field_stock_inventory_line__partner_id
#: model:ir.model.fields,field_description:stock.field_stock_location__partner_id
#: model:ir.model.fields,field_description:stock.field_stock_move_line__owner_id
#: model:ir.model.fields,field_description:stock.field_stock_picking__owner_id
#: model:ir.model.fields,field_description:stock.field_stock_quant__owner_id
#: model:ir.model.fields,field_description:stock.field_stock_quant_package__owner_id
#: model:ir.model.fields,field_description:stock.field_stock_scrap__owner_id
#: model_terms:ir.ui.view,arch_db:stock.quant_search_view
#: model_terms:ir.ui.view,arch_db:stock.view_move_line_form
msgid "Owner"
msgstr "Chủ sở hữu"

#. module: stock
#: model:ir.model.fields,field_description:stock.field_stock_move__restrict_partner_id
msgid "Owner "
msgstr "Chủ sở hữu"

#. module: stock
#: model_terms:ir.ui.view,arch_db:stock.message_body
msgid "Owner :"
msgstr "Chủ sở hữu:"

#. module: stock
#: model:ir.model.fields,help:stock.field_stock_location__partner_id
msgid "Owner of the location if not internal"
msgstr "Chủ sở hữu của địa điểm nếu nó thuộc ngoài công ty"

#. module: stock
#: model:ir.model.fields,help:stock.field_stock_move_line__owner_id
msgid "Owner of the quants"
msgstr "Chủ sở hữu của quant"

#. module: stock
#: code:addons/stock/models/product.py:340
#, python-format
msgid "P&L Qty"
msgstr "SL P&L"

#. module: stock
#. openerp-web
#: code:addons/stock/static/src/xml/stock_traceability_report_backend.xml:6
#, python-format
msgid "PRINT"
msgstr "IN"

#. module: stock
#: code:addons/stock/models/stock_warehouse.py:742
#: model:ir.model.fields,field_description:stock.field_stock_inventory_line__package_id
#, python-format
msgid "Pack"
msgstr "Gói"

#. module: stock
#: model:ir.model.fields,field_description:stock.field_stock_warehouse__pack_type_id
msgid "Pack Type"
msgstr "Kiểu đóng gói"

#. module: stock
#: selection:stock.warehouse,delivery_steps:0
msgid "Pack goods, send goods in output and then deliver (3 steps)"
msgstr ""

#. module: stock
#: selection:barcode.rule,type:0
#: model:ir.model.fields,field_description:stock.field_stock_package_level__package_id
#: model:ir.model.fields,field_description:stock.field_stock_quant__package_id
#: model:ir.model.fields,field_description:stock.field_stock_scrap__package_id
#: model_terms:ir.ui.view,arch_db:stock.quant_package_search_view
#: model_terms:ir.ui.view,arch_db:stock.quant_search_view
#: model_terms:ir.ui.view,arch_db:stock.report_picking
#: model_terms:ir.ui.view,arch_db:stock.view_quant_package_form
#: model_terms:ir.ui.view,arch_db:stock.view_quant_package_tree
msgid "Package"
msgstr "Gói"

#. module: stock
#: model:ir.actions.report,name:stock.action_report_quant_package_barcode_small
msgid "Package Barcode (PDF)"
msgstr ""

#. module: stock
#: model:ir.actions.report,name:stock.action_report_quant_package_barcode
msgid "Package Barcode with Content"
msgstr ""

#. module: stock
#: model_terms:ir.ui.view,arch_db:stock.report_package_barcode
msgid "Package Content"
msgstr "Nội dung gói hàng"

#. module: stock
#: model:ir.model.fields,field_description:stock.field_stock_move__package_level_id
#: model:ir.model.fields,field_description:stock.field_stock_move_line__package_level_id
#: model:ir.model.fields,field_description:stock.field_stock_picking__package_level_ids
msgid "Package Level"
msgstr ""

#. module: stock
#: model:ir.model.fields,field_description:stock.field_stock_picking__package_level_ids_details
msgid "Package Level Ids Details"
msgstr ""

#. module: stock
#: model_terms:ir.ui.view,arch_db:stock.quant_package_search_view
msgid "Package Name"
msgstr "Tên Gói"

#. module: stock
#: model:ir.model.fields,field_description:stock.field_stock_quant_package__name
#: model_terms:ir.ui.view,arch_db:stock.view_quant_package_form
msgid "Package Reference"
msgstr "Tham chiếu Gói"

#. module: stock
#: model_terms:ir.ui.view,arch_db:stock.report_package_barcode_small
msgid "Package Reference:"
msgstr "Tham chiếu Gói:"

#. module: stock
#: model_terms:ir.ui.view,arch_db:stock.view_quant_package_form
msgid "Package Transfers"
msgstr "Dịch chuyển Gói"

#. module: stock
#: model:ir.model.fields,field_description:stock.field_stock_quant_package__packaging_id
msgid "Package Type"
msgstr "Kiểu đóng gói"

#. module: stock
#: model_terms:ir.ui.view,arch_db:stock.report_package_barcode
#: model_terms:ir.ui.view,arch_db:stock.report_package_barcode_small
msgid "Package Type:"
msgstr "Kiểu Đóng gói:"

#. module: stock
#: model:ir.actions.act_window,name:stock.action_package_view
#: model:ir.model,name:stock.model_stock_quant_package
#: model:ir.ui.menu,name:stock.menu_package
#: model_terms:ir.ui.view,arch_db:stock.view_picking_form
#: model_terms:ir.ui.view,arch_db:stock.view_picking_type_form
msgid "Packages"
msgstr "Gói hàng"

#. module: stock
#: model_terms:ir.actions.act_window,help:stock.action_package_view
msgid ""
"Packages are usually created by pack operations made on transfers and can "
"contains several different products. You can then reuse a package to move "
"its whole content somewhere else, or to pack it into another bigger package."
" A package can also be unpacked, allowing the disposal of its former content"
" as single units again."
msgstr ""
"Các gói hàng thường được tạo bởi các hoạt động đóng gói được thực hiện tại "
"mỗi điểm dịch chuyển và có thể chứa các sản phẩm khác nhau. Bạn có thể sử "
"dụng lại một gói để di chuyển toàn bộ hàng hoá trong gói đến chỗ khác, hoặc "
"đóng gói nó vào một gói khác lớn hơn. Một gói cũng có thể được dỡ ra, cho "
"phép tách lại các hàng hoá trong nó như nói ở trước thành các đơn vị đơn lẻ."

#. module: stock
#: model_terms:ir.ui.view,arch_db:stock.quant_package_search_view
msgid "Packaging"
msgstr "Đóng gói"

#. module: stock
#: model:ir.model.fields,field_description:stock.field_stock_warehouse__wh_pack_stock_loc_id
msgid "Packing Location"
msgstr "Địa điểm đóng gói"

#. module: stock
#: code:addons/stock/models/stock_warehouse.py:447
#, python-format
msgid "Packing Zone"
msgstr "Khu vực đóng gói"

#. module: stock
#: model_terms:ir.ui.view,arch_db:stock.view_procurement_compute_wizard
msgid "Parameters"
msgstr "Thông số"

#. module: stock
#: model:ir.model.fields,field_description:stock.field_stock_location__location_id
#: model:ir.model.fields,field_description:stock.field_stock_return_picking__parent_location_id
#: model_terms:ir.ui.view,arch_db:stock.view_location_search
msgid "Parent Location"
msgstr "Địa điểm Cha"

#. module: stock
#: model:ir.model.fields,field_description:stock.field_stock_location__parent_path
msgid "Parent Path"
msgstr ""

#. module: stock
#: selection:procurement.group,move_type:0
msgid "Partial"
msgstr "Một phần"

#. module: stock
#: selection:stock.move,state:0
msgid "Partially Available"
msgstr "Khả dụng Một phần"

#. module: stock
#: model:ir.model.fields,field_description:stock.field_procurement_group__partner_id
#: model:ir.model.fields,field_description:stock.field_stock_picking__partner_id
#: model_terms:ir.ui.view,arch_db:stock.view_move_search
msgid "Partner"
msgstr "Đối tác"

#. module: stock
#: model:ir.model.fields,field_description:stock.field_stock_rule__partner_address_id
msgid "Partner Address"
msgstr "Địa chỉ Đối tác"

#. module: stock
#: model_terms:ir.ui.view,arch_db:stock.view_inventory_filter
msgid "Physical Inventories by Date"
msgstr ""

#. module: stock
#: code:addons/stock/models/stock_warehouse.py:751
#: model:ir.model.fields,field_description:stock.field_stock_backorder_confirmation__pick_ids
#: model:ir.model.fields,field_description:stock.field_stock_immediate_transfer__pick_ids
#, python-format
msgid "Pick"
msgstr "Gom hàng"

#. module: stock
#: model:ir.model.fields,field_description:stock.field_stock_warehouse__pick_type_id
msgid "Pick Type"
msgstr "Kiểm Giao nhận"

#. module: stock
#: model:ir.model.fields,field_description:stock.field_stock_overprocessed_transfer__picking_id
#: model:ir.model.fields,field_description:stock.field_stock_package_destination__picking_id
#: model:ir.model.fields,field_description:stock.field_stock_package_level__picking_id
#: model:ir.model.fields,field_description:stock.field_stock_return_picking__picking_id
#: model:ir.model.fields,field_description:stock.field_stock_scrap__picking_id
#: model_terms:ir.ui.view,arch_db:stock.view_move_search
msgid "Picking"
msgstr "Giao nhận"

#. module: stock
#: model_terms:ir.ui.view,arch_db:stock.view_picking_internal_search
msgid "Picking List"
msgstr "Bảng kê hàng hoá"

#. module: stock
#: model_terms:ir.ui.view,arch_db:stock.view_picking_internal_search
msgid "Picking Lists"
msgstr "Bảng kê hàng hoá"

#. module: stock
#: model_terms:ir.ui.view,arch_db:stock.view_stock_quant_form
msgid "Picking Moves"
msgstr "Lấy hàng"

#. module: stock
#: model:ir.actions.report,name:stock.action_report_picking
msgid "Picking Operations"
msgstr "Hoạt động Giao nhận"

#. module: stock
#: model:ir.model,name:stock.model_stock_picking_type
msgid "Picking Type"
msgstr "Kiểu giao nhận"

#. module: stock
#: model_terms:ir.ui.view,arch_db:stock.vpicktree
msgid "Picking list"
msgstr "Bảng kế hàng giao nhận"

#. module: stock
#: model_terms:ir.ui.view,arch_db:stock.procurement_group_form_view
msgid "Pickings"
msgstr "Giao nhận"

#. module: stock
#: model_terms:ir.ui.view,arch_db:stock.view_picking_internal_search
msgid "Pickings already processed"
msgstr "Giao nhận đã xử lý rồi"

#. module: stock
#: model:ir.actions.act_window,name:stock.do_view_pickings
msgid "Pickings for Groups"
msgstr "Các giao nhận (picking) cùng nhóm"

#. module: stock
#: model_terms:ir.ui.view,arch_db:stock.view_picking_internal_search
msgid "Pickings that are late on scheduled time"
msgstr "Giao nhận mà bị muộn theo lịch ấn định"

#. module: stock
#: model_terms:ir.ui.view,arch_db:stock.view_stock_level_forecast_filter
msgid "Pivot"
msgstr "Pivot"

#. module: stock
#: selection:stock.picking,activity_state:0
#: selection:stock.production.lot,activity_state:0
msgid "Planned"
msgstr "Đã lên kế hoạch"

#. module: stock
#: model_terms:ir.ui.view,arch_db:stock.stock_picking_type_kanban
msgid "Planned Transfer"
msgstr "Luân chuyển đã hoạch định"

#. module: stock
#: code:addons/stock/models/stock_picking.py:690
#, python-format
msgid "Please add some items to move."
msgstr ""

#. module: stock
#: code:addons/stock/wizard/stock_picking_return.py:132
#, python-format
msgid "Please specify at least one non-zero quantity."
msgstr "Vui lòng chỉ ra ít nhất một số lượng khác 0."

#. module: stock
#: model_terms:ir.ui.view,arch_db:stock.quant_search_view
msgid "Positive Stock"
msgstr "Dự trữ Dương"

#. module: stock
#: model:ir.model.fields,field_description:stock.field_stock_move__product_packaging
msgid "Preferred Packaging"
msgstr "Kiện hàng ưu tiên"

#. module: stock
#: model:ir.model.fields,field_description:stock.field_product_replenish__route_ids
msgid "Preferred Routes"
msgstr "Các tuyến ưu thích"

#. module: stock
#: model:ir.model.fields,help:stock.field_stock_move__route_ids
msgid "Preferred route"
msgstr "Tuyến ưu tiên"

#. module: stock
#: selection:barcode.rule,type:0
msgid "Priced Product"
msgstr "Sản phẩm có Giá"

#. module: stock
#: model_terms:ir.ui.view,arch_db:stock.view_picking_form
msgid "Print"
msgstr "In"

#. module: stock
#: model:ir.model.fields,field_description:stock.field_stock_picking__printed
msgid "Printed"
msgstr "Đã được in"

#. module: stock
#: model:ir.model.fields,field_description:stock.field_stock_fixed_putaway_strat__sequence
#: model:ir.model.fields,field_description:stock.field_stock_move__priority
#: model:ir.model.fields,field_description:stock.field_stock_picking__priority
msgid "Priority"
msgstr "Mức độ ưu tiên"

#. module: stock
#: model:ir.model.fields,help:stock.field_stock_picking__priority
msgid ""
"Priority for this picking. Setting manually a value here would set it as "
"priority for all the moves"
msgstr ""
"Mức ưu tiên cho hoạt động giao nhận này. Thiết lập thủ công một giá trị ở "
"đây sẽ thiết lập mức ưu tiên cho toàn bộ dịch chuyển kho"

#. module: stock
#: model_terms:ir.ui.view,arch_db:stock.res_config_settings_view_form
msgid "Process operations faster with barcodes"
msgstr "Xử lý các hoạt động nhanh hơn với mã vạch"

#. module: stock
#: model_terms:ir.ui.view,arch_db:stock.res_config_settings_view_form
msgid "Process picking in batch per worker"
msgstr "Xử lý giao nhận theo lô giao cho từng công nhân"

#. module: stock
#: model_terms:ir.ui.view,arch_db:stock.view_overprocessed_transfer
msgid "Processed more than initial demand"
msgstr "Được xử lý nhiều hơn nhu cầu ban đầu"

#. module: stock
#: selection:stock.location,usage:0
msgid "Procurement"
msgstr "Mua sắm/Cung ứng"

#. module: stock
#: model:ir.model,name:stock.model_procurement_group
#: model:ir.model.fields,field_description:stock.field_stock_move__group_id
#: model:ir.model.fields,field_description:stock.field_stock_picking__group_id
#: model:ir.model.fields,field_description:stock.field_stock_warehouse_orderpoint__group_id
msgid "Procurement Group"
msgstr "Nhóm Cung ứng"

#. module: stock
#: model_terms:ir.ui.view,arch_db:stock.procurement_group_form_view
msgid "Procurement group"
msgstr "Nhóm thu mua"

#. module: stock
#: model:ir.actions.server,name:stock.ir_cron_scheduler_action_ir_actions_server
#: model:ir.cron,cron_name:stock.ir_cron_scheduler_action
#: model:ir.cron,name:stock.ir_cron_scheduler_action
msgid "Procurement: run scheduler"
msgstr "Nhu cầu cung ứng: chạy tính toán"

#. module: stock
#: model:ir.model.fields,field_description:stock.field_stock_move_line__produce_line_ids
msgid "Produce Line"
msgstr "Chi tiết Sản xuất"

#. module: stock
#: code:addons/stock/models/product.py:350
#, python-format
msgid "Produced Qty"
msgstr "SL đã Sản xuất"

#. module: stock
#: model:ir.model,name:stock.model_product_product
#: model:ir.model.fields,field_description:stock.field_product_replenish__product_id
#: model:ir.model.fields,field_description:stock.field_report_stock_forecast__product_id
#: model:ir.model.fields,field_description:stock.field_stock_change_product_qty__product_id
#: model:ir.model.fields,field_description:stock.field_stock_fixed_putaway_strat__product_id
#: model:ir.model.fields,field_description:stock.field_stock_inventory_line__product_id
#: model:ir.model.fields,field_description:stock.field_stock_move__product_id
#: model:ir.model.fields,field_description:stock.field_stock_move_line__product_id
#: model:ir.model.fields,field_description:stock.field_stock_picking__product_id
#: model:ir.model.fields,field_description:stock.field_stock_production_lot__product_id
#: model:ir.model.fields,field_description:stock.field_stock_quant__product_id
#: model:ir.model.fields,field_description:stock.field_stock_return_picking_line__product_id
#: model:ir.model.fields,field_description:stock.field_stock_rules_report__product_id
#: model:ir.model.fields,field_description:stock.field_stock_scrap__product_id
#: model:ir.model.fields,field_description:stock.field_stock_track_line__product_id
#: model:ir.model.fields,field_description:stock.field_stock_warehouse_orderpoint__product_id
#: model:ir.model.fields,field_description:stock.field_stock_warn_insufficient_qty__product_id
#: model:ir.model.fields,field_description:stock.field_stock_warn_insufficient_qty_scrap__product_id
#: model_terms:ir.ui.view,arch_db:stock.quant_search_view
#: model_terms:ir.ui.view,arch_db:stock.report_package_barcode
#: model_terms:ir.ui.view,arch_db:stock.report_stock_body_print
#: model_terms:ir.ui.view,arch_db:stock.report_stock_inventory
#: model_terms:ir.ui.view,arch_db:stock.search_product_lot_filter
#: model_terms:ir.ui.view,arch_db:stock.stock_move_line_view_search
#: model_terms:ir.ui.view,arch_db:stock.stock_scrap_search_view
#: model_terms:ir.ui.view,arch_db:stock.view_move_search
msgid "Product"
msgstr "Sản phẩm"

#. module: stock
#: code:addons/stock/models/stock_location.py:187
#: model:ir.model.fields,field_description:stock.field_stock_location_route__categ_ids
#: model:ir.ui.menu,name:stock.menu_product_category_config_stock
#: model_terms:ir.ui.view,arch_db:stock.stock_location_route_form_view
#, python-format
msgid "Product Categories"
msgstr "Nhóm Sản phẩm"

#. module: stock
#: model:ir.model,name:stock.model_product_category
#: model:ir.model.fields,field_description:stock.field_stock_fixed_putaway_strat__category_id
#: model:ir.model.fields,field_description:stock.field_stock_inventory__category_id
msgid "Product Category"
msgstr "Nhóm Sản phẩm"

#. module: stock
#: model_terms:ir.ui.view,arch_db:stock.search_product_lot_filter
msgid "Product Lots"
msgstr "Lô Sản phẩm"

#. module: stock
#: model_terms:ir.ui.view,arch_db:stock.search_product_lot_filter
msgid "Product Lots Filter"
msgstr "Bộ lọc lô sản phẩm"

#. module: stock
#: model_terms:ir.ui.view,arch_db:stock.stock_scrap_form_view
msgid "Product Move"
msgstr "Dịch chuyển sản phẩm"

#. module: stock
#: model:ir.actions.act_window,name:stock.stock_move_line_action
#: model:ir.ui.menu,name:stock.stock_move_line_menu
#: model_terms:ir.ui.view,arch_db:stock.product_form_view_procurement_button
#: model_terms:ir.ui.view,arch_db:stock.product_template_form_view_procurement_button
msgid "Product Moves"
msgstr "Truy vết"

#. module: stock
#: model:ir.model,name:stock.model_stock_move_line
msgid "Product Moves (Stock Move Line)"
msgstr ""

#. module: stock
#: model:ir.ui.menu,name:stock.menu_product_packagings
#: model_terms:ir.ui.view,arch_db:stock.res_config_settings_view_form
msgid "Product Packagings"
msgstr "Đóng gói Sản phẩm"

#. module: stock
#: model:ir.model,name:stock.model_product_replenish
msgid "Product Replenish"
msgstr "Tái Bổ sung Sản phẩm"

#. module: stock
#: model:ir.actions.report,name:stock.action_report_stock_rule
#: model_terms:ir.ui.view,arch_db:stock.view_stock_rules_report
msgid "Product Routes Report"
msgstr ""

#. module: stock
#: model:ir.model,name:stock.model_product_template
#: model:ir.model.fields,field_description:stock.field_report_stock_forecast__product_tmpl_id
#: model:ir.model.fields,field_description:stock.field_stock_move__product_tmpl_id
#: model:ir.model.fields,field_description:stock.field_stock_quant__product_tmpl_id
msgid "Product Template"
msgstr "Mẫu sản phẩm"

#. module: stock
#: model:ir.model.fields,field_description:stock.field_product_replenish__product_tmpl_id
#: model:ir.model.fields,field_description:stock.field_stock_rules_report__product_tmpl_id
msgid "Product Tmpl"
msgstr ""

#. module: stock
#: model:ir.model.fields,field_description:stock.field_product_template__type
#: model:ir.model.fields,field_description:stock.field_stock_move__product_type
msgid "Product Type"
msgstr "Kiểu Sản phẩm"

#. module: stock
#: model:ir.model,name:stock.model_uom_uom
#: model:ir.model.fields,field_description:stock.field_stock_inventory_line__product_uom_id
#: model:ir.model.fields,field_description:stock.field_stock_warehouse_orderpoint__product_uom
msgid "Product Unit of Measure"
msgstr "Đơn vị Đo lường của sản phẩm"

#. module: stock
#: model:ir.actions.act_window,name:stock.stock_product_normal_action
#: model:ir.ui.menu,name:stock.product_product_menu
msgid "Product Variants"
msgstr "Biến thể sản phẩm"

#. module: stock
#: model_terms:ir.ui.view,arch_db:stock.view_production_lot_form
#: model_terms:ir.ui.view,arch_db:stock.view_production_lot_form_simple
msgid ""
"Product this lot/serial number contains. You cannot change it anymore if it "
"has already been moved."
msgstr ""
"Sản phẩm lô hàng/số sơ-ri này chứa. Bạn không thể thay đổi nó nữa nếu nó đã "
"được di chuyển."

#. module: stock
#: model:ir.model.fields,field_description:stock.field_stock_move__has_tracking
msgid "Product with Tracking"
msgstr "Sản phẩm có Truy vết"

#. module: stock
#: selection:stock.location,usage:0
msgid "Production"
msgstr "Sản xuất"

#. module: stock
#: model:ir.model.fields,field_description:stock.field_product_template__property_stock_production
msgid "Production Location"
msgstr "Địa điểm sản xuất"

#. module: stock
#: code:addons/stock/models/stock_location.py:177
#: code:addons/stock/wizard/stock_quantity_history.py:29
#: model:ir.actions.act_window,name:stock.act_product_location_open
#: model:ir.actions.act_window,name:stock.product_template_action_product
#: model:ir.model.fields,field_description:stock.field_stock_location_route__product_ids
#: model:ir.ui.menu,name:stock.menu_product_in_config_stock
#: model:ir.ui.menu,name:stock.menu_product_variant_config_stock
#: model_terms:ir.ui.view,arch_db:stock.res_config_settings_view_form
#: model_terms:ir.ui.view,arch_db:stock.stock_location_route_form_view
#: model_terms:ir.ui.view,arch_db:stock.view_location_form
#, python-format
msgid "Products"
msgstr "Sản phẩm"

#. module: stock
#: code:addons/stock/models/product.py:313
#, python-format
msgid "Products: "
msgstr "Sản phẩm: "

#. module: stock
#: selection:stock.rule,group_propagation_option:0
msgid "Propagate"
msgstr "Loan báo"

#. module: stock
#: model:ir.model.fields,field_description:stock.field_stock_move__propagate
#: model:ir.model.fields,field_description:stock.field_stock_rule__propagate
msgid "Propagate cancel and split"
msgstr "Huỷ và Tách Loan báo"

#. module: stock
#: model_terms:ir.ui.view,arch_db:stock.view_stock_rule_form
msgid "Propagation"
msgstr ""

#. module: stock
#: model:ir.model.fields,field_description:stock.field_stock_rule__group_propagation_option
msgid "Propagation of Procurement Group"
msgstr "Loan báo về Nhóm cung ứng"

#. module: stock
#: selection:stock.rule,action:0
msgid "Pull & Push"
msgstr ""

#. module: stock
#: selection:stock.rule,action:0
msgid "Pull From"
msgstr ""

#. module: stock
#: model_terms:ir.ui.view,arch_db:stock.report_stock_rule
msgid "Pull Rule"
msgstr ""

#. module: stock
#: model_terms:ir.ui.view,arch_db:stock.report_stock_rule
msgid "Push Rule"
msgstr "Quy tắc Push"

#. module: stock
#: selection:stock.rule,action:0
msgid "Push To"
msgstr ""

#. module: stock
#: model:ir.model.fields,field_description:stock.field_stock_fixed_putaway_strat__putaway_id
msgid "Put Away Method"
msgstr "Phương thức Sắp xếp"

#. module: stock
#: model:ir.model,name:stock.model_product_putaway
#: model:ir.model.fields,field_description:stock.field_stock_location__putaway_strategy_id
msgid "Put Away Strategy"
msgstr "Chiến lược Sắp xếp"

#. module: stock
#: model_terms:ir.ui.view,arch_db:stock.view_picking_form
msgid "Put in Pack"
msgstr "↳Đóng vào Gói"

#. module: stock
#: model_terms:ir.ui.view,arch_db:stock.res_config_settings_view_form
msgid "Put your products in packs (e.g. parcels, boxes) and track them"
msgstr "Đưa các sản phẩm vào các gói (vd: kiện, hộp) và theo vết chúng"

#. module: stock
#: model_terms:ir.ui.view,arch_db:stock.stock_fixed_putaway_strat_form
#: model_terms:ir.ui.view,arch_db:stock.view_putaway
msgid "Putaway"
msgstr "Sắp xếp"

#. module: stock
#: model_terms:ir.ui.view,arch_db:stock.report_stock_rule
msgid "Putaway:"
msgstr ""

#. module: stock
#: model:ir.model.fields,field_description:stock.field_stock_warehouse_orderpoint__qty_multiple
msgid "Qty Multiple"
msgstr "Bội số Số lượng"

#. module: stock
#: sql_constraint:stock.warehouse.orderpoint:0
msgid "Qty Multiple must be greater than or equal to zero."
msgstr "Bội số Số lượng phải lớn hoặc hoặc bằng 0"

#. module: stock
#: code:addons/stock/models/stock_warehouse.py:445
#, python-format
msgid "Quality Control"
msgstr "Kiểm soát Chất lượng"

#. module: stock
#: model:ir.model.fields,field_description:stock.field_stock_warehouse__wh_qc_stock_loc_id
msgid "Quality Control Location"
msgstr "Địa điểm Kiểm soát Chất lượng"

#. module: stock
#: model:ir.model.fields,field_description:stock.field_stock_location__quant_ids
#: model:ir.model.fields,field_description:stock.field_stock_warn_insufficient_qty__quant_ids
#: model:ir.model.fields,field_description:stock.field_stock_warn_insufficient_qty_scrap__quant_ids
msgid "Quant"
msgstr "Một số"

#. module: stock
#: model:ir.model.fields,field_description:stock.field_product_replenish__quantity
#: model:ir.model.fields,field_description:stock.field_report_stock_forecast__quantity
#: model:ir.model.fields,field_description:stock.field_stock_production_lot__product_qty
#: model:ir.model.fields,field_description:stock.field_stock_quant__quantity
#: model:ir.model.fields,field_description:stock.field_stock_return_picking_line__quantity
#: model:ir.model.fields,field_description:stock.field_stock_scrap__scrap_qty
#: model_terms:ir.ui.view,arch_db:stock.report_package_barcode
#: model_terms:ir.ui.view,arch_db:stock.report_stock_body_print
#: model_terms:ir.ui.view,arch_db:stock.report_stock_inventory
msgid "Quantity"
msgstr "Số lượng"

#. module: stock
#: model_terms:ir.ui.view,arch_db:stock.message_body
msgid "Quantity :"
msgstr "Số lượng: "

#. module: stock
#: model:ir.model.fields,field_description:stock.field_stock_move__quantity_done
#: model_terms:ir.ui.view,arch_db:stock.view_move_kandan
#: model_terms:ir.ui.view,arch_db:stock.view_move_line_form
#: model_terms:ir.ui.view,arch_db:stock.view_move_line_tree
#: model_terms:ir.ui.view,arch_db:stock.view_stock_move_line_kanban
msgid "Quantity Done"
msgstr "Số lượng Hoàn thành"

#. module: stock
#: model_terms:ir.ui.view,arch_db:stock.view_warehouse_orderpoint_form
msgid "Quantity Multiple"
msgstr "Bội số làm tròn"

#. module: stock
#: model:ir.model.fields,field_description:stock.field_product_product__qty_available
#: model:ir.model.fields,field_description:stock.field_product_template__qty_available
#: model_terms:ir.ui.view,arch_db:stock.view_stock_quant_form
msgid "Quantity On Hand"
msgstr "Số lượng thực tế"

#. module: stock
#: model:ir.model.fields,field_description:stock.field_stock_move__reserved_availability
#: model_terms:ir.ui.view,arch_db:stock.view_move_line_form
#: model_terms:ir.ui.view,arch_db:stock.view_stock_quant_form
msgid "Quantity Reserved"
msgstr "Số lượng được xí trước"

#. module: stock
#: code:addons/stock/wizard/stock_change_product_qty.py:74
#, python-format
msgid "Quantity cannot be negative."
msgstr "Số lượng không thể nhỏ hơn 0."

#. module: stock
#: code:addons/stock/models/stock_move.py:643
#, python-format
msgid "Quantity decreased!"
msgstr "Số lượng giảm!"

#. module: stock
#: model:ir.model.fields,help:stock.field_stock_move__availability
msgid "Quantity in stock that can still be reserved for this move"
msgstr "Số lượng tồn kho mà vẫn có thể được xí cho dịch chuyển này"

#. module: stock
#: model:ir.model.fields,help:stock.field_stock_move__product_qty
msgid "Quantity in the default UoM of the product"
msgstr "Số lượng theo đơn vị đo lường mặc định cửa sản phẩm"

#. module: stock
#: model:ir.model.fields,help:stock.field_product_product__incoming_qty
msgid ""
"Quantity of planned incoming products.\n"
"In a context with a single Stock Location, this includes goods arriving to this Location, or any of its children.\n"
"In a context with a single Warehouse, this includes goods arriving to the Stock Location of this Warehouse, or any of its children.\n"
"Otherwise, this includes goods arriving to any Stock Location with 'internal' type."
msgstr ""

#. module: stock
#: model:ir.model.fields,help:stock.field_product_product__outgoing_qty
msgid ""
"Quantity of planned outgoing products.\n"
"In a context with a single Stock Location, this includes goods leaving this Location, or any of its children.\n"
"In a context with a single Warehouse, this includes goods leaving the Stock Location of this Warehouse, or any of its children.\n"
"Otherwise, this includes goods leaving any Stock Location with 'internal' type."
msgstr ""

#. module: stock
#: model:ir.model.fields,help:stock.field_stock_quant__quantity
msgid ""
"Quantity of products in this quant, in the default unit of measure of the "
"product"
msgstr ""
"Số lượng sản phẩm trong quant này, theo đơn vị đo lường mặc định của sản "
"phẩm"

#. module: stock
#: model:ir.model.fields,help:stock.field_stock_quant__reserved_quantity
msgid ""
"Quantity of reserved products in this quant, in the default unit of measure "
"of the product"
msgstr ""
"Số lượng sản phẩm được xí trong quant này, theo đơn vị đo lường mặc định của"
" sản phẩm"

#. module: stock
#: model:ir.model.fields,help:stock.field_stock_move__reserved_availability
msgid "Quantity that has already been reserved for this move"
msgstr "Số lượng mà đã được xí trước cho dịch chuyển này"

#. module: stock
#: model:ir.actions.act_window,name:stock.lot_open_quants
#: model:ir.model,name:stock.model_stock_quant
#: model:ir.model.fields,field_description:stock.field_stock_production_lot__quant_ids
#: model_terms:ir.ui.view,arch_db:stock.quant_search_view
msgid "Quants"
msgstr "Số lượng"

#. module: stock
#: code:addons/stock/models/stock_quant.py:74
#, python-format
msgid "Quants cannot be created for consumables or services."
msgstr "Không thể được tạo quant cho hàng tiêu dùng hoặc dịch vụ."

#. module: stock
#: model:ir.model.fields,field_description:stock.field_stock_picking_type__rate_picking_backorders
msgid "Rate Picking Backorders"
msgstr "Tỷ lệ Lô hàng Dở dang"

#. module: stock
#: model:ir.model.fields,field_description:stock.field_stock_picking_type__rate_picking_late
msgid "Rate Picking Late"
msgstr "Tỷ lệ Lô hàng Chậm"

#. module: stock
#: model_terms:ir.ui.view,arch_db:stock.stock_picking_type_kanban
#: model_terms:ir.ui.view,arch_db:stock.view_move_search
#: model_terms:ir.ui.view,arch_db:stock.view_picking_internal_search
#: selection:stock.picking,state:0
msgid "Ready"
msgstr "Sẵn sàng"

#. module: stock
#: model:ir.model.fields,field_description:stock.field_stock_move__product_qty
#: model_terms:ir.ui.view,arch_db:stock.stock_inventory_line_tree2
#: model_terms:ir.ui.view,arch_db:stock.view_inventory_form
msgid "Real Quantity"
msgstr "Số lượng thực"

#. module: stock
#: model:ir.model.fields,field_description:stock.field_stock_move_line__product_qty
msgid "Real Reserved Quantity"
msgstr "Số lượng xí trước thực tế"

#. module: stock
#: model:ir.model.fields,field_description:stock.field_stock_warehouse__reception_route_id
msgid "Receipt Route"
msgstr "Tuyến Nhận"

#. module: stock
#: code:addons/stock/models/stock_warehouse.py:726
#: model:stock.picking.type,name:stock.chi_picking_type_in
#: model:stock.picking.type,name:stock.picking_type_in
#, python-format
msgid "Receipts"
msgstr "Nhận hàng"

#. module: stock
#: selection:stock.warehouse,reception_steps:0
msgid "Receive goods directly (1 step)"
msgstr ""

#. module: stock
#: selection:stock.warehouse,reception_steps:0
msgid "Receive goods in input and then stock (2 steps)"
msgstr ""

#. module: stock
#: selection:stock.warehouse,reception_steps:0
msgid "Receive goods in input, then quality and then stock (3 steps)"
msgstr ""

#. module: stock
#: code:addons/stock/models/stock_warehouse.py:524
#, python-format
msgid "Receive in 1 step (stock)"
msgstr ""

#. module: stock
#: code:addons/stock/models/stock_warehouse.py:524
#, python-format
msgid "Receive in 2 steps (input + stock)"
msgstr ""

#. module: stock
#: code:addons/stock/models/stock_warehouse.py:525
#, python-format
msgid "Receive in 3 steps (input + quality + stock)"
msgstr ""

#. module: stock
#: code:addons/stock/models/product.py:327
#, python-format
msgid "Received Qty"
msgstr "SL Đã nhận"

#. module: stock
#: model_terms:ir.ui.view,arch_db:stock.stock_move_line_view_search
msgid "Receptions"
msgstr "Nhận hàng"

#. module: stock
#: model:ir.model.fields,field_description:stock.field_procurement_group__name
#: model:ir.model.fields,field_description:stock.field_stock_move__reference
#: model:ir.model.fields,field_description:stock.field_stock_move_line__reference
#: model:ir.model.fields,field_description:stock.field_stock_picking__name
#: model:ir.model.fields,field_description:stock.field_stock_scrap__name
#: model_terms:ir.ui.view,arch_db:stock.report_stock_body_print
#: model_terms:ir.ui.view,arch_db:stock.report_stock_inventory
#: model_terms:ir.ui.view,arch_db:stock.stock_move_line_view_search
#: model_terms:ir.ui.view,arch_db:stock.view_move_line_form
#: model_terms:ir.ui.view,arch_db:stock.view_move_line_tree
#: model_terms:ir.ui.view,arch_db:stock.view_move_search
#: model_terms:ir.ui.view,arch_db:stock.view_move_tree_receipt_picking
#: model_terms:ir.ui.view,arch_db:stock.view_move_tree_receipt_picking_board
msgid "Reference"
msgstr "Tham chiếu"

#. module: stock
#: model:ir.model.fields,field_description:stock.field_stock_picking_type__sequence_id
msgid "Reference Sequence"
msgstr "Trình tự tham chiếu"

#. module: stock
#: sql_constraint:stock.picking:0
msgid "Reference must be unique per company!"
msgstr "Tham chiếu phải là duy nhất trên từng công ty!"

#. module: stock
#: model:ir.model.fields,help:stock.field_stock_picking__origin
msgid "Reference of the document"
msgstr "Tham chiếu của tài liệu"

#. module: stock
#: model_terms:ir.actions.act_window,help:stock.action_receipt_picking_move
msgid "Register a product receipt"
msgstr ""

#. module: stock
#: model_terms:ir.ui.view,arch_db:stock.view_move_kandan
#: model_terms:ir.ui.view,arch_db:stock.view_picking_form
msgid "Register lots, packs, location"
msgstr "Đăng ký lô hàng, gói hàng, địa điểm"

#. module: stock
#: model_terms:ir.ui.view,arch_db:stock.view_picking_internal_search
msgid "Remaining parts of picking partially processed"
msgstr "Phần còn lại của lô hàng được xử lý nhiều lần"

#. module: stock
#: model_terms:ir.ui.view,arch_db:stock.view_removal
msgid "Removal"
msgstr "Gỡ bỏ"

#. module: stock
#: model:ir.model,name:stock.model_product_removal
#: model:ir.model.fields,field_description:stock.field_stock_location__removal_strategy_id
msgid "Removal Strategy"
msgstr "Chiến lược Gỡ bỏ/Xuất kho"

#. module: stock
#: code:addons/stock/models/stock_quant.py:109
#, python-format
msgid "Removal strategy %s not implemented."
msgstr "Cách thức loại bỏ %s chưa được triển khai."

#. module: stock
#: model:ir.model.fields,field_description:stock.field_product_product__reordering_max_qty
#: model:ir.model.fields,field_description:stock.field_product_template__reordering_max_qty
msgid "Reordering Max Qty"
msgstr "Số lượng tái cung ứng tối đa"

#. module: stock
#: model:ir.model.fields,field_description:stock.field_product_product__reordering_min_qty
#: model:ir.model.fields,field_description:stock.field_product_template__reordering_min_qty
msgid "Reordering Min Qty"
msgstr "Số lượng tái cung ứng tối thiểu"

#. module: stock
#: model:ir.actions.act_window,name:stock.act_stock_warehouse_2_stock_warehouse_orderpoint
#: model:ir.actions.act_window,name:stock.action_orderpoint_form
#: model:ir.actions.act_window,name:stock.product_open_orderpoint
#: model:ir.model.fields,field_description:stock.field_product_product__nbr_reordering_rules
#: model:ir.model.fields,field_description:stock.field_product_template__nbr_reordering_rules
#: model:ir.ui.menu,name:stock.menu_reordering_rules_config
#: model_terms:ir.ui.view,arch_db:stock.view_warehouse_orderpoint_form
#: model_terms:ir.ui.view,arch_db:stock.view_warehouse_orderpoint_tree
#: model_terms:ir.ui.view,arch_db:stock.warehouse_orderpoint_search
msgid "Reordering Rules"
msgstr "Quy tắc tái cung ứng"

#. module: stock
#: model_terms:ir.ui.view,arch_db:stock.warehouse_orderpoint_search
msgid "Reordering Rules Search"
msgstr "Tìm kiếm Quy tắc tái cung ứng"

#. module: stock
#: model:ir.actions.act_window,name:stock.action_product_replenish
#: model_terms:ir.ui.view,arch_db:stock.product_form_view_procurement_button
#: model_terms:ir.ui.view,arch_db:stock.product_product_view_form_easy_inherit_stock
#: model_terms:ir.ui.view,arch_db:stock.product_template_form_view_procurement_button
msgid "Replenish"
msgstr ""

#. module: stock
#: model_terms:ir.ui.view,arch_db:stock.view_product_replenish
msgid "Replenish wizard"
msgstr ""

#. module: stock
#: model:ir.ui.menu,name:stock.menu_warehouse_report
msgid "Reporting"
msgstr "Báo cáo"

#. module: stock
#: model:ir.model.fields,help:stock.field_res_config_settings__use_propagation_minimum_delta
msgid ""
"Rescheduling applies to any chain of operations (e.g. Make To Order, Pick Pack Ship). In the case of MTO sales, a vendor delay (updated incoming date) impacts the expected delivery date to the customer. \n"
" This option allows to not propagate the rescheduling if the change is not critical."
msgstr ""

#. module: stock
#: model_terms:ir.ui.view,arch_db:stock.res_config_settings_view_form
msgid ""
"Rescheduling applies to any chain of operations (e.g. Make To Order, Pick "
"Pack Ship). In the case of MTO sales, a vendor delay (updated incoming date)"
" impacts the expected delivery date to the customer. This option allows to "
"not propagate the rescheduling if the change is not critical."
msgstr ""

#. module: stock
#: model:ir.model.fields,field_description:stock.field_res_config_settings__module_procurement_jit
msgid "Reservation"
msgstr "Xí trước"

#. module: stock
#: model_terms:ir.ui.view,arch_db:stock.quant_search_view
msgid "Reservations"
msgstr "Xí phần"

#. module: stock
#: model:ir.model.fields,field_description:stock.field_stock_move_line__product_uom_qty
#: model_terms:ir.ui.view,arch_db:stock.view_move_picking_form
#: model_terms:ir.ui.view,arch_db:stock.view_picking_form
#: model_terms:ir.ui.view,arch_db:stock.view_stock_quant_tree
#: selection:stock.package_level,state:0
msgid "Reserved"
msgstr "Xí trước"

#. module: stock
#: model:ir.model.fields,field_description:stock.field_stock_quant__reserved_quantity
msgid "Reserved Quantity"
msgstr "Số lượng đã xí"

#. module: stock
#: model:ir.model.fields,help:stock.field_res_config_settings__module_procurement_jit
msgid ""
"Reserving products manually in delivery orders or by running the scheduler "
"is advised to better manage priorities in case of long customer lead times "
"or/and frequent stock-outs."
msgstr ""

#. module: stock
#: model:ir.model.fields,field_description:stock.field_product_template__responsible_id
msgid "Responsible"
msgstr "Người phụ trách"

#. module: stock
#: model:ir.model.fields,field_description:stock.field_stock_picking__activity_user_id
#: model:ir.model.fields,field_description:stock.field_stock_production_lot__activity_user_id
msgid "Responsible User"
msgstr "Người chịu trách nhiệm"

#. module: stock
#: model_terms:ir.ui.view,arch_db:stock.view_warehouse
msgid "Resupply"
msgstr ""

#. module: stock
#: model:ir.model.fields,field_description:stock.field_stock_warehouse__resupply_wh_ids
msgid "Resupply From"
msgstr ""

#. module: stock
#: model:ir.model.fields,field_description:stock.field_stock_warehouse__resupply_route_ids
msgid "Resupply Routes"
msgstr "Tuyến Tái cung cấp"

#. module: stock
#: model_terms:ir.ui.view,arch_db:stock.view_stock_quantity_history
msgid "Retrieve the Inventory Quantities"
msgstr "Tổng hợp Số lượng Tồn kho"

#. module: stock
#: model_terms:ir.ui.view,arch_db:stock.view_picking_form
#: model_terms:ir.ui.view,arch_db:stock.view_stock_return_picking_form
msgid "Return"
msgstr "Trả hàng"

#. module: stock
#: model:ir.model.fields,field_description:stock.field_stock_return_picking__location_id
msgid "Return Location"
msgstr "Địa điểm Hàng trả lại"

#. module: stock
#: model:ir.model,name:stock.model_stock_return_picking
msgid "Return Picking"
msgstr "Trả hàng"

#. module: stock
#: model:ir.model,name:stock.model_stock_return_picking_line
msgid "Return Picking Line"
msgstr ""

#. module: stock
#: code:addons/stock/wizard/stock_picking_return.py:103
#, python-format
msgid "Return of %s"
msgstr "Trả hàng của %s"

#. module: stock
#: code:addons/stock/wizard/stock_picking_return.py:153
#, python-format
msgid "Returned Picking"
msgstr "Giao nhận được trả"

#. module: stock
#: model:ir.actions.act_window,name:stock.act_stock_return_picking
msgid "Reverse Transfer"
msgstr "Trả lại hàng"

#. module: stock
#: model:ir.model.fields,field_description:stock.field_stock_location_route__name
#: model:ir.model.fields,field_description:stock.field_stock_rule__route_id
#: model_terms:ir.ui.view,arch_db:stock.stock_location_route_form_view
#: model_terms:ir.ui.view,arch_db:stock.stock_location_route_view_search
#: model_terms:ir.ui.view,arch_db:stock.view_stock_rule_filter
msgid "Route"
msgstr "Tuyến Cung ứng"

#. module: stock
#: model:ir.model.fields,field_description:stock.field_stock_rule__route_sequence
msgid "Route Sequence"
msgstr "Trình tự tuyến đường"

#. module: stock
#: model:ir.actions.act_window,name:stock.action_routes_form
#: model:ir.model.fields,field_description:stock.field_product_category__route_ids
#: model:ir.model.fields,field_description:stock.field_product_template__route_ids
#: model:ir.model.fields,field_description:stock.field_stock_warehouse__route_ids
#: model:ir.ui.menu,name:stock.menu_routes_config
#: model_terms:ir.ui.view,arch_db:stock.product_form_view_procurement_button
#: model_terms:ir.ui.view,arch_db:stock.product_template_form_view_procurement_button
#: model_terms:ir.ui.view,arch_db:stock.stock_location_route_tree
#: model_terms:ir.ui.view,arch_db:stock.view_warehouse
msgid "Routes"
msgstr "Tuyến Cung ứng"

#. module: stock
#: model:ir.model.fields,help:stock.field_stock_warehouse__resupply_wh_ids
msgid ""
"Routes will be created automatically to resupply this warehouse from the "
"warehouses ticked"
msgstr ""

#. module: stock
#: model:ir.model.fields,help:stock.field_stock_warehouse__resupply_route_ids
msgid ""
"Routes will be created for these resupply warehouses and you can select them"
" on products and product categories"
msgstr ""
"Tuyến Cung ứng sẽ được tạo cho các kho tái cung cấp này và bạn có thể chọn "
"nó trên sản phẩm và nhóm sản phẩm"

#. module: stock
#: model:ir.model.fields,field_description:stock.field_stock_rule__rule_message
msgid "Rule Message"
msgstr ""

#. module: stock
#: model:ir.actions.act_window,name:stock.action_rules_form
#: model:ir.model.fields,field_description:stock.field_stock_location_route__rule_ids
#: model:ir.ui.menu,name:stock.menu_action_rules_form
#: model_terms:ir.ui.view,arch_db:stock.stock_location_route_form_view
#: model_terms:ir.ui.view,arch_db:stock.view_stock_rule_form
#: model_terms:ir.ui.view,arch_db:stock.view_stock_rule_tree
#: model_terms:ir.ui.view,arch_db:stock.view_warehouse_orderpoint_form
msgid "Rules"
msgstr "Quy tắc"

#. module: stock
#: model:ir.actions.act_window,name:stock.action_procurement_compute
#: model:ir.ui.menu,name:stock.menu_procurement_compute
#: model_terms:ir.ui.view,arch_db:stock.view_procurement_compute_wizard
msgid "Run Scheduler"
msgstr "Chạy Trình Điều độ"

#. module: stock
#: model:ir.model,name:stock.model_stock_scheduler_compute
msgid "Run Scheduler Manually"
msgstr "Chạy thủ công Trình Điều độ"

#. module: stock
#: model_terms:ir.ui.view,arch_db:stock.view_warehouse_orderpoint_form
msgid "Run the scheduler"
msgstr ""

#. module: stock
#: model:ir.model.fields,field_description:stock.field_product_replenish__date_planned
#: model:ir.model.fields,field_description:stock.field_stock_picking__scheduled_date
#: model_terms:ir.ui.view,arch_db:stock.view_move_search
#: model_terms:ir.ui.view,arch_db:stock.view_picking_internal_search
msgid "Scheduled Date"
msgstr "Ngày theo kế hoạch"

#. module: stock
#: model:ir.model.fields,help:stock.field_stock_move__date_expected
msgid "Scheduled date for the processing of this move"
msgstr "Ngày ấn định cho việc xử lý dịch chuyển kho này"

#. module: stock
#: model_terms:ir.ui.view,arch_db:stock.view_move_search
msgid "Scheduled or processing date"
msgstr ""

#. module: stock
#: model:ir.model.fields,help:stock.field_stock_picking__scheduled_date
msgid ""
"Scheduled time for the first part of the shipment to be processed. Setting "
"manually a value here would set it as expected date for all the stock moves."
msgstr ""
"Thời gian dự kiến cho phần đầu tiên của lô hàng được xử lý. Thiết lập thủ "
"công một giá trị tại đây sẽ thiết lập nó như là ngày dự kiến cho tất cả dịch"
" chuyển kho."

#. module: stock
#: code:addons/stock/models/stock_picking.py:1062
#: model:ir.model,name:stock.model_stock_scrap
#: model:ir.model.fields,field_description:stock.field_stock_move__scrap_ids
#: model:ir.model.fields,field_description:stock.field_stock_warn_insufficient_qty_scrap__scrap_id
#: model:ir.ui.menu,name:stock.menu_stock_scrap
#: model_terms:ir.ui.view,arch_db:stock.stock_scrap_form_view
#: model_terms:ir.ui.view,arch_db:stock.stock_scrap_form_view2
#: model_terms:ir.ui.view,arch_db:stock.view_picking_form
#, python-format
msgid "Scrap"
msgstr "Phế liệu"

#. module: stock
#: model:ir.model.fields,field_description:stock.field_stock_scrap__scrap_location_id
#: model_terms:ir.ui.view,arch_db:stock.stock_scrap_search_view
msgid "Scrap Location"
msgstr "Địa điểm phế liệu"

#. module: stock
#: model:ir.model.fields,field_description:stock.field_stock_scrap__move_id
msgid "Scrap Move"
msgstr "Dịch chuyển Phế liệu"

#. module: stock
#: model:ir.actions.act_window,name:stock.action_stock_scrap
msgid "Scrap Orders"
msgstr "Lệnh Phế liệu"

#. module: stock
#: model_terms:ir.actions.act_window,help:stock.action_stock_scrap
msgid "Scrap products"
msgstr ""

#. module: stock
#: model:ir.model.fields,field_description:stock.field_stock_move__scrapped
msgid "Scrapped"
msgstr "Phế liệu"

#. module: stock
#: model_terms:ir.actions.act_window,help:stock.action_stock_scrap
msgid ""
"Scrapping a product will remove it from your stock. The product will\n"
"                end up in a scrap location that can be used for reporting purpose."
msgstr ""
"Chuyển một sản phẩm sẽ loại bỏ nó ra khỏi lượng dự trữ của bạn. Sản phẩm sẽ kết thúc ở một \n"
"                 địa điểm tập kết phế liệu mà có thể được sử dụng cho mục đích báo cáo."

#. module: stock
#: model_terms:ir.ui.view,arch_db:stock.view_picking_form
msgid "Scraps"
msgstr "Phế liệu"

#. module: stock
#: model_terms:ir.ui.view,arch_db:stock.view_inventory_filter
msgid "Search Inventory"
msgstr "Tìm kiếm tồn kho"

#. module: stock
#: model_terms:ir.ui.view,arch_db:stock.stock_inventory_line_search
msgid "Search Inventory Lines"
msgstr "Tìm chi tiết kiểm kho"

#. module: stock
#: model_terms:ir.ui.view,arch_db:stock.view_stock_rule_filter
msgid "Search Procurement"
msgstr "Tìm kiếm Nhu cầu cung ứng"

#. module: stock
#: model_terms:ir.ui.view,arch_db:stock.stock_scrap_search_view
msgid "Search Scrap"
msgstr "Tìm kiếm Phế liệu"

#. module: stock
#: code:addons/stock/models/stock_inventory.py:116
#, python-format
msgid "Select products manually"
msgstr "Chọn sản phẩm một cách thủ công"

#. module: stock
#: model_terms:ir.ui.view,arch_db:stock.stock_location_route_form_view
msgid "Select the places where this route can be selected"
msgstr "Đánh dấu những nơi mà tuyến đường này có thể được chọn"

#. module: stock
#: model:ir.model.fields,help:stock.field_res_partner__picking_warn
msgid ""
"Selecting the \"Warning\" option will notify user with the message, "
"Selecting \"Blocking Message\" will throw an exception with the message and "
"block the flow. The Message has to be written in the next field."
msgstr ""
"Chọn tùy chọn \"Cảnh báo\" sẽ hiển thị thông điệp cho người dùng, Chọn "
"\"Cảnh báo đóng\" sẽ thoát ra ngoài kèm cảnh báo và chặn luồng. Cảnh báo sẽ "
"được điền ở phần thông tin dưới đây."

#. module: stock
#: model_terms:ir.ui.view,arch_db:stock.res_config_settings_view_form
msgid "Sell and purchase products in different units of measure"
msgstr "Bán và mua sản phẩm theo các đơn vị đo lường khác nhau"

#. module: stock
#: selection:stock.warehouse,delivery_steps:0
msgid "Send goods in output and then deliver (2 steps)"
msgstr ""

#. module: stock
#: model:ir.model.fields,field_description:stock.field_stock_location_route__sequence
#: model:ir.model.fields,field_description:stock.field_stock_move__sequence
#: model:ir.model.fields,field_description:stock.field_stock_picking_type__sequence
#: model:ir.model.fields,field_description:stock.field_stock_rule__sequence
#: model_terms:ir.ui.view,arch_db:stock.stock_location_route_form_view
#: model_terms:ir.ui.view,arch_db:stock.view_stock_rule_form
msgid "Sequence"
msgstr "Trình tự"

#. module: stock
#: code:addons/stock/models/stock_warehouse.py:777
#, python-format
msgid "Sequence in"
msgstr "Trình tự nhập"

#. module: stock
#: code:addons/stock/models/stock_warehouse.py:797
#, python-format
msgid "Sequence internal"
msgstr "Trình tự nội bộ"

#. module: stock
#: code:addons/stock/models/stock_warehouse.py:782
#, python-format
msgid "Sequence out"
msgstr "Trình tự xuất"

#. module: stock
#: code:addons/stock/models/stock_warehouse.py:787
#, python-format
msgid "Sequence packing"
msgstr "Trình tự đóng gói"

#. module: stock
#: code:addons/stock/models/stock_warehouse.py:792
#, python-format
msgid "Sequence picking"
msgstr "Trình tự giao nhận"

#. module: stock
#: selection:product.template,type:0
msgid "Service"
msgstr "Dịch vụ"

#. module: stock
#: model_terms:ir.ui.view,arch_db:stock.res_config_settings_view_form
msgid "Set Putaway Strategies on Locations"
msgstr "Thiết lập Nguyên tắc lấy hàng tại Địa điểm"

#. module: stock
#: model_terms:ir.ui.view,arch_db:stock.res_config_settings_view_form
msgid "Set Warehouse Routes"
msgstr "Thiết đặt định tuyết kho hàng"

#. module: stock
#: model:ir.model.fields,help:stock.field_product_category__removal_strategy_id
msgid ""
"Set a specific removal strategy that will be used regardless of the source "
"location for this product category"
msgstr ""
"Đặt chiến lược xuất cụ thể sẽ được sử dụng bất kể vị trí nguồn cho Nhóm "
"sản phẩm này"

#. module: stock
#: model_terms:ir.ui.view,arch_db:stock.res_config_settings_view_form
msgid "Set expiration dates on lots &amp; serial numbers"
msgstr "Thiết lập ngày hết hạn theo số lô &amp; số serial"

#. module: stock
#: model_terms:ir.ui.view,arch_db:stock.res_config_settings_view_form
msgid "Set owner on stored products"
msgstr "Thiết lập chủ cho các hàng hoá được lưu trữ"

#. module: stock
#: model_terms:ir.ui.view,arch_db:stock.res_config_settings_view_form
msgid "Set product attributes (e.g. color, size) to manage variants"
msgstr ""
"Thiết lập các thuộc tính (vd: màu sắc, kích thước) để quản lý các biến thể"

#. module: stock
#: model_terms:ir.ui.view,arch_db:stock.view_inventory_form
msgid "Set to Draft"
msgstr "Đặt về dự thảo"

#. module: stock
#: model:ir.model.fields,help:stock.field_stock_move__location_id
msgid ""
"Sets a location if you produce at a fixed location. This can be a partner "
"location if you subcontract the manufacturing operations."
msgstr ""
"Thiết lập một địa điểm nếu bạn sản xuất tại một địa điểm cố định. Nó có thể "
"là một địa điểm đối tác nếu bạn thuê thầu phụ cho các hoạt động sản xuất."

#. module: stock
#: model:ir.actions.act_window,name:stock.action_stock_config_settings
#: model:ir.ui.menu,name:stock.menu_stock_general_settings
#: model_terms:ir.ui.view,arch_db:stock.stock_picking_type_kanban
msgid "Settings"
msgstr "Thiết lập"

#. module: stock
#: model:ir.model.fields,field_description:stock.field_stock_location__posy
msgid "Shelves (Y)"
msgstr "Kệ/Ngăn/Giá (Y)"

#. module: stock
#: model_terms:ir.ui.view,arch_db:stock.view_warehouse
msgid "Shipments"
msgstr ""

#. module: stock
#: model_terms:ir.ui.view,arch_db:stock.res_config_settings_view_form
msgid "Shipping Connectors"
msgstr "Kết nối với Hãng vận chuyển"

#. module: stock
#: model:ir.model.fields,field_description:stock.field_stock_picking__move_type
msgid "Shipping Policy"
msgstr "Chính sách Giao hàng"

#. module: stock
#: model_terms:ir.ui.view,arch_db:stock.res_config_settings_view_form
msgid ""
"Shipping connectors allow to compute accurate shipping costs, print shipping"
" labels and request carrier picking at your warehouse to ship to the "
"customer. Apply shipping connector from delivery methods."
msgstr ""

#. module: stock
#: model:ir.model.fields,field_description:stock.field_stock_warehouse__code
msgid "Short Name"
msgstr "Tên viêt tắt"

#. module: stock
#: model:ir.model.fields,help:stock.field_stock_warehouse__code
msgid "Short name used to identify your warehouse"
msgstr "Tên viết tắt được sử dụng để xác định kho hàng"

#. module: stock
#: model:ir.model.fields,field_description:stock.field_stock_picking__show_check_availability
msgid "Show Check Availability"
msgstr "Hiển thị Kiểm tra Khả dụng"

#. module: stock
#: model:ir.model.fields,field_description:stock.field_stock_move__show_operations
#: model:ir.model.fields,field_description:stock.field_stock_picking_type__show_operations
msgid "Show Detailed Operations"
msgstr "Hiện Hoạt động Chi tiết"

#. module: stock
#: model:ir.model.fields,field_description:stock.field_stock_package_level__show_lots_m2o
msgid "Show Lots M2O"
msgstr ""

#. module: stock
#: model:ir.model.fields,field_description:stock.field_stock_package_level__show_lots_text
#: model:ir.model.fields,field_description:stock.field_stock_picking__show_lots_text
msgid "Show Lots Text"
msgstr "Hiển thị văn bản Lô hàng"

#. module: stock
#: model:ir.model.fields,field_description:stock.field_stock_picking__show_mark_as_todo
msgid "Show Mark As Todo"
msgstr "Hiện Đánh dấu là Cần làm"

#. module: stock
#: model:ir.model.fields,field_description:stock.field_stock_picking__show_operations
msgid "Show Operations"
msgstr "Hiển thị Hoạt động"

#. module: stock
#: model:ir.model.fields,field_description:stock.field_stock_picking_type__show_reserved
msgid "Show Reserved"
msgstr "Hiển thị Được xí trước"

#. module: stock
#: model:ir.model.fields,field_description:stock.field_stock_warehouse__show_resupply
msgid "Show Resupply"
msgstr ""

#. module: stock
#: model:ir.model.fields,field_description:stock.field_stock_picking__show_validate
msgid "Show Validate"
msgstr "Hiển thị Xác thực"

#. module: stock
#: model_terms:ir.ui.view,arch_db:stock.view_picking_internal_search
msgid "Show all records which has next action date is before today"
msgstr ""
"Hiển thị tất cả các bản ghi mà có ngày hành động tiếp theo trước ngày hôm "
"nay"

#. module: stock
#: model:ir.model.fields,help:stock.field_stock_rules_report__warehouse_ids
msgid "Show the routes that apply on selected warehouses."
msgstr ""

#. module: stock
#: model:ir.model.fields,help:stock.field_stock_move__string_availability_info
msgid "Show various information on stock availability for this move"
msgstr ""
"Hiển thị các thông tin khác nhau về tình trạng sẵn có của tồn kho cho động "
"thái này"

#. module: stock
#: model_terms:ir.ui.view,arch_db:stock.view_stock_track_confirmation
msgid ""
"Some products of the inventory adjustment are tracked. Are you sure you "
"don't want to specify a serial or lot number for them?"
msgstr ""

#. module: stock
#: model_terms:ir.ui.view,arch_db:stock.report_picking
msgid "Source"
msgstr "Nguồn"

#. module: stock
#: model:ir.model.fields,field_description:stock.field_stock_move__origin
#: model:ir.model.fields,field_description:stock.field_stock_picking__origin
#: model:ir.model.fields,field_description:stock.field_stock_scrap__origin
msgid "Source Document"
msgstr "Tài liệu Nguồn"

#. module: stock
#: code:addons/stock/models/stock_rule.py:95
#: model:ir.model.fields,field_description:stock.field_stock_move__location_id
#: model:ir.model.fields,field_description:stock.field_stock_package_level__picking_source_location
#: model:ir.model.fields,field_description:stock.field_stock_picking__location_id
#: model:ir.model.fields,field_description:stock.field_stock_rule__location_src_id
#: model_terms:ir.ui.view,arch_db:stock.view_move_search
#, python-format
msgid "Source Location"
msgstr "Địa điểm Nguồn"

#. module: stock
#: model_terms:ir.ui.view,arch_db:stock.message_body
msgid "Source Location:"
msgstr "Địa điểm nguồn:"

#. module: stock
#: model:ir.model.fields,field_description:stock.field_stock_move_line__package_id
#: model_terms:ir.ui.view,arch_db:stock.view_move_line_form
msgid "Source Package"
msgstr "Gói Nguồn"

#. module: stock
#: model_terms:ir.ui.view,arch_db:stock.message_body
msgid "Source Package :"
msgstr "Gói nguồn:"

#. module: stock
#: model:ir.model.fields,help:stock.field_stock_inventory__lot_id
msgid ""
"Specify Lot/Serial Number to focus your inventory on a particular Lot/Serial"
" Number."
msgstr ""
"Xác định số lô/sê-ri để tập trung vào việc kiểm kê theo số lô/sê-ri của bạn."

#. module: stock
#: model:ir.model.fields,help:stock.field_stock_inventory__partner_id
msgid "Specify Owner to focus your inventory on a particular Owner."
msgstr ""
"Chỉ định Chủ sở hữu để tập trung việc kiểm kê của bạn vào một Chủ sở hữu cụ "
"thể."

#. module: stock
#: model:ir.model.fields,help:stock.field_stock_inventory__package_id
msgid "Specify Pack to focus your inventory on a particular Pack."
msgstr "Chỉ định Gói để tập trung kho của bạn vào một Gói cụ thể."

#. module: stock
#: model:ir.model.fields,help:stock.field_stock_inventory__category_id
msgid ""
"Specify Product Category to focus your inventory on a particular Category."
msgstr ""
"Chỉ định Nhóm sản phẩm để tập trung kho của bạn vào một Nhóm cụ thể."

#. module: stock
#: model:ir.model.fields,help:stock.field_stock_inventory__product_id
msgid "Specify Product to focus your inventory on a particular Product."
msgstr "Chỉ định Sản phẩm để tập trung kho của bạn vào một Sản phẩm cụ thể."

#. module: stock
#: model_terms:ir.ui.view,arch_db:stock.view_inventory_form
msgid "Start Inventory"
msgstr "Bắt đầu kiểm kê"

#. module: stock
#: model:ir.model.fields,field_description:stock.field_stock_package_level__state
msgid "State"
msgstr "Giai đoạn"

#. module: stock
#: model:ir.model.fields,field_description:stock.field_stock_inventory__state
#: model:ir.model.fields,field_description:stock.field_stock_inventory_line__state
#: model:ir.model.fields,field_description:stock.field_stock_move__state
#: model:ir.model.fields,field_description:stock.field_stock_move_line__state
#: model:ir.model.fields,field_description:stock.field_stock_picking__state
#: model:ir.model.fields,field_description:stock.field_stock_scrap__state
#: model_terms:ir.ui.view,arch_db:stock.stock_move_line_view_search
#: model_terms:ir.ui.view,arch_db:stock.view_inventory_filter
#: model_terms:ir.ui.view,arch_db:stock.view_move_search
#: model_terms:ir.ui.view,arch_db:stock.view_picking_internal_search
msgid "Status"
msgstr "Tình trạng"

#. module: stock
#: model:ir.model.fields,help:stock.field_stock_picking__activity_state
#: model:ir.model.fields,help:stock.field_stock_production_lot__activity_state
msgid ""
"Status based on activities\n"
"Overdue: Due date is already passed\n"
"Today: Activity date is today\n"
"Planned: Future activities."
msgstr ""
"Trạng thái dựa trên hoạt động\n"
"Quá hạn: Ngày đến hạn đã trôi qua\n"
"Hôm nay: Hôm nay là ngày phải thực hiện\n"
"Đã hoạch định: Các hoạt động trong tương lai."

#. module: stock
#: code:addons/stock/models/stock_warehouse.py:443
#, python-format
msgid "Stock"
msgstr "Dự trữ"

#. module: stock
#: model:ir.model,name:stock.model_report_stock_forecast
msgid "Stock Forecast Report"
msgstr ""

#. module: stock
#: model_terms:ir.ui.view,arch_db:stock.report_inventory
msgid "Stock Inventory"
msgstr "Tồn kho"

#. module: stock
#: model_terms:ir.ui.view,arch_db:stock.stock_inventory_line_tree
msgid "Stock Inventory Lines"
msgstr "Stock Inventory Lines"

#. module: stock
#: model:ir.actions.act_window,name:stock.action_stock_level_forecast_report_product
#: model:ir.actions.act_window,name:stock.action_stock_level_forecast_report_template
msgid "Stock Level Forecast"
msgstr "Dự báo Mức tồn kho"

#. module: stock
#: model_terms:ir.ui.view,arch_db:stock.view_stock_level_forecast_filter
#: model_terms:ir.ui.view,arch_db:stock.view_stock_level_forecast_graph
#: model_terms:ir.ui.view,arch_db:stock.view_stock_level_forecast_pivot
msgid "Stock Level forecast"
msgstr "Dự báo Mức tồn kho"

#. module: stock
#: model_terms:ir.ui.view,arch_db:stock.view_location_form
#: model_terms:ir.ui.view,arch_db:stock.view_location_tree2
msgid "Stock Location"
msgstr "Địa điểm Kho"

#. module: stock
#: model_terms:ir.ui.view,arch_db:stock.view_location_search
msgid "Stock Locations"
msgstr "Địa điểm Kho"

#. module: stock
#: model:ir.model,name:stock.model_stock_move
#: model:ir.model.fields,field_description:stock.field_product_product__stock_move_ids
#: model:ir.model.fields,field_description:stock.field_stock_move_line__move_id
msgid "Stock Move"
msgstr "Dịch chuyển kho"

#. module: stock
#: model:ir.actions.act_window,name:stock.stock_move_action
#: model:ir.model.fields,field_description:stock.field_stock_picking__move_lines
#: model:ir.ui.menu,name:stock.stock_move_menu
#: model_terms:ir.ui.view,arch_db:stock.stock_move_line_view_search
#: model_terms:ir.ui.view,arch_db:stock.view_inventory_form
#: model_terms:ir.ui.view,arch_db:stock.view_move_form
#: model_terms:ir.ui.view,arch_db:stock.view_move_picking_form
#: model_terms:ir.ui.view,arch_db:stock.view_move_picking_tree
#: model_terms:ir.ui.view,arch_db:stock.view_move_search
#: model_terms:ir.ui.view,arch_db:stock.view_picking_form
msgid "Stock Moves"
msgstr "Dịch chuyển kho"

#. module: stock
#: model_terms:ir.ui.view,arch_db:stock.view_move_graph
#: model_terms:ir.ui.view,arch_db:stock.view_move_pivot
msgid "Stock Moves Analysis"
msgstr "Phân tích dịch chuyển kho"

#. module: stock
#: model:ir.actions.act_window,name:stock.product_open_quants
#: model:ir.actions.act_window,name:stock.product_template_open_quants
msgid "Stock On Hand"
msgstr "Dự trữ đang có"

#. module: stock
#: model_terms:ir.ui.view,arch_db:stock.stock_scrap_form_view
msgid "Stock Operation"
msgstr "Hoạt động Kho"

#. module: stock
#: model:ir.model,name:stock.model_stock_package_destination
msgid "Stock Package Destination"
msgstr ""

#. module: stock
#: model:ir.model,name:stock.model_stock_package_level
msgid "Stock Package Level"
msgstr ""

#. module: stock
#: model:ir.model.fields,field_description:stock.field_res_partner__picking_warn
#: model:ir.model.fields,field_description:stock.field_stock_move_line__picking_id
msgid "Stock Picking"
msgstr "Giao nhận"

#. module: stock
#: model:ir.model.fields,field_description:stock.field_product_product__stock_quant_ids
#: model_terms:ir.ui.view,arch_db:stock.stock_quant_view_graph
msgid "Stock Quant"
msgstr "Số lượng tồn kho"

#. module: stock
#: model:ir.model,name:stock.model_stock_quantity_history
msgid "Stock Quantity History"
msgstr "Lịch sử Số lượng Tồn"

#. module: stock
#: model:ir.model,name:stock.model_stock_rule
#: model:ir.model.fields,field_description:stock.field_stock_move__rule_id
msgid "Stock Rule"
msgstr ""

#. module: stock
#: model:ir.actions.act_window,name:stock.action_stock_rules_report
msgid "Stock Rules Report"
msgstr ""

#. module: stock
#: model:ir.model,name:stock.model_stock_rules_report
msgid "Stock Rules report"
msgstr ""

#. module: stock
#: model:ir.model,name:stock.model_stock_track_confirmation
msgid "Stock Track Confirmation"
msgstr ""

#. module: stock
#: model:ir.model,name:stock.model_stock_track_line
msgid "Stock Track Line"
msgstr ""

#. module: stock
#: model:ir.model.fields,field_description:stock.field_stock_picking__move_ids_without_package
msgid "Stock moves not in package"
msgstr ""

#. module: stock
#: model_terms:ir.ui.view,arch_db:stock.view_move_search
msgid "Stock moves that are Available (Ready to process)"
msgstr "Dịch chuyển kho là khả dụng (Sẵn sàng xử lý)"

#. module: stock
#: model_terms:ir.ui.view,arch_db:stock.view_move_search
msgid "Stock moves that are Confirmed, Available or Waiting"
msgstr "Dịch chuyển kho đã Xác nhận, Khả dụng hoặc đang chờ"

#. module: stock
#: model_terms:ir.ui.view,arch_db:stock.view_move_search
msgid "Stock moves that have been processed"
msgstr "Dịch chuyển kho đã được xử lý"

#. module: stock
#: model:ir.model,name:stock.model_report_stock_report_stock_rule
msgid "Stock rule report"
msgstr ""

#. module: stock
#: selection:product.template,type:0
msgid "Storable Product"
msgstr "Sản phẩm Có thể Lưu kho"

#. module: stock
#: model:ir.model.fields,field_description:stock.field_res_config_settings__group_stock_multi_locations
msgid "Storage Locations"
msgstr "Các Địa điểm Kho"

#. module: stock
#: model:ir.model.fields,help:stock.field_res_config_settings__group_stock_multi_locations
#: model_terms:ir.ui.view,arch_db:stock.res_config_settings_view_form
msgid ""
"Store products in specific locations of your warehouse (e.g. bins, racks) "
"and to track inventory accordingly."
msgstr ""
"Lưu trữ sản phẩm ở các vị trí cụ thể trong kho của bạn (ví dụ: thùng, giá "
"đỡ) và theo dõi tồn kho tương ứng."

#. module: stock
#: model:ir.model.fields,field_description:stock.field_stock_location_route__supplied_wh_id
msgid "Supplied Warehouse"
msgstr "Kho cung ứng"

#. module: stock
#: model:ir.model.fields,field_description:stock.field_stock_move__procure_method
msgid "Supply Method"
msgstr "Phương thức cung ứng"

#. module: stock
#: model:ir.model.fields,field_description:stock.field_stock_location_route__supplier_wh_id
msgid "Supplying Warehouse"
msgstr "Nhà kho cung cấp"

#. module: stock
#: selection:stock.rule,procure_method:0
msgid "Take From Stock"
msgstr "Lấy từ Kho"

#. module: stock
#: model_terms:ir.ui.view,arch_db:stock.view_warehouse
msgid "Technical Information"
msgstr "Thông tin kỹ thuật"

#. module: stock
#: model:ir.model.fields,help:stock.field_stock_move__warehouse_id
msgid ""
"Technical field depicting the warehouse to consider for the route selection "
"on the next procurement (if any)."
msgstr ""
"Trường kỹ thuật miêu tả một nhà kho để xem xét việc lựa chọn tuyến đường cho"
" việc Mua sắm / Cung ứng tiếp theo (nếu có)."

#. module: stock
#: model:ir.model.fields,help:stock.field_res_company__internal_transit_location_id
msgid ""
"Technical field used for resupply routes between warehouses that belong to "
"this company"
msgstr ""
"Trường kỹ thuật được sử dụng cho các tuyến đường tái cung cấp giữa các nhà "
"kho thuộc công ty này"

#. module: stock
#: model:ir.model.fields,help:stock.field_stock_picking__show_check_availability
msgid ""
"Technical field used to compute whether the check availability button should"
" be shown."
msgstr ""
"Trường kỹ thuật được sử dụng để tính toán xem có nên hiển thị nút kiểm tra "
"không."

#. module: stock
#: model:ir.model.fields,help:stock.field_stock_picking__show_mark_as_todo
msgid ""
"Technical field used to compute whether the mark as todo button should be "
"shown."
msgstr ""
"Trường kỹ thuật được sử dụng để tính toán xem có nên hiển thị nút đánh dấu "
"là việc cần làm hay không."

#. module: stock
#: model:ir.model.fields,help:stock.field_stock_picking__show_validate
msgid "Technical field used to compute whether the validate should be shown."
msgstr ""
"Trường kỹ thuật được sử dụng để tính toán liệu có nên hiển thị Xác nhận hay "
"không."

#. module: stock
#: model:ir.model.fields,help:stock.field_stock_move__restrict_partner_id
msgid ""
"Technical field used to depict a restriction on the ownership of quants to "
"consider when marking this move as 'done'"
msgstr ""
"Trường kỹ thuật được sử dụng để mô tả một hạn chế về quyền sở hữu của người "
"thuê để xem xét khi đánh dấu bước đi này là 'hoàn tất'"

#. module: stock
#: model:ir.model.fields,help:stock.field_stock_move__price_unit
msgid ""
"Technical field used to record the product cost set by the user during a "
"picking confirmation (when costing method used is 'average price' or "
"'real'). Value given in company currency and in product uom."
msgstr ""

#. module: stock
#: model:ir.model.fields,help:stock.field_stock_move_line__produce_line_ids
msgid "Technical link to see which line was produced with this. "
msgstr "Liên kết kỹ thuật để xem chi tiết nào đã sản xuất với điều này."

#. module: stock
#: model:ir.model.fields,help:stock.field_stock_move_line__consume_line_ids
msgid "Technical link to see who consumed what. "
msgstr "Liên kết kỹ thuật để xem ai đã tiêu thụ cái gì."

#. module: stock
#: model:ir.model.fields,help:stock.field_stock_move__product_tmpl_id
msgid "Technical: used in views"
msgstr "Kỹ thuật: được sử dụng trong các giao diện"

#. module: stock
#: model:ir.model.fields,help:stock.field_product_product__stock_move_ids
#: model:ir.model.fields,help:stock.field_product_product__stock_quant_ids
msgid "Technical: used to compute quantities."
msgstr "Kỹ thuật: được sử dụng để tính toán số lượng."

#. module: stock
#: model:ir.model.fields,field_description:stock.field_stock_change_product_qty__product_tmpl_id
msgid "Template"
msgstr "Mẫu"

#. module: stock
#: model:ir.model.fields,help:stock.field_stock_rule__auto
msgid ""
"The 'Manual Operation' value will create a stock move after the current one."
" With 'Automatic No Step Added', the location is replaced in the original "
"move."
msgstr ""
"Giá trị 'Thao tác thủ công' sẽ tạo ra dịch chuyển kho sau giá trị hiện tại. "
"Với 'Tự động không thêm các bước', vị trí được thay thế trong bước di chuyển"
" ban đầu."

#. module: stock
#: code:addons/stock/models/stock_picking.py:824
#, python-format
msgid ""
"The backorder <a href=# data-oe-model=stock.picking data-oe-id=%d>%s</a> has"
" been created."
msgstr ""
"Phần Dở dang <a href=# data-oe-model=stock.picking data-oe-id=%d>%s</a> đã "
"được tạo."

#. module: stock
#: sql_constraint:stock.location:0
msgid "The barcode for a location must be unique per company !"
msgstr "Mã vạch cho một địa điểm phải là duy nhất đối với mỗi công ty !"

#. module: stock
#: sql_constraint:stock.warehouse:0
msgid "The code of the warehouse must be unique per company!"
msgstr "Mã nhà kho phải là duy nhất đối với mỗi công ty!"

#. module: stock
#: sql_constraint:stock.production.lot:0
msgid "The combination of serial number and product must be unique !"
msgstr "Cặp giá trị 'sản phẩm (id) và số sê-ri (lot name)' phải là duy nhất!"

#. module: stock
#: model:ir.model.fields,help:stock.field_stock_warehouse__company_id
msgid "The company is automatically set from your user preferences."
msgstr "Công ty được tự động đặt từ tùy chọn người dùng của bạn."

#. module: stock
#: model:ir.model.fields,help:stock.field_stock_rule__delay
msgid ""
"The expected date of the created transfer will be computed based on this "
"delay."
msgstr ""

#. module: stock
#: sql_constraint:stock.warehouse:0
msgid "The name of the warehouse must be unique per company!"
msgstr "Tên của nhà kho phải là duy nhất đối với mỗi công ty!"

#. module: stock
#: model_terms:ir.actions.act_window,help:stock.stock_picking_type_action
msgid ""
"The operation type system allows you to assign each stock\n"
"                operation a specific type which will alter its views accordingly.\n"
"                On the operation type you could e.g. specify if packing is needed by default,\n"
"                if it should show the customer."
msgstr ""

#. module: stock
#: model:ir.model.fields,help:stock.field_stock_quant__package_id
msgid "The package containing this quant"
msgstr "Gói mà có chứa quant này"

#. module: stock
#: model:ir.model.fields,help:stock.field_stock_location__location_id
msgid ""
"The parent location that includes this location. Example : The 'Dispatch "
"Zone' is the 'Gate 1' parent location."
msgstr ""

#. module: stock
#: model:ir.model.fields,help:stock.field_stock_warehouse_orderpoint__qty_multiple
msgid ""
"The procurement quantity will be rounded up to this multiple.  If it is 0, "
"the exact quantity will be used."
msgstr ""
"Số lượng cung ứng sẽ được làm tròn lên đến bội số này. Nếu nó là 0, số lượng"
" chính xác sẽ được sử dụng."

#. module: stock
#: model_terms:ir.ui.view,arch_db:stock.stock_warn_insufficient_qty_form_view
msgid "The product"
msgstr "Sản phẩm"

#. module: stock
#: code:addons/stock/models/stock_move_line.py:377
#, python-format
msgid ""
"The quantity done for the product \"%s\" doesn't respect the rounding "
"precision                                   defined on the unit of measure "
"\"%s\". Please change the quantity done or the"
"                                   rounding precision of your unit of "
"measure."
msgstr ""

#. module: stock
#: code:addons/stock/models/stock_move.py:284
#: code:addons/stock/models/stock_move_line.py:82
#, python-format
msgid ""
"The requested operation cannot be processed because of a programming error "
"setting the `product_qty` field instead of the `product_uom_qty`."
msgstr ""
"Hoạt động được yêu cầu không thể thực hiện được bởi vì một lỗi lập trình "
"được thiết lập trường `product_qty` thay vì `product_uom_qty`."

#. module: stock
#: model_terms:ir.ui.view,arch_db:stock.view_putaway
msgid ""
"The rules defined per product will be applied before the rules defined per "
"product category."
msgstr ""

#. module: stock
#: code:addons/stock/models/stock_inventory.py:160
#, python-format
msgid ""
"The selected inventory options are not coherent, the package doesn't exist."
msgstr ""

#. module: stock
#: code:addons/stock/models/stock_inventory.py:156
#, python-format
msgid "The selected lot number doesn't exist."
msgstr ""

#. module: stock
#: code:addons/stock/models/stock_inventory.py:158
#, python-format
msgid "The selected owner doesn't have the proprietary of that product."
msgstr ""

#. module: stock
#: code:addons/stock/models/stock_inventory.py:154
#, python-format
msgid "The selected product doesn't belong to that owner.."
msgstr ""

#. module: stock
#: model:ir.model.fields,help:stock.field_res_partner__property_stock_customer
msgid ""
"The stock location used as destination when sending goods to this contact."
msgstr ""

#. module: stock
#: model:ir.model.fields,help:stock.field_res_partner__property_stock_supplier
msgid ""
"The stock location used as source when receiving goods from this contact."
msgstr ""

#. module: stock
#: model:ir.model.fields,help:stock.field_stock_move_line__picking_id
msgid "The stock operation where the packing has been made"
msgstr "Hoạt động giao nhận mà tại đó gói đã được tạo"

#. module: stock
#: model:ir.model.fields,help:stock.field_stock_move__rule_id
msgid "The stock rule that created this stock move"
msgstr ""

#. module: stock
#: model_terms:ir.ui.view,arch_db:stock.view_procurement_compute_wizard
msgid ""
"The stock will be reserved for operations waiting for availability and the "
"reordering rules will be triggered."
msgstr ""

#. module: stock
#: model:ir.model.fields,help:stock.field_stock_rule__propagate_warehouse_id
msgid ""
"The warehouse to propagate on the created move/procurement, which can be "
"different of the warehouse this rule is for (e.g for resupplying rules from "
"another warehouse)"
msgstr ""
"Nhà kho để loan báo vào lúc tạo dịch chuyển (lấy từ kho) hoặc nhu cầu cung "
"ứng, mà có thể khác với nhà kho mà quy tắc cung ứng này thuộc về. VD: cho "
"các quy tắc tái cung ứng từ một nhà kho khác."

#. module: stock
#: model:ir.model.fields,field_description:stock.field_stock_inventory_line__theoretical_qty
msgid "Theoretical Quantity"
msgstr "Số lượng lý thuyết"

#. module: stock
#: model_terms:ir.actions.act_window,help:stock.stock_move_line_action
msgid "There's no product move yet"
msgstr ""

#. module: stock
#: model_terms:ir.actions.act_window,help:stock.quantsact
msgid ""
"This analysis gives you a fast overview on the current stock level of your "
"products and their current inventory value."
msgstr ""
"Phân tích này cung cấp cho bạn tổng quan nhanh về mức tồn kho hiện tại của "
"sản phẩm và giá trị tồn kho hiện tại của chúng."

#. module: stock
#: model:ir.model.fields,help:stock.field_stock_rule__name
msgid "This field will fill the packing origin and the name of its moves"
msgstr "Trường này sẽ điền vào gói ban đầu và tên của các bước đi của nó"

#. module: stock
#: model:ir.model.fields,help:stock.field_stock_picking_type__default_location_dest_id
msgid ""
"This is the default destination location when you create a picking manually "
"with this operation type. It is possible however to change it or that the "
"routes put another location. If it is empty, it will check for the customer "
"location on the partner. "
msgstr ""
"Đây là vị trí đích mặc định khi bạn tạo lựa chọn thủ công với loại thao tác "
"này. Tuy nhiên, có thể thay đổi nó hoặc các tuyến đường đặt một vị trí khác."
" Nếu nó trống, nó sẽ kiểm tra vị trí của khách hàng trên đối tác."

#. module: stock
#: model:ir.model.fields,help:stock.field_stock_picking_type__default_location_src_id
msgid ""
"This is the default source location when you create a picking manually with "
"this operation type. It is possible however to change it or that the routes "
"put another location. If it is empty, it will check for the supplier "
"location on the partner. "
msgstr ""

#. module: stock
#: model_terms:ir.actions.act_window,help:stock.action_production_lot_form
msgid ""
"This is the list of all the production lots you recorded. When\n"
"            you select a lot, you can get the traceability of the products contained in lot."
msgstr ""
"Đây là danh mục các lô/sê-ri hàng mà bạn đã ghi nhận. Khi bạn\n"
"            chọn một lô/sê-ri, bạn sẽ theo dõi được vết của hàng hoá gắn số lô/sê-ri đó."

#. module: stock
#: model:ir.model.fields,help:stock.field_stock_quant__owner_id
msgid "This is the owner of the quant"
msgstr "Đây là chủ sở hữu của số lượng"

#. module: stock
#: model:ir.model.fields,help:stock.field_stock_move__product_uom_qty
msgid ""
"This is the quantity of products from an inventory point of view. For moves "
"in the state 'done', this is the quantity of products that were actually "
"moved. For other moves, this is the quantity of product that is planned to "
"be moved. Lowering this quantity does not generate a backorder. Changing "
"this quantity on assigned moves affects the product reservation, and should "
"be done with care."
msgstr ""
"Đây là số lượng của sản phẩm từ một điểm kho của view. Dùng chuyển đến trạng"
" thái 'Hoàn tất', đây là số lượng của sản phẩm mà đã được chuyển thực tế. "
"Với những dịch chuyển khác, đây là số lượng kế hoạch cần chuyển. Giảm số "
"lượng này không tạo ra một giao dịch trả hàng. Thay đổi số lượng này trên "
"các di chuyển được chỉ định ảnh hưởng đến việc đặt sản phẩm và nên được thực"
" hiện cẩn thận."

#. module: stock
#: model_terms:ir.actions.act_window,help:stock.action_inventory_form
msgid "This is used to correct the product quantities you have in stock."
msgstr ""

#. module: stock
#: code:addons/stock/models/stock_location.py:83
#, python-format
msgid ""
"This location's usage cannot be changed to view as it contains products."
msgstr ""
"Không thể thay đổi kiểu của địa điểm này thành kiểu chỉ xem vì nó đang lưu "
"trữ sản phẩm."

#. module: stock
#: code:addons/stock/models/stock_move_line.py:74
#, python-format
msgid "This lot %s is incompatible with this product %s"
msgstr ""

#. module: stock
#: model_terms:ir.actions.act_window,help:stock.stock_move_action
msgid ""
"This menu gives you the full traceability of inventory\n"
"                operations on a specific product. You can filter on the product\n"
"                to see all the past or future movements for the product."
msgstr ""
"Trình đơn này cung cấp cho bạn khả năng truy xuất đầy đủ các hoạt động kiểm kê trên \n"
"                một sản phẩm cụ thể. Bạn có thể lọc trên sản phẩm để xem tất cả các \n"
"                chuyển động trong quá khứ hoặc tương lai cho sản phẩm."

#. module: stock
#: model_terms:ir.ui.view,arch_db:stock.view_template_property_form
msgid "This note will show up on delivery orders."
msgstr "Ghi chú này sẽ hiển thị trên các đơn giao hàng."

#. module: stock
#: model_terms:ir.ui.view,arch_db:stock.view_template_property_form
msgid ""
"This note will show up on internal transfer orders (e.g. where to pick the "
"product in the warehouse)."
msgstr ""

#. module: stock
#: model_terms:ir.ui.view,arch_db:stock.view_template_property_form
msgid ""
"This note will show up on receipt orders (e.g. where to store the product in"
" the warehouse)."
msgstr ""

#. module: stock
#: model_terms:ir.ui.view,arch_db:stock.view_stock_return_picking_form
msgid ""
"This picking appears to be chained with another operation. Later, if you "
"receive the goods you are returning now, make sure to <b>reverse</b> the "
"returned picking in order to avoid logistic rules to be applied again (which"
" would create duplicated operations)"
msgstr ""
"Hoạt động giao nhận này có vẻ như được xâu chuỗi với một hoạt động giao nhận"
" khác. Sau này, nếu bạn nhận hàng mà bạn đang trả lại bây giờ, hãy chắc chắn"
" <b>xí phần</b> giao nhận trả hàng để tránh các quy tắc logistics bị áp dụng"
" lại (sẽ tạo ra các hoạt động bị trùng)"

#. module: stock
#: model:ir.model.fields,help:stock.field_stock_change_product_qty__new_quantity
msgid ""
"This quantity is expressed in the Default Unit of Measure of the product."
msgstr ""
"Số lượng này được thể hiện theo Đơn vị đo lường mặc định của sản phẩm."

#. module: stock
#: model:ir.model.fields,help:stock.field_product_template__property_stock_production
msgid ""
"This stock location will be used, instead of the default one, as the source "
"location for stock moves generated by manufacturing orders."
msgstr ""
"Thay cho địa điểm mặc định, địa điểm kho này sẽ được sử dụng như là địa điểm"
" nguồn cho các dịch chuyển kho được tạo bởi lệnh sản xuất."

#. module: stock
#: model:ir.model.fields,help:stock.field_product_template__property_stock_inventory
msgid ""
"This stock location will be used, instead of the default one, as the source "
"location for stock moves generated when you do an inventory."
msgstr ""
"Thay cho địa điểm mặc định, địa điểm kho này sẽ được sử dụng như là địa điểm"
" nguồn của các dịch chuyển kho được tạo ra khi bạn thực hiện một kiểm kê "
"(kiểm kho)."

#. module: stock
#: model:ir.model.fields,help:stock.field_product_template__responsible_id
msgid ""
"This user will be responsible of the next activities related to logistic "
"operations for this product."
msgstr ""

#. module: stock
#: model:ir.model.fields,field_description:stock.field_stock_move_line__location_dest_id
#: model:ir.model.fields,field_description:stock.field_stock_package_level__location_dest_id
#: model_terms:ir.ui.view,arch_db:stock.report_stock_body_print
#: model_terms:ir.ui.view,arch_db:stock.report_stock_inventory
#: model_terms:ir.ui.view,arch_db:stock.view_inventory_form
#: model_terms:ir.ui.view,arch_db:stock.view_move_tree
msgid "To"
msgstr "Đến"

#. module: stock
#: model:ir.actions.act_window,name:stock.action_picking_tree_ready
#: model_terms:ir.ui.view,arch_db:stock.stock_move_line_view_search
#: model_terms:ir.ui.view,arch_db:stock.view_move_search
msgid "To Do"
msgstr "Cần làm"

#. module: stock
#: model_terms:ir.ui.view,arch_db:stock.stock_picking_type_kanban
msgid "To Process"
msgstr "Chờ Xử lý"

#. module: stock
#: selection:stock.picking,activity_state:0
#: selection:stock.production.lot,activity_state:0
msgid "Today"
msgstr "Hôm nay"

#. module: stock
#: model_terms:ir.ui.view,arch_db:stock.view_picking_internal_search
msgid "Today Activities"
msgstr "Các Hoạt động Hôm nay"

#. module: stock
#: model:ir.model.fields,field_description:stock.field_stock_inventory__total_qty
msgid "Total Quantity"
msgstr "Tổng Số lượng"

#. module: stock
#: model:ir.model.fields,field_description:stock.field_product_category__total_route_ids
msgid "Total routes"
msgstr "Tuyến Tổng"

#. module: stock
#: model_terms:ir.ui.view,arch_db:stock.res_config_settings_view_form
#: model_terms:ir.ui.view,arch_db:stock.view_picking_type_form
#: model_terms:ir.ui.view,arch_db:stock.view_template_property_form
msgid "Traceability"
msgstr "Truy suất nguồn gốc"

#. module: stock
#. openerp-web
#: code:addons/stock/static/src/js/stock_traceability_report_widgets.js:55
#: model:ir.actions.client,name:stock.action_stock_report
#: model:ir.model,name:stock.model_stock_traceability_report
#: model_terms:ir.ui.view,arch_db:stock.report_stock_body_print
#: model_terms:ir.ui.view,arch_db:stock.report_stock_inventory
#: model_terms:ir.ui.view,arch_db:stock.view_picking_form
#: model_terms:ir.ui.view,arch_db:stock.view_production_lot_form
#, python-format
msgid "Traceability Report"
msgstr "Báo cáo Truy vết"

#. module: stock
#: model:ir.model.fields,help:stock.field_res_config_settings__module_product_expiry
msgid ""
"Track following dates on lots & serial numbers: best before, removal, end of life, alert. \n"
" Such dates are set automatically at lot/serial number creation based on values set on the product (in days)."
msgstr ""
"Theo dõi các ngày trên các lô và số sê-ri: tốt nhất trước, loại bỏ, hết hạn, cảnh báo.\n"
"  Những ngày như vậy được đặt tự động ở việc tạo số nhiều / số sê-ri dựa trên các giá trị được đặt trên sản phẩm (tính theo ngày)."

#. module: stock
#: model_terms:ir.ui.view,arch_db:stock.res_config_settings_view_form
msgid ""
"Track following dates on lots & serial numbers: best before, removal, end of"
" life, alert. Such dates are set automatically at lot/serial number creation"
" based on values set on the product (in days)."
msgstr ""
<<<<<<< HEAD
"Theo dõi các hạn tiếp theo dựa trên số lô / sê-ri: tốt nhất trước, ngày tiêu huỷ,"
" kết thúc vòng đời, cảnh báo. Nhưng ngày này được thiết lập tự động ở lô/sê-ri"
" ngay khi tạo lô/sê-ri dựa trên các giá trị được thiết lập trước trên sản phẩm (tính theo số ngày)"
=======
"Theo dõi ngày trên Lô hàng & số sê-ri: tốt nhất trước, loại bỏ, hết vòng "
"đời, cảnh báo. Những ngày như vậy được đặt tự động khi tạo số lô / số sê-ri "
"dựa trên các giá trị được đặt trên sản phẩm (tính theo ngày)."
>>>>>>> 72932d79

#. module: stock
#: model_terms:ir.ui.view,arch_db:stock.res_config_settings_view_form
msgid "Track product location in your warehouse"
msgstr "Theo dõi các địa điểm lưu trữ trong các kho"

#. module: stock
#: code:addons/stock/models/stock_inventory.py:173
#, python-format
msgid "Tracked Products in Inventory Adjustment"
msgstr ""

#. module: stock
#: selection:stock.track.line,tracking:0
msgid "Tracked by lot"
msgstr "Theo vết bằng số Lô"

#. module: stock
#: selection:stock.track.line,tracking:0
msgid "Tracked by serial number"
msgstr "Theo vết bằng số Sê-ri"

#. module: stock
#: model:ir.model.fields,field_description:stock.field_product_template__tracking
#: model:ir.model.fields,field_description:stock.field_stock_inventory_line__product_tracking
#: model:ir.model.fields,field_description:stock.field_stock_move_line__tracking
#: model:ir.model.fields,field_description:stock.field_stock_scrap__tracking
#: model:ir.model.fields,field_description:stock.field_stock_track_line__tracking
msgid "Tracking"
msgstr "Truy vết"

#. module: stock
#: model:ir.model.fields,field_description:stock.field_stock_track_confirmation__tracking_line_ids
msgid "Tracking Line"
msgstr ""

#. module: stock
#: model:ir.model,name:stock.model_stock_picking
#: model_terms:ir.ui.view,arch_db:stock.view_picking_form
msgid "Transfer"
msgstr "Dịch chuyển"

#. module: stock
#: model:ir.model.fields,field_description:stock.field_stock_move__picking_partner_id
msgid "Transfer Destination Address"
msgstr "Địa chỉ Dịch chuyển Đích"

#. module: stock
#: model:ir.model,name:stock.model_stock_overprocessed_transfer
msgid "Transfer Over Processed Stock"
msgstr ""

#. module: stock
#: model:ir.model.fields,field_description:stock.field_stock_move__picking_id
msgid "Transfer Reference"
msgstr "Tham chiếu Dịch chuyển"

#. module: stock
#: model:ir.actions.act_window,name:stock.action_picking_tree
#: model:ir.actions.act_window,name:stock.action_picking_tree_all
#: model:ir.ui.menu,name:stock.all_picking
msgid "Transfers"
msgstr "Dịch chuyển"

#. module: stock
#: selection:stock.location,usage:0
msgid "Transit Location"
msgstr "Địa điểm chuyển tiếp"

#. module: stock
#: model_terms:ir.ui.view,arch_db:stock.quant_search_view
msgid "Transit Locations"
msgstr "Địa điểm chuyển tiếp"

#. module: stock
#: model_terms:ir.ui.view,arch_db:stock.report_stock_rule
#: selection:stock.rule,procure_method:0
msgid "Trigger Another Rule"
msgstr ""

#. module: stock
#: model:ir.model.fields,field_description:stock.field_barcode_rule__type
msgid "Type"
msgstr "Kiểu"

#. module: stock
#: model:ir.model.fields,field_description:stock.field_stock_move__picking_code
#: model:ir.model.fields,field_description:stock.field_stock_picking__picking_type_code
#: model:ir.model.fields,field_description:stock.field_stock_picking_type__code
#: model_terms:ir.ui.view,arch_db:stock.view_pickingtype_filter
msgid "Type of Operation"
msgstr "Kiểu hoạt động"

#. module: stock
#: model:ir.model.fields,field_description:stock.field_res_config_settings__module_delivery_ups
msgid "UPS Connector"
msgstr ""

#. module: stock
#: model:ir.model.fields,field_description:stock.field_res_config_settings__module_delivery_usps
msgid "USPS Connector"
msgstr ""

#. module: stock
#. openerp-web
#: code:addons/stock/static/src/xml/stock_traceability_report_line.xml:10
#: code:addons/stock/static/src/xml/stock_traceability_report_line.xml:36
#, python-format
msgid "Unfold"
msgstr "Mở ra"

#. module: stock
#: model:ir.model.fields,help:stock.field_stock_production_lot__name
msgid "Unique Lot/Serial Number"
msgstr "Số Lô/Sê-ri Duy nhất"

#. module: stock
#: model_terms:ir.ui.view,arch_db:stock.view_move_picking_form
msgid "Unit Of Measure"
msgstr "Đơn vị đo lường"

#. module: stock
#: model:ir.model.fields,field_description:stock.field_stock_move__price_unit
msgid "Unit Price"
msgstr "Đơn giá"

#. module: stock
#: selection:barcode.rule,type:0
msgid "Unit Product"
msgstr "Đơn vị sản phẩm"

#. module: stock
#: model:ir.model.fields,field_description:stock.field_stock_move__product_uom
#: model:ir.model.fields,field_description:stock.field_stock_move_line__product_uom_id
#: model:ir.model.fields,field_description:stock.field_stock_production_lot__product_uom_id
#: model:ir.model.fields,field_description:stock.field_stock_quant__product_uom_id
#: model:ir.model.fields,field_description:stock.field_stock_return_picking_line__uom_id
#: model:ir.model.fields,field_description:stock.field_stock_scrap__product_uom_id
#: model_terms:ir.ui.view,arch_db:stock.package_level_form_view
#: model_terms:ir.ui.view,arch_db:stock.stock_move_tree
#: model_terms:ir.ui.view,arch_db:stock.view_inventory_form
#: model_terms:ir.ui.view,arch_db:stock.view_move_line_form
#: model_terms:ir.ui.view,arch_db:stock.view_move_line_tree
#: model_terms:ir.ui.view,arch_db:stock.view_move_picking_tree
#: model_terms:ir.ui.view,arch_db:stock.view_move_tree
#: model_terms:ir.ui.view,arch_db:stock.view_move_tree_receipt_picking
#: model_terms:ir.ui.view,arch_db:stock.view_move_tree_receipt_picking_board
#: model_terms:ir.ui.view,arch_db:stock.view_picking_form
#: model_terms:ir.ui.view,arch_db:stock.view_stock_move_line_kanban
#: model_terms:ir.ui.view,arch_db:stock.view_stock_move_line_operation_tree
msgid "Unit of Measure"
msgstr "Đơn vị Đo lường"

#. module: stock
#: model_terms:ir.ui.view,arch_db:stock.res_config_settings_view_form
msgid "Units Of Measure"
msgstr "Đơn vị Đo lường"

#. module: stock
#: model:ir.ui.menu,name:stock.menu_stock_unit_measure_stock
msgid "Units of Measure"
msgstr "Đơn vị đo lường"

#. module: stock
#: model:ir.ui.menu,name:stock.product_uom_menu
msgid "Units of Measures"
msgstr "Đơn vị đo lường"

#. module: stock
#: model:ir.model.fields,field_description:stock.field_product_replenish__product_uom_id
msgid "Unity of measure"
msgstr "Đơn vị đo lường"

#. module: stock
#: code:addons/stock/models/stock_picking.py:885
#, python-format
msgid "Unknow stream."
msgstr ""

#. module: stock
#: code:addons/stock/models/stock_quant.py:348
#, python-format
msgid "Unknown Pack"
msgstr "Gói Không xác định"

#. module: stock
#: model_terms:ir.ui.view,arch_db:stock.view_picking_form
msgid "Unlock"
msgstr "Thôi khoá"

#. module: stock
#: model_terms:ir.ui.view,arch_db:stock.view_quant_package_form
msgid "Unpack"
msgstr "Dỡ gói"

#. module: stock
#: code:addons/stock/models/product.py:345
#, python-format
msgid "Unplanned Qty"
msgstr "SL ngoài kế hoạch"

#. module: stock
#: model:ir.model.fields,field_description:stock.field_stock_picking__message_unread
#: model:ir.model.fields,field_description:stock.field_stock_production_lot__message_unread
msgid "Unread Messages"
msgstr "Tin chưa đọc"

#. module: stock
#: model:ir.model.fields,field_description:stock.field_stock_picking__message_unread_counter
#: model:ir.model.fields,field_description:stock.field_stock_production_lot__message_unread_counter
msgid "Unread Messages Counter"
msgstr "Bộ đếm Thông điệp chưa đọc"

#. module: stock
#: model_terms:ir.ui.view,arch_db:stock.view_picking_form
msgid "Unreserve"
msgstr "Không xí phần"

#. module: stock
#: model:ir.ui.menu,name:stock.menu_stock_uom_form_action
#: model_terms:ir.ui.view,arch_db:stock.stock_inventory_line_tree2
#: model_terms:ir.ui.view,arch_db:stock.view_inventory_form
msgid "UoM"
msgstr "ĐV"

#. module: stock
#: model:ir.ui.menu,name:stock.menu_stock_uom_categ_form_action
msgid "UoM Categories"
msgstr "Nhóm ĐV"

#. module: stock
#: model:ir.model.fields,field_description:stock.field_stock_inventory_line__product_uom_category_id
msgid "Uom category"
msgstr ""

#. module: stock
#: model_terms:ir.ui.view,arch_db:stock.view_change_product_quantity
msgid "Update Product Quantity"
msgstr "Cập nhật số lượng sản phẩm"

#. module: stock
#: model_terms:ir.ui.view,arch_db:stock.product_form_view_procurement_button
#: model_terms:ir.ui.view,arch_db:stock.product_product_view_form_easy_inherit_stock
#: model_terms:ir.ui.view,arch_db:stock.product_template_form_view_procurement_button
msgid "Update Qty On Hand"
msgstr "Cập nhật SL trong kho"

#. module: stock
#: code:addons/stock/models/product.py:563
#, python-format
msgid "Update quantity on hand"
msgstr "Cập nhật số lược thực tế"

#. module: stock
#: selection:stock.move,priority:0 selection:stock.picking,priority:0
msgid "Urgent"
msgstr "Khẩn cấp"

#. module: stock
#: model:ir.model.fields,field_description:stock.field_stock_move_line__picking_type_use_existing_lots
#: model:ir.model.fields,field_description:stock.field_stock_picking_type__use_existing_lots
msgid "Use Existing Lots/Serial Numbers"
msgstr "Sử dụng Số Lô/Sê-ri sẵn có"

#. module: stock
#: model_terms:ir.ui.view,arch_db:stock.view_product_replenish
msgid ""
"Use this assistant to replenish your stock. \n"
"                Depending on your product configuration, launching a replenishment may trigger a request for quotation,\n"
"                a manufacturing order or a transfer."
msgstr ""
"Sử dụng công cụ trợ giúp này để tái cung cấp hàng hoá lưu kho. \n"
"                Tuỳ thuộc vào cấu hình sản phẩm và các tuyến cung ứng, khởi động một Tái cung ứng có thể tự động tạo một yêu cầu báo giá,\n"
"                một lệnh sản xuất hoặc một dịch chuyển hàng hoá từ kho/địa điểm khác về."

#. module: stock
#: model_terms:ir.ui.view,arch_db:stock.res_config_settings_view_form
msgid "Use your own routes and putaway strategies"
msgstr "Sử dụng các tuyến và các chiến lược sắp xếp của chính bạn"

#. module: stock
#: model:ir.model.fields,help:stock.field_stock_picking_type__sequence
msgid "Used to order the 'All Operations' kanban view"
msgstr ""
"Được sử dụng để sắp xếp trình tự giao diện kanban của 'Tất cả Các hoạt động'"

#. module: stock
#: model:res.groups,name:stock.group_stock_user
msgid "User"
msgstr "Người dùng"

#. module: stock
#: model_terms:ir.ui.view,arch_db:stock.stock_scrap_form_view
#: model_terms:ir.ui.view,arch_db:stock.view_picking_form
msgid "Validate"
msgstr "Xác nhận"

#. module: stock
#: model_terms:ir.ui.view,arch_db:stock.view_inventory_form
msgid "Validate Inventory"
msgstr "Xác nhận kiểm kho"

#. module: stock
#: model_terms:ir.ui.view,arch_db:stock.view_inventory_filter
#: selection:stock.inventory,state:0
msgid "Validated"
msgstr "Đã xác nhận"

#. module: stock
#: model:ir.model.fields,field_description:stock.field_stock_change_product_qty__product_variant_count
msgid "Variant Count"
msgstr "Đếm Biến thể"

#. module: stock
#: model_terms:ir.ui.view,arch_db:stock.view_location_search
msgid "Vendor"
msgstr "Nhà cung cấp"

#. module: stock
#: model:ir.model.fields,field_description:stock.field_res_partner__property_stock_supplier
#: selection:stock.location,usage:0
msgid "Vendor Location"
msgstr "Địa điểm Nhà cung cấp"

#. module: stock
#: model_terms:ir.ui.view,arch_db:stock.view_location_search
msgid "Vendor Locations"
msgstr "Địa điểm Nhà cung cấp"

#. module: stock
#: selection:stock.picking.type,code:0
msgid "Vendors"
msgstr "Nhà cung cấp"

#. module: stock
#: selection:stock.move,priority:0 selection:stock.picking,priority:0
msgid "Very Urgent"
msgstr "Rất khẩn cấp"

#. module: stock
#: selection:stock.location,usage:0
msgid "View"
msgstr "Chỉ xem"

#. module: stock
#: model:ir.model.fields,field_description:stock.field_stock_warehouse__view_location_id
msgid "View Location"
msgstr "Địa điểm chỉ xem"

#. module: stock
#: model_terms:ir.ui.view,arch_db:stock.stock_picking_type_kanban
#: model_terms:ir.ui.view,arch_db:stock.view_picking_internal_search
#: selection:stock.picking,state:0
msgid "Waiting"
msgstr "Đang đợi"

#. module: stock
#: selection:stock.move,state:0
msgid "Waiting Another Move"
msgstr "Chờ dịch chuyển khác"

#. module: stock
#: selection:stock.picking,state:0
msgid "Waiting Another Operation"
msgstr "Chờ hoạt động khác"

#. module: stock
#: selection:stock.move,state:0
msgid "Waiting Availability"
msgstr "Chờ khả dụng"

#. module: stock
#: model_terms:ir.ui.view,arch_db:stock.view_picking_internal_search
msgid "Waiting Moves"
msgstr "Chờ dịch chuyển"

#. module: stock
#: model:ir.actions.act_window,name:stock.action_picking_tree_waiting
msgid "Waiting Transfers"
msgstr "Chờ chuyển"

#. module: stock
#: model:ir.model,name:stock.model_stock_warehouse
#: model:ir.model.fields,field_description:stock.field_product_replenish__warehouse_id
#: model:ir.model.fields,field_description:stock.field_product_template__warehouse_id
#: model:ir.model.fields,field_description:stock.field_stock_move__warehouse_id
#: model:ir.model.fields,field_description:stock.field_stock_picking_type__warehouse_id
#: model:ir.model.fields,field_description:stock.field_stock_rule__warehouse_id
#: model:ir.model.fields,field_description:stock.field_stock_warehouse__name
#: model:ir.model.fields,field_description:stock.field_stock_warehouse_orderpoint__warehouse_id
#: model_terms:ir.ui.view,arch_db:stock.res_config_settings_view_form
#: model_terms:ir.ui.view,arch_db:stock.stock_warehouse_view_search
#: model_terms:ir.ui.view,arch_db:stock.view_partner_stock_form
#: model_terms:ir.ui.view,arch_db:stock.view_pickingtype_filter
#: model_terms:ir.ui.view,arch_db:stock.view_stock_rule_filter
#: model_terms:ir.ui.view,arch_db:stock.view_warehouse
#: model_terms:ir.ui.view,arch_db:stock.view_warehouse_tree
#: model_terms:ir.ui.view,arch_db:stock.warehouse_orderpoint_search
msgid "Warehouse"
msgstr "Kho hàng"

#. module: stock
#: model_terms:ir.ui.view,arch_db:stock.view_warehouse
msgid "Warehouse Configuration"
msgstr "Cấu hình Kho hàng"

#. module: stock
#: model:ir.model.fields,field_description:stock.field_stock_warehouse__warehouse_count
msgid "Warehouse Count"
msgstr ""

#. module: stock
#: model:ir.ui.menu,name:stock.menu_warehouse_config
msgid "Warehouse Management"
msgstr "Quản lý kho"

#. module: stock
#: model:ir.model.fields,field_description:stock.field_stock_rule__propagate_warehouse_id
msgid "Warehouse to Propagate"
msgstr "Nhà kho để Loan báo"

#. module: stock
#: code:addons/stock/models/stock_warehouse.py:827
#, python-format
msgid "Warehouse's Routes"
msgstr "Tuyến Cung ứng của kho hàng"

#. module: stock
#: model:ir.actions.act_window,name:stock.action_warehouse_form
#: model:ir.model.fields,field_description:stock.field_stock_location_route__warehouse_ids
#: model:ir.model.fields,field_description:stock.field_stock_rules_report__warehouse_ids
#: model:ir.ui.menu,name:stock.menu_action_warehouse_form
#: model_terms:ir.ui.view,arch_db:stock.res_config_settings_view_form
#: model_terms:ir.ui.view,arch_db:stock.stock_location_route_form_view
msgid "Warehouses"
msgstr "Kho hàng"

#. module: stock
#: model:ir.model,name:stock.model_stock_warn_insufficient_qty
msgid "Warn Insufficient Quantity"
msgstr ""

#. module: stock
#: model:ir.model,name:stock.model_stock_warn_insufficient_qty_scrap
msgid "Warn Insufficient Scrap Quantity"
msgstr ""

#. module: stock
#: code:addons/stock/models/stock_move_line.py:129
#: code:addons/stock/models/stock_move_line.py:141
#: selection:res.partner,picking_warn:0
#, python-format
msgid "Warning"
msgstr "Cảnh báo"

#. module: stock
#: model_terms:ir.ui.view,arch_db:stock.view_partner_stock_warnings_form
msgid "Warning on the Picking"
msgstr "Cảnh báo ở Phiếu Giao Nhận"

#. module: stock
#: code:addons/stock/models/product.py:306
#, python-format
msgid "Warning!"
msgstr "Cảnh báo!"

#. module: stock
#: model_terms:ir.ui.view,arch_db:stock.res_config_settings_view_form
msgid "Warnings"
msgstr "Các cảnh báo"

#. module: stock
#: model:ir.model.fields,field_description:stock.field_res_config_settings__group_warning_stock
msgid "Warnings for Stock"
msgstr ""

#. module: stock
#: model:ir.model.fields,field_description:stock.field_stock_picking__website_message_ids
#: model:ir.model.fields,field_description:stock.field_stock_production_lot__website_message_ids
msgid "Website Messages"
msgstr "Thông điệp Website"

#. module: stock
#: model:ir.model.fields,help:stock.field_stock_picking__website_message_ids
#: model:ir.model.fields,help:stock.field_stock_production_lot__website_message_ids
msgid "Website communication history"
msgstr "Lịch sử thông tin liên lạc website"

#. module: stock
#: selection:barcode.rule,type:0
msgid "Weighted Product"
msgstr "Sản phẩm"

#. module: stock
#: model:ir.model.fields,help:stock.field_stock_location_route__warehouse_selectable
msgid ""
"When a warehouse is selected for this route, this route should be seen as "
"the default route when products pass through this warehouse.  This behaviour"
" can be overridden by the routes on the Product/Product Categories or by the"
" Preferred Routes on the Procurement"
msgstr ""
"Khi một nhà kho được chọn cho tuyến đường này, tuyến đường này sẽ được xem "
"là tuyến đường mặc định khi các sản phẩm đi qua nhà kho này. Hành vi này có "
"thể bị ghi đè bởi các tuyến đường trên Nhóm sản phẩm / sản phẩm hoặc "
"bằng các Tuyến đường ưa thích trên Mua sắm"

#. module: stock
#: selection:stock.picking,move_type:0
msgid "When all products are ready"
msgstr "Khi tất cả sản phẩm đã sẵn sàng"

#. module: stock
#: model:ir.model.fields,help:stock.field_stock_location_route__product_selectable
msgid ""
"When checked, the route will be selectable in the Inventory tab of the "
"Product form.  It will take priority over the Warehouse route. "
msgstr ""
"Khi được chọn, tuyến đường sẽ chọn được trong tab Tồn kho của Sản phẩm mẫu. "
"Nó sẽ được ưu tiên hơn các tuyến của Kho."

#. module: stock
#: model:ir.model.fields,help:stock.field_stock_location_route__product_categ_selectable
msgid ""
"When checked, the route will be selectable on the Product Category.  It will"
" take priority over the Warehouse route. "
msgstr ""
"Khi được chọn, tuyến đường sẽ chọn được trên Nhóm sản phẩm. Nó sẽ được "
"ưu tiên hơn các tuyến đường của Kho."

#. module: stock
#: code:addons/stock/models/stock_rule.py:113
#, python-format
msgid ""
"When products are needed in <b>%s</b>, <br/> <b>%s</b> are created from "
"<b>%s</b> to fulfill the need."
msgstr ""
"Khi có nhu cầu về hàng hoá ở <b>%s</b>, <br/> <b>%s</b> được tạo từ "
"<b>%s</b> để đáp ứng nhu cầu."

#. module: stock
#: code:addons/stock/models/stock_rule.py:114
#, python-format
msgid ""
"When products arrive in <b>%s</b>, <br/> <b>%s</b> are created to send them "
"in <b>%s</b>."
msgstr ""
"Khi hàng hoá được nhập vào <b>%s</b>, <br/> <b>%s</b> được tạo để chuyển chúng "
"vào <b>%s</b>."

#. module: stock
#: model:ir.model.fields,help:stock.field_stock_picking__is_locked
msgid ""
"When the picking is not done this allows changing the initial demand. When "
"the picking is done this allows changing the done quantities."
msgstr ""
"Khi phiếu giao nhận chưa hoàn thành, điều này cho phép thay đổi nhu cầu ban "
"đầu. Khi đã hoàn thành, điều này cho phép thay đổi số lượng đã hoàn thành."

#. module: stock
#: model:ir.model.fields,help:stock.field_stock_warehouse_orderpoint__product_min_qty
msgid ""
"When the virtual stock goes below the Min Quantity specified for this field,"
" Odoo generates a procurement to bring the forecasted quantity to the Max "
"Quantity."
msgstr ""
"Khi lượng tồn kho khả dụng xuống dưới mức giá trị thiết lập ở trường 'Số "
"lượng tối thiểu', phần mềm sẽ tự động tạo các nhu cầu cung ứng để làm cho số"
" lượng dự kiến bằng với giá trị ở trường 'Số lượng tối đa'"

#. module: stock
#: model:ir.model.fields,help:stock.field_stock_warehouse_orderpoint__product_max_qty
msgid ""
"When the virtual stock goes below the Min Quantity, Odoo generates a "
"procurement to bring the forecasted quantity to the Quantity specified as "
"Max Quantity."
msgstr ""
"Khi lượng tồn kho khả dụng xuống dưới mức giá trị thiết lập ở trường 'Số "
"lượng tối thiểu', phần mềm sẽ tự động tạo các nhu cầu cung ứng để làm cho số"
" lượng dự kiến bằng với giá trị ở trường 'Số lượng tối đa'"

#. module: stock
#: model:ir.model.fields,help:stock.field_stock_rule__propagate
msgid ""
"When ticked, if the move is splitted or cancelled, the next move will be "
"too."
msgstr ""

#. module: stock
#: model:ir.model.fields,field_description:stock.field_stock_move__additional
msgid "Whether the move was added after the picking's confirmation"
msgstr "Cho dù di chuyển đã được thêm sau khi xác nhận của giao nhận"

#. module: stock
#: model:ir.model.fields,field_description:stock.field_stock_return_picking_line__wizard_id
#: model:ir.model.fields,field_description:stock.field_stock_track_line__wizard_id
msgid "Wizard"
msgstr "Đồ thuật"

#. module: stock
#: code:addons/stock/models/stock_production_lot.py:44
#, python-format
msgid ""
"You are not allowed to change the product linked to a serial or lot number "
"if some stock moves have already been created with that number. This would "
"lead to inconsistencies in your stock."
msgstr ""
"Bạn không được phép thay đổi sản phẩm được liên kết với số sê-ri hoặc số lô "
"nếu một số di chuyển chứng khoán đã được tạo với số đó. Điều này sẽ dẫn đến "
"sự không nhất quán trong cổ phiếu của bạn."

#. module: stock
#: code:addons/stock/models/stock_production_lot.py:36
#, python-format
msgid ""
"You are not allowed to create a lot or serial number with this operation "
"type. To change this, go on the operation type and tick the box \"Create New"
" Lots/Serial Numbers\"."
msgstr ""

#. module: stock
#: model_terms:ir.ui.view,arch_db:stock.stock_package_destination_form_view
msgid ""
"You are trying to put products going to different locations into the same "
"package"
msgstr ""

#. module: stock
#: code:addons/stock/models/stock_move.py:668
#, python-format
msgid ""
"You are using a unit of measure smaller than the one you are using in order "
"to stock your product. This can lead to rounding problem on reserved "
"quantity. You should use the smaller unit of measure possible in order to "
"valuate your stock or change its rounding precision to a smaller value "
"(example: 0.00001)."
msgstr ""

#. module: stock
#: model_terms:ir.actions.act_window,help:stock.action_routes_form
msgid ""
"You can define here the main routes that run through\n"
"                your warehouses and that define the flows of your products. These\n"
"                routes can be assigned to a product, a product category or be fixed\n"
"                on procurement or sales order."
msgstr ""

#. module: stock
#: model_terms:ir.ui.view,arch_db:stock.view_inventory_form
msgid "You can delete lines to ignore some products."
msgstr "Bạn có thể xoá một số dòng để bỏ qua một số sản phẩm"

#. module: stock
#: code:addons/stock/models/product.py:545
#, python-format
msgid ""
"You can not change the type of a product that is currently reserved on a "
"stock move. If you need to change the type, you should first unreserve the "
"stock move."
msgstr ""
"Bạn không thể thay đổi một đơn vị đo lường của một sản phẩm mà đã có phát "
"sinh dịch chuyển kho. Nếu bạn thực sự cần thay đổi đơn vị đo, bạn có thể vô "
"hiệu sản phẩm này."

#. module: stock
#: code:addons/stock/models/stock_move_line.py:338
#, python-format
msgid ""
"You can not delete product moves if the picking is done. You can only "
"correct the done quantities."
msgstr ""
"Bạn không thể xóa sản phẩm di chuyển nếu quá trình Lấy hàng đã thực hiện. "
"Bạn chỉ có thể sửa số lượng đã hoàn thành."

#. module: stock
#: code:addons/stock/models/stock_move_line.py:147
#, python-format
msgid "You can not enter negative quantities."
msgstr ""

#. module: stock
#: code:addons/stock/models/stock_inventory.py:426
#, python-format
msgid "You can only adjust storable products."
msgstr "Bạn chỉ có thể điều chính các sản phẩm Có thể Lưu kho"

#. module: stock
#: code:addons/stock/models/stock_move.py:1149
#, python-format
msgid "You can only delete draft moves."
msgstr "Bạn chỉ có thể xóa dịch chuyển dự thảo."

#. module: stock
#: code:addons/stock/models/stock_move_line.py:140
#, python-format
msgid "You can only process 1.0 %s of products with unique serial number."
msgstr ""

#. module: stock
#: code:addons/stock/models/stock_move.py:1014
#, python-format
msgid "You cannot cancel a stock move that has been set to 'Done'."
msgstr ""
"Bạn không thể xóa một dịch chuyển kho mà đã được thiết lập là 'Hoàn thành'."

#. module: stock
#: code:addons/stock/models/stock_location.py:94
#, python-format
msgid ""
"You cannot change the location type or its use as a scrap location as there "
"are products reserved in this location. Please unreserve the products first."
msgstr ""
"Bạn không thể thay đổi loại vị trí hoặc sử dụng làm vị trí phế liệu vì có "
"những sản phẩm được dành riêng ở vị trí này. Xin vui lòng bỏ qua các sản "
"phẩm đầu tiên."

#. module: stock
#: code:addons/stock/models/product.py:647
#, python-format
msgid ""
"You cannot change the ratio of this unit of mesure as some products with "
"this UoM have already been moved or are currently reserved."
msgstr ""
"Bạn không thể thay đổi tỷ lệ của đơn vị đo này vì một số sản phẩm có đơn vị "
"này đã được di chuyển hoặc hiện đang được xí trước."

#. module: stock
#: code:addons/stock/models/product.py:536
#, python-format
msgid ""
"You cannot change the unit of measure as there are already stock moves for "
"this product. If you want to change the unit of measure, you should rather "
"archive this product and create a new one."
msgstr ""

#. module: stock
#: code:addons/stock/models/stock_scrap.py:76
#, python-format
msgid "You cannot delete a scrap which is done."
msgstr ""
"Bạn không được xoá một dịch chuyển phế liệu mà ở trạng thái hoàn thành."

#. module: stock
#: code:addons/stock/models/stock_inventory.py:105
#, python-format
msgid "You cannot delete a validated inventory adjustement."
msgstr "Bạn không thể xóa một điều chỉnh hàng tồn kho được xác nhận."

#. module: stock
#: code:addons/stock/models/stock_inventory.py:415
#, python-format
msgid ""
"You cannot have two inventory adjustments in state 'In Progress' with the "
"same product (%s), same location, same package, same owner and same lot. "
"Please first validate the first inventory adjustment before creating another"
" one."
msgstr ""

#. module: stock
#: code:addons/stock/models/stock_move.py:1134
#, python-format
msgid ""
"You cannot move the same package content more than once in the same transfer"
" or split the same package into two location."
msgstr ""

#. module: stock
#: code:addons/stock/models/stock_move.py:339
#, python-format
msgid ""
"You cannot perform the move because the unit of measure has a different "
"category as the product unit of measure."
msgstr ""

#. module: stock
#: code:addons/stock/models/stock_inventory.py:186
#, python-format
msgid ""
"You cannot set a negative product quantity in an inventory line:\n"
"\t%s - qty: %s"
msgstr ""
"Bạn không thể đặt một số lượng sản phẩm âm trong một dòng kiểm kê:\n"
"\t%s - qty: %s"

#. module: stock
#: code:addons/stock/models/stock_move.py:1180
#, python-format
msgid "You cannot split a draft move. It needs to be confirmed first."
msgstr ""
"Bạn không thể tách một dịch chuyển dự thảo. Nó cần phải được xác nhận trước."

#. module: stock
#: code:addons/stock/models/stock_move.py:1176
#, python-format
msgid "You cannot split a stock move that has been set to 'Done'."
msgstr ""

#. module: stock
#: code:addons/stock/models/stock_quant.py:86
#, python-format
msgid ""
"You cannot take products from or deliver products to a location of type "
"\"view\"."
msgstr "Bạn không thể chuyển đến địa điểm có kiểu 'Chỉ xem'"

#. module: stock
#: code:addons/stock/models/stock_move.py:501
#, python-format
msgid "You cannot unreserve a stock move that has been set to 'Done'."
msgstr ""

#. module: stock
#: code:addons/stock/models/stock_move_line.py:122
#: code:addons/stock/models/stock_move_line.py:126
#, python-format
msgid ""
"You cannot use the same serial number twice. Please correct the serial "
"numbers encoded."
msgstr ""
"Bạn không thể sử dụng cùng một số sê-ri hai lần. Vui lòng hiệu chỉnh lại  số"
" sê-ri."

#. module: stock
#: code:addons/stock/models/stock_picking.py:698
#, python-format
msgid ""
"You cannot validate a transfer if no quantites are reserved nor done. To "
"force the transfer, switch in edit more and encode the done quantities."
msgstr ""

#. module: stock
#: code:addons/stock/wizard/stock_picking_return.py:112
#, python-format
msgid ""
"You have manually created product lines, please delete them to proceed."
msgstr ""

#. module: stock
#: model_terms:ir.ui.view,arch_db:stock.view_immediate_transfer
msgid ""
"You have not recorded <i>done</i> quantities yet, by clicking on <i>apply</i>\n"
"                        Odoo will process all the <i>reserved</i> quantities."
msgstr ""

#. module: stock
#: model_terms:ir.ui.view,arch_db:stock.view_backorder_confirmation
msgid "You have processed less products than the initial demand."
msgstr "Bạn đã xử lý ít sản phẩm hơn nhu cầu ban đầu."

#. module: stock
#: model_terms:ir.ui.view,arch_db:stock.view_overprocessed_transfer
msgid ""
"You have processed more than what was initially\n"
"                    planned for the product"
msgstr ""
"Bạn đã xử lý nhiều hơn những gì đã được lên kế hoạch\n"
"                     ban đầu của sản phẩm"

#. module: stock
#: code:addons/stock/models/product.py:307
#, python-format
msgid ""
"You have products in stock that have no lot number.  You can assign serial "
"numbers by doing an inventory.  "
msgstr ""
"Bạn có sản phẩm trong kho mà không có số lô. Bạn có thể gán một số lô/sê-ri "
"bằng cách thực hiện kiểm kho."

#. module: stock
#: code:addons/stock/models/stock_picking.py:869
#, python-format
msgid ""
"You have to define a groupby and sorted method and pass them as arguments."
msgstr ""

#. module: stock
#: code:addons/stock/models/stock_warehouse.py:911
#, python-format
msgid ""
"You have to select a product unit of measure that is in the same category "
"than the default unit of measure of the product"
msgstr ""

#. module: stock
#: code:addons/stock/models/stock_location.py:109
#, python-format
msgid "You have to set a name for this location."
msgstr "Bạn phải đặt tên cho địa điểm này."

#. module: stock
#: code:addons/stock/wizard/stock_picking_return.py:47
#, python-format
msgid "You may only return Done pickings."
msgstr "Bạn chỉ có thể trả hàng từ hoạt động giao nhận đã Hoàn thành."

#. module: stock
#: code:addons/stock/wizard/stock_picking_return.py:38
#, python-format
msgid "You may only return one picking at a time."
msgstr "Chỉ có thể thể trả hàng từ một phiếu giao nhận tại một thời điểm."

#. module: stock
#: code:addons/stock/models/stock_inventory.py:22
#, python-format
msgid "You must define a warehouse for the company: %s."
msgstr "Bạn phải định nghĩa một Kho cho công ty: %s."

#. module: stock
#: code:addons/stock/models/stock_picking.py:1045
#, python-format
msgid "You must first set the quantity you will put in the pack."
msgstr "Bạn phải thiết lập số lượng mà bạn sẽ được vào gói trước."

#. module: stock
#: code:addons/stock/models/stock_move_line.py:406
#: code:addons/stock/models/stock_picking.py:712
#, python-format
msgid "You need to supply a Lot/Serial number for product %s."
msgstr "Bạn cần phải cung cấp sô Lô/Sê-ri cho sản phẩm %s."

#. module: stock
#: code:addons/stock/models/product.py:394
#: code:addons/stock/models/product.py:538
#, python-format
msgid ""
"You still have some active reordering rules on this product. Please archive "
"or delete them first."
msgstr ""
"Bạn vẫn còn một số quy tắc tái cung ứng áp dụng cho sản phẩm này. Hãy lưu "
"trữ hoặc xóa chúng trước"

#. module: stock
#: model_terms:ir.ui.view,arch_db:stock.report_stock_rule
msgid "]<br/>min:"
msgstr "]<br/>tối thiểu:"

#. module: stock
#: model_terms:ir.ui.view,arch_db:stock.view_change_product_quantity
#: model_terms:ir.ui.view,arch_db:stock.view_immediate_transfer
msgid "_Apply"
msgstr "_Áp dụng"

#. module: stock
#: model_terms:ir.ui.view,arch_db:stock.view_backorder_confirmation
#: model_terms:ir.ui.view,arch_db:stock.view_change_product_quantity
msgid "_Cancel"
msgstr "_Hủy bỏ"

#. module: stock
#: model:ir.model.fields,field_description:stock.field_res_config_settings__module_delivery_bpost
msgid "bpost Connector"
msgstr ""

#. module: stock
#: model_terms:ir.ui.view,arch_db:stock.view_template_property_form
msgid "days"
msgstr "ngày"

#. module: stock
#: model_terms:ir.ui.view,arch_db:stock.res_config_settings_view_form
msgid "days to be propagated"
msgstr "ngày để loan báo"

#. module: stock
#: model_terms:ir.ui.view,arch_db:stock.view_inventory_form
msgid "e.g. Annual inventory"
msgstr "vd: Kiểm kho hàng năm"

#. module: stock
#: model_terms:ir.ui.view,arch_db:stock.view_production_lot_form
#: model_terms:ir.ui.view,arch_db:stock.view_production_lot_form_simple
msgid "e.g. LOT/0001/20121"
msgstr "vd: LOT/0001/20121"

#. module: stock
#: model_terms:ir.ui.view,arch_db:stock.view_picking_form
msgid "e.g. PO0032"
msgstr "vd: PO0032"

#. module: stock
#: model_terms:ir.ui.view,arch_db:stock.stock_warn_insufficient_qty_form_view
msgid "in"
msgstr "trong"

#. module: stock
#: model_terms:ir.ui.view,arch_db:stock.stock_warn_insufficient_qty_form_view
msgid "is not available in sufficient quantity"
msgstr "không khả dụng về số lượng yêu cầu"

#. module: stock
#: model:product.product,uom_name:stock.product_cable_management_box
#: model:product.product,weight_uom_name:stock.product_cable_management_box
#: model:product.template,uom_name:stock.product_cable_management_box_product_template
#: model:product.template,weight_uom_name:stock.product_cable_management_box_product_template
msgid "kg"
msgstr "kg"

#. module: stock
#: model_terms:ir.ui.view,arch_db:stock.view_warehouse_orderpoint_form
msgid "manually to trigger the reordering rules right now."
msgstr "kích hoạt thủ công các quy tắc tái cung ứng ngay bây giờ."

#. module: stock
#: model_terms:ir.ui.view,arch_db:stock.exception_on_picking
msgid "of"
msgstr "của"

#. module: stock
#: model_terms:ir.ui.view,arch_db:stock.exception_on_picking
msgid "processed instead of"
msgstr "được xử lý thay vì"

#. module: stock
#: model_terms:ir.ui.view,arch_db:stock.view_inventory_form
msgid "⇒ Set quantities to 0"
msgstr "⇒ Đặt số lượng về 0"<|MERGE_RESOLUTION|>--- conflicted
+++ resolved
@@ -12,6 +12,7 @@
 # Tri Bui <tribd@trobz.com>, 2018
 # Minh Nguyen <ndminh210994@gmail.com>, 2018
 # khoibv Mr <kendev2009@gmail.com>, 2018
+# Duy BQ <duybq86@gmail.com>, 2018
 # Nguyen Quang Toan <nqtoan@dqn.vn>, 2019
 # Duy BQ <duybq86@gmail.com>, 2019
 # Nancy Momoland <thanhnguyen.icsc@gmail.com>, 2019
@@ -465,12 +466,12 @@
 #. module: stock
 #: model_terms:ir.actions.act_window,help:stock.action_production_lot_form
 msgid "Add a lot/serial number"
-msgstr ""
+msgstr "Thêm số lô / seri"
 
 #. module: stock
 #: model_terms:ir.actions.act_window,help:stock.action_location_form
 msgid "Add a new location"
-msgstr ""
+msgstr "Thêm địa điểm mới"
 
 #. module: stock
 #: model_terms:ir.actions.act_window,help:stock.action_routes_form
@@ -481,7 +482,7 @@
 #: model_terms:ir.ui.view,arch_db:stock.view_picking_form
 msgid ""
 "Add an internal note that will be printed on the Picking Operations sheet"
-msgstr "Thêm một ghi chú nội bộ sẽ được in trên bảng Hoạt động lấy hàng"
+msgstr ""
 
 #. module: stock
 #: model:ir.model.fields,help:stock.field_res_config_settings__group_stock_adv_location
@@ -1517,7 +1518,7 @@
 #: model:ir.model.fields,help:stock.field_stock_quant__product_uom_id
 #: model:ir.model.fields,help:stock.field_stock_warehouse_orderpoint__product_uom
 msgid "Default unit of measure used for all stock operations."
-msgstr "Đơn vị đo mặc định dùng cho tất cả hoạt động kho."
+msgstr ""
 
 #. module: stock
 #: selection:stock.move,procure_method:0
@@ -5669,8 +5670,6 @@
 "Technical field used to compute whether the check availability button should"
 " be shown."
 msgstr ""
-"Trường kỹ thuật được sử dụng để tính toán xem có nên hiển thị nút kiểm tra "
-"không."
 
 #. module: stock
 #: model:ir.model.fields,help:stock.field_stock_picking__show_mark_as_todo
@@ -5678,15 +5677,11 @@
 "Technical field used to compute whether the mark as todo button should be "
 "shown."
 msgstr ""
-"Trường kỹ thuật được sử dụng để tính toán xem có nên hiển thị nút đánh dấu "
-"là việc cần làm hay không."
 
 #. module: stock
 #: model:ir.model.fields,help:stock.field_stock_picking__show_validate
 msgid "Technical field used to compute whether the validate should be shown."
 msgstr ""
-"Trường kỹ thuật được sử dụng để tính toán liệu có nên hiển thị Xác nhận hay "
-"không."
 
 #. module: stock
 #: model:ir.model.fields,help:stock.field_stock_move__restrict_partner_id
@@ -5694,8 +5689,6 @@
 "Technical field used to depict a restriction on the ownership of quants to "
 "consider when marking this move as 'done'"
 msgstr ""
-"Trường kỹ thuật được sử dụng để mô tả một hạn chế về quyền sở hữu của người "
-"thuê để xem xét khi đánh dấu bước đi này là 'hoàn tất'"
 
 #. module: stock
 #: model:ir.model.fields,help:stock.field_stock_move__price_unit
@@ -5982,12 +5975,6 @@
 "this quantity on assigned moves affects the product reservation, and should "
 "be done with care."
 msgstr ""
-"Đây là số lượng của sản phẩm từ một điểm kho của view. Dùng chuyển đến trạng"
-" thái 'Hoàn tất', đây là số lượng của sản phẩm mà đã được chuyển thực tế. "
-"Với những dịch chuyển khác, đây là số lượng kế hoạch cần chuyển. Giảm số "
-"lượng này không tạo ra một giao dịch trả hàng. Thay đổi số lượng này trên "
-"các di chuyển được chỉ định ảnh hưởng đến việc đặt sản phẩm và nên được thực"
-" hiện cẩn thận."
 
 #. module: stock
 #: model_terms:ir.actions.act_window,help:stock.action_inventory_form
@@ -6164,15 +6151,9 @@
 " life, alert. Such dates are set automatically at lot/serial number creation"
 " based on values set on the product (in days)."
 msgstr ""
-<<<<<<< HEAD
 "Theo dõi các hạn tiếp theo dựa trên số lô / sê-ri: tốt nhất trước, ngày tiêu huỷ,"
 " kết thúc vòng đời, cảnh báo. Nhưng ngày này được thiết lập tự động ở lô/sê-ri"
 " ngay khi tạo lô/sê-ri dựa trên các giá trị được thiết lập trước trên sản phẩm (tính theo số ngày)"
-=======
-"Theo dõi ngày trên Lô hàng & số sê-ri: tốt nhất trước, loại bỏ, hết vòng "
-"đời, cảnh báo. Những ngày như vậy được đặt tự động khi tạo số lô / số sê-ri "
-"dựa trên các giá trị được đặt trên sản phẩm (tính theo ngày)."
->>>>>>> 72932d79
 
 #. module: stock
 #: model_terms:ir.ui.view,arch_db:stock.res_config_settings_view_form
