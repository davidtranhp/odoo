##############################################################################
#
#    OpenERP, Open Source Management Solution
#    Copyright (C) 2004-2010 Tiny SPRL (<http://tiny.be>).
#
#    This program is free software: you can redistribute it and/or modify
#    it under the terms of the GNU Affero General Public License as
#    published by the Free Software Foundation, either version 3 of the
#    License, or (at your option) any later version.
#
#    This program is distributed in the hope that it will be useful,
#    but WITHOUT ANY WARRANTY; without even the implied warranty of
#    MERCHANTABILITY or FITNESS FOR A PARTICULAR PURPOSE.  See the
#    GNU Affero General Public License for more details.
#
#    You should have received a copy of the GNU Affero General Public License
#    along with this program.  If not, see <http://www.gnu.org/licenses/>.
#
##############################################################################

from datetime import datetime
from dateutil.relativedelta import relativedelta

from osv import fields, osv
from tools import config
from tools.translate import _
import math
import netsvc
import time
import tools

import decimal_precision as dp


#----------------------------------------------------------
# Incoterms
#----------------------------------------------------------
class stock_incoterms(osv.osv):
    _name = "stock.incoterms"
    _description = "Incoterms"
    _columns = {
        'name': fields.char('Name', size=64, required=True,help="Incoterms are series of sales terms.They are used to divide transaction costs and responsibilities between buyer and seller and reflect state-of-the-art transportation practices."),
        'code': fields.char('Code', size=3, required=True,help="Code for Incoterms"),
        'active': fields.boolean('Active', help="If the active field is set to true, it will allow you to hide the incoterms without removing it."),
    }
    _defaults = {
        'active': lambda *a: True,
    }

stock_incoterms()

class stock_journal(osv.osv):
    _name = "stock.journal"
    _description = "Stock Journal"
    _columns = {
        'name': fields.char('Stock Journal', size=32, required=True),
        'user_id': fields.many2one('res.users','Responsible'),
    }
    _defaults = {
        'user_id': lambda s,c,u,ctx: u
    }
stock_journal()

#----------------------------------------------------------
# Stock Location
#----------------------------------------------------------
class stock_location(osv.osv):
    _name = "stock.location"
    _description = "Location"
    _parent_name = "location_id"
    _parent_store = True
    _parent_order = 'id'
    _order = 'parent_left'

    def name_get(self, cr, uid, ids, context={}):
        if not len(ids):
            return []
        reads = self.read(cr, uid, ids, ['name','location_id'], context)
        res = []
        for record in reads:
            name = record['name']
            if context.get('full',False):
                if record['location_id']:
                    name = record['location_id'][1]+' / '+name
                res.append((record['id'], name))
            else:
                res.append((record['id'], name))
        return res

    def _complete_name(self, cr, uid, ids, name, args, context):
        """ Forms complete name of location from parent location to child location.
        @return: Dictionary of values
        """
        def _get_one_full_name(location, level=4):
            if location.location_id:
                parent_path = _get_one_full_name(location.location_id, level-1) + "/"
            else:
                parent_path = ''
            return parent_path + location.name
        res = {}
        for m in self.browse(cr, uid, ids, context=context):
            res[m.id] = _get_one_full_name(m)
        return res

    def _product_qty_available(self, cr, uid, ids, field_names, arg, context={}):
        """ Finds real and virtual quantity for product available at particular location.
        @return: Dictionary of values
        """
        res = {}
        for id in ids:
            res[id] = {}.fromkeys(field_names, 0.0)
        if ('product_id' not in context) or not ids:
            return res
        #location_ids = self.search(cr, uid, [('location_id', 'child_of', ids)])
        for loc in ids:
            context['location'] = [loc]
            prod = self.pool.get('product.product').browse(cr, uid, context['product_id'], context)
            if 'stock_real' in field_names:
                res[loc]['stock_real'] = prod.qty_available
            if 'stock_virtual' in field_names:
                res[loc]['stock_virtual'] = prod.virtual_available
        return res

    def product_detail(self, cr, uid, id, field, context={}):
        """ Finds detail of product like price type, currency and then calculates its price.
        @param field: Field name
        @return: Calculated price
        """
        res = {}
        res[id] = {}
        final_value = 0.0
        field_to_read = 'virtual_available'
        if field == 'stock_real_value':
            field_to_read = 'qty_available'
        cr.execute('select distinct product_id from stock_move where (location_id=%s) or (location_dest_id=%s)', (id, id))
        result = cr.dictfetchall()
        if result:
            # Choose the right filed standard_price to read
            # Take the user company
            price_type_id = self.pool.get('res.users').browse(cr,uid,uid).company_id.property_valuation_price_type.id
            pricetype = self.pool.get('product.price.type').browse(cr, uid, price_type_id)
            for r in result:
                c = (context or {}).copy()
                c['location'] = id
                product = self.pool.get('product.product').read(cr, uid, r['product_id'], [field_to_read], context=c)
                # Compute the amount_unit in right currency

                context['currency_id'] = self.pool.get('res.users').browse(cr,uid,uid).company_id.currency_id.id
                amount_unit = self.pool.get('product.product').browse(cr,uid,r['product_id']).price_get(pricetype.field, context)[r['product_id']]

                final_value += (product[field_to_read] * amount_unit)
        return final_value

    def _product_value(self, cr, uid, ids, field_names, arg, context={}):
        """ Calculates real and virtual stock value of a product.
        @param field_names: Name of field
        @return: Dictionary of values
        """
        result = {}
        for id in ids:
            result[id] = {}.fromkeys(field_names, 0.0)
        for field_name in field_names:
            for loc in ids:
                ret_dict = self.product_detail(cr, uid, loc, field=field_name)
                result[loc][field_name] = ret_dict
        return result

    _columns = {
        'name': fields.char('Location Name', size=64, required=True, translate=True),
        'active': fields.boolean('Active', help="If the active field is set to true, it will allow you to hide the stock location without removing it."),
        'usage': fields.selection([('supplier', 'Supplier Location'), ('view', 'View'), ('internal', 'Internal Location'), ('customer', 'Customer Location'), ('inventory', 'Inventory'), ('procurement', 'Procurement'), ('production', 'Production'), ('transit', 'Transit Location for Inter-Companies Transfers')], 'Location Type', required=True),
        'allocation_method': fields.selection([('fifo', 'FIFO'), ('lifo', 'LIFO'), ('nearest', 'Nearest')], 'Allocation Method', required=True),
        'complete_name': fields.function(_complete_name, method=True, type='char', size=100, string="Location Name"),

        'stock_real': fields.function(_product_qty_available, method=True, type='float', string='Real Stock', multi="stock"),
        'stock_virtual': fields.function(_product_qty_available, method=True, type='float', string='Virtual Stock', multi="stock"),

        #'account_id': fields.many2one('account.account', string='Inventory Account', domain=[('type', '!=', 'view')]),
        'location_id': fields.many2one('stock.location', 'Parent Location', select=True, ondelete='cascade'),
        'child_ids': fields.one2many('stock.location', 'location_id', 'Contains'),

        'chained_journal_id': fields.many2one('stock.journal', 'Chained Journal'),
        'chained_location_id': fields.many2one('stock.location', 'Chained Location If Fixed'),
        'chained_location_type': fields.selection([('none', 'None'), ('customer', 'Customer'), ('fixed', 'Fixed Location')],
            'Chained Location Type', required=True),
        'chained_auto_packing': fields.selection(
            [('auto', 'Automatic Move'), ('manual', 'Manual Operation'), ('transparent', 'Automatic No Step Added')],
            'Automatic Move',
            required=True,
            help="This is used only if you select a chained location type.\n" \
                "The 'Automatic Move' value will create a stock move after the current one that will be "\
                "validated automatically. With 'Manual Operation', the stock move has to be validated "\
                "by a worker. With 'Automatic No Step Added', the location is replaced in the original move."
            ),
        'chained_picking_type': fields.selection([('out', 'Sending Goods'), ('in', 'Getting Goods'), ('internal', 'Internal'), ('delivery', 'Delivery')], 'Shipping Type', help="Shipping type specify of the chained move, goods coming in or going out."),
        'chained_company_id': fields.many2one('res.company', 'Chained Company', help='Set here the belonging company of the chained move'),
        'chained_delay': fields.integer('Chained lead time (days)'),
        'address_id': fields.many2one('res.partner.address', 'Location Address'),
        'icon': fields.selection(tools.icons, 'Icon', size=64),

        'comment': fields.text('Additional Information'),
        'posx': fields.integer('Corridor (X)'),
        'posy': fields.integer('Shelves (Y)'),
        'posz': fields.integer('Height (Z)'),

        'parent_left': fields.integer('Left Parent', select=1),
        'parent_right': fields.integer('Right Parent', select=1),
        'stock_real_value': fields.function(_product_value, method=True, type='float', string='Real Stock Value', multi="stock"),
        'stock_virtual_value': fields.function(_product_value, method=True, type='float', string='Virtual Stock Value', multi="stock"),
        'company_id': fields.many2one('res.company', 'Company', select=1, help='Let this field empty if this location is shared for every companies'),
        'scrap_location': fields.boolean('Scrap Location', help='Check this box if the current location is a place for destroyed items'),
    }
    _defaults = {
        'active': lambda *a: 1,
        'usage': lambda *a: 'internal',
        'allocation_method': lambda *a: 'fifo',
        'chained_location_type': lambda *a: 'none',
        'chained_auto_packing': lambda *a: 'manual',
        'company_id': lambda self,cr,uid,c: self.pool.get('res.company')._company_default_get(cr, uid, 'stock.location', context=c),
        'posx': lambda *a: 0,
        'posy': lambda *a: 0,
        'posz': lambda *a: 0,
        'icon': lambda *a: False,
        'scrap_location': lambda *a: False,
    }

    def chained_location_get(self, cr, uid, location, partner=None, product=None, context={}):
        """ Finds chained location
        @param location: Location id
        @param partner: Partner id
        @param product: Product id
        @return: List of values
        """
        result = None
        if location.chained_location_type == 'customer':
            if partner:
                result = partner.property_stock_customer
        elif location.chained_location_type == 'fixed':
            result = location.chained_location_id
        if result:
            return result, location.chained_auto_packing, location.chained_delay, location.chained_journal_id and location.chained_journal_id.id or False, location.chained_company_id and location.chained_company_id.id or False, location.chained_picking_type
        return result

    def picking_type_get(self, cr, uid, from_location, to_location, context={}):
        """ Gets type of picking.
        @param from_location: Source location
        @param to_location: Destination location
        @return: Location type
        """
        result = 'internal'
        if (from_location.usage=='internal') and (to_location and to_location.usage in ('customer', 'supplier')):
            result = 'delivery'
        elif (from_location.usage in ('supplier', 'customer')) and (to_location.usage=='internal'):
            result = 'in'
        return result

    def _product_get_all_report(self, cr, uid, ids, product_ids=False,
            context=None):
        return self._product_get_report(cr, uid, ids, product_ids, context,
                recursive=True)

    def _product_get_report(self, cr, uid, ids, product_ids=False,
            context=None, recursive=False):
        """ Finds the product quantity and price for particular location.
        @param product_ids: Ids of product
        @param recursive: True or False
        @return: Dictionary of values
        """
        if context is None:
            context = {}
        product_obj = self.pool.get('product.product')
        # Take the user company and pricetype
        price_type_id = self.pool.get('res.users').browse(cr, uid, uid).company_id.property_valuation_price_type.id
        pricetype = self.pool.get('product.price.type').browse(cr, uid, price_type_id)
        context['currency_id'] = self.pool.get('res.users').browse(cr, uid, uid).company_id.currency_id.id

        if not product_ids:
            product_ids = product_obj.search(cr, uid, [])

        products = product_obj.browse(cr, uid, product_ids, context=context)
        products_by_uom = {}
        products_by_id = {}
        for product in products:
            products_by_uom.setdefault(product.uom_id.id, [])
            products_by_uom[product.uom_id.id].append(product)
            products_by_id.setdefault(product.id, [])
            products_by_id[product.id] = product

        result = {}
        result['product'] = []
        for id in ids:
            quantity_total = 0.0
            total_price = 0.0
            for uom_id in products_by_uom.keys():
                fnc = self._product_get
                if recursive:
                    fnc = self._product_all_get
                ctx = context.copy()
                ctx['uom'] = uom_id
                qty = fnc(cr, uid, id, [x.id for x in products_by_uom[uom_id]],
                        context=ctx)
                for product_id in qty.keys():
                    if not qty[product_id]:
                        continue
                    product = products_by_id[product_id]
                    quantity_total += qty[product_id]

                    # Compute based on pricetype
                    # Choose the right filed standard_price to read
                    amount_unit = product.price_get(pricetype.field, context)[product.id]
                    price = qty[product_id] * amount_unit
                    # price = qty[product_id] * product.standard_price

                    total_price += price
                    result['product'].append({
                        'price': amount_unit,
                        'prod_name': product.name,
                        'code': product.default_code, # used by lot_overview_all report!
                        'variants': product.variants or '',
                        'uom': product.uom_id.name,
                        'prod_qty': qty[product_id],
                        'price_value': price,
                    })
        result['total'] = quantity_total
        result['total_price'] = total_price
        return result

    def _product_get_multi_location(self, cr, uid, ids, product_ids=False, context={},
                                    states=['done'], what=('in', 'out')):
        """
        @param product_ids: Ids of product
        @param states: List of states
        @param what: Tuple of
        @return:
        """
        product_obj = self.pool.get('product.product')
        context.update({
            'states': states,
            'what': what,
            'location': ids
        })
        return product_obj.get_product_available(cr, uid, product_ids, context=context)

    def _product_get(self, cr, uid, id, product_ids=False, context={}, states=['done']):
        """
        @param product_ids:
        @param states:
        @return:
        """
        ids = id and [id] or []
        return self._product_get_multi_location(cr, uid, ids, product_ids, context, states)

    def _product_all_get(self, cr, uid, id, product_ids=False, context={}, states=['done']):
        # build the list of ids of children of the location given by id
        ids = id and [id] or []
        location_ids = self.search(cr, uid, [('location_id', 'child_of', ids)])
        return self._product_get_multi_location(cr, uid, location_ids, product_ids, context, states)

    def _product_virtual_get(self, cr, uid, id, product_ids=False, context={}, states=['done']):
        return self._product_all_get(cr, uid, id, product_ids, context, ['confirmed', 'waiting', 'assigned', 'done'])

    #
    # TODO:
    #    Improve this function
    #
    # Returns:
    #    [ (tracking_id, product_qty, location_id) ]
    #
    def _product_reserve(self, cr, uid, ids, product_id, product_qty, context={}):
        """
        @param product_id: Id of product
        @param product_qty: Quantity of product
        @return: List of Values or False
        """
        result = []
        amount = 0.0
        for id in self.search(cr, uid, [('location_id', 'child_of', ids)]):
            cr.execute("select product_uom,sum(product_qty) as product_qty from stock_move where location_dest_id=%s and location_id<>%s and product_id=%s and state='done' group by product_uom", (id, id, product_id))
            results = cr.dictfetchall()
            cr.execute("select product_uom,-sum(product_qty) as product_qty from stock_move where location_id=%s and location_dest_id<>%s and product_id=%s and state in ('done', 'assigned') group by product_uom", (id, id, product_id))
            results += cr.dictfetchall()

            total = 0.0
            results2 = 0.0
            for r in results:
                amount = self.pool.get('product.uom')._compute_qty(cr, uid, r['product_uom'], r['product_qty'], context.get('uom', False))
                results2 += amount
                total += amount

            if total <= 0.0:
                continue

            amount = results2
            if amount > 0:
                if amount > min(total, product_qty):
                    amount = min(product_qty, total)
                result.append((amount, id))
                product_qty -= amount
                total -= amount
                if product_qty <= 0.0:
                    return result
                if total <= 0.0:
                    continue
        return False

stock_location()


class stock_tracking(osv.osv):
    _name = "stock.tracking"
    _description = "Stock Tracking Lots"

<<<<<<< HEAD
    #def get_create_tracking_lot(self, cr, uid, ids, tracking_lot):
    #    """
    #    @param tracking_lot: Name of tracking lot
    #    @return: 
    #    """
    #    tracking_lot_list = self.search(cr, uid, [('name', '=', tracking_lot)],
    #                                        limit=1)
    #    if tracking_lot_list:
    #        tracking_lot = tracking_lot_list[0]
    #    tracking_obj = self.browse(cr, uid, tracking_lot)
    #    if not tracking_obj:
    #        tracking_lot_vals = {
    #            'name': tracking_lot
    #            }
    #        tracking_lot = self.create(cr, uid, tracking_lot_vals)
    #    return tracking_lot

=======
    def get_create_tracking_lot(self, cr, uid, ids, tracking_lot):
        """
        @param tracking_lot: Name of tracking lot
        @return:
        """
        tracking_lot_list = self.search(cr, uid, [('name', '=', tracking_lot)],
                                            limit=1)
        if tracking_lot_list:
            tracking_lot = tracking_lot_list[0]
        tracking_obj = self.browse(cr, uid, tracking_lot)
        if not tracking_obj:
            tracking_lot_vals = {
                'name': tracking_lot
                }
            tracking_lot = self.create(cr, uid, tracking_lot_vals)
        return tracking_lot
>>>>>>> 2e6ff42f
    def checksum(sscc):
        salt = '31' * 8 + '3'
        sum = 0
        for sscc_part, salt_part in zip(sscc, salt):
            sum += int(sscc_part) * int(salt_part)
        return (10 - (sum % 10)) % 10
    checksum = staticmethod(checksum)

    def make_sscc(self, cr, uid, context={}):
        sequence = self.pool.get('ir.sequence').get(cr, uid, 'stock.lot.tracking')
        return sequence + str(self.checksum(sequence))

    _columns = {
        'name': fields.char('Tracking ID', size=64, required=True),
        'active': fields.boolean('Active', help="If the active field is set to true, it will allow you to hide the tracking lots without removing it."),
        'serial': fields.char('Reference', size=64),
        'move_ids': fields.one2many('stock.move', 'tracking_id', 'Moves Tracked'),
        'date': fields.datetime('Created Date', required=True),
    }
<<<<<<< HEAD
=======

>>>>>>> 2e6ff42f
    _defaults = {
        'active': lambda *a: 1,
        'name': make_sscc,
        'date': lambda *a: time.strftime('%Y-%m-%d %H:%M:%S'),
    }

    def name_search(self, cr, user, name, args=None, operator='ilike', context=None, limit=100):
        if not args:
            args = []
        if not context:
            context = {}
        ids = self.search(cr, user, [('serial', '=', name)]+ args, limit=limit, context=context)
        ids += self.search(cr, user, [('name', operator, name)]+ args, limit=limit, context=context)
        return self.name_get(cr, user, ids, context)

    def name_get(self, cr, uid, ids, context={}):
        if not len(ids):
            return []
        res = [(r['id'], r['name']+' ['+(r['serial'] or '')+']') for r in self.read(cr, uid, ids, ['name', 'serial'], context)]
        return res

    def unlink(self, cr, uid, ids, context=None):
        raise osv.except_osv(_('Error'), _('You can not remove a lot line !'))

stock_tracking()


#----------------------------------------------------------
# Stock Picking
#----------------------------------------------------------
class stock_picking(osv.osv):
    _name = "stock.picking"
    _description = "Picking List"

    def _set_maximum_date(self, cr, uid, ids, name, value, arg, context):
        """ Calculates planned date if it is greater than 'value'.
        @param name: Name of field
        @param value: Value of field
        @param arg: User defined argument
        @return: True or False
        """
        if not value:
            return False
        if isinstance(ids, (int, long)):
            ids = [ids]
        for pick in self.browse(cr, uid, ids, context):
            sql_str = """update stock_move set
                    date_planned='%s'
                where
                    picking_id=%d """ % (value, pick.id)

            if pick.max_date:
                sql_str += " and (date_planned='" + pick.max_date + "' or date_planned>'" + value + "')"
            cr.execute(sql_str)
        return True

    def _set_minimum_date(self, cr, uid, ids, name, value, arg, context):
        """ Calculates planned date if it is less than 'value'.
        @param name: Name of field
        @param value: Value of field
        @param arg: User defined argument
        @return: True or False
        """
        if not value:
            return False
        if isinstance(ids, (int, long)):
            ids = [ids]
        for pick in self.browse(cr, uid, ids, context):
            sql_str = """update stock_move set
                    date_planned='%s'
                where
                    picking_id=%s """ % (value, pick.id)
            if pick.min_date:
                sql_str += " and (date_planned='" + pick.min_date + "' or date_planned<'" + value + "')"
            cr.execute(sql_str)
        return True

    def get_min_max_date(self, cr, uid, ids, field_name, arg, context={}):
        """ Finds minimum and maximum dates for picking.
        @return: Dictionary of values
        """
        res = {}
        for id in ids:
            res[id] = {'min_date': False, 'max_date': False}
        if not ids:
            return res
        cr.execute("""select
                picking_id,
                min(date_planned),
                max(date_planned)
            from
                stock_move
            where
                picking_id IN %s
            group by
                picking_id""",(tuple(ids),))
        for pick, dt1, dt2 in cr.fetchall():
            res[pick]['min_date'] = dt1
            res[pick]['max_date'] = dt2
        return res

    def create(self, cr, user, vals, context=None):
        if ('name' not in vals) or (vals.get('name')=='/'):
            seq_obj_name =  'stock.picking.' + vals['type']
            vals['name'] = self.pool.get('ir.sequence').get(cr, user, seq_obj_name)
        type_list = {
            'out':_('Packing List'),
            'in':_('Reception'),
            'internal': _('Internal picking'),
            'delivery': _('Delivery order')
        }
        new_id = super(stock_picking, self).create(cr, user, vals, context)
        if not vals.get('auto_picking', False):
            message = type_list.get(vals.get('type', ''), _('Picking') + " '" + vals.get('name', 'n/a') + _(" with origin")+" '" + (vals.get('origin', '') or 'n/a') + "' "+ _("is created."))
            self.log(cr, user, new_id, message)
        return new_id

    _columns = {
        'name': fields.char('Reference', size=64, select=True),
        'origin': fields.char('Origin', size=64, help="Reference of the document that produced this picking."),
        'backorder_id': fields.many2one('stock.picking', 'Back Order', help="If the picking is splitted then the picking id in available state of move for this picking is stored in Backorder."),
        'type': fields.selection([('out', 'Sending Goods'), ('in', 'Getting Goods'), ('internal', 'Internal'), ('delivery', 'Delivery')], 'Shipping Type', required=True, select=True, help="Shipping type specify, goods coming in or going out."),
        'active': fields.boolean('Active', help="If the active field is set to true, it will allow you to hide the picking without removing it."),
        'note': fields.text('Notes'),
        'stock_journal_id': fields.many2one('stock.journal','Stock Journal'),
        'location_id': fields.many2one('stock.location', 'Location', help="Keep empty if you produce at the location where the finished products are needed." \
                "Set a location if you produce at a fixed location. This can be a partner location " \
                "if you subcontract the manufacturing operations."),
        'location_dest_id': fields.many2one('stock.location', 'Dest. Location',help="Location where the system will stock the finished products."),
        'move_type': fields.selection([('direct', 'Direct Delivery'), ('one', 'All at once')], 'Delivery Method', required=True, help="It specifies goods to be delivered all at once or by direct delivery"),
        'state': fields.selection([
            ('draft', 'Draft'),
            ('auto', 'Waiting'),
            ('confirmed', 'Confirmed'),
            ('assigned', 'Available'),
            ('done', 'Done'),
            ('cancel', 'Cancelled'),
            ], 'State', readonly=True, select=True,
            help=' * The \'Draft\' state is used when a user is encoding a new and unconfirmed picking. \
            \n* The \'Confirmed\' state is used for stock movement to do with unavailable products. \
            \n* The \'Available\' state is set automatically when the products are ready to be moved.\
            \n* The \'Waiting\' state is used in MTO moves when a movement is waiting for another one.'),
        'min_date': fields.function(get_min_max_date, fnct_inv=_set_minimum_date, multi="min_max_date",
                 method=True, store=True, type='datetime', string='Expected Date', select=1, help="Expected date for Picking. Default it takes current date"),
        'date': fields.datetime('Order Date', help="Date of Order"),
        'date_done': fields.datetime('Date Done', help="Date of Completion"),
        'max_date': fields.function(get_min_max_date, fnct_inv=_set_maximum_date, multi="min_max_date",
                 method=True, store=True, type='datetime', string='Max. Expected Date', select=2),
        'move_lines': fields.one2many('stock.move', 'picking_id', 'Internal Moves', states={'done': [('readonly', True)], 'cancel': [('readonly', True)]}),
        'auto_picking': fields.boolean('Auto-Picking'),
        'address_id': fields.many2one('res.partner.address', 'Partner', help="Address of partner"),
        'invoice_state': fields.selection([
            ("invoiced", "Invoiced"),
            ("2binvoiced", "To Be Invoiced"),
            ("none", "Not from Picking")], "Invoice Status",
            select=True, required=True, readonly=True, states={'draft': [('readonly', False)]}),
        'company_id': fields.many2one('res.company', 'Company', required=True, select=1),
    }
    _defaults = {
        'name': lambda self, cr, uid, context: '/',
        'active': lambda *a: 1,
        'state': lambda *a: 'draft',
        'move_type': lambda *a: 'direct',
        'type': lambda *a: 'in',
        'invoice_state': lambda *a: 'none',
        'date': lambda *a: time.strftime('%Y-%m-%d %H:%M:%S'),
        'company_id': lambda self,cr,uid,c: self.pool.get('res.company')._company_default_get(cr, uid, 'stock.picking', context=c)
    }

    def copy(self, cr, uid, id, default=None, context={}):
        if default is None:
            default = {}
        default = default.copy()
        picking_obj = self.browse(cr, uid, [id], context)[0]
        if ('name' not in default) or (picking_obj.name=='/'):
            seq_obj_name =  'stock.picking.' + picking_obj.type
            default['name'] = self.pool.get('ir.sequence').get(cr, uid, seq_obj_name)

        return super(stock_picking, self).copy(cr, uid, id, default, context)

    def onchange_partner_in(self, cr, uid, context, partner_id=None):
        return {}

    def action_explode(self, cr, uid, moves, context={}):
        return moves

    def action_confirm(self, cr, uid, ids, context={}):
        """ Confirms picking.
        @return: True
        """
        self.write(cr, uid, ids, {'state': 'confirmed'})
        todo = []
        for picking in self.browse(cr, uid, ids, context=context):
            for r in picking.move_lines:
                if r.state == 'draft':
                    todo.append(r.id)
        todo = self.action_explode(cr, uid, todo, context)
        if len(todo):
            self.pool.get('stock.move').action_confirm(cr, uid, todo, context)
        return True

    def test_auto_picking(self, cr, uid, ids):
        # TODO: Check locations to see if in the same location ?
        return True

#    def button_confirm(self, cr, uid, ids, *args):
#        for id in ids:
#            wf_service = netsvc.LocalService("workflow")
#            wf_service.trg_validate(uid, 'stock.picking', id, 'button_confirm', cr)
#        self.force_assign(cr, uid, ids, *args)
#        return True

    def action_assign(self, cr, uid, ids, *args):
        """ Changes state of picking to available if all moves are confirmed.
        @return: True
        """
        for pick in self.browse(cr, uid, ids):
            move_ids = [x.id for x in pick.move_lines if x.state == 'confirmed']
            if not move_ids:
                raise osv.except_osv(_('Warning !'),_('Not Available. Moves are not confirmed.'))
            self.pool.get('stock.move').action_assign(cr, uid, move_ids)
        return True

    def force_assign(self, cr, uid, ids, *args):
        """ Changes state of picking to available if moves are confirmed or waiting.
        @return: True
        """
        wf_service = netsvc.LocalService("workflow")
        for pick in self.browse(cr, uid, ids):
            move_ids = [x.id for x in pick.move_lines if x.state in ['confirmed','waiting']]
#            move_ids = [x.id for x in pick.move_lines]
            self.pool.get('stock.move').force_assign(cr, uid, move_ids)
            wf_service.trg_write(uid, 'stock.picking', pick.id, cr)
        return True

    def draft_force_assign(self, cr, uid, ids, *args):
        """ Confirms picking directly from draft state.
        @return: True
        """
        wf_service = netsvc.LocalService("workflow")
        for pick in self.browse(cr, uid, ids):
            wf_service.trg_validate(uid, 'stock.picking', pick.id,
                'button_confirm', cr)
            #move_ids = [x.id for x in pick.move_lines]
            #self.pool.get('stock.move').force_assign(cr, uid, move_ids)
            #wf_service.trg_write(uid, 'stock.picking', pick.id, cr)
        return True

    def draft_validate(self, cr, uid, ids, *args):
        """ Validates picking directly from draft state.
        @return: True
        """
        wf_service = netsvc.LocalService("workflow")
        self.draft_force_assign(cr, uid, ids)
        for pick in self.browse(cr, uid, ids):
            move_ids = [x.id for x in pick.move_lines]
            self.pool.get('stock.move').force_assign(cr, uid, move_ids)
            wf_service.trg_write(uid, 'stock.picking', pick.id, cr)

            self.action_move(cr, uid, [pick.id])
            wf_service.trg_validate(uid, 'stock.picking', pick.id, 'button_done', cr)
        return True

    def cancel_assign(self, cr, uid, ids, *args):
        """ Cancels picking and moves.
        @return: True
        """
        wf_service = netsvc.LocalService("workflow")
        for pick in self.browse(cr, uid, ids):
            move_ids = [x.id for x in pick.move_lines]
            self.pool.get('stock.move').cancel_assign(cr, uid, move_ids)
            wf_service.trg_write(uid, 'stock.picking', pick.id, cr)
        return True

    def action_assign_wkf(self, cr, uid, ids, context=None):
        """ Changes picking state to assigned.
        @return: True
        """
        for pick in self.browse(cr, uid, ids, context=context):
            type_list = {
                'out':'Packing List',
                'in':'Reception',
                'internal': 'Internal picking',
                'delivery': 'Delivery order'
            }
            message = type_list.get(pick.type, _('Document')) + " '" + (pick.name or 'n/a') + "' "+ _("is ready to be processed.")
            self.log(cr, uid, id, message)
        self.write(cr, uid, ids, {'state': 'assigned'})
        return True

    def test_finnished(self, cr, uid, ids):
        """ Tests whether the move is in done or cancel state or not.
        @return: True or False
        """
        move_ids = self.pool.get('stock.move').search(cr, uid, [('picking_id', 'in', ids)])
        for move in self.pool.get('stock.move').browse(cr, uid, move_ids):
            if move.state not in ('done', 'cancel'):
                if move.product_qty != 0.0:
                    return False
                else:
                    move.write(cr, uid, [move.id], {'state': 'done'})
        return True

    def test_assigned(self, cr, uid, ids):
        """ Tests whether the move is in assigned state or not.
        @return: True or False
        """
        ok = True
        for pick in self.browse(cr, uid, ids):
            mt = pick.move_type
            for move in pick.move_lines:
                if (move.state in ('confirmed', 'draft')) and (mt == 'one'):
                    return False
                if (mt == 'direct') and (move.state == 'assigned') and (move.product_qty):
                    return True
                ok = ok and (move.state in ('cancel', 'done', 'assigned'))
        return ok

    def action_cancel(self, cr, uid, ids, context={}):
        """ Changes picking state to cancel.
        @return: True
        """
        for pick in self.browse(cr, uid, ids):
            ids2 = [move.id for move in pick.move_lines]
            self.pool.get('stock.move').action_cancel(cr, uid, ids2, context)
        self.write(cr, uid, ids, {'state': 'cancel', 'invoice_state': 'none'})
        message = _('Picking') + " '" + pick.name + "' "+_("is cancelled")
        self.log(cr, uid, id, message)
        return True

    #
    # TODO: change and create a move if not parents
    #
    def action_done(self, cr, uid, ids, context=None):
        """ Changes picking state to done.
        @return: True
        """
        self.write(cr, uid, ids, {'state': 'done', 'date_done': time.strftime('%Y-%m-%d %H:%M:%S')})
        return True

    def action_move(self, cr, uid, ids, context={}):
        """ Changes move state to assigned.
        @return: True
        """
        for pick in self.browse(cr, uid, ids):
            todo = []
            for move in pick.move_lines:
                if move.state == 'assigned':
                    todo.append(move.id)

            if len(todo):
                self.pool.get('stock.move').action_done(cr, uid, todo,
                        context=context)
        return True

    def get_currency_id(self, cr, uid, picking):
        return False

    def _get_payment_term(self, cr, uid, picking):
        """ Gets payment term from partner.
        @return: Payment term
        """
        partner_obj = self.pool.get('res.partner')
        partner = picking.address_id.partner_id
        return partner.property_payment_term and partner.property_payment_term.id or False

    def _get_address_invoice(self, cr, uid, picking):
        """ Gets invoice address of a partner
        @return {'contact': address, 'invoice': address} for invoice
        """
        partner_obj = self.pool.get('res.partner')
        partner = picking.address_id.partner_id

        return partner_obj.address_get(cr, uid, [partner.id],
                ['contact', 'invoice'])

    def _get_comment_invoice(self, cr, uid, picking):
        """
        @return: comment string for invoice
        """
        return picking.note or ''

    def _get_price_unit_invoice(self, cr, uid, move_line, type, context=None):
        """ Gets price unit for invoice
        @param move_line: Stock move lines
        @param type: Type of invoice
        @return: The price unit for the move line
        """
        if context is None:
            context = {}

        if type in ('in_invoice', 'in_refund'):
            # Take the user company and pricetype
            price_type_id = self.pool.get('res.users').browse(cr, uid, uid).company_id.property_valuation_price_type.id
            pricetype = self.pool.get('product.price.type').browse(cr, uid, price_type_id)
            context['currency_id'] = move_line.company_id.currency_id.id

            amount_unit = move_line.product_id.price_get(pricetype.field, context)[move_line.product_id.id]
            return amount_unit
        else:
            return move_line.product_id.list_price

    def _get_discount_invoice(self, cr, uid, move_line):
        '''Return the discount for the move line'''
        return 0.0

    def _get_taxes_invoice(self, cr, uid, move_line, type):
        """ Gets taxes on invoice
        @param move_line: Stock move lines
        @param type: Type of invoice
        @return: Taxes Ids for the move line
        """
        if type in ('in_invoice', 'in_refund'):
            taxes = move_line.product_id.supplier_taxes_id
        else:
            taxes = move_line.product_id.taxes_id

        if move_line.picking_id and move_line.picking_id.address_id and move_line.picking_id.address_id.partner_id:
            return self.pool.get('account.fiscal.position').map_tax(
                cr,
                uid,
                move_line.picking_id.address_id.partner_id.property_account_position,
                taxes
            )
        else:
            return map(lambda x: x.id, taxes)

    def _get_account_analytic_invoice(self, cr, uid, picking, move_line):
        return False

    def _invoice_line_hook(self, cr, uid, move_line, invoice_line_id):
        '''Call after the creation of the invoice line'''
        return

    def _invoice_hook(self, cr, uid, picking, invoice_id):
        '''Call after the creation of the invoice'''
        return

    def action_invoice_create(self, cr, uid, ids, journal_id=False,
            group=False, type='out_invoice', context=None):
        """ Creates invoice based on the invoice state selected for picking.
        @param journal_id: Id of journal
        @param group: Whether to create a group invoice or not
        @param type: Type invoice to be created
        @return: Ids of created invoices for the pickings
        """
        if context is None:
            context = {}

        invoice_obj = self.pool.get('account.invoice')
        invoice_line_obj = self.pool.get('account.invoice.line')
        invoices_group = {}
        res = {}

        for picking in self.browse(cr, uid, ids, context=context):
            if picking.invoice_state != '2binvoiced':
                continue
            payment_term_id = False
            partner = picking.address_id and picking.address_id.partner_id
            if not partner:
                raise osv.except_osv(_('Error, no partner !'),
                    _('Please put a partner on the picking list if you want to generate invoice.'))

            if type in ('out_invoice', 'out_refund'):
                account_id = partner.property_account_receivable.id
                payment_term_id = self._get_payment_term(cr, uid, picking)
            else:
                account_id = partner.property_account_payable.id

            address_contact_id, address_invoice_id = \
                    self._get_address_invoice(cr, uid, picking).values()

            comment = self._get_comment_invoice(cr, uid, picking)
            if group and partner.id in invoices_group:
                invoice_id = invoices_group[partner.id]
                invoice = invoice_obj.browse(cr, uid, invoice_id)
                invoice_vals = {
                    'name': (invoice.name or '') + ', ' + (picking.name or ''),
                    'origin': (invoice.origin or '') + ', ' + (picking.name or '') + (picking.origin and (':' + picking.origin) or ''),
                    'comment': (comment and (invoice.comment and invoice.comment+"\n"+comment or comment)) or (invoice.comment and invoice.comment or ''),
                    'date_invoice':context.get('date_inv',False),
                    'user_id':picking.sale_id.user_id and picking.sale_id.user_id.id or False
                }
                invoice_obj.write(cr, uid, [invoice_id], invoice_vals, context=context)
            else:
                invoice_vals = {
                    'name': picking.name,
                    'origin': (picking.name or '') + (picking.origin and (':' + picking.origin) or ''),
                    'type': type,
                    'account_id': account_id,
                    'partner_id': partner.id,
                    'address_invoice_id': address_invoice_id,
                    'address_contact_id': address_contact_id,
                    'comment': comment,
                    'payment_term': payment_term_id,
                    'fiscal_position': partner.property_account_position.id,
                    'date_invoice': context.get('date_inv',False),
                    'company_id': picking.company_id.id,
                    'user_id':picking.sale_id.user_id and picking.sale_id.user_id.id or False
                    }
                cur_id = self.get_currency_id(cr, uid, picking)
                if cur_id:
                    invoice_vals['currency_id'] = cur_id
                if journal_id:
                    invoice_vals['journal_id'] = journal_id
                invoice_id = invoice_obj.create(cr, uid, invoice_vals,
                        context=context)
                invoices_group[partner.id] = invoice_id
            res[picking.id] = invoice_id
            for move_line in picking.move_lines:
                origin = move_line.picking_id.name or ''
                if move_line.picking_id.origin:
                    origin += ':' + move_line.picking_id.origin
                if group:
                    name = (picking.name or '') + '-' + move_line.name
                else:
                    name = move_line.name

                if type in ('out_invoice', 'out_refund'):
                    account_id = move_line.product_id.product_tmpl_id.\
                            property_account_income.id
                    if not account_id:
                        account_id = move_line.product_id.categ_id.\
                                property_account_income_categ.id
                else:
                    account_id = move_line.product_id.product_tmpl_id.\
                            property_account_expense.id
                    if not account_id:
                        account_id = move_line.product_id.categ_id.\
                                property_account_expense_categ.id

                price_unit = self._get_price_unit_invoice(cr, uid,
                        move_line, type)
                discount = self._get_discount_invoice(cr, uid, move_line)
                tax_ids = self._get_taxes_invoice(cr, uid, move_line, type)
                account_analytic_id = self._get_account_analytic_invoice(cr, uid, picking, move_line)

                #set UoS if it's a sale and the picking doesn't have one
                uos_id = move_line.product_uos and move_line.product_uos.id or False
                if not uos_id and type in ('out_invoice', 'out_refund'):
                    uos_id = move_line.product_uom.id

                account_id = self.pool.get('account.fiscal.position').map_account(cr, uid, partner.property_account_position, account_id)
                notes = False
                if ('sale_line_id' in move_line._columns.keys()) and move_line.sale_line_id:
                    notes = move_line.sale_line_id.notes
                elif ('purchase_line_id' in move_line._columns.keys()) and move_line.purchase_line_id:
                    notes = move_line.purchase_line_id.notes

                invoice_line_id = invoice_line_obj.create(cr, uid, {
                    'name': name,
                    'origin': origin,
                    'invoice_id': invoice_id,
                    'uos_id': uos_id,
                    'product_id': move_line.product_id.id,
                    'account_id': account_id,
                    'price_unit': price_unit,
                    'discount': discount,
                    'quantity': move_line.product_uos_qty or move_line.product_qty,
                    'invoice_line_tax_id': [(6, 0, tax_ids)],
                    'account_analytic_id': account_analytic_id,
                    'note': notes,
                    }, context=context)
                self._invoice_line_hook(cr, uid, move_line, invoice_line_id)

            invoice_obj.button_compute(cr, uid, [invoice_id], context=context,
                    set_total=(type in ('in_invoice', 'in_refund')))
            self.write(cr, uid, [picking.id], {
                'invoice_state': 'invoiced',
                }, context=context)
            self._invoice_hook(cr, uid, picking, invoice_id)
        self.write(cr, uid, res.keys(), {
            'invoice_state': 'invoiced',
            }, context=context)
        return res

    def test_cancel(self, cr, uid, ids, context={}):
        """ Test whether the move lines are canceled or not.
        @return: True or False
        """
        for pick in self.browse(cr, uid, ids, context=context):
            if not pick.move_lines:
                return False
            for move in pick.move_lines:
                if move.state not in ('cancel',):
                    return False
        return True

    def unlink(self, cr, uid, ids, context=None):
        move_obj = self.pool.get('stock.move')
        if not context:
            context = {}

        for pick in self.browse(cr, uid, ids, context=context):
            if pick.state in ['done','cancel']:
                raise osv.except_osv(_('Error'), _('You cannot remove the picking which is in %s state !')%(pick.state,))
            elif pick.state in ['confirmed','assigned', 'draft']:
                ids2 = [move.id for move in pick.move_lines]
                ctx = context.copy()
                ctx.update({'call_unlink':True})
                if pick.state != 'draft':
                    #Cancelling the move in order to affect Virtual stock of product
                    move_obj.action_cancel(cr, uid, ids2, ctx)
                #Removing the move
                move_obj.unlink(cr, uid, ids2, ctx)

        return super(stock_picking, self).unlink(cr, uid, ids, context=context)

    def do_partial(self, cr, uid, ids, partial_datas, context={}):
        """ Makes partial picking and moves done.
        @param partial_datas : Dictionary containing details of partial picking
                          like partner_id, address_id, delivery_date,
                          delivery moves with product_id, product_qty, uom
        @return: Dictionary of values
        """
        res = {}

        move_obj = self.pool.get('stock.move')
        product_obj = self.pool.get('product.product')
        currency_obj = self.pool.get('res.currency')
        users_obj = self.pool.get('res.users')
        uom_obj = self.pool.get('product.uom')
        price_type_obj = self.pool.get('product.price.type')
        sequence_obj = self.pool.get('ir.sequence')
        wf_service = netsvc.LocalService("workflow")
        partner_id = partial_datas.get('partner_id', False)
        address_id = partial_datas.get('address_id', False)
        delivery_date = partial_datas.get('delivery_date', False)
        for pick in self.browse(cr, uid, ids, context=context):
            new_picking = None
            new_moves = []

            complete, too_many, too_few = [], [], []
            move_product_qty = {}
            for move in pick.move_lines:
                if move.state in ('done', 'cancel'):
                    continue
                partial_data = partial_datas.get('move%s'%(move.id), False)
                assert partial_data, _('Do not Found Partial data of Stock Move Line :%s' %(move.id))
                product_qty = partial_data.get('product_qty',0.0)
                move_product_qty[move.id] = product_qty
                product_uom = partial_data.get('product_uom',False)
                product_price = partial_data.get('product_price',0.0)
                product_currency = partial_data.get('product_currency',False)
                if move.product_qty == product_qty:
                    complete.append(move)
                elif move.product_qty > product_qty:
                    too_few.append(move)
                else:
                    too_many.append(move)

                # Average price computation
                if (pick.type == 'in') and (move.product_id.cost_method == 'average'):
                    product = product_obj.browse(cr, uid, move.product_id.id)
                    user = users_obj.browse(cr, uid, uid)
                    context['currency_id'] = move.company_id.currency_id.id
                    qty = uom_obj._compute_qty(cr, uid, product_uom, product_qty, product.uom_id.id)
                    pricetype = False
                    if user.company_id.property_valuation_price_type:
                        pricetype = price_type_obj.browse(cr, uid, user.company_id.property_valuation_price_type.id)
                    if pricetype and qty > 0:
                        new_price = currency_obj.compute(cr, uid, product_currency,
                                user.company_id.currency_id.id, product_price)
                        new_price = uom_obj._compute_price(cr, uid, product_uom, new_price,
                                product.uom_id.id)
                        if product.qty_available <= 0:
                            new_std_price = new_price
                        else:
                            # Get the standard price
                            amount_unit = product.price_get(pricetype.field, context)[product.id]
                            new_std_price = ((amount_unit * product.qty_available)\
                                + (new_price * qty))/(product.qty_available + qty)

                        # Write the field according to price type field
                        product_obj.write(cr, uid, [product.id],
                                {pricetype.field: new_std_price})
                        move_obj.write(cr, uid, [move.id], {'price_unit': new_price})


            for move in too_few:
                product_qty = move_product_qty[move.id]
                if not new_picking:

                    new_picking = self.copy(cr, uid, pick.id,
                            {
                                'name': sequence_obj.get(cr, uid, 'stock.picking.%s'%(pick.type)),
                                'move_lines' : [],
                                'state':'draft',
                            })
                if product_qty != 0:

                    new_obj = move_obj.copy(cr, uid, move.id,
                        {
                            'product_qty' : product_qty,
                            'product_uos_qty': product_qty, #TODO: put correct uos_qty
                            'picking_id' : new_picking,
                            'state': 'assigned',
                            'move_dest_id': False,
                            'price_unit': move.price_unit,
                        })

                move_obj.write(cr, uid, [move.id],
                        {
                            'product_qty' : move.product_qty - product_qty,
                            'product_uos_qty':move.product_qty - product_qty, #TODO: put correct uos_qty

                        })

            if new_picking:
                move_obj.write(cr, uid, [c.id for c in complete], {'picking_id': new_picking})
                for move in too_many:
                    product_qty = move_product_qty[move.id]
                    move_obj.write(cr, uid, [move.id],
                            {
                                'product_qty' : product_qty,
                                'product_uos_qty': product_qty, #TODO: put correct uos_qty
                                'picking_id': new_picking,
                            })
            else:
                for move in too_many:
                    product_qty = move_product_qty[move.id]
                    move_obj.write(cr, uid, [move.id],
                            {
                                'product_qty': product_qty,
                                'product_uos_qty': product_qty #TODO: put correct uos_qty
                            })

            # At first we confirm the new picking (if necessary)
            if new_picking:
                wf_service.trg_validate(uid, 'stock.picking', new_picking, 'button_confirm', cr)
            # Then we finish the good picking
            if new_picking:
                self.write(cr, uid, [pick.id], {'backorder_id': new_picking})
                self.action_move(cr, uid, [new_picking])
                wf_service.trg_validate(uid, 'stock.picking', new_picking, 'button_done', cr)
                wf_service.trg_write(uid, 'stock.picking', pick.id, cr)
                delivered_pack_id = new_picking
            else:
                self.action_move(cr, uid, [pick.id])
                wf_service.trg_validate(uid, 'stock.picking', pick.id, 'button_done', cr)
                delivered_pack_id = pick.id

            delivered_pack = self.browse(cr, uid, delivered_pack_id, context=context)
            res[pick.id] = {'delivered_picking': delivered_pack.id or False}
        return res

stock_picking()


class stock_production_lot(osv.osv):
    def name_get(self, cr, uid, ids, context={}):
        if not ids:
            return []
        reads = self.read(cr, uid, ids, ['name', 'prefix', 'ref'], context)
        res = []
        for record in reads:
            name = record['name']
            prefix = record['prefix']
            if prefix:
                name = prefix + '/' + name
            if record['ref']:
                name = '%s [%s]' % (name, record['ref'])
            res.append((record['id'], name))
        return res

    _name = 'stock.production.lot'
    _description = 'Production lot'

    def _get_stock(self, cr, uid, ids, field_name, arg, context={}):
        """ Gets stock of products for locations
        @return: Dictionary of values
        """
        if 'location_id' not in context:
            locations = self.pool.get('stock.location').search(cr, uid, [('usage', '=', 'internal')], context=context)
        else:
            locations = context['location_id'] and [context['location_id']] or []

        if isinstance(ids, (int, long)):
            ids = [ids]

        res = {}.fromkeys(ids, 0.0)
        if locations:
            cr.execute('''select
                    prodlot_id,
                    sum(name)
                from
                    stock_report_prodlots
                where
                    location_id IN %s and prodlot_id IN %s group by prodlot_id''',(tuple(locations),tuple(ids),))
            res.update(dict(cr.fetchall()))
        return res

    def _stock_search(self, cr, uid, obj, name, args, context):
        """ Searches Ids of products
        @return: Ids of locations
        """
        locations = self.pool.get('stock.location').search(cr, uid, [('usage', '=', 'internal')])
        cr.execute('''select
                prodlot_id,
                sum(name)
            from
                stock_report_prodlots
            where
                location_id IN %s group by prodlot_id
            having  sum(name) '''+ str(args[0][1]) + str(args[0][2]),(tuple(locations),))
        res = cr.fetchall()
        ids = [('id', 'in', map(lambda x: x[0], res))]
        return ids

    _columns = {
        'name': fields.char('Serial', size=64, required=True),
        'ref': fields.char('Internal Reference', size=256),
        'prefix': fields.char('Prefix', size=64),
        'product_id': fields.many2one('product.product', 'Product', required=True),
        'date': fields.datetime('Created Date', required=True),
        'stock_available': fields.function(_get_stock, fnct_search=_stock_search, method=True, type="float", string="Available", select="2"),
        'revisions': fields.one2many('stock.production.lot.revision', 'lot_id', 'Revisions'),
        'company_id': fields.many2one('res.company','Company',select=1),
    }
    _defaults = {
        'date': lambda *a: time.strftime('%Y-%m-%d %H:%M:%S'),
        'name': lambda x, y, z, c: x.pool.get('ir.sequence').get(y, z, 'stock.lot.serial'),
        'product_id': lambda x, y, z, c: c.get('product_id', False),
    }
    _sql_constraints = [
        ('name_ref_uniq', 'unique (name, ref)', 'The serial/ref must be unique !'),
    ]

stock_production_lot()

class stock_production_lot_revision(osv.osv):
    _name = 'stock.production.lot.revision'
    _description = 'Production lot revisions'

    _columns = {
        'name': fields.char('Revision Name', size=64, required=True),
        'description': fields.text('Description'),
        'date': fields.date('Revision Date'),
        'indice': fields.char('Revision', size=16),
        'author_id': fields.many2one('res.users', 'Author'),
        'lot_id': fields.many2one('stock.production.lot', 'Production lot', select=True, ondelete='cascade'),
        'company_id': fields.related('lot_id','company_id',type='many2one',relation='res.company',string='Company',store=True),
    }

    _defaults = {
        'author_id': lambda x, y, z, c: z,
        'date': lambda *a: time.strftime('%Y-%m-%d'),
    }

stock_production_lot_revision()

# ----------------------------------------------------
# Move
# ----------------------------------------------------

#
# Fields:
#   location_dest_id is only used for predicting futur stocks
#
class stock_move(osv.osv):

    def _getSSCC(self, cr, uid, context={}):
        cr.execute('select id from stock_tracking where create_uid=%s order by id desc limit 1', (uid,))
        res = cr.fetchone()
        return (res and res[0]) or False
    _name = "stock.move"
    _description = "Stock Move"
    _order = 'date_planned desc'
    _log_create = False

    def name_get(self, cr, uid, ids, context={}):
        res = []
        for line in self.browse(cr, uid, ids, context):
            res.append((line.id, (line.product_id.code or '/')+': '+line.location_id.name+' > '+line.location_dest_id.name))
        return res

    def _check_tracking(self, cr, uid, ids):
        """ Checks if production lot is assigned to stock move or not.
        @return: True or False
        """
        for move in self.browse(cr, uid, ids):
            if not move.prodlot_id and \
               (move.state == 'done' and \
               ( \
                   (move.product_id.track_production and move.location_id.usage=='production') or \
                   (move.product_id.track_production and move.location_dest_id.usage=='production') or \
                   (move.product_id.track_incoming and move.location_id.usage in ('supplier','internal')) or \
                   (move.product_id.track_outgoing and move.location_dest_id.usage in ('customer','internal')) \
               )):
                return False
        return True

    def _check_product_lot(self, cr, uid, ids):
        """ Checks whether move is done or not and production lot is assigned to that move.
        @return: True or False
        """
        for move in self.browse(cr, uid, ids):
            if move.prodlot_id and move.state == 'done' and (move.prodlot_id.product_id.id != move.product_id.id):
                return False
        return True

    _columns = {
        'name': fields.char('Name', size=64, required=True, select=True),
        'priority': fields.selection([('0', 'Not urgent'), ('1', 'Urgent')], 'Priority'),

        'date': fields.datetime('Created Date'),
        'date_planned': fields.datetime('Date', required=True, help="Scheduled date for the movement of the products or real date if the move is done."),
        'date_expected': fields.datetime('Date Expected', readonly=True,required=True, help="Scheduled date for the movement of the products"),
        'product_id': fields.many2one('product.product', 'Product', required=True, select=True),

        'product_qty': fields.float('Quantity', required=True),
        'product_uom': fields.many2one('product.uom', 'Unit of Measure', required=True),
        'product_uos_qty': fields.float('Quantity (UOS)'),
        'product_uos': fields.many2one('product.uom', 'Product UOS'),
        'product_packaging': fields.many2one('product.packaging', 'Packaging', help="It specifies attributes of packaging like type, quantity of packaging,etc."),

        'location_id': fields.many2one('stock.location', 'Source Location', required=True, select=True, help="Sets a location if you produce at a fixed location. This can be a partner location if you subcontract the manufacturing operations."),
        'location_dest_id': fields.many2one('stock.location', 'Dest. Location', required=True, select=True, help="Location where the system will stock the finished products."),
        'address_id': fields.many2one('res.partner.address', 'Dest. Address', help="Address where goods are to be delivered"),

        'prodlot_id': fields.many2one('stock.production.lot', 'Production Lot', help="Production lot is used to put a serial number on the production"),
        'tracking_id': fields.many2one('stock.tracking', 'Tracking Lot', select=True, help="Tracking lot is the code that will be put on the logistical unit/pallet"),
#       'lot_id': fields.many2one('stock.lot', 'Consumer lot', select=True, readonly=True),

        'auto_validate': fields.boolean('Auto Validate'),

        'move_dest_id': fields.many2one('stock.move', 'Dest. Move'),
        'move_history_ids': fields.many2many('stock.move', 'stock_move_history_ids', 'parent_id', 'child_id', 'Move History'),
        'move_history_ids2': fields.many2many('stock.move', 'stock_move_history_ids', 'child_id', 'parent_id', 'Move History'),
        'picking_id': fields.many2one('stock.picking', 'Picking List', select=True),
        'note': fields.text('Notes'),
        'state': fields.selection([('draft', 'Draft'), ('waiting', 'Waiting'), ('confirmed', 'Confirmed'), ('assigned', 'Available'), ('done', 'Done'), ('cancel', 'Cancelled')], 'State', readonly=True, select=True,
                                  help='When the stock move is created it is in the \'Draft\' state.\n After that it is set to \'Confirmed\' state.\n If stock is available state is set to \'Avaiable\'.\n When the picking it done the state is \'Done\'.\
                                  \nThe state is \'Waiting\' if the move is waiting for another one.'),
        'price_unit': fields.float('Unit Price',
            digits_compute= dp.get_precision('Account')),
        'company_id': fields.many2one('res.company', 'Company', required=True, select=1),
        'partner_id': fields.related('picking_id','address_id','partner_id',type='many2one', relation="res.partner", string="Partner"),
        'backorder_id': fields.related('picking_id','backorder_id',type='many2one', relation="stock.picking", string="Back Order"),
        'origin': fields.related('picking_id','origin',type='char', size=64, relation="stock.picking", string="Origin"),
        'scraped': fields.related('location_dest_id','scrap_location',type='boolean',relation='stock.location',string='Scraped'),
    }
    _constraints = [
        (_check_tracking,
            'You must assign a production lot for this product',
            ['prodlot_id']),
        (_check_product_lot,
            'You try to assign a lot which is not from the same product',
            ['prodlot_id'])]

    def _default_location_destination(self, cr, uid, context={}):
        """ Gets default address of partner for destination location
        @return: Address id or False
        """
        if context.get('move_line', []):
            if context['move_line'][0]:
                if isinstance(context['move_line'][0], (tuple, list)):
                    return context['move_line'][0][2] and context['move_line'][0][2]['location_dest_id'] or False
                else:
                    move_list = self.pool.get('stock.move').read(cr, uid, context['move_line'][0], ['location_dest_id'])
                    return move_list and move_list['location_dest_id'][0] or False
        if context.get('address_out_id', False):
            property_out = self.pool.get('res.partner.address').browse(cr, uid, context['address_out_id'], context).partner_id.property_stock_customer
            return property_out and property_out.id or False
        return False

    def _default_location_source(self, cr, uid, context={}):
        """ Gets default address of partner for source location
        @return: Address id or False
        """
        if context.get('move_line', []):
            try:
                return context['move_line'][0][2]['location_id']
            except:
                pass
        if context.get('address_in_id', False):
            return self.pool.get('res.partner.address').browse(cr, uid, context['address_in_id'], context).partner_id.property_stock_supplier.id
        return False

    _defaults = {
        'location_id': _default_location_source,
        'location_dest_id': _default_location_destination,
        'state': lambda *a: 'draft',
        'priority': lambda *a: '1',
        'product_qty': lambda *a: 1.0,
        'scraped' : lambda *a: False,
        'date_planned': lambda *a: time.strftime('%Y-%m-%d %H:%M:%S'),
        'date': lambda *a: time.strftime('%Y-%m-%d %H:%M:%S'),
        'company_id': lambda self,cr,uid,c: self.pool.get('res.company')._company_default_get(cr, uid, 'stock.move', context=c),
        'date_expected': lambda *a: time.strftime('%Y-%m-%d %H:%M:%S'),
    }

    def copy(self, cr, uid, id, default=None, context={}):
        if default is None:
            default = {}
        default = default.copy()
        return super(stock_move, self).copy(cr, uid, id, default, context)

    def _auto_init(self, cursor, context):
        res = super(stock_move, self)._auto_init(cursor, context)
        cursor.execute('SELECT indexname \
                FROM pg_indexes \
                WHERE indexname = \'stock_move_location_id_location_dest_id_product_id_state\'')
        if not cursor.fetchone():
            cursor.execute('CREATE INDEX stock_move_location_id_location_dest_id_product_id_state \
                    ON stock_move (location_id, location_dest_id, product_id, state)')
            cursor.commit()
        return res

    def onchange_lot_id(self, cr, uid, ids, prodlot_id=False, product_qty=False,
                        loc_id=False, product_id=False, context=None):
        """ On change of production lot gives a warning message.
        @param prodlot_id: Changed production lot id
        @param product_qty: Quantity of product
        @param loc_id: Location id
        @param product_id: Product id
        @return: Warning message
        """
        if not prodlot_id or not loc_id:
            return {}
        ctx = context and context.copy() or {}
        ctx['location_id'] = loc_id
        prodlot = self.pool.get('stock.production.lot').browse(cr, uid, prodlot_id, ctx)
        location = self.pool.get('stock.location').browse(cr, uid, loc_id)
        warning = {}
        if (location.usage == 'internal') and (product_qty > (prodlot.stock_available or 0.0)):
            warning = {
                'title': 'Bad Lot Assignation !',
                'message': 'You are moving %.2f products but only %.2f available in this lot.' % (product_qty, prodlot.stock_available or 0.0)
            }
        return {'warning': warning}

    def onchange_quantity(self, cr, uid, ids, product_id, product_qty,
                          product_uom, product_uos):
        """ On change of product quantity finds UoM and UoS quantities
        @param product_id: Product id
        @param product_qty: Changed Quantity of product
        @param product_uom: Unit of measure of product
        @param product_uos: Unit of sale of product
        @return: Dictionary of values
        """
        result = {
                  'product_uos_qty': 0.00
          }

        if (not product_id) or (product_qty <=0.0):
            return {'value': result}

        product_obj = self.pool.get('product.product')
        uos_coeff = product_obj.read(cr, uid, product_id, ['uos_coeff'])

        if product_uos and product_uom and (product_uom != product_uos):
            result['product_uos_qty'] = product_qty * uos_coeff['uos_coeff']
        else:
            result['product_uos_qty'] = product_qty

        return {'value': result}

    def onchange_product_id(self, cr, uid, ids, prod_id=False, loc_id=False,
                            loc_dest_id=False, address_id=False):
        """ On change of product id, if finds UoM, UoS, quantity and UoS quantity.
        @param prod_id: Changed Product id
        @param loc_id: Source location id
        @param loc_id: Destination location id
        @param address_id: Address id of partner
        @return: Dictionary of values
        """
        if not prod_id:
            return {}
        lang = False
        if address_id:
            addr_rec = self.pool.get('res.partner.address').browse(cr, uid, address_id)
            if addr_rec:
                lang = addr_rec.partner_id and addr_rec.partner_id.lang or False
        ctx = {'lang': lang}

        product = self.pool.get('product.product').browse(cr, uid, [prod_id], context=ctx)[0]
        uos_id  = product.uos_id and product.uos_id.id or False
        result = {
            'product_uom': product.uom_id.id,
            'product_uos': uos_id,
            'product_qty': 1.00,
            'product_uos_qty' : self.pool.get('stock.move').onchange_quantity(cr, uid, ids, prod_id, 1.00, product.uom_id.id, uos_id)['value']['product_uos_qty']
        }
        if not ids:
            result['name'] = product.partner_ref
        if loc_id:
            result['location_id'] = loc_id
        if loc_dest_id:
            result['location_dest_id'] = loc_dest_id
        return {'value': result}

    def _chain_compute(self, cr, uid, moves, context={}):
        """ Finds whether the location has chained location type or not.
        @param moves: Stock moves
        @return: Dictionary containing destination location with chained location type.
        """
        result = {}
        for m in moves:
            dest = self.pool.get('stock.location').chained_location_get(
                cr,
                uid,
                m.location_dest_id,
                m.picking_id and m.picking_id.address_id and m.picking_id.address_id.partner_id,
                m.product_id,
                context
            )
            if dest:
                if dest[1] == 'transparent':
                    self.write(cr, uid, [m.id], {
                        'date_planned': (datetime.strptime(m.date_planned, '%Y-%m-%d %H:%M:%S') + \
                            relativedelta(days=dest[2] or 0)).strftime('%Y-%m-%d'),
                        'location_dest_id': dest[0].id})
                else:
                    result.setdefault(m.picking_id, [])
                    result[m.picking_id].append( (m, dest) )
        return result

    def action_confirm(self, cr, uid, ids, context={}):
        """ Confirms stock move.
        @return: List of ids.
        """
#        ids = map(lambda m: m.id, moves)
        moves = self.browse(cr, uid, ids)
        self.write(cr, uid, ids, {'state': 'confirmed'})
        i = 0

        def create_chained_picking(self, cr, uid, moves, context):
            new_moves = []
            res_obj =  self.pool.get('res.company')
            for picking, todo in self._chain_compute(cr, uid, moves, context).items():
                ptype = todo[0][1][5] and todo[0][1][5] or self.pool.get('stock.location').picking_type_get(cr, uid, todo[0][0].location_dest_id, todo[0][1][0])
                pick_name = ''
                if ptype == 'delivery':
                    pick_name = self.pool.get('ir.sequence').get(cr, uid, 'stock.picking.delivery')
                pickid = self.pool.get('stock.picking').create(cr, uid, {
                    'name': pick_name or picking.name,
                    'origin': str(picking.origin or ''),
                    'type': ptype,
                    'note': picking.note,
                    'move_type': picking.move_type,
                    'auto_picking': todo[0][1][1] == 'auto',
                    'stock_journal_id': todo[0][1][3],
                    'company_id': todo[0][1][4] or res_obj._company_default_get(cr, uid, 'stock.company', context),
                    'address_id': picking.address_id.id,

                    'invoice_state': 'none'
                })
                for move, (loc, auto, delay, journal, company_id, ptype) in todo:
                    new_id = self.pool.get('stock.move').copy(cr, uid, move.id, {
                        'location_id': move.location_dest_id.id,
                        'location_dest_id': loc.id,
                        'date_moved': time.strftime('%Y-%m-%d'),
                        'picking_id': pickid,
                        'state': 'waiting',
                        'company_id': company_id or res_obj._company_default_get(cr, uid, 'stock.company', context)  ,
                        'move_history_ids': [],
                        'date_planned': (datetime.strptime(move.date_planned, '%Y-%m-%d %H:%M:%S') + relativedelta(days=delay or 0)).strftime('%Y-%m-%d'),
                        'move_history_ids2': []}
                    )
                    self.pool.get('stock.move').write(cr, uid, [move.id], {
                        'move_dest_id': new_id,
                        'move_history_ids': [(4, new_id)]
                    })
                    new_moves.append(self.browse(cr, uid, [new_id])[0])
                wf_service = netsvc.LocalService("workflow")
                wf_service.trg_validate(uid, 'stock.picking', pickid, 'button_confirm', cr)
            if new_moves:
                create_chained_picking(self, cr, uid, new_moves, context)
        create_chained_picking(self, cr, uid, moves, context)
        return []

    def action_assign(self, cr, uid, ids, *args):
        """ Changes state to confirmed or waiting.
        @return: List of values
        """
        todo = []
        for move in self.browse(cr, uid, ids):
            if move.state in ('confirmed', 'waiting'):
                todo.append(move.id)
        res = self.check_assign(cr, uid, todo)
        return res

    def force_assign(self, cr, uid, ids, context={}):
        """ Changes the state to assigned.
        @return: True
        """
        self.write(cr, uid, ids, {'state': 'assigned'})
        return True

    def cancel_assign(self, cr, uid, ids, context={}):
        """ Changes the state to confirmed.
        @return: True
        """
        self.write(cr, uid, ids, {'state': 'confirmed'})
        return True

    #
    # Duplicate stock.move
    #
    def check_assign(self, cr, uid, ids, context={}):
        """ Checks the product type and accordingly writes the state.
        @return: No. of moves done
        """
        done = []
        count = 0
        pickings = {}
        for move in self.browse(cr, uid, ids, context=context):
            if move.product_id.type == 'consu':
                if move.state in ('confirmed', 'waiting'):
                    done.append(move.id)
                pickings[move.picking_id.id] = 1
                continue
            if move.state in ('confirmed', 'waiting'):
                res = self.pool.get('stock.location')._product_reserve(cr, uid, [move.location_id.id], move.product_id.id, move.product_qty, {'uom': move.product_uom.id})
                if res:
                    #_product_available_test depends on the next status for correct functioning
                    #the test does not work correctly if the same product occurs multiple times
                    #in the same order. This is e.g. the case when using the button 'split in two' of
                    #the stock outgoing form
                    self.write(cr, uid, move.id, {'state':'assigned'})
                    done.append(move.id)
                    pickings[move.picking_id.id] = 1
                    r = res.pop(0)
                    cr.execute('update stock_move set location_id=%s, product_qty=%s where id=%s', (r[1], r[0], move.id))

                    while res:
                        r = res.pop(0)
                        move_id = self.copy(cr, uid, move.id, {'product_qty': r[0], 'location_id': r[1]})
                        done.append(move_id)
                        #cr.execute('insert into stock_move_history_ids values (%s,%s)', (move.id,move_id))
        if done:
            count += len(done)
            self.write(cr, uid, done, {'state': 'assigned'})

        if count:
            for pick_id in pickings:
                wf_service = netsvc.LocalService("workflow")
                wf_service.trg_write(uid, 'stock.picking', pick_id, cr)
        return count

    def setlast_tracking(self, cr, uid, ids, context=None):
        tracking_obj = self.pool.get('stock.tracking')
        tracking = context.get('tracking', False)
        last_track = [line.tracking_id.id for line in self.browse(cr, uid, ids)[0].picking_id.move_lines if line.tracking_id]
        if not last_track:
            last_track = tracking_obj.create(cr, uid, {}, context=context)
        else:
            last_track.sort()
            last_track = last_track[-1]
        self.write(cr, uid, ids, {'tracking_id': last_track})
        return True
<<<<<<< HEAD
=======

>>>>>>> 2e6ff42f

    #
    # Cancel move => cancel others move and pickings
    #
    def action_cancel(self, cr, uid, ids, context={}):
        """ Cancels the moves and if all moves are cancelled it cancels the picking.
        @return: True
        """
        if not len(ids):
            return True
        pickings = {}
        for move in self.browse(cr, uid, ids):
            if move.state in ('confirmed', 'waiting', 'assigned', 'draft'):
                if move.picking_id:
                    pickings[move.picking_id.id] = True
            if move.move_dest_id and move.move_dest_id.state == 'waiting':
                self.write(cr, uid, [move.move_dest_id.id], {'state': 'assigned'})
                if context.get('call_unlink',False) and move.move_dest_id.picking_id:
                    wf_service = netsvc.LocalService("workflow")
                    wf_service.trg_write(uid, 'stock.picking', move.move_dest_id.picking_id.id, cr)
        self.write(cr, uid, ids, {'state': 'cancel', 'move_dest_id': False})
        if not context.get('call_unlink',False):
            for pick in self.pool.get('stock.picking').browse(cr, uid, pickings.keys()):
                if all(move.state == 'cancel' for move in pick.move_lines):
                    self.pool.get('stock.picking').write(cr, uid, [pick.id], {'state': 'cancel'})

        wf_service = netsvc.LocalService("workflow")
        for id in ids:
            wf_service.trg_trigger(uid, 'stock.move', id, cr)
        #self.action_cancel(cr,uid, ids2, context)
        return True

    def _get_accounting_values(self, cr, uid, move, context=None):
        product_obj=self.pool.get('product.product')
        product_uom_obj = self.pool.get('product.uom')
        price_type_obj = self.pool.get('product.price.type')
        accounts = product_obj.get_product_accounts(cr,uid,move.product_id.id,context)
        acc_src = accounts['stock_account_input']
        acc_dest = accounts['stock_account_output']
        acc_variation = accounts['property_stock_variation']
        journal_id = accounts['stock_journal']

        if not acc_src:
            raise osv.except_osv(_('Error!'),  _('There is no stock input account defined ' \
                                    'for this product: "%s" (id: %d)') % \
                                    (move.product_id.name, move.product_id.id,))
        if not acc_dest:
            raise osv.except_osv(_('Error!'),  _('There is no stock output account defined ' \
                                    'for this product: "%s" (id: %d)') % \
                                    (move.product_id.name, move.product_id.id,))
        if not journal_id:
            raise osv.except_osv(_('Error!'), _('There is no journal defined '\
                                    'on the product category: "%s" (id: %d)') % \
                                    (move.product_id.categ_id.name, move.product_id.categ_id.id,))
        if not acc_variation:
            raise osv.except_osv(_('Error!'), _('There is no variation  account defined '\
                                    'on the product category: "%s" (id: %d)') % \
                                    (move.product_id.categ_id.name, move.product_id.categ_id.id,))
        if acc_src != acc_dest:
            default_uom = move.product_id.uom_id.id
            q = product_uom_obj._compute_qty(cr, uid, move.product_uom.id, move.product_qty, default_uom)
            if move.product_id.cost_method == 'average' and move.price_unit:
                amount = q * move.price_unit
            # Base computation on valuation price type
            else:
                company_id = move.company_id.id
                context['currency_id'] = move.company_id.currency_id.id
                pricetype = price_type_obj.browse(cr,uid,move.company_id.property_valuation_price_type.id)
                amount_unit = move.product_id.price_get(pricetype.field, context)[move.product_id.id]
                amount = amount_unit * q or 1.0
                # amount = q * move.product_id.standard_price
        return journal_id, acc_src, acc_dest, acc_variation, amount


    def action_done(self, cr, uid, ids, context={}):
        """ Makes the move done and if all moves are done, it will finish the picking.
        @return:
        """
        track_flag = False
        picking_ids = []
        product_uom_obj = self.pool.get('product.uom')
        price_type_obj = self.pool.get('product.price.type')
        product_obj=self.pool.get('product.product')
        move_obj = self.pool.get('account.move')
        for move in self.browse(cr, uid, ids):
            if move.picking_id:
                picking_ids.append(move.picking_id.id)
            if move.move_dest_id.id and (move.state != 'done'):
                cr.execute('insert into stock_move_history_ids (parent_id,child_id) values (%s,%s)', (move.id, move.move_dest_id.id))
                if move.move_dest_id.state in ('waiting', 'confirmed'):
                    self.write(cr, uid, [move.move_dest_id.id], {'state': 'assigned'})
                    if move.move_dest_id.picking_id:
                        wf_service = netsvc.LocalService("workflow")
                        wf_service.trg_write(uid, 'stock.picking', move.move_dest_id.picking_id.id, cr)
                    else:
                        pass
                        # self.action_done(cr, uid, [move.move_dest_id.id])
                    if move.move_dest_id.auto_validate:
                        self.action_done(cr, uid, [move.move_dest_id.id], context=context)

            #
            # Accounting Entries
            #
            acc_src = None
            acc_dest = None
            if move.product_id.valuation == 'real_time':
                lines = []
                if ((move.location_id.usage == 'internal' and move.location_dest_id.usage == 'customer') or (move.location_id.usage == 'internal' and move.location_dest_id.usage == 'transit')):
                    if move.location_id.company_id:
                        context.update({'force_company': move.location_id.company_id.id})
                    journal_id, acc_src, acc_dest, acc_variation, amount = self._get_accounting_values(cr, uid, move, context)
                    lines = [(journal_id, self.create_account_move(cr, uid, move, acc_dest, acc_variation, amount, context))]

                elif ((move.location_id.usage == 'supplier' and move.location_dest_id.usage == 'internal') or (move.location_id.usage == 'transit' and move.location_dest_id.usage == 'internal')):
                    if move.location_dest_id.company_id:
                        context.update({'force_company': move.location_dest_id.company_id.id})
                    journal_id, acc_src, acc_dest, acc_variation, amount = self._get_accounting_values(cr, uid, move, context)
                    lines = [(journal_id, self.create_account_move(cr, uid, move, acc_variation, acc_src, amount, context))]
                elif (move.location_id.usage == 'internal' and move.location_dest_id.usage == 'internal' and move.location_id.company_id != move.location_dest_id.company_id):
                    if move.location_id.company_id:
                        context.update({'force_company': move.location_id.company_id.id})
                    journal_id, acc_src, acc_dest, acc_variation, amount = self._get_accounting_values(cr, uid, move, context)
                    line1 = [(journal_id, self.create_account_move(cr, uid, move, acc_dest, acc_variation, amount, context))]
                    if move.location_dest_id.company_id:
                        context.update({'force_company': move.location_dest_id.company_id.id})
                    journal_id, acc_src, acc_dest, acc_variation, amount = self._get_accounting_values(cr, uid, move, context)
                    line2 = [(journal_id, self.create_account_move(cr, uid, move, acc_variation, acc_src, amount, context))]
                    lines = line1 + line2
                for j_id, line in lines:
                    move_obj.create(cr, uid, {
                        'name': move.name,
                        'journal_id': j_id,
                        'type':'cont_voucher',
                        'line_id': line,
                        'ref': move.picking_id and move.picking_id.name,
                        })
<<<<<<< HEAD

        # This can be removed
        #tracking_lot = False
        #if context:
        #    tracking_lot = context.get('tracking_lot', False)
        #    if tracking_lot:
        #        rec_id = context and context.get('active_id', False)
        #        tracking = self.pool.get('stock.tracking')
        #        tracking_lot = tracking.get_create_tracking_lot(cr, uid,[rec_id], tracking_lot)

        self.write(cr, uid, ids, {'state': 'done', 'date_planned': time.strftime('%Y-%m-%d %H:%M:%S')})
=======
        tracking_lot = False
        if context:
            tracking_lot = context.get('tracking_lot', False)
            if tracking_lot:
                rec_id = context and context.get('active_id', False)
                tracking = self.pool.get('stock.tracking')
                tracking_lot = tracking.get_create_tracking_lot(cr, uid,[rec_id], tracking_lot)

        self.write(cr, uid, ids, {'state': 'done', 'date_planned': time.strftime('%Y-%m-%d %H:%M:%S'), 'tracking_id': tracking_lot or False})
        picking_obj = self.pool.get('stock.picking')

        for pick in picking_obj.browse(cr, uid, picking_ids):
            if all(move.state == 'done' for move in pick.move_lines):
                picking_obj.action_done(cr, uid, [pick.id])

        for (id,name) in picking_obj.name_get(cr, uid, picking_ids):
            message = _('Picking ') + " '" + name + "' "+ _("is processed")
            self.log(cr, uid, id, message)

>>>>>>> 2e6ff42f
        wf_service = netsvc.LocalService("workflow")
        for id in ids:
            wf_service.trg_trigger(uid, 'stock.move', id, cr)

<<<<<<< HEAD
        picking_obj = self.pool.get('stock.picking')
=======
>>>>>>> 2e6ff42f
        for pick in picking_obj.browse(cr, uid, picking_ids):
            if len([(move.state in ('done','cancelled')) for move in pick.move_lines]) == len(pick.move_lines):
                picking_obj.action_done(cr, uid, [pick.id])
                wf_service.trg_validate(uid, 'stock.picking', pick.id, 'button_done', cr)

        return True

    def create_account_move(self, cr, uid, move,account_id,account_variation,amount, context=None):

        partner_id = move.picking_id.address_id and (move.picking_id.address_id.partner_id and move.picking_id.address_id.partner_id.id or False) or False
        lines=[(0, 0, {
                                    'name': move.name,
                                    'quantity': move.product_qty,
                                    'product_id': move.product_id and move.product_id.id or False,
                                    'credit': amount,
                                    'account_id': account_id,
                                    'ref': move.picking_id and move.picking_id.name or False,
                                    'date': time.strftime('%Y-%m-%d')   ,
                                    'partner_id': partner_id,
                                    }),
                                (0, 0, {
                                    'name': move.name,
                                    'product_id': move.product_id and move.product_id.id or False,
                                    'quantity': move.product_qty,
                                    'debit': amount,
                                    'account_id': account_variation,
                                    'ref': move.picking_id and move.picking_id.name or False,
                                    'date': time.strftime('%Y-%m-%d')   ,
                                    'partner_id': partner_id,
                                    })]
        return lines
    def unlink(self, cr, uid, ids, context=None):
        if context is None:
            context = {}
        for move in self.browse(cr, uid, ids, context=context):
            if move.state != 'draft':
                raise osv.except_osv(_('UserError'),
                        _('You can only delete draft moves.'))
        return super(stock_move, self).unlink(
            cr, uid, ids, context=context)

    def _create_lot(self, cr, uid, ids, product_id, prefix=False):
        """ Creates production lot
        @return: Production lot id
        """
        prodlot_obj = self.pool.get('stock.production.lot')
        prodlot_id = prodlot_obj.create(cr, uid, {'prefix': prefix, 'product_id': product_id})
        return prodlot_id

    def action_scrap(self, cr, uid, ids, quantity, location_id, context=None):
        """ Move the scrap/damaged product into scrap location
        @param cr: the database cursor
        @param uid: the user id
        @param ids: ids of stock move object to be scraped
        @param quantity : specify scrap qty
        @param location_id : specify scrap location
        @param context: context arguments
        @return: Scraped lines
        """
        if quantity <= 0:
            raise osv.except_osv(_('Warning!'), _('Please provide Proper Quantity !'))
        res = []
        for move in self.browse(cr, uid, ids, context=context):
            move_qty = move.product_qty
            uos_qty = quantity / move_qty * move.product_uos_qty
            default_val = {
                    'product_qty': quantity,
                    'product_uos_qty': uos_qty,
                    'state': move.state,
                    'scraped' : True,
                    'location_dest_id': location_id
                }
            new_move = self.copy(cr, uid, move.id, default_val)
            #self.write(cr, uid, [new_move], {'move_history_ids':[(4,move.id)]}) #TODO : to track scrap moves
            res += [new_move]
        self.action_done(cr, uid, res)
        return res

    def action_split(self, cr, uid, ids, quantity, split_by_qty=1, prefix=False, with_lot=True, context=None):
        """ Split Stock Move lines into production lot which specified split by quantity.
        @param cr: the database cursor
        @param uid: the user id
        @param ids: ids of stock move object to be splited
        @param split_by_qty : specify split by qty
        @param prefix : specify prefix of production lot
        @param with_lot : if true, prodcution lot will assign for split line otherwise not.
        @param context: context arguments
        @return: Splited move lines
        """

        if quantity <= 0:
            raise osv.except_osv(_('Warning!'), _('Please provide Proper Quantity !'))

        res = []

        for move in self.browse(cr, uid, ids):
            if split_by_qty <= 0 or quantity == 0:
                return res

            uos_qty = split_by_qty / move.product_qty * move.product_uos_qty

            quantity_rest = quantity % split_by_qty
            uos_qty_rest = split_by_qty / move.product_qty * move.product_uos_qty

            update_val = {
                'product_qty': split_by_qty,
                'product_uos_qty': uos_qty,
            }
            for idx in range(int(quantity//split_by_qty)):
                if not idx and move.product_qty<=quantity:
                    current_move = move.id
                else:
                    current_move = self.copy(cr, uid, move.id, {'state': move.state})
                res.append(current_move)
                if with_lot:
                    update_val['prodlot_id'] = self._create_lot(cr, uid, [current_move], move.product_id.id)

                self.write(cr, uid, [current_move], update_val)


            if quantity_rest > 0:
                idx = int(quantity//split_by_qty)
                update_val['product_qty'] = quantity_rest
                update_val['product_uos_qty'] = uos_qty_rest
                if not idx and move.product_qty<=quantity:
                    current_move = move.id
                else:
                    current_move = self.copy(cr, uid, move.id, {'state': move.state})

                res.append(current_move)


                if with_lot:
                    update_val['prodlot_id'] = self._create_lot(cr, uid, [current_move], move.product_id.id)

                self.write(cr, uid, [current_move], update_val)
        return res

    def action_consume(self, cr, uid, ids, quantity, location_id=False,  context=None):
        """ Consumed product with specific quatity from specific source location
        @param cr: the database cursor
        @param uid: the user id
        @param ids: ids of stock move object to be consumed
        @param quantity : specify consume quantity
        @param location_id : specify source location
        @param context: context arguments
        @return: Consumed lines
        """
        if context is None:
            context = {}

        if quantity <= 0:
            raise osv.except_osv(_('Warning!'), _('Please provide Proper Quantity !'))

        res = []
        for move in self.browse(cr, uid, ids, context=context):
            move_qty = move.product_qty
            quantity_rest = move.product_qty

            quantity_rest -= quantity
            uos_qty_rest = quantity_rest / move_qty * move.product_uos_qty
            if quantity_rest <= 0:
                quantity_rest = 0
                uos_qty_rest = 0
                quantity = move.product_qty

            uos_qty = quantity / move_qty * move.product_uos_qty

            if quantity_rest > 0:
                default_val = {
                    'product_qty': quantity,
                    'product_uos_qty': uos_qty,
                    'state': move.state,
                    'location_id': location_id
                }
                if move.product_id.track_production and location_id:
                    # IF product has checked track for production lot, move lines will be split by 1
                    res += self.action_split(cr, uid, [move.id], quantity, split_by_qty=1, context=context)
                else:
                    current_move = self.copy(cr, uid, move.id, default_val)
                    res += [current_move]

                update_val = {}
                update_val['product_qty'] = quantity_rest
                update_val['product_uos_qty'] = uos_qty_rest
                self.write(cr, uid, [move.id], update_val)

            else:
                quantity_rest = quantity
                uos_qty_rest =  uos_qty

                if move.product_id.track_production and location_id:
                    res += self.split_lines(cr, uid, [move.id], quantity_rest, split_by_qty=1, context=context)
                else:
                    res += [move.id]
                    update_val = {
                        'product_qty' : quantity_rest,
                        'product_uos_qty' : uos_qty_rest,
                        'location_id': location_id
                    }

                    self.write(cr, uid, [move.id], update_val)

        self.action_done(cr, uid, res)
        return res

    def do_partial(self, cr, uid, ids, partial_datas, context={}):
        """ Makes partial pickings and moves done.
        @param partial_datas: Dictionary containing details of partial picking
                          like partner_id, address_id, delivery_date, delivery
                          moves with product_id, product_qty, uom
        """
        res = {}
        picking_obj = self.pool.get('stock.picking')
        product_obj = self.pool.get('product.product')
        currency_obj = self.pool.get('res.currency')
        users_obj = self.pool.get('res.users')
        uom_obj = self.pool.get('product.uom')
        price_type_obj = self.pool.get('product.price.type')
        sequence_obj = self.pool.get('ir.sequence')
        wf_service = netsvc.LocalService("workflow")
        partner_id = partial_datas.get('partner_id', False)
        address_id = partial_datas.get('address_id', False)
        delivery_date = partial_datas.get('delivery_date', False)

        new_moves = []

        complete, too_many, too_few = [], [], []
        move_product_qty = {}
        for move in self.browse(cr, uid, ids, context=context):
            if move.state in ('done', 'cancel'):
                continue
            partial_data = partial_datas.get('move%s'%(move.id), False)
            assert partial_data, _('Do not Found Partial data of Stock Move Line :%s' %(move.id))
            product_qty = partial_data.get('product_qty',0.0)
            move_product_qty[move.id] = product_qty
            product_uom = partial_data.get('product_uom',False)
            product_price = partial_data.get('product_price',0.0)
            product_currency = partial_data.get('product_currency',False)
            if move.product_qty == product_qty:
                complete.append(move)
            elif move.product_qty > product_qty:
                too_few.append(move)
            else:
                too_many.append(move)

            # Average price computation
            if (move.picking_id.type == 'in') and (move.product_id.cost_method == 'average'):
                product = product_obj.browse(cr, uid, move.product_id.id)
                user = users_obj.browse(cr, uid, uid)
                context['currency_id'] = move.company_id.currency_id.id
                qty = uom_obj._compute_qty(cr, uid, product_uom, product_qty, product.uom_id.id)
                pricetype = False
                if user.company_id.property_valuation_price_type:
                    pricetype = price_type_obj.browse(cr, uid, user.company_id.property_valuation_price_type.id)
                if pricetype and qty > 0:
                    new_price = currency_obj.compute(cr, uid, product_currency,
                            user.company_id.currency_id.id, product_price)
                    new_price = uom_obj._compute_price(cr, uid, product_uom, new_price,
                            product.uom_id.id)
                    if product.qty_available <= 0:
                        new_std_price = new_price
                    else:
                        # Get the standard price
                        amount_unit = product.price_get(pricetype.field, context)[product.id]
                        new_std_price = ((amount_unit * product.qty_available)\
                            + (new_price * qty))/(product.qty_available + qty)

                    # Write the field according to price type field
                    product_obj.write(cr, uid, [product.id],
                            {pricetype.field: new_std_price})
                    self.write(cr, uid, [move.id], {'price_unit': new_price})

        for move in too_few:
            product_qty = move_product_qty[move.id]
            if product_qty != 0:
                new_move = self.copy(cr, uid, move.id,
                    {
                        'product_qty' : product_qty,
                        'product_uos_qty': product_qty,
                        'picking_id' : move.picking_id.id,
                        'state': 'assigned',
                        'move_dest_id': False,
                        'price_unit': move.price_unit,
                        #'tracking_id': tracking_lot,
                    })
                complete.append(self.browse(cr, uid, new_move))
            self.write(cr, uid, move.id,
                    {
                        'product_qty' : move.product_qty - product_qty,
                        'product_uos_qty':move.product_qty - product_qty,
                    })


        for move in too_many:
            self.write(cr, uid, move.id,
                    {
                        'product_qty': move.product_qty,
                        'product_uos_qty': move.product_qty,
                        #'tracking_id': tracking_lot
                    })
            complete.append(move)

        for move in complete:
            self.action_done(cr, uid, [move.id], context)

            # TOCHECK : Done picking if all moves are done
            cr.execute("""
                SELECT move.id FROM stock_picking pick
                RIGHT JOIN stock_move move ON move.picking_id = pick.id AND move.state = %s
                WHERE pick.id = %s""",
                        ('done', move.picking_id.id))
            res = cr.fetchall()
            if len(res) == len(move.picking_id.move_lines):
                picking_obj.action_move(cr, uid, [move.picking_id.id])
                wf_service.trg_validate(uid, 'stock.picking', move.picking_id.id, 'button_done', cr)

        ref = {}
        done_move_ids = []
        for move in complete:
            done_move_ids.append(move.id)
        return done_move_ids

stock_move()


class stock_inventory(osv.osv):
    _name = "stock.inventory"
    _description = "Inventory"
    _columns = {
        'name': fields.char('Inventory', size=64, required=True, readonly=True, states={'draft': [('readonly', False)]}),
        'date': fields.datetime('Date create', required=True, readonly=True, states={'draft': [('readonly', False)]}),
        'date_done': fields.datetime('Date done'),
        'inventory_line_id': fields.one2many('stock.inventory.line', 'inventory_id', 'Inventories', states={'done': [('readonly', True)]}),
        'move_ids': fields.many2many('stock.move', 'stock_inventory_move_rel', 'inventory_id', 'move_id', 'Created Moves'),
        'state': fields.selection( (('draft', 'Draft'), ('done', 'Done'), ('cancel','Cancelled')), 'State', readonly=True),
        'company_id': fields.many2one('res.company','Company',required=True,select=1),
    }
    _defaults = {
        'date': lambda *a: time.strftime('%Y-%m-%d %H:%M:%S'),
        'state': lambda *a: 'draft',
        'company_id': lambda self,cr,uid,c: self.pool.get('res.company')._company_default_get(cr, uid, 'stock.inventory', context=c)
    }


    def _inventory_line_hook(self, cr, uid, inventory_line, move_vals):
        """ Creates a stock move from an inventory line
        @param inventory_line:
        @param move_vals:
        @return:
        """
        return self.pool.get('stock.move').create(cr, uid, move_vals)

    def action_done(self, cr, uid, ids, context=None):
        """ Finishes the inventory and writes its finished date
        @return: True
        """
        for inv in self.browse(cr, uid, ids):
            move_ids = []
            move_line = []
            for line in inv.inventory_line_id:
                pid = line.product_id.id

                # price = line.product_id.standard_price or 0.0
                amount = self.pool.get('stock.location')._product_get(cr, uid, line.location_id.id, [pid], {'uom': line.product_uom.id})[pid]
                change = line.product_qty - amount
                lot_id = line.prod_lot_id.id
                if change:
                    location_id = line.product_id.product_tmpl_id.property_stock_inventory.id
                    value = {
                        'name': 'INV:' + str(line.inventory_id.id) + ':' + line.inventory_id.name,
                        'product_id': line.product_id.id,
                        'product_uom': line.product_uom.id,
                        'prodlot_id': lot_id,
                        'date': inv.date,
                        'date_planned': inv.date,
                        'state': 'done'
                    }
                    if change > 0:
                        value.update( {
                            'product_qty': change,
                            'location_id': location_id,
                            'location_dest_id': line.location_id.id,
                        })
                    else:
                        value.update( {
                            'product_qty': -change,
                            'location_id': line.location_id.id,
                            'location_dest_id': location_id,
                        })
                    if lot_id:
                        value.update({
                            'prodlot_id': lot_id,
                            'product_qty': line.product_qty
                        })
                    move_ids.append(self._inventory_line_hook(cr, uid, line, value))
            self.write(cr, uid, [inv.id], {'state': 'done', 'date_done': time.strftime('%Y-%m-%d %H:%M:%S'), 'move_ids': [(6, 0, move_ids)]})
        return True

    def action_cancel(self, cr, uid, ids, context={}):
        """ Cancels the stock move and change inventory state to draft.
        @return: True
        """
        for inv in self.browse(cr, uid, ids):
            self.pool.get('stock.move').action_cancel(cr, uid, [x.id for x in inv.move_ids], context)
            self.write(cr, uid, [inv.id], {'state': 'draft'})
        return True

    def action_cancel_inventary(self, cr, uid, ids, context={}):
        """ Cancels both stock move and inventory
        @return: True
        """
        for inv in self.browse(cr,uid,ids):
            self.pool.get('stock.move').action_cancel(cr, uid, [x.id for x in inv.move_ids], context)
            self.write(cr, uid, [inv.id], {'state':'cancel'})
        return True

stock_inventory()


class stock_inventory_line(osv.osv):
    _name = "stock.inventory.line"
    _description = "Inventory Line"
    _columns = {
        'inventory_id': fields.many2one('stock.inventory', 'Inventory', ondelete='cascade', select=True),
        'location_id': fields.many2one('stock.location', 'Location', required=True),
        'product_id': fields.many2one('product.product', 'Product', required=True),
        'product_uom': fields.many2one('product.uom', 'Product UOM', required=True),
        'product_qty': fields.float('Quantity'),
        'company_id': fields.related('inventory_id','company_id',type='many2one',relation='res.company',string='Company',store=True),
        'prod_lot_id': fields.many2one('stock.production.lot', 'Production Lot', domain="[('product_id','=',product_id)]"),
        'state': fields.related('inventory_id','state',type='char',string='State',readonly=True),
    }

    def on_change_product_id(self, cr, uid, ids, location_id, product, uom=False):
        """ Changes UoM and name if product_id changes.
        @param location_id: Location id
        @param product: Changed product_id
        @param uom: UoM product
        @return:  Dictionary of changed values
        """
        if not product:
            return {}
        if not uom:
            prod = self.pool.get('product.product').browse(cr, uid, [product], {'uom': uom})[0]
            uom = prod.uom_id.id
        amount = self.pool.get('stock.location')._product_get(cr, uid, location_id, [product], {'uom': uom})[product]
        result = {'product_qty': amount, 'product_uom': uom}
        return {'value': result}

stock_inventory_line()


#----------------------------------------------------------
# Stock Warehouse
#----------------------------------------------------------
class stock_warehouse(osv.osv):
    _name = "stock.warehouse"
    _description = "Warehouse"
    _columns = {
        'name': fields.char('Name', size=60, required=True),
#       'partner_id': fields.many2one('res.partner', 'Owner'),
        'company_id': fields.many2one('res.company','Company',required=True,select=1),
        'partner_address_id': fields.many2one('res.partner.address', 'Owner Address'),
        'lot_input_id': fields.many2one('stock.location', 'Location Input', required=True, domain=[('usage','<>','view')]),
        'lot_stock_id': fields.many2one('stock.location', 'Location Stock', required=True, domain=[('usage','<>','view')]),
        'lot_output_id': fields.many2one('stock.location', 'Location Output', required=True, domain=[('usage','<>','view')]),
    }
    _defaults = {
        'company_id': lambda self,cr,uid,c: self.pool.get('res.company')._company_default_get(cr, uid, 'stock.inventory', context=c),
    }
stock_warehouse()


# Move wizard :
#    get confirm or assign stock move lines of partner and put in current picking.
class stock_picking_move_wizard(osv.osv_memory):
    _name = 'stock.picking.move.wizard'

    def _get_picking(self, cr, uid, ctx):
        if ctx.get('action_id', False):
            return ctx['action_id']
        return False

    def _get_picking_address(self, cr, uid, ctx):
        picking_obj = self.pool.get('stock.picking')
        if ctx.get('action_id', False):
            picking = picking_obj.browse(cr, uid, [ctx['action_id']])[0]
            return picking.address_id and picking.address_id.id or False
        return False

    _columns = {
        'name': fields.char('Name', size=64, invisible=True),
        #'move_lines': fields.one2many('stock.move', 'picking_id', 'Move lines',readonly=True),
        'move_ids': fields.many2many('stock.move', 'picking_move_wizard_rel', 'picking_move_wizard_id', 'move_id', 'Entry lines', required=True),
        'address_id': fields.many2one('res.partner.address', 'Dest. Address', invisible=True),
        'picking_id': fields.many2one('stock.picking', 'Picking list', select=True, invisible=True),
    }
    _defaults = {
        'picking_id': _get_picking,
        'address_id': _get_picking_address,
    }

    def action_move(self, cr, uid, ids, context=None):
        move_obj = self.pool.get('stock.move')
        picking_obj = self.pool.get('stock.picking')
        account_move_obj = self.pool.get('account.move')
        for act in self.read(cr, uid, ids):
            move_lines = move_obj.browse(cr, uid, act['move_ids'])
            for line in move_lines:
                if line.picking_id:
                    picking_obj.write(cr, uid, [line.picking_id.id], {'move_lines': [(1, line.id, {'picking_id': act['picking_id']})]})
                    picking_obj.write(cr, uid, [act['picking_id']], {'move_lines': [(1, line.id, {'picking_id': act['picking_id']})]})
                    old_picking = picking_obj.read(cr, uid, [line.picking_id.id])[0]
                    if not len(old_picking['move_lines']):
                        picking_obj.write(cr, uid, [old_picking['id']], {'state': 'done'})
                else:
                    raise osv.except_osv(_('UserError'),
                        _('You can not create new moves.'))
        return {'type': 'ir.actions.act_window_close'}

stock_picking_move_wizard()

class report_products_to_received_planned(osv.osv):
    _name = "report.products.to.received.planned"
    _description = "Product to Received Vs Planned"
    _auto = False
    _columns = {
        'date':fields.date('Date'),
        'qty': fields.integer('Actual Qty'),
        'planned_qty': fields.integer('Planned Qty'),

    }

    def init(self, cr):
        tools.drop_view_if_exists(cr, 'report_products_to_received_planned')
        cr.execute("""
            create or replace view report_products_to_received_planned as (
               select stock.date, min(stock.id) as id, sum(stock.product_qty) as qty, 0 as planned_qty
                   from stock_picking picking
                    inner join stock_move stock
                    on picking.id = stock.picking_id and picking.type = 'in'
                    where stock.date between (select cast(date_trunc('week', current_date) as date)) and (select cast(date_trunc('week', current_date) as date) + 7)
                    group by stock.date

                    union

               select stock.date_planned, min(stock.id) as id, 0 as actual_qty, sum(stock.product_qty) as planned_qty
                    from stock_picking picking
                    inner join stock_move stock
                    on picking.id = stock.picking_id and picking.type = 'in'
                    where stock.date_planned between (select cast(date_trunc('week', current_date) as date)) and (select cast(date_trunc('week', current_date) as date) + 7)
        group by stock.date_planned
                )
        """)
report_products_to_received_planned()

class report_delivery_products_planned(osv.osv):
    _name = "report.delivery.products.planned"
    _description = "Number of Delivery products vs planned"
    _auto = False
    _columns = {
        'date':fields.date('Date'),
        'qty': fields.integer('Actual Qty'),
        'planned_qty': fields.integer('Planned Qty'),

    }

    def init(self, cr):
        tools.drop_view_if_exists(cr, 'report_delivery_products_planned')
        cr.execute("""
            create or replace view report_delivery_products_planned as (
                select stock.date, min(stock.id) as id, sum(stock.product_qty) as qty, 0 as planned_qty
                   from stock_picking picking
                    inner join stock_move stock
                    on picking.id = stock.picking_id and picking.type = 'out'
                    where stock.date between (select cast(date_trunc('week', current_date) as date)) and (select cast(date_trunc('week', current_date) as date) + 7)
                    group by stock.date

                    union

               select stock.date_planned, min(stock.id), 0 as actual_qty, sum(stock.product_qty) as planned_qty
                    from stock_picking picking
                    inner join stock_move stock
                    on picking.id = stock.picking_id and picking.type = 'out'
                    where stock.date_planned between (select cast(date_trunc('week', current_date) as date)) and (select cast(date_trunc('week', current_date) as date) + 7)
        group by stock.date_planned


                )
        """)
report_delivery_products_planned()
# vim:expandtab:smartindent:tabstop=4:softtabstop=4:shiftwidth=4:<|MERGE_RESOLUTION|>--- conflicted
+++ resolved
@@ -410,42 +410,6 @@
     _name = "stock.tracking"
     _description = "Stock Tracking Lots"
 
-<<<<<<< HEAD
-    #def get_create_tracking_lot(self, cr, uid, ids, tracking_lot):
-    #    """
-    #    @param tracking_lot: Name of tracking lot
-    #    @return: 
-    #    """
-    #    tracking_lot_list = self.search(cr, uid, [('name', '=', tracking_lot)],
-    #                                        limit=1)
-    #    if tracking_lot_list:
-    #        tracking_lot = tracking_lot_list[0]
-    #    tracking_obj = self.browse(cr, uid, tracking_lot)
-    #    if not tracking_obj:
-    #        tracking_lot_vals = {
-    #            'name': tracking_lot
-    #            }
-    #        tracking_lot = self.create(cr, uid, tracking_lot_vals)
-    #    return tracking_lot
-
-=======
-    def get_create_tracking_lot(self, cr, uid, ids, tracking_lot):
-        """
-        @param tracking_lot: Name of tracking lot
-        @return:
-        """
-        tracking_lot_list = self.search(cr, uid, [('name', '=', tracking_lot)],
-                                            limit=1)
-        if tracking_lot_list:
-            tracking_lot = tracking_lot_list[0]
-        tracking_obj = self.browse(cr, uid, tracking_lot)
-        if not tracking_obj:
-            tracking_lot_vals = {
-                'name': tracking_lot
-                }
-            tracking_lot = self.create(cr, uid, tracking_lot_vals)
-        return tracking_lot
->>>>>>> 2e6ff42f
     def checksum(sscc):
         salt = '31' * 8 + '3'
         sum = 0
@@ -465,10 +429,6 @@
         'move_ids': fields.one2many('stock.move', 'tracking_id', 'Moves Tracked'),
         'date': fields.datetime('Created Date', required=True),
     }
-<<<<<<< HEAD
-=======
-
->>>>>>> 2e6ff42f
     _defaults = {
         'active': lambda *a: 1,
         'name': make_sscc,
@@ -1721,10 +1681,6 @@
             last_track = last_track[-1]
         self.write(cr, uid, ids, {'tracking_id': last_track})
         return True
-<<<<<<< HEAD
-=======
-
->>>>>>> 2e6ff42f
 
     #
     # Cancel move => cancel others move and pickings
@@ -1861,7 +1817,6 @@
                         'line_id': line,
                         'ref': move.picking_id and move.picking_id.name,
                         })
-<<<<<<< HEAD
 
         # This can be removed
         #tracking_lot = False
@@ -1873,39 +1828,19 @@
         #        tracking_lot = tracking.get_create_tracking_lot(cr, uid,[rec_id], tracking_lot)
 
         self.write(cr, uid, ids, {'state': 'done', 'date_planned': time.strftime('%Y-%m-%d %H:%M:%S')})
-=======
-        tracking_lot = False
-        if context:
-            tracking_lot = context.get('tracking_lot', False)
-            if tracking_lot:
-                rec_id = context and context.get('active_id', False)
-                tracking = self.pool.get('stock.tracking')
-                tracking_lot = tracking.get_create_tracking_lot(cr, uid,[rec_id], tracking_lot)
-
-        self.write(cr, uid, ids, {'state': 'done', 'date_planned': time.strftime('%Y-%m-%d %H:%M:%S'), 'tracking_id': tracking_lot or False})
-        picking_obj = self.pool.get('stock.picking')
-
-        for pick in picking_obj.browse(cr, uid, picking_ids):
-            if all(move.state == 'done' for move in pick.move_lines):
-                picking_obj.action_done(cr, uid, [pick.id])
-
-        for (id,name) in picking_obj.name_get(cr, uid, picking_ids):
-            message = _('Picking ') + " '" + name + "' "+ _("is processed")
-            self.log(cr, uid, id, message)
-
->>>>>>> 2e6ff42f
         wf_service = netsvc.LocalService("workflow")
         for id in ids:
             wf_service.trg_trigger(uid, 'stock.move', id, cr)
 
-<<<<<<< HEAD
+        # We should remove this
         picking_obj = self.pool.get('stock.picking')
-=======
->>>>>>> 2e6ff42f
         for pick in picking_obj.browse(cr, uid, picking_ids):
             if len([(move.state in ('done','cancelled')) for move in pick.move_lines]) == len(pick.move_lines):
                 picking_obj.action_done(cr, uid, [pick.id])
-                wf_service.trg_validate(uid, 'stock.picking', pick.id, 'button_done', cr)
+
+        for (id,name) in picking_obj.name_get(cr, uid, picking_ids):
+            message = _('Document') + " '" + name + "' "+ _("is processed")
+            self.log(cr, uid, id, message)
 
         return True
 
