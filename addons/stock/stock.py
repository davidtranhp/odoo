--- conflicted
+++ resolved
@@ -1708,17 +1708,6 @@
 
     def setlast_tracking(self, cr, uid, ids, context=None):
         tracking_obj = self.pool.get('stock.tracking')
-<<<<<<< HEAD
-        for line in self.browse(cr, uid, ids, context=context):
-            last_track = None
-            if line.picking_id:
-                tracking_ids = [l.tracking_id.id for l in line.picking_id.move_lines if l.tracking_id]
-                if tracking_ids:
-                    last_track = max(tracking_ids)
-            if not last_track:
-                last_track = tracking_obj.create(cr, uid, {}, context=context)
-            self.write(cr, uid, line.id, {'tracking_id': last_track}, context=context)
-=======
         tracking = context.get('tracking', False)
         picking = self.browse(cr, uid, ids)[0].picking_id
         if picking:
@@ -1729,7 +1718,6 @@
                 last_track.sort()
                 last_track = last_track[-1]
             self.write(cr, uid, ids, {'tracking_id': last_track})
->>>>>>> 408e7516
         return True
 
     #
