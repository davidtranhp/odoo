##############################################################################
#
#    OpenERP, Open Source Management Solution
#    Copyright (C) 2004-2010 Tiny SPRL (<http://tiny.be>).
#
#    This program is free software: you can redistribute it and/or modify
#    it under the terms of the GNU Affero General Public License as
#    published by the Free Software Foundation, either version 3 of the
#    License, or (at your option) any later version.
#
#    This program is distributed in the hope that it will be useful,
#    but WITHOUT ANY WARRANTY; without even the implied warranty of
#    MERCHANTABILITY or FITNESS FOR A PARTICULAR PURPOSE.  See the
#    GNU Affero General Public License for more details.
#
#    You should have received a copy of the GNU Affero General Public License
#    along with this program.  If not, see <http://www.gnu.org/licenses/>.
#
##############################################################################

from datetime import datetime
from dateutil.relativedelta import relativedelta
import time
from operator import itemgetter
from itertools import groupby

from osv import fields, osv
from tools.translate import _
import netsvc
import tools
import decimal_precision as dp
import logging


#----------------------------------------------------------
# Incoterms
#----------------------------------------------------------
class stock_incoterms(osv.osv):
    _name = "stock.incoterms"
    _description = "Incoterms"
    _columns = {
        'name': fields.char('Name', size=64, required=True, help="Incoterms are series of sales terms.They are used to divide transaction costs and responsibilities between buyer and seller and reflect state-of-the-art transportation practices."),
        'code': fields.char('Code', size=3, required=True, help="Code for Incoterms"),
        'active': fields.boolean('Active', help="By unchecking the active field, you may hide an INCOTERM without deleting it."),
    }
    _defaults = {
        'active': True,
    }

stock_incoterms()

class stock_journal(osv.osv):
    _name = "stock.journal"
    _description = "Stock Journal"
    _columns = {
        'name': fields.char('Stock Journal', size=32, required=True),
        'user_id': fields.many2one('res.users', 'Responsible'),
    }
    _defaults = {
        'user_id': lambda s, c, u, ctx: u
    }

stock_journal()

#----------------------------------------------------------
# Stock Location
#----------------------------------------------------------
class stock_location(osv.osv):
    _name = "stock.location"
    _description = "Location"
    _parent_name = "location_id"
    _parent_store = True
    _parent_order = 'posz,name'
    _order = 'parent_left'

    def name_get(self, cr, uid, ids, context=None):
        res = []
        if context is None:
            context = {}
        if not len(ids):
            return []
        reads = self.read(cr, uid, ids, ['name','location_id'], context=context)
        for record in reads:
            name = record['name']
            if context.get('full',False):
                if record['location_id']:
                    name = record['location_id'][1] + ' / ' + name
                res.append((record['id'], name))
            else:
                res.append((record['id'], name))
        return res

    def _complete_name(self, cr, uid, ids, name, args, context=None):
        """ Forms complete name of location from parent location to child location.
        @return: Dictionary of values
        """
        def _get_one_full_name(location, level=4):
            if location.location_id:
                parent_path = _get_one_full_name(location.location_id, level-1) + "/"
            else:
                parent_path = ''
            return parent_path + location.name
        res = {}
        for m in self.browse(cr, uid, ids, context=context):
            res[m.id] = _get_one_full_name(m)
        return res


    def _product_value(self, cr, uid, ids, field_names, arg, context=None):
        """Computes stock value (real and virtual) for a product, as well as stock qty (real and virtual).
        @param field_names: Name of field
        @return: Dictionary of values
        """
        prod_id = context and context.get('product_id', False)

        if not prod_id:
            return dict([(i, {}.fromkeys(field_names, 0.0)) for i in ids])

        product_product_obj = self.pool.get('product.product')

        cr.execute('select distinct product_id, location_id from stock_move where location_id in %s', (tuple(ids), ))
        dict1 = cr.dictfetchall()
        cr.execute('select distinct product_id, location_dest_id as location_id from stock_move where location_dest_id in %s', (tuple(ids), ))
        dict2 = cr.dictfetchall()
        res_products_by_location = sorted(dict1+dict2, key=itemgetter('location_id'))
        products_by_location = dict((k, [v['product_id'] for v in itr]) for k, itr in groupby(res_products_by_location, itemgetter('location_id')))

        result = dict([(i, {}.fromkeys(field_names, 0.0)) for i in ids])
        result.update(dict([(i, {}.fromkeys(field_names, 0.0)) for i in list(set([aaa['location_id'] for aaa in res_products_by_location]))]))

        currency_id = self.pool.get('res.users').browse(cr, uid, uid).company_id.currency_id.id
        currency_obj = self.pool.get('res.currency')
        currency = currency_obj.browse(cr, uid, currency_id, context=context)
        for loc_id, product_ids in products_by_location.items():
            if prod_id:
                product_ids = [prod_id]
            c = (context or {}).copy()
            c['location'] = loc_id
            for prod in product_product_obj.browse(cr, uid, product_ids, context=c):
                for f in field_names:
                    if f == 'stock_real':
                        if loc_id not in result:
                            result[loc_id] = {}
                        result[loc_id][f] += prod.qty_available
                    elif f == 'stock_virtual':
                        result[loc_id][f] += prod.virtual_available
                    elif f == 'stock_real_value':
                        amount = prod.qty_available * prod.standard_price
                        amount = currency_obj.round(cr, uid, currency, amount)
                        result[loc_id][f] += amount
                    elif f == 'stock_virtual_value':
                        amount = prod.virtual_available * prod.standard_price
                        amount = currency_obj.round(cr, uid, currency, amount)
                        result[loc_id][f] += amount
        return result

    _columns = {
        'name': fields.char('Location Name', size=64, required=True, translate=True),
        'active': fields.boolean('Active', help="By unchecking the active field, you may hide a location without deleting it."),
        'usage': fields.selection([('supplier', 'Supplier Location'), ('view', 'View'), ('internal', 'Internal Location'), ('customer', 'Customer Location'), ('inventory', 'Inventory'), ('procurement', 'Procurement'), ('production', 'Production'), ('transit', 'Transit Location for Inter-Companies Transfers')], 'Location Type', required=True,
                 help="""* Supplier Location: Virtual location representing the source location for products coming from your suppliers
                       \n* View: Virtual location used to create a hierarchical structures for your warehouse, aggregating its child locations ; can't directly contain products
                       \n* Internal Location: Physical locations inside your own warehouses,
                       \n* Customer Location: Virtual location representing the destination location for products sent to your customers
                       \n* Inventory: Virtual location serving as counterpart for inventory operations used to correct stock levels (Physical inventories)
                       \n* Procurement: Virtual location serving as temporary counterpart for procurement operations when the source (supplier or production) is not known yet. This location should be empty when the procurement scheduler has finished running.
                       \n* Production: Virtual counterpart location for production operations: this location consumes the raw material and produces finished products
                      """, select = True),
         # temporarily removed, as it's unused: 'allocation_method': fields.selection([('fifo', 'FIFO'), ('lifo', 'LIFO'), ('nearest', 'Nearest')], 'Allocation Method', required=True),
<<<<<<< HEAD
        'complete_name': fields.function(_complete_name, type='char', size=100, string="Location Name"),
=======
        'complete_name': fields.function(_complete_name, method=True, type='char', size=100, string="Location Name", store=True),
>>>>>>> f89d86dc

        'stock_real': fields.function(_product_value, type='float', string='Real Stock', multi="stock"),
        'stock_virtual': fields.function(_product_value, type='float', string='Virtual Stock', multi="stock"),

        'location_id': fields.many2one('stock.location', 'Parent Location', select=True, ondelete='cascade'),
        'child_ids': fields.one2many('stock.location', 'location_id', 'Contains'),

        'chained_journal_id': fields.many2one('stock.journal', 'Chaining Journal',help="Inventory Journal in which the chained move will be written, if the Chaining Type is not Transparent (no journal is used if left empty)"),
        'chained_location_id': fields.many2one('stock.location', 'Chained Location If Fixed'),
        'chained_location_type': fields.selection([('none', 'None'), ('customer', 'Customer'), ('fixed', 'Fixed Location')],
            'Chained Location Type', required=True,
            help="Determines whether this location is chained to another location, i.e. any incoming product in this location \n" \
                "should next go to the chained location. The chained location is determined according to the type :"\
                "\n* None: No chaining at all"\
                "\n* Customer: The chained location will be taken from the Customer Location field on the Partner form of the Partner that is specified in the Picking list of the incoming products." \
                "\n* Fixed Location: The chained location is taken from the next field: Chained Location if Fixed." \
                ),
        'chained_auto_packing': fields.selection(
            [('auto', 'Automatic Move'), ('manual', 'Manual Operation'), ('transparent', 'Automatic No Step Added')],
            'Chaining Type',
            required=True,
            help="This is used only if you select a chained location type.\n" \
                "The 'Automatic Move' value will create a stock move after the current one that will be "\
                "validated automatically. With 'Manual Operation', the stock move has to be validated "\
                "by a worker. With 'Automatic No Step Added', the location is replaced in the original move."
            ),
        'chained_picking_type': fields.selection([('out', 'Sending Goods'), ('in', 'Getting Goods'), ('internal', 'Internal')], 'Shipping Type', help="Shipping Type of the Picking List that will contain the chained move (leave empty to automatically detect the type based on the source and destination locations)."),
        'chained_company_id': fields.many2one('res.company', 'Chained Company', help='The company the Picking List containing the chained move will belong to (leave empty to use the default company determination rules'),
        'chained_delay': fields.integer('Chaining Lead Time',help="Delay between original move and chained move in days"),
        'address_id': fields.many2one('res.partner.address', 'Location Address',help="Address of  customer or supplier."),
        'icon': fields.selection(tools.icons, 'Icon', size=64,help="Icon show in  hierarchical tree view"),

        'comment': fields.text('Additional Information'),
        'posx': fields.integer('Corridor (X)',help="Optional localization details, for information purpose only"),
        'posy': fields.integer('Shelves (Y)', help="Optional localization details, for information purpose only"),
        'posz': fields.integer('Height (Z)', help="Optional localization details, for information purpose only"),

        'parent_left': fields.integer('Left Parent', select=1),
        'parent_right': fields.integer('Right Parent', select=1),
        'stock_real_value': fields.function(_product_value, type='float', string='Real Stock Value', multi="stock", digits_compute=dp.get_precision('Account')),
        'stock_virtual_value': fields.function(_product_value, type='float', string='Virtual Stock Value', multi="stock", digits_compute=dp.get_precision('Account')),
        'company_id': fields.many2one('res.company', 'Company', select=1, help='Let this field empty if this location is shared between all companies'),
        'scrap_location': fields.boolean('Scrap Location', help='Check this box to allow using this location to put scrapped/damaged goods.'),
        'valuation_in_account_id': fields.many2one('account.account', 'Stock Input Account',domain = [('type','=','other')], help='This account will be used to value stock moves that have this location as destination, instead of the stock output account from the product.'),
        'valuation_out_account_id': fields.many2one('account.account', 'Stock Output Account',domain = [('type','=','other')], help='This account will be used to value stock moves that have this location as source, instead of the stock input account from the product.'),
    }
    _defaults = {
        'active': True,
        'usage': 'internal',
        'chained_location_type': 'none',
        'chained_auto_packing': 'manual',
        'company_id': lambda self, cr, uid, c: self.pool.get('res.company')._company_default_get(cr, uid, 'stock.location', context=c),
        'posx': 0,
        'posy': 0,
        'posz': 0,
        'icon': False,
        'scrap_location': False,
    }

    def chained_location_get(self, cr, uid, location, partner=None, product=None, context=None):
        """ Finds chained location
        @param location: Location id
        @param partner: Partner id
        @param product: Product id
        @return: List of values
        """
        result = None
        if location.chained_location_type == 'customer':
            if partner:
                result = partner.property_stock_customer
        elif location.chained_location_type == 'fixed':
            result = location.chained_location_id
        if result:
            return result, location.chained_auto_packing, location.chained_delay, location.chained_journal_id and location.chained_journal_id.id or False, location.chained_company_id and location.chained_company_id.id or False, location.chained_picking_type
        return result

    def picking_type_get(self, cr, uid, from_location, to_location, context=None):
        """ Gets type of picking.
        @param from_location: Source location
        @param to_location: Destination location
        @return: Location type
        """
        result = 'internal'
        if (from_location.usage=='internal') and (to_location and to_location.usage in ('customer', 'supplier')):
            result = 'out'
        elif (from_location.usage in ('supplier', 'customer')) and (to_location.usage == 'internal'):
            result = 'in'
        return result

    def _product_get_all_report(self, cr, uid, ids, product_ids=False, context=None):
        return self._product_get_report(cr, uid, ids, product_ids, context, recursive=True)

    def _product_get_report(self, cr, uid, ids, product_ids=False,
            context=None, recursive=False):
        """ Finds the product quantity and price for particular location.
        @param product_ids: Ids of product
        @param recursive: True or False
        @return: Dictionary of values
        """
        if context is None:
            context = {}
        product_obj = self.pool.get('product.product')
        # Take the user company and pricetype
        context['currency_id'] = self.pool.get('res.users').browse(cr, uid, uid, context=context).company_id.currency_id.id

        # To be able to offer recursive or non-recursive reports we need to prevent recursive quantities by default
        context['compute_child'] = False

        if not product_ids:
            product_ids = product_obj.search(cr, uid, [], context={'active_test': False})

        products = product_obj.browse(cr, uid, product_ids, context=context)
        products_by_uom = {}
        products_by_id = {}
        for product in products:
            products_by_uom.setdefault(product.uom_id.id, [])
            products_by_uom[product.uom_id.id].append(product)
            products_by_id.setdefault(product.id, [])
            products_by_id[product.id] = product

        result = {}
        result['product'] = []
        for id in ids:
            quantity_total = 0.0
            total_price = 0.0
            for uom_id in products_by_uom.keys():
                fnc = self._product_get
                if recursive:
                    fnc = self._product_all_get
                ctx = context.copy()
                ctx['uom'] = uom_id
                qty = fnc(cr, uid, id, [x.id for x in products_by_uom[uom_id]],
                        context=ctx)
                for product_id in qty.keys():
                    if not qty[product_id]:
                        continue
                    product = products_by_id[product_id]
                    quantity_total += qty[product_id]

                    # Compute based on pricetype
                    # Choose the right filed standard_price to read
                    amount_unit = product.price_get('standard_price', context=context)[product.id]
                    price = qty[product_id] * amount_unit

                    total_price += price
                    result['product'].append({
                        'price': amount_unit,
                        'prod_name': product.name,
                        'code': product.default_code, # used by lot_overview_all report!
                        'variants': product.variants or '',
                        'uom': product.uom_id.name,
                        'prod_qty': qty[product_id],
                        'price_value': price,
                    })
        result['total'] = quantity_total
        result['total_price'] = total_price
        return result

    def _product_get_multi_location(self, cr, uid, ids, product_ids=False, context=None,
                                    states=['done'], what=('in', 'out')):
        """
        @param product_ids: Ids of product
        @param states: List of states
        @param what: Tuple of
        @return:
        """
        product_obj = self.pool.get('product.product')
        if context is None:
            context = {}
        context.update({
            'states': states,
            'what': what,
            'location': ids
        })
        return product_obj.get_product_available(cr, uid, product_ids, context=context)

    def _product_get(self, cr, uid, id, product_ids=False, context=None, states=['done']):
        """
        @param product_ids:
        @param states:
        @return:
        """
        ids = id and [id] or []
        return self._product_get_multi_location(cr, uid, ids, product_ids, context=context, states=states)

    def _product_all_get(self, cr, uid, id, product_ids=False, context=None, states=['done']):
        # build the list of ids of children of the location given by id
        ids = id and [id] or []
        location_ids = self.search(cr, uid, [('location_id', 'child_of', ids)])
        return self._product_get_multi_location(cr, uid, location_ids, product_ids, context, states)

    def _product_virtual_get(self, cr, uid, id, product_ids=False, context=None, states=['done']):
        return self._product_all_get(cr, uid, id, product_ids, context, ['confirmed', 'waiting', 'assigned', 'done'])

    def _product_reserve(self, cr, uid, ids, product_id, product_qty, context=None, lock=False):
        """
        Attempt to find a quantity ``product_qty`` (in the product's default uom or the uom passed in ``context``) of product ``product_id``
        in locations with id ``ids`` and their child locations. If ``lock`` is True, the stock.move lines
        of product with id ``product_id`` in the searched location will be write-locked using Postgres's
        "FOR UPDATE NOWAIT" option until the transaction is committed or rolled back, to prevent reservin
        twice the same products.
        If ``lock`` is True and the lock cannot be obtained (because another transaction has locked some of
        the same stock.move lines), a log line will be output and False will be returned, as if there was
        not enough stock.

        :param product_id: Id of product to reserve
        :param product_qty: Quantity of product to reserve (in the product's default uom or the uom passed in ``context``)
        :param lock: if True, the stock.move lines of product with id ``product_id`` in all locations (and children locations) with ``ids`` will
                     be write-locked using postgres's "FOR UPDATE NOWAIT" option until the transaction is committed or rolled back. This is
                     to prevent reserving twice the same products.
        :param context: optional context dictionary: it a 'uom' key is present it will be used instead of the default product uom to
                        compute the ``product_qty`` and in the return value.
        :return: List of tuples in the form (qty, location_id) with the (partial) quantities that can be taken in each location to
                 reach the requested product_qty (``qty`` is expressed in the default uom of the product), of False if enough
                 products could not be found, or the lock could not be obtained (and ``lock`` was True).
        """
        result = []
        amount = 0.0
        if context is None:
            context = {}
        for id in self.search(cr, uid, [('location_id', 'child_of', ids)]):
            if lock:
                try:
                    # Must lock with a separate select query because FOR UPDATE can't be used with
                    # aggregation/group by's (when individual rows aren't identifiable).
                    # We use a SAVEPOINT to be able to rollback this part of the transaction without
                    # failing the whole transaction in case the LOCK cannot be acquired.
                    cr.execute("SAVEPOINT stock_location_product_reserve")
                    cr.execute("""SELECT id FROM stock_move
                                  WHERE product_id=%s AND
                                          (
                                            (location_dest_id=%s AND
                                             location_id<>%s AND
                                             state='done')
                                            OR
                                            (location_id=%s AND
                                             location_dest_id<>%s AND
                                             state in ('done', 'assigned'))
                                          )
                                  FOR UPDATE of stock_move NOWAIT""", (product_id, id, id, id, id), log_exceptions=False)
                except Exception:
                    # Here it's likely that the FOR UPDATE NOWAIT failed to get the LOCK,
                    # so we ROLLBACK to the SAVEPOINT to restore the transaction to its earlier
                    # state, we return False as if the products were not available, and log it:
                    cr.execute("ROLLBACK TO stock_location_product_reserve")
                    logger = logging.getLogger('stock.location')
                    logger.warn("Failed attempt to reserve %s x product %s, likely due to another transaction already in progress. Next attempt is likely to work. Detailed error available at DEBUG level.", product_qty, product_id)
                    logger.debug("Trace of the failed product reservation attempt: ", exc_info=True)
                    return False

            # XXX TODO: rewrite this with one single query, possibly even the quantity conversion
            cr.execute("""SELECT product_uom, sum(product_qty) AS product_qty
                          FROM stock_move
                          WHERE location_dest_id=%s AND
                                location_id<>%s AND
                                product_id=%s AND
                                state='done'
                          GROUP BY product_uom
                       """,
                       (id, id, product_id))
            results = cr.dictfetchall()
            cr.execute("""SELECT product_uom,-sum(product_qty) AS product_qty
                          FROM stock_move
                          WHERE location_id=%s AND
                                location_dest_id<>%s AND
                                product_id=%s AND
                                state in ('done', 'assigned')
                          GROUP BY product_uom
                       """,
                       (id, id, product_id))
            results += cr.dictfetchall()

            total = 0.0
            results2 = 0.0
            for r in results:
                amount = self.pool.get('product.uom')._compute_qty(cr, uid, r['product_uom'], r['product_qty'], context.get('uom', False))
                results2 += amount
                total += amount

            if total <= 0.0:
                continue

            amount = results2
            if amount > 0:
                if amount > min(total, product_qty):
                    amount = min(product_qty, total)
                result.append((amount, id))
                product_qty -= amount
                total -= amount
                if product_qty <= 0.0:
                    return result
                if total <= 0.0:
                    continue
        return False

stock_location()


class stock_tracking(osv.osv):
    _name = "stock.tracking"
    _description = "Packs"

    def checksum(sscc):
        salt = '31' * 8 + '3'
        sum = 0
        for sscc_part, salt_part in zip(sscc, salt):
            sum += int(sscc_part) * int(salt_part)
        return (10 - (sum % 10)) % 10
    checksum = staticmethod(checksum)

    def make_sscc(self, cr, uid, context=None):
        sequence = self.pool.get('ir.sequence').get(cr, uid, 'stock.lot.tracking')
        try:
            return sequence + str(self.checksum(sequence))
        except Exception:
            return sequence

    _columns = {
        'name': fields.char('Pack Reference', size=64, required=True, select=True, help="By default, the pack reference is generated following the sscc standard. (Serial number + 1 check digit)"),
        'active': fields.boolean('Active', help="By unchecking the active field, you may hide a pack without deleting it."),
        'serial': fields.char('Additional Reference', size=64, select=True, help="Other reference or serial number"),
        'move_ids': fields.one2many('stock.move', 'tracking_id', 'Moves for this pack', readonly=True),
        'date': fields.datetime('Creation Date', required=True),
    }
    _defaults = {
        'active': 1,
        'name': make_sscc,
        'date': lambda *a: time.strftime('%Y-%m-%d %H:%M:%S'),
    }

    def name_search(self, cr, user, name, args=None, operator='ilike', context=None, limit=100):
        if not args:
            args = []
        ids = self.search(cr, user, [('serial', '=', name)]+ args, limit=limit, context=context)
        ids += self.search(cr, user, [('name', operator, name)]+ args, limit=limit, context=context)
        return self.name_get(cr, user, ids, context)

    def name_get(self, cr, uid, ids, context=None):
        if not len(ids):
            return []
        res = [(r['id'], r['name']+' ['+(r['serial'] or '')+']') for r in self.read(cr, uid, ids, ['name', 'serial'], context)]
        return res

    def unlink(self, cr, uid, ids, context=None):
        raise osv.except_osv(_('Error'), _('You can not remove a lot line !'))

    def action_traceability(self, cr, uid, ids, context={}):
        """ It traces the information of a product
        @param self: The object pointer.
        @param cr: A database cursor
        @param uid: ID of the user currently logged in
        @param ids: List of IDs selected
        @param context: A standard dictionary
        @return: A dictionary of values
        """
        value={}
        value=self.pool.get('action.traceability').action_traceability(cr,uid,ids,context)
        return value
stock_tracking()

#----------------------------------------------------------
# Stock Picking
#----------------------------------------------------------
class stock_picking(osv.osv):
    _name = "stock.picking"
    _description = "Picking List"

    def _set_maximum_date(self, cr, uid, ids, name, value, arg, context=None):
        """ Calculates planned date if it is greater than 'value'.
        @param name: Name of field
        @param value: Value of field
        @param arg: User defined argument
        @return: True or False
        """
        if not value:
            return False
        if isinstance(ids, (int, long)):
            ids = [ids]
        for pick in self.browse(cr, uid, ids, context=context):
            sql_str = """update stock_move set
                    date='%s'
                where
                    picking_id=%d """ % (value, pick.id)

            if pick.max_date:
                sql_str += " and (date='" + pick.max_date + "' or date>'" + value + "')"
            cr.execute(sql_str)
        return True

    def _set_minimum_date(self, cr, uid, ids, name, value, arg, context=None):
        """ Calculates planned date if it is less than 'value'.
        @param name: Name of field
        @param value: Value of field
        @param arg: User defined argument
        @return: True or False
        """
        if not value:
            return False
        if isinstance(ids, (int, long)):
            ids = [ids]
        for pick in self.browse(cr, uid, ids, context=context):
            sql_str = """update stock_move set
                    date='%s'
                where
                    picking_id=%s """ % (value, pick.id)
            if pick.min_date:
                sql_str += " and (date='" + pick.min_date + "' or date<'" + value + "')"
            cr.execute(sql_str)
        return True

    def get_min_max_date(self, cr, uid, ids, field_name, arg, context=None):
        """ Finds minimum and maximum dates for picking.
        @return: Dictionary of values
        """
        res = {}
        for id in ids:
            res[id] = {'min_date': False, 'max_date': False}
        if not ids:
            return res
        cr.execute("""select
                picking_id,
                min(date_expected),
                max(date_expected)
            from
                stock_move
            where
                picking_id IN %s
            group by
                picking_id""",(tuple(ids),))
        for pick, dt1, dt2 in cr.fetchall():
            res[pick]['min_date'] = dt1
            res[pick]['max_date'] = dt2
        return res

    def create(self, cr, user, vals, context=None):
        if ('name' not in vals) or (vals.get('name')=='/'):
            seq_obj_name =  'stock.picking.' + vals['type']
            vals['name'] = self.pool.get('ir.sequence').get(cr, user, seq_obj_name)
        new_id = super(stock_picking, self).create(cr, user, vals, context)
        return new_id

    _columns = {
        'name': fields.char('Reference', size=64, select=True),
        'origin': fields.char('Origin', size=64, help="Reference of the document that produced this picking.", select=True),
        'backorder_id': fields.many2one('stock.picking', 'Back Order of', help="If this picking was split this field links to the picking that contains the other part that has been processed already.", select=True),
        'type': fields.selection([('out', 'Sending Goods'), ('in', 'Getting Goods'), ('internal', 'Internal')], 'Shipping Type', required=True, select=True, help="Shipping type specify, goods coming in or going out."),
        'note': fields.text('Notes'),
        'stock_journal_id': fields.many2one('stock.journal','Stock Journal', select=True),
        'location_id': fields.many2one('stock.location', 'Location', help="Keep empty if you produce at the location where the finished products are needed." \
                "Set a location if you produce at a fixed location. This can be a partner location " \
                "if you subcontract the manufacturing operations.", select=True),
        'location_dest_id': fields.many2one('stock.location', 'Dest. Location',help="Location where the system will stock the finished products.", select=True),
        'move_type': fields.selection([('direct', 'Partial Delivery'), ('one', 'All at once')], 'Delivery Method', required=True, help="It specifies goods to be delivered all at once or by direct delivery"),
        'state': fields.selection([
            ('draft', 'Draft'),
            ('auto', 'Waiting'),
            ('confirmed', 'Waiting Availability'),
            ('assigned', 'Ready to Process'),
            ('done', 'Done'),
            ('cancel', 'Cancelled'),
            ], 'State', readonly=True, select=True,
            help="* Draft: not confirmed yet and will not be scheduled until confirmed\n"\
                 "* Confirmed: still waiting for the availability of products\n"\
                 "* Available: products reserved, simply waiting for confirmation.\n"\
                 "* Waiting: waiting for another move to proceed before it becomes automatically available (e.g. in Make-To-Order flows)\n"\
                 "* Done: has been processed, can't be modified or cancelled anymore\n"\
                 "* Cancelled: has been cancelled, can't be confirmed anymore"),
        'min_date': fields.function(get_min_max_date, fnct_inv=_set_minimum_date, multi="min_max_date",
                 store=True, type='datetime', string='Expected Date', select=1, help="Expected date for the picking to be processed"),
        'date': fields.datetime('Order Date', help="Date of Order", select=True),
        'date_done': fields.datetime('Date Done', help="Date of Completion"),
        'max_date': fields.function(get_min_max_date, fnct_inv=_set_maximum_date, multi="min_max_date",
                 store=True, type='datetime', string='Max. Expected Date', select=2),
        'move_lines': fields.one2many('stock.move', 'picking_id', 'Internal Moves', states={'done': [('readonly', True)], 'cancel': [('readonly', True)]}),
        'auto_picking': fields.boolean('Auto-Picking'),
        'address_id': fields.many2one('res.partner.address', 'Address', help="Address of partner"),
        'partner_id': fields.related('address_id','partner_id',type='many2one',relation='res.partner',string='Partner',store=True),
        'invoice_state': fields.selection([
            ("invoiced", "Invoiced"),
            ("2binvoiced", "To Be Invoiced"),
            ("none", "Not Applicable")], "Invoice Control",
            select=True, required=True, readonly=True, states={'draft': [('readonly', False)]}),
        'company_id': fields.many2one('res.company', 'Company', required=True, select=True),
    }
    _defaults = {
        'name': lambda self, cr, uid, context: '/',
        'state': 'draft',
        'move_type': 'direct',
        'type': 'in',
        'invoice_state': 'none',
        'date': lambda *a: time.strftime('%Y-%m-%d %H:%M:%S'),
        'company_id': lambda self, cr, uid, c: self.pool.get('res.company')._company_default_get(cr, uid, 'stock.picking', context=c)
    }
    def action_process(self, cr, uid, ids, context=None):
        if context is None: context = {}
        partial_id = self.pool.get("stock.partial.picking").create(
            cr, uid, {}, context=dict(context, active_ids=ids))
        return {
            'name':_("Products to Process"),
            'view_mode': 'form',
            'view_id': False,
            'view_type': 'form',
            'res_model': 'stock.partial.picking',
            'res_id': partial_id,
            'type': 'ir.actions.act_window',
            'nodestroy': True,
            'target': 'new',
            'domain': '[]',
            'context': dict(context, active_ids=ids)
        }

    def copy(self, cr, uid, id, default=None, context=None):
        if default is None:
            default = {}
        default = default.copy()
        picking_obj = self.browse(cr, uid, id, context=context)
        move_obj=self.pool.get('stock.move')
        if ('name' not in default) or (picking_obj.name=='/'):
            seq_obj_name =  'stock.picking.' + picking_obj.type
            default['name'] = self.pool.get('ir.sequence').get(cr, uid, seq_obj_name)
            default['origin'] = ''
            default['backorder_id'] = False
        res=super(stock_picking, self).copy(cr, uid, id, default, context)
        if res:
            picking_obj = self.browse(cr, uid, res, context=context)
            for move in picking_obj.move_lines:
                move_obj.write(cr, uid, [move.id], {'tracking_id': False,'prodlot_id':False, 'move_history_ids2': [(6, 0, [])], 'move_history_ids': [(6, 0, [])]})
        return res

    def onchange_partner_in(self, cr, uid, context=None, partner_id=None):
        return {}

    def action_explode(self, cr, uid, moves, context=None):
        return moves

    def action_confirm(self, cr, uid, ids, context=None):
        """ Confirms picking.
        @return: True
        """
        self.write(cr, uid, ids, {'state': 'confirmed'})
        todo = []
        for picking in self.browse(cr, uid, ids, context=context):
            for r in picking.move_lines:
                if r.state == 'draft':
                    todo.append(r.id)

        self.log_picking(cr, uid, ids, context=context)

        todo = self.action_explode(cr, uid, todo, context)
        if len(todo):
            self.pool.get('stock.move').action_confirm(cr, uid, todo, context=context)
        return True

    def test_auto_picking(self, cr, uid, ids):
        # TODO: Check locations to see if in the same location ?
        return True

    def action_assign(self, cr, uid, ids, *args):
        """ Changes state of picking to available if all moves are confirmed.
        @return: True
        """
        for pick in self.browse(cr, uid, ids):
            move_ids = [x.id for x in pick.move_lines if x.state == 'confirmed']
            if not move_ids:
                raise osv.except_osv(_('Warning !'),_('Not enough stock, unable to reserve the products.'))
            self.pool.get('stock.move').action_assign(cr, uid, move_ids)
        return True

    def force_assign(self, cr, uid, ids, *args):
        """ Changes state of picking to available if moves are confirmed or waiting.
        @return: True
        """
        wf_service = netsvc.LocalService("workflow")
        for pick in self.browse(cr, uid, ids):
            move_ids = [x.id for x in pick.move_lines if x.state in ['confirmed','waiting']]
            self.pool.get('stock.move').force_assign(cr, uid, move_ids)
            wf_service.trg_write(uid, 'stock.picking', pick.id, cr)
        return True

    def draft_force_assign(self, cr, uid, ids, *args):
        """ Confirms picking directly from draft state.
        @return: True
        """
        wf_service = netsvc.LocalService("workflow")
        for pick in self.browse(cr, uid, ids):
            if not pick.move_lines:
                raise osv.except_osv(_('Error !'),_('You can not process picking without stock moves'))
            wf_service.trg_validate(uid, 'stock.picking', pick.id,
                'button_confirm', cr)
        return True

    def draft_validate(self, cr, uid, ids, context=None):
        """ Validates picking directly from draft state.
        @return: True
        """
        wf_service = netsvc.LocalService("workflow")
        self.draft_force_assign(cr, uid, ids)
        for pick in self.browse(cr, uid, ids, context=context):
            move_ids = [x.id for x in pick.move_lines]
            self.pool.get('stock.move').force_assign(cr, uid, move_ids)
            wf_service.trg_write(uid, 'stock.picking', pick.id, cr)
        return self.action_process(
            cr, uid, ids, context=context)
    def cancel_assign(self, cr, uid, ids, *args):
        """ Cancels picking and moves.
        @return: True
        """
        wf_service = netsvc.LocalService("workflow")
        for pick in self.browse(cr, uid, ids):
            move_ids = [x.id for x in pick.move_lines]
            self.pool.get('stock.move').cancel_assign(cr, uid, move_ids)
            wf_service.trg_write(uid, 'stock.picking', pick.id, cr)
        return True

    def action_assign_wkf(self, cr, uid, ids, context=None):
        """ Changes picking state to assigned.
        @return: True
        """
        self.write(cr, uid, ids, {'state': 'assigned'})
        self.log_picking(cr, uid, ids, context=context)
        return True

    def test_finished(self, cr, uid, ids):
        """ Tests whether the move is in done or cancel state or not.
        @return: True or False
        """
        move_ids = self.pool.get('stock.move').search(cr, uid, [('picking_id', 'in', ids)])
        for move in self.pool.get('stock.move').browse(cr, uid, move_ids):
            if move.state not in ('done', 'cancel'):

                if move.product_qty != 0.0:
                    return False
                else:
                    move.write({'state': 'done'})
        return True

    def test_assigned(self, cr, uid, ids):
        """ Tests whether the move is in assigned state or not.
        @return: True or False
        """
        ok = True
        for pick in self.browse(cr, uid, ids):
            mt = pick.move_type
            for move in pick.move_lines:
                if (move.state in ('confirmed', 'draft')) and (mt == 'one'):
                    return False
                if (mt == 'direct') and (move.state == 'assigned') and (move.product_qty):
                    return True
                ok = ok and (move.state in ('cancel', 'done', 'assigned'))
        return ok

    def action_cancel(self, cr, uid, ids, context=None):
        """ Changes picking state to cancel.
        @return: True
        """
        for pick in self.browse(cr, uid, ids, context=context):
            ids2 = [move.id for move in pick.move_lines]
            self.pool.get('stock.move').action_cancel(cr, uid, ids2, context)
        self.write(cr, uid, ids, {'state': 'cancel', 'invoice_state': 'none'})
        self.log_picking(cr, uid, ids, context=context)
        return True

    #
    # TODO: change and create a move if not parents
    #
    def action_done(self, cr, uid, ids, context=None):
        """ Changes picking state to done.
        @return: True
        """
        self.write(cr, uid, ids, {'state': 'done', 'date_done': time.strftime('%Y-%m-%d %H:%M:%S')})
        return True

    def action_move(self, cr, uid, ids, context=None):
        """ Changes move state to assigned.
        @return: True
        """
        for pick in self.browse(cr, uid, ids, context=context):
            todo = []
            for move in pick.move_lines:
                if move.state == 'assigned':
                    todo.append(move.id)
            if len(todo):
                self.pool.get('stock.move').action_done(cr, uid, todo,
                        context=context)
        return True

    def get_currency_id(self, cr, uid, picking):
        return False

    def _get_payment_term(self, cr, uid, picking):
        """ Gets payment term from partner.
        @return: Payment term
        """
        partner = picking.address_id.partner_id
        return partner.property_payment_term and partner.property_payment_term.id or False

    def _get_address_invoice(self, cr, uid, picking):
        """ Gets invoice address of a partner
        @return {'contact': address, 'invoice': address} for invoice
        """
        partner_obj = self.pool.get('res.partner')
        partner = picking.address_id.partner_id
        return partner_obj.address_get(cr, uid, [partner.id],
                ['contact', 'invoice'])

    def _get_comment_invoice(self, cr, uid, picking):
        """
        @return: comment string for invoice
        """
        return picking.note or ''

    def _get_price_unit_invoice(self, cr, uid, move_line, type, context=None):
        """ Gets price unit for invoice
        @param move_line: Stock move lines
        @param type: Type of invoice
        @return: The price unit for the move line
        """
        if context is None:
            context = {}

        if type in ('in_invoice', 'in_refund'):
            # Take the user company and pricetype
            context['currency_id'] = move_line.company_id.currency_id.id
            amount_unit = move_line.product_id.price_get('standard_price', context=context)[move_line.product_id.id]
            return amount_unit
        else:
            return move_line.product_id.list_price

    def _get_discount_invoice(self, cr, uid, move_line):
        '''Return the discount for the move line'''
        return 0.0

    def _get_taxes_invoice(self, cr, uid, move_line, type):
        """ Gets taxes on invoice
        @param move_line: Stock move lines
        @param type: Type of invoice
        @return: Taxes Ids for the move line
        """
        if type in ('in_invoice', 'in_refund'):
            taxes = move_line.product_id.supplier_taxes_id
        else:
            taxes = move_line.product_id.taxes_id

        if move_line.picking_id and move_line.picking_id.address_id and move_line.picking_id.address_id.partner_id:
            return self.pool.get('account.fiscal.position').map_tax(
                cr,
                uid,
                move_line.picking_id.address_id.partner_id.property_account_position,
                taxes
            )
        else:
            return map(lambda x: x.id, taxes)

    def _get_account_analytic_invoice(self, cr, uid, picking, move_line):
        return False

    def _invoice_line_hook(self, cr, uid, move_line, invoice_line_id):
        '''Call after the creation of the invoice line'''
        return

    def _invoice_hook(self, cr, uid, picking, invoice_id):
        '''Call after the creation of the invoice'''
        return

    def _get_invoice_type(self, pick):
        src_usage = dest_usage = None
        inv_type = None
        if pick.invoice_state == '2binvoiced':
            if pick.move_lines:
                src_usage = pick.move_lines[0].location_id.usage
                dest_usage = pick.move_lines[0].location_dest_id.usage
            if pick.type == 'out' and dest_usage == 'supplier':
                inv_type = 'in_refund'
            elif pick.type == 'out' and dest_usage == 'customer':
                inv_type = 'out_invoice'
            elif pick.type == 'in' and src_usage == 'supplier':
                inv_type = 'in_invoice'
            elif pick.type == 'in' and src_usage == 'customer':
                inv_type = 'out_refund'
            else:
                inv_type = 'out_invoice'
        return inv_type

    def action_invoice_create(self, cr, uid, ids, journal_id=False,
            group=False, type='out_invoice', context=None):
        """ Creates invoice based on the invoice state selected for picking.
        @param journal_id: Id of journal
        @param group: Whether to create a group invoice or not
        @param type: Type invoice to be created
        @return: Ids of created invoices for the pickings
        """
        if context is None:
            context = {}

        invoice_obj = self.pool.get('account.invoice')
        invoice_line_obj = self.pool.get('account.invoice.line')
        address_obj = self.pool.get('res.partner.address')
        invoices_group = {}
        res = {}
        inv_type = type
        for picking in self.browse(cr, uid, ids, context=context):
            if picking.invoice_state != '2binvoiced':
                continue
            payment_term_id = False
            partner =  picking.address_id and picking.address_id.partner_id
            if not partner:
                raise osv.except_osv(_('Error, no partner !'),
                    _('Please put a partner on the picking list if you want to generate invoice.'))

            if not inv_type:
                inv_type = self._get_invoice_type(picking)

            if inv_type in ('out_invoice', 'out_refund'):
                account_id = partner.property_account_receivable.id
                payment_term_id = self._get_payment_term(cr, uid, picking)
            else:
                account_id = partner.property_account_payable.id

            address_contact_id, address_invoice_id = \
                    self._get_address_invoice(cr, uid, picking).values()
            address = address_obj.browse(cr, uid, address_contact_id, context=context)

            comment = self._get_comment_invoice(cr, uid, picking)
            if group and partner.id in invoices_group:
                invoice_id = invoices_group[partner.id]
                invoice = invoice_obj.browse(cr, uid, invoice_id)
                invoice_vals = {
                    'name': (invoice.name or '') + ', ' + (picking.name or ''),
                    'origin': (invoice.origin or '') + ', ' + (picking.name or '') + (picking.origin and (':' + picking.origin) or ''),
                    'comment': (comment and (invoice.comment and invoice.comment+"\n"+comment or comment)) or (invoice.comment and invoice.comment or ''),
                    'date_invoice':context.get('date_inv',False),
                    'user_id':uid
                }
                invoice_obj.write(cr, uid, [invoice_id], invoice_vals, context=context)
            else:
                invoice_vals = {
                    'name': picking.name,
                    'origin': (picking.name or '') + (picking.origin and (':' + picking.origin) or ''),
                    'type': inv_type,
                    'account_id': account_id,
                    'partner_id': address.partner_id.id,
                    'address_invoice_id': address_invoice_id,
                    'address_contact_id': address_contact_id,
                    'comment': comment,
                    'payment_term': payment_term_id,
                    'fiscal_position': partner.property_account_position.id,
                    'date_invoice': context.get('date_inv',False),
                    'company_id': picking.company_id.id,
                    'user_id':uid
                }
                cur_id = self.get_currency_id(cr, uid, picking)
                if cur_id:
                    invoice_vals['currency_id'] = cur_id
                if journal_id:
                    invoice_vals['journal_id'] = journal_id
                invoice_id = invoice_obj.create(cr, uid, invoice_vals,
                        context=context)
                invoices_group[partner.id] = invoice_id
            res[picking.id] = invoice_id
            for move_line in picking.move_lines:
                if move_line.state == 'cancel':
                    continue
                origin = move_line.picking_id.name or ''
                if move_line.picking_id.origin:
                    origin += ':' + move_line.picking_id.origin
                if group:
                    name = (picking.name or '') + '-' + move_line.name
                else:
                    name = move_line.name

                if inv_type in ('out_invoice', 'out_refund'):
                    account_id = move_line.product_id.product_tmpl_id.\
                            property_account_income.id
                    if not account_id:
                        account_id = move_line.product_id.categ_id.\
                                property_account_income_categ.id
                else:
                    account_id = move_line.product_id.product_tmpl_id.\
                            property_account_expense.id
                    if not account_id:
                        account_id = move_line.product_id.categ_id.\
                                property_account_expense_categ.id

                price_unit = self._get_price_unit_invoice(cr, uid,
                        move_line, inv_type)
                discount = self._get_discount_invoice(cr, uid, move_line)
                tax_ids = self._get_taxes_invoice(cr, uid, move_line, inv_type)
                account_analytic_id = self._get_account_analytic_invoice(cr, uid, picking, move_line)

                #set UoS if it's a sale and the picking doesn't have one
                uos_id = move_line.product_uos and move_line.product_uos.id or False
                if not uos_id and inv_type in ('out_invoice', 'out_refund'):
                    uos_id = move_line.product_uom.id

                account_id = self.pool.get('account.fiscal.position').map_account(cr, uid, partner.property_account_position, account_id)
                invoice_line_id = invoice_line_obj.create(cr, uid, {
                    'name': name,
                    'origin': origin,
                    'invoice_id': invoice_id,
                    'uos_id': uos_id,
                    'product_id': move_line.product_id.id,
                    'account_id': account_id,
                    'price_unit': price_unit,
                    'discount': discount,
                    'quantity': move_line.product_uos_qty or move_line.product_qty,
                    'invoice_line_tax_id': [(6, 0, tax_ids)],
                    'account_analytic_id': account_analytic_id,
                }, context=context)
                self._invoice_line_hook(cr, uid, move_line, invoice_line_id)

            invoice_obj.button_compute(cr, uid, [invoice_id], context=context,
                    set_total=(inv_type in ('in_invoice', 'in_refund')))
            self.write(cr, uid, [picking.id], {
                'invoice_state': 'invoiced',
                }, context=context)
            self._invoice_hook(cr, uid, picking, invoice_id)
        self.write(cr, uid, res.keys(), {
            'invoice_state': 'invoiced',
            }, context=context)
        return res

    def test_done(self, cr, uid, ids, context=None):
        """ Test whether the move lines are done or not.
        @return: True or False
        """
        ok = False
        for pick in self.browse(cr, uid, ids, context=context):
            if not pick.move_lines:
                return True
            for move in pick.move_lines:
                if move.state not in ('cancel','done'):
                    return False
                if move.state=='done':
                    ok = True
        return ok

    def test_cancel(self, cr, uid, ids, context=None):
        """ Test whether the move lines are canceled or not.
        @return: True or False
        """
        for pick in self.browse(cr, uid, ids, context=context):
            for move in pick.move_lines:
                if move.state not in ('cancel',):
                    return False
        return True

    def allow_cancel(self, cr, uid, ids, context=None):
        for pick in self.browse(cr, uid, ids, context=context):
            if not pick.move_lines:
                return True
            for move in pick.move_lines:
                if move.state == 'done':
                    raise osv.except_osv(_('Error'), _('You cannot cancel picking because stock move is in done state !'))
        return True
    def unlink(self, cr, uid, ids, context=None):
        move_obj = self.pool.get('stock.move')
        if context is None:
            context = {}
        for pick in self.browse(cr, uid, ids, context=context):
            if pick.state in ['done','cancel']:
                raise osv.except_osv(_('Error'), _('You cannot remove the picking which is in %s state !')%(pick.state,))
            else:
                ids2 = [move.id for move in pick.move_lines]
                ctx = context.copy()
                ctx.update({'call_unlink':True})
                if pick.state != 'draft':
                    #Cancelling the move in order to affect Virtual stock of product
                    move_obj.action_cancel(cr, uid, ids2, ctx)
                #Removing the move
                move_obj.unlink(cr, uid, ids2, ctx)

        return super(stock_picking, self).unlink(cr, uid, ids, context=context)

    # FIXME: needs refactoring, this code is partially duplicated in stock_move.do_partial()!
    def do_partial(self, cr, uid, ids, partial_datas, context=None):
        """ Makes partial picking and moves done.
        @param partial_datas : Dictionary containing details of partial picking
                          like partner_id, address_id, delivery_date,
                          delivery moves with product_id, product_qty, uom
        @return: Dictionary of values
        """
        if context is None:
            context = {}
        else:
            context = dict(context)
        res = {}
        move_obj = self.pool.get('stock.move')
        product_obj = self.pool.get('product.product')
        currency_obj = self.pool.get('res.currency')
        uom_obj = self.pool.get('product.uom')
        sequence_obj = self.pool.get('ir.sequence')
        wf_service = netsvc.LocalService("workflow")
        for pick in self.browse(cr, uid, ids, context=context):
            new_picking = None
            complete, too_many, too_few = [], [], []
            move_product_qty = {}
            prodlot_ids = {}
            product_avail = {}
            for move in pick.move_lines:
                if move.state in ('done', 'cancel'):
                    continue
                partial_data = partial_datas.get('move%s'%(move.id), {})
                product_qty = partial_data.get('product_qty',0.0)
                move_product_qty[move.id] = product_qty
                product_uom = partial_data.get('product_uom',False)
                product_price = partial_data.get('product_price',0.0)
                product_currency = partial_data.get('product_currency',False)
                prodlot_id = partial_data.get('prodlot_id')
                prodlot_ids[move.id] = prodlot_id
                if move.product_qty == product_qty:
                    complete.append(move)
                elif move.product_qty > product_qty:
                    too_few.append(move)
                else:
                    too_many.append(move)

                # Average price computation
                if (pick.type == 'in') and (move.product_id.cost_method == 'average'):
                    product = product_obj.browse(cr, uid, move.product_id.id)
                    move_currency_id = move.company_id.currency_id.id
                    context['currency_id'] = move_currency_id
                    qty = uom_obj._compute_qty(cr, uid, product_uom, product_qty, product.uom_id.id)

                    if product.id in product_avail:
                        product_avail[product.id] += qty
                    else:
                        product_avail[product.id] = product.qty_available

                    if qty > 0:
                        new_price = currency_obj.compute(cr, uid, product_currency,
                                move_currency_id, product_price)
                        new_price = uom_obj._compute_price(cr, uid, product_uom, new_price,
                                product.uom_id.id)
                        if product.qty_available <= 0:
                            new_std_price = new_price
                        else:
                            # Get the standard price
                            amount_unit = product.price_get('standard_price', context=context)[product.id]
                            new_std_price = ((amount_unit * product_avail[product.id])\
                                + (new_price * qty))/(product_avail[product.id] + qty)
                        # Write the field according to price type field
                        product_obj.write(cr, uid, [product.id], {'standard_price': new_std_price})

                        # Record the values that were chosen in the wizard, so they can be
                        # used for inventory valuation if real-time valuation is enabled.
                        move_obj.write(cr, uid, [move.id],
                                {'price_unit': product_price,
                                 'price_currency_id': product_currency})


            for move in too_few:
                product_qty = move_product_qty[move.id]

                if not new_picking:
                    new_picking = self.copy(cr, uid, pick.id,
                            {
                                'name': sequence_obj.get(cr, uid, 'stock.picking.%s'%(pick.type)),
                                'move_lines' : [],
                                'state':'draft',
                            })
                if product_qty != 0:
                    defaults = {
                            'product_qty' : product_qty,
                            'product_uos_qty': product_qty, #TODO: put correct uos_qty
                            'picking_id' : new_picking,
                            'state': 'assigned',
                            'move_dest_id': False,
                            'price_unit': move.price_unit,
                    }
                    prodlot_id = prodlot_ids[move.id]
                    if prodlot_id:
                        defaults.update(prodlot_id=prodlot_id)
                    move_obj.copy(cr, uid, move.id, defaults)

                move_obj.write(cr, uid, [move.id],
                        {
                            'product_qty' : move.product_qty - product_qty,
                            'product_uos_qty':move.product_qty - product_qty, #TODO: put correct uos_qty
                        })

            if new_picking:
                move_obj.write(cr, uid, [c.id for c in complete], {'picking_id': new_picking})
            for move in complete:
                if prodlot_ids.get(move.id):
                    move_obj.write(cr, uid, [move.id], {'prodlot_id': prodlot_ids[move.id]})
            for move in too_many:
                product_qty = move_product_qty[move.id]
                defaults = {
                    'product_qty' : product_qty,
                    'product_uos_qty': product_qty, #TODO: put correct uos_qty
                }
                prodlot_id = prodlot_ids.get(move.id)
                if prodlot_ids.get(move.id):
                    defaults.update(prodlot_id=prodlot_id)
                if new_picking:
                    defaults.update(picking_id=new_picking)
                move_obj.write(cr, uid, [move.id], defaults)


            # At first we confirm the new picking (if necessary)
            if new_picking:
                wf_service.trg_validate(uid, 'stock.picking', new_picking, 'button_confirm', cr)
                # Then we finish the good picking
                self.write(cr, uid, [pick.id], {'backorder_id': new_picking})
                self.action_move(cr, uid, [new_picking])
                wf_service.trg_validate(uid, 'stock.picking', new_picking, 'button_done', cr)
                wf_service.trg_write(uid, 'stock.picking', pick.id, cr)
                delivered_pack_id = new_picking
            else:
                self.action_move(cr, uid, [pick.id])
                wf_service.trg_validate(uid, 'stock.picking', pick.id, 'button_done', cr)
                delivered_pack_id = pick.id

            delivered_pack = self.browse(cr, uid, delivered_pack_id, context=context)
            res[pick.id] = {'delivered_picking': delivered_pack.id or False}

        return res

    def log_picking(self, cr, uid, ids, context=None):
        """ This function will create log messages for picking.
        @param cr: the database cursor
        @param uid: the current user's ID for security checks,
        @param ids: List of Picking Ids
        @param context: A standard dictionary for contextual values
        """
        if context is None:
            context = {}
        data_obj = self.pool.get('ir.model.data')
        for pick in self.browse(cr, uid, ids, context=context):
            msg=''
            if pick.auto_picking:
                continue
            type_list = {
                'out':_("Delivery Order"),
                'in':_('Reception'),
                'internal': _('Internal picking'),
            }
            view_list = {
                'out': 'view_picking_out_form',
                'in': 'view_picking_in_form',
                'internal': 'view_picking_form',
            }
            message = type_list.get(pick.type, _('Document')) + " '" + (pick.name or '?') + "' "
            if pick.min_date:
                msg= _(' for the ')+ datetime.strptime(pick.min_date, '%Y-%m-%d %H:%M:%S').strftime('%m/%d/%Y')
            state_list = {
                'confirmed': _('is scheduled %s.') % msg,
                'assigned': _('is ready to process.'),
                'cancel': _('is cancelled.'),
                'done': _('is done.'),
                'auto': _('is waiting.'),
                'draft': _('is in draft state.'),
            }
            res = data_obj.get_object_reference(cr, uid, 'stock', view_list.get(pick.type, 'view_picking_form'))
            context.update({'view_id': res and res[1] or False})
            message += state_list[pick.state]
            self.log(cr, uid, pick.id, message, context=context)
        return True

stock_picking()

class stock_production_lot(osv.osv):

    def name_get(self, cr, uid, ids, context=None):
        if not ids:
            return []
        reads = self.read(cr, uid, ids, ['name', 'prefix', 'ref'], context)
        res = []
        for record in reads:
            name = record['name']
            prefix = record['prefix']
            if prefix:
                name = prefix + '/' + name
            if record['ref']:
                name = '%s [%s]' % (name, record['ref'])
            res.append((record['id'], name))
        return res

    _name = 'stock.production.lot'
    _description = 'Production lot'

    def _get_stock(self, cr, uid, ids, field_name, arg, context=None):
        """ Gets stock of products for locations
        @return: Dictionary of values
        """
        if context is None:
            context = {}
        if 'location_id' not in context:
            locations = self.pool.get('stock.location').search(cr, uid, [('usage', '=', 'internal')], context=context)
        else:
            locations = context['location_id'] and [context['location_id']] or []

        if isinstance(ids, (int, long)):
            ids = [ids]

        res = {}.fromkeys(ids, 0.0)
        if locations:
            cr.execute('''select
                    prodlot_id,
                    sum(qty)
                from
                    stock_report_prodlots
                where
                    location_id IN %s and prodlot_id IN %s group by prodlot_id''',(tuple(locations),tuple(ids),))
            res.update(dict(cr.fetchall()))

        return res

    def _stock_search(self, cr, uid, obj, name, args, context=None):
        """ Searches Ids of products
        @return: Ids of locations
        """
        locations = self.pool.get('stock.location').search(cr, uid, [('usage', '=', 'internal')])
        cr.execute('''select
                prodlot_id,
                sum(qty)
            from
                stock_report_prodlots
            where
                location_id IN %s group by prodlot_id
            having  sum(qty) '''+ str(args[0][1]) + str(args[0][2]),(tuple(locations),))
        res = cr.fetchall()
        ids = [('id', 'in', map(lambda x: x[0], res))]
        return ids

    _columns = {
        'name': fields.char('Production Lot', size=64, required=True, help="Unique production lot, will be displayed as: PREFIX/SERIAL [INT_REF]"),
        'ref': fields.char('Internal Reference', size=256, help="Internal reference number in case it differs from the manufacturer's serial number"),
        'prefix': fields.char('Prefix', size=64, help="Optional prefix to prepend when displaying this serial number: PREFIX/SERIAL [INT_REF]"),
        'product_id': fields.many2one('product.product', 'Product', required=True, domain=[('type', '<>', 'service')]),
        'date': fields.datetime('Creation Date', required=True),
        'stock_available': fields.function(_get_stock, fnct_search=_stock_search, type="float", string="Available", select=True,
            help="Current quantity of products with this Production Lot Number available in company warehouses",
            digits_compute=dp.get_precision('Product UoM')),
        'revisions': fields.one2many('stock.production.lot.revision', 'lot_id', 'Revisions'),
        'company_id': fields.many2one('res.company', 'Company', select=True),
        'move_ids': fields.one2many('stock.move', 'prodlot_id', 'Moves for this production lot', readonly=True),
    }
    _defaults = {
        'date': lambda *a: time.strftime('%Y-%m-%d %H:%M:%S'),
        'name': lambda x, y, z, c: x.pool.get('ir.sequence').get(y, z, 'stock.lot.serial'),
        'product_id': lambda x, y, z, c: c.get('product_id', False),
    }
    _sql_constraints = [
        ('name_ref_uniq', 'unique (name, ref)', 'The combination of serial number and internal reference must be unique !'),
    ]
    def action_traceability(self, cr, uid, ids, context=None):
        """ It traces the information of a product
        @param self: The object pointer.
        @param cr: A database cursor
        @param uid: ID of the user currently logged in
        @param ids: List of IDs selected
        @param context: A standard dictionary
        @return: A dictionary of values
        """
        value=self.pool.get('action.traceability').action_traceability(cr,uid,ids,context)
        return value
stock_production_lot()

class stock_production_lot_revision(osv.osv):
    _name = 'stock.production.lot.revision'
    _description = 'Production lot revisions'

    _columns = {
        'name': fields.char('Revision Name', size=64, required=True),
        'description': fields.text('Description'),
        'date': fields.date('Revision Date'),
        'indice': fields.char('Revision Number', size=16),
        'author_id': fields.many2one('res.users', 'Author'),
        'lot_id': fields.many2one('stock.production.lot', 'Production lot', select=True, ondelete='cascade'),
        'company_id': fields.related('lot_id','company_id',type='many2one',relation='res.company',string='Company', store=True, readonly=True),
    }

    _defaults = {
        'author_id': lambda x, y, z, c: z,
        'date': time.strftime('%Y-%m-%d'),
    }

stock_production_lot_revision()

# ----------------------------------------------------
# Move
# ----------------------------------------------------

#
# Fields:
#   location_dest_id is only used for predicting futur stocks
#
class stock_move(osv.osv):

    def _getSSCC(self, cr, uid, context=None):
        cr.execute('select id from stock_tracking where create_uid=%s order by id desc limit 1', (uid,))
        res = cr.fetchone()
        return (res and res[0]) or False
    _name = "stock.move"
    _description = "Stock Move"
    _order = 'date_expected desc, id'
    _log_create = False

    def action_partial_move(self, cr, uid, ids, context=None):
        if context is None: context = {}
        partial_id = self.pool.get("stock.partial.move").create(
            cr, uid, {}, context=context)
        return {
            'name':_("Products to Process"),
            'view_mode': 'form',
            'view_id': False,
            'view_type': 'form',
            'res_model': 'stock.partial.move',
            'res_id': partial_id,
            'type': 'ir.actions.act_window',
            'nodestroy': True,
            'target': 'new',
            'domain': '[]',
            'context': context
        }


    def name_get(self, cr, uid, ids, context=None):
        res = []
        for line in self.browse(cr, uid, ids, context=context):
            res.append((line.id, (line.product_id.code or '/')+': '+line.location_id.name+' > '+line.location_dest_id.name))
        return res

    def _check_tracking(self, cr, uid, ids, context=None):
        """ Checks if production lot is assigned to stock move or not.
        @return: True or False
        """
        for move in self.browse(cr, uid, ids, context=context):
            if not move.prodlot_id and \
               (move.state == 'done' and \
               ( \
                   (move.product_id.track_production and move.location_id.usage == 'production') or \
                   (move.product_id.track_production and move.location_dest_id.usage == 'production') or \
                   (move.product_id.track_incoming and move.location_id.usage == 'supplier') or \
                   (move.product_id.track_outgoing and move.location_dest_id.usage == 'customer') \
               )):
                return False
        return True

    def _check_product_lot(self, cr, uid, ids, context=None):
        """ Checks whether move is done or not and production lot is assigned to that move.
        @return: True or False
        """
        for move in self.browse(cr, uid, ids, context=context):
            if move.prodlot_id and move.state == 'done' and (move.prodlot_id.product_id.id != move.product_id.id):
                return False
        return True

    _columns = {
        'name': fields.char('Name', size=64, required=True, select=True),
        'priority': fields.selection([('0', 'Not urgent'), ('1', 'Urgent')], 'Priority'),
        'create_date': fields.datetime('Creation Date', readonly=True, select=True),
        'date': fields.datetime('Date', required=True, select=True, help="Move date: scheduled date until move is done, then date of actual move processing", readonly=True),
        'date_expected': fields.datetime('Scheduled Date', states={'done': [('readonly', True)]},required=True, select=True, help="Scheduled date for the processing of this move"),
        'product_id': fields.many2one('product.product', 'Product', required=True, select=True, domain=[('type','<>','service')],states={'done': [('readonly', True)]}),

        'product_qty': fields.float('Quantity', digits_compute=dp.get_precision('Product UoM'), required=True,states={'done': [('readonly', True)]}),
        'product_uom': fields.many2one('product.uom', 'Unit of Measure', required=True,states={'done': [('readonly', True)]}),
        'product_uos_qty': fields.float('Quantity (UOS)', digits_compute=dp.get_precision('Product UoM')),
        'product_uos': fields.many2one('product.uom', 'Product UOS'),
        'product_packaging': fields.many2one('product.packaging', 'Packaging', help="It specifies attributes of packaging like type, quantity of packaging,etc."),

        'location_id': fields.many2one('stock.location', 'Source Location', required=True, select=True,states={'done': [('readonly', True)]}, help="Sets a location if you produce at a fixed location. This can be a partner location if you subcontract the manufacturing operations."),
        'location_dest_id': fields.many2one('stock.location', 'Destination Location', required=True,states={'done': [('readonly', True)]}, select=True, help="Location where the system will stock the finished products."),
        'address_id': fields.many2one('res.partner.address', 'Destination Address', help="Optional address where goods are to be delivered, specifically used for allotment"),

        'prodlot_id': fields.many2one('stock.production.lot', 'Production Lot', states={'done': [('readonly', True)]}, help="Production lot is used to put a serial number on the production", select=True),
        'tracking_id': fields.many2one('stock.tracking', 'Pack', select=True, states={'done': [('readonly', True)]}, help="Logistical shipping unit: pallet, box, pack ..."),

        'auto_validate': fields.boolean('Auto Validate'),

        'move_dest_id': fields.many2one('stock.move', 'Destination Move', help="Optional: next stock move when chaining them", select=True),
        'move_history_ids': fields.many2many('stock.move', 'stock_move_history_ids', 'parent_id', 'child_id', 'Move History (child moves)'),
        'move_history_ids2': fields.many2many('stock.move', 'stock_move_history_ids', 'child_id', 'parent_id', 'Move History (parent moves)'),
        'picking_id': fields.many2one('stock.picking', 'Reference', select=True,states={'done': [('readonly', True)]}),
        'note': fields.text('Notes'),
        'state': fields.selection([('draft', 'Draft'), ('waiting', 'Waiting'), ('confirmed', 'Not Available'), ('assigned', 'Available'), ('done', 'Done'), ('cancel', 'Cancelled')], 'State', readonly=True, select=True,
              help='When the stock move is created it is in the \'Draft\' state.\n After that, it is set to \'Not Available\' state if the scheduler did not find the products.\n When products are reserved it is set to \'Available\'.\n When the picking is done the state is \'Done\'.\
              \nThe state is \'Waiting\' if the move is waiting for another one.'),
        'price_unit': fields.float('Unit Price', digits_compute= dp.get_precision('Account'), help="Technical field used to record the product cost set by the user during a picking confirmation (when average price costing method is used)"),
        'price_currency_id': fields.many2one('res.currency', 'Currency for average price', help="Technical field used to record the currency chosen by the user during a picking confirmation (when average price costing method is used)"),
        'company_id': fields.many2one('res.company', 'Company', required=True, select=True),
        'partner_id': fields.related('picking_id','address_id','partner_id',type='many2one', relation="res.partner", string="Partner", store=True, select=True),
        'backorder_id': fields.related('picking_id','backorder_id',type='many2one', relation="stock.picking", string="Back Order", select=True),
        'origin': fields.related('picking_id','origin',type='char', size=64, relation="stock.picking", string="Origin", store=True),

        # used for colors in tree views:
        'scrapped': fields.related('location_dest_id','scrap_location',type='boolean',relation='stock.location',string='Scrapped', readonly=True),
    }
    _constraints = [
        (_check_tracking,
            'You must assign a production lot for this product',
            ['prodlot_id']),
        (_check_product_lot,
            'You try to assign a lot which is not from the same product',
            ['prodlot_id'])]

    def _default_location_destination(self, cr, uid, context=None):
        """ Gets default address of partner for destination location
        @return: Address id or False
        """
        if context is None:
            context = {}
        if context.get('move_line', []):
            if context['move_line'][0]:
                if isinstance(context['move_line'][0], (tuple, list)):
                    return context['move_line'][0][2] and context['move_line'][0][2].get('location_dest_id',False)
                else:
                    move_list = self.pool.get('stock.move').read(cr, uid, context['move_line'][0], ['location_dest_id'])
                    return move_list and move_list['location_dest_id'][0] or False
        if context.get('address_out_id', False):
            property_out = self.pool.get('res.partner.address').browse(cr, uid, context['address_out_id'], context).partner_id.property_stock_customer
            return property_out and property_out.id or False
        return False

    def _default_location_source(self, cr, uid, context=None):
        """ Gets default address of partner for source location
        @return: Address id or False
        """
        if context is None:
            context = {}
        if context.get('move_line', []):
            try:
                return context['move_line'][0][2]['location_id']
            except:
                pass
        if context.get('address_in_id', False):
            part_obj_add = self.pool.get('res.partner.address').browse(cr, uid, context['address_in_id'], context=context)
            if part_obj_add.partner_id:
                return part_obj_add.partner_id.property_stock_supplier.id
        return False

    _defaults = {
        'location_id': _default_location_source,
        'location_dest_id': _default_location_destination,
        'state': 'draft',
        'priority': '1',
        'product_qty': 1.0,
        'scrapped' :  False,
        'date': lambda *a: time.strftime('%Y-%m-%d %H:%M:%S'),
        'company_id': lambda self,cr,uid,c: self.pool.get('res.company')._company_default_get(cr, uid, 'stock.move', context=c),
        'date_expected': lambda *a: time.strftime('%Y-%m-%d %H:%M:%S'),
    }

    def write(self, cr, uid, ids, vals, context=None):
        if isinstance(ids, (int, long)):
            ids = [ids]
        if uid != 1:
            frozen_fields = set(['product_qty', 'product_uom', 'product_uos_qty', 'product_uos', 'location_id', 'location_dest_id', 'product_id'])
            for move in self.browse(cr, uid, ids, context=context):
                if move.state == 'done':
                    if frozen_fields.intersection(vals):
                        raise osv.except_osv(_('Operation forbidden'),
                                             _('Quantities, UoMs, Products and Locations cannot be modified on stock moves that have already been processed (except by the Administrator)'))
        return  super(stock_move, self).write(cr, uid, ids, vals, context=context)

    def copy(self, cr, uid, id, default=None, context=None):
        if default is None:
            default = {}
        default = default.copy()
        default.update({'move_history_ids2': [], 'move_history_ids': []})
        return super(stock_move, self).copy(cr, uid, id, default, context=context)

    def _auto_init(self, cursor, context=None):
        res = super(stock_move, self)._auto_init(cursor, context=context)
        cursor.execute('SELECT indexname \
                FROM pg_indexes \
                WHERE indexname = \'stock_move_location_id_location_dest_id_product_id_state\'')
        if not cursor.fetchone():
            cursor.execute('CREATE INDEX stock_move_location_id_location_dest_id_product_id_state \
                    ON stock_move (location_id, location_dest_id, product_id, state)')
        return res

    def onchange_lot_id(self, cr, uid, ids, prodlot_id=False, product_qty=False,
                        loc_id=False, product_id=False, uom_id=False, context=None):
        """ On change of production lot gives a warning message.
        @param prodlot_id: Changed production lot id
        @param product_qty: Quantity of product
        @param loc_id: Location id
        @param product_id: Product id
        @return: Warning message
        """
        if not prodlot_id or not loc_id:
            return {}
        ctx = context and context.copy() or {}
        ctx['location_id'] = loc_id
        ctx.update({'raise-exception': True})
        uom_obj = self.pool.get('product.uom')
        product_obj = self.pool.get('product.product')
        product_uom = product_obj.browse(cr, uid, product_id, context=ctx).uom_id
        prodlot = self.pool.get('stock.production.lot').browse(cr, uid, prodlot_id, context=ctx)
        location = self.pool.get('stock.location').browse(cr, uid, loc_id, context=ctx)
        uom = uom_obj.browse(cr, uid, uom_id, context=ctx)
        amount_actual = uom_obj._compute_qty_obj(cr, uid, product_uom, prodlot.stock_available, uom, context=ctx)
        warning = {}
        if (location.usage == 'internal') and (product_qty > (amount_actual or 0.0)):
            warning = {
                'title': _('Insufficient Stock in Lot !'),
                'message': _('You are moving %.2f %s products but only %.2f %s available in this lot.') % (product_qty, uom.name, amount_actual, uom.name)
            }
        return {'warning': warning}

    def onchange_quantity(self, cr, uid, ids, product_id, product_qty,
                          product_uom, product_uos):
        """ On change of product quantity finds UoM and UoS quantities
        @param product_id: Product id
        @param product_qty: Changed Quantity of product
        @param product_uom: Unit of measure of product
        @param product_uos: Unit of sale of product
        @return: Dictionary of values
        """
        result = {
                  'product_uos_qty': 0.00
          }

        if (not product_id) or (product_qty <=0.0):
            return {'value': result}

        product_obj = self.pool.get('product.product')
        uos_coeff = product_obj.read(cr, uid, product_id, ['uos_coeff'])

        if product_uos and product_uom and (product_uom != product_uos):
            result['product_uos_qty'] = product_qty * uos_coeff['uos_coeff']
        else:
            result['product_uos_qty'] = product_qty

        return {'value': result}

    def onchange_uos_quantity(self, cr, uid, ids, product_id, product_uos_qty,
                          product_uos, product_uom):
        """ On change of product quantity finds UoM and UoS quantities
        @param product_id: Product id
        @param product_uos_qty: Changed UoS Quantity of product
        @param product_uom: Unit of measure of product
        @param product_uos: Unit of sale of product
        @return: Dictionary of values
        """
        result = {
                  'product_qty': 0.00
          }

        if (not product_id) or (product_uos_qty <=0.0):
            return {'value': result}

        product_obj = self.pool.get('product.product')
        uos_coeff = product_obj.read(cr, uid, product_id, ['uos_coeff'])

        if product_uos and product_uom and (product_uom != product_uos):
            result['product_qty'] = product_uos_qty / uos_coeff['uos_coeff']
        else:
            result['product_qty'] = product_uos_qty

        return {'value': result}

    def onchange_product_id(self, cr, uid, ids, prod_id=False, loc_id=False,
                            loc_dest_id=False, address_id=False):
        """ On change of product id, if finds UoM, UoS, quantity and UoS quantity.
        @param prod_id: Changed Product id
        @param loc_id: Source location id
        @param loc_id: Destination location id
        @param address_id: Address id of partner
        @return: Dictionary of values
        """
        if not prod_id:
            return {}
        lang = False
        if address_id:
            addr_rec = self.pool.get('res.partner.address').browse(cr, uid, address_id)
            if addr_rec:
                lang = addr_rec.partner_id and addr_rec.partner_id.lang or False
        ctx = {'lang': lang}

        product = self.pool.get('product.product').browse(cr, uid, [prod_id], context=ctx)[0]
        uos_id  = product.uos_id and product.uos_id.id or False
        result = {
            'product_uom': product.uom_id.id,
            'product_uos': uos_id,
            'product_qty': 1.00,
            'product_uos_qty' : self.pool.get('stock.move').onchange_quantity(cr, uid, ids, prod_id, 1.00, product.uom_id.id, uos_id)['value']['product_uos_qty']
        }
        if not ids:
            result['name'] = product.partner_ref
        if loc_id:
            result['location_id'] = loc_id
        if loc_dest_id:
            result['location_dest_id'] = loc_dest_id
        return {'value': result}

    def _chain_compute(self, cr, uid, moves, context=None):
        """ Finds whether the location has chained location type or not.
        @param moves: Stock moves
        @return: Dictionary containing destination location with chained location type.
        """
        result = {}
        for m in moves:
            dest = self.pool.get('stock.location').chained_location_get(
                cr,
                uid,
                m.location_dest_id,
                m.picking_id and m.picking_id.address_id and m.picking_id.address_id.partner_id,
                m.product_id,
                context
            )
            if dest:
                if dest[1] == 'transparent':
                    newdate = (datetime.strptime(m.date, '%Y-%m-%d %H:%M:%S') + relativedelta(days=dest[2] or 0)).strftime('%Y-%m-%d')
                    self.write(cr, uid, [m.id], {
                        'date': newdate,
                        'location_dest_id': dest[0].id})
                    if m.picking_id and (dest[3] or dest[5]):
                        self.pool.get('stock.picking').write(cr, uid, [m.picking_id.id], {
                            'stock_journal_id': dest[3] or m.picking_id.stock_journal_id.id,
                            'type': dest[5] or m.picking_id.type
                        }, context=context)
                    m.location_dest_id = dest[0]
                    res2 = self._chain_compute(cr, uid, [m], context=context)
                    for pick_id in res2.keys():
                        result.setdefault(pick_id, [])
                        result[pick_id] += res2[pick_id]
                else:
                    result.setdefault(m.picking_id, [])
                    result[m.picking_id].append( (m, dest) )
        return result

    def _create_chained_picking(self, cr, uid, pick_name, picking, ptype, move, context=None):
        res_obj = self.pool.get('res.company')
        picking_obj = self.pool.get('stock.picking')
        pick_id= picking_obj.create(cr, uid, {
                                'name': pick_name,
                                'origin': tools.ustr(picking.origin or ''),
                                'type': ptype,
                                'note': picking.note,
                                'move_type': picking.move_type,
                                'auto_picking': move[0][1][1] == 'auto',
                                'stock_journal_id': move[0][1][3],
                                'company_id': move[0][1][4] or res_obj._company_default_get(cr, uid, 'stock.company', context=context),
                                'address_id': picking.address_id.id,
                                'invoice_state': 'none',
                                'date': picking.date,
                            })
        return pick_id
    def create_chained_picking(self, cr, uid, moves, context=None):
        res_obj = self.pool.get('res.company')
        location_obj = self.pool.get('stock.location')
        move_obj = self.pool.get('stock.move')
        wf_service = netsvc.LocalService("workflow")
        new_moves = []
        if context is None:
            context = {}
        seq_obj = self.pool.get('ir.sequence')
        for picking, todo in self._chain_compute(cr, uid, moves, context=context).items():
            ptype = todo[0][1][5] and todo[0][1][5] or location_obj.picking_type_get(cr, uid, todo[0][0].location_dest_id, todo[0][1][0])
            if picking:
                # name of new picking according to its type
                new_pick_name = seq_obj.get(cr, uid, 'stock.picking.' + ptype)
                pickid = self._create_chained_picking(cr, uid, new_pick_name, picking, ptype, todo, context=context)
                # Need to check name of old picking because it always considers picking as "OUT" when created from Sale Order
                old_ptype = location_obj.picking_type_get(cr, uid, picking.move_lines[0].location_id, picking.move_lines[0].location_dest_id)
                if old_ptype != picking.type:
                    old_pick_name = seq_obj.get(cr, uid, 'stock.picking.' + old_ptype)
                    self.pool.get('stock.picking').write(cr, uid, [picking.id], {'name': old_pick_name}, context=context)
            else:
                pickid = False
            for move, (loc, dummy, delay, dummy, company_id, ptype) in todo:
                new_id = move_obj.copy(cr, uid, move.id, {
                    'location_id': move.location_dest_id.id,
                    'location_dest_id': loc.id,
                    'date_moved': time.strftime('%Y-%m-%d'),
                    'picking_id': pickid,
                    'state': 'waiting',
                    'company_id': company_id or res_obj._company_default_get(cr, uid, 'stock.company', context=context)  ,
                    'move_history_ids': [],
                    'date': (datetime.strptime(move.date, '%Y-%m-%d %H:%M:%S') + relativedelta(days=delay or 0)).strftime('%Y-%m-%d'),
                    'move_history_ids2': []}
                )
                move_obj.write(cr, uid, [move.id], {
                    'move_dest_id': new_id,
                    'move_history_ids': [(4, new_id)]
                })
                new_moves.append(self.browse(cr, uid, [new_id])[0])
            if pickid:
                wf_service.trg_validate(uid, 'stock.picking', pickid, 'button_confirm', cr)
        if new_moves:
            new_moves += self.create_chained_picking(cr, uid, new_moves, context)
        return new_moves

    def action_confirm(self, cr, uid, ids, context=None):
        """ Confirms stock move.
        @return: List of ids.
        """
        moves = self.browse(cr, uid, ids, context=context)
        self.write(cr, uid, ids, {'state': 'confirmed'})
        self.create_chained_picking(cr, uid, moves, context)
        return []

    def action_assign(self, cr, uid, ids, *args):
        """ Changes state to confirmed or waiting.
        @return: List of values
        """
        todo = []
        for move in self.browse(cr, uid, ids):
            if move.state in ('confirmed', 'waiting'):
                todo.append(move.id)
        res = self.check_assign(cr, uid, todo)
        return res

    def force_assign(self, cr, uid, ids, context=None):
        """ Changes the state to assigned.
        @return: True
        """
        self.write(cr, uid, ids, {'state': 'assigned'})
        return True

    def cancel_assign(self, cr, uid, ids, context=None):
        """ Changes the state to confirmed.
        @return: True
        """
        self.write(cr, uid, ids, {'state': 'confirmed'})

        # fix for bug lp:707031
        # called write of related picking because changing move availability does
        # not trigger workflow of picking in order to change the state of picking
        wf_service = netsvc.LocalService('workflow')
        for move in self.browse(cr, uid, ids, context):
            if move.picking_id:
                wf_service.trg_write(uid, 'stock.picking', move.picking_id.id, cr)
        return True

    #
    # Duplicate stock.move
    #
    def check_assign(self, cr, uid, ids, context=None):
        """ Checks the product type and accordingly writes the state.
        @return: No. of moves done
        """
        done = []
        count = 0
        pickings = {}
        if context is None:
            context = {}
        for move in self.browse(cr, uid, ids, context=context):
            if move.product_id.type == 'consu' or move.location_id.usage == 'supplier':
                if move.state in ('confirmed', 'waiting'):
                    done.append(move.id)
                pickings[move.picking_id.id] = 1
                continue
            if move.state in ('confirmed', 'waiting'):
                # Important: we must pass lock=True to _product_reserve() to avoid race conditions and double reservations
                res = self.pool.get('stock.location')._product_reserve(cr, uid, [move.location_id.id], move.product_id.id, move.product_qty, {'uom': move.product_uom.id}, lock=True)
                if res:
                    #_product_available_test depends on the next status for correct functioning
                    #the test does not work correctly if the same product occurs multiple times
                    #in the same order. This is e.g. the case when using the button 'split in two' of
                    #the stock outgoing form
                    self.write(cr, uid, [move.id], {'state':'assigned'})
                    done.append(move.id)
                    pickings[move.picking_id.id] = 1
                    r = res.pop(0)
                    cr.execute('update stock_move set location_id=%s, product_qty=%s where id=%s', (r[1], r[0], move.id))

                    while res:
                        r = res.pop(0)
                        move_id = self.copy(cr, uid, move.id, {'product_qty': r[0], 'location_id': r[1]})
                        done.append(move_id)
        if done:
            count += len(done)
            self.write(cr, uid, done, {'state': 'assigned'})

        if count:
            for pick_id in pickings:
                wf_service = netsvc.LocalService("workflow")
                wf_service.trg_write(uid, 'stock.picking', pick_id, cr)
        return count

    def setlast_tracking(self, cr, uid, ids, context=None):
        tracking_obj = self.pool.get('stock.tracking')
        picking = self.browse(cr, uid, ids, context=context)[0].picking_id
        if picking:
            last_track = [line.tracking_id.id for line in picking.move_lines if line.tracking_id]
            if not last_track:
                last_track = tracking_obj.create(cr, uid, {}, context=context)
            else:
                last_track.sort()
                last_track = last_track[-1]
            self.write(cr, uid, ids, {'tracking_id': last_track})
        return True

    #
    # Cancel move => cancel others move and pickings
    #
    def action_cancel(self, cr, uid, ids, context=None):
        """ Cancels the moves and if all moves are cancelled it cancels the picking.
        @return: True
        """
        if not len(ids):
            return True
        if context is None:
            context = {}
        pickings = {}
        for move in self.browse(cr, uid, ids, context=context):
            if move.state in ('confirmed', 'waiting', 'assigned', 'draft'):
                if move.picking_id:
                    pickings[move.picking_id.id] = True
            if move.move_dest_id and move.move_dest_id.state == 'waiting':
                self.write(cr, uid, [move.move_dest_id.id], {'state': 'assigned'})
                if context.get('call_unlink',False) and move.move_dest_id.picking_id:
                    wf_service = netsvc.LocalService("workflow")
                    wf_service.trg_write(uid, 'stock.picking', move.move_dest_id.picking_id.id, cr)
        self.write(cr, uid, ids, {'state': 'cancel', 'move_dest_id': False})
        if not context.get('call_unlink',False):
            for pick in self.pool.get('stock.picking').browse(cr, uid, pickings.keys()):
                if all(move.state == 'cancel' for move in pick.move_lines):
                    self.pool.get('stock.picking').write(cr, uid, [pick.id], {'state': 'cancel'})

        wf_service = netsvc.LocalService("workflow")
        for id in ids:
            wf_service.trg_trigger(uid, 'stock.move', id, cr)
        return True

    def _get_accounting_data_for_valuation(self, cr, uid, move, context=None):
        """
        Return the accounts and journal to use to post Journal Entries for the real-time
        valuation of the move.

        :param context: context dictionary that can explicitly mention the company to consider via the 'force_company' key
        :raise: osv.except_osv() is any mandatory account or journal is not defined.
        """
        product_obj=self.pool.get('product.product')
        accounts = product_obj.get_product_accounts(cr, uid, move.product_id.id, context)
        if move.location_id.valuation_out_account_id:
            acc_src = move.location_id.valuation_out_account_id.id
        else:
            acc_src = accounts['stock_account_input']

        if move.location_dest_id.valuation_in_account_id:
            acc_dest = move.location_dest_id.valuation_in_account_id.id
        else:
            acc_dest = accounts['stock_account_output']

        acc_variation = accounts.get('property_stock_variation', False)
        journal_id = accounts['stock_journal']

        if acc_dest == acc_variation:
            raise osv.except_osv(_('Error!'),  _('Can not create Journal Entry, Output Account defined on this product and Variant account on category of this product are same.'))

        if acc_src == acc_variation:
            raise osv.except_osv(_('Error!'),  _('Can not create Journal Entry, Input Account defined on this product and Variant account on category of this product are same.'))

        if not acc_src:
            raise osv.except_osv(_('Error!'),  _('There is no stock input account defined for this product or its category: "%s" (id: %d)') % \
                                    (move.product_id.name, move.product_id.id,))
        if not acc_dest:
            raise osv.except_osv(_('Error!'),  _('There is no stock output account defined for this product or its category: "%s" (id: %d)') % \
                                    (move.product_id.name, move.product_id.id,))
        if not journal_id:
            raise osv.except_osv(_('Error!'), _('There is no journal defined on the product category: "%s" (id: %d)') % \
                                    (move.product_id.categ_id.name, move.product_id.categ_id.id,))
        if not acc_variation:
            raise osv.except_osv(_('Error!'), _('There is no inventory variation account defined on the product category: "%s" (id: %d)') % \
                                    (move.product_id.categ_id.name, move.product_id.categ_id.id,))
        return journal_id, acc_src, acc_dest, acc_variation

    def _get_reference_accounting_values_for_valuation(self, cr, uid, move, context=None):
        """
        Return the reference amount and reference currency representing the inventory valuation for this move.
        These reference values should possibly be converted before being posted in Journals to adapt to the primary
        and secondary currencies of the relevant accounts.
        """
        product_uom_obj = self.pool.get('product.uom')

        # by default the reference currency is that of the move's company
        reference_currency_id = move.company_id.currency_id.id

        default_uom = move.product_id.uom_id.id
        qty = product_uom_obj._compute_qty(cr, uid, move.product_uom.id, move.product_qty, default_uom)

        # if product is set to average price and a specific value was entered in the picking wizard,
        # we use it
        if move.product_id.cost_method == 'average' and move.price_unit:
            reference_amount = qty * move.price_unit
            reference_currency_id = move.price_currency_id.id or reference_currency_id

        # Otherwise we default to the company's valuation price type, considering that the values of the
        # valuation field are expressed in the default currency of the move's company.
        else:
            if context is None:
                context = {}
            currency_ctx = dict(context, currency_id = move.company_id.currency_id.id)
            amount_unit = move.product_id.price_get('standard_price', context=currency_ctx)[move.product_id.id]
            reference_amount = amount_unit * qty or 1.0

        return reference_amount, reference_currency_id


    def _create_product_valuation_moves(self, cr, uid, move, context=None):
        """
        Generate the appropriate accounting moves if the product being moves is subject
        to real_time valuation tracking, and the source or destination location is
        a transit location or is outside of the company.
        """
        if move.product_id.valuation == 'real_time': # FIXME: product valuation should perhaps be a property?
            if context is None:
                context = {}
            src_company_ctx = dict(context,force_company=move.location_id.company_id.id)
            dest_company_ctx = dict(context,force_company=move.location_dest_id.company_id.id)
            account_moves = []
            # Outgoing moves (or cross-company output part)
            if move.location_id.company_id \
                and (move.location_id.usage == 'internal' and move.location_dest_id.usage != 'internal'\
                     or move.location_id.company_id != move.location_dest_id.company_id):
                journal_id, acc_src, acc_dest, acc_variation = self._get_accounting_data_for_valuation(cr, uid, move, src_company_ctx)
                reference_amount, reference_currency_id = self._get_reference_accounting_values_for_valuation(cr, uid, move, src_company_ctx)
                account_moves += [(journal_id, self._create_account_move_line(cr, uid, move, acc_variation, acc_dest, reference_amount, reference_currency_id, context))]

            # Incoming moves (or cross-company input part)
            if move.location_dest_id.company_id \
                and (move.location_id.usage != 'internal' and move.location_dest_id.usage == 'internal'\
                     or move.location_id.company_id != move.location_dest_id.company_id):
                journal_id, acc_src, acc_dest, acc_variation = self._get_accounting_data_for_valuation(cr, uid, move, dest_company_ctx)
                reference_amount, reference_currency_id = self._get_reference_accounting_values_for_valuation(cr, uid, move, src_company_ctx)
                account_moves += [(journal_id, self._create_account_move_line(cr, uid, move, acc_src, acc_variation, reference_amount, reference_currency_id, context))]

            move_obj = self.pool.get('account.move')
            for j_id, move_lines in account_moves:
                move_obj.create(cr, uid,
                        {
                         'journal_id': j_id,
                         'line_id': move_lines,
                         'ref': move.picking_id and move.picking_id.name})


    def action_done(self, cr, uid, ids, context=None):
        """ Makes the move done and if all moves are done, it will finish the picking.
        @return:
        """
        partial_datas=''
        picking_ids = []
        move_ids = []
        partial_obj=self.pool.get('stock.partial.picking')
        wf_service = netsvc.LocalService("workflow")
        partial_id=partial_obj.search(cr,uid,[])
        if partial_id:
            partial_datas = partial_obj.read(cr, uid, partial_id, context=context)[0]
        if context is None:
            context = {}

        todo = []
        for move in self.browse(cr, uid, ids, context=context):
            if move.state=="draft":
                todo.append(move.id)
        if todo:
            self.action_confirm(cr, uid, todo, context=context)
            todo = []

        for move in self.browse(cr, uid, ids, context=context):
            if move.state in ['done','cancel']:
                continue
            move_ids.append(move.id)

            if move.picking_id:
                picking_ids.append(move.picking_id.id)
            if move.move_dest_id.id and (move.state != 'done'):
                self.write(cr, uid, [move.id], {'move_history_ids': [(4, move.move_dest_id.id)]})
                #cr.execute('insert into stock_move_history_ids (parent_id,child_id) values (%s,%s)', (move.id, move.move_dest_id.id))
                if move.move_dest_id.state in ('waiting', 'confirmed'):
                    self.force_assign(cr, uid, [move.move_dest_id.id], context=context)
                    if move.move_dest_id.picking_id:
                        wf_service.trg_write(uid, 'stock.picking', move.move_dest_id.picking_id.id, cr)
                    if move.move_dest_id.auto_validate:
                        self.action_done(cr, uid, [move.move_dest_id.id], context=context)

            self._create_product_valuation_moves(cr, uid, move, context=context)
            prodlot_id = partial_datas and partial_datas.get('move%s_prodlot_id' % (move.id), False)
            if prodlot_id:
                self.write(cr, uid, [move.id], {'prodlot_id': prodlot_id}, context=context)
            if move.state not in ('confirmed','done','assigned'):
                todo.append(move.id)

        if todo:
            self.action_confirm(cr, uid, todo, context=context)

        self.write(cr, uid, move_ids, {'state': 'done', 'date': time.strftime('%Y-%m-%d %H:%M:%S')}, context=context)
        for id in move_ids:
             wf_service.trg_trigger(uid, 'stock.move', id, cr)

        for pick_id in picking_ids:
            wf_service.trg_write(uid, 'stock.picking', pick_id, cr)

        return True

    def _create_account_move_line(self, cr, uid, move, src_account_id, dest_account_id, reference_amount, reference_currency_id, context=None):
        """
        Generate the account.move.line values to post to track the stock valuation difference due to the
        processing of the given stock move.
        """
        # prepare default values considering that the destination accounts have the reference_currency_id as their main currency
        partner_id = (move.picking_id.address_id and move.picking_id.address_id.partner_id and move.picking_id.address_id.partner_id.id) or False
        debit_line_vals = {
                    'name': move.name,
                    'product_id': move.product_id and move.product_id.id or False,
                    'quantity': move.product_qty,
                    'ref': move.picking_id and move.picking_id.name or False,
                    'date': time.strftime('%Y-%m-%d'),
                    'partner_id': partner_id,
                    'debit': reference_amount,
                    'account_id': dest_account_id,
        }
        credit_line_vals = {
                    'name': move.name,
                    'product_id': move.product_id and move.product_id.id or False,
                    'quantity': move.product_qty,
                    'ref': move.picking_id and move.picking_id.name or False,
                    'date': time.strftime('%Y-%m-%d'),
                    'partner_id': partner_id,
                    'credit': reference_amount,
                    'account_id': src_account_id,
        }

        # if we are posting to accounts in a different currency, provide correct values in both currencies correctly
        # when compatible with the optional secondary currency on the account.
        # Financial Accounts only accept amounts in secondary currencies if there's no secondary currency on the account
        # or if it's the same as that of the secondary amount being posted.
        account_obj = self.pool.get('account.account')
        src_acct, dest_acct = account_obj.browse(cr, uid, [src_account_id, dest_account_id], context=context)
        src_main_currency_id = src_acct.company_id.currency_id.id
        dest_main_currency_id = dest_acct.company_id.currency_id.id
        cur_obj = self.pool.get('res.currency')
        if reference_currency_id != src_main_currency_id:
            # fix credit line:
            credit_line_vals['credit'] = cur_obj.compute(cr, uid, reference_currency_id, src_main_currency_id, reference_amount, context=context)
            if (not src_acct.currency_id) or src_acct.currency_id.id == reference_currency_id:
                credit_line_vals.update(currency_id=reference_currency_id, amount_currency=reference_amount)
        if reference_currency_id != dest_main_currency_id:
            # fix debit line:
            debit_line_vals['debit'] = cur_obj.compute(cr, uid, reference_currency_id, dest_main_currency_id, reference_amount, context=context)
            if (not dest_acct.currency_id) or dest_acct.currency_id.id == reference_currency_id:
                debit_line_vals.update(currency_id=reference_currency_id, amount_currency=reference_amount)

        return [(0, 0, debit_line_vals), (0, 0, credit_line_vals)]

    def unlink(self, cr, uid, ids, context=None):
        if context is None:
            context = {}
        ctx = context.copy()
        for move in self.browse(cr, uid, ids, context=context):
            if move.state != 'draft' and not ctx.get('call_unlink',False):
                raise osv.except_osv(_('UserError'),
                        _('You can only delete draft moves.'))
        return super(stock_move, self).unlink(
            cr, uid, ids, context=ctx)

    def _create_lot(self, cr, uid, ids, product_id, prefix=False):
        """ Creates production lot
        @return: Production lot id
        """
        prodlot_obj = self.pool.get('stock.production.lot')
        prodlot_id = prodlot_obj.create(cr, uid, {'prefix': prefix, 'product_id': product_id})
        return prodlot_id

    def action_scrap(self, cr, uid, ids, quantity, location_id, context=None):
        """ Move the scrap/damaged product into scrap location
        @param cr: the database cursor
        @param uid: the user id
        @param ids: ids of stock move object to be scrapped
        @param quantity : specify scrap qty
        @param location_id : specify scrap location
        @param context: context arguments
        @return: Scraped lines
        """
        if quantity <= 0:
            raise osv.except_osv(_('Warning!'), _('Please provide a positive quantity to scrap!'))
        res = []
        for move in self.browse(cr, uid, ids, context=context):
            move_qty = move.product_qty
            uos_qty = quantity / move_qty * move.product_uos_qty
            default_val = {
                'product_qty': quantity,
                'product_uos_qty': uos_qty,
                'state': move.state,
                'scrapped' : True,
                'location_dest_id': location_id,
                'tracking_id': move.tracking_id.id,
                'prodlot_id': move.prodlot_id.id,
            }
            if move.location_id.usage <> 'internal':
                default_val.update({'location_id': move.location_dest_id.id})
            new_move = self.copy(cr, uid, move.id, default_val)

            res += [new_move]
            product_obj = self.pool.get('product.product')
            for (id, name) in product_obj.name_get(cr, uid, [move.product_id.id]):
                self.log(cr, uid, move.id, "%s x %s %s" % (move.product_qty, name, _("were scrapped")))

        self.action_done(cr, uid, res)
        return res

    def action_split(self, cr, uid, ids, quantity, split_by_qty=1, prefix=False, with_lot=True, context=None):
        """ Split Stock Move lines into production lot which specified split by quantity.
        @param cr: the database cursor
        @param uid: the user id
        @param ids: ids of stock move object to be splited
        @param split_by_qty : specify split by qty
        @param prefix : specify prefix of production lot
        @param with_lot : if true, prodcution lot will assign for split line otherwise not.
        @param context: context arguments
        @return: Splited move lines
        """

        if context is None:
            context = {}
        if quantity <= 0:
            raise osv.except_osv(_('Warning!'), _('Please provide Proper Quantity !'))

        res = []

        for move in self.browse(cr, uid, ids, context=context):
            if split_by_qty <= 0 or quantity == 0:
                return res

            uos_qty = split_by_qty / move.product_qty * move.product_uos_qty

            quantity_rest = quantity % split_by_qty
            uos_qty_rest = split_by_qty / move.product_qty * move.product_uos_qty

            update_val = {
                'product_qty': split_by_qty,
                'product_uos_qty': uos_qty,
            }
            for idx in range(int(quantity//split_by_qty)):
                if not idx and move.product_qty<=quantity:
                    current_move = move.id
                else:
                    current_move = self.copy(cr, uid, move.id, {'state': move.state})
                res.append(current_move)
                if with_lot:
                    update_val['prodlot_id'] = self._create_lot(cr, uid, [current_move], move.product_id.id)

                self.write(cr, uid, [current_move], update_val)


            if quantity_rest > 0:
                idx = int(quantity//split_by_qty)
                update_val['product_qty'] = quantity_rest
                update_val['product_uos_qty'] = uos_qty_rest
                if not idx and move.product_qty<=quantity:
                    current_move = move.id
                else:
                    current_move = self.copy(cr, uid, move.id, {'state': move.state})

                res.append(current_move)


                if with_lot:
                    update_val['prodlot_id'] = self._create_lot(cr, uid, [current_move], move.product_id.id)

                self.write(cr, uid, [current_move], update_val)
        return res

    def action_consume(self, cr, uid, ids, quantity, location_id=False, context=None):
        """ Consumed product with specific quatity from specific source location
        @param cr: the database cursor
        @param uid: the user id
        @param ids: ids of stock move object to be consumed
        @param quantity : specify consume quantity
        @param location_id : specify source location
        @param context: context arguments
        @return: Consumed lines
        """
        if context is None:
            context = {}
        if quantity <= 0:
            raise osv.except_osv(_('Warning!'), _('Please provide Proper Quantity !'))
        res = []
        for move in self.browse(cr, uid, ids, context=context):
            move_qty = move.product_qty
            if move_qty <= 0:
                raise osv.except_osv(_('Error!'), _('Can not consume a move with negative or zero quantity !'))
            quantity_rest = move.product_qty
            quantity_rest -= quantity
            uos_qty_rest = quantity_rest / move_qty * move.product_uos_qty
            if quantity_rest <= 0:
                quantity_rest = 0
                uos_qty_rest = 0
                quantity = move.product_qty

            uos_qty = quantity / move_qty * move.product_uos_qty

            if quantity_rest > 0:
                default_val = {
                    'product_qty': quantity,
                    'product_uos_qty': uos_qty,
                    'state': move.state,
                    'location_id': location_id or move.location_id.id,
                }
                current_move = self.copy(cr, uid, move.id, default_val)
                res += [current_move]
                update_val = {}
                update_val['product_qty'] = quantity_rest
                update_val['product_uos_qty'] = uos_qty_rest
                self.write(cr, uid, [move.id], update_val)

            else:
                quantity_rest = quantity
                uos_qty_rest =  uos_qty
                res += [move.id]
                update_val = {
                        'product_qty' : quantity_rest,
                        'product_uos_qty' : uos_qty_rest,
                        'location_id': location_id or move.location_id.id
                }
                self.write(cr, uid, [move.id], update_val)

            product_obj = self.pool.get('product.product')
            for new_move in self.browse(cr, uid, res, context=context):
                for (id, name) in product_obj.name_get(cr, uid, [new_move.product_id.id]):
                    message = _("Product  '%s' is consumed with '%s' quantity.") %(name, new_move.product_qty)
                    self.log(cr, uid, new_move.id, message)
        self.action_done(cr, uid, res)

        return res

    # FIXME: needs refactoring, this code is partially duplicated in stock_picking.do_partial()!
    def do_partial(self, cr, uid, ids, partial_datas, context=None):
        """ Makes partial pickings and moves done.
        @param partial_datas: Dictionary containing details of partial picking
                          like partner_id, address_id, delivery_date, delivery
                          moves with product_id, product_qty, uom
        """
        res = {}
        picking_obj = self.pool.get('stock.picking')
        product_obj = self.pool.get('product.product')
        currency_obj = self.pool.get('res.currency')
        uom_obj = self.pool.get('product.uom')
        wf_service = netsvc.LocalService("workflow")

        if context is None:
            context = {}

        complete, too_many, too_few = [], [], []
        move_product_qty = {}
        prodlot_ids = {}
        for move in self.browse(cr, uid, ids, context=context):
            if move.state in ('done', 'cancel'):
                continue
            partial_data = partial_datas.get('move%s'%(move.id), False)
            assert partial_data, _('Missing partial picking data for move #%s') % (move.id)
            product_qty = partial_data.get('product_qty',0.0)
            move_product_qty[move.id] = product_qty
            product_uom = partial_data.get('product_uom',False)
            product_price = partial_data.get('product_price',0.0)
            product_currency = partial_data.get('product_currency',False)
            prodlot_ids[move.id] = partial_data.get('prodlot_id')
            if move.product_qty == product_qty:
                complete.append(move)
            elif move.product_qty > product_qty:
                too_few.append(move)
            else:
                too_many.append(move)

            # Average price computation
            if (move.picking_id.type == 'in') and (move.product_id.cost_method == 'average'):
                product = product_obj.browse(cr, uid, move.product_id.id)
                move_currency_id = move.company_id.currency_id.id
                context['currency_id'] = move_currency_id
                qty = uom_obj._compute_qty(cr, uid, product_uom, product_qty, product.uom_id.id)
                if qty > 0:
                    new_price = currency_obj.compute(cr, uid, product_currency,
                            move_currency_id, product_price)
                    new_price = uom_obj._compute_price(cr, uid, product_uom, new_price,
                            product.uom_id.id)
                    if product.qty_available <= 0:
                        new_std_price = new_price
                    else:
                        # Get the standard price
                        amount_unit = product.price_get('standard_price', context=context)[product.id]
                        new_std_price = ((amount_unit * product.qty_available)\
                            + (new_price * qty))/(product.qty_available + qty)

                    product_obj.write(cr, uid, [product.id],{'standard_price': new_std_price})

                    # Record the values that were chosen in the wizard, so they can be
                    # used for inventory valuation if real-time valuation is enabled.
                    self.write(cr, uid, [move.id],
                                {'price_unit': product_price,
                                 'price_currency_id': product_currency,
                                })

        for move in too_few:
            product_qty = move_product_qty[move.id]
            if product_qty != 0:
                defaults = {
                            'product_qty' : product_qty,
                            'product_uos_qty': product_qty,
                            'picking_id' : move.picking_id.id,
                            'state': 'assigned',
                            'move_dest_id': False,
                            'price_unit': move.price_unit,
                            }
                prodlot_id = prodlot_ids[move.id]
                if prodlot_id:
                    defaults.update(prodlot_id=prodlot_id)
                new_move = self.copy(cr, uid, move.id, defaults)
                complete.append(self.browse(cr, uid, new_move))
            self.write(cr, uid, [move.id],
                    {
                        'product_qty' : move.product_qty - product_qty,
                        'product_uos_qty':move.product_qty - product_qty,
                    })


        for move in too_many:
            self.write(cr, uid, [move.id],
                    {
                        'product_qty': move.product_qty,
                        'product_uos_qty': move.product_qty,
                    })
            complete.append(move)

        for move in complete:
            if prodlot_ids.get(move.id):
                self.write(cr, uid, [move.id],{'prodlot_id': prodlot_ids.get(move.id)})
            self.action_done(cr, uid, [move.id], context=context)
            if  move.picking_id.id :
                # TOCHECK : Done picking if all moves are done
                cr.execute("""
                    SELECT move.id FROM stock_picking pick
                    RIGHT JOIN stock_move move ON move.picking_id = pick.id AND move.state = %s
                    WHERE pick.id = %s""",
                            ('done', move.picking_id.id))
                res = cr.fetchall()
                if len(res) == len(move.picking_id.move_lines):
                    picking_obj.action_move(cr, uid, [move.picking_id.id])
                    wf_service.trg_validate(uid, 'stock.picking', move.picking_id.id, 'button_done', cr)

        return [move.id for move in complete]

stock_move()

class stock_inventory(osv.osv):
    _name = "stock.inventory"
    _description = "Inventory"
    _columns = {
        'name': fields.char('Inventory Reference', size=64, required=True, readonly=True, states={'draft': [('readonly', False)]}),
        'date': fields.datetime('Creation Date', required=True, readonly=True, states={'draft': [('readonly', False)]}),
        'date_done': fields.datetime('Date done'),
        'inventory_line_id': fields.one2many('stock.inventory.line', 'inventory_id', 'Inventories', states={'done': [('readonly', True)]}),
        'move_ids': fields.many2many('stock.move', 'stock_inventory_move_rel', 'inventory_id', 'move_id', 'Created Moves'),
        'state': fields.selection( (('draft', 'Draft'), ('done', 'Done'), ('confirm','Confirmed'),('cancel','Cancelled')), 'State', readonly=True, select=True),
        'company_id': fields.many2one('res.company', 'Company', required=True, select=True, readonly=True, states={'draft':[('readonly',False)]}),

    }
    _defaults = {
        'date': lambda *a: time.strftime('%Y-%m-%d %H:%M:%S'),
        'state': 'draft',
        'company_id': lambda self,cr,uid,c: self.pool.get('res.company')._company_default_get(cr, uid, 'stock.inventory', context=c)
    }

    def _inventory_line_hook(self, cr, uid, inventory_line, move_vals):
        """ Creates a stock move from an inventory line
        @param inventory_line:
        @param move_vals:
        @return:
        """
        return self.pool.get('stock.move').create(cr, uid, move_vals)

    def action_done(self, cr, uid, ids, context=None):
        """ Finish the inventory
        @return: True
        """
        if context is None:
            context = {}
        move_obj = self.pool.get('stock.move')
        for inv in self.browse(cr, uid, ids, context=context):
            move_obj.action_done(cr, uid, [x.id for x in inv.move_ids], context=context)
            self.write(cr, uid, [inv.id], {'state':'done', 'date_done': time.strftime('%Y-%m-%d %H:%M:%S')}, context=context)
        return True

    def action_confirm(self, cr, uid, ids, context=None):
        """ Confirm the inventory and writes its finished date
        @return: True
        """
        if context is None:
            context = {}
        # to perform the correct inventory corrections we need analyze stock location by
        # location, never recursively, so we use a special context
        product_context = dict(context, compute_child=False)

        location_obj = self.pool.get('stock.location')
        for inv in self.browse(cr, uid, ids, context=context):
            move_ids = []
            for line in inv.inventory_line_id:
                pid = line.product_id.id
                product_context.update(uom=line.product_uom.id, date=inv.date, prodlot_id=line.prod_lot_id.id)
                amount = location_obj._product_get(cr, uid, line.location_id.id, [pid], product_context)[pid]

                change = line.product_qty - amount
                lot_id = line.prod_lot_id.id
                if change:
                    location_id = line.product_id.product_tmpl_id.property_stock_inventory.id
                    value = {
                        'name': 'INV:' + str(line.inventory_id.id) + ':' + line.inventory_id.name,
                        'product_id': line.product_id.id,
                        'product_uom': line.product_uom.id,
                        'prodlot_id': lot_id,
                        'date': inv.date,
                    }
                    if change > 0:
                        value.update( {
                            'product_qty': change,
                            'location_id': location_id,
                            'location_dest_id': line.location_id.id,
                        })
                    else:
                        value.update( {
                            'product_qty': -change,
                            'location_id': line.location_id.id,
                            'location_dest_id': location_id,
                        })
                    move_ids.append(self._inventory_line_hook(cr, uid, line, value))
            message = _("Inventory '%s' is done.") %(inv.name)
            self.log(cr, uid, inv.id, message)
            self.write(cr, uid, [inv.id], {'state': 'confirm', 'move_ids': [(6, 0, move_ids)]})
        return True

    def action_cancel_draft(self, cr, uid, ids, context=None):
        """ Cancels the stock move and change inventory state to draft.
        @return: True
        """
        for inv in self.browse(cr, uid, ids, context=context):
            self.pool.get('stock.move').action_cancel(cr, uid, [x.id for x in inv.move_ids], context=context)
            self.write(cr, uid, [inv.id], {'state':'draft'}, context=context)
        return True

    def action_cancel_inventary(self, cr, uid, ids, context=None):
        """ Cancels both stock move and inventory
        @return: True
        """
        move_obj = self.pool.get('stock.move')
        account_move_obj = self.pool.get('account.move')
        for inv in self.browse(cr, uid, ids, context=context):
            move_obj.action_cancel(cr, uid, [x.id for x in inv.move_ids], context=context)
            for move in inv.move_ids:
                 account_move_ids = account_move_obj.search(cr, uid, [('name', '=', move.name)])
                 if account_move_ids:
                     account_move_data_l = account_move_obj.read(cr, uid, account_move_ids, ['state'], context=context)
                     for account_move in account_move_data_l:
                         if account_move['state'] == 'posted':
                             raise osv.except_osv(_('UserError'),
                                                  _('You can not cancel inventory which has any account move with posted state.'))
                         account_move_obj.unlink(cr, uid, [account_move['id']], context=context)
            self.write(cr, uid, [inv.id], {'state': 'cancel'}, context=context)
        return True

stock_inventory()

class stock_inventory_line(osv.osv):
    _name = "stock.inventory.line"
    _description = "Inventory Line"
    _rec_name = "inventory_id"
    _columns = {
        'inventory_id': fields.many2one('stock.inventory', 'Inventory', ondelete='cascade', select=True),
        'location_id': fields.many2one('stock.location', 'Location', required=True),
        'product_id': fields.many2one('product.product', 'Product', required=True, select=True),
        'product_uom': fields.many2one('product.uom', 'Product UOM', required=True),
        'product_qty': fields.float('Quantity', digits_compute=dp.get_precision('Product UoM')),
        'company_id': fields.related('inventory_id','company_id',type='many2one',relation='res.company',string='Company',store=True, select=True, readonly=True),
        'prod_lot_id': fields.many2one('stock.production.lot', 'Production Lot', domain="[('product_id','=',product_id)]"),
        'state': fields.related('inventory_id','state',type='char',string='State',readonly=True),
    }

    def on_change_product_id(self, cr, uid, ids, location_id, product, uom=False, to_date=False):
        """ Changes UoM and name if product_id changes.
        @param location_id: Location id
        @param product: Changed product_id
        @param uom: UoM product
        @return:  Dictionary of changed values
        """
        if not product:
            return {'value': {'product_qty': 0.0, 'product_uom': False}}
        obj_product = self.pool.get('product.product').browse(cr, uid, product)
        uom = uom or obj_product.uom_id.id
        amount = self.pool.get('stock.location')._product_get(cr, uid, location_id, [product], {'uom': uom, 'to_date': to_date})[product]
        result = {'product_qty': amount, 'product_uom': uom}
        return {'value': result}

stock_inventory_line()

#----------------------------------------------------------
# Stock Warehouse
#----------------------------------------------------------
class stock_warehouse(osv.osv):
    _name = "stock.warehouse"
    _description = "Warehouse"
    _columns = {
        'name': fields.char('Name', size=128, required=True, select=True),
        'company_id': fields.many2one('res.company', 'Company', required=True, select=True),
        'partner_address_id': fields.many2one('res.partner.address', 'Owner Address'),
        'lot_input_id': fields.many2one('stock.location', 'Location Input', required=True, domain=[('usage','<>','view')]),
        'lot_stock_id': fields.many2one('stock.location', 'Location Stock', required=True, domain=[('usage','<>','view')]),
        'lot_output_id': fields.many2one('stock.location', 'Location Output', required=True, domain=[('usage','<>','view')]),
    }
    _defaults = {
        'company_id': lambda self, cr, uid, c: self.pool.get('res.company')._company_default_get(cr, uid, 'stock.inventory', context=c),
    }

stock_warehouse()

# vim:expandtab:smartindent:tabstop=4:softtabstop=4:shiftwidth=4:<|MERGE_RESOLUTION|>--- conflicted
+++ resolved
@@ -167,11 +167,7 @@
                        \n* Production: Virtual counterpart location for production operations: this location consumes the raw material and produces finished products
                       """, select = True),
          # temporarily removed, as it's unused: 'allocation_method': fields.selection([('fifo', 'FIFO'), ('lifo', 'LIFO'), ('nearest', 'Nearest')], 'Allocation Method', required=True),
-<<<<<<< HEAD
-        'complete_name': fields.function(_complete_name, type='char', size=100, string="Location Name"),
-=======
-        'complete_name': fields.function(_complete_name, method=True, type='char', size=100, string="Location Name", store=True),
->>>>>>> f89d86dc
+        'complete_name': fields.function(_complete_name, type='char', size=100, string="Location Name", store=True),
 
         'stock_real': fields.function(_product_value, type='float', string='Real Stock', multi="stock"),
         'stock_virtual': fields.function(_product_value, type='float', string='Virtual Stock', multi="stock"),
