--- conflicted
+++ resolved
@@ -687,14 +687,9 @@
                 <form string="Transfer">
                 <header>
                     <button name="action_confirm" states="draft" string="Mark as Todo" type="object" class="oe_highlight" groups="base.group_user"/>
-<<<<<<< HEAD
                     <button name="do_new_transfer" states="draft,partially_available,assigned" string="Validate" groups="stock.group_stock_user" type="object" class="oe_highlight"/>
                     <button name="action_assign" states="confirmed,waiting" string="Reserve" type="object" class="oe_highlight" groups="base.group_user"/>
-                    <button name="rereserve_pick" states="partially_available" string="Recheck Reservation" type="object" class="oe_highlight" groups="base.group_user"/>
-=======
-                    <button name="action_assign" states="confirmed" string="Check Availability" type="object" class="oe_highlight" groups="base.group_user"/>
-                    <button name="rereserve_pick" states="waiting,partially_available" string="Recheck Availability" type="object" class="oe_highlight" groups="base.group_user"/>
->>>>>>> 63e92cbc
+                    <button name="rereserve_pick" states="waiting,partially_available" string="Recheck Reservation" type="object" class="oe_highlight" groups="base.group_user"/>
                     <button name="force_assign" states="confirmed,waiting,partially_available" string="Force Availability" type="object" groups="base.group_user"/>
                     <button name="do_print_picking" string="Print Picking List" groups="stock.group_stock_user" type="object" attrs="{'invisible': [('state', 'not in', ('assigned', 'partially_available'))]}"/>
                     <button name="%(act_stock_return_picking)d" string="Reverse Transfer" states="done" type="action" groups="base.group_user"/>
