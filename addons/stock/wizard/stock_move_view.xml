<?xml version="1.0" encoding="utf-8"?>
<openerp>
    <data>
<<<<<<< HEAD
        <!--  Consume, scrap move -->

        <record id="view_stock_move_consume_wizard" model="ir.ui.view">
            <field name="name">Consume Move</field>
            <field name="model">stock.move.consume</field>
            <field name="arch" type="xml">
                <form string="Consume Move" version="7.0">
                    <group string="Consume Products">
                        <field name="product_id" readonly="1"/>
                        <label for="product_qty"/>
                        <div>
                            <field name="product_qty" class="oe_inline"/>
                            <field name="product_uom" class="oe_inline" readonly="1" groups="product.group_uom"/>
                        </div>
                        <field name="restrict_lot_id" domain="[('product_id','=',product_id)]" groups="stock.group_production_lot"
                            context="{'default_product_id': product_id}"/>

                        <field name="location_id" groups="stock.group_locations"/>
                    </group>
                    <footer>
                        <button name="do_move_consume" string="Ok" type="object" class="oe_highlight"/>
                        or
                        <button string="Cancel" class="oe_link" special="cancel" />
                    </footer>
                </form>
            </field>
        </record>

        <record id="move_consume" model="ir.actions.act_window">
            <field name="name">Consume Move</field>
            <field name="type">ir.actions.act_window</field>
            <field name="res_model">stock.move.consume</field>
            <field name="view_type">form</field>
            <field name="view_mode">form</field>
            <field name="target">new</field>
        </record>
=======
        <!--  Scrap move -->
>>>>>>> ec11ed64

       <record id="view_stock_move_scrap_wizard" model="ir.ui.view">
            <field name="name">Scrap Move</field>
            <field name="model">stock.move.scrap</field>
            <field name="arch" type="xml">
                <form string="Scrap Products" version="7.0">
                    <group>
                        <field name="product_id"  readonly="1"/>
                        <label for="product_qty"/>
                        <div>
                            <field name="product_qty" class="oe_inline"/>
                            <field name="product_uom" class="oe_inline" readonly="1" groups="product.group_uom"/>
                        </div>
                        <field name="restrict_lot_id" domain="[('product_id','=',product_id)]" groups="stock.group_production_lot"
                            context="{'default_product_id': product_id}"/>
                        <field name="location_id" string="Scrap Location" widget="selection"
                            domain="[('usage','!=','view'),('scrap_location','=',True)]" groups="stock.group_locations"/>
                    </group>
                    <footer>
                        <button name="move_scrap" string="Scrap" type="object" class="oe_highlight"  />
                        or
                        <button string="Cancel" class="oe_link" special="cancel" />
                    </footer>
                </form>
            </field>
        </record>

        <record id="move_scrap" model="ir.actions.act_window">
            <field name="name">Scrap Move</field>
            <field name="type">ir.actions.act_window</field>
            <field name="res_model">stock.move.scrap</field>
            <field name="view_id" ref="view_stock_move_scrap_wizard"/>
            <field name="view_type">form</field>
            <field name="view_mode">form</field>
            <field name="target">new</field>
        </record>

    </data>
</openerp><|MERGE_RESOLUTION|>--- conflicted
+++ resolved
@@ -1,46 +1,8 @@
 <?xml version="1.0" encoding="utf-8"?>
 <openerp>
     <data>
-<<<<<<< HEAD
-        <!--  Consume, scrap move -->
 
-        <record id="view_stock_move_consume_wizard" model="ir.ui.view">
-            <field name="name">Consume Move</field>
-            <field name="model">stock.move.consume</field>
-            <field name="arch" type="xml">
-                <form string="Consume Move" version="7.0">
-                    <group string="Consume Products">
-                        <field name="product_id" readonly="1"/>
-                        <label for="product_qty"/>
-                        <div>
-                            <field name="product_qty" class="oe_inline"/>
-                            <field name="product_uom" class="oe_inline" readonly="1" groups="product.group_uom"/>
-                        </div>
-                        <field name="restrict_lot_id" domain="[('product_id','=',product_id)]" groups="stock.group_production_lot"
-                            context="{'default_product_id': product_id}"/>
-
-                        <field name="location_id" groups="stock.group_locations"/>
-                    </group>
-                    <footer>
-                        <button name="do_move_consume" string="Ok" type="object" class="oe_highlight"/>
-                        or
-                        <button string="Cancel" class="oe_link" special="cancel" />
-                    </footer>
-                </form>
-            </field>
-        </record>
-
-        <record id="move_consume" model="ir.actions.act_window">
-            <field name="name">Consume Move</field>
-            <field name="type">ir.actions.act_window</field>
-            <field name="res_model">stock.move.consume</field>
-            <field name="view_type">form</field>
-            <field name="view_mode">form</field>
-            <field name="target">new</field>
-        </record>
-=======
         <!--  Scrap move -->
->>>>>>> ec11ed64
 
        <record id="view_stock_move_scrap_wizard" model="ir.ui.view">
             <field name="name">Scrap Move</field>
