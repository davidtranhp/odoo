--- conflicted
+++ resolved
@@ -103,15 +103,9 @@
                 'inventory_id': inventory_id,
                 'product_qty': data.new_quantity,
                 'location_id': data.location_id.id,
-<<<<<<< HEAD
-                'product_id': rec_id,
-                'product_uom_id': res_original.uom_id.id,
-                'theoretical_qty': th_qty,
-=======
                 'product_id': data.product_id.id,
                 'product_uom_id': data.product_id.uom_id.id,
-                'th_qty': th_qty,
->>>>>>> 5f5e18f9
+                'theoretical_qty': th_qty,
                 'prod_lot_id': data.lot_id.id
             }
             inventory_line_obj.create(cr , uid, line_data, context=context)
