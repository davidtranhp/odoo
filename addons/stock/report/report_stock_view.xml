<?xml version="1.0" encoding="utf-8"?>
<openerp>
    <data>

         <record id="view_stock_report_prodlots_filter" model="ir.ui.view">
            <field name="name">stock.report.prodlots.filter</field>
            <field name="model">stock.report.prodlots</field>
            <field name="type">search</field>
            <field name="arch" type="xml">
                <search string="Search Location">
                    <group col="10" colspan="4">
<<<<<<< HEAD
                        <filter icon="terp-stock" string="Internal Locations" domain="[('location_id.usage', '=', 'internal')]" help="Internal Locations" default="1" />
                        <filter icon="terp-stock" string="Customer Locations" domain="[('location_id.usage', '=', 'customer')]" help="Customer Locations" />
                        <filter icon="terp-stock" string="Supplier Locations" domain="[('location_id.usage', '=', 'supplier')]" help="Supplier Locations" />
                        
=======
                        <filter icon="terp-stock" name="in_location" string="Internal" domain="[('location_id.usage', '=', 'internal')]" help="Internal Locations" />
                        <filter icon="terp-stock" string="Customer" domain="[('location_id.usage', '=', 'customer')]" help="Customer Locations" />
                        <filter icon="terp-stock" string="Supplier" domain="[('location_id.usage', '=', 'supplier')]" help="Supplier Locations" />
>>>>>>> 5e9e4eaa
                        <separator orientation="vertical"/>
                        <field name="location_id" select="1"/>
                        <field name="product_id" select="1" default="1"/>
                    </group>
                    <newline/>
                    <group expand="1" string="Group By..." colspan="4" col="10">
                        <filter string="Location" icon="terp-stock" domain="[]"  context="{'group_by':'location_id'}"/>
                        <filter string="Product" icon="terp-stock" domain="[]" context="{'group_by':'product_id'}"/>
                    </group>
                </search>
            </field>
        </record>


        <record id="stock_report_prodlots_form" model="ir.ui.view">
            <field name="name">stock.report.prodlots.view</field>
            <field name="model">stock.report.prodlots</field>
            <field name="type">form</field>
            <field name="arch" type="xml">
                <form string="Stock by Lots">
                    <field name="location_id"/>
                    <field name="product_id"/>
                    <field name="prodlot_id" groups="base.group_extended"/>
                    <field name="name"/>
                </form>
            </field>
        </record>

        <record id="stock_report_prodlots_tree" model="ir.ui.view">
            <field name="name">stock.report.prodlots.view</field>
            <field name="model">stock.report.prodlots</field>
            <field name="type">tree</field>
            <field name="arch" type="xml">
                <tree string="Stock by Lots">
                    <field name="location_id"/>
                    <field name="product_id"/>
                    <field name="prodlot_id" groups="base.group_extended"/>
                    <field name="name"/>
                </tree>
            </field>
        </record>

        <record id="stock_report_prodlots_graph" model="ir.ui.view">
            <field name="name">stock.report.prodlots.view</field>
            <field name="model">stock.report.prodlots</field>
            <field name="type">graph</field>
            <field name="arch" type="xml">
                <graph string="Stock by Lots" type="bar">
                    <field name="product_id"/>
                    <field name="name"/>
                </graph>
            </field>
        </record>


        <record id="action_stock_report_prodlots_form" model="ir.actions.act_window">
            <field name="name">Inventory by Location</field>
            <field name="type">ir.actions.act_window</field>
            <field name="res_model">stock.report.prodlots</field>
            <field name="view_type">form</field>
<<<<<<< HEAD
            <field name="view_mode">tree,form</field>
            <field name="context">{'full':'1'}</field>
=======
            <field name="view_mode">tree,graph</field>
            <field name="context">{'full':'1',"search_default_in_location":1}</field>
>>>>>>> 5e9e4eaa
            <field name="search_view_id" ref="view_stock_report_prodlots_filter" />
        </record>
        <record id="stock_report_tracklots_tree" model="ir.ui.view">
            <field name="name">stock.report.tracklots.view</field>
            <field name="model">stock.report.tracklots</field>
            <field name="type">tree</field>
            <field name="arch" type="xml">
                <tree string="Stock by Lots">
                    <field name="location_id"/>
                    <field name="product_id"/>
                    <field name="tracking_id"/>
                    <field name="name"/>
                </tree>
            </field>
        </record>

        <menuitem
            id="next_id_61"
            name="Reporting"
            parent="stock.menu_stock_root" sequence="5"/>

<!--        <menuitem-->
<!--            id="next_id_62"-->
<!--            name="Traceability"-->
<!--            parent="next_id_61"/>-->

        <act_window
            context="{'product_id': active_id}"
            id="act_stock_product_location_open"
            name="Stock by Location"
            res_model="stock.location"
            src_model="product.product"/>

        <act_window
            domain="[('location_id', 'child_of', [active_id])]"
            id="act_stock_location_2_stock_report_prodlots"
            name="Stock by Lots"
            res_model="stock.report.prodlots"
            src_model="stock.location"/>

        <act_window
            domain="[('product_id','=',active_id)]"
            id="act_product_product_2_stock_report_prodlots"
            name="Stock by Lots"
            res_model="stock.report.prodlots"
            src_model="product.product"/>

        <act_window
            domain="[('prodlot_id', '=', active_id)]"
            id="act_stock_production_lot_2_stock_report_prodlots"
            name="Stock" res_model="stock.report.prodlots"
            src_model="stock.production.lot"/>

		<act_window
            domain="[('tracking_id', '=', active_id)]"
            id="act_stock_tracking_lot_2_stock_report_tracklots"
            name="Stock" res_model="stock.report.tracklots"
            src_model="stock.tracking"/>

           <!-- report , stock inventories date... start -->
        <record model="ir.ui.view" id="report_stock_lines_date_tree">
            <field name="name">report.stock.lines.date.tree</field>
            <field name="model">report.stock.lines.date</field>
            <field name="type">tree</field>
            <field name="arch" type="xml">
                <tree string="Dates of Inventories">
                    <field name="product_id"/>
                    <field name="date" />
                </tree>
            </field>
        </record>

        <record model="ir.ui.view" id="report_stock_lines_date_search">
            <field name="name">report.stock.lines.date.search</field>
            <field name="model">report.stock.lines.date</field>
            <field name="type">search</field>
            <field name="arch" type="xml">
                <search string="Dates of Inventories">
                    <filter icon="gtk-media-rewind" string="Stockable"
                        default="1"
                        domain="[('product_id.type','=', 'product')]"/>
                    <filter icon="gtk-media-rewind" string="Consumable"
                        domain="[('product_id.type','=', 'consumable')]"/>
                    <separator orientation="vertical"/>
                    <filter icon="gtk-media-rewind" string="Non Inv"
                        domain="[('date','=', False)]"/>
                    <separator orientation="vertical"/>
                    <field name="product_id" select="1"/>
                    <field name="date" select="1" />
                </search>
            </field>
        </record>


        <record model="ir.ui.view" id="report_stock_lines_date_form">
            <field name="name">report.stock.lines.date.form</field>
            <field name="model">report.stock.lines.date</field>
            <field name="type">form</field>
            <field name="arch" type="xml">
                <form string="Dates of Inventories">
                    <field name="product_id"/>
                    <field name="date"/>
                </form>
            </field>
        </record>

        <record model="ir.actions.act_window" id="action_stock_line_date">
            <field name="name">Dates of Latest Inventories by Product</field>
            <field name="res_model">report.stock.lines.date</field>
            <field name="view_type">form</field>
            <field name="view_mode">tree,form</field>
        </record>

        <menuitem parent="next_id_61" action="action_stock_line_date" id="menu_report_stock_line_date" sequence="2"/>

        <record id="view_location_graph" model="ir.ui.view">
            <field name="name">stock.location.graph</field>
            <field name="model">stock.location</field>
            <field name="type">graph</field>
            <field name="arch" type="xml">
                <graph string="Stock Location">
                    <field name="complete_name"/>
                    <field name="stock_real_value" operator="+"/>
                    <field name="stock_virtual_value" operator="+"/>
                </graph>
            </field>
        </record>

        <record id="view_location_tree_3" model="ir.ui.view">
            <field name="name">stock.location.tree</field>
            <field name="model">stock.location</field>
            <field name="type">tree</field>
            <field name="arch" type="xml">
                <tree string="Stock Location" colors="blue:usage=='view';darkred:usage=='internal';black:usage not in ('view','internal')">
                    <field name="complete_name"/>
                    <field name="usage"/>
                    <field name="stock_real_value" />
                    <field name="stock_virtual_value" />
                </tree>
            </field>
        </record>

        <record id="action_location_tree_3" model="ir.actions.act_window">
            <field name="name">Inventory Valuation</field>
            <field name="res_model">stock.location</field>
            <field name="view_type">form</field>
            <field name="view_mode">tree,graph</field>
            <field name="view_id" ref="view_location_tree_3"/>
        </record>
        <menuitem action="action_location_tree_3" id="menu_action_location_tree_3" parent="next_id_61" sequence="1"/>

        <menuitem
            action="action_stock_report_prodlots_form"
            id="menu_stock_report_prodlots"
            parent="next_id_61" sequence="10"/>



    </data>
</openerp><|MERGE_RESOLUTION|>--- conflicted
+++ resolved
@@ -9,16 +9,9 @@
             <field name="arch" type="xml">
                 <search string="Search Location">
                     <group col="10" colspan="4">
-<<<<<<< HEAD
                         <filter icon="terp-stock" string="Internal Locations" domain="[('location_id.usage', '=', 'internal')]" help="Internal Locations" default="1" />
                         <filter icon="terp-stock" string="Customer Locations" domain="[('location_id.usage', '=', 'customer')]" help="Customer Locations" />
                         <filter icon="terp-stock" string="Supplier Locations" domain="[('location_id.usage', '=', 'supplier')]" help="Supplier Locations" />
-                        
-=======
-                        <filter icon="terp-stock" name="in_location" string="Internal" domain="[('location_id.usage', '=', 'internal')]" help="Internal Locations" />
-                        <filter icon="terp-stock" string="Customer" domain="[('location_id.usage', '=', 'customer')]" help="Customer Locations" />
-                        <filter icon="terp-stock" string="Supplier" domain="[('location_id.usage', '=', 'supplier')]" help="Supplier Locations" />
->>>>>>> 5e9e4eaa
                         <separator orientation="vertical"/>
                         <field name="location_id" select="1"/>
                         <field name="product_id" select="1" default="1"/>
@@ -79,13 +72,8 @@
             <field name="type">ir.actions.act_window</field>
             <field name="res_model">stock.report.prodlots</field>
             <field name="view_type">form</field>
-<<<<<<< HEAD
             <field name="view_mode">tree,form</field>
             <field name="context">{'full':'1'}</field>
-=======
-            <field name="view_mode">tree,graph</field>
-            <field name="context">{'full':'1',"search_default_in_location":1}</field>
->>>>>>> 5e9e4eaa
             <field name="search_view_id" ref="view_stock_report_prodlots_filter" />
         </record>
         <record id="stock_report_tracklots_tree" model="ir.ui.view">
