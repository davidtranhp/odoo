--- conflicted
+++ resolved
@@ -237,11 +237,7 @@
 
     @http.route('/forum/<model("forum.forum"):forum>/question/<model("forum.post"):question>/reopen', type='http', auth="user", methods=['POST'], website=True)
     def question_reopen(self, forum, question, **kwarg):
-<<<<<<< HEAD
-        question.state = 'active'
-=======
-        request.registry['forum.post'].reopen(request.cr, request.uid, [question.id], context=request.context)
->>>>>>> 491372e8
+        question.reopen()
         return werkzeug.utils.redirect("/forum/%s/question/%s" % (slug(forum), slug(question)))
 
     @http.route('/forum/<model("forum.forum"):forum>/question/<model("forum.post"):question>/delete', type='http', auth="user", methods=['POST'], website=True)
