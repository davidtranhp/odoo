# Translation of Odoo Server.
# This file contains the translation of the following modules:
# * website_forum
# 
# Translators:
# thanh nguyen <thanhnguyen.icsc@gmail.com>, 2018
# sao sang <saosangmo@yahoo.com>, 2018
# Martin Trigaux, 2018
# fanha99 <fanha99@hotmail.com>, 2018
# son dang <son.dang@doda100.com>, 2018
# Minh Nguyen <ndminh210994@gmail.com>, 2018
# khoibv Mr <kendev2009@gmail.com>, 2018
# Duy BQ <duybq86@gmail.com>, 2018
# 
msgid ""
msgstr ""
"Project-Id-Version: Odoo Server 12.0\n"
"Report-Msgid-Bugs-To: \n"
"POT-Creation-Date: 2018-10-02 10:06+0000\n"
"PO-Revision-Date: 2018-08-24 09:34+0000\n"
"Last-Translator: Duy BQ <duybq86@gmail.com>, 2018\n"
"Language-Team: Vietnamese (https://www.transifex.com/odoo/teams/41243/vi/)\n"
"MIME-Version: 1.0\n"
"Content-Type: text/plain; charset=UTF-8\n"
"Content-Transfer-Encoding: \n"
"Language: vi\n"
"Plural-Forms: nplurals=1; plural=0;\n"

#. module: website_forum
#. openerp-web
#: code:addons/website_forum/static/src/js/website_forum.js:24
#, python-format
<<<<<<< HEAD
msgid " karma is required to perform this action. You can earn karma by having your answers upvoted by the community."
msgstr " karma là bắt buộc để thực hiện hành động này. Bạn có thể kiếm thêm karma bằng cách tăng cường chất lượng các câu trả lời của bạn để được cộng đồng bình chọn nhiều hơn."
=======
msgid ""
" karma is required to perform this action. You can earn karma by having your"
" answers upvoted by the community."
msgstr "Câu trả lời của bạn"
>>>>>>> de76e5e0

#. module: website_forum
#: model:mail.template,subject:website_forum.validation_email
msgid "${object.company_id.name} Forums validation"
msgstr "Thẩm định vào Diễn đàn ${object.company_id.name}"

#. module: website_forum
#: model_terms:ir.ui.view,arch_db:website_forum.tag
msgid "&amp;nbsp;&amp;nbsp;<i class=\"fa fa-times\" title=\"Close\" role=\"img\" aria-label=\"Close\"/>&amp;nbsp;&amp;nbsp;"
msgstr ""

#. module: website_forum
#: model_terms:ir.ui.view,arch_db:website_forum.header
msgid "&amp;times;"
msgstr ""

#. module: website_forum
#: model_terms:forum.forum,faq:website_forum.forum_help
msgid "(The above section was adapted from Stackoverflow’s FAQ.)"
msgstr "(Đoạn bên trên được lấy từ FAQ của Stackoverflow.)"

#. module: website_forum
#: model_terms:ir.ui.view,arch_db:website_forum.view_forum_forum_form
msgid "(Un)archiving a forum automatically (un)archives its posts. Do you want to proceed?"
msgstr "Thôi lưu trữ/Lưu trữ một diễn đàn sẽ tự động Thôi lưu trữ/Lưu trữ các bài viết trong nó. Bạn có muốn tiếp tục?"

#. module: website_forum
#: model_terms:ir.ui.view,arch_db:website_forum.view_forum_post_form
msgid "(Un)archiving a post automatically (un)archives its answers. Do you want to proceed?"
msgstr "Thôi lưu trữ/Lưu trữ một bài viết sẽ tự động Thôi lưu trữ/Lưu trữ các phản hồi trong đó. Bạn có muốn tiếp tục?"

#. module: website_forum
#: model_terms:ir.ui.view,arch_db:website_forum.view_forum_forum_form
msgid "(votes - 1) **"
msgstr ""

#. module: website_forum
#: model_terms:ir.ui.view,arch_db:website_forum.view_forum_forum_form
msgid "/ (days + 2) **"
msgstr ""

#. module: website_forum
#. openerp-web
#: code:addons/website_forum/static/src/xml/website_forum_share_templates.xml:29
#, python-format
msgid "45% of questions shared"
msgstr "45% các câu hỏi được chia sẻ"

#. module: website_forum
#. openerp-web
#: code:addons/website_forum/static/src/xml/website_forum_share_templates.xml:30
#, python-format
msgid "65% more chance to get an\n"
"        answer"
msgstr "trên 65% cơ hội nhận được\n"
"        câu trả lời"

#. module: website_forum
#: model_terms:ir.ui.view,arch_db:website_forum.display_post_question_block
#: model_terms:ir.ui.view,arch_db:website_forum.post_description_full
msgid "<b> [Closed]</b>"
msgstr "<b> [Đóng]</b>"

#. module: website_forum
#: model_terms:ir.ui.view,arch_db:website_forum.display_post_question_block
#: model_terms:ir.ui.view,arch_db:website_forum.post_description_full
msgid "<b> [Deleted]</b>"
msgstr "<b> [Bị Xoá]</b>"

#. module: website_forum
#: model_terms:ir.ui.view,arch_db:website_forum.display_post_question_block
#: model_terms:ir.ui.view,arch_db:website_forum.moderation_display_post_answer
#: model_terms:ir.ui.view,arch_db:website_forum.post_description_full
msgid "<b> [Offensive]</b>"
msgstr "<b> [Có tính công kích]</b>"

#. module: website_forum
#: model_terms:ir.ui.view,arch_db:website_forum.users
msgid "<b> badges:</b>"
msgstr "<b> huy chương:</b>"

#. module: website_forum
#: model_terms:forum.forum,faq:website_forum.forum_help
msgid "<b>Answers should not add or expand questions</b>. Instead\n"
"    either edit the question or add a comment."
msgstr "<b>Các câu trả lời không được bổ sung hay mở rộng thêm câu hỏi</b>. Thay vì thế\n"
"    hãy sửa lại câu hỏi hoặc thêm một bình luận."

#. module: website_forum
#: model_terms:forum.forum,faq:website_forum.forum_help
msgid "<b>Answers should not add or expand questions</b>. Instead either edit the question or add a question comment."
msgstr "<b>Câu trả lời không nên thêm hay mở rộng câu hỏi</b>. Thay vì thế, hãy sửa câu hỏi hoặc thêm một bình luận câu hỏi."

#. module: website_forum
#: model_terms:forum.forum,faq:website_forum.forum_help
msgid "<b>Answers should not comment other answers</b>. Instead\n"
"    add a comment on the other answers."
msgstr "<b>Câu trả lời không nên đưa vào phần bình luận của câu trả lời khác</b>. Thay vì thế, thêm một bình luận vào câu trả lời khác."

#. module: website_forum
#: model_terms:forum.forum,faq:website_forum.forum_help
msgid "<b>Answers should not comment other answers</b>. Instead add a comment on the other answers."
msgstr "<b>Câu trả lời không nên đưa vào phần bình luận của câu trả lời khác</b>. Thay vì thế, thêm một bình luận vào câu trả lời khác."

#. module: website_forum
#: model_terms:forum.forum,faq:website_forum.forum_help
msgid "<b>Answers should not start debates</b>\n"
"    This community Q&amp;A is not a discussion group. Please avoid holding debates in\n"
"    your answers as they tend to dilute the essence of questions and answers. For\n"
"    brief discussions please use commenting facility."
msgstr "<b>Các câu trả lời không nên khởi động một cuộc tranh cãi</b>\n"
"    Chuyên mục Hỏi & Đáp này không phải là một nhóm tranh luận. Hãy tránh việc duy trì\n"
"    cuộc tranh luận trong các câu trả lời nếu chúng có xu hướng làm loãng các câu hỏi và\n"
"    câu trả lời. Đối với các thảo luận ngắn, hãy sử dụng tính năng bình luận."

#. module: website_forum
#: model_terms:forum.forum,faq:website_forum.forum_help
msgid "<b>Answers shouldn't just point to other Questions</b>. Instead add a question comment indication \"Possible duplicate of...\". However, it's ok to include links to other questions or answers providing relevant additional information."
msgstr "<b>Câu trả lời không được trỏ đến một Câu hỏi khác</b>. Thay vào đỏ, hãy đưa nội dung vào phần bình luận với chỉ báo \"Có thể trùng lặp với...\" nếu câu hỏi mang tính trùng lặp với một câu hỏi khác. Tuy nhiên, bạn có thể đưa link và câu hỏi khác hoặc câu trả lời cung cấp các thông tin bổ sung liên quan."

#. module: website_forum
#: model_terms:forum.forum,faq:website_forum.forum_help
msgid "<b>Answers shouldn't just point to other questions</b>.\n"
"    Instead add a comment indicating <i>\"Possible duplicate\n"
"    of...\"</i>. However, it's fine to include links to other\n"
"    questions or answers providing relevant additional\n"
"    information."
msgstr "<b>Câu trả lời không được trỏ đến một Câu hỏi khác</b>. Thay vào đỏ, hãy đưa nội dung vào phần bình luận với chỉ báo \"Có thể trùng lặp với...\" nếu câu hỏi mang tính trùng lặp với một câu hỏi khác. Tuy nhiên, bạn có thể đưa link và câu hỏi khác hoặc câu trả lời cung cấp các thông tin bổ sung liên quan."

#. module: website_forum
#: model_terms:forum.forum,faq:website_forum.forum_help
msgid "<b>Answers shouldn't just provide a\n"
"    link a solution</b>. Instead provide the solution\n"
"    description text in your answer, even if it's just a\n"
"    copy/paste. Links are welcome, but should be complementary to\n"
"    answer, referring sources or additional reading."
msgstr "<b>Câu trả lời không nên chỉ cung cấp link đến giải pháp ở một trang khác</b>. Thay vì thế, hay mô tả giải pháp cụ thể trong câu trả lời của bạn, thậm chí là copy/paste. Các link vẫn được chào đón nhưng không nên thay thế cho câu trả lời để dẫn chiếu đến nguồn khác hay phải đọc bổ sung ở chỗ khác."

#. module: website_forum
#: model_terms:forum.forum,faq:website_forum.forum_help
msgid "<b>Answers shouldn't just provide a link a solution</b>. Instead provide the solution description text in your answer, even if it's just a copy/paste. Links are welcome, but should be complementary to answer, referring sources or additional reading."
msgstr "<b>Câu trả lời không nên chỉ cung cấp link đến giải pháp ở một trang khác</b>. Thay vì thế, hay mô tả giải pháp cụ thể trong câu trả lời của bạn, thậm chí là copy/paste. Các link vẫn được chào đón nhưng không nên thay thế cho câu trả lời để dẫn chiếu đến nguồn khác hay phải đọc bổ sung ở chỗ khác."

#. module: website_forum
#: model_terms:forum.forum,faq:website_forum.forum_help
msgid "<b>Before you ask - please make sure to search for a similar question.</b> You can\n"
"    search questions by their title or tags.  It’s also OK to\n"
"    answer your own question."
msgstr "<b>Trước khi hỏi - vui lòng chắc chắn rằng bạn đã tìm xem đã có câu hỏi tương tự được đăng chưa.</b>\n"
"    Bạn có thể tìm các câu hỏi theo tiêu đề hoặc tag. Đôi khi, bạn cũng có thể trả lời câu hỏi của chính\n"
"    mình."

#. module: website_forum
#: model_terms:ir.ui.view,arch_db:website_forum.user_badges
msgid "<b>No badge yet!</b><br/>"
msgstr "<b>Vẫn chưa có huy chương!</b><br/>"

#. module: website_forum
#: model_terms:ir.ui.view,arch_db:website_forum.user_votes
msgid "<b>No vote given by you yet!</b>"
msgstr "<b>Bạn chưa bầu chọn cho ai cả!</b>"

#. module: website_forum
#: model_terms:forum.forum,faq:website_forum.forum_help
msgid "<b>Please avoid asking questions that are too subjective\n"
"    and argumentative</b> or not relevant to this community."
msgstr "<b>Hãy tránh đặt các câu hỏi mà quá chủ quan và có thể gây\n"
"    tranh cãi</b> hoặc không liên quan đến cộng đồng này."

#. module: website_forum
#: model_terms:ir.ui.view,arch_db:website_forum.post_answer
msgid "<b>Please try to give a substantial answer.</b> If you wanted to comment on the question or answer, just\n"
"        <b>use the commenting tool.</b> Please remember that you can always <b>revise your answers</b>\n"
"        - no need to answer the same question twice. Also, please <b>don't forget to vote</b>\n"
"        - it really helps to select the best questions and answers!"
msgstr "<b>Vui lòng đưa câu trả lời thực tế, có giá trị, mang tính giải pháp.</b> Nếu bạn chỉ định bình luận vào một câu hỏi hay câu trả lời, hãy\n"
"        <b>sử dụng công cụ bình luận.</b> Hãy nhớ rằng, bạn luôn có thể <b>sửa đổi các câu trả lời của bạn</b>\n"
"        - không cần thiết phải trả lời 2 lần cho cùng một câu hỏi. Cũng <b>đừng quên bình chọn</b>\n"
"        - điều đó sẽ thực sự giúp ích cho việc lựa chọn ra câu hỏi và câu trả lời tốt nhất!"

#. module: website_forum
#: model_terms:ir.ui.view,arch_db:website_forum.new_discussion
msgid "<b>Share</b> Something Awesome."
msgstr "<b>Chia sẻ</b> Điều gì đó Tuyệt vời."

#. module: website_forum
#: model_terms:ir.ui.view,arch_db:website_forum.moderation_display_post_answer
msgid "<b>[Answer]</b>"
msgstr "<b>[Trả lời]</b>"

#. module: website_forum
#: model_terms:ir.ui.view,arch_db:website_forum.header
msgid "<i class=\"fa fa-arrow-right\"/> Back to"
msgstr "<i class=\"fa fa-arrow-right\"/> Quay về"

#. module: website_forum
#: model_terms:ir.ui.view,arch_db:website_forum.header
msgid "<i class=\"fa fa-arrow-right\"/> Read Guidelines"
msgstr "<i class=\"fa fa-arrow-right\"/> Đọc Hướng dẫn"

#. module: website_forum
#: model_terms:ir.ui.view,arch_db:website_forum.user_detail_full
msgid "<i class=\"fa fa-arrow-right\"/>Edit Your Profile"
msgstr "<i class=\"fa fa-arrow-right\"/>Sửa Hồ sơ của bạn"

#. module: website_forum
#: model_terms:ir.ui.view,arch_db:website_forum.badge
msgid "<i class=\"text-muted\"> awarded users</i>"
msgstr "<i class=\"text-muted\"> thành viên được trao thưởng</i>"

#. module: website_forum
#: model_terms:ir.ui.view,arch_db:website_forum.user_badges
msgid "<i class=\"text-muted\">awarded users</i>"
msgstr "<i class=\"text-muted\">thành viên được trao thưởng</i>"

#. module: website_forum
#: model_terms:ir.ui.view,arch_db:website_forum.moderation_display_post_answer
msgid "<small class=\"text-muted\">\n"
"                    Flagged\n"
"                </small>"
msgstr "<small class=\"text-muted\">\n"
"                    Bị gắn cờ\n"
"                </small>"

#. module: website_forum
#: model_terms:ir.ui.view,arch_db:website_forum.user_detail_full
msgid "<small class=\"text-muted\">profile</small>"
msgstr "<small class=\"text-muted\">hồ sơ</small>"

#. module: website_forum
#: model_terms:ir.ui.view,arch_db:website_forum.header
msgid "<span class=\"sr-only\">Select Post</span>"
msgstr "<span class=\"sr-only\">Chọn Bài</span>"

#. module: website_forum
#: model_terms:ir.ui.view,arch_db:website_forum.post_description_full
msgid "<span class=\"text-muted\">(only one answer per question is allowed)</span>"
msgstr "<span class=\"text-muted\">(chỉ cho phép một câu trả lời duy nhất cho mỗi câu hỏi)</span>"

#. module: website_forum
#: model_terms:ir.ui.view,arch_db:website_forum.user_detail_full
msgid "<span class=\"text-muted\">bio</span>"
msgstr "<span class=\"text-muted\">tiểu sử</span>"

#. module: website_forum
#: model_terms:ir.ui.view,arch_db:website_forum.close_post
msgid "<span class=\"text-muted\">or</span>"
msgstr "<span class=\"text-muted\">hoặc</span>"

#. module: website_forum
#: model_terms:ir.ui.view,arch_db:website_forum.user_detail_full
msgid "<span class=\"text-muted\">stats</span>"
msgstr "<span class=\"text-muted\">thống kê</span>"

#. module: website_forum
#: model_terms:ir.ui.view,arch_db:website_forum.post_description_full
msgid "<span> on </span>"
msgstr "<span> vào </span>"

#. module: website_forum
#: model_terms:ir.ui.view,arch_db:website_forum.display_post_question_block
msgid "<span> • </span>\n"
"                Flagged"
msgstr "<span> • </span>\n"
"                Bị gắn cờ"

#. module: website_forum
#: model_terms:ir.ui.view,arch_db:website_forum.display_post_question_block
#: model_terms:ir.ui.view,arch_db:website_forum.post_description_full
msgid "<span>By </span>"
msgstr "<span>Bởi </span>"

#. module: website_forum
#: model:mail.template,body_html:website_forum.validation_email
msgid "<table border=\"0\" cellpadding=\"0\" cellspacing=\"0\" style=\"padding-top: 16px; background-color: #F1F1F1; color: #454748; width: 100%; border-collapse:separate;\"><tr><td align=\"center\">\n"
"<table border=\"0\" cellpadding=\"0\" cellspacing=\"0\" width=\"590\" style=\"padding: 16px; background-color: white; color: #454748; border-collapse:separate;\">\n"
"<tbody>\n"
"    <!-- HEADER -->\n"
"    <tr>\n"
"        <td align=\"center\" style=\"min-width: 590px;\">\n"
"            <table border=\"0\" cellpadding=\"0\" cellspacing=\"0\" width=\"590\" style=\"min-width: 590px; background-color: white; padding: 0px 8px 0px 8px; border-collapse:separate;\">\n"
"                <tr>\n"
"                    <td valign=\"middle\">\n"
"                        <span style=\"font-size: 10px;\">Your Forum</span><br/>\n"
"                        <span style=\"font-size: 20px; font-weight: bold;\">\n"
"                            ${object.company_id.name} Forum validation\n"
"                        </span>\n"
"                    </td>\n"
"                    <td valign=\"middle\" align=\"right\">\n"
"                        <img src=\"/logo.png?company=${user.company_id.id}\" style=\"padding: 0px; margin: 0px; height: auto; width: 80px;\" alt=\"${user.company_id.name}\"/>\n"
"                    </td>\n"
"                </tr>\n"
"                <tr>\n"
"                    <td colspan=\"2\" style=\"text-align:center;\">\n"
"                        <hr width=\"100%\" style=\"background-color:rgb(204,204,204);border:medium none;clear:both;display:block;font-size:0px;min-height:1px;line-height:0; margin:16px 0px 16px 0px;\"/>\n"
"                    </td>\n"
"                </tr>\n"
"            </table>\n"
"        </td>\n"
"    </tr>\n"
"    <!-- CONTENT -->\n"
"    <tr>\n"
"        <td align=\"center\" style=\"min-width: 590px;\">\n"
"            <table border=\"0\" cellpadding=\"0\" cellspacing=\"0\" width=\"590\" style=\"min-width: 590px; background-color: white; padding: 0px 8px 0px 8px; border-collapse:separate;\">\n"
"                <tr>\n"
"                    <td valign=\"top\" style=\"font-size: 13px;\">\n"
"                        <p style=\"margin: 0px; padding: 0px; font-size: 13px;\">\n"
"                            Hello ${object.name},<br/><br/>\n"
"                            You have been invited to validate your email in order to get access to \"${object.company_id.name}\" Q/A Forums.\n"
"                            To validate your email, please click on the following link:\n"
"                            <div style=\"margin: 16px 0px 16px 0px;\">\n"
"                                <a href=\"${ctx.get('token_url')}\" style=\"background-color: #875A7B; padding: 8px 16px 8px 16px; text-decoration: none; color: #fff; border-radius: 5px; font-size:13px;\">\n"
"                                    Validate my account\n"
"                                </a>\n"
"                            </div>\n"
"                            Thanks for your participation!\n"
"                        </p>\n"
"                    </td>\n"
"                </tr>\n"
"                <tr>\n"
"                    <td style=\"text-align:center;\">\n"
"                        <hr width=\"100%\" style=\"background-color:rgb(204,204,204);border:medium none;clear:both;display:block;font-size:0px;min-height:1px;line-height:0; margin: 16px 0px 16px 0px;\"/>\n"
"                    </td>\n"
"                </tr>\n"
"            </table>\n"
"        </td>\n"
"    </tr>\n"
"    <!-- FOOTER -->\n"
"    <tr>\n"
"        <td align=\"center\" style=\"min-width: 590px;\">\n"
"            <table border=\"0\" cellpadding=\"0\" cellspacing=\"0\" width=\"590\" style=\" font-family: 'Verdana Regular'; color: #454748; min-width: 590px; background-color: white; font-size: 11px; padding: 0px 8px 0px 8px; border-collapse:separate;\">\n"
"                <tr>\n"
"                    <td valign=\"middle\" align=\"left\">\n"
"                         ${user.company_id.name}\n"
"                    </td>\n"
"                    <td valign=\"middle\" align=\"right\" style=\"opacity: 0.7;\">\n"
"                        ${user.company_id.phone}\n"
"                        % if user.company_id.email:\n"
"                            | <a href=\"'mailto:%s' % ${user.company_id.email}\" style=\"text-decoration:none; color: #454748;\">\n"
"                                ${user.company_id.email}\n"
"                            </a>\n"
"                        % endif\n"
"                        % if user.company_id.website:\n"
"                            | <a href=\"${user.company_id.website}\" style=\"text-decoration:none; color: #454748;\">\n"
"                                ${user.company_id.website}\n"
"                            </a>\n"
"                        % endif\n"
"                    </td>\n"
"                </tr>\n"
"            </table>\n"
"        </td>\n"
"    </tr>\n"
"</tbody>\n"
"</table>\n"
"</td></tr>\n"
"<!-- POWERED BY -->\n"
"<tr><td align=\"center\" style=\"min-width: 590px;\">\n"
"    <table border=\"0\" cellpadding=\"0\" cellspacing=\"0\" width=\"590\" style=\"min-width: 590px; background-color: #F1F1F1; color: #454748; padding: 8px; border-collapse:separate;\">\n"
"        <tr><td style=\"text-align: center; font-size: 13px;\">\n"
"            Powered by <a target=\"_blank\" href=\"https://www.odoo.com?utm_source=db&amp;utm_medium=forum\" style=\"color: #875A7B;\">Odoo</a>\n"
"        </td></tr>\n"
"    </table>\n"
"</td></tr>\n"
"</table>\n"
"            "
msgstr ""

#. module: website_forum
#: model_terms:ir.ui.view,arch_db:website_forum.forum_post_template_new_answer
msgid "A new answer on"
msgstr "Một trả lời mới ở"

#. module: website_forum
#: model_terms:ir.ui.view,arch_db:website_forum.forum_post_template_new_question
#: model_terms:ir.ui.view,arch_db:website_forum.forum_post_template_validation
msgid "A new question"
msgstr "Một câu hỏi mới"

#. module: website_forum
#: model_terms:ir.ui.view,arch_db:website_forum.tag
msgid "A tag is a label that categorizes your question with other,\n"
"            similar questions. Using the right tags makes it easier for\n"
"            others to find and answer your question. (Hover the mouse to follow/unfollow tag(s))"
msgstr "Tag là một nhãn để phân loại câu hỏi của bạn với các câu hỏi\n"
"            tương tự khác. Sử dụng tag đúng cách sẽ làm cho người khác\n"
"            dễ dàng tìm thấy nội dung và câu trả lời của bạn hơn. (Đưa chuột qua để theo dõi/ngừng theo dõi tag)"

#. module: website_forum
#: model_terms:ir.ui.view,arch_db:website_forum.header
msgid "About This Community"
msgstr "Về Cộng đồng này"

#. module: website_forum
#: model_terms:ir.ui.view,arch_db:website_forum.post_description_full
msgid "Accept <i class=\"fa fa-check\"/>"
msgstr "Chấp thuận <i class=\"fa fa-check\"/>"

#. module: website_forum
#: model:ir.model.fields,field_description:website_forum.field_forum_forum__karma_answer_accept_own
msgid "Accept an answer on own questions"
msgstr "Chấp thuận một câu trả lời ở câu hỏi của chính mình"

#. module: website_forum
#: model:ir.model.fields,field_description:website_forum.field_forum_forum__karma_answer_accept_all
msgid "Accept an answer to all questions"
msgstr "Chấp thuận một câu trả lời cho tất cả câu hỏi"

#. module: website_forum
#: model_terms:ir.ui.view,arch_db:website_forum.view_forum_post_search
msgid "Accepted Answer"
msgstr "Trả lời được Chấp thuận"

#. module: website_forum
#: model:ir.model.fields,field_description:website_forum.field_forum_forum__karma_gen_answer_accept
msgid "Accepting an answer"
msgstr "Chấp thuận một câu trả lời"

#. module: website_forum
#: model:ir.model.fields,field_description:website_forum.field_forum_forum__message_needaction
#: model:ir.model.fields,field_description:website_forum.field_forum_post__message_needaction
#: model:ir.model.fields,field_description:website_forum.field_forum_tag__message_needaction
msgid "Action Needed"
msgstr "Cần có Hành động"

#. module: website_forum
#: selection:forum.post,state:0
#: model:ir.model.fields,field_description:website_forum.field_forum_forum__active
#: model:ir.model.fields,field_description:website_forum.field_forum_post__active
msgid "Active"
msgstr "Hiệu lực"

#. module: website_forum
#: model_terms:ir.ui.view,arch_db:website_forum.user_detail_full
msgid "Activity"
msgstr "Hoạt động"

#. module: website_forum
#: model_terms:ir.ui.view,arch_db:website_forum.post_answer
msgid "Add a Comment"
msgstr "Thêm Bình luận"

#. module: website_forum
#. openerp-web
#: code:addons/website_forum/static/src/js/website_forum.editor.js:45
#, python-format
msgid "Add to menu"
msgstr "Thêm vào trình đơn"

#. module: website_forum
#: model:ir.model.fields,help:website_forum.field_forum_forum__allow_share
msgid "After posting the user will be proposed to share its question or answer on social networks, enabling social network propagation of the forum content."
msgstr "Sau khi đăng bài, người dùng sẽ được đề nghị chia share câu hỏi hoặc câu trả lời của họ lên các mạng xã hội. Enabling social network propagation of the forum content."

#. module: website_forum
#: code:addons/website_forum/controllers/main.py:203
#: model_terms:ir.ui.view,arch_db:website_forum.forum_index
#, python-format
msgid "All"
msgstr "Tất cả"

#. module: website_forum
#: model:ir.model.fields,field_description:website_forum.field_forum_forum__allow_bump
msgid "Allow Bump"
msgstr "Cho phép Đẩy lên"

#. module: website_forum
#: model_terms:ir.ui.view,arch_db:website_forum.display_post_question_block
msgid "Answer"
msgstr "Trả lời"

#. module: website_forum
#: code:addons/website_forum/models/forum.py:521
#: model:mail.message.subtype,description:website_forum.mt_answer_edit
#: model:mail.message.subtype,name:website_forum.mt_answer_edit
#, python-format
msgid "Answer Edited"
msgstr "Trả lời được Sửa"

#. module: website_forum
#: model:ir.model.fields,field_description:website_forum.field_forum_forum__karma_gen_answer_accepted
msgid "Answer accepted"
msgstr "Câu trả lời được chấp thuận"

#. module: website_forum
#: model:gamification.badge,description:website_forum.badge_a_6
msgid "Answer accepted with 15 or more votes"
msgstr "Trả lời được chấp thuận với 15 hoặc nhiều hơn bầu chọn"

#. module: website_forum
#: model:ir.model.fields,field_description:website_forum.field_forum_forum__karma_gen_answer_downvote
msgid "Answer downvoted"
msgstr "Trả lời bị downvoted"

#. module: website_forum
#: model:ir.model.fields,field_description:website_forum.field_forum_forum__karma_gen_answer_flagged
msgid "Answer flagged"
msgstr "Trả lời bị gắn cờ"

#. module: website_forum
#: model:ir.model.fields,field_description:website_forum.field_forum_forum__karma_answer
msgid "Answer questions"
msgstr "Trả lời các câu hỏi"

#. module: website_forum
#: model:ir.model.fields,field_description:website_forum.field_forum_forum__karma_gen_answer_upvote
msgid "Answer upvoted"
<<<<<<< HEAD
msgstr "Trả lời được bầu chọn"
=======
msgstr "Trả lời được bình chọn"
>>>>>>> de76e5e0

#. module: website_forum
#: model:gamification.badge,description:website_forum.badge_a_4
msgid "Answer voted up 15 times"
msgstr "Trả lời được bầu chọn 15 lần"

#. module: website_forum
#: model:gamification.badge,description:website_forum.badge_a_2
msgid "Answer voted up 4 times"
msgstr "Trả lời được bầu chọn 4 lần"

#. module: website_forum
#: model:gamification.badge,description:website_forum.badge_a_3
msgid "Answer voted up 6 times"
msgstr "Trả lời được bầu chọn 6 lần"

#. module: website_forum
#: model:gamification.badge,description:website_forum.badge_a_5
msgid "Answer was accepted with 3 or more votes"
msgstr "Trả lời được chấp thuận với 3 bầu chọn hoặc nhiều hơn"

#. module: website_forum
#: selection:forum.forum,default_order:0
msgid "Answered"
msgstr "Đã trả lời"

#. module: website_forum
#: model_terms:ir.ui.view,arch_db:website_forum.view_forum_post_search
msgid "Answered Questions"
msgstr "Câu hỏi được Trả lời"

#. module: website_forum
#: model_terms:ir.ui.view,arch_db:website_forum.view_forum_post_form
msgid "Answered by"
msgstr "Trả lời bởi"

#. module: website_forum
#: model:gamification.badge,description:website_forum.badge_a_8
msgid "Answered own question with at least 4 up votes"
msgstr "Trả lời câu hỏi của chihs mình với ít nhất 4 bầu chọn lên"

#. module: website_forum
#: model:ir.model.fields,field_description:website_forum.field_forum_post__child_ids
#: model_terms:ir.ui.view,arch_db:website_forum.display_post_question_block
#: model_terms:ir.ui.view,arch_db:website_forum.user_detail_full
#: model_terms:ir.ui.view,arch_db:website_forum.view_forum_post_form
#: model_terms:ir.ui.view,arch_db:website_forum.view_forum_post_search
msgid "Answers"
msgstr "Trả lời"

#. module: website_forum
#: model:ir.model.fields,field_description:website_forum.field_gamification_challenge__category
msgid "Appears in"
msgstr "Xuất hiện trong"

#. module: website_forum
#: model_terms:ir.ui.view,arch_db:website_forum.forum_view_search
#: model_terms:ir.ui.view,arch_db:website_forum.view_forum_post_search
msgid "Archived"
msgstr "Đã lưu"

#. module: website_forum
#: selection:forum.post,post_type:0
msgid "Article"
msgstr "Bài viết"

#. module: website_forum
#: model_terms:ir.ui.view,arch_db:website_forum.new_question
msgid "Ask Your Question"
msgstr "Đặt Câu hỏi của bạn"

#. module: website_forum
#: model_terms:ir.ui.view,arch_db:website_forum.header
msgid "Ask a Question"
msgstr "Đặt một Câu hỏi"

#. module: website_forum
#: model:ir.model.fields,field_description:website_forum.field_forum_forum__karma_ask
msgid "Ask questions"
msgstr "Hỏi các Câu hỏi"

#. module: website_forum
#: model:ir.model.fields,field_description:website_forum.field_forum_forum__karma_post
msgid "Ask questions without validation"
msgstr "Hỏi các Câu hỏi mà không cần thẩm định"

#. module: website_forum
#. openerp-web
#: code:addons/website_forum/static/src/js/website_tour_forum.js:29
#, python-format
msgid "Ask the question in this forum by clicking on the button."
msgstr "Hỏi câu hỏi trong diễn đàn này bằng cách bấm vào nút."

#. module: website_forum
#: model:gamification.badge,description:website_forum.badge_26
msgid "Asked a question and accepted an answer"
msgstr "Đã đặt một câu hỏi và chấp thuận một trả lời"

#. module: website_forum
#: model:gamification.badge,description:website_forum.badge_q_1
msgid "Asked a question with at least 150 views"
<<<<<<< HEAD
msgstr "Đã đặt một câu hỏi có ít nhất 150 lượt xem"
=======
msgstr "Đặt câu hỏi với ít nhất 150 lượt xem"
>>>>>>> de76e5e0

#. module: website_forum
#: model:gamification.badge,description:website_forum.badge_q_2
msgid "Asked a question with at least 250 views"
<<<<<<< HEAD
msgstr "Đã đặt một câu hỏi có ít nhất 250 lượt xem"
=======
msgstr "Đặt câu hỏi với ít nhất 250 lượt xem"
>>>>>>> de76e5e0

#. module: website_forum
#: model:gamification.badge,description:website_forum.badge_q_3
msgid "Asked a question with at least 500 views"
<<<<<<< HEAD
msgstr "Đã đặt một câu hỏi có ít nhất 500 lượt xem"
=======
msgstr "Đặt câu hỏi với ít nhất 500 lượt xem"
>>>>>>> de76e5e0

#. module: website_forum
#: model:gamification.badge,description:website_forum.badge_q_7
msgid "Asked first question with at least one up vote"
msgstr "Đã hỏi câu hỏi đầu tiên có ít nhất một bầu chọn lên"

#. module: website_forum
#: model:ir.model.fields,field_description:website_forum.field_forum_post__create_date
msgid "Asked on"
msgstr "Đã hỏi vào"

#. module: website_forum
#: model_terms:ir.ui.view,arch_db:website_forum.header
msgid "Asked:"
msgstr "Đã hỏi:"

#. module: website_forum
#: model:ir.model.fields,field_description:website_forum.field_forum_forum__karma_gen_question_new
msgid "Asking a question"
msgstr "Đặt một câu hỏi"

#. module: website_forum
#: model:ir.model.fields,field_description:website_forum.field_forum_forum__message_attachment_count
#: model:ir.model.fields,field_description:website_forum.field_forum_post__message_attachment_count
#: model:ir.model.fields,field_description:website_forum.field_forum_tag__message_attachment_count
msgid "Attachment Count"
msgstr "Số đính kèm"

#. module: website_forum
#: model_terms:ir.ui.view,arch_db:website_forum.view_forum_post_search
msgid "Author"
msgstr "Tác giả"

#. module: website_forum
#: model:gamification.badge,name:website_forum.badge_p_1
msgid "Autobiographer"
msgstr "Người viết tự truyện"

#. module: website_forum
#: model_terms:ir.ui.view,arch_db:website_forum.edit_profile
#: model_terms:ir.ui.view,arch_db:website_forum.forum_user_tooltip
#: model_terms:ir.ui.view,arch_db:website_forum.post_answers
#: model_terms:ir.ui.view,arch_db:website_forum.user_detail_full
#: model_terms:ir.ui.view,arch_db:website_forum.users
msgid "Avatar"
msgstr "Ảnh đại diện"

#. module: website_forum
#: model_terms:ir.ui.view,arch_db:website_forum.new_question
msgid "Avoid unnecessary introductions (Hi,... Please... Thanks...),"
msgstr "Tránh việc giới thiệu không cần thiết (xin chào,... Làm ơn... Cám ơn...),"

#. module: website_forum
#: code:addons/website_forum/controllers/main.py:343
#: code:addons/website_forum/controllers/main.py:345
#: code:addons/website_forum/controllers/main.py:414
#, python-format
msgid "Bad Request"
msgstr "Yêu cầu có vấn đề"

#. module: website_forum
#: model:ir.model.fields,field_description:website_forum.field_res_users__badge_ids
#: model_terms:ir.ui.view,arch_db:website_forum.badge
#: model_terms:ir.ui.view,arch_db:website_forum.header
#: model_terms:ir.ui.view,arch_db:website_forum.user_detail_full
msgid "Badges"
msgstr "Huy chương"

#. module: website_forum
#: model_terms:ir.ui.view,arch_db:website_forum.badge
msgid "Besides gaining reputation with your questions and answers,\n"
"            you receive badges for being especially helpful. Badges\n"
"            appear on your profile page, and your posts."
msgstr "Bên cạnh việc gia tăng uy tín bằng các câu hỏi và câu trả lời,\n"
"            bạn nhận được các huy chương vì sự giúp đỡ đặc biệt đối với cộng đồng.\n"
"            Các huy chương sẽ được xuất hiện ở trang hồ sơ cũng như bài viết của bạn."

#. module: website_forum
#: model_terms:ir.ui.view,arch_db:website_forum.edit_profile
msgid "Biography"
msgstr "Tiểu sử"

#. module: website_forum
#: model_terms:ir.ui.view,arch_db:website_forum.badge
#: model_terms:ir.ui.view,arch_db:website_forum.user_badges
msgid "Bronze badge"
msgstr "Huy chương đồng"

#. module: website_forum
#: model:ir.model.fields,field_description:website_forum.field_res_users__bronze_badge
msgid "Bronze badges count"
msgstr "Để huy chương đồng"

#. module: website_forum
#: model:ir.model.fields,field_description:website_forum.field_forum_post__bump_date
msgid "Bumped on"
msgstr "Được đẩy lên vào"

#. module: website_forum
#. openerp-web
#: code:addons/website_forum/static/src/xml/website_forum_share_templates.xml:34
#, python-format
msgid "By sharing you answer, you will get additional"
msgstr "Bằng việc chia sẻ câu trả lời của bạn, bạn sẽ nhận được thêm"

#. module: website_forum
#: model:ir.model.fields,field_description:website_forum.field_forum_post__can_accept
msgid "Can Accept"
msgstr "Có thể Chấp thuận"

#. module: website_forum
#: model:ir.model.fields,field_description:website_forum.field_forum_post__can_answer
msgid "Can Answer"
msgstr "Có thể Trả lời"

#. module: website_forum
#: model:ir.model.fields,field_description:website_forum.field_forum_post__can_ask
msgid "Can Ask"
msgstr "Có thể Hỏi"

#. module: website_forum
#: model:ir.model.fields,field_description:website_forum.field_forum_post__can_post
msgid "Can Automatically be Validated"
msgstr "Có thể được Thẩm định Tự động"

#. module: website_forum
#: model:ir.model.fields,field_description:website_forum.field_forum_post__can_close
msgid "Can Close"
msgstr "Có thể Đóng"

#. module: website_forum
#: model:ir.model.fields,field_description:website_forum.field_forum_post__can_comment
msgid "Can Comment"
msgstr "Có thể Bình luận"

#. module: website_forum
#: model:ir.model.fields,field_description:website_forum.field_forum_post__can_comment_convert
msgid "Can Convert to Comment"
msgstr "Có thể Chuyển đổi thành Bình luận"

#. module: website_forum
#: model:ir.model.fields,field_description:website_forum.field_forum_post__can_downvote
msgid "Can Downvote"
msgstr "Có thể Bầu chọn xuống"

#. module: website_forum
#: model:ir.model.fields,field_description:website_forum.field_forum_post__can_edit
msgid "Can Edit"
msgstr "Có thể Sửa"

#. module: website_forum
#: model:ir.model.fields,field_description:website_forum.field_forum_post__can_flag
msgid "Can Flag"
msgstr "Có thể gắn cờ"

#. module: website_forum
#: model:ir.model.fields,field_description:website_forum.field_forum_post__can_moderate
msgid "Can Moderate"
msgstr "Có thể Điều chỉnh"

#. module: website_forum
#: model:ir.model.fields,field_description:website_forum.field_forum_post__can_unlink
msgid "Can Unlink"
msgstr "Có thể Xoá"

#. module: website_forum
#: model:ir.model.fields,field_description:website_forum.field_forum_post__can_upvote
msgid "Can Upvote"
<<<<<<< HEAD
msgstr "Có thể Bầu chọn lên"
=======
msgstr "Có thể bình chọn"
>>>>>>> de76e5e0

#. module: website_forum
#: model:ir.model.fields,field_description:website_forum.field_forum_post__can_view
msgid "Can View"
<<<<<<< HEAD
msgstr "Có thể Xem"
=======
msgstr "Có thể xem"
>>>>>>> de76e5e0

#. module: website_forum
#: model:ir.model.fields,field_description:website_forum.field_forum_forum__karma_edit_retag
msgid "Change question tags"
msgstr "Đổi tag câu hỏi"

#. module: website_forum
#: model_terms:ir.ui.view,arch_db:website_forum.user_badges
msgid "Check available badges"
msgstr "Kiểm tra các huy chương khả dụng"

#. module: website_forum
#: model:ir.model.fields,help:website_forum.field_forum_forum__allow_bump
msgid "Check this box to display a popup for posts older than 10 days without any given answer. The popup will offer to share it on social networks. When shared, a question is bumped at the top of the forum."
msgstr "Đánh dấu kiểm hộp này để hiển hị một popup cho các bài viết mà quá 10 ngày chưa có trả lời. Popup sẽ cung cấp khả năng chia sẻ câu hỏi lên các mạng xã hội. Khi được chia sẻ, câu hỏi sẽ được kéo lên đỉnh (bumped up) của diễn đản."

#. module: website_forum
#: model:gamification.badge,name:website_forum.badge_p_4
#: model:gamification.challenge,name:website_forum.challenge_chief_commentator
msgid "Chief Commentator"
msgstr ""

#. module: website_forum
#: model_terms:ir.ui.view,arch_db:website_forum.edit_profile
msgid "City"
msgstr "Thành phố"

#. module: website_forum
#: model_terms:ir.ui.view,arch_db:website_forum.edit_profile
msgid "Clear"
msgstr "Làm sạch"

#. module: website_forum
#. openerp-web
#: code:addons/website_forum/static/src/js/website_tour_forum.js:24
#, python-format
msgid "Click <em>Continue</em> to create the forum."
msgstr "Bấm <em>Tiếp tục</em> để tạo diễn đàn."

#. module: website_forum
#. openerp-web
#: code:addons/website_forum/static/src/js/website_tour_forum.js:73
#, python-format
msgid "Click here to accept this answer."
msgstr "Bấm để chấp thuận câu trả lời này."

#. module: website_forum
#: model_terms:ir.ui.view,arch_db:website_forum.header
msgid "Click here to send a verification email allowing you to participate to the forum."
msgstr "Bấm vào đây để gửi một email thẩm định cho phép bạn tham gia vào Diễn đàn."

#. module: website_forum
#: model_terms:ir.ui.view,arch_db:website_forum.new_question
msgid "Click to get bad question samples"
msgstr "Bấm để xem ví dụ về tiêu đề câu hỏi tồi"

#. module: website_forum
#: model_terms:ir.ui.view,arch_db:website_forum.new_question
msgid "Click to get good question titles"
msgstr "Bấm để xem ví dụ về tiêu đề câu hỏi tốt"

#. module: website_forum
#. openerp-web
#: code:addons/website_forum/static/src/js/website_tour_forum.js:65
#, python-format
msgid "Click to post your answer."
<<<<<<< HEAD
msgstr "Bấm để đăng trả lời của bạn."
=======
msgstr "Bấm để đăng câu trả lời của bạn"
>>>>>>> de76e5e0

#. module: website_forum
#. openerp-web
#: code:addons/website_forum/static/src/js/website_tour_forum.js:51
#, python-format
msgid "Click to post your question."
msgstr "Bấm để đăng câu hỏi của bạn."

#. module: website_forum
#: selection:forum.post,state:0
#: model_terms:ir.ui.view,arch_db:website_forum.header
#: model_terms:ir.ui.view,arch_db:website_forum.post_description_full
msgid "Close"
msgstr "Đóng"

#. module: website_forum
#: model_terms:ir.ui.view,arch_db:website_forum.close_post
msgid "Close Post"
msgstr "Đóng Bài"

#. module: website_forum
#: model:ir.model.fields,field_description:website_forum.field_forum_forum__karma_close_all
msgid "Close all posts"
msgstr "Đóng tất cả các bài"

#. module: website_forum
#: model:ir.model.fields,field_description:website_forum.field_forum_forum__karma_close_own
msgid "Close own posts"
msgstr "Đóng bài của mình"

#. module: website_forum
#: model_terms:ir.ui.view,arch_db:website_forum.close_post
msgid "Close post"
msgstr "Đóng bài"

#. module: website_forum
#: model:ir.model.fields,field_description:website_forum.field_forum_post__closed_uid
msgid "Closed by"
msgstr "Được đóng bởi"

#. module: website_forum
#: model:ir.model.fields,field_description:website_forum.field_forum_post__closed_date
msgid "Closed on"
msgstr "Được đóng vào"

#. module: website_forum
#: model:ir.model.fields,field_description:website_forum.field_forum_post_reason__name
msgid "Closing Reason"
msgstr "Lý do đóng"

#. module: website_forum
#: model_terms:ir.ui.view,arch_db:website_forum.display_post_answer
#: model_terms:ir.ui.view,arch_db:website_forum.display_post_question_block
#: model_terms:ir.ui.view,arch_db:website_forum.moderation_display_post_answer
#: model_terms:ir.ui.view,arch_db:website_forum.post_answers
#: model_terms:ir.ui.view,arch_db:website_forum.post_description_full
msgid "Comment"
msgstr "Bình luận"

#. module: website_forum
#: model:ir.model.fields,field_description:website_forum.field_forum_forum__karma_comment_all
msgid "Comment all posts"
msgstr "Bình luận tất cả các bài"

#. module: website_forum
#: model:ir.model.fields,field_description:website_forum.field_forum_forum__karma_comment_own
msgid "Comment own posts"
msgstr "Bình luận bài của mình"

#. module: website_forum
#: model_terms:ir.ui.view,arch_db:website_forum.post_comment
msgid "Comment this post..."
msgstr "Bình luận nội dung này..."

#. module: website_forum
#: model:gamification.badge,name:website_forum.badge_p_2
#: model:gamification.challenge,name:website_forum.challenge_commentator
#: model:gamification.challenge.line,name:website_forum.line_chief_commentator
#: model:gamification.challenge.line,name:website_forum.line_commentator
#: model:gamification.goal.definition,name:website_forum.definition_commentator
msgid "Commentator"
msgstr "Người bình"

#. module: website_forum
#: model_terms:ir.ui.view,arch_db:website_forum.display_post_answer
#: model_terms:ir.ui.view,arch_db:website_forum.display_post_question_block
#: model_terms:ir.ui.view,arch_db:website_forum.moderation_display_post_answer
msgid "Comments"
msgstr "Bình luận"

#. module: website_forum
#: model:gamification.challenge,name:website_forum.challenge_configure_profile
msgid "Complete own biography"
msgstr "Hoàn thành Tiểu sử của chính bạn"

#. module: website_forum
#: model:gamification.badge,description:website_forum.badge_p_1
#: model:gamification.challenge.line,name:website_forum.line_configure_profile
#: model:gamification.goal.definition,name:website_forum.definition_configure_profile
msgid "Completed own biography"
msgstr "Đã hoàn thành tiểu sử của mình"

#. module: website_forum
#: model_terms:ir.ui.view,arch_db:website_forum.header
msgid "Congratulations! Your email has just been validated. You may now participate to our forums."
msgstr "Chúc mừng! Email của bạn đã được thẩm định. Giờ bạn có thể tham gia vào diễn đàn của chúng tôi."

#. module: website_forum
#: model:ir.model.fields,field_description:website_forum.field_forum_post__content
#: model_terms:ir.ui.view,arch_db:website_forum.view_forum_post_search
msgid "Content"
msgstr "Nội dung"

#. module: website_forum
#: model:ir.model.fields,field_description:website_forum.field_forum_forum__karma_comment_convert_all
msgid "Convert all answers to comments and vice versa"
msgstr "Chuyển tất cả câu trả lời thành bình luận và ngược lại"

#. module: website_forum
#: model_terms:ir.ui.view,arch_db:website_forum.post_answers
msgid "Convert as a comment"
msgstr "Chuyển đổi thành một bình luận"

#. module: website_forum
#: model_terms:ir.ui.view,arch_db:website_forum.post_comment
msgid "Convert as an answer"
msgstr "Chuyển đổi thành một bài trả lời"

#. module: website_forum
#: model:ir.model.fields,field_description:website_forum.field_forum_post__karma_accept
msgid "Convert comment to answer"
msgstr "Chuyển bình luận thành bài trả lời"

#. module: website_forum
#: model:ir.model.fields,field_description:website_forum.field_forum_forum__karma_comment_convert_own
msgid "Convert own answers to comments and vice versa"
<<<<<<< HEAD
msgstr "Chuyển các câu trả lời của chính mình thành bình luận và ngược lại"
=======
msgstr "Chuyển đổi câu trả lời của riêng thành nhận xét và ngược lại"
>>>>>>> de76e5e0

#. module: website_forum
#: model:ir.model.fields,field_description:website_forum.field_forum_post__is_correct
msgid "Correct"
msgstr "Đúng"

#. module: website_forum
#: model:ir.model.fields,help:website_forum.field_forum_post__is_correct
msgid "Correct answer or answer accepted"
msgstr "Câu trả lời đúng hoặc câu trả lời được chấp thuận"

#. module: website_forum
#: model_terms:ir.ui.view,arch_db:website_forum.edit_profile
msgid "Country"
msgstr "Quốc gia"

#. module: website_forum
#: model_terms:ir.ui.view,arch_db:website_forum.edit_profile
msgid "Country..."
msgstr "Quốc gia..."

#. module: website_forum
#: model:ir.model.fields,field_description:website_forum.field_forum_post_vote__create_date
#: model:ir.model.fields,field_description:website_forum.field_res_users__create_date
msgid "Create Date"
msgstr "Ngày tạo"

#. module: website_forum
#: model_terms:ir.actions.act_window,help:website_forum.action_forum_post
msgid "Create a new forum post"
msgstr "Tạo một bài trên diễn đàn"

#. module: website_forum
#: model_terms:ir.actions.act_window,help:website_forum.forum_tag_action
msgid "Create a new tag"
msgstr "Tạo một thẻ mới"

#. module: website_forum
#: model:ir.model.fields,field_description:website_forum.field_forum_forum__karma_tag_create
msgid "Create new tags"
msgstr "Tạo các thẻ mới"

#. module: website_forum
#: model:gamification.badge,description:website_forum.badge_32
msgid "Created a tag used by 15 questions"
msgstr "Tạo một tag được sử dụng bởi 15 câu hỏi"

#. module: website_forum
#: model:ir.model.fields,field_description:website_forum.field_forum_forum__create_uid
#: model:ir.model.fields,field_description:website_forum.field_forum_post__create_uid
#: model:ir.model.fields,field_description:website_forum.field_forum_post_reason__create_uid
#: model:ir.model.fields,field_description:website_forum.field_forum_post_vote__create_uid
#: model:ir.model.fields,field_description:website_forum.field_forum_tag__create_uid
msgid "Created by"
msgstr "Được tạo bởi"

#. module: website_forum
#: model:ir.model.fields,field_description:website_forum.field_forum_forum__create_date
#: model:ir.model.fields,field_description:website_forum.field_forum_post_reason__create_date
#: model:ir.model.fields,field_description:website_forum.field_forum_tag__create_date
msgid "Created on"
msgstr "Được tạo vào"

#. module: website_forum
#: model:gamification.badge,name:website_forum.badge_q_4
#: model:gamification.challenge,name:website_forum.challenge_favorite_question_1
msgid "Credible Question"
msgstr "Câu hỏi Đáng tin"

#. module: website_forum
#: model:gamification.badge,name:website_forum.badge_5
#: model:gamification.challenge,name:website_forum.challenge_critic
#: model:gamification.challenge.line,name:website_forum.line_critic
#: model:gamification.goal.definition,name:website_forum.definition_critic
msgid "Critic"
msgstr "Chỉ trích"

#. module: website_forum
#: model:ir.model.fields,field_description:website_forum.field_forum_forum__default_order
msgid "Default Order"
msgstr "Thứ tự Mặc định"

#. module: website_forum
#: model:ir.model.fields,field_description:website_forum.field_forum_forum__default_post_type
msgid "Default Post"
msgstr "Kiểu bài Mặc định"

#. module: website_forum
#: model:ir.model.fields,help:website_forum.field_gamification_challenge__category
msgid "Define the visibility of the challenge through menus"
msgstr ""

#. module: website_forum
#: model_terms:ir.ui.view,arch_db:website_forum.post_answers
#: model_terms:ir.ui.view,arch_db:website_forum.post_comment
#: model_terms:ir.ui.view,arch_db:website_forum.post_description_full
msgid "Delete"
msgstr "Xoá"

#. module: website_forum
#: model:ir.model.fields,field_description:website_forum.field_forum_forum__karma_unlink_all
msgid "Delete all posts"
msgstr "Xoá tất cả các bài"

#. module: website_forum
#: model:ir.model.fields,field_description:website_forum.field_forum_forum__karma_unlink_own
msgid "Delete own posts"
msgstr "Xoá bài của chính mình"

#. module: website_forum
#: model:gamification.badge,description:website_forum.badge_23
msgid "Deleted own post with 3 or more downvotes"
msgstr "Xoá các bài của chính mình mà có 3 hoặc nhiều hơn bầu chọn xuống"

#. module: website_forum
#: model:gamification.badge,description:website_forum.badge_6
msgid "Deleted own post with 3 or more upvotes"
<<<<<<< HEAD
msgstr "Xoá các bài của chính mình mà có 3 hoặc nhiều hơn bầu chọn lên"
=======
msgstr "Đã xóa bài đăng cá nhân với 3 bình chọn trở lên"
>>>>>>> de76e5e0

#. module: website_forum
#: model:ir.model.fields,field_description:website_forum.field_forum_forum__description
msgid "Description"
msgstr "Miêu tả"

#. module: website_forum
#: model_terms:ir.ui.view,arch_db:website_forum.header
msgid "Design Welcome Message"
msgstr "Thiết kế Thông điệp Chào mừng"

#. module: website_forum
#: model:gamification.badge,name:website_forum.badge_6
#: model:gamification.challenge,name:website_forum.challenge_disciplined
#: model:gamification.challenge.line,name:website_forum.line_disciplined
#: model:gamification.goal.definition,name:website_forum.definition_disciplined
msgid "Disciplined"
msgstr "Có kỷ luật"

#. module: website_forum
#: selection:forum.forum,default_post_type:0
#: selection:forum.post,post_type:0
#: model_terms:ir.ui.view,arch_db:website_forum.display_post_question_block
#: model_terms:ir.ui.view,arch_db:website_forum.post_description_full
msgid "Discussion"
msgstr "Thảo luận"

#. module: website_forum
#: model:ir.model.fields,field_description:website_forum.field_forum_forum__allow_discussion
msgid "Discussions"
msgstr "Thảo luận"

#. module: website_forum
#: model:ir.model.fields,field_description:website_forum.field_forum_forum__display_name
#: model:ir.model.fields,field_description:website_forum.field_forum_post__display_name
#: model:ir.model.fields,field_description:website_forum.field_forum_post_reason__display_name
#: model:ir.model.fields,field_description:website_forum.field_forum_post_vote__display_name
#: model:ir.model.fields,field_description:website_forum.field_forum_tag__display_name
msgid "Display Name"
msgstr "Tên hiển thị"

#. module: website_forum
#: model:ir.model.fields,field_description:website_forum.field_forum_forum__karma_user_bio
msgid "Display detailed user biography"
msgstr "Hiển thị tiểu sử chi tiết thành viên"

#. module: website_forum
#: model:ir.model.fields,field_description:website_forum.field_forum_forum__karma_downvote
msgid "Downvote"
msgstr "Bầu chọn xuống"

#. module: website_forum
#: model_terms:ir.ui.view,arch_db:website_forum.edit_post
#: model_terms:ir.ui.view,arch_db:website_forum.edit_profile
#: model_terms:ir.ui.view,arch_db:website_forum.post_answers
#: model_terms:ir.ui.view,arch_db:website_forum.post_description_full
msgid "Edit"
msgstr "Sửa"

#. module: website_forum
#: model_terms:ir.ui.view,arch_db:website_forum.edit_profile
msgid "Edit Profile"
msgstr "Sửa Hồ sơ"

#. module: website_forum
#: model_terms:ir.ui.view,arch_db:website_forum.post_description_full
msgid "Edit Your Previous Answer"
<<<<<<< HEAD
msgstr "Sửa câu trả lời trước của bạn"
=======
msgstr "Chỉnh sửa câu trả lời trước của bạn"
>>>>>>> de76e5e0

#. module: website_forum
#: model:ir.model.fields,field_description:website_forum.field_forum_forum__karma_edit_all
msgid "Edit all posts"
msgstr "Sửa tất cả các bài"

#. module: website_forum
#: model:ir.model.fields,field_description:website_forum.field_forum_forum__karma_edit_own
msgid "Edit own posts"
msgstr "Sửa bài của chính mình"

#. module: website_forum
#: model_terms:ir.ui.view,arch_db:website_forum.edit_post
msgid "Edit reply"
msgstr "Sửa phản hồi"

#. module: website_forum
#: model_terms:ir.ui.view,arch_db:website_forum.new_link
msgid "Edit your Link"
msgstr "Sửa Link của bạn"

#. module: website_forum
#: model_terms:ir.ui.view,arch_db:website_forum.edit_post
msgid "Edit your Post"
msgstr "Sửa Bài của bạn"

#. module: website_forum
#: model:gamification.badge,name:website_forum.badge_7
#: model:gamification.challenge,name:website_forum.challenge_editor
#: model:gamification.challenge.line,name:website_forum.line_editor
#: model:gamification.goal.definition,name:website_forum.definition_editor
msgid "Editor"
msgstr "Trình soạn thảo"

#. module: website_forum
#: model:ir.model.fields,field_description:website_forum.field_forum_forum__karma_editor
msgid "Editor Features: image and links"
msgstr "Các tính năng Soạn thảo: hình ảnh và liên kết"

#. module: website_forum
#: model_terms:ir.ui.view,arch_db:website_forum.edit_profile
msgid "Email"
msgstr ""

#. module: website_forum
#: model:gamification.badge,name:website_forum.badge_a_5
#: model:gamification.challenge,name:website_forum.challenge_enlightened
#: model:gamification.challenge.line,name:website_forum.line_enlightened
#: model:gamification.goal.definition,name:website_forum.definition_enlightened
msgid "Enlightened"
msgstr "Được sáng tỏ"

#. module: website_forum
#. openerp-web
#: code:addons/website_forum/static/src/js/website_tour_forum.js:19
#, python-format
msgid "Enter a name for your new forum."
msgstr "Nhập một cái tên cho diễn đàn mới của bạn."

#. module: website_forum
#: model_terms:ir.ui.view,arch_db:website_forum.display_post_question_block
msgid "External link"
msgstr ""

#. module: website_forum
#: model:gamification.badge,name:website_forum.badge_q_3
#: model:gamification.challenge,name:website_forum.challenge_famous_question
msgid "Famous Question"
msgstr "Câu hỏi Nổi tiếng"

#. module: website_forum
#: model:ir.model.fields,field_description:website_forum.field_forum_post__favourite_count
msgid "Favorite Count"
msgstr ""

#. module: website_forum
#: model:gamification.badge,name:website_forum.badge_q_5
#: model:gamification.challenge,name:website_forum.challenge_favorite_question_5
msgid "Favorite Question"
msgstr "Câu hỏi được ưu thích"

#. module: website_forum
#: model:ir.model.fields,field_description:website_forum.field_forum_post__favourite_ids
msgid "Favourite"
msgstr "Ưa thích"

#. module: website_forum
#: model:gamification.challenge.line,name:website_forum.line_favorite_question_1
#: model:gamification.goal.definition,name:website_forum.definition_favorite_question_1
msgid "Favourite Question (1)"
msgstr "Câu hỏi Ưa thích (1)"

#. module: website_forum
#: model:gamification.challenge.line,name:website_forum.line_stellar_question_25
#: model:gamification.goal.definition,name:website_forum.definition_stellar_question_25
msgid "Favourite Question (25)"
msgstr "Câu hỏi Ưa thích (25)"

#. module: website_forum
#: model:gamification.challenge.line,name:website_forum.line_favorite_question_5
#: model:gamification.goal.definition,name:website_forum.definition_favorite_question_5
msgid "Favourite Question (5)"
msgstr "Câu hỏi Ưa thích (5)"

#. module: website_forum
#: model_terms:ir.ui.view,arch_db:website_forum.user_detail_full
msgid "Favourite Questions"
msgstr "Câu hỏi Ưa thích"

#. module: website_forum
#: model_terms:ir.ui.view,arch_db:website_forum.tag
msgid "Filter"
msgstr "Bộ lọc"

#. module: website_forum
#: model_terms:ir.ui.view,arch_db:website_forum.forum_index
msgid "Filter on"
msgstr "Lọc theo"

#. module: website_forum
#: model:ir.model.fields,field_description:website_forum.field_forum_forum__relevancy_post_vote
msgid "First Relevance Parameter"
msgstr ""

#. module: website_forum
#: model:gamification.badge,description:website_forum.badge_5
msgid "First downvote"
msgstr ""

#. module: website_forum
#: model:gamification.badge,description:website_forum.badge_7
msgid "First edit"
msgstr "Sửa lần đầu"

#. module: website_forum
#: model:gamification.badge,description:website_forum.badge_31
msgid "First upvote"
msgstr "Bình chọn đầu tiên"

#. module: website_forum
#: model_terms:ir.ui.view,arch_db:website_forum.post_answers
#: model_terms:ir.ui.view,arch_db:website_forum.post_description_full
msgid "Flag"
msgstr "Gắn cờ"

#. module: website_forum
#: model:ir.model.fields,field_description:website_forum.field_forum_forum__karma_flag
#: model:ir.model.fields,field_description:website_forum.field_forum_post__karma_flag
msgid "Flag a post as offensive"
msgstr "Gắn cờ một bài vì có tính công kích"

#. module: website_forum
#: selection:forum.post,state:0
#: model_terms:ir.ui.view,arch_db:website_forum.moderation_queue
#: model_terms:ir.ui.view,arch_db:website_forum.post_answers
#: model_terms:ir.ui.view,arch_db:website_forum.post_description_full
msgid "Flagged"
msgstr "Bị gắn cờ"

#. module: website_forum
#: model:ir.model.fields,field_description:website_forum.field_forum_post__flag_user_id
msgid "Flagged by"
msgstr "Bị gắn cờ bởi"

#. module: website_forum
#: model_terms:ir.ui.view,arch_db:website_forum.forum_index
msgid "Followed"
msgstr "Lượt dõi theo"

#. module: website_forum
#: model_terms:ir.ui.view,arch_db:website_forum.user_detail_full
msgid "Followed Questions"
msgstr "Câu hỏi được dõi theo"

#. module: website_forum
#: model:ir.model.fields,field_description:website_forum.field_forum_forum__message_follower_ids
#: model:ir.model.fields,field_description:website_forum.field_forum_post__message_follower_ids
#: model:ir.model.fields,field_description:website_forum.field_forum_tag__message_follower_ids
msgid "Followers"
msgstr "Người dõi theo"

#. module: website_forum
#: model:ir.model.fields,field_description:website_forum.field_forum_forum__message_channel_ids
#: model:ir.model.fields,field_description:website_forum.field_forum_post__message_channel_ids
#: model:ir.model.fields,field_description:website_forum.field_forum_tag__message_channel_ids
msgid "Followers (Channels)"
msgstr "Người theo dõi (Các kênh)"

#. module: website_forum
#: model:ir.model.fields,field_description:website_forum.field_forum_forum__message_partner_ids
#: model:ir.model.fields,field_description:website_forum.field_forum_post__message_partner_ids
#: model:ir.model.fields,field_description:website_forum.field_forum_tag__message_partner_ids
msgid "Followers (Partners)"
msgstr "Người theo dõi (Các đối tác)"

#. module: website_forum
#: model_terms:forum.forum,faq:website_forum.forum_help
msgid "For example, if you ask an interesting question or give a helpful answer, your\n"
"    input will be upvoted. On the other hand if the answer is misleading - it will\n"
"    be downvoted. Each vote in favor will generate 10 points, each vote against\n"
"    will subtract 10 points. There is a limit of 200 points that can be accumulated\n"
"    for a question or answer per day. The table given at the end explains reputation point\n"
"    requirements for each type of moderation task."
<<<<<<< HEAD
msgstr "Ví dụ, khi bạn hỏi một câu hỏi thú vị hoặc đưa ra một câu trả lời hữu ích, bạn có\n"
"    thể sẽ được upvote. Hay ngược lại, nếu câu trả lời lạc đề, nó có thể sẽ bị downvote\n"
"    Mỗi vote lên (upvote) sẽ tương đương với 10 điểm cộng và mỗi vote xuống (downvote) sẽ\n"
"    tương đương với 10 điểm trừ. Có một giới hạn 200 điểm được tính ở một câu hỏi / trả lời mỗi ngày.\n"
"    Bảng ở cuối cung cấp giải thích chi tiết hơn về điểm tín nhiệm được yêu cầu cho từng nhiệm vụ\n"
"    mang tính chất điều chỉnh (moderation)."
=======
msgstr ""
"Ví dụ: nếu bạn đặt câu hỏi thú vị hoặc đưa ra câu trả lời hữu ích,\n"
"     đầu vào sẽ được upvoted. Mặt khác, nếu câu trả lời là gây hiểu nhầm - nó sẽ\n"
"     được downvoted. Mỗi phiếu bầu ủng hộ sẽ tạo ra 10 điểm, mỗi phiếu bầu chống lại\n"
"     sẽ trừ 10 điểm. Có giới hạn 200 điểm có thể được tích lũy\n"
"     cho một câu hỏi hoặc câu trả lời mỗi ngày. Bảng được đưa ra ở cuối giải thích điểm danh tiếng\n"
"     yêu cầu đối với từng loại nhiệm vụ kiểm duyệt."
>>>>>>> de76e5e0

#. module: website_forum
#: model:ir.actions.act_url,name:website_forum.action_open_forum
#: model:ir.model,name:website_forum.model_forum_forum
#: model:ir.model.fields,field_description:website_forum.field_forum_post__forum_id
#: model:ir.model.fields,field_description:website_forum.field_forum_post_vote__forum_id
#: model:ir.model.fields,field_description:website_forum.field_forum_tag__forum_id
#: model:ir.ui.menu,name:website_forum.menu_website_forum
#: model:ir.ui.menu,name:website_forum.menu_website_forum_global
#: model_terms:ir.ui.view,arch_db:website_forum.forum_all
#: model_terms:ir.ui.view,arch_db:website_forum.forum_view_search
#: model_terms:ir.ui.view,arch_db:website_forum.view_forum_forum_form
#: model_terms:ir.ui.view,arch_db:website_forum.view_forum_post_search
#: model:website.menu,name:website_forum.menu_website_forums
msgid "Forum"
msgstr "Diễn đàn"

#. module: website_forum
#: model:ir.model.fields,field_description:website_forum.field_gamification_badge__level
#: model:ir.model.fields,field_description:website_forum.field_gamification_badge_user__level
msgid "Forum Badge Level"
msgstr "Cấp độ Huân chương Diễn đàn"

#. module: website_forum
#: model_terms:ir.ui.view,arch_db:website_forum.res_users_view_form_preference
#: model_terms:ir.ui.view,arch_db:website_forum.view_users_form_forum
msgid "Forum Karma"
msgstr "Karma Diễn đàn"

#. module: website_forum
#. openerp-web
#: code:addons/website_forum/static/src/js/website_forum.editor.js:34
#: model:ir.model.fields,field_description:website_forum.field_forum_forum__name
#, python-format
msgid "Forum Name"
msgstr "Tên Diễn đàn"

#. module: website_forum
#: model:ir.model,name:website_forum.model_forum_post
#: model_terms:ir.ui.view,arch_db:website_forum.view_forum_post_form
msgid "Forum Post"
msgstr "Bài viết"

#. module: website_forum
#: model:ir.actions.act_window,name:website_forum.action_forum_post
#: model_terms:ir.ui.view,arch_db:website_forum.view_forum_post_list
msgid "Forum Posts"
msgstr "Bài viết"

#. module: website_forum
#: model_terms:ir.ui.view,arch_db:website_forum.header
msgid "Forum Settings"
msgstr "Thiết lập Diễn đàn"

#. module: website_forum
#: model:ir.model,name:website_forum.model_forum_tag
msgid "Forum Tag"
msgstr "Thẻ Diễn đàn"

#. module: website_forum
#: model:ir.actions.act_window,name:website_forum.action_forum_forum
#: model:ir.ui.menu,name:website_forum.menu_forum_global
#: model_terms:ir.ui.view,arch_db:website_forum.view_forum_forum_list
msgid "Forums"
msgstr "Diễn đàn"

#. module: website_forum
#: model:ir.model,name:website_forum.model_gamification_badge
msgid "Gamification Badge"
msgstr "Huy chương Gamification"

#. module: website_forum
#: model:ir.model,name:website_forum.model_gamification_challenge
msgid "Gamification Challenge"
msgstr "Thử thách Gamification"

#. module: website_forum
#: model:ir.model,name:website_forum.model_gamification_badge_user
msgid "Gamification User Badge"
msgstr ""

#. module: website_forum
#. openerp-web
#: code:addons/website_forum/static/src/js/website_tour_forum.js:33
#, python-format
msgid "Give your question title."
msgstr "Cho câu hỏi của bạn một tiêu đề."

#. module: website_forum
#: model_terms:ir.ui.view,arch_db:website_forum.badge
#: model_terms:ir.ui.view,arch_db:website_forum.user_badges
msgid "Gold badge"
msgstr "Huy chương Vàng"

#. module: website_forum
#: model:ir.model.fields,field_description:website_forum.field_res_users__gold_badge
msgid "Gold badges count"
msgstr "Đếm huy chương vàng"

#. module: website_forum
#: model:gamification.badge,name:website_forum.badge_a_3
#: model:gamification.challenge,name:website_forum.challenge_good_answer
msgid "Good Answer"
msgstr "Câu trả lời hay"

#. module: website_forum
#: model:gamification.challenge.line,name:website_forum.line_good_answer
#: model:gamification.goal.definition,name:website_forum.definition_good_answer
msgid "Good Answer (6)"
msgstr "Trả lời hay (6)"

#. module: website_forum
#: model:gamification.badge,name:website_forum.badge_q_9
#: model:gamification.challenge,name:website_forum.challenge_good_question
msgid "Good Question"
msgstr "Câu hỏi hay"

#. module: website_forum
#: model_terms:ir.ui.view,arch_db:website_forum.view_forum_post_graph
msgid "Graph of Posts"
msgstr ""

#. module: website_forum
#: model:gamification.badge,name:website_forum.badge_a_4
#: model:gamification.challenge,name:website_forum.challenge_great_answer
msgid "Great Answer"
msgstr "Câu trả lời Tuyệt vời"

#. module: website_forum
#: model:gamification.challenge.line,name:website_forum.line_great_answer
#: model:gamification.goal.definition,name:website_forum.definition_great_answer
msgid "Great Answer (15)"
msgstr "Câu trả lời xuất sắc (15)"

#. module: website_forum
#: model:gamification.badge,name:website_forum.badge_q_10
#: model:gamification.challenge,name:website_forum.challenge_great_question
msgid "Great Question"
msgstr "Câu hỏi Tuyệt vời"

#. module: website_forum
#: model_terms:ir.ui.view,arch_db:website_forum.view_forum_post_search
msgid "Group By"
msgstr "Nhóm theo"

#. module: website_forum
#: model_terms:forum.forum,faq:website_forum.forum_help
#: model:ir.model.fields,field_description:website_forum.field_forum_forum__faq
msgid "Guidelines"
msgstr "Hướng dẫn"

#. module: website_forum
#: model:gamification.badge,name:website_forum.badge_a_6
#: model:gamification.challenge,name:website_forum.challenge_guru
msgid "Guru"
msgstr ""

#. module: website_forum
#: model:gamification.challenge.line,name:website_forum.line_guru
#: model:gamification.goal.definition,name:website_forum.definition_guru
msgid "Guru (15)"
msgstr ""

#. module: website_forum
#: model:ir.model.fields,field_description:website_forum.field_forum_post__uid_has_answered
msgid "Has Answered"
msgstr "Đã trả lời"

#. module: website_forum
#: model:forum.forum,name:website_forum.forum_help
msgid "Help"
msgstr "Trợ giúp"

#. module: website_forum
#: model_terms:forum.forum,welcome_message:website_forum.forum_help
msgid "Hide Intro"
msgstr "Ẩn Giới thiệu"

#. module: website_forum
#: model_terms:ir.ui.view,arch_db:website_forum.new_question
msgid "How to create a physical inventory at an anterior date?, How is the 'remaining hours' field computed on tasks?, How to configure TPS and TVQ's canadian taxes?"
msgstr "Làm thế nào để Kiểm kho cho một ngày trong quá khứ?; Số giờ còn lại của nhiệm vụ được tính toán thế nào?; Làm thế nào để cấu hình thuế GTGT và thuế TTĐB cho hệ thống thuế Việt Nam?; v.v."

#. module: website_forum
#: selection:gamification.challenge,category:0
msgid "Human Resources / Engagement"
msgstr ""

#. module: website_forum
#: model:ir.model.fields,field_description:website_forum.field_forum_forum__id
#: model:ir.model.fields,field_description:website_forum.field_forum_post__id
#: model:ir.model.fields,field_description:website_forum.field_forum_post_reason__id
#: model:ir.model.fields,field_description:website_forum.field_forum_post_vote__id
#: model:ir.model.fields,field_description:website_forum.field_forum_tag__id
msgid "ID"
msgstr ""

#. module: website_forum
#: model:ir.model.fields,help:website_forum.field_forum_forum__message_unread
#: model:ir.model.fields,help:website_forum.field_forum_post__message_unread
#: model:ir.model.fields,help:website_forum.field_forum_tag__message_unread
msgid "If checked new messages require your attention."
msgstr "Nếu đánh dấu kiểm, các thông điệp mới yêu cầu sự có mặt của bạn."

#. module: website_forum
#: model:ir.model.fields,help:website_forum.field_forum_forum__message_needaction
#: model:ir.model.fields,help:website_forum.field_forum_post__message_needaction
#: model:ir.model.fields,help:website_forum.field_forum_tag__message_needaction
msgid "If checked, new messages require your attention."
msgstr "Nếu đánh dấu kiểm, các thông điệp mới yêu cầu sự có mặt của bạn."

#. module: website_forum
#: model:ir.model.fields,help:website_forum.field_forum_forum__message_has_error
#: model:ir.model.fields,help:website_forum.field_forum_post__message_has_error
#: model:ir.model.fields,help:website_forum.field_forum_tag__message_has_error
msgid "If checked, some messages have a delivery error."
msgstr ""

#. module: website_forum
#: model:ir.model.fields,help:website_forum.field_forum_forum__karma_dofollow
msgid "If the author has not enough karma, a nofollow attribute is added to links"
msgstr ""

#. module: website_forum
#: model_terms:forum.forum,faq:website_forum.forum_help
msgid "If this approach is not for you, please respect the community and use Google+\n"
"    communities instead."
msgstr "Nếu cách tiếp cận này không phải điều bạn thích, vui lòng tôn trọng cộng đồng\n"
"    và có thể sử dụng Google+ để thay thế."

#. module: website_forum
#: model_terms:ir.ui.view,arch_db:website_forum.close_post
msgid "If you close this post, it will be hidden for most users. Only\n"
"            users having a high karma can see closed posts to moderate\n"
"            them."
msgstr "Nếu bạn đóng bài này, nó sẽ bị ẩn với hầu hết thành viên. Chỉ\n"
"            người dùng có nhiều karma mới có thể thấy các bài viết đã\n"
"            đóng để điều chỉnh chúng."

#. module: website_forum
#: model_terms:forum.forum,faq:website_forum.forum_help
msgid "If you fit in one of these example or if your motivation for asking the\n"
"    question is “I would like to participate in a discussion about ______”, then\n"
"    you should not be asking here but on our mailing lists.\n"
"    However, if your motivation is “I would like others to explain ______ to me”,\n"
"    then you are probably OK."
msgstr "Nếu câu hỏi của bạn tương tự với một trong số các ví dụ này hoặc bạn định hỏi\n"
"    kiểu như “Tôi muốn gia nhập vào một cuộc thảo luận về ______”, thì bạn không nên\n"
"    đặt câu hỏi ở đây nhưng có thể hỏi ở mailing list của chúng tôi.\n"
"    Tuy nhiên, nếu bạn định yêu cầu “Tôi muốn ai đó giải thích ______ cho tôi”,\n"
"    điều đó chắc không thành vấn đề gì khi tạo câu hỏi ở đây."

#. module: website_forum
#: model_terms:ir.ui.view,arch_db:website_forum.close_post
msgid "If you mark this post as offensive, it will be hidden for most users. Only\n"
"            users having a high karma can see offensive posts to moderate\n"
"            them."
msgstr "Nếu bạn đánh dấu câu hỏi này mang tính công kích, nó sẽ bị ẩn với một số người\n"
"            dùng. Chỉngười dùng có nhiều karma mới có thể thấy các bài viết công kích\n"
"            để điều chỉnh chúng."

#. module: website_forum
#. openerp-web
#: code:addons/website_forum/static/src/js/website_tour_forum.js:43
#, python-format
msgid "Insert tags related to your question."
msgstr "Chèn tag liên quan đến câu hỏi của bạn."

#. module: website_forum
#: model_terms:ir.ui.view,arch_db:website_forum.new_question
msgid "Inventory Date Problem, Task remaining hours, Can you help solve solve my tax computation problem in Canada?"
msgstr "Vấn đề về Ngày kiểm kho; Số giờ còn lại của nhiệm vụ; Giúp mình với; Giúp mình xử lý vấn đề về tính thuế, v.v."

#. module: website_forum
#: model:ir.model.fields,field_description:website_forum.field_forum_post__user_favourite
msgid "Is Favourite"
msgstr "Là mục Ưa thích"

#. module: website_forum
#: model:ir.model.fields,field_description:website_forum.field_forum_forum__message_is_follower
#: model:ir.model.fields,field_description:website_forum.field_forum_post__message_is_follower
#: model:ir.model.fields,field_description:website_forum.field_forum_tag__message_is_follower
msgid "Is Follower"
msgstr "Trở thành người theo dõi"

#. module: website_forum
#: model:ir.model.fields,field_description:website_forum.field_forum_post__has_validated_answer
msgid "Is answered"
msgstr "Được trả lời"

#. module: website_forum
#: model:ir.model.fields,field_description:website_forum.field_forum_post__can_display_biography
msgid "Is the author's biography visible from his post"
msgstr ""

#. module: website_forum
#: model_terms:ir.ui.view,arch_db:website_forum.header
msgid "It appears your email has not been verified."
msgstr "Có vẻ như email của bạn chưa được thẩm định."

#. module: website_forum
#: code:addons/website_forum/models/forum.py:890
#: code:addons/website_forum/models/forum.py:910
#, python-format
msgid "It is not allowed to vote for its own post."
msgstr ""

#. module: website_forum
#: model:ir.model.fields,field_description:website_forum.field_res_users__karma
#: model_terms:ir.ui.view,arch_db:website_forum.user_detail_full
msgid "Karma"
msgstr ""

#. module: website_forum
#: model_terms:ir.ui.view,arch_db:website_forum.view_forum_forum_form
msgid "Karma Gains"
msgstr ""

#. module: website_forum
#: model_terms:ir.ui.view,arch_db:website_forum.view_forum_forum_form
msgid "Karma Related Rights"
msgstr "Các Quyền liên quan đến Karma"

#. module: website_forum
#: model:ir.model.fields,field_description:website_forum.field_forum_post__karma_close
msgid "Karma to close"
msgstr "Karma để đóng"

#. module: website_forum
#: model:ir.model.fields,field_description:website_forum.field_forum_post__karma_comment
msgid "Karma to comment"
msgstr "Karma để bình luận"

#. module: website_forum
#: model:ir.model.fields,field_description:website_forum.field_forum_post__karma_comment_convert
msgid "Karma to convert comment to answer"
msgstr "Karma để chuyển một bình luận thành trả lời"

#. module: website_forum
#: model:ir.model.fields,field_description:website_forum.field_forum_post__karma_edit
msgid "Karma to edit"
msgstr "Karma để sửa"

#. module: website_forum
#: model:ir.model.fields,field_description:website_forum.field_forum_post__karma_unlink
msgid "Karma to unlink"
msgstr "Karma để xoá"

#. module: website_forum
#: model_terms:ir.ui.view,arch_db:website_forum.header
msgid "Keep Informed"
msgstr "Giữ Liên lạc"

#. module: website_forum
#: model:ir.model.fields,field_description:website_forum.field_forum_forum____last_update
#: model:ir.model.fields,field_description:website_forum.field_forum_post____last_update
#: model:ir.model.fields,field_description:website_forum.field_forum_post_reason____last_update
#: model:ir.model.fields,field_description:website_forum.field_forum_post_vote____last_update
#: model:ir.model.fields,field_description:website_forum.field_forum_tag____last_update
msgid "Last Modified on"
msgstr "Sửa lần cuối"

#. module: website_forum
#: selection:forum.forum,default_order:0
msgid "Last Updated"
<<<<<<< HEAD
msgstr "Cập nhật Lần cuối"
=======
msgstr "Đã cập nhật"
>>>>>>> de76e5e0

#. module: website_forum
#: model:ir.model.fields,field_description:website_forum.field_forum_forum__write_uid
#: model:ir.model.fields,field_description:website_forum.field_forum_post_reason__write_uid
#: model:ir.model.fields,field_description:website_forum.field_forum_post_vote__write_uid
#: model:ir.model.fields,field_description:website_forum.field_forum_tag__write_uid
msgid "Last Updated by"
msgstr "Cập nhật lần cuối bởi"

#. module: website_forum
#: model:ir.model.fields,field_description:website_forum.field_forum_forum__write_date
#: model:ir.model.fields,field_description:website_forum.field_forum_post_reason__write_date
#: model:ir.model.fields,field_description:website_forum.field_forum_post_vote__write_date
#: model:ir.model.fields,field_description:website_forum.field_forum_tag__write_date
msgid "Last Updated on"
msgstr "Cập nhật lần cuối"

#. module: website_forum
#: model_terms:ir.ui.view,arch_db:website_forum.forum_index
msgid "Last activity date"
msgstr "Ngày hoạt động gần nhất"

#. module: website_forum
#: model_terms:ir.ui.view,arch_db:website_forum.header
msgid "Last updated:"
<<<<<<< HEAD
msgstr "Cập nhật cuối:"
=======
msgstr "Ngày cập nhật:"
>>>>>>> de76e5e0

#. module: website_forum
#: model:gamification.badge,description:website_forum.badge_25
msgid "Left 10 answers with score of 10 or more"
msgstr "Còn 10 câu trả lời với số điểm 10 hoặc hoặc"

#. module: website_forum
#: selection:forum.forum,default_post_type:0
#: model_terms:ir.ui.view,arch_db:website_forum.display_post_question_block
#: model_terms:ir.ui.view,arch_db:website_forum.post_description_full
msgid "Link"
msgstr "Liên kết"

#. module: website_forum
#: model:ir.model.fields,field_description:website_forum.field_forum_forum__allow_link
#: model_terms:ir.ui.view,arch_db:website_forum.forum_index
msgid "Links"
msgstr "Liên kết"

#. module: website_forum
#: model:ir.model.fields,field_description:website_forum.field_forum_forum__message_main_attachment_id
#: model:ir.model.fields,field_description:website_forum.field_forum_post__message_main_attachment_id
#: model:ir.model.fields,field_description:website_forum.field_forum_tag__message_main_attachment_id
msgid "Main Attachment"
msgstr "Đính kèm chính"

#. module: website_forum
#: model_terms:ir.ui.view,arch_db:website_forum.close_post
#: model_terms:ir.ui.view,arch_db:website_forum.moderation_queue
msgid "Mark as offensive"
msgstr ""

#. module: website_forum
#: model:ir.model.fields,field_description:website_forum.field_forum_forum__message_has_error
#: model:ir.model.fields,field_description:website_forum.field_forum_post__message_has_error
#: model:ir.model.fields,field_description:website_forum.field_forum_tag__message_has_error
msgid "Message Delivery error"
msgstr ""

#. module: website_forum
#: model:ir.model.fields,field_description:website_forum.field_forum_forum__message_ids
#: model:ir.model.fields,field_description:website_forum.field_forum_post__message_ids
#: model:ir.model.fields,field_description:website_forum.field_forum_tag__message_ids
msgid "Messages"
msgstr "Thông điệp"

#. module: website_forum
#: model:ir.model.fields,field_description:website_forum.field_forum_forum__karma_moderate
msgid "Moderate posts"
msgstr "Điều chỉnh bài"

#. module: website_forum
#: model_terms:ir.ui.view,arch_db:website_forum.header
msgid "Moderation Tools"
msgstr "Công cụ Điều chỉnh"

#. module: website_forum
#: model_terms:forum.forum,faq:website_forum.forum_help
msgid "More over:"
msgstr "Thêm nữa:"

#. module: website_forum
#: selection:forum.forum,default_order:0
msgid "Most Voted"
msgstr "Bầu chọn nhiều nhất"

#. module: website_forum
#: model_terms:ir.ui.view,arch_db:website_forum.forum_index
msgid "Most answered"
msgstr "Trả lời nhiều nhất"

#. module: website_forum
#: model_terms:ir.ui.view,arch_db:website_forum.forum_index
msgid "Most voted"
msgstr "Bầu chọn nhiều nhất"

#. module: website_forum
#. openerp-web
#: code:addons/website_forum/static/src/xml/website_forum_share_templates.xml:47
#, python-format
msgid "Move this question to the top of the list by sharing it on social networks."
msgstr "Di chuyên câu hỏi này lên đầu của danh sách bằng cách chia sẻ nó lên mạng xã hội."

#. module: website_forum
#: model:ir.model.fields,field_description:website_forum.field_forum_post__user_vote
msgid "My Vote"
msgstr "Bầu chọn của tôi"

#. module: website_forum
#: model:ir.model.fields,field_description:website_forum.field_forum_tag__name
#: model_terms:ir.ui.view,arch_db:website_forum.view_forum_post_form
msgid "Name"
msgstr "Tên"

#. module: website_forum
#: model_terms:ir.ui.view,arch_db:website_forum.user_votes
#: model_terms:ir.ui.view,arch_db:website_forum.vote
msgid "Negative vote"
msgstr ""

#. module: website_forum
#: model:mail.message.subtype,description:website_forum.mt_answer_new
#: model:mail.message.subtype,name:website_forum.mt_answer_new
#: model:mail.message.subtype,name:website_forum.mt_forum_answer_new
msgid "New Answer"
msgstr "Đáp án mới"

#. module: website_forum
#: model_terms:ir.ui.view,arch_db:website_forum.header
msgid "New Discussion"
msgstr "Thảo luận mới"

#. module: website_forum
#. openerp-web
#: code:addons/website_forum/static/src/js/website_forum.editor.js:33
#, python-format
msgid "New Forum"
msgstr "Diễn đàn Mới"

#. module: website_forum
#: model:mail.message.subtype,description:website_forum.mt_question_new
#: model:mail.message.subtype,name:website_forum.mt_forum_question_new
#: model:mail.message.subtype,name:website_forum.mt_question_new
msgid "New Question"
msgstr "Câu hỏi mới"

#. module: website_forum
#: model_terms:ir.ui.view,arch_db:website_forum.new_discussion
msgid "New Topic"
msgstr "Chủ đề mới"

#. module: website_forum
#: selection:forum.forum,default_order:0
#: model_terms:ir.ui.view,arch_db:website_forum.forum_index
#: model_terms:ir.ui.view,arch_db:website_forum.header
msgid "Newest"
msgstr "Mới nhất"

#. module: website_forum
#: model:gamification.badge,name:website_forum.badge_a_2
#: model:gamification.challenge,name:website_forum.challenge_nice_answer
msgid "Nice Answer"
msgstr "Câu trả lời hay"

#. module: website_forum
#: model:gamification.challenge.line,name:website_forum.line_nice_answer
#: model:gamification.goal.definition,name:website_forum.definition_nice_answer
msgid "Nice Answer (4)"
msgstr "Câu trả lời tốt (4)"

#. module: website_forum
#: model:gamification.badge,name:website_forum.badge_q_8
#: model:gamification.challenge,name:website_forum.challenge_nice_question
msgid "Nice Question"
msgstr "Câu hỏi tốt"

#. module: website_forum
#: model_terms:ir.ui.view,arch_db:website_forum.forum_all
msgid "No forum post yet."
msgstr ""

#. module: website_forum
#: model:ir.model.fields,field_description:website_forum.field_forum_forum__karma_dofollow
msgid "Nofollow links"
msgstr "Liên kết Nofollow"

#. module: website_forum
#: code:addons/website_forum/models/forum.py:511
#, python-format
msgid "Not enough karma to retag."
msgstr ""

#. module: website_forum
#: model:gamification.badge,name:website_forum.badge_q_2
#: model:gamification.challenge,name:website_forum.challenge_notable_question
msgid "Notable Question"
msgstr "Câu hỏi đáng chú ý"

#. module: website_forum
#: model:ir.model.fields,field_description:website_forum.field_forum_forum__message_needaction_counter
#: model:ir.model.fields,field_description:website_forum.field_forum_post__message_needaction_counter
#: model:ir.model.fields,field_description:website_forum.field_forum_tag__message_needaction_counter
msgid "Number of Actions"
msgstr "Số lượng Hành động"

#. module: website_forum
#: model:ir.model.fields,field_description:website_forum.field_forum_tag__posts_count
msgid "Number of Posts"
msgstr "Số bài"

#. module: website_forum
#: model:ir.model.fields,field_description:website_forum.field_forum_post__views
msgid "Number of Views"
<<<<<<< HEAD
msgstr "Lượt xem"
=======
msgstr "Số lượng xem"
>>>>>>> de76e5e0

#. module: website_forum
#: model:ir.model.fields,field_description:website_forum.field_forum_post__child_count
msgid "Number of answers"
msgstr "Số lần trả lời"

#. module: website_forum
#: model:ir.model.fields,field_description:website_forum.field_forum_forum__message_has_error_counter
#: model:ir.model.fields,field_description:website_forum.field_forum_post__message_has_error_counter
#: model:ir.model.fields,field_description:website_forum.field_forum_tag__message_has_error_counter
msgid "Number of error"
msgstr "Số lỗi"

#. module: website_forum
#: model:ir.model.fields,field_description:website_forum.field_forum_forum__count_flagged_posts
msgid "Number of flagged posts"
msgstr "Số các bài bị gắn cờ"

#. module: website_forum
#: model:ir.model.fields,help:website_forum.field_forum_forum__message_needaction_counter
#: model:ir.model.fields,help:website_forum.field_forum_post__message_needaction_counter
#: model:ir.model.fields,help:website_forum.field_forum_tag__message_needaction_counter
msgid "Number of messages which requires an action"
msgstr "Số thông điệp cần có hành động"

#. module: website_forum
#: model:ir.model.fields,help:website_forum.field_forum_forum__message_has_error_counter
#: model:ir.model.fields,help:website_forum.field_forum_post__message_has_error_counter
#: model:ir.model.fields,help:website_forum.field_forum_tag__message_has_error_counter
msgid "Number of messages with delivery error"
msgstr "Số lượng các thông điệp có lỗi về gửi tin"

#. module: website_forum
#: model:ir.model.fields,field_description:website_forum.field_forum_forum__count_posts_waiting_validation
msgid "Number of posts waiting for validation"
<<<<<<< HEAD
msgstr "Số các bài chờ thẩm định"
=======
msgstr "Số lượng bài đăng chờ xác nhận"
>>>>>>> de76e5e0

#. module: website_forum
#: model:ir.model.fields,help:website_forum.field_forum_forum__message_unread_counter
#: model:ir.model.fields,help:website_forum.field_forum_post__message_unread_counter
#: model:ir.model.fields,help:website_forum.field_forum_tag__message_unread_counter
msgid "Number of unread messages"
msgstr "Số thông điệp chưa đọc"

#. module: website_forum
#: selection:forum.post,state:0
#: model_terms:ir.ui.view,arch_db:website_forum.moderation_queue
msgid "Offensive"
msgstr "Mang tính công kích"

#. module: website_forum
#: model_terms:ir.ui.view,arch_db:website_forum.close_post
msgid "Offensive Post"
msgstr ""

#. module: website_forum
#: model_terms:ir.ui.view,arch_db:website_forum.post_answers
msgid "On"
msgstr "Vào"

#. module: website_forum
#. openerp-web
#: code:addons/website_forum/static/src/xml/website_forum_share_templates.xml:29
#, python-format
msgid "On average,"
msgstr "Trung bình,"

#. module: website_forum
#: model_terms:ir.ui.view,arch_db:website_forum.view_forum_forum_form
msgid "Options"
msgstr "Tùy chọn"

#. module: website_forum
#: model_terms:ir.ui.view,arch_db:website_forum.view_forum_forum_form
msgid "Orders"
msgstr "Đơn hàng"

#. module: website_forum
#: model_terms:ir.ui.view,arch_db:website_forum.forum_all
msgid "Our forums"
msgstr "Diễn đàn của Chúng tôi"

#. module: website_forum
#: model:gamification.badge,name:website_forum.badge_23
#: model:gamification.challenge,name:website_forum.challenge_peer_pressure
#: model:gamification.challenge.line,name:website_forum.line_peer_pressure
#: model:gamification.goal.definition,name:website_forum.definition_peer_pressure
msgid "Peer Pressure"
msgstr ""

#. module: website_forum
#: model_terms:ir.ui.view,arch_db:website_forum.moderation_queue
msgid "Pending"
msgstr "Đang chờ"

#. module: website_forum
#: model_terms:ir.ui.view,arch_db:website_forum.header
msgid "People"
msgstr "Thành viên"

#. module: website_forum
#: model:ir.model.fields,field_description:website_forum.field_forum_post__plain_content
msgid "Plain Content"
msgstr ""

#. module: website_forum
#: model_terms:ir.ui.view,arch_db:website_forum.edit_post
msgid "Please enter a descriptive question (should finish by a '?')"
msgstr "Vui lòng nhập một câu hỏi có tính mô tả (nên kết thúc bằng dấu '?')"

#. module: website_forum
#: model_terms:ir.ui.view,arch_db:website_forum.edit_profile
<<<<<<< HEAD
msgid "Please enter a valid email address in order to receive notifications from answers or comments."
msgstr "Hãy nhập một địa chỉ email hợp lệ để nhận thông báo từ các câu trả lời và bình luận."
=======
msgid ""
"Please enter a valid email address in order to receive notifications from "
"answers or comments."
msgstr ""
"Vui lòng nhập địa chỉ email hợp lệ để nhận thông báo từ câu trả lời hoặc "
"nhận xét."
>>>>>>> de76e5e0

#. module: website_forum
#: model:gamification.badge,name:website_forum.badge_q_1
#: model:gamification.challenge,name:website_forum.challenge_popular_question
msgid "Popular Question"
msgstr "Câu hỏi Phổ biến"

#. module: website_forum
#: model:gamification.challenge.line,name:website_forum.line_popular_question
#: model:gamification.goal.definition,name:website_forum.definition_popular_question
msgid "Popular Question (150)"
msgstr "Câu hỏi Phổ biến (150)"

#. module: website_forum
#: model:gamification.challenge.line,name:website_forum.line_notable_question
#: model:gamification.goal.definition,name:website_forum.definition_notable_question
msgid "Popular Question (250)"
msgstr "Câu hỏi Phổ biến (250)"

#. module: website_forum
#: model:gamification.challenge.line,name:website_forum.line_famous_question
#: model:gamification.goal.definition,name:website_forum.definition_famous_question
msgid "Popular Question (500)"
msgstr "Câu hỏi Phổ biến (500)"

#. module: website_forum
#: model_terms:ir.ui.view,arch_db:website_forum.user_votes
#: model_terms:ir.ui.view,arch_db:website_forum.vote
msgid "Positive vote"
msgstr ""

#. module: website_forum
#: model:ir.model.fields,field_description:website_forum.field_forum_post_vote__post_id
#: model_terms:ir.ui.view,arch_db:website_forum.new_link
#: model_terms:ir.ui.view,arch_db:website_forum.post_comment
#: model_terms:ir.ui.view,arch_db:website_forum.view_forum_post_search
msgid "Post"
msgstr "Đăng"

#. module: website_forum
#: model_terms:ir.ui.view,arch_db:website_forum.post_answer
#: model_terms:ir.ui.view,arch_db:website_forum.post_reply
msgid "Post Answer"
msgstr "Đăng Trả lời"

#. module: website_forum
#: model:ir.model,name:website_forum.model_forum_post_reason
msgid "Post Closing Reason"
msgstr "Lý do Đóng Bài"

#. module: website_forum
#: model_terms:ir.ui.view,arch_db:website_forum.post_answer
#: model_terms:ir.ui.view,arch_db:website_forum.post_reply
msgid "Post Comment"
msgstr "Đăng Bình luận"

#. module: website_forum
#: model_terms:ir.ui.view,arch_db:website_forum.new_link
msgid "Post Title"
msgstr "Tiêu đề bài"

#. module: website_forum
#: model_terms:ir.ui.view,arch_db:website_forum.view_forum_forum_form
msgid "Post Types"
msgstr "Kiểu bài"

#. module: website_forum
#: model:ir.model,name:website_forum.model_forum_post_vote
msgid "Post Vote"
msgstr ""

#. module: website_forum
#: model_terms:ir.ui.view,arch_db:website_forum.new_question
msgid "Post Your Question"
msgstr "Đăng câu hỏi của bạn"

#. module: website_forum
#: model_terms:ir.ui.view,arch_db:website_forum.new_discussion
msgid "Post Your Topic"
msgstr "Đăng chủ đề của bạn"

#. module: website_forum
#: model_terms:ir.ui.view,arch_db:website_forum.close_post
msgid "Post:"
msgstr "Bài viết:"

#. module: website_forum
#: model:gamification.badge,description:website_forum.badge_p_2
msgid "Posted 10 comments"
msgstr "Đã đăng 10 bình luận"

#. module: website_forum
#: model:gamification.badge,description:website_forum.badge_p_4
msgid "Posted 100 comments"
msgstr "Đã đăng 100 bình luận"

#. module: website_forum
#: code:addons/website_forum/models/forum.py:448
#, python-format
msgid "Posting answer on a [Deleted] or [Closed] question is not possible."
msgstr ""

#. module: website_forum
#: model:ir.model.fields,field_description:website_forum.field_forum_tag__post_ids
#: model:ir.ui.menu,name:website_forum.menu_forum_posts
#: model_terms:ir.ui.view,arch_db:website_forum.forum_index
msgid "Posts"
msgstr "Bài viết"

#. module: website_forum
#: model_terms:ir.ui.view,arch_db:website_forum.new_question
msgid "Provide enough details and, if possible, give an example."
msgstr "Cung cấp đủ chi tiết và, nếu có thể, hãy cho một ví dụ."

#. module: website_forum
#: model_terms:ir.ui.view,arch_db:website_forum.edit_profile
msgid "Public profile"
msgstr "Hồ sơ công cộng"

#. module: website_forum
#: model:gamification.badge,name:website_forum.badge_25
#: model:gamification.challenge,name:website_forum.challenge_pundit
#: model:gamification.challenge.line,name:website_forum.line_pundit
#: model:gamification.goal.definition,name:website_forum.definition_pundit
msgid "Pundit"
msgstr ""

#. module: website_forum
#. openerp-web
#: code:addons/website_forum/static/src/js/website_tour_forum.js:59
#, python-format
msgid "Put your answer here."
<<<<<<< HEAD
msgstr "Gửi trả lời tại đây."
=======
msgstr "Nhập câu trả lời của bạn vào đây"
>>>>>>> de76e5e0

#. module: website_forum
#. openerp-web
#: code:addons/website_forum/static/src/js/website_tour_forum.js:37
#, python-format
msgid "Put your question here."
msgstr "Đặt câu hỏi tại đây."

#. module: website_forum
#: selection:forum.forum,default_post_type:0
#: selection:forum.post,post_type:0
#: model:ir.model.fields,field_description:website_forum.field_forum_post__parent_id
#: model_terms:ir.ui.view,arch_db:website_forum.display_post_question_block
#: model_terms:ir.ui.view,arch_db:website_forum.post_description_full
msgid "Question"
msgstr "Câu hỏi"

#. module: website_forum
#: code:addons/website_forum/models/forum.py:524
#: model:mail.message.subtype,description:website_forum.mt_question_edit
#: model:mail.message.subtype,name:website_forum.mt_question_edit
#, python-format
msgid "Question Edited"
msgstr "Câu hỏi bị sửa"

#. module: website_forum
#: model:ir.model.fields,field_description:website_forum.field_forum_forum__karma_gen_question_downvote
msgid "Question downvoted"
msgstr "Câu hỏi bị bầu chọn xuống"

#. module: website_forum
#: model_terms:ir.ui.view,arch_db:website_forum.display_post_question_block
msgid "Question has accepted answer"
msgstr "Câu hỏi có câu trả lời được chấp thuận"

#. module: website_forum
#: model_terms:ir.ui.view,arch_db:website_forum.404
msgid "Question not found!"
msgstr "Không tìm thấy câu hỏi!"

#. module: website_forum
#: model:gamification.badge,description:website_forum.badge_q_4
msgid "Question set as favorite by 1 user"
msgstr "Câu hỏi được đánh dấu ưa thích bởi 1 người dùng"

#. module: website_forum
#: model:gamification.badge,description:website_forum.badge_q_6
msgid "Question set as favorite by 25 users"
msgstr "Câu hỏi được đánh dấu ưa thích bởi 25 người dùng"

#. module: website_forum
#: model:gamification.badge,description:website_forum.badge_q_5
msgid "Question set as favorite by 5 users"
msgstr "Câu hỏi được đánh dấu ưa thích bởi 5 người dùng"

#. module: website_forum
#: code:addons/website_forum/controllers/main.py:345
#, python-format
msgid "Question should not be empty."
msgstr ""

#. module: website_forum
#: model_terms:ir.ui.view,arch_db:website_forum.header
msgid "Question tools"
msgstr "Công cụ Câu hỏi"

#. module: website_forum
#: model:ir.model.fields,field_description:website_forum.field_forum_forum__karma_gen_question_upvote
msgid "Question upvoted"
<<<<<<< HEAD
msgstr "Câu hỏi được bầu chọn lên"
=======
msgstr "Câu hỏi bình chọn"
>>>>>>> de76e5e0

#. module: website_forum
#: model:gamification.badge,description:website_forum.badge_q_10
msgid "Question voted up 15 times"
msgstr "Câu hỏi được bầu chọn lên 15 lần"

#. module: website_forum
#: model:gamification.badge,description:website_forum.badge_q_8
msgid "Question voted up 4 times"
msgstr "Câu hỏi được bầu chọn lên 4 lần"

#. module: website_forum
#: model:gamification.badge,description:website_forum.badge_q_9
msgid "Question voted up 6 times"
msgstr "Câu hỏi được bầu chọn lên 6 lần"

#. module: website_forum
#: model:ir.model.fields,field_description:website_forum.field_forum_forum__allow_question
#: model_terms:ir.ui.view,arch_db:website_forum.forum_index
#: model_terms:ir.ui.view,arch_db:website_forum.user_detail_full
#: model_terms:ir.ui.view,arch_db:website_forum.view_forum_post_search
msgid "Questions"
msgstr "Câu hỏi"

#. module: website_forum
#: code:addons/website_forum/models/forum.py:542
#, python-format
msgid "Re: %s"
msgstr "V/v: %s"

#. module: website_forum
#: model_terms:ir.ui.view,arch_db:website_forum.post_description_full
msgid "Reactivate"
msgstr ""

#. module: website_forum
#: model_terms:ir.ui.view,arch_db:website_forum.edit_profile
msgid "Real name"
msgstr "Tên thật"

#. module: website_forum
#: model:ir.model.fields,field_description:website_forum.field_forum_post__closed_reason_id
msgid "Reason"
msgstr "Lý do"

#. module: website_forum
#: model:ir.model.fields,field_description:website_forum.field_forum_post_reason__reason_type
msgid "Reason Type"
msgstr "Kiểu Lý do"

#. module: website_forum
#: model_terms:ir.ui.view,arch_db:website_forum.close_post
msgid "Reason:"
msgstr "Lý do:"

#. module: website_forum
#: model:gamification.badge,description:website_forum.badge_a_1
msgid "Received at least 3 upvote for an answer for the first time"
<<<<<<< HEAD
msgstr "Đã nhận ít nhất 3 bầu chọn lên cho một câu trả lời ngay lần đầu tiên"
=======
msgstr "Nhận được ít nhất 3 upvote cho một câu trả lời cho lần đầu tiên"
>>>>>>> de76e5e0

#. module: website_forum
#: model_terms:ir.ui.view,arch_db:website_forum.display_post_question_block
msgid "Redirect to external link"
msgstr "Chuyển hướng đến link bên ngoài"

#. module: website_forum
#: model_terms:ir.ui.view,arch_db:website_forum.moderation_queue
msgid "Refuse"
msgstr "Từ chối"

#. module: website_forum
#: model_terms:forum.forum,welcome_message:website_forum.forum_help
msgid "Register"
msgstr "Đăng ký"

#. module: website_forum
#: model_terms:ir.ui.view,arch_db:website_forum.post_description_full
msgid "Reject <i class=\"fa fa-times\"/>"
msgstr ""

#. module: website_forum
#: selection:forum.forum,default_order:0
#: model:ir.model.fields,field_description:website_forum.field_forum_post__relevancy
#: model_terms:ir.ui.view,arch_db:website_forum.forum_index
msgid "Relevance"
msgstr "Thích đáng"

#. module: website_forum
#: model_terms:ir.ui.view,arch_db:website_forum.view_forum_forum_form
msgid "Relevance Computation"
msgstr ""

#. module: website_forum
#: model_terms:ir.ui.view,arch_db:website_forum.post_description_full
msgid "Reopen"
msgstr ""

#. module: website_forum
#: model_terms:ir.ui.view,arch_db:website_forum.post_answers
#: model_terms:ir.ui.view,arch_db:website_forum.post_description_full
msgid "Reply"
msgstr "Trả lời"

#. module: website_forum
#: model:ir.model.fields,field_description:website_forum.field_forum_post__self_reply
msgid "Reply to own question"
msgstr "Trả lời câu hỏi của chính mình"

#. module: website_forum
#: model:ir.model.fields,help:website_forum.field_forum_forum__website_id
#: model:ir.model.fields,help:website_forum.field_forum_post__website_id
msgid "Restrict publishing to this website."
msgstr ""

#. module: website_forum
#: model_terms:ir.ui.view,arch_db:website_forum.404
#: model_terms:ir.ui.view,arch_db:website_forum.private_profile
msgid "Return to the question list."
msgstr "Về danh mục câu hỏi."

#. module: website_forum
#: model:ir.model.fields,field_description:website_forum.field_forum_post__moderator_id
msgid "Reviewed by"
<<<<<<< HEAD
msgstr "Được xem xét bởi"
=======
msgstr "Xem xét bởi"
>>>>>>> de76e5e0

#. module: website_forum
#: model:ir.model.fields,field_description:website_forum.field_forum_forum__is_seo_optimized
#: model:ir.model.fields,field_description:website_forum.field_forum_post__is_seo_optimized
#: model:ir.model.fields,field_description:website_forum.field_forum_tag__is_seo_optimized
msgid "SEO optimized"
msgstr ""

#. module: website_forum
#: model_terms:ir.ui.view,arch_db:website_forum.edit_post
msgid "Save"
msgstr "Lưu"

#. module: website_forum
#: model:gamification.badge,name:website_forum.badge_26
#: model:gamification.challenge,name:website_forum.challenge_scholar
#: model:gamification.challenge.line,name:website_forum.line_scholar
#: model:gamification.goal.definition,name:website_forum.definition_scholar
msgid "Scholar"
msgstr "Học giả"

#. module: website_forum
#: model_terms:ir.ui.view,arch_db:website_forum.view_forum_post_search
msgid "Search in Post"
msgstr "Tìm trong bài"

#. module: website_forum
#: model:ir.model.fields,field_description:website_forum.field_forum_forum__relevancy_time_decay
msgid "Second Relevance Parameter"
msgstr ""

#. module: website_forum
#: model_terms:ir.ui.view,arch_db:website_forum.forum_post_template_new_answer
msgid "See post"
msgstr "Xem bài"

#. module: website_forum
#: model_terms:ir.ui.view,arch_db:website_forum.forum_post_template_new_question
msgid "See question"
msgstr "Xem câu hỏi"

#. module: website_forum
#: model_terms:ir.ui.view,arch_db:website_forum.header
msgid "Seen:"
msgstr "Được thấy:"

#. module: website_forum
#. openerp-web
#: code:addons/website_forum/static/src/js/website_tour_forum.js:15
#, python-format
msgid "Select this menu item to create a new forum."
msgstr "Chọn trình đơn này để tạo mới một diễn đàn."

#. module: website_forum
#: model:gamification.badge,name:website_forum.badge_a_8
#: model:gamification.challenge,name:website_forum.challenge_self_learner
#: model:gamification.challenge.line,name:website_forum.line_self_learner
#: model:gamification.goal.definition,name:website_forum.definition_self_learner
msgid "Self-Learner"
msgstr "Tự học"

#. module: website_forum
#: model_terms:ir.ui.view,arch_db:website_forum.post_answers
msgid "Send answer"
msgstr ""

#. module: website_forum
#: model_terms:ir.ui.view,arch_db:website_forum.new_question
msgid "Set a clear, explicit and concise question title\n"
"                (check"
msgstr "Hãy đặt câu hỏi với tiêu đề rõ ràng, rành mạch, xúc tích\n"
"                (kiểm tra"

#. module: website_forum
#: selection:gamification.challenge,category:0
msgid "Settings / Gamification Tools"
msgstr ""

#. module: website_forum
#: model_terms:ir.ui.view,arch_db:website_forum.post_description_full
msgid "Share"
msgstr "Chia sẻ"

#. module: website_forum
#: model_terms:ir.ui.view,arch_db:website_forum.new_link
msgid "Share an awesome link. Your post will appear in the 'Newest' top-menu.\n"
"            If the community vote on your post, it will get traction by being promoted\n"
"            in the homepage."
msgstr "Chia sẻ một link hữu ích. Bài của bạn sẽ xuất hiện trong trình đơn 'Mới nhất'.\n"
"            Nếu cộng đồng bầu chọn cho bài của bạn, bài sẽ được kéo lên ở trang chủ."

#. module: website_forum
#. openerp-web
#: code:addons/website_forum/static/src/xml/website_forum_share_templates.xml:39
#, python-format
msgid "Share this content to increase your chances to be featured on the front page and attract more visitors."
msgstr "Chia sẻ nội dung này để tăng cơ hội của bạn xuất hiện được đề cao ở trang chính và thu hút thêm độc giả."

#. module: website_forum
#: model:ir.model.fields,field_description:website_forum.field_forum_forum__allow_share
msgid "Sharing Options"
msgstr "Tuỳ chọn Chia sẻ"

#. module: website_forum
#: model_terms:ir.ui.view,arch_db:website_forum.badge
#: model_terms:ir.ui.view,arch_db:website_forum.user_badges
msgid "Silver badge"
msgstr ""

#. module: website_forum
#: model:ir.model.fields,field_description:website_forum.field_res_users__silver_badge
msgid "Silver badges count"
msgstr "Đếm huy chương bạc"

#. module: website_forum
#. openerp-web
#: code:addons/website_forum/static/src/js/website_forum.js:26
#, python-format
msgid "Sorry you must be logged in to perform this action"
msgstr "Rất tiếc, bạn phải đăng nhập để thực hiện hành động này"

#. module: website_forum
#. openerp-web
#: code:addons/website_forum/static/src/js/website_forum.js:101
#, python-format
msgid "Sorry you must be logged to flag a post"
msgstr "Rất tiếc, bạn phải đăng nhập để gắn cờ một bài"

#. module: website_forum
#. openerp-web
#: code:addons/website_forum/static/src/js/website_forum.js:150
#, python-format
msgid "Sorry you must be logged to vote"
msgstr "Rất tiếc, bạn phải đăng nhập để bầu chọn"

#. module: website_forum
#. openerp-web
#: code:addons/website_forum/static/src/js/website_forum.js:200
#, python-format
msgid "Sorry, anonymous users cannot choose correct answer."
msgstr "Xin lỗi, người dùng nặc danh không thể chọn câu trả lời đúng."

#. module: website_forum
#: model_terms:ir.ui.view,arch_db:website_forum.404
msgid "Sorry, this question is not available anymore."
msgstr "Rất tiếc, câu hỏi này không còn khả dụng nữa."

#. module: website_forum
#. openerp-web
#: code:addons/website_forum/static/src/js/website_forum.js:145
#, python-format
msgid "Sorry, you cannot vote for your own posts"
msgstr "Rất tiếc, bạn không thể bầu chọn cho bài của chính bạn"

#. module: website_forum
#: model_terms:ir.ui.view,arch_db:website_forum.forum_index
msgid "Sort by"
msgstr "Xếp theo"

#. module: website_forum
#: model_terms:ir.ui.view,arch_db:website_forum.header
msgid "Stats"
msgstr "Thống kê"

#. module: website_forum
#: model:ir.model.fields,field_description:website_forum.field_forum_post__state
msgid "Status"
msgstr "Tình trạng"

#. module: website_forum
#: model:gamification.badge,name:website_forum.badge_q_6
#: model:gamification.challenge,name:website_forum.challenge_stellar_question_25
msgid "Stellar Question"
msgstr "Câu hỏi Xuất sắc"

#. module: website_forum
#: model:gamification.badge,name:website_forum.badge_q_7
#: model:gamification.challenge,name:website_forum.challenge_student
msgid "Student"
msgstr "Sinh viên"

#. module: website_forum
#: model_terms:ir.ui.view,arch_db:website_forum.header
#: model_terms:ir.ui.view,arch_db:website_forum.new_link
msgid "Submit a Link"
msgstr "Đăng tải một Link"

#. module: website_forum
#: model:gamification.badge,name:website_forum.badge_31
#: model:gamification.challenge,name:website_forum.challenge_supporter
#: model:gamification.challenge.line,name:website_forum.line_supporter
#: model:gamification.goal.definition,name:website_forum.definition_supporter
msgid "Supporter"
msgstr "Chuyên viên hỗ trợ"

#. module: website_forum
#: model:ir.actions.act_window,name:website_forum.forum_tag_action
#: model:ir.ui.menu,name:website_forum.menu_forum_tag_global
#: model_terms:ir.ui.view,arch_db:website_forum.forum_tag_view_form
#: model_terms:ir.ui.view,arch_db:website_forum.forum_tag_view_list
#: model_terms:ir.ui.view,arch_db:website_forum.view_forum_post_search
msgid "Tag"
msgstr "Từ khoá"

#. module: website_forum
#: sql_constraint:forum.tag:0
msgid "Tag name already exists !"
msgstr "Tag đã tồn tại!"

#. module: website_forum
#: model:ir.model.fields,field_description:website_forum.field_forum_post__tag_ids
#: model_terms:ir.ui.view,arch_db:website_forum.edit_post
#: model_terms:ir.ui.view,arch_db:website_forum.forum_index
#: model_terms:ir.ui.view,arch_db:website_forum.header
#: model_terms:ir.ui.view,arch_db:website_forum.new_discussion
#: model_terms:ir.ui.view,arch_db:website_forum.new_link
#: model_terms:ir.ui.view,arch_db:website_forum.new_question
#: model_terms:ir.ui.view,arch_db:website_forum.tag
msgid "Tags"
msgstr "Từ khóa"

#. module: website_forum
#: model:gamification.badge,name:website_forum.badge_32
#: model:gamification.challenge,name:website_forum.challenge_taxonomist
#: model:gamification.challenge.line,name:website_forum.line_taxonomist
#: model:gamification.goal.definition,name:website_forum.definition_taxonomist
msgid "Taxonomist"
msgstr "Nhà phân loại"

#. module: website_forum
#: model:gamification.badge,name:website_forum.badge_a_1
#: model:gamification.challenge,name:website_forum.challenge_teacher
#: model:gamification.challenge.line,name:website_forum.line_teacher
#: model:gamification.goal.definition,name:website_forum.definition_teacher
msgid "Teacher"
msgstr "Giáo viên"

#. module: website_forum
#: model:ir.model.fields,help:website_forum.field_forum_post__bump_date
msgid "Technical field allowing to bump a question. Writing on this field will trigger a write on write_date and therefore bump the post. Directly writing on write_date is currently not supported and this field is a workaround."
msgstr ""

#. module: website_forum
#. openerp-web
#: code:addons/website_forum/static/src/xml/website_forum_share_templates.xml:6
#, python-format
msgid "Thanks for posting!"
msgstr "Cám ơn đã đăng!"

#. module: website_forum
#: model_terms:ir.ui.view,arch_db:website_forum.post_description_full
msgid "The"
msgstr "Nội dung"

#. module: website_forum
#: model_terms:ir.ui.view,arch_db:website_forum.moderation_queue
msgid "The flagged queue is empty."
msgstr "Danh sách bị gắn cờ trống rỗng."

#. module: website_forum
#: model_terms:forum.forum,faq:website_forum.forum_help
msgid "The goal of this site is create a relevant knowledge base that would answer\n"
"    questions related to Odoo."
msgstr "Mục đích của trang này là tạo ra một cơ sở dữ liệu các câu hỏi và câu trả\n"
"    lời liên quan đến Odoo."

#. module: website_forum
#: model_terms:ir.ui.view,arch_db:website_forum.moderation_queue
msgid "The offensive queue is empty."
msgstr ""

#. module: website_forum
#: model_terms:ir.ui.view,arch_db:website_forum.moderation_queue
msgid "The validation queue is empty."
msgstr ""

#. module: website_forum
#: model_terms:forum.forum,faq:website_forum.forum_help
msgid "Therefore questions and answers can be edited like wiki pages by experienced users of\n"
"    this site in order to improve the overall quality of the knowledge base content.\n"
"    Such privileges are granted based on user karma level: you will be able to do the same\n"
"    once your karma gets high enough."
msgstr "Vì vậy, các câu hỏi và trả lời có thể được chỉnh sửa giống nhu các trang wiki bởi những\n"
"    người sử dụng có kinh nghiệm của trang này để cải tiến chất lượng tổng thể của toàn bộ cơ sở dữ liệu nội dung.\n"
"    Những người có quyền làm như vậy là những người có cấp độ karma cao: bạn cũng có thể làm như vậy\n"
"    khi karma của bạn đủ cao."

#. module: website_forum
#: model_terms:forum.forum,faq:website_forum.forum_help
msgid "This community is for professional and enthusiast users,\n"
"    partners and programmers. You can ask questions about:"
msgstr "Cộng đồng này dành cho các chuyên gia và những người dùng,\n"
"    đối tác và các lập trình viên đầy nhiệt huyết. Bạn có thể hỏi các câu hỏi về:"

#. module: website_forum
#: code:addons/website_forum/models/forum.py:51
#: model:forum.forum,description:website_forum.forum_help
#: model_terms:forum.forum,welcome_message:website_forum.forum_help
#, python-format
msgid "This community is for professionals and enthusiasts of our products and services. Share and discuss the best content and new marketing ideas, build your professional profile and become a better marketer together."
msgstr "Cộng đồng này là một cộng đồng các chuyên gia và những người có đam mê và đầy nhiệt huyết với các sản phẩm và dịch vụ của chúng tôi. Chia sẻ và thảo luận những nội dung tốt nhất và các ý tưởng marketing mới, xây dựng hồ sơ chuyên nghiệp cho chính bạn thông qua sự đóng góp cho cộng đồng này."

#. module: website_forum
#: model:ir.model.fields,help:website_forum.field_forum_forum__relevancy_post_vote
msgid "This formula is used in order to sort by relevance. The variable 'votes' represents number of votes for a post, and 'days' is number of days since the post creation"
msgstr ""

#. module: website_forum
#: code:addons/website_forum/models/forum.py:411
#, python-format
msgid "This forum does not allow %s"
msgstr "Diễn đàn này không cho phép %s"

#. module: website_forum
#: model_terms:ir.ui.view,arch_db:website_forum.header
msgid "This forum has been archived."
msgstr ""

#. module: website_forum
#. openerp-web
#: code:addons/website_forum/static/src/js/website_forum.js:111
#, python-format
msgid "This post can not be flagged"
<<<<<<< HEAD
msgstr "Bài này không thể bị gắn cờ"
=======
msgstr "Không thể gắn cờ bài đăng này"
>>>>>>> de76e5e0

#. module: website_forum
#. openerp-web
#: code:addons/website_forum/static/src/js/website_forum.js:106
#, python-format
msgid "This post is already flagged"
<<<<<<< HEAD
msgstr "Bài này đã bị gắn cờ rồi"
=======
msgstr "Bài đăng này đã được gắn cờ"
>>>>>>> de76e5e0

#. module: website_forum
#: model_terms:ir.ui.view,arch_db:website_forum.post_description_full
msgid "This post is currently awaiting moderation and not yet published... Do you want <i>Accept</i> or <i>Reject</i> this post ?"
msgstr ""
"Bài đăng này hiện đang chờ kiểm duyệt và chưa được xuất bản ... Bạn có muốn "
"<i>Chấp nhận</i> hoặc <i>Từ chối</i> bài đăng này không?"

#. module: website_forum
#: model_terms:ir.ui.view,arch_db:website_forum.private_profile
msgid "This profile is private!"
<<<<<<< HEAD
msgstr "Hồ sơ này mang tính riêng tư!"
=======
msgstr "Hồ sơ này là riêng tư!"
>>>>>>> de76e5e0

#. module: website_forum
#: model_terms:ir.ui.view,arch_db:website_forum.forum_index
msgid "Threads"
<<<<<<< HEAD
msgstr "Luồng"
=======
msgstr "Chủ đề"
>>>>>>> de76e5e0

#. module: website_forum
#: model:ir.model.fields,field_description:website_forum.field_forum_post__name
msgid "Title"
msgstr "Tiêu đề"

#. module: website_forum
#: model_terms:ir.ui.view,arch_db:website_forum.edit_post
#: model_terms:ir.ui.view,arch_db:website_forum.new_question
msgid "Title must not be empty"
<<<<<<< HEAD
msgstr "Tiêu đề không được để trống"
=======
msgstr "Tiêu đề không được trống"
>>>>>>> de76e5e0

#. module: website_forum
#: code:addons/website_forum/controllers/main.py:343
#: code:addons/website_forum/controllers/main.py:414
#, python-format
msgid "Title should not be empty."
msgstr "Tiêu đề không được để trống."

#. module: website_forum
#: model:ir.model.fields,field_description:website_forum.field_forum_post_vote__recipient_id
msgid "To"
msgstr "Đến"

#. module: website_forum
#: model_terms:forum.forum,faq:website_forum.forum_help
msgid "To prevent your question from being flagged and possibly removed, avoid asking\n"
"    subjective questions where …"
msgstr "Để tránh cho câu hỏi của bạn bị gắn cờ hoặc có thể bị gỡ bỏ, hãy\n"
"    tránh hỏi những câu hỏi mang tính chủ quan mà …"

#. module: website_forum
#: model_terms:ir.ui.view,arch_db:website_forum.post_description_full
msgid "Toggle favorite status"
msgstr ""

#. module: website_forum
#: model:ir.model.fields,field_description:website_forum.field_forum_post__vote_count
msgid "Total Votes"
<<<<<<< HEAD
msgstr "Tổng Bầu chọn"
=======
msgstr "Tổng số phiếu"
>>>>>>> de76e5e0

#. module: website_forum
#: model_terms:ir.ui.view,arch_db:website_forum.header
msgid "Trending"
msgstr "Xu hướng"

#. module: website_forum
#: model:ir.model.fields,field_description:website_forum.field_forum_post__post_type
msgid "Type"
msgstr "Kiểu"

#. module: website_forum
#: model:ir.model.fields,field_description:website_forum.field_forum_post__content_link
msgid "URL"
msgstr ""

#. module: website_forum
#: model:ir.model.fields,help:website_forum.field_forum_post__content_link
msgid "URL of Link Articles"
<<<<<<< HEAD
msgstr "URL của Bài được liên kết"
=======
msgstr "URL của bài viết liên kết"
>>>>>>> de76e5e0

#. module: website_forum
#: model_terms:ir.ui.view,arch_db:website_forum.new_link
msgid "URL to Share"
<<<<<<< HEAD
msgstr "URL muốn chia sẻ"
=======
msgstr "Liên kết để chia sẽ"
>>>>>>> de76e5e0

#. module: website_forum
#: model_terms:ir.ui.view,arch_db:website_forum.forum_index
msgid "Unanswered"
msgstr "Chưa trả lời"

#. module: website_forum
#: model:ir.model.fields,field_description:website_forum.field_forum_forum__karma_comment_unlink_all
msgid "Unlink all comments"
<<<<<<< HEAD
msgstr "Xoá tất cả bình luận"
=======
msgstr "Hủy liên kết tất cả nhận xét"
>>>>>>> de76e5e0

#. module: website_forum
#: model:ir.model.fields,field_description:website_forum.field_forum_forum__karma_comment_unlink_own
msgid "Unlink own comments"
<<<<<<< HEAD
msgstr "Xoá bình luận của chính mình"
=======
msgstr "Hủy liên kết nhận xét cá nhận"
>>>>>>> de76e5e0

#. module: website_forum
#: model:ir.model.fields,field_description:website_forum.field_forum_forum__message_unread
#: model:ir.model.fields,field_description:website_forum.field_forum_post__message_unread
#: model:ir.model.fields,field_description:website_forum.field_forum_tag__message_unread
msgid "Unread Messages"
msgstr "Thông điệp chưa đọc"

#. module: website_forum
#: model:ir.model.fields,field_description:website_forum.field_forum_forum__message_unread_counter
#: model:ir.model.fields,field_description:website_forum.field_forum_post__message_unread_counter
#: model:ir.model.fields,field_description:website_forum.field_forum_tag__message_unread_counter
msgid "Unread Messages Counter"
msgstr "Bộ đếm Thông điệp chưa đọc"

#. module: website_forum
#: model_terms:ir.ui.view,arch_db:website_forum.edit_profile
msgid "Update"
msgstr "Cập nhật"

#. module: website_forum
#: model:ir.model.fields,field_description:website_forum.field_forum_post__write_date
msgid "Update on"
<<<<<<< HEAD
msgstr "Cập nhật vào"
=======
msgstr "Cập nhật lúc"
>>>>>>> de76e5e0

#. module: website_forum
#: model:ir.model.fields,field_description:website_forum.field_forum_post__write_uid
msgid "Updated by"
msgstr "Cập nhật bởi"

#. module: website_forum
#: model:ir.model.fields,field_description:website_forum.field_forum_forum__karma_upvote
msgid "Upvote"
<<<<<<< HEAD
msgstr "Bầu chọn lên"
=======
msgstr "Bình chọn"
>>>>>>> de76e5e0

#. module: website_forum
#: model:gamification.challenge.line,name:website_forum.line_student
#: model:gamification.goal.definition,name:website_forum.definition_student
msgid "Upvoted question (1)"
<<<<<<< HEAD
msgstr "Câu hỏi được bầu chọn lên (1)"
=======
msgstr "Câu hỏi đã bình chọn (1)"
>>>>>>> de76e5e0

#. module: website_forum
#: model:gamification.challenge.line,name:website_forum.line_great_question
#: model:gamification.goal.definition,name:website_forum.definition_great_question
msgid "Upvoted question (15)"
<<<<<<< HEAD
msgstr "Câu hỏi được bầu chọn lên (15)"
=======
msgstr "Câu hỏi đã bình chọn (15)"
>>>>>>> de76e5e0

#. module: website_forum
#: model:gamification.challenge.line,name:website_forum.line_nice_question
#: model:gamification.goal.definition,name:website_forum.definition_nice_question
msgid "Upvoted question (4)"
<<<<<<< HEAD
msgstr "Câu hỏi được bầu chọn lên (4)"
=======
msgstr "Câu hỏi đã bình chọn (4)"
>>>>>>> de76e5e0

#. module: website_forum
#: model:gamification.challenge.line,name:website_forum.line_good_question
#: model:gamification.goal.definition,name:website_forum.definition_good_question
msgid "Upvoted question (6)"
<<<<<<< HEAD
msgstr "Câu hỏi được bầu chọn lên (6)"
=======
msgstr "Câu hỏi đã bình chọn (6)"
>>>>>>> de76e5e0

#. module: website_forum
#: model:ir.model.fields,field_description:website_forum.field_forum_post_vote__user_id
msgid "User"
msgstr "Người dùng"

#. module: website_forum
#: model:ir.model,name:website_forum.model_res_users
msgid "Users"
msgstr "Người dùng"

#. module: website_forum
#: model:ir.model.fields,help:website_forum.field_forum_forum__allow_question
msgid "Users can answer only once per question. Contributors can edit answers and mark the right ones."
msgstr ""

#. module: website_forum
#: model_terms:ir.ui.view,arch_db:website_forum.moderation_queue
msgid "Validate"
msgstr "Xác nhận"

#. module: website_forum
#: model_terms:ir.ui.view,arch_db:website_forum.forum_post_template_validation
msgid "Validate question"
<<<<<<< HEAD
msgstr "Thẩm định câu hỏi"
=======
msgstr "Xác thực câu hỏi"
>>>>>>> de76e5e0

#. module: website_forum
#: model_terms:ir.ui.view,arch_db:website_forum.display_post_question_block
msgid "View"
msgstr "Xem"

#. module: website_forum
#: model_terms:ir.ui.view,arch_db:website_forum.header
msgid "View Your Badges"
<<<<<<< HEAD
msgstr "Xem Huy chương của bạn"
=======
msgstr "Xem Huy hiệu của bạn"
>>>>>>> de76e5e0

#. module: website_forum
#: model_terms:ir.ui.view,arch_db:website_forum.display_post_question_block
msgid "Views"
msgstr "Xem"

#. module: website_forum
#: model:ir.model.fields,field_description:website_forum.field_forum_post_vote__vote
msgid "Vote"
msgstr "Bầu chọn"

#. module: website_forum
#: model:ir.model.fields,field_description:website_forum.field_forum_post__vote_ids
#: model_terms:ir.ui.view,arch_db:website_forum.user_detail_full
msgid "Votes"
msgstr "Bầu chọn"

#. module: website_forum
#: selection:forum.post,state:0
msgid "Waiting Validation"
<<<<<<< HEAD
msgstr "Đang chờ thẩm định"
=======
msgstr "Đang chờ xác thực"
>>>>>>> de76e5e0

#. module: website_forum
#: model_terms:ir.ui.view,arch_db:website_forum.post_description_full
msgid "Waiting for validation"
<<<<<<< HEAD
msgstr "Đang chờ thẩm định"
=======
msgstr "Đang chờ xác thực"
>>>>>>> de76e5e0

#. module: website_forum
#: model:ir.model.fields,field_description:website_forum.field_res_users__forum_waiting_posts_count
msgid "Waiting post"
<<<<<<< HEAD
msgstr "Bài đang đợi"
=======
msgstr "Đang đăng tải"
>>>>>>> de76e5e0

#. module: website_forum
#: model_terms:ir.ui.view,arch_db:website_forum.new_link
msgid "We keep a high level of quality in showcased posts, around 20% of the submited\n"
"            posts will be featured."
msgstr "Chúng tôi duy trì một mức chất lượng cao các bài viết được trình diễn, khoảng 20% các bài viết\n"
"            sẽ được đề cao."

#. module: website_forum
#: model:ir.model.fields,field_description:website_forum.field_forum_forum__website_id
#: model:ir.model.fields,field_description:website_forum.field_forum_post__website_id
#: model_terms:ir.ui.view,arch_db:website_forum.edit_profile
msgid "Website"
msgstr "Trang web"

#. module: website_forum
#: selection:gamification.challenge,category:0
msgid "Website / Forum"
msgstr "Website / Diễn đàn"

#. module: website_forum
#: model:ir.model.fields,field_description:website_forum.field_forum_forum__website_message_ids
#: model:ir.model.fields,field_description:website_forum.field_forum_post__website_message_ids
#: model:ir.model.fields,field_description:website_forum.field_forum_tag__website_message_ids
msgid "Website Messages"
msgstr "Thông điệp Website"

#. module: website_forum
#: model:ir.model.fields,help:website_forum.field_forum_forum__website_message_ids
#: model:ir.model.fields,help:website_forum.field_forum_post__website_message_ids
#: model:ir.model.fields,help:website_forum.field_forum_tag__website_message_ids
msgid "Website communication history"
msgstr "Lịch sử thông tin liên lạc website"

#. module: website_forum
#: model:ir.model.fields,field_description:website_forum.field_forum_forum__website_meta_description
#: model:ir.model.fields,field_description:website_forum.field_forum_post__website_meta_description
#: model:ir.model.fields,field_description:website_forum.field_forum_tag__website_meta_description
msgid "Website meta description"
msgstr "Dữ liệu Mô tả Website"

#. module: website_forum
#: model:ir.model.fields,field_description:website_forum.field_forum_forum__website_meta_keywords
#: model:ir.model.fields,field_description:website_forum.field_forum_post__website_meta_keywords
#: model:ir.model.fields,field_description:website_forum.field_forum_tag__website_meta_keywords
msgid "Website meta keywords"
msgstr "Dữ liệu Từ khoá Website"

#. module: website_forum
#: model:ir.model.fields,field_description:website_forum.field_forum_forum__website_meta_title
#: model:ir.model.fields,field_description:website_forum.field_forum_post__website_meta_title
#: model:ir.model.fields,field_description:website_forum.field_forum_tag__website_meta_title
msgid "Website meta title"
msgstr "Dữ liệu Tiêu đề Website"

#. module: website_forum
#: model:ir.model.fields,field_description:website_forum.field_forum_forum__website_meta_og_img
#: model:ir.model.fields,field_description:website_forum.field_forum_post__website_meta_og_img
#: model:ir.model.fields,field_description:website_forum.field_forum_tag__website_meta_og_img
msgid "Website opengraph image"
msgstr ""

#. module: website_forum
#: model:ir.model.fields,field_description:website_forum.field_forum_forum__welcome_message
msgid "Welcome Message"
msgstr "Thông điệp Chào mừng"

#. module: website_forum
#: model_terms:forum.forum,welcome_message:website_forum.forum_help
msgid "Welcome!"
<<<<<<< HEAD
msgstr "Chào mừng!"
=======
msgstr "Xin chào"
>>>>>>> de76e5e0

#. module: website_forum
#: model_terms:forum.forum,faq:website_forum.forum_help
msgid "What kinds of questions can I ask here?"
msgstr "Loại câu hỏi nào tôi có thể hỏi ở đây?"

#. module: website_forum
#: model_terms:forum.forum,faq:website_forum.forum_help
msgid "What should I avoid in my answers?"
<<<<<<< HEAD
msgstr "Tôi cần tránh điều gì trong câu trả lời của tôi?"
=======
msgstr "Tôi nên tránh những gì trong câu trả lời của mình?"
>>>>>>> de76e5e0

#. module: website_forum
#: model_terms:forum.forum,faq:website_forum.forum_help
msgid "What should I avoid in my questions?"
msgstr "Tôi cần tránh điều gì trong câu hỏi của tôi?"

#. module: website_forum
#: model_terms:forum.forum,faq:website_forum.forum_help
msgid "When a question or answer is upvoted, the user who posted them will gain some\n"
"    points, which are called \"karma points\". These points serve as a rough\n"
"    measure of the community trust to him/her. Various moderation tasks are\n"
"    gradually assigned to the users based on those points."
<<<<<<< HEAD
msgstr "Khi một câu hỏi hay trả lời được upvote, người dùng mà đăng nội dung đó sẽ được\n"
"    một số điểm gọi là \"điểm karma\". Số điểm này được sử dụng làm thước đô sơ bộ đối\n"
"    lòng tin của cộng đồng dành cho người đó. Một số các nhiệm vụ sẽ được giao dần dần\n"
"    cho người đó dựa trên số điểm này."
=======
msgstr ""
"Khi một câu hỏi hoặc câu trả lời được bình chọn, người dùng đăng chúng sẽ đạt được một số\n"
"     điểm, được gọi là \"uy tín\". Những điểm này đóng vai trò làm cơ sở\n"
"     để đo lường niềm tin của cộng đồng đối với anh ta / cô ấy. Các nhiệm vụ kiểm duyệt khác nhau là\n"
"     dần được phân công cho người dùng dựa trên những điểm đó."
>>>>>>> de76e5e0

#. module: website_forum
#: model:ir.model.fields,help:website_forum.field_forum_forum__allow_link
msgid "When clicking on the post, it redirects to an external link"
<<<<<<< HEAD
msgstr "Khi bấm vào bài viết, nó sẽ chuyển hướng đến một liên kết bên ngoài"
=======
msgstr "Khi bấm vào bài đăng, nó sẽ chuyển hướng đến một liên kết bên ngoài"
>>>>>>> de76e5e0

#. module: website_forum
#: model_terms:forum.forum,faq:website_forum.forum_help
msgid "Why can other people edit my questions/answers?"
<<<<<<< HEAD
msgstr "Tại sao người khác có thể sửa câu hỏi / trả lời của tôi?"
=======
msgstr ""
"Tại sao những người khác có thể chỉnh sửa câu hỏi / câu trả lời của tôi?"
>>>>>>> de76e5e0

#. module: website_forum
#: model_terms:ir.ui.view,arch_db:website_forum.new_question
msgid "You already have one pending post.<br/>\n"
"            Please wait for a moderator to validate your previous post before continuing."
msgstr "Bạn đã có một bài đang treo.<br/>\n"
"            Vui lòng đợi điều hành viên thẩm định bài trước của bạn trước khi bạn có thể tiếp tục."

#. module: website_forum
#: code:addons/website_forum/models/forum.py:139
#, python-format
msgid "You cannot choose %s as default post since the forum does not allow it."
msgstr "Bạn không thể chọn %s làm bài mặc định trong khi diễn đàn không cho phép."

#. module: website_forum
#: code:addons/website_forum/models/forum.py:438
#, python-format
msgid "You cannot create recursive forum posts."
msgstr "Bạn không thể tạo bài đăng trên diễn đàn đệ quy."

#. module: website_forum
#: model_terms:ir.ui.view,arch_db:website_forum.post_answer
msgid "You cannot post an empty answer"
<<<<<<< HEAD
msgstr "Bạn không được gửi câu trả lời rỗng (không nội dung)"
=======
msgstr "Bạn không thể đăng câu trả lời trống"
>>>>>>> de76e5e0

#. module: website_forum
#: code:addons/website_forum/models/forum.py:953
#, python-format
msgid "You don't have enough karma to create a new Tag."
msgstr "Bạn không có đủ karma để tạo một Thẻ mới"

#. module: website_forum
#: model_terms:forum.forum,faq:website_forum.forum_help
msgid "You should only ask practical, answerable questions based\n"
"    on actual problems that you face. Chatty, open-ended\n"
"    questions diminish the usefulness of this site and push\n"
"    other questions off the front page."
msgstr "Bạn chỉ nên hỏi những câu hỏi thực tế, có thể trả lời được dựa\n"
"    trên các rắc rối mà bạn gặp phải. Các câu hỏi mang tính tán gẫu,\n"
"    không đầu không cuối làm giảm thiểu tính hữu dụng của trang này và\n"
"    đẩy các câu hỏi thực sự cần có sự trợ giúp ra khỏi trang đầu."

#. module: website_forum
#: model_terms:ir.ui.view,arch_db:website_forum.post_answer
msgid "Your Answer"
<<<<<<< HEAD
msgstr "Trả lời của Bạn"
=======
msgstr "Câu trả lời của bạn"
>>>>>>> de76e5e0

#. module: website_forum
#: model_terms:ir.ui.view,arch_db:website_forum.new_discussion
msgid "Your Discussion Title..."
msgstr "Tiêu đề Thảo luận của bạn..."

#. module: website_forum
#: model_terms:ir.ui.view,arch_db:website_forum.new_question
msgid "Your Question Title..."
msgstr "Tiêu đề Câu hỏi của bạn..."

#. module: website_forum
#: model_terms:ir.ui.view,arch_db:website_forum.post_reply
msgid "Your Reply"
msgstr "Phản hồi của bạn"

#. module: website_forum
#: model_terms:ir.ui.view,arch_db:website_forum.faq
msgid "accept any answer"
msgstr "chấp thuận bất kỳ trả lời nào"

#. module: website_forum
#: model_terms:ir.ui.view,arch_db:website_forum.new_question
msgid "and"
msgstr "và"

#. module: website_forum
#: model_terms:ir.ui.view,arch_db:website_forum.close_post
msgid "back to post"
msgstr "quay về bài"

#. module: website_forum
#: model_terms:ir.ui.view,arch_db:website_forum.new_question
msgid "bad examples"
msgstr "ví dụ tồi"

#. module: website_forum
#: selection:gamification.badge,level:0
msgid "bronze"
msgstr "đồng"

#. module: website_forum
#: model_terms:ir.ui.view,arch_db:website_forum.post_description_full
msgid "by"
msgstr "bởi"

#. module: website_forum
#: model_terms:ir.ui.view,arch_db:website_forum.forum_index
msgid "by activity date"
msgstr "theo ngày hoạt động"

#. module: website_forum
#: model_terms:ir.ui.view,arch_db:website_forum.forum_index
msgid "by most answered"
msgstr "theo được trả lời nhiều nhất"

#. module: website_forum
#: model_terms:ir.ui.view,arch_db:website_forum.forum_index
msgid "by most voted"
msgstr "theo được bầu chọn nhiều nhất"

#. module: website_forum
#: model_terms:ir.ui.view,arch_db:website_forum.forum_index
msgid "by newest"
msgstr "theo mới nhất"

#. module: website_forum
#: model_terms:ir.ui.view,arch_db:website_forum.forum_index
msgid "by relevance"
msgstr "theo tính tương quan"

#. module: website_forum
#: model_terms:ir.ui.view,arch_db:website_forum.faq
msgid "close any posts"
msgstr "đóng bất kỳ chủ đề nào"

#. module: website_forum
#: model:forum.post.reason,name:website_forum.reason_7
msgid "contains offensive or malicious remarks"
msgstr "chứa các dấu hiệu ác tâm hoặc có tính công kích"

#. module: website_forum
#: model_terms:ir.ui.view,arch_db:website_forum.faq
msgid "delete any comment"
msgstr "xoá bất kỳ bình luận nào"

#. module: website_forum
#: model_terms:ir.ui.view,arch_db:website_forum.faq
msgid "delete any question or answer"
msgstr "xoá bất kỳ câu hỏi hay câu trả lời nào"

#. module: website_forum
#: model_terms:ir.ui.view,arch_db:website_forum.faq
msgid "delete own comment"
msgstr "xoá bình luận của chính mình"

#. module: website_forum
#: model_terms:ir.ui.view,arch_db:website_forum.faq
msgid "downvote"
msgstr "bầu chọn xuống"

#. module: website_forum
#: model:forum.post.reason,name:website_forum.reason_1
msgid "duplicate post"
msgstr "bài trùng lặp"

#. module: website_forum
#: model_terms:ir.ui.view,arch_db:website_forum.new_link
msgid "e.g. https://www.odoo.com"
msgstr "vd: https://www.erponline.vn"

#. module: website_forum
#: model_terms:ir.ui.view,arch_db:website_forum.faq
msgid "edit any post, view offensive flags"
<<<<<<< HEAD
msgstr "sửa bất kỳ bài nào, xem offensive flags"
=======
msgstr "chỉnh sửa bất kỳ bài đăng nào, xem cờ gây xúc phạm"
>>>>>>> de76e5e0

#. module: website_forum
#: model_terms:forum.forum,faq:website_forum.forum_help
msgid "every answer is equally valid: “What’s your favorite ______?”"
msgstr "mọi câu trả lời đều có giá trị đúng kiểu như hỏi: “______ bạn thích là gì?”"

#. module: website_forum
#: model_terms:ir.ui.view,arch_db:website_forum.faq
msgid "flag offensive, close own questions"
msgstr "gắn cờ công kích, đóng các câu hỏi của chính mình"

#. module: website_forum
#: model_terms:ir.ui.view,arch_db:website_forum.header
msgid "flagged"
msgstr "bị gắn cờ"

#. module: website_forum
#: model_terms:ir.ui.view,arch_db:website_forum.header
msgid "follower(s)"
msgstr "người theo dõi"

#. module: website_forum
#: model_terms:ir.ui.view,arch_db:website_forum.post_description_full
msgid "for reason:"
msgstr "vì lý do:"

#. module: website_forum
#: selection:gamification.badge,level:0
msgid "gold"
msgstr "vàng"

#. module: website_forum
#: model_terms:ir.ui.view,arch_db:website_forum.new_question
msgid "good examples"
msgstr "ví dụ tốt"

#. module: website_forum
#: model_terms:ir.ui.view,arch_db:website_forum.post_description_full
msgid "has been closed"
msgstr "đã được đóng"

#. module: website_forum
#: model_terms:ir.ui.view,arch_db:website_forum.forum_post_template_validation
msgid "has been posted and require your validation. Click here to access the question :"
msgstr "đã được gửi và yêu cầu sự thẩm định của bạn. Bấm để truy cập câu hỏi:"

#. module: website_forum
#: model_terms:ir.ui.view,arch_db:website_forum.forum_post_template_new_answer
msgid "has been posted. Click here to access the post :"
msgstr "đã được gửi. Bấm để truy cập bài:"

#. module: website_forum
#: model_terms:ir.ui.view,arch_db:website_forum.forum_post_template_new_question
msgid "has been posted. Click here to access the question :"
msgstr "đã được gửi. Bấm để truy cập câu hỏi:"

#. module: website_forum
#. openerp-web
#: code:addons/website_forum/static/src/xml/website_forum_share_templates.xml:36
#, python-format
msgid "here"
msgstr "đây"

#. module: website_forum
#: model_terms:forum.forum,faq:website_forum.forum_help
msgid "how to configure or customize Odoo to specific business needs,"
msgstr "làm thế nào để cấu hình hay tuỳ biến Odoo theo các nhu cầu sản xuất kinh doanh đặc thù,"

#. module: website_forum
#: model_terms:forum.forum,faq:website_forum.forum_help
msgid "how to develop modules for your own need,"
msgstr "làm thế nào để phát triển các phân hệ (module) theo đặc thù của chính bạn,"

#. module: website_forum
#: model_terms:forum.forum,faq:website_forum.forum_help
msgid "how to install Odoo on a specific infrastructure,"
msgstr "làm thế nào để cài đặt Odoo trên một hạ tầng cụ thể,"

#. module: website_forum
#. openerp-web
#: code:addons/website_forum/static/src/xml/website_forum_share_templates.xml:34
#, python-format
msgid "if your\n"
"        answer is selected as the right one. See what you can do with karma"
msgstr "nếu câu\n"
"        trả lời của bạn được chọn là một câu trả lời đúng. Hãy xem điều gì bạn có thể làm với karma"

#. module: website_forum
#: model:forum.post.reason,name:website_forum.reason_13
msgid "inappropriate and unacceptable statements"
msgstr "tuyên bố không thể chấp nhận hoặc không phù hợp"

#. module: website_forum
#: model_terms:ir.ui.view,arch_db:website_forum.faq
msgid "insert text link, upload files"
msgstr "chèn text link, tải lên các tập tin"

#. module: website_forum
#: model:forum.post.reason,name:website_forum.reason_11
msgid "insulting and offensive language"
msgstr "ngôn từ mang tính công kích hoặc lăng mạ"

#. module: website_forum
#: model_terms:forum.forum,faq:website_forum.forum_help
msgid "it is a rant disguised as a question: “______ sucks, am I right?”"
msgstr "một sự huênh hoang được nguỵ tạo thành câu hỏi, kiểu như: “______ thật dở ẹc, tôi đúng chứ?”"

#. module: website_forum
#: model_terms:ir.ui.view,arch_db:website_forum.user_detail_full
msgid "karma"
msgstr ""

#. module: website_forum
#. openerp-web
#: code:addons/website_forum/static/src/xml/website_forum_share_templates.xml:34
#, python-format
msgid "karma points"
msgstr "điểm karma"

#. module: website_forum
#: model_terms:ir.ui.view,arch_db:website_forum.user_detail_full
msgid "last connection"
msgstr "kết nối lần cuối"

#. module: website_forum
#: model_terms:ir.ui.view,arch_db:website_forum.user_detail_full
msgid "location"
msgstr "địa điểm"

#. module: website_forum
#: model_terms:ir.ui.view,arch_db:website_forum.user_detail_full
msgid "member since"
msgstr "thành viên từ"

#. module: website_forum
#: model:forum.post.reason,name:website_forum.reason_4
msgid "not a real post"
msgstr "không thực sự là một bài"

#. module: website_forum
#: model:forum.post.reason,name:website_forum.reason_6
msgid "not relevant or out dated"
msgstr "không liên quan hoặc đã lỗi thời"

#. module: website_forum
#: model:forum.post.reason,name:website_forum.reason_2
msgid "off-topic or not relevant"
msgstr "lạc đề hoặc không liên quan"

#. module: website_forum
#: model_terms:ir.ui.view,arch_db:website_forum.forum_post_template_new_question
#: model_terms:ir.ui.view,arch_db:website_forum.forum_post_template_validation
#: model_terms:ir.ui.view,arch_db:website_forum.post_comment
#: model_terms:ir.ui.view,arch_db:website_forum.post_description_full
msgid "on"
msgstr "vào"

#. module: website_forum
#. openerp-web
#: code:addons/website_forum/static/src/xml/website_forum_share_templates.xml:29
#, python-format
msgid "on social networks get an answer within\n"
"        5 hours. Questions shared on two social networks have"
msgstr "lên các mạng xã hội nhận được trả lời trong vòng\n"
"        5 giờ. Các câu hỏi được chia sẻ lên hai mạng xã hội có"

#. module: website_forum
#: model_terms:ir.ui.view,arch_db:website_forum.header
msgid "post"
msgstr "bài viết"

#. module: website_forum
#: model:forum.post.reason,name:website_forum.reason_15
msgid "racist and hate speech"
msgstr ""

#. module: website_forum
#: selection:gamification.badge,level:0
msgid "silver"
msgstr "bạc"

#. module: website_forum
#: model:forum.post.reason,name:website_forum.reason_8
msgid "spam or advertising"
msgstr "spam hoặc quảng cáo"

#. module: website_forum
#: model_terms:forum.forum,faq:website_forum.forum_help
msgid "specific questions about Odoo service offers, etc."
msgstr "các câu hỏi cụ thể về các dịch vụ mà Odoo/ERPOnline cung cấp, v.v.."

#. module: website_forum
#: model_terms:forum.forum,faq:website_forum.forum_help
msgid "there is no actual problem to be solved: “I’m curious if other people feel like I do.”"
msgstr "không thực sự có một rắc rối rõ ràng để giải quyết, kiểu như: “Tôi muốn biết có hai có cảm giác như tôi không.”"

#. module: website_forum
#: model:forum.post.reason,name:website_forum.reason_14
msgid "threatening language"
msgstr "ngôn ngữ mang tính chất đe doạ"

#. module: website_forum
#: model_terms:ir.ui.view,arch_db:website_forum.header
msgid "time"
msgstr "lần"

#. module: website_forum
#: model_terms:ir.ui.view,arch_db:website_forum.header
msgid "times"
msgstr "lần"

#. module: website_forum
#: model:forum.post.reason,name:website_forum.reason_9
msgid "too localized"
msgstr "quá cục bộ"

#. module: website_forum
#: model:forum.post.reason,name:website_forum.reason_3
msgid "too subjective and argumentative"
msgstr "quá chủ quan và có thể gây tranh cãi"

#. module: website_forum
#: model_terms:ir.ui.view,arch_db:website_forum.faq
msgid "upvote, add comments"
<<<<<<< HEAD
msgstr "bầu chọn lên, thêm bình luận"
=======
msgstr "bầu chọn, thêm ý kiến"
>>>>>>> de76e5e0

#. module: website_forum
#: model_terms:ir.ui.view,arch_db:website_forum.post_description_full
msgid "views"
msgstr "lượt xem"

#. module: website_forum
#: model:forum.post.reason,name:website_forum.reason_12
msgid "violent language"
msgstr "ngôn từ bạo lực"

#. module: website_forum
#: model_terms:ir.ui.view,arch_db:website_forum.user_detail_full
msgid "votes"
msgstr "bầu chọn"

#. module: website_forum
#: model_terms:ir.ui.view,arch_db:website_forum.header
msgid "waiting for validation"
<<<<<<< HEAD
msgstr "đang chờ thẩm định"
=======
msgstr "Đang chờ xác thực"
>>>>>>> de76e5e0

#. module: website_forum
#: model_terms:forum.forum,faq:website_forum.forum_help
msgid "we are being asked an open-ended, hypothetical question: “What if ______ happened?”"
msgstr "câu hỏi mang tính chất giả định, không hồi kết, kiểu như: “Điều gì sẽ xảy ra nếu ______?”"

#. module: website_forum
#: model_terms:ir.ui.view,arch_db:website_forum.user_detail_full
msgid "website"
msgstr "website"

#. module: website_forum
#: model_terms:forum.forum,faq:website_forum.forum_help
msgid "what's the best way to use Odoo for a specific business need,"
msgstr "cách tốt nhất để ứng dụng Odoo đối với một nhu cầu sản xuất kinh doanh đặc thù,"

#. module: website_forum
#: model_terms:forum.forum,faq:website_forum.forum_help
msgid "your answer is provided along with the question, and you expect more answers: “I use ______ for ______, what do you use?”"
msgstr "câu trả lời của bạn đã đi kèm câu hỏi rồi và bạn muốn có thêm câu trả lời, kiểu như hỏi: “Tôi sử dụng ______ cho việc ______, còn bạn thì sao?”"

#. module: website_forum
#: model_terms:ir.ui.view,arch_db:website_forum.faq
msgid "your biography can be seen as tooltip"
msgstr "tiểu sử của bạn có thể được thấy ở dạng tooltip"
<|MERGE_RESOLUTION|>--- conflicted
+++ resolved
@@ -30,15 +30,8 @@
 #. openerp-web
 #: code:addons/website_forum/static/src/js/website_forum.js:24
 #, python-format
-<<<<<<< HEAD
 msgid " karma is required to perform this action. You can earn karma by having your answers upvoted by the community."
 msgstr " karma là bắt buộc để thực hiện hành động này. Bạn có thể kiếm thêm karma bằng cách tăng cường chất lượng các câu trả lời của bạn để được cộng đồng bình chọn nhiều hơn."
-=======
-msgid ""
-" karma is required to perform this action. You can earn karma by having your"
-" answers upvoted by the community."
-msgstr "Câu trả lời của bạn"
->>>>>>> de76e5e0
 
 #. module: website_forum
 #: model:mail.template,subject:website_forum.validation_email
@@ -545,11 +538,7 @@
 #. module: website_forum
 #: model:ir.model.fields,field_description:website_forum.field_forum_forum__karma_gen_answer_upvote
 msgid "Answer upvoted"
-<<<<<<< HEAD
 msgstr "Trả lời được bầu chọn"
-=======
-msgstr "Trả lời được bình chọn"
->>>>>>> de76e5e0
 
 #. module: website_forum
 #: model:gamification.badge,description:website_forum.badge_a_4
@@ -651,29 +640,17 @@
 #. module: website_forum
 #: model:gamification.badge,description:website_forum.badge_q_1
 msgid "Asked a question with at least 150 views"
-<<<<<<< HEAD
 msgstr "Đã đặt một câu hỏi có ít nhất 150 lượt xem"
-=======
-msgstr "Đặt câu hỏi với ít nhất 150 lượt xem"
->>>>>>> de76e5e0
 
 #. module: website_forum
 #: model:gamification.badge,description:website_forum.badge_q_2
 msgid "Asked a question with at least 250 views"
-<<<<<<< HEAD
 msgstr "Đã đặt một câu hỏi có ít nhất 250 lượt xem"
-=======
-msgstr "Đặt câu hỏi với ít nhất 250 lượt xem"
->>>>>>> de76e5e0
 
 #. module: website_forum
 #: model:gamification.badge,description:website_forum.badge_q_3
 msgid "Asked a question with at least 500 views"
-<<<<<<< HEAD
 msgstr "Đã đặt một câu hỏi có ít nhất 500 lượt xem"
-=======
-msgstr "Đặt câu hỏi với ít nhất 500 lượt xem"
->>>>>>> de76e5e0
 
 #. module: website_forum
 #: model:gamification.badge,description:website_forum.badge_q_7
@@ -842,20 +819,12 @@
 #. module: website_forum
 #: model:ir.model.fields,field_description:website_forum.field_forum_post__can_upvote
 msgid "Can Upvote"
-<<<<<<< HEAD
 msgstr "Có thể Bầu chọn lên"
-=======
-msgstr "Có thể bình chọn"
->>>>>>> de76e5e0
 
 #. module: website_forum
 #: model:ir.model.fields,field_description:website_forum.field_forum_post__can_view
 msgid "Can View"
-<<<<<<< HEAD
 msgstr "Có thể Xem"
-=======
-msgstr "Có thể xem"
->>>>>>> de76e5e0
 
 #. module: website_forum
 #: model:ir.model.fields,field_description:website_forum.field_forum_forum__karma_edit_retag
@@ -922,11 +891,7 @@
 #: code:addons/website_forum/static/src/js/website_tour_forum.js:65
 #, python-format
 msgid "Click to post your answer."
-<<<<<<< HEAD
 msgstr "Bấm để đăng trả lời của bạn."
-=======
-msgstr "Bấm để đăng câu trả lời của bạn"
->>>>>>> de76e5e0
 
 #. module: website_forum
 #. openerp-web
@@ -1063,11 +1028,7 @@
 #. module: website_forum
 #: model:ir.model.fields,field_description:website_forum.field_forum_forum__karma_comment_convert_own
 msgid "Convert own answers to comments and vice versa"
-<<<<<<< HEAD
 msgstr "Chuyển các câu trả lời của chính mình thành bình luận và ngược lại"
-=======
-msgstr "Chuyển đổi câu trả lời của riêng thành nhận xét và ngược lại"
->>>>>>> de76e5e0
 
 #. module: website_forum
 #: model:ir.model.fields,field_description:website_forum.field_forum_post__is_correct
@@ -1185,11 +1146,7 @@
 #. module: website_forum
 #: model:gamification.badge,description:website_forum.badge_6
 msgid "Deleted own post with 3 or more upvotes"
-<<<<<<< HEAD
 msgstr "Xoá các bài của chính mình mà có 3 hoặc nhiều hơn bầu chọn lên"
-=======
-msgstr "Đã xóa bài đăng cá nhân với 3 bình chọn trở lên"
->>>>>>> de76e5e0
 
 #. module: website_forum
 #: model:ir.model.fields,field_description:website_forum.field_forum_forum__description
@@ -1257,11 +1214,7 @@
 #. module: website_forum
 #: model_terms:ir.ui.view,arch_db:website_forum.post_description_full
 msgid "Edit Your Previous Answer"
-<<<<<<< HEAD
 msgstr "Sửa câu trả lời trước của bạn"
-=======
-msgstr "Chỉnh sửa câu trả lời trước của bạn"
->>>>>>> de76e5e0
 
 #. module: website_forum
 #: model:ir.model.fields,field_description:website_forum.field_forum_forum__karma_edit_all
@@ -1399,7 +1352,7 @@
 #. module: website_forum
 #: model:gamification.badge,description:website_forum.badge_31
 msgid "First upvote"
-msgstr "Bình chọn đầu tiên"
+msgstr ""
 
 #. module: website_forum
 #: model_terms:ir.ui.view,arch_db:website_forum.post_answers
@@ -1465,22 +1418,12 @@
 "    will subtract 10 points. There is a limit of 200 points that can be accumulated\n"
 "    for a question or answer per day. The table given at the end explains reputation point\n"
 "    requirements for each type of moderation task."
-<<<<<<< HEAD
 msgstr "Ví dụ, khi bạn hỏi một câu hỏi thú vị hoặc đưa ra một câu trả lời hữu ích, bạn có\n"
 "    thể sẽ được upvote. Hay ngược lại, nếu câu trả lời lạc đề, nó có thể sẽ bị downvote\n"
 "    Mỗi vote lên (upvote) sẽ tương đương với 10 điểm cộng và mỗi vote xuống (downvote) sẽ\n"
 "    tương đương với 10 điểm trừ. Có một giới hạn 200 điểm được tính ở một câu hỏi / trả lời mỗi ngày.\n"
 "    Bảng ở cuối cung cấp giải thích chi tiết hơn về điểm tín nhiệm được yêu cầu cho từng nhiệm vụ\n"
 "    mang tính chất điều chỉnh (moderation)."
-=======
-msgstr ""
-"Ví dụ: nếu bạn đặt câu hỏi thú vị hoặc đưa ra câu trả lời hữu ích,\n"
-"     đầu vào sẽ được upvoted. Mặt khác, nếu câu trả lời là gây hiểu nhầm - nó sẽ\n"
-"     được downvoted. Mỗi phiếu bầu ủng hộ sẽ tạo ra 10 điểm, mỗi phiếu bầu chống lại\n"
-"     sẽ trừ 10 điểm. Có giới hạn 200 điểm có thể được tích lũy\n"
-"     cho một câu hỏi hoặc câu trả lời mỗi ngày. Bảng được đưa ra ở cuối giải thích điểm danh tiếng\n"
-"     yêu cầu đối với từng loại nhiệm vụ kiểm duyệt."
->>>>>>> de76e5e0
 
 #. module: website_forum
 #: model:ir.actions.act_url,name:website_forum.action_open_forum
@@ -1846,11 +1789,7 @@
 #. module: website_forum
 #: selection:forum.forum,default_order:0
 msgid "Last Updated"
-<<<<<<< HEAD
 msgstr "Cập nhật Lần cuối"
-=======
-msgstr "Đã cập nhật"
->>>>>>> de76e5e0
 
 #. module: website_forum
 #: model:ir.model.fields,field_description:website_forum.field_forum_forum__write_uid
@@ -1876,11 +1815,7 @@
 #. module: website_forum
 #: model_terms:ir.ui.view,arch_db:website_forum.header
 msgid "Last updated:"
-<<<<<<< HEAD
 msgstr "Cập nhật cuối:"
-=======
-msgstr "Ngày cập nhật:"
->>>>>>> de76e5e0
 
 #. module: website_forum
 #: model:gamification.badge,description:website_forum.badge_25
@@ -2074,11 +2009,7 @@
 #. module: website_forum
 #: model:ir.model.fields,field_description:website_forum.field_forum_post__views
 msgid "Number of Views"
-<<<<<<< HEAD
 msgstr "Lượt xem"
-=======
-msgstr "Số lượng xem"
->>>>>>> de76e5e0
 
 #. module: website_forum
 #: model:ir.model.fields,field_description:website_forum.field_forum_post__child_count
@@ -2114,11 +2045,7 @@
 #. module: website_forum
 #: model:ir.model.fields,field_description:website_forum.field_forum_forum__count_posts_waiting_validation
 msgid "Number of posts waiting for validation"
-<<<<<<< HEAD
 msgstr "Số các bài chờ thẩm định"
-=======
-msgstr "Số lượng bài đăng chờ xác nhận"
->>>>>>> de76e5e0
 
 #. module: website_forum
 #: model:ir.model.fields,help:website_forum.field_forum_forum__message_unread_counter
@@ -2195,17 +2122,8 @@
 
 #. module: website_forum
 #: model_terms:ir.ui.view,arch_db:website_forum.edit_profile
-<<<<<<< HEAD
 msgid "Please enter a valid email address in order to receive notifications from answers or comments."
 msgstr "Hãy nhập một địa chỉ email hợp lệ để nhận thông báo từ các câu trả lời và bình luận."
-=======
-msgid ""
-"Please enter a valid email address in order to receive notifications from "
-"answers or comments."
-msgstr ""
-"Vui lòng nhập địa chỉ email hợp lệ để nhận thông báo từ câu trả lời hoặc "
-"nhận xét."
->>>>>>> de76e5e0
 
 #. module: website_forum
 #: model:gamification.badge,name:website_forum.badge_q_1
@@ -2338,11 +2256,7 @@
 #: code:addons/website_forum/static/src/js/website_tour_forum.js:59
 #, python-format
 msgid "Put your answer here."
-<<<<<<< HEAD
 msgstr "Gửi trả lời tại đây."
-=======
-msgstr "Nhập câu trả lời của bạn vào đây"
->>>>>>> de76e5e0
 
 #. module: website_forum
 #. openerp-web
@@ -2412,11 +2326,7 @@
 #. module: website_forum
 #: model:ir.model.fields,field_description:website_forum.field_forum_forum__karma_gen_question_upvote
 msgid "Question upvoted"
-<<<<<<< HEAD
 msgstr "Câu hỏi được bầu chọn lên"
-=======
-msgstr "Câu hỏi bình chọn"
->>>>>>> de76e5e0
 
 #. module: website_forum
 #: model:gamification.badge,description:website_forum.badge_q_10
@@ -2475,11 +2385,7 @@
 #. module: website_forum
 #: model:gamification.badge,description:website_forum.badge_a_1
 msgid "Received at least 3 upvote for an answer for the first time"
-<<<<<<< HEAD
 msgstr "Đã nhận ít nhất 3 bầu chọn lên cho một câu trả lời ngay lần đầu tiên"
-=======
-msgstr "Nhận được ít nhất 3 upvote cho một câu trả lời cho lần đầu tiên"
->>>>>>> de76e5e0
 
 #. module: website_forum
 #: model_terms:ir.ui.view,arch_db:website_forum.display_post_question_block
@@ -2544,11 +2450,7 @@
 #. module: website_forum
 #: model:ir.model.fields,field_description:website_forum.field_forum_post__moderator_id
 msgid "Reviewed by"
-<<<<<<< HEAD
 msgstr "Được xem xét bởi"
-=======
-msgstr "Xem xét bởi"
->>>>>>> de76e5e0
 
 #. module: website_forum
 #: model:ir.model.fields,field_description:website_forum.field_forum_forum__is_seo_optimized
@@ -2872,47 +2774,29 @@
 #: code:addons/website_forum/static/src/js/website_forum.js:111
 #, python-format
 msgid "This post can not be flagged"
-<<<<<<< HEAD
 msgstr "Bài này không thể bị gắn cờ"
-=======
-msgstr "Không thể gắn cờ bài đăng này"
->>>>>>> de76e5e0
 
 #. module: website_forum
 #. openerp-web
 #: code:addons/website_forum/static/src/js/website_forum.js:106
 #, python-format
 msgid "This post is already flagged"
-<<<<<<< HEAD
 msgstr "Bài này đã bị gắn cờ rồi"
-=======
-msgstr "Bài đăng này đã được gắn cờ"
->>>>>>> de76e5e0
 
 #. module: website_forum
 #: model_terms:ir.ui.view,arch_db:website_forum.post_description_full
 msgid "This post is currently awaiting moderation and not yet published... Do you want <i>Accept</i> or <i>Reject</i> this post ?"
 msgstr ""
-"Bài đăng này hiện đang chờ kiểm duyệt và chưa được xuất bản ... Bạn có muốn "
-"<i>Chấp nhận</i> hoặc <i>Từ chối</i> bài đăng này không?"
 
 #. module: website_forum
 #: model_terms:ir.ui.view,arch_db:website_forum.private_profile
 msgid "This profile is private!"
-<<<<<<< HEAD
 msgstr "Hồ sơ này mang tính riêng tư!"
-=======
-msgstr "Hồ sơ này là riêng tư!"
->>>>>>> de76e5e0
 
 #. module: website_forum
 #: model_terms:ir.ui.view,arch_db:website_forum.forum_index
 msgid "Threads"
-<<<<<<< HEAD
 msgstr "Luồng"
-=======
-msgstr "Chủ đề"
->>>>>>> de76e5e0
 
 #. module: website_forum
 #: model:ir.model.fields,field_description:website_forum.field_forum_post__name
@@ -2923,11 +2807,7 @@
 #: model_terms:ir.ui.view,arch_db:website_forum.edit_post
 #: model_terms:ir.ui.view,arch_db:website_forum.new_question
 msgid "Title must not be empty"
-<<<<<<< HEAD
 msgstr "Tiêu đề không được để trống"
-=======
-msgstr "Tiêu đề không được trống"
->>>>>>> de76e5e0
 
 #. module: website_forum
 #: code:addons/website_forum/controllers/main.py:343
@@ -2956,11 +2836,7 @@
 #. module: website_forum
 #: model:ir.model.fields,field_description:website_forum.field_forum_post__vote_count
 msgid "Total Votes"
-<<<<<<< HEAD
 msgstr "Tổng Bầu chọn"
-=======
-msgstr "Tổng số phiếu"
->>>>>>> de76e5e0
 
 #. module: website_forum
 #: model_terms:ir.ui.view,arch_db:website_forum.header
@@ -2980,20 +2856,12 @@
 #. module: website_forum
 #: model:ir.model.fields,help:website_forum.field_forum_post__content_link
 msgid "URL of Link Articles"
-<<<<<<< HEAD
 msgstr "URL của Bài được liên kết"
-=======
-msgstr "URL của bài viết liên kết"
->>>>>>> de76e5e0
 
 #. module: website_forum
 #: model_terms:ir.ui.view,arch_db:website_forum.new_link
 msgid "URL to Share"
-<<<<<<< HEAD
 msgstr "URL muốn chia sẻ"
-=======
-msgstr "Liên kết để chia sẽ"
->>>>>>> de76e5e0
 
 #. module: website_forum
 #: model_terms:ir.ui.view,arch_db:website_forum.forum_index
@@ -3003,20 +2871,12 @@
 #. module: website_forum
 #: model:ir.model.fields,field_description:website_forum.field_forum_forum__karma_comment_unlink_all
 msgid "Unlink all comments"
-<<<<<<< HEAD
 msgstr "Xoá tất cả bình luận"
-=======
-msgstr "Hủy liên kết tất cả nhận xét"
->>>>>>> de76e5e0
 
 #. module: website_forum
 #: model:ir.model.fields,field_description:website_forum.field_forum_forum__karma_comment_unlink_own
 msgid "Unlink own comments"
-<<<<<<< HEAD
 msgstr "Xoá bình luận của chính mình"
-=======
-msgstr "Hủy liên kết nhận xét cá nhận"
->>>>>>> de76e5e0
 
 #. module: website_forum
 #: model:ir.model.fields,field_description:website_forum.field_forum_forum__message_unread
@@ -3040,11 +2900,7 @@
 #. module: website_forum
 #: model:ir.model.fields,field_description:website_forum.field_forum_post__write_date
 msgid "Update on"
-<<<<<<< HEAD
 msgstr "Cập nhật vào"
-=======
-msgstr "Cập nhật lúc"
->>>>>>> de76e5e0
 
 #. module: website_forum
 #: model:ir.model.fields,field_description:website_forum.field_forum_post__write_uid
@@ -3054,51 +2910,31 @@
 #. module: website_forum
 #: model:ir.model.fields,field_description:website_forum.field_forum_forum__karma_upvote
 msgid "Upvote"
-<<<<<<< HEAD
 msgstr "Bầu chọn lên"
-=======
-msgstr "Bình chọn"
->>>>>>> de76e5e0
 
 #. module: website_forum
 #: model:gamification.challenge.line,name:website_forum.line_student
 #: model:gamification.goal.definition,name:website_forum.definition_student
 msgid "Upvoted question (1)"
-<<<<<<< HEAD
 msgstr "Câu hỏi được bầu chọn lên (1)"
-=======
-msgstr "Câu hỏi đã bình chọn (1)"
->>>>>>> de76e5e0
 
 #. module: website_forum
 #: model:gamification.challenge.line,name:website_forum.line_great_question
 #: model:gamification.goal.definition,name:website_forum.definition_great_question
 msgid "Upvoted question (15)"
-<<<<<<< HEAD
 msgstr "Câu hỏi được bầu chọn lên (15)"
-=======
-msgstr "Câu hỏi đã bình chọn (15)"
->>>>>>> de76e5e0
 
 #. module: website_forum
 #: model:gamification.challenge.line,name:website_forum.line_nice_question
 #: model:gamification.goal.definition,name:website_forum.definition_nice_question
 msgid "Upvoted question (4)"
-<<<<<<< HEAD
 msgstr "Câu hỏi được bầu chọn lên (4)"
-=======
-msgstr "Câu hỏi đã bình chọn (4)"
->>>>>>> de76e5e0
 
 #. module: website_forum
 #: model:gamification.challenge.line,name:website_forum.line_good_question
 #: model:gamification.goal.definition,name:website_forum.definition_good_question
 msgid "Upvoted question (6)"
-<<<<<<< HEAD
 msgstr "Câu hỏi được bầu chọn lên (6)"
-=======
-msgstr "Câu hỏi đã bình chọn (6)"
->>>>>>> de76e5e0
 
 #. module: website_forum
 #: model:ir.model.fields,field_description:website_forum.field_forum_post_vote__user_id
@@ -3123,11 +2959,7 @@
 #. module: website_forum
 #: model_terms:ir.ui.view,arch_db:website_forum.forum_post_template_validation
 msgid "Validate question"
-<<<<<<< HEAD
 msgstr "Thẩm định câu hỏi"
-=======
-msgstr "Xác thực câu hỏi"
->>>>>>> de76e5e0
 
 #. module: website_forum
 #: model_terms:ir.ui.view,arch_db:website_forum.display_post_question_block
@@ -3137,11 +2969,7 @@
 #. module: website_forum
 #: model_terms:ir.ui.view,arch_db:website_forum.header
 msgid "View Your Badges"
-<<<<<<< HEAD
 msgstr "Xem Huy chương của bạn"
-=======
-msgstr "Xem Huy hiệu của bạn"
->>>>>>> de76e5e0
 
 #. module: website_forum
 #: model_terms:ir.ui.view,arch_db:website_forum.display_post_question_block
@@ -3162,29 +2990,17 @@
 #. module: website_forum
 #: selection:forum.post,state:0
 msgid "Waiting Validation"
-<<<<<<< HEAD
 msgstr "Đang chờ thẩm định"
-=======
-msgstr "Đang chờ xác thực"
->>>>>>> de76e5e0
 
 #. module: website_forum
 #: model_terms:ir.ui.view,arch_db:website_forum.post_description_full
 msgid "Waiting for validation"
-<<<<<<< HEAD
 msgstr "Đang chờ thẩm định"
-=======
-msgstr "Đang chờ xác thực"
->>>>>>> de76e5e0
 
 #. module: website_forum
 #: model:ir.model.fields,field_description:website_forum.field_res_users__forum_waiting_posts_count
 msgid "Waiting post"
-<<<<<<< HEAD
 msgstr "Bài đang đợi"
-=======
-msgstr "Đang đăng tải"
->>>>>>> de76e5e0
 
 #. module: website_forum
 #: model_terms:ir.ui.view,arch_db:website_forum.new_link
@@ -3255,11 +3071,7 @@
 #. module: website_forum
 #: model_terms:forum.forum,welcome_message:website_forum.forum_help
 msgid "Welcome!"
-<<<<<<< HEAD
 msgstr "Chào mừng!"
-=======
-msgstr "Xin chào"
->>>>>>> de76e5e0
 
 #. module: website_forum
 #: model_terms:forum.forum,faq:website_forum.forum_help
@@ -3269,11 +3081,7 @@
 #. module: website_forum
 #: model_terms:forum.forum,faq:website_forum.forum_help
 msgid "What should I avoid in my answers?"
-<<<<<<< HEAD
 msgstr "Tôi cần tránh điều gì trong câu trả lời của tôi?"
-=======
-msgstr "Tôi nên tránh những gì trong câu trả lời của mình?"
->>>>>>> de76e5e0
 
 #. module: website_forum
 #: model_terms:forum.forum,faq:website_forum.forum_help
@@ -3286,37 +3094,20 @@
 "    points, which are called \"karma points\". These points serve as a rough\n"
 "    measure of the community trust to him/her. Various moderation tasks are\n"
 "    gradually assigned to the users based on those points."
-<<<<<<< HEAD
 msgstr "Khi một câu hỏi hay trả lời được upvote, người dùng mà đăng nội dung đó sẽ được\n"
 "    một số điểm gọi là \"điểm karma\". Số điểm này được sử dụng làm thước đô sơ bộ đối\n"
 "    lòng tin của cộng đồng dành cho người đó. Một số các nhiệm vụ sẽ được giao dần dần\n"
 "    cho người đó dựa trên số điểm này."
-=======
-msgstr ""
-"Khi một câu hỏi hoặc câu trả lời được bình chọn, người dùng đăng chúng sẽ đạt được một số\n"
-"     điểm, được gọi là \"uy tín\". Những điểm này đóng vai trò làm cơ sở\n"
-"     để đo lường niềm tin của cộng đồng đối với anh ta / cô ấy. Các nhiệm vụ kiểm duyệt khác nhau là\n"
-"     dần được phân công cho người dùng dựa trên những điểm đó."
->>>>>>> de76e5e0
 
 #. module: website_forum
 #: model:ir.model.fields,help:website_forum.field_forum_forum__allow_link
 msgid "When clicking on the post, it redirects to an external link"
-<<<<<<< HEAD
 msgstr "Khi bấm vào bài viết, nó sẽ chuyển hướng đến một liên kết bên ngoài"
-=======
-msgstr "Khi bấm vào bài đăng, nó sẽ chuyển hướng đến một liên kết bên ngoài"
->>>>>>> de76e5e0
 
 #. module: website_forum
 #: model_terms:forum.forum,faq:website_forum.forum_help
 msgid "Why can other people edit my questions/answers?"
-<<<<<<< HEAD
 msgstr "Tại sao người khác có thể sửa câu hỏi / trả lời của tôi?"
-=======
-msgstr ""
-"Tại sao những người khác có thể chỉnh sửa câu hỏi / câu trả lời của tôi?"
->>>>>>> de76e5e0
 
 #. module: website_forum
 #: model_terms:ir.ui.view,arch_db:website_forum.new_question
@@ -3335,16 +3126,12 @@
 #: code:addons/website_forum/models/forum.py:438
 #, python-format
 msgid "You cannot create recursive forum posts."
-msgstr "Bạn không thể tạo bài đăng trên diễn đàn đệ quy."
+msgstr ""
 
 #. module: website_forum
 #: model_terms:ir.ui.view,arch_db:website_forum.post_answer
 msgid "You cannot post an empty answer"
-<<<<<<< HEAD
 msgstr "Bạn không được gửi câu trả lời rỗng (không nội dung)"
-=======
-msgstr "Bạn không thể đăng câu trả lời trống"
->>>>>>> de76e5e0
 
 #. module: website_forum
 #: code:addons/website_forum/models/forum.py:953
@@ -3366,11 +3153,7 @@
 #. module: website_forum
 #: model_terms:ir.ui.view,arch_db:website_forum.post_answer
 msgid "Your Answer"
-<<<<<<< HEAD
 msgstr "Trả lời của Bạn"
-=======
-msgstr "Câu trả lời của bạn"
->>>>>>> de76e5e0
 
 #. module: website_forum
 #: model_terms:ir.ui.view,arch_db:website_forum.new_discussion
@@ -3485,11 +3268,7 @@
 #. module: website_forum
 #: model_terms:ir.ui.view,arch_db:website_forum.faq
 msgid "edit any post, view offensive flags"
-<<<<<<< HEAD
 msgstr "sửa bất kỳ bài nào, xem offensive flags"
-=======
-msgstr "chỉnh sửa bất kỳ bài đăng nào, xem cờ gây xúc phạm"
->>>>>>> de76e5e0
 
 #. module: website_forum
 #: model_terms:forum.forum,faq:website_forum.forum_help
@@ -3714,11 +3493,7 @@
 #. module: website_forum
 #: model_terms:ir.ui.view,arch_db:website_forum.faq
 msgid "upvote, add comments"
-<<<<<<< HEAD
 msgstr "bầu chọn lên, thêm bình luận"
-=======
-msgstr "bầu chọn, thêm ý kiến"
->>>>>>> de76e5e0
 
 #. module: website_forum
 #: model_terms:ir.ui.view,arch_db:website_forum.post_description_full
@@ -3738,11 +3513,7 @@
 #. module: website_forum
 #: model_terms:ir.ui.view,arch_db:website_forum.header
 msgid "waiting for validation"
-<<<<<<< HEAD
 msgstr "đang chờ thẩm định"
-=======
-msgstr "Đang chờ xác thực"
->>>>>>> de76e5e0
 
 #. module: website_forum
 #: model_terms:forum.forum,faq:website_forum.forum_help
