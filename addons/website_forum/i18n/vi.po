# Translation of Odoo Server.
# This file contains the translation of the following modules:
# * website_forum
# 
# Translators:
# sao sang <saosangmo@yahoo.com>, 2018
# Martin Trigaux, 2018
# fanha99 <fanha99@hotmail.com>, 2018
# son dang <son.dang@doda100.com>, 2018
# Minh Nguyen <ndminh210994@gmail.com>, 2018
# khoibv Mr <kendev2009@gmail.com>, 2018
# Duy BQ <duybq86@gmail.com>, 2018
# Nancy Momoland <thanhnguyen.icsc@gmail.com>, 2019
# 
msgid ""
msgstr ""
"Project-Id-Version: Odoo Server 12.0\n"
"Report-Msgid-Bugs-To: \n"
"POT-Creation-Date: 2019-03-29 10:10+0000\n"
"PO-Revision-Date: 2018-08-24 09:34+0000\n"
"Last-Translator: Nancy Momoland <thanhnguyen.icsc@gmail.com>, 2019\n"
"Language-Team: Vietnamese (https://www.transifex.com/odoo/teams/41243/vi/)\n"
"MIME-Version: 1.0\n"
"Content-Type: text/plain; charset=UTF-8\n"
"Content-Transfer-Encoding: \n"
"Language: vi\n"
"Plural-Forms: nplurals=1; plural=0;\n"

#. module: website_forum
#. openerp-web
#: code:addons/website_forum/static/src/js/website_forum.js:24
#, python-format
msgid " karma is required to perform this action. You can earn karma by having your answers upvoted by the community."
msgstr " karma là bắt buộc để thực hiện hành động này. Bạn có thể kiếm thêm karma bằng cách tăng cường chất lượng các câu trả lời của bạn để được cộng đồng bình chọn nhiều hơn."

#. module: website_forum
#: model:mail.template,subject:website_forum.validation_email
msgid "${object.company_id.name} Forums validation"
msgstr "Thẩm định vào Diễn đàn ${object.company_id.name}"

#. module: website_forum
#: model_terms:ir.ui.view,arch_db:website_forum.tag
msgid "&amp;nbsp;&amp;nbsp;<i class=\"fa fa-times\" title=\"Close\" role=\"img\" aria-label=\"Close\"/>&amp;nbsp;&amp;nbsp;"
msgstr ""

#. module: website_forum
#: model_terms:ir.ui.view,arch_db:website_forum.header
msgid "&amp;times;"
msgstr ""

#. module: website_forum
#: model_terms:forum.forum,faq:website_forum.forum_help
msgid "(The above section was adapted from Stackoverflow’s FAQ.)"
msgstr "(Đoạn bên trên được lấy từ FAQ của Stackoverflow.)"

#. module: website_forum
#: model_terms:ir.ui.view,arch_db:website_forum.view_forum_forum_form
msgid "(Un)archiving a forum automatically (un)archives its posts. Do you want to proceed?"
msgstr "Thôi lưu trữ/Lưu trữ một diễn đàn sẽ tự động Thôi lưu trữ/Lưu trữ các bài viết trong nó. Bạn có muốn tiếp tục?"

#. module: website_forum
#: model_terms:ir.ui.view,arch_db:website_forum.view_forum_post_form
msgid "(Un)archiving a post automatically (un)archives its answers. Do you want to proceed?"
msgstr "Thôi lưu trữ/Lưu trữ một bài viết sẽ tự động Thôi lưu trữ/Lưu trữ các phản hồi trong đó. Bạn có muốn tiếp tục?"

#. module: website_forum
#: model_terms:ir.ui.view,arch_db:website_forum.view_forum_forum_form
msgid "(votes - 1) **"
msgstr ""

#. module: website_forum
#: model_terms:ir.ui.view,arch_db:website_forum.view_forum_forum_form
msgid "/ (days + 2) **"
msgstr ""

#. module: website_forum
#. openerp-web
#: code:addons/website_forum/static/src/xml/website_forum_share_templates.xml:29
#, python-format
msgid "45% of questions shared"
msgstr "45% các câu hỏi được chia sẻ"

#. module: website_forum
#. openerp-web
#: code:addons/website_forum/static/src/xml/website_forum_share_templates.xml:30
#, python-format
msgid "65% more chance to get an\n"
"        answer"
msgstr "trên 65% cơ hội nhận được\n"
"        câu trả lời"

#. module: website_forum
#: model_terms:ir.ui.view,arch_db:website_forum.display_post_question_block
#: model_terms:ir.ui.view,arch_db:website_forum.post_description_full
msgid "<b> [Closed]</b>"
msgstr "<b> [Đóng]</b>"

#. module: website_forum
#: model_terms:ir.ui.view,arch_db:website_forum.display_post_question_block
#: model_terms:ir.ui.view,arch_db:website_forum.post_description_full
msgid "<b> [Deleted]</b>"
msgstr "<b> [Bị Xoá]</b>"

#. module: website_forum
#: model_terms:ir.ui.view,arch_db:website_forum.display_post_question_block
#: model_terms:ir.ui.view,arch_db:website_forum.moderation_display_post_answer
#: model_terms:ir.ui.view,arch_db:website_forum.post_description_full
msgid "<b> [Offensive]</b>"
msgstr "<b> [Có tính công kích]</b>"

#. module: website_forum
#: model_terms:ir.ui.view,arch_db:website_forum.users
msgid "<b> badges:</b>"
msgstr "<b> huy chương:</b>"

#. module: website_forum
#: model_terms:forum.forum,faq:website_forum.forum_help
msgid "<b>Answers should not add or expand questions</b>. Instead\n"
"    either edit the question or add a comment."
msgstr "<b>Các câu trả lời không được bổ sung hay mở rộng thêm câu hỏi</b>. Thay vì thế\n"
"    hãy sửa lại câu hỏi hoặc thêm một bình luận."

#. module: website_forum
#: model_terms:forum.forum,faq:website_forum.forum_help
msgid "<b>Answers should not add or expand questions</b>. Instead either edit the question or add a question comment."
msgstr "<b>Câu trả lời không nên thêm hay mở rộng câu hỏi</b>. Thay vì thế, hãy sửa câu hỏi hoặc thêm một bình luận câu hỏi."

#. module: website_forum
#: model_terms:forum.forum,faq:website_forum.forum_help
msgid "<b>Answers should not comment other answers</b>. Instead\n"
"    add a comment on the other answers."
msgstr "<b>Câu trả lời không nên đưa vào phần bình luận của câu trả lời khác</b>. Thay vì thế, thêm một bình luận vào câu trả lời khác."

#. module: website_forum
#: model_terms:forum.forum,faq:website_forum.forum_help
msgid "<b>Answers should not comment other answers</b>. Instead add a comment on the other answers."
msgstr "<b>Câu trả lời không nên đưa vào phần bình luận của câu trả lời khác</b>. Thay vì thế, thêm một bình luận vào câu trả lời khác."

#. module: website_forum
#: model_terms:forum.forum,faq:website_forum.forum_help
msgid "<b>Answers should not start debates</b>\n"
"    This community Q&amp;A is not a discussion group. Please avoid holding debates in\n"
"    your answers as they tend to dilute the essence of questions and answers. For\n"
"    brief discussions please use commenting facility."
msgstr "<b>Các câu trả lời không nên khởi động một cuộc tranh cãi</b>\n"
"    Chuyên mục Hỏi & Đáp này không phải là một nhóm tranh luận. Hãy tránh việc duy trì\n"
"    cuộc tranh luận trong các câu trả lời nếu chúng có xu hướng làm loãng các câu hỏi và\n"
"    câu trả lời. Đối với các thảo luận ngắn, hãy sử dụng tính năng bình luận."

#. module: website_forum
#: model_terms:forum.forum,faq:website_forum.forum_help
msgid "<b>Answers shouldn't just point to other Questions</b>. Instead add a question comment indication \"Possible duplicate of...\". However, it's ok to include links to other questions or answers providing relevant additional information."
msgstr "<b>Câu trả lời không được trỏ đến một Câu hỏi khác</b>. Thay vào đỏ, hãy đưa nội dung vào phần bình luận với chỉ báo \"Có thể trùng lặp với...\" nếu câu hỏi mang tính trùng lặp với một câu hỏi khác. Tuy nhiên, bạn có thể đưa link và câu hỏi khác hoặc câu trả lời cung cấp các thông tin bổ sung liên quan."

#. module: website_forum
#: model_terms:forum.forum,faq:website_forum.forum_help
msgid "<b>Answers shouldn't just point to other questions</b>.\n"
"    Instead add a comment indicating <i>\"Possible duplicate\n"
"    of...\"</i>. However, it's fine to include links to other\n"
"    questions or answers providing relevant additional\n"
"    information."
msgstr "<b>Câu trả lời không được trỏ đến một Câu hỏi khác</b>. Thay vào đỏ, hãy đưa nội dung vào phần bình luận với chỉ báo \"Có thể trùng lặp với...\" nếu câu hỏi mang tính trùng lặp với một câu hỏi khác. Tuy nhiên, bạn có thể đưa link và câu hỏi khác hoặc câu trả lời cung cấp các thông tin bổ sung liên quan."

#. module: website_forum
#: model_terms:forum.forum,faq:website_forum.forum_help
msgid "<b>Answers shouldn't just provide a\n"
"    link a solution</b>. Instead provide the solution\n"
"    description text in your answer, even if it's just a\n"
"    copy/paste. Links are welcome, but should be complementary to\n"
"    answer, referring sources or additional reading."
msgstr "<b>Câu trả lời không nên chỉ cung cấp link đến giải pháp ở một trang khác</b>. Thay vì thế, hay mô tả giải pháp cụ thể trong câu trả lời của bạn, thậm chí là copy/paste. Các link vẫn được chào đón nhưng không nên thay thế cho câu trả lời để dẫn chiếu đến nguồn khác hay phải đọc bổ sung ở chỗ khác."

#. module: website_forum
#: model_terms:forum.forum,faq:website_forum.forum_help
msgid "<b>Answers shouldn't just provide a link a solution</b>. Instead provide the solution description text in your answer, even if it's just a copy/paste. Links are welcome, but should be complementary to answer, referring sources or additional reading."
msgstr "<b>Câu trả lời không nên chỉ cung cấp link đến giải pháp ở một trang khác</b>. Thay vì thế, hay mô tả giải pháp cụ thể trong câu trả lời của bạn, thậm chí là copy/paste. Các link vẫn được chào đón nhưng không nên thay thế cho câu trả lời để dẫn chiếu đến nguồn khác hay phải đọc bổ sung ở chỗ khác."

#. module: website_forum
#: model_terms:forum.forum,faq:website_forum.forum_help
msgid "<b>Before you ask - please make sure to search for a similar question.</b> You can\n"
"    search questions by their title or tags.  It’s also OK to\n"
"    answer your own question."
msgstr "<b>Trước khi hỏi - vui lòng chắc chắn rằng bạn đã tìm xem đã có câu hỏi tương tự được đăng chưa.</b>\n"
"    Bạn có thể tìm các câu hỏi theo tiêu đề hoặc tag. Đôi khi, bạn cũng có thể trả lời câu hỏi của chính\n"
"    mình."

#. module: website_forum
#: model_terms:ir.ui.view,arch_db:website_forum.user_badges
msgid "<b>No badge yet!</b><br/>"
msgstr "<b>Vẫn chưa có huy chương!</b><br/>"

#. module: website_forum
#: model_terms:ir.ui.view,arch_db:website_forum.user_votes
msgid "<b>No vote given by you yet!</b>"
msgstr "<b>Bạn chưa bầu chọn cho ai cả!</b>"

#. module: website_forum
#: model_terms:forum.forum,faq:website_forum.forum_help
msgid "<b>Please avoid asking questions that are too subjective\n"
"    and argumentative</b> or not relevant to this community."
msgstr "<b>Hãy tránh đặt các câu hỏi mà quá chủ quan và có thể gây\n"
"    tranh cãi</b> hoặc không liên quan đến cộng đồng này."

#. module: website_forum
#: model_terms:ir.ui.view,arch_db:website_forum.post_answer
msgid "<b>Please try to give a substantial answer.</b> If you wanted to comment on the question or answer, just\n"
"        <b>use the commenting tool.</b> Please remember that you can always <b>revise your answers</b>\n"
"        - no need to answer the same question twice. Also, please <b>don't forget to vote</b>\n"
"        - it really helps to select the best questions and answers!"
msgstr "<b>Vui lòng đưa câu trả lời thực tế, có giá trị, mang tính giải pháp.</b> Nếu bạn chỉ định bình luận vào một câu hỏi hay câu trả lời, hãy\n"
"        <b>sử dụng công cụ bình luận.</b> Hãy nhớ rằng, bạn luôn có thể <b>sửa đổi các câu trả lời của bạn</b>\n"
"        - không cần thiết phải trả lời 2 lần cho cùng một câu hỏi. Cũng <b>đừng quên bình chọn</b>\n"
"        - điều đó sẽ thực sự giúp ích cho việc lựa chọn ra câu hỏi và câu trả lời tốt nhất!"

#. module: website_forum
#: model_terms:ir.ui.view,arch_db:website_forum.new_discussion
msgid "<b>Share</b> Something Awesome."
msgstr "<b>Chia sẻ</b> Điều gì đó Tuyệt vời."

#. module: website_forum
#: model_terms:ir.ui.view,arch_db:website_forum.moderation_display_post_answer
msgid "<b>[Answer]</b>"
msgstr "<b>[Trả lời]</b>"

#. module: website_forum
#: model_terms:ir.ui.view,arch_db:website_forum.contact
msgid ""
"<b>|</b>\n"
"                    <span class=\"fa fa-circle badge-gold\" role=\"img\" aria-label=\"Gold badge\" title=\"Gold badge\"/>"
msgstr ""

#. module: website_forum
#: model_terms:ir.ui.view,arch_db:website_forum.header
msgid "<i class=\"fa fa-arrow-right\"/> Back to"
msgstr "<i class=\"fa fa-arrow-right\"/> Quay về"

#. module: website_forum
#: model_terms:ir.ui.view,arch_db:website_forum.header
msgid "<i class=\"fa fa-arrow-right\"/> Read Guidelines"
msgstr "<i class=\"fa fa-arrow-right\"/> Đọc Hướng dẫn"

#. module: website_forum
#: model_terms:ir.ui.view,arch_db:website_forum.user_detail_full
msgid "<i class=\"fa fa-arrow-right\"/>Edit Your Profile"
msgstr "<i class=\"fa fa-arrow-right\"/>Sửa Hồ sơ của bạn"

#. module: website_forum
#: model_terms:ir.ui.view,arch_db:website_forum.header
msgid ""
"<i class=\"fa fa-cog\" role=\"img\" aria-label=\"Dropdown menu\" "
"title=\"Dropdown menu\"/>"
msgstr ""

#. module: website_forum
#: model_terms:ir.ui.view,arch_db:website_forum.edit_profile
msgid "<i class=\"fa fa-pencil fa-1g float-left\" title=\"Edit\"/>"
msgstr ""

#. module: website_forum
#: model_terms:ir.ui.view,arch_db:website_forum.badge
msgid "<i class=\"text-muted\"> awarded users</i>"
msgstr "<i class=\"text-muted\"> thành viên được trao thưởng</i>"

#. module: website_forum
#: model_terms:ir.ui.view,arch_db:website_forum.user_badges
msgid "<i class=\"text-muted\">awarded users</i>"
msgstr "<i class=\"text-muted\">thành viên được trao thưởng</i>"

#. module: website_forum
#: model_terms:ir.ui.view,arch_db:website_forum.moderation_display_post_answer
msgid "<small class=\"text-muted\">\n"
"                    Flagged\n"
"                </small>"
msgstr "<small class=\"text-muted\">\n"
"                    Bị gắn cờ\n"
"                </small>"

#. module: website_forum
#: model_terms:ir.ui.view,arch_db:website_forum.user_detail_full
msgid "<small class=\"text-muted\">profile</small>"
msgstr "<small class=\"text-muted\">hồ sơ</small>"

#. module: website_forum
#: model_terms:ir.ui.view,arch_db:website_forum.users
msgid ""
"<span class=\"fa fa-circle badge-bronze ml8\" role=\"img\" aria-"
"label=\"Bronze badge\" title=\"Bronze badge\"/>"
msgstr ""

#. module: website_forum
#: model_terms:ir.ui.view,arch_db:website_forum.contact
msgid ""
"<span class=\"fa fa-circle badge-bronze\" role=\"img\" aria-label=\"Bronze "
"badge\" title=\"Bronze badge\"/>"
msgstr ""

#. module: website_forum
#: model_terms:ir.ui.view,arch_db:website_forum.users
msgid ""
"<span class=\"fa fa-circle badge-gold\" role=\"img\" aria-label=\"Gold "
"badge\" title=\"Gold badge\"/>"
msgstr ""

#. module: website_forum
#: model_terms:ir.ui.view,arch_db:website_forum.users
msgid ""
"<span class=\"fa fa-circle badge-silver ml8\" role=\"img\" aria-"
"label=\"Silver badge\" title=\"Silver badge\"/>"
msgstr ""

#. module: website_forum
#: model_terms:ir.ui.view,arch_db:website_forum.contact
msgid ""
"<span class=\"fa fa-circle badge-silver\" role=\"img\" aria-label=\"Silver "
"badge\" title=\"Silver badge\"/>"
msgstr ""

#. module: website_forum
#: model_terms:ir.ui.view,arch_db:website_forum.user_detail_full
msgid ""
"<span class=\"fa fa-thumbs-down\" role=\"img\" aria-label=\"Negative votes\""
" title=\"Negative votes\"/>"
msgstr ""

#. module: website_forum
#: model_terms:ir.ui.view,arch_db:website_forum.user_detail_full
msgid ""
"<span class=\"fa fa-thumbs-up\" role=\"img\" aria-label=\"Positive votes\" "
"title=\"Positive votes\"/>"
msgstr ""

#. module: website_forum
#: model_terms:ir.ui.view,arch_db:website_forum.header
msgid "<span class=\"sr-only\">Select Post</span>"
msgstr "<span class=\"sr-only\">Chọn Bài</span>"

#. module: website_forum
#: model_terms:ir.ui.view,arch_db:website_forum.post_description_full
msgid "<span class=\"text-muted\">(only one answer per question is allowed)</span>"
msgstr "<span class=\"text-muted\">(chỉ cho phép một câu trả lời duy nhất cho mỗi câu hỏi)</span>"

#. module: website_forum
#: model_terms:ir.ui.view,arch_db:website_forum.user_detail_full
msgid "<span class=\"text-muted\">bio</span>"
msgstr "<span class=\"text-muted\">tiểu sử</span>"

#. module: website_forum
#: model_terms:ir.ui.view,arch_db:website_forum.close_post
msgid "<span class=\"text-muted\">or</span>"
msgstr "<span class=\"text-muted\">hoặc</span>"

#. module: website_forum
#: model_terms:ir.ui.view,arch_db:website_forum.user_detail_full
msgid "<span class=\"text-muted\">stats</span>"
msgstr "<span class=\"text-muted\">thống kê</span>"

#. module: website_forum
#: model_terms:ir.ui.view,arch_db:website_forum.post_description_full
msgid "<span> on </span>"
msgstr "<span> vào </span>"

#. module: website_forum
#: model_terms:ir.ui.view,arch_db:website_forum.display_post_question_block
msgid "<span> • </span>\n"
"                Flagged"
msgstr "<span> • </span>\n"
"                Bị gắn cờ"

#. module: website_forum
#: model_terms:ir.ui.view,arch_db:website_forum.display_post_question_block
#: model_terms:ir.ui.view,arch_db:website_forum.post_description_full
msgid "<span>By </span>"
msgstr "<span>Bởi </span>"

#. module: website_forum
#: model:mail.template,body_html:website_forum.validation_email
msgid "<table border=\"0\" cellpadding=\"0\" cellspacing=\"0\" style=\"padding-top: 16px; background-color: #F1F1F1; color: #454748; width: 100%; border-collapse:separate;\"><tr><td align=\"center\">\n"
"<table border=\"0\" cellpadding=\"0\" cellspacing=\"0\" width=\"590\" style=\"padding: 16px; background-color: white; color: #454748; border-collapse:separate;\">\n"
"<tbody>\n"
"    <!-- HEADER -->\n"
"    <tr>\n"
"        <td align=\"center\" style=\"min-width: 590px;\">\n"
"            <table border=\"0\" cellpadding=\"0\" cellspacing=\"0\" width=\"590\" style=\"min-width: 590px; background-color: white; padding: 0px 8px 0px 8px; border-collapse:separate;\">\n"
"                <tr>\n"
"                    <td valign=\"middle\">\n"
"                        <span style=\"font-size: 10px;\">Your Forum</span><br/>\n"
"                        <span style=\"font-size: 20px; font-weight: bold;\">\n"
"                            ${object.company_id.name} Forum validation\n"
"                        </span>\n"
"                    </td>\n"
"                    <td valign=\"middle\" align=\"right\">\n"
"                        <img src=\"/logo.png?company=${user.company_id.id}\" style=\"padding: 0px; margin: 0px; height: auto; width: 80px;\" alt=\"${user.company_id.name}\"/>\n"
"                    </td>\n"
"                </tr>\n"
"                <tr>\n"
"                    <td colspan=\"2\" style=\"text-align:center;\">\n"
"                        <hr width=\"100%\" style=\"background-color:rgb(204,204,204);border:medium none;clear:both;display:block;font-size:0px;min-height:1px;line-height:0; margin:16px 0px 16px 0px;\"/>\n"
"                    </td>\n"
"                </tr>\n"
"            </table>\n"
"        </td>\n"
"    </tr>\n"
"    <!-- CONTENT -->\n"
"    <tr>\n"
"        <td align=\"center\" style=\"min-width: 590px;\">\n"
"            <table border=\"0\" cellpadding=\"0\" cellspacing=\"0\" width=\"590\" style=\"min-width: 590px; background-color: white; padding: 0px 8px 0px 8px; border-collapse:separate;\">\n"
"                <tr>\n"
"                    <td valign=\"top\" style=\"font-size: 13px;\">\n"
"                        <p style=\"margin: 0px; padding: 0px; font-size: 13px;\">\n"
"                            Hello ${object.name},<br/><br/>\n"
"                            You have been invited to validate your email in order to get access to \"${object.company_id.name}\" Q/A Forums.\n"
"                            To validate your email, please click on the following link:\n"
"                            <div style=\"margin: 16px 0px 16px 0px;\">\n"
"                                <a href=\"${ctx.get('token_url')}\" style=\"background-color: #875A7B; padding: 8px 16px 8px 16px; text-decoration: none; color: #fff; border-radius: 5px; font-size:13px;\">\n"
"                                    Validate my account\n"
"                                </a>\n"
"                            </div>\n"
"                            Thanks for your participation!\n"
"                        </p>\n"
"                    </td>\n"
"                </tr>\n"
"                <tr>\n"
"                    <td style=\"text-align:center;\">\n"
"                        <hr width=\"100%\" style=\"background-color:rgb(204,204,204);border:medium none;clear:both;display:block;font-size:0px;min-height:1px;line-height:0; margin: 16px 0px 16px 0px;\"/>\n"
"                    </td>\n"
"                </tr>\n"
"            </table>\n"
"        </td>\n"
"    </tr>\n"
"    <!-- FOOTER -->\n"
"    <tr>\n"
"        <td align=\"center\" style=\"min-width: 590px;\">\n"
"            <table border=\"0\" cellpadding=\"0\" cellspacing=\"0\" width=\"590\" style=\" font-family: 'Verdana Regular'; color: #454748; min-width: 590px; background-color: white; font-size: 11px; padding: 0px 8px 0px 8px; border-collapse:separate;\">\n"
"                <tr>\n"
"                    <td valign=\"middle\" align=\"left\">\n"
"                         ${user.company_id.name}\n"
"                    </td>\n"
"                    <td valign=\"middle\" align=\"right\" style=\"opacity: 0.7;\">\n"
"                        ${user.company_id.phone}\n"
"                        % if user.company_id.email:\n"
"                            | <a href=\"'mailto:%s' % ${user.company_id.email}\" style=\"text-decoration:none; color: #454748;\">\n"
"                                ${user.company_id.email}\n"
"                            </a>\n"
"                        % endif\n"
"                        % if user.company_id.website:\n"
"                            | <a href=\"${user.company_id.website}\" style=\"text-decoration:none; color: #454748;\">\n"
"                                ${user.company_id.website}\n"
"                            </a>\n"
"                        % endif\n"
"                    </td>\n"
"                </tr>\n"
"            </table>\n"
"        </td>\n"
"    </tr>\n"
"</tbody>\n"
"</table>\n"
"</td></tr>\n"
"<!-- POWERED BY -->\n"
"<tr><td align=\"center\" style=\"min-width: 590px;\">\n"
"    <table border=\"0\" cellpadding=\"0\" cellspacing=\"0\" width=\"590\" style=\"min-width: 590px; background-color: #F1F1F1; color: #454748; padding: 8px; border-collapse:separate;\">\n"
"        <tr><td style=\"text-align: center; font-size: 13px;\">\n"
"            Powered by <a target=\"_blank\" href=\"https://www.odoo.com?utm_source=db&amp;utm_medium=forum\" style=\"color: #875A7B;\">Odoo</a>\n"
"        </td></tr>\n"
"    </table>\n"
"</td></tr>\n"
"</table>\n"
"            "
msgstr ""

#. module: website_forum
#: model_terms:ir.ui.view,arch_db:website_forum.forum_post_template_new_answer
msgid "A new answer on"
msgstr "Một trả lời mới ở"

#. module: website_forum
#: model_terms:ir.ui.view,arch_db:website_forum.forum_post_template_new_question
#: model_terms:ir.ui.view,arch_db:website_forum.forum_post_template_validation
msgid "A new question"
msgstr "Một câu hỏi mới"

#. module: website_forum
#: model_terms:ir.ui.view,arch_db:website_forum.tag
msgid "A tag is a label that categorizes your question with other,\n"
"            similar questions. Using the right tags makes it easier for\n"
"            others to find and answer your question. (Hover the mouse to follow/unfollow tag(s))"
msgstr "Tag là một nhãn để phân loại câu hỏi của bạn với các câu hỏi\n"
"            tương tự khác. Sử dụng tag đúng cách sẽ làm cho người khác\n"
"            dễ dàng tìm thấy nội dung và câu trả lời của bạn hơn. (Đưa chuột qua để theo dõi/ngừng theo dõi tag)"

#. module: website_forum
#: model_terms:ir.ui.view,arch_db:website_forum.header
msgid "About This Community"
msgstr "Về Cộng đồng này"

#. module: website_forum
#: model_terms:ir.ui.view,arch_db:website_forum.post_description_full
msgid "Accept <i class=\"fa fa-check\"/>"
msgstr "Chấp thuận <i class=\"fa fa-check\"/>"

#. module: website_forum
#: model:ir.model.fields,field_description:website_forum.field_forum_forum__karma_answer_accept_own
msgid "Accept an answer on own questions"
msgstr "Chấp thuận một câu trả lời ở câu hỏi của chính mình"

#. module: website_forum
#: model:ir.model.fields,field_description:website_forum.field_forum_forum__karma_answer_accept_all
msgid "Accept an answer to all questions"
msgstr "Chấp thuận một câu trả lời cho tất cả câu hỏi"

#. module: website_forum
#: model_terms:ir.ui.view,arch_db:website_forum.post_answers
msgid "Accept answer"
msgstr ""

#. module: website_forum
#: model_terms:ir.ui.view,arch_db:website_forum.view_forum_post_search
msgid "Accepted Answer"
msgstr "Trả lời được Chấp thuận"

#. module: website_forum
#: model:ir.model.fields,field_description:website_forum.field_forum_forum__karma_gen_answer_accept
msgid "Accepting an answer"
msgstr "Chấp thuận một câu trả lời"

#. module: website_forum
#: model:ir.model.fields,field_description:website_forum.field_forum_forum__message_needaction
#: model:ir.model.fields,field_description:website_forum.field_forum_post__message_needaction
#: model:ir.model.fields,field_description:website_forum.field_forum_tag__message_needaction
msgid "Action Needed"
msgstr "Cần có Hành động"

#. module: website_forum
#: selection:forum.post,state:0
#: model:ir.model.fields,field_description:website_forum.field_forum_forum__active
#: model:ir.model.fields,field_description:website_forum.field_forum_post__active
msgid "Active"
msgstr "Hiệu lực"

#. module: website_forum
#: model_terms:ir.ui.view,arch_db:website_forum.user_detail_full
msgid "Activity"
msgstr "Hoạt động"

#. module: website_forum
#: model_terms:ir.ui.view,arch_db:website_forum.post_answer
msgid "Add a Comment"
msgstr "Thêm Bình luận"

#. module: website_forum
#. openerp-web
#: code:addons/website_forum/static/src/js/website_forum.editor.js:45
#, python-format
msgid "Add to menu"
<<<<<<< HEAD
msgstr "Thêm vào trình đơn"
=======
msgstr "Thêm trình đơn"
>>>>>>> 37378592

#. module: website_forum
#: model:ir.model.fields,help:website_forum.field_forum_forum__allow_share
msgid "After posting the user will be proposed to share its question or answer on social networks, enabling social network propagation of the forum content."
msgstr "Sau khi đăng bài, người dùng sẽ được đề nghị chia share câu hỏi hoặc câu trả lời của họ lên các mạng xã hội. Enabling social network propagation of the forum content."

#. module: website_forum
#: code:addons/website_forum/controllers/main.py:203
#: model_terms:ir.ui.view,arch_db:website_forum.forum_index
#, python-format
msgid "All"
msgstr "Tất cả"

#. module: website_forum
#: model:ir.model.fields,field_description:website_forum.field_forum_forum__allow_bump
msgid "Allow Bump"
msgstr "Cho phép Đẩy lên"

#. module: website_forum
#: model_terms:ir.ui.view,arch_db:website_forum.display_post_question_block
msgid "Answer"
msgstr "Trả lời"

#. module: website_forum
#: code:addons/website_forum/models/forum.py:521
#: model:mail.message.subtype,description:website_forum.mt_answer_edit
#: model:mail.message.subtype,name:website_forum.mt_answer_edit
#, python-format
msgid "Answer Edited"
msgstr "Trả lời được Sửa"

#. module: website_forum
#: model:ir.model.fields,field_description:website_forum.field_forum_forum__karma_gen_answer_accepted
msgid "Answer accepted"
msgstr "Câu trả lời được chấp thuận"

#. module: website_forum
#: model:gamification.badge,description:website_forum.badge_a_6
msgid "Answer accepted with 15 or more votes"
msgstr "Trả lời được chấp thuận với 15 hoặc nhiều hơn bầu chọn"

#. module: website_forum
#: model:ir.model.fields,field_description:website_forum.field_forum_forum__karma_gen_answer_downvote
msgid "Answer downvoted"
msgstr "Trả lời bị downvoted"

#. module: website_forum
#: model:ir.model.fields,field_description:website_forum.field_forum_forum__karma_gen_answer_flagged
msgid "Answer flagged"
msgstr "Trả lời bị gắn cờ"

#. module: website_forum
#: model:ir.model.fields,field_description:website_forum.field_forum_forum__karma_answer
msgid "Answer questions"
msgstr "Trả lời các câu hỏi"

#. module: website_forum
#: model:ir.model.fields,field_description:website_forum.field_forum_forum__karma_gen_answer_upvote
msgid "Answer upvoted"
msgstr "Trả lời được bầu chọn"

#. module: website_forum
#: model:gamification.badge,description:website_forum.badge_a_4
msgid "Answer voted up 15 times"
msgstr "Trả lời được bầu chọn 15 lần"

#. module: website_forum
#: model:gamification.badge,description:website_forum.badge_a_2
msgid "Answer voted up 4 times"
msgstr "Trả lời được bầu chọn 4 lần"

#. module: website_forum
#: model:gamification.badge,description:website_forum.badge_a_3
msgid "Answer voted up 6 times"
msgstr "Trả lời được bầu chọn 6 lần"

#. module: website_forum
#: model:gamification.badge,description:website_forum.badge_a_5
msgid "Answer was accepted with 3 or more votes"
msgstr "Trả lời được chấp thuận với 3 bầu chọn hoặc nhiều hơn"

#. module: website_forum
#: selection:forum.forum,default_order:0
msgid "Answered"
msgstr "Đã trả lời"

#. module: website_forum
#: model_terms:ir.ui.view,arch_db:website_forum.view_forum_post_search
msgid "Answered Questions"
msgstr "Câu hỏi được Trả lời"

#. module: website_forum
#: model_terms:ir.ui.view,arch_db:website_forum.view_forum_post_form
msgid "Answered by"
msgstr "Trả lời bởi"

#. module: website_forum
#: model:gamification.badge,description:website_forum.badge_a_8
msgid "Answered own question with at least 4 up votes"
msgstr "Trả lời câu hỏi của chihs mình với ít nhất 4 bầu chọn lên"

#. module: website_forum
#: model:ir.model.fields,field_description:website_forum.field_forum_post__child_ids
#: model_terms:ir.ui.view,arch_db:website_forum.display_post_question_block
#: model_terms:ir.ui.view,arch_db:website_forum.user_detail_full
#: model_terms:ir.ui.view,arch_db:website_forum.view_forum_post_form
#: model_terms:ir.ui.view,arch_db:website_forum.view_forum_post_search
msgid "Answers"
msgstr "Trả lời"

#. module: website_forum
#: model:ir.model.fields,field_description:website_forum.field_gamification_challenge__category
msgid "Appears in"
msgstr "Xuất hiện trong"

#. module: website_forum
#: model_terms:ir.ui.view,arch_db:website_forum.forum_view_search
#: model_terms:ir.ui.view,arch_db:website_forum.view_forum_post_search
msgid "Archived"
msgstr "Đã lưu"

#. module: website_forum
#: selection:forum.post,post_type:0
msgid "Article"
msgstr "Bài viết"

#. module: website_forum
#: model_terms:ir.ui.view,arch_db:website_forum.new_question
msgid "Ask Your Question"
msgstr "Đặt Câu hỏi của bạn"

#. module: website_forum
#: model_terms:ir.ui.view,arch_db:website_forum.header
msgid "Ask a Question"
msgstr "Đặt một Câu hỏi"

#. module: website_forum
#: model:ir.model.fields,field_description:website_forum.field_forum_forum__karma_ask
msgid "Ask questions"
msgstr "Hỏi các Câu hỏi"

#. module: website_forum
#: model:ir.model.fields,field_description:website_forum.field_forum_forum__karma_post
msgid "Ask questions without validation"
msgstr "Hỏi các Câu hỏi mà không cần thẩm định"

#. module: website_forum
#. openerp-web
#: code:addons/website_forum/static/src/js/website_tour_forum.js:29
#, python-format
msgid "Ask the question in this forum by clicking on the button."
msgstr "Hỏi câu hỏi trong diễn đàn này bằng cách bấm vào nút."

#. module: website_forum
#: model:gamification.badge,description:website_forum.badge_26
msgid "Asked a question and accepted an answer"
msgstr "Đã đặt một câu hỏi và chấp thuận một trả lời"

#. module: website_forum
#: model:gamification.badge,description:website_forum.badge_q_1
msgid "Asked a question with at least 150 views"
msgstr "Đã đặt một câu hỏi có ít nhất 150 lượt xem"

#. module: website_forum
#: model:gamification.badge,description:website_forum.badge_q_2
msgid "Asked a question with at least 250 views"
msgstr "Đã đặt một câu hỏi có ít nhất 250 lượt xem"

#. module: website_forum
#: model:gamification.badge,description:website_forum.badge_q_3
msgid "Asked a question with at least 500 views"
msgstr "Đã đặt một câu hỏi có ít nhất 500 lượt xem"

#. module: website_forum
#: model:gamification.badge,description:website_forum.badge_q_7
msgid "Asked first question with at least one up vote"
msgstr "Đã hỏi câu hỏi đầu tiên có ít nhất một bầu chọn lên"

#. module: website_forum
#: model:ir.model.fields,field_description:website_forum.field_forum_post__create_date
msgid "Asked on"
msgstr "Đã hỏi vào"

#. module: website_forum
#: model_terms:ir.ui.view,arch_db:website_forum.header
msgid "Asked:"
msgstr "Đã hỏi:"

#. module: website_forum
#: model:ir.model.fields,field_description:website_forum.field_forum_forum__karma_gen_question_new
msgid "Asking a question"
msgstr "Đặt một câu hỏi"

#. module: website_forum
#: model:ir.model.fields,field_description:website_forum.field_forum_forum__message_attachment_count
#: model:ir.model.fields,field_description:website_forum.field_forum_post__message_attachment_count
#: model:ir.model.fields,field_description:website_forum.field_forum_tag__message_attachment_count
msgid "Attachment Count"
msgstr "Số đính kèm"

#. module: website_forum
#: model_terms:ir.ui.view,arch_db:website_forum.view_forum_post_search
msgid "Author"
msgstr "Tác giả"

#. module: website_forum
#: model:gamification.badge,name:website_forum.badge_p_1
msgid "Autobiographer"
msgstr "Người viết tự truyện"

#. module: website_forum
#: model_terms:ir.ui.view,arch_db:website_forum.edit_profile
#: model_terms:ir.ui.view,arch_db:website_forum.forum_user_tooltip
#: model_terms:ir.ui.view,arch_db:website_forum.post_answers
#: model_terms:ir.ui.view,arch_db:website_forum.user_detail_full
#: model_terms:ir.ui.view,arch_db:website_forum.users
msgid "Avatar"
msgstr "Ảnh đại diện"

#. module: website_forum
#: model_terms:ir.ui.view,arch_db:website_forum.new_question
msgid "Avoid unnecessary introductions (Hi,... Please... Thanks...),"
msgstr "Tránh việc giới thiệu không cần thiết (xin chào,... Làm ơn... Cám ơn...),"

#. module: website_forum
#: code:addons/website_forum/controllers/main.py:343
#: code:addons/website_forum/controllers/main.py:345
#: code:addons/website_forum/controllers/main.py:414
#, python-format
msgid "Bad Request"
msgstr "Yêu cầu có vấn đề"

#. module: website_forum
#: model:ir.model.fields,field_description:website_forum.field_res_users__badge_ids
#: model_terms:ir.ui.view,arch_db:website_forum.badge
#: model_terms:ir.ui.view,arch_db:website_forum.header
#: model_terms:ir.ui.view,arch_db:website_forum.user_detail_full
msgid "Badges"
msgstr "Huy chương"

#. module: website_forum
#: model_terms:ir.ui.view,arch_db:website_forum.badge
msgid "Besides gaining reputation with your questions and answers,\n"
"            you receive badges for being especially helpful. Badges\n"
"            appear on your profile page, and your posts."
msgstr "Bên cạnh việc gia tăng uy tín bằng các câu hỏi và câu trả lời,\n"
"            bạn nhận được các huy chương vì sự giúp đỡ đặc biệt đối với cộng đồng.\n"
"            Các huy chương sẽ được xuất hiện ở trang hồ sơ cũng như bài viết của bạn."

#. module: website_forum
#: model_terms:ir.ui.view,arch_db:website_forum.edit_profile
msgid "Biography"
msgstr "Tiểu sử"

#. module: website_forum
#: model_terms:ir.ui.view,arch_db:website_forum.badge
#: model_terms:ir.ui.view,arch_db:website_forum.user_badges
msgid "Bronze badge"
msgstr "Huy chương đồng"

#. module: website_forum
#: model:ir.model.fields,field_description:website_forum.field_res_users__bronze_badge
msgid "Bronze badges count"
msgstr "Để huy chương đồng"

#. module: website_forum
#: model:ir.model.fields,field_description:website_forum.field_forum_post__bump_date
msgid "Bumped on"
msgstr "Được đẩy lên vào"

#. module: website_forum
#. openerp-web
#: code:addons/website_forum/static/src/xml/website_forum_share_templates.xml:34
#, python-format
msgid "By sharing you answer, you will get additional"
msgstr "Bằng việc chia sẻ câu trả lời của bạn, bạn sẽ nhận được thêm"

#. module: website_forum
#: model:ir.model.fields,field_description:website_forum.field_forum_post__can_accept
msgid "Can Accept"
msgstr "Có thể Chấp thuận"

#. module: website_forum
#: model:ir.model.fields,field_description:website_forum.field_forum_post__can_answer
msgid "Can Answer"
msgstr "Có thể Trả lời"

#. module: website_forum
#: model:ir.model.fields,field_description:website_forum.field_forum_post__can_ask
msgid "Can Ask"
msgstr "Có thể Hỏi"

#. module: website_forum
#: model:ir.model.fields,field_description:website_forum.field_forum_post__can_post
msgid "Can Automatically be Validated"
msgstr "Có thể được Thẩm định Tự động"

#. module: website_forum
#: model:ir.model.fields,field_description:website_forum.field_forum_post__can_close
msgid "Can Close"
msgstr "Có thể Đóng"

#. module: website_forum
#: model:ir.model.fields,field_description:website_forum.field_forum_post__can_comment
msgid "Can Comment"
msgstr "Có thể Bình luận"

#. module: website_forum
#: model:ir.model.fields,field_description:website_forum.field_forum_post__can_comment_convert
msgid "Can Convert to Comment"
msgstr "Có thể Chuyển đổi thành Bình luận"

#. module: website_forum
#: model:ir.model.fields,field_description:website_forum.field_forum_post__can_downvote
msgid "Can Downvote"
msgstr "Có thể Bầu chọn xuống"

#. module: website_forum
#: model:ir.model.fields,field_description:website_forum.field_forum_post__can_edit
msgid "Can Edit"
msgstr "Có thể Sửa"

#. module: website_forum
#: model:ir.model.fields,field_description:website_forum.field_forum_post__can_flag
msgid "Can Flag"
msgstr "Có thể gắn cờ"

#. module: website_forum
#: model:ir.model.fields,field_description:website_forum.field_forum_post__can_moderate
msgid "Can Moderate"
msgstr "Có thể Điều chỉnh"

#. module: website_forum
#: model:ir.model.fields,field_description:website_forum.field_forum_post__can_unlink
msgid "Can Unlink"
msgstr "Có thể Xoá"

#. module: website_forum
#: model:ir.model.fields,field_description:website_forum.field_forum_post__can_upvote
msgid "Can Upvote"
msgstr "Có thể Bầu chọn lên"

#. module: website_forum
#: model:ir.model.fields,field_description:website_forum.field_forum_post__can_view
msgid "Can View"
msgstr "Có thể Xem"

#. module: website_forum
#: model:ir.model.fields,field_description:website_forum.field_forum_forum__karma_edit_retag
msgid "Change question tags"
msgstr "Đổi tag câu hỏi"

#. module: website_forum
#: model_terms:ir.ui.view,arch_db:website_forum.user_badges
msgid "Check available badges"
msgstr "Kiểm tra các huy chương khả dụng"

#. module: website_forum
#: model:ir.model.fields,help:website_forum.field_forum_forum__allow_bump
msgid "Check this box to display a popup for posts older than 10 days without any given answer. The popup will offer to share it on social networks. When shared, a question is bumped at the top of the forum."
msgstr "Đánh dấu kiểm hộp này để hiển hị một popup cho các bài viết mà quá 10 ngày chưa có trả lời. Popup sẽ cung cấp khả năng chia sẻ câu hỏi lên các mạng xã hội. Khi được chia sẻ, câu hỏi sẽ được kéo lên đỉnh (bumped up) của diễn đản."

#. module: website_forum
#: model:gamification.badge,name:website_forum.badge_p_4
#: model:gamification.challenge,name:website_forum.challenge_chief_commentator
msgid "Chief Commentator"
msgstr ""

#. module: website_forum
#: model_terms:ir.ui.view,arch_db:website_forum.edit_profile
msgid "City"
msgstr "Thành phố"

#. module: website_forum
#: model_terms:ir.ui.view,arch_db:website_forum.edit_profile
msgid "Clear"
msgstr "Làm sạch"

#. module: website_forum
#. openerp-web
#: code:addons/website_forum/static/src/js/website_tour_forum.js:24
#, python-format
msgid "Click <em>Continue</em> to create the forum."
msgstr "Bấm <em>Tiếp tục</em> để tạo diễn đàn."

#. module: website_forum
#. openerp-web
#: code:addons/website_forum/static/src/js/website_tour_forum.js:73
#, python-format
msgid "Click here to accept this answer."
msgstr "Bấm để chấp thuận câu trả lời này."

#. module: website_forum
#: model_terms:ir.ui.view,arch_db:website_forum.header
msgid "Click here to send a verification email allowing you to participate to the forum."
msgstr "Bấm vào đây để gửi một email thẩm định cho phép bạn tham gia vào Diễn đàn."

#. module: website_forum
#: model_terms:ir.ui.view,arch_db:website_forum.new_question
msgid "Click to get bad question samples"
msgstr "Bấm để xem ví dụ về tiêu đề câu hỏi tồi"

#. module: website_forum
#: model_terms:ir.ui.view,arch_db:website_forum.new_question
msgid "Click to get good question titles"
msgstr "Bấm để xem ví dụ về tiêu đề câu hỏi tốt"

#. module: website_forum
#. openerp-web
#: code:addons/website_forum/static/src/js/website_tour_forum.js:65
#, python-format
msgid "Click to post your answer."
msgstr "Bấm để đăng trả lời của bạn."

#. module: website_forum
#. openerp-web
#: code:addons/website_forum/static/src/js/website_tour_forum.js:51
#, python-format
msgid "Click to post your question."
msgstr "Bấm để đăng câu hỏi của bạn."

#. module: website_forum
#: selection:forum.post,state:0
#: model_terms:ir.ui.view,arch_db:website_forum.header
#: model_terms:ir.ui.view,arch_db:website_forum.post_description_full
msgid "Close"
msgstr "Đóng"

#. module: website_forum
#: model_terms:ir.ui.view,arch_db:website_forum.close_post
msgid "Close Post"
msgstr "Đóng Bài"

#. module: website_forum
#: model:ir.model.fields,field_description:website_forum.field_forum_forum__karma_close_all
msgid "Close all posts"
msgstr "Đóng tất cả các bài"

#. module: website_forum
#: model:ir.model.fields,field_description:website_forum.field_forum_forum__karma_close_own
msgid "Close own posts"
msgstr "Đóng bài của mình"

#. module: website_forum
#: model_terms:ir.ui.view,arch_db:website_forum.close_post
msgid "Close post"
msgstr "Đóng bài"

#. module: website_forum
#: model:ir.model.fields,field_description:website_forum.field_forum_post__closed_uid
msgid "Closed by"
msgstr "Được đóng bởi"

#. module: website_forum
#: model:ir.model.fields,field_description:website_forum.field_forum_post__closed_date
msgid "Closed on"
msgstr "Được đóng vào"

#. module: website_forum
#: model:ir.model.fields,field_description:website_forum.field_forum_post_reason__name
msgid "Closing Reason"
msgstr "Lý do đóng"

#. module: website_forum
#: model_terms:ir.ui.view,arch_db:website_forum.display_post_answer
#: model_terms:ir.ui.view,arch_db:website_forum.display_post_question_block
#: model_terms:ir.ui.view,arch_db:website_forum.moderation_display_post_answer
#: model_terms:ir.ui.view,arch_db:website_forum.post_answers
#: model_terms:ir.ui.view,arch_db:website_forum.post_description_full
msgid "Comment"
msgstr "Bình luận"

#. module: website_forum
#: model:ir.model.fields,field_description:website_forum.field_forum_forum__karma_comment_all
msgid "Comment all posts"
msgstr "Bình luận tất cả các bài"

#. module: website_forum
#: model:ir.model.fields,field_description:website_forum.field_forum_forum__karma_comment_own
msgid "Comment own posts"
msgstr "Bình luận bài của mình"

#. module: website_forum
#: model_terms:ir.ui.view,arch_db:website_forum.post_comment
msgid "Comment this post..."
msgstr "Bình luận nội dung này..."

#. module: website_forum
#: model:gamification.badge,name:website_forum.badge_p_2
#: model:gamification.challenge,name:website_forum.challenge_commentator
#: model:gamification.challenge.line,name:website_forum.line_chief_commentator
#: model:gamification.challenge.line,name:website_forum.line_commentator
#: model:gamification.goal.definition,name:website_forum.definition_commentator
msgid "Commentator"
msgstr "Người bình"

#. module: website_forum
#: model_terms:ir.ui.view,arch_db:website_forum.display_post_answer
#: model_terms:ir.ui.view,arch_db:website_forum.display_post_question_block
#: model_terms:ir.ui.view,arch_db:website_forum.moderation_display_post_answer
msgid "Comments"
msgstr "Bình luận"

#. module: website_forum
#: model:gamification.challenge,name:website_forum.challenge_configure_profile
msgid "Complete own biography"
msgstr "Hoàn thành Tiểu sử của chính bạn"

#. module: website_forum
#: model:gamification.badge,description:website_forum.badge_p_1
#: model:gamification.challenge.line,name:website_forum.line_configure_profile
#: model:gamification.goal.definition,name:website_forum.definition_configure_profile
msgid "Completed own biography"
msgstr "Đã hoàn thành tiểu sử của mình"

#. module: website_forum
#: model_terms:ir.ui.view,arch_db:website_forum.header
msgid "Congratulations! Your email has just been validated. You may now participate to our forums."
msgstr "Chúc mừng! Email của bạn đã được thẩm định. Giờ bạn có thể tham gia vào diễn đàn của chúng tôi."

#. module: website_forum
#: model:ir.model.fields,field_description:website_forum.field_forum_post__content
#: model_terms:ir.ui.view,arch_db:website_forum.view_forum_post_search
msgid "Content"
msgstr "Nội dung"

#. module: website_forum
#: model:ir.model.fields,field_description:website_forum.field_forum_forum__karma_comment_convert_all
msgid "Convert all answers to comments and vice versa"
msgstr "Chuyển tất cả câu trả lời thành bình luận và ngược lại"

#. module: website_forum
#: model_terms:ir.ui.view,arch_db:website_forum.post_answers
msgid "Convert as a comment"
msgstr "Chuyển đổi thành một bình luận"

#. module: website_forum
#: model_terms:ir.ui.view,arch_db:website_forum.post_comment
msgid "Convert as an answer"
msgstr "Chuyển đổi thành một bài trả lời"

#. module: website_forum
#: model:ir.model.fields,field_description:website_forum.field_forum_post__karma_accept
msgid "Convert comment to answer"
msgstr "Chuyển bình luận thành bài trả lời"

#. module: website_forum
#: model:ir.model.fields,field_description:website_forum.field_forum_forum__karma_comment_convert_own
msgid "Convert own answers to comments and vice versa"
msgstr "Chuyển các câu trả lời của chính mình thành bình luận và ngược lại"

#. module: website_forum
#: model:ir.model.fields,field_description:website_forum.field_forum_post__is_correct
msgid "Correct"
msgstr "Đúng"

#. module: website_forum
#: model:ir.model.fields,help:website_forum.field_forum_post__is_correct
msgid "Correct answer or answer accepted"
msgstr "Câu trả lời đúng hoặc câu trả lời được chấp thuận"

#. module: website_forum
#: model_terms:ir.ui.view,arch_db:website_forum.edit_profile
msgid "Country"
msgstr "Quốc gia"

#. module: website_forum
#: model_terms:ir.ui.view,arch_db:website_forum.edit_profile
msgid "Country..."
msgstr "Quốc gia..."

#. module: website_forum
#: model:ir.model.fields,field_description:website_forum.field_forum_post_vote__create_date
#: model:ir.model.fields,field_description:website_forum.field_res_users__create_date
msgid "Create Date"
msgstr "Ngày tạo"

#. module: website_forum
#: model_terms:ir.actions.act_window,help:website_forum.action_forum_post
msgid "Create a new forum post"
msgstr "Tạo một bài trên diễn đàn"

#. module: website_forum
#: model_terms:ir.actions.act_window,help:website_forum.forum_tag_action
msgid "Create a new tag"
msgstr "Tạo một thẻ mới"

#. module: website_forum
#: model:ir.model.fields,field_description:website_forum.field_forum_forum__karma_tag_create
msgid "Create new tags"
msgstr "Tạo các thẻ mới"

#. module: website_forum
#: model:gamification.badge,description:website_forum.badge_32
msgid "Created a tag used by 15 questions"
msgstr "Tạo một tag được sử dụng bởi 15 câu hỏi"

#. module: website_forum
#: model:ir.model.fields,field_description:website_forum.field_forum_forum__create_uid
#: model:ir.model.fields,field_description:website_forum.field_forum_post__create_uid
#: model:ir.model.fields,field_description:website_forum.field_forum_post_reason__create_uid
#: model:ir.model.fields,field_description:website_forum.field_forum_post_vote__create_uid
#: model:ir.model.fields,field_description:website_forum.field_forum_tag__create_uid
msgid "Created by"
msgstr "Được tạo bởi"

#. module: website_forum
#: model:ir.model.fields,field_description:website_forum.field_forum_forum__create_date
#: model:ir.model.fields,field_description:website_forum.field_forum_post_reason__create_date
#: model:ir.model.fields,field_description:website_forum.field_forum_tag__create_date
msgid "Created on"
msgstr "Được tạo vào"

#. module: website_forum
#: model:gamification.badge,name:website_forum.badge_q_4
#: model:gamification.challenge,name:website_forum.challenge_favorite_question_1
msgid "Credible Question"
msgstr "Câu hỏi Đáng tin"

#. module: website_forum
#: model:gamification.badge,name:website_forum.badge_5
#: model:gamification.challenge,name:website_forum.challenge_critic
#: model:gamification.challenge.line,name:website_forum.line_critic
#: model:gamification.goal.definition,name:website_forum.definition_critic
msgid "Critic"
msgstr "Chỉ trích"

#. module: website_forum
#: model:ir.model.fields,field_description:website_forum.field_forum_forum__default_order
msgid "Default Order"
msgstr "Thứ tự Mặc định"

#. module: website_forum
#: model:ir.model.fields,field_description:website_forum.field_forum_forum__default_post_type
msgid "Default Post"
msgstr "Kiểu bài Mặc định"

#. module: website_forum
#: model:ir.model.fields,help:website_forum.field_gamification_challenge__category
msgid "Define the visibility of the challenge through menus"
msgstr ""

#. module: website_forum
#: model_terms:ir.ui.view,arch_db:website_forum.post_answers
#: model_terms:ir.ui.view,arch_db:website_forum.post_comment
#: model_terms:ir.ui.view,arch_db:website_forum.post_description_full
msgid "Delete"
msgstr "Xoá"

#. module: website_forum
#: model:ir.model.fields,field_description:website_forum.field_forum_forum__karma_unlink_all
msgid "Delete all posts"
msgstr "Xoá tất cả các bài"

#. module: website_forum
#: model:ir.model.fields,field_description:website_forum.field_forum_forum__karma_unlink_own
msgid "Delete own posts"
msgstr "Xoá bài của chính mình"

#. module: website_forum
#: model:gamification.badge,description:website_forum.badge_23
msgid "Deleted own post with 3 or more downvotes"
msgstr "Xoá các bài của chính mình mà có 3 hoặc nhiều hơn bầu chọn xuống"

#. module: website_forum
#: model:gamification.badge,description:website_forum.badge_6
msgid "Deleted own post with 3 or more upvotes"
msgstr "Xoá các bài của chính mình mà có 3 hoặc nhiều hơn bầu chọn lên"

#. module: website_forum
#: model:ir.model.fields,field_description:website_forum.field_forum_forum__description
msgid "Description"
msgstr "Miêu tả"

#. module: website_forum
#: model_terms:ir.ui.view,arch_db:website_forum.header
msgid "Design Welcome Message"
msgstr "Thiết kế Thông điệp Chào mừng"

#. module: website_forum
#: model:gamification.badge,name:website_forum.badge_6
#: model:gamification.challenge,name:website_forum.challenge_disciplined
#: model:gamification.challenge.line,name:website_forum.line_disciplined
#: model:gamification.goal.definition,name:website_forum.definition_disciplined
msgid "Disciplined"
msgstr "Có kỷ luật"

#. module: website_forum
#: selection:forum.forum,default_post_type:0
#: selection:forum.post,post_type:0
#: model_terms:ir.ui.view,arch_db:website_forum.display_post_question_block
#: model_terms:ir.ui.view,arch_db:website_forum.post_description_full
msgid "Discussion"
msgstr "Thảo luận"

#. module: website_forum
#: model:ir.model.fields,field_description:website_forum.field_forum_forum__allow_discussion
msgid "Discussions"
msgstr "Thảo luận"

#. module: website_forum
#: model:ir.model.fields,field_description:website_forum.field_forum_forum__display_name
#: model:ir.model.fields,field_description:website_forum.field_forum_post__display_name
#: model:ir.model.fields,field_description:website_forum.field_forum_post_reason__display_name
#: model:ir.model.fields,field_description:website_forum.field_forum_post_vote__display_name
#: model:ir.model.fields,field_description:website_forum.field_forum_tag__display_name
msgid "Display Name"
msgstr "Tên hiển thị"

#. module: website_forum
#: model:ir.model.fields,field_description:website_forum.field_forum_forum__karma_user_bio
msgid "Display detailed user biography"
msgstr "Hiển thị tiểu sử chi tiết thành viên"

#. module: website_forum
#: model:ir.model.fields,field_description:website_forum.field_forum_forum__karma_downvote
msgid "Downvote"
msgstr "Bầu chọn xuống"

#. module: website_forum
#: model_terms:ir.ui.view,arch_db:website_forum.edit_post
#: model_terms:ir.ui.view,arch_db:website_forum.edit_profile
#: model_terms:ir.ui.view,arch_db:website_forum.post_answers
#: model_terms:ir.ui.view,arch_db:website_forum.post_description_full
msgid "Edit"
msgstr "Sửa"

#. module: website_forum
#: model_terms:ir.ui.view,arch_db:website_forum.edit_profile
msgid "Edit Profile"
msgstr "Sửa Hồ sơ"

#. module: website_forum
#: model_terms:ir.ui.view,arch_db:website_forum.post_description_full
msgid "Edit Your Previous Answer"
msgstr "Sửa câu trả lời trước của bạn"

#. module: website_forum
#: model:ir.model.fields,field_description:website_forum.field_forum_forum__karma_edit_all
msgid "Edit all posts"
msgstr "Sửa tất cả các bài"

#. module: website_forum
#: model:ir.model.fields,field_description:website_forum.field_forum_forum__karma_edit_own
msgid "Edit own posts"
msgstr "Sửa bài của chính mình"

#. module: website_forum
#: model_terms:ir.ui.view,arch_db:website_forum.edit_post
msgid "Edit reply"
msgstr "Sửa phản hồi"

#. module: website_forum
#: model_terms:ir.ui.view,arch_db:website_forum.new_link
msgid "Edit your Link"
msgstr "Sửa Link của bạn"

#. module: website_forum
#: model_terms:ir.ui.view,arch_db:website_forum.edit_post
msgid "Edit your Post"
msgstr "Sửa Bài của bạn"

#. module: website_forum
#: model:gamification.badge,name:website_forum.badge_7
#: model:gamification.challenge,name:website_forum.challenge_editor
#: model:gamification.challenge.line,name:website_forum.line_editor
#: model:gamification.goal.definition,name:website_forum.definition_editor
msgid "Editor"
msgstr "Trình soạn thảo"

#. module: website_forum
#: model:ir.model.fields,field_description:website_forum.field_forum_forum__karma_editor
msgid "Editor Features: image and links"
msgstr "Các tính năng Soạn thảo: hình ảnh và liên kết"

#. module: website_forum
#: model_terms:ir.ui.view,arch_db:website_forum.edit_profile
msgid "Email"
msgstr ""

#. module: website_forum
#: model:gamification.badge,name:website_forum.badge_a_5
#: model:gamification.challenge,name:website_forum.challenge_enlightened
#: model:gamification.challenge.line,name:website_forum.line_enlightened
#: model:gamification.goal.definition,name:website_forum.definition_enlightened
msgid "Enlightened"
msgstr "Được sáng tỏ"

#. module: website_forum
#. openerp-web
#: code:addons/website_forum/static/src/js/website_tour_forum.js:19
#, python-format
msgid "Enter a name for your new forum."
msgstr "Nhập một cái tên cho diễn đàn mới của bạn."

#. module: website_forum
#: model_terms:ir.ui.view,arch_db:website_forum.display_post_question_block
msgid "External link"
msgstr "Liên kết ngoài"

#. module: website_forum
#: model:gamification.badge,name:website_forum.badge_q_3
#: model:gamification.challenge,name:website_forum.challenge_famous_question
msgid "Famous Question"
msgstr "Câu hỏi Nổi tiếng"

#. module: website_forum
#: model:ir.model.fields,field_description:website_forum.field_forum_post__favourite_count
msgid "Favorite Count"
msgstr ""

#. module: website_forum
#: model:gamification.badge,name:website_forum.badge_q_5
#: model:gamification.challenge,name:website_forum.challenge_favorite_question_5
msgid "Favorite Question"
msgstr "Câu hỏi được ưu thích"

#. module: website_forum
#: model:ir.model.fields,field_description:website_forum.field_forum_post__favourite_ids
msgid "Favourite"
msgstr "Ưa thích"

#. module: website_forum
#: model:gamification.challenge.line,name:website_forum.line_favorite_question_1
#: model:gamification.goal.definition,name:website_forum.definition_favorite_question_1
msgid "Favourite Question (1)"
msgstr "Câu hỏi Ưa thích (1)"

#. module: website_forum
#: model:gamification.challenge.line,name:website_forum.line_stellar_question_25
#: model:gamification.goal.definition,name:website_forum.definition_stellar_question_25
msgid "Favourite Question (25)"
msgstr "Câu hỏi Ưa thích (25)"

#. module: website_forum
#: model:gamification.challenge.line,name:website_forum.line_favorite_question_5
#: model:gamification.goal.definition,name:website_forum.definition_favorite_question_5
msgid "Favourite Question (5)"
msgstr "Câu hỏi Ưa thích (5)"

#. module: website_forum
#: model_terms:ir.ui.view,arch_db:website_forum.user_detail_full
msgid "Favourite Questions"
msgstr "Câu hỏi Ưa thích"

#. module: website_forum
#: model_terms:ir.ui.view,arch_db:website_forum.tag
msgid "Filter"
msgstr "Bộ lọc"

#. module: website_forum
#: model_terms:ir.ui.view,arch_db:website_forum.forum_index
msgid "Filter on"
msgstr "Lọc theo"

#. module: website_forum
#: model:ir.model.fields,field_description:website_forum.field_forum_forum__relevancy_post_vote
msgid "First Relevance Parameter"
msgstr ""

#. module: website_forum
#: model:gamification.badge,description:website_forum.badge_5
msgid "First downvote"
msgstr ""

#. module: website_forum
#: model:gamification.badge,description:website_forum.badge_7
msgid "First edit"
msgstr "Sửa lần đầu"

#. module: website_forum
#: model:gamification.badge,description:website_forum.badge_31
msgid "First upvote"
msgstr ""

#. module: website_forum
#: model_terms:ir.ui.view,arch_db:website_forum.post_answers
#: model_terms:ir.ui.view,arch_db:website_forum.post_description_full
msgid "Flag"
msgstr "Gắn cờ"

#. module: website_forum
#: model:ir.model.fields,field_description:website_forum.field_forum_forum__karma_flag
#: model:ir.model.fields,field_description:website_forum.field_forum_post__karma_flag
msgid "Flag a post as offensive"
msgstr "Gắn cờ một bài vì có tính công kích"

#. module: website_forum
#: selection:forum.post,state:0
#: model_terms:ir.ui.view,arch_db:website_forum.moderation_queue
#: model_terms:ir.ui.view,arch_db:website_forum.post_answers
#: model_terms:ir.ui.view,arch_db:website_forum.post_description_full
msgid "Flagged"
msgstr "Bị gắn cờ"

#. module: website_forum
#: model:ir.model.fields,field_description:website_forum.field_forum_post__flag_user_id
msgid "Flagged by"
msgstr "Bị gắn cờ bởi"

#. module: website_forum
#: model_terms:ir.ui.view,arch_db:website_forum.forum_index
msgid "Followed"
msgstr "Lượt dõi theo"

#. module: website_forum
#: model_terms:ir.ui.view,arch_db:website_forum.user_detail_full
msgid "Followed Questions"
msgstr "Câu hỏi được dõi theo"

#. module: website_forum
#: model:ir.model.fields,field_description:website_forum.field_forum_forum__message_follower_ids
#: model:ir.model.fields,field_description:website_forum.field_forum_post__message_follower_ids
#: model:ir.model.fields,field_description:website_forum.field_forum_tag__message_follower_ids
msgid "Followers"
msgstr "Người dõi theo"

#. module: website_forum
#: model:ir.model.fields,field_description:website_forum.field_forum_forum__message_channel_ids
#: model:ir.model.fields,field_description:website_forum.field_forum_post__message_channel_ids
#: model:ir.model.fields,field_description:website_forum.field_forum_tag__message_channel_ids
msgid "Followers (Channels)"
msgstr "Người theo dõi (Các kênh)"

#. module: website_forum
#: model:ir.model.fields,field_description:website_forum.field_forum_forum__message_partner_ids
#: model:ir.model.fields,field_description:website_forum.field_forum_post__message_partner_ids
#: model:ir.model.fields,field_description:website_forum.field_forum_tag__message_partner_ids
msgid "Followers (Partners)"
msgstr "Người theo dõi (Các đối tác)"

#. module: website_forum
#: model_terms:forum.forum,faq:website_forum.forum_help
msgid "For example, if you ask an interesting question or give a helpful answer, your\n"
"    input will be upvoted. On the other hand if the answer is misleading - it will\n"
"    be downvoted. Each vote in favor will generate 10 points, each vote against\n"
"    will subtract 10 points. There is a limit of 200 points that can be accumulated\n"
"    for a question or answer per day. The table given at the end explains reputation point\n"
"    requirements for each type of moderation task."
msgstr "Ví dụ, khi bạn hỏi một câu hỏi thú vị hoặc đưa ra một câu trả lời hữu ích, bạn có\n"
"    thể sẽ được upvote. Hay ngược lại, nếu câu trả lời lạc đề, nó có thể sẽ bị downvote\n"
"    Mỗi vote lên (upvote) sẽ tương đương với 10 điểm cộng và mỗi vote xuống (downvote) sẽ\n"
"    tương đương với 10 điểm trừ. Có một giới hạn 200 điểm được tính ở một câu hỏi / trả lời mỗi ngày.\n"
"    Bảng ở cuối cung cấp giải thích chi tiết hơn về điểm tín nhiệm được yêu cầu cho từng nhiệm vụ\n"
"    mang tính chất điều chỉnh (moderation)."

#. module: website_forum
#: model:ir.actions.act_url,name:website_forum.action_open_forum
#: model:ir.model,name:website_forum.model_forum_forum
#: model:ir.model.fields,field_description:website_forum.field_forum_post__forum_id
#: model:ir.model.fields,field_description:website_forum.field_forum_post_vote__forum_id
#: model:ir.model.fields,field_description:website_forum.field_forum_tag__forum_id
#: model:ir.ui.menu,name:website_forum.menu_website_forum
#: model:ir.ui.menu,name:website_forum.menu_website_forum_global
#: model_terms:ir.ui.view,arch_db:website_forum.forum_all
#: model_terms:ir.ui.view,arch_db:website_forum.forum_view_search
#: model_terms:ir.ui.view,arch_db:website_forum.view_forum_forum_form
#: model_terms:ir.ui.view,arch_db:website_forum.view_forum_post_search
#: model:website.menu,name:website_forum.menu_website_forums
msgid "Forum"
msgstr "Diễn đàn"

#. module: website_forum
#: model:ir.model.fields,field_description:website_forum.field_gamification_badge__level
#: model:ir.model.fields,field_description:website_forum.field_gamification_badge_user__level
msgid "Forum Badge Level"
msgstr "Cấp độ Huân chương Diễn đàn"

#. module: website_forum
#: model_terms:ir.ui.view,arch_db:website_forum.res_users_view_form_preference
#: model_terms:ir.ui.view,arch_db:website_forum.view_users_form_forum
msgid "Forum Karma"
msgstr "Karma Diễn đàn"

#. module: website_forum
#. openerp-web
#: code:addons/website_forum/static/src/js/website_forum.editor.js:34
#: model:ir.model.fields,field_description:website_forum.field_forum_forum__name
#, python-format
msgid "Forum Name"
msgstr "Tên Diễn đàn"

#. module: website_forum
#: model:ir.model,name:website_forum.model_forum_post
#: model_terms:ir.ui.view,arch_db:website_forum.view_forum_post_form
msgid "Forum Post"
msgstr "Bài viết"

#. module: website_forum
#: model:ir.actions.act_window,name:website_forum.action_forum_post
#: model_terms:ir.ui.view,arch_db:website_forum.view_forum_post_list
msgid "Forum Posts"
msgstr "Bài viết"

#. module: website_forum
#: model_terms:ir.ui.view,arch_db:website_forum.header
msgid "Forum Settings"
msgstr "Thiết lập Diễn đàn"

#. module: website_forum
#: model:ir.model,name:website_forum.model_forum_tag
msgid "Forum Tag"
msgstr "Thẻ Diễn đàn"

#. module: website_forum
#: model:ir.actions.act_window,name:website_forum.action_forum_forum
#: model:ir.ui.menu,name:website_forum.menu_forum_global
#: model_terms:ir.ui.view,arch_db:website_forum.view_forum_forum_list
msgid "Forums"
msgstr "Diễn đàn"

#. module: website_forum
#: model:ir.model,name:website_forum.model_gamification_badge
msgid "Gamification Badge"
msgstr "Huy chương Gamification"

#. module: website_forum
#: model:ir.model,name:website_forum.model_gamification_challenge
msgid "Gamification Challenge"
msgstr "Thử thách Gamification"

#. module: website_forum
#: model:ir.model,name:website_forum.model_gamification_badge_user
msgid "Gamification User Badge"
msgstr ""

#. module: website_forum
#. openerp-web
#: code:addons/website_forum/static/src/js/website_tour_forum.js:33
#, python-format
msgid "Give your question title."
msgstr "Cho câu hỏi của bạn một tiêu đề."

#. module: website_forum
#: model_terms:ir.ui.view,arch_db:website_forum.badge
#: model_terms:ir.ui.view,arch_db:website_forum.user_badges
msgid "Gold badge"
msgstr "Huy chương Vàng"

#. module: website_forum
#: model:ir.model.fields,field_description:website_forum.field_res_users__gold_badge
msgid "Gold badges count"
msgstr "Đếm huy chương vàng"

#. module: website_forum
#: model:gamification.badge,name:website_forum.badge_a_3
#: model:gamification.challenge,name:website_forum.challenge_good_answer
msgid "Good Answer"
msgstr "Câu trả lời hay"

#. module: website_forum
#: model:gamification.challenge.line,name:website_forum.line_good_answer
#: model:gamification.goal.definition,name:website_forum.definition_good_answer
msgid "Good Answer (6)"
msgstr "Trả lời hay (6)"

#. module: website_forum
#: model:gamification.badge,name:website_forum.badge_q_9
#: model:gamification.challenge,name:website_forum.challenge_good_question
msgid "Good Question"
msgstr "Câu hỏi hay"

#. module: website_forum
#: model_terms:ir.ui.view,arch_db:website_forum.view_forum_post_graph
msgid "Graph of Posts"
msgstr ""

#. module: website_forum
#: model:gamification.badge,name:website_forum.badge_a_4
#: model:gamification.challenge,name:website_forum.challenge_great_answer
msgid "Great Answer"
msgstr "Câu trả lời Tuyệt vời"

#. module: website_forum
#: model:gamification.challenge.line,name:website_forum.line_great_answer
#: model:gamification.goal.definition,name:website_forum.definition_great_answer
msgid "Great Answer (15)"
msgstr "Câu trả lời xuất sắc (15)"

#. module: website_forum
#: model:gamification.badge,name:website_forum.badge_q_10
#: model:gamification.challenge,name:website_forum.challenge_great_question
msgid "Great Question"
msgstr "Câu hỏi Tuyệt vời"

#. module: website_forum
#: model_terms:ir.ui.view,arch_db:website_forum.view_forum_post_search
msgid "Group By"
msgstr "Nhóm theo"

#. module: website_forum
#: model_terms:forum.forum,faq:website_forum.forum_help
#: model:ir.model.fields,field_description:website_forum.field_forum_forum__faq
msgid "Guidelines"
msgstr "Hướng dẫn"

#. module: website_forum
#: model:gamification.badge,name:website_forum.badge_a_6
#: model:gamification.challenge,name:website_forum.challenge_guru
msgid "Guru"
msgstr ""

#. module: website_forum
#: model:gamification.challenge.line,name:website_forum.line_guru
#: model:gamification.goal.definition,name:website_forum.definition_guru
msgid "Guru (15)"
msgstr ""

#. module: website_forum
#: model:ir.model.fields,field_description:website_forum.field_forum_post__uid_has_answered
msgid "Has Answered"
msgstr "Đã trả lời"

#. module: website_forum
#: model:forum.forum,name:website_forum.forum_help
msgid "Help"
msgstr "Trợ giúp"

#. module: website_forum
#: model_terms:forum.forum,welcome_message:website_forum.forum_help
msgid "Hide Intro"
msgstr "Ẩn Giới thiệu"

#. module: website_forum
#: model_terms:ir.ui.view,arch_db:website_forum.new_question
msgid "How to create a physical inventory at an anterior date?, How is the 'remaining hours' field computed on tasks?, How to configure TPS and TVQ's canadian taxes?"
msgstr "Làm thế nào để Kiểm kho cho một ngày trong quá khứ?; Số giờ còn lại của nhiệm vụ được tính toán thế nào?; Làm thế nào để cấu hình thuế GTGT và thuế TTĐB cho hệ thống thuế Việt Nam?; v.v."

#. module: website_forum
#: selection:gamification.challenge,category:0
msgid "Human Resources / Engagement"
msgstr ""

#. module: website_forum
#: model:ir.model.fields,field_description:website_forum.field_forum_forum__id
#: model:ir.model.fields,field_description:website_forum.field_forum_post__id
#: model:ir.model.fields,field_description:website_forum.field_forum_post_reason__id
#: model:ir.model.fields,field_description:website_forum.field_forum_post_vote__id
#: model:ir.model.fields,field_description:website_forum.field_forum_tag__id
msgid "ID"
msgstr ""

#. module: website_forum
#: model:ir.model.fields,help:website_forum.field_forum_forum__message_unread
#: model:ir.model.fields,help:website_forum.field_forum_post__message_unread
#: model:ir.model.fields,help:website_forum.field_forum_tag__message_unread
msgid "If checked new messages require your attention."
msgstr "Nếu đánh dấu kiểm, các thông điệp mới yêu cầu sự có mặt của bạn."

#. module: website_forum
#: model:ir.model.fields,help:website_forum.field_forum_forum__message_needaction
#: model:ir.model.fields,help:website_forum.field_forum_post__message_needaction
#: model:ir.model.fields,help:website_forum.field_forum_tag__message_needaction
msgid "If checked, new messages require your attention."
msgstr "Nếu đánh dấu kiểm, các thông điệp mới yêu cầu sự có mặt của bạn."

#. module: website_forum
#: model:ir.model.fields,help:website_forum.field_forum_forum__message_has_error
#: model:ir.model.fields,help:website_forum.field_forum_post__message_has_error
#: model:ir.model.fields,help:website_forum.field_forum_tag__message_has_error
msgid "If checked, some messages have a delivery error."
msgstr "Nếu chọn, sẽ hiển thị thông báo lỗi."

#. module: website_forum
#: model:ir.model.fields,help:website_forum.field_forum_forum__karma_dofollow
msgid "If the author has not enough karma, a nofollow attribute is added to links"
msgstr ""

#. module: website_forum
#: model_terms:forum.forum,faq:website_forum.forum_help
msgid "If this approach is not for you, please respect the community and use Google+\n"
"    communities instead."
msgstr "Nếu cách tiếp cận này không phải điều bạn thích, vui lòng tôn trọng cộng đồng\n"
"    và có thể sử dụng Google+ để thay thế."

#. module: website_forum
#: model_terms:ir.ui.view,arch_db:website_forum.close_post
msgid "If you close this post, it will be hidden for most users. Only\n"
"            users having a high karma can see closed posts to moderate\n"
"            them."
msgstr "Nếu bạn đóng bài này, nó sẽ bị ẩn với hầu hết thành viên. Chỉ\n"
"            người dùng có nhiều karma mới có thể thấy các bài viết đã\n"
"            đóng để điều chỉnh chúng."

#. module: website_forum
#: model_terms:forum.forum,faq:website_forum.forum_help
msgid "If you fit in one of these example or if your motivation for asking the\n"
"    question is “I would like to participate in a discussion about ______”, then\n"
"    you should not be asking here but on our mailing lists.\n"
"    However, if your motivation is “I would like others to explain ______ to me”,\n"
"    then you are probably OK."
msgstr "Nếu câu hỏi của bạn tương tự với một trong số các ví dụ này hoặc bạn định hỏi\n"
"    kiểu như “Tôi muốn gia nhập vào một cuộc thảo luận về ______”, thì bạn không nên\n"
"    đặt câu hỏi ở đây nhưng có thể hỏi ở mailing list của chúng tôi.\n"
"    Tuy nhiên, nếu bạn định yêu cầu “Tôi muốn ai đó giải thích ______ cho tôi”,\n"
"    điều đó chắc không thành vấn đề gì khi tạo câu hỏi ở đây."

#. module: website_forum
#: model_terms:ir.ui.view,arch_db:website_forum.close_post
msgid "If you mark this post as offensive, it will be hidden for most users. Only\n"
"            users having a high karma can see offensive posts to moderate\n"
"            them."
msgstr "Nếu bạn đánh dấu câu hỏi này mang tính công kích, nó sẽ bị ẩn với một số người\n"
"            dùng. Chỉngười dùng có nhiều karma mới có thể thấy các bài viết công kích\n"
"            để điều chỉnh chúng."

#. module: website_forum
#. openerp-web
#: code:addons/website_forum/static/src/js/website_tour_forum.js:43
#, python-format
msgid "Insert tags related to your question."
msgstr "Chèn tag liên quan đến câu hỏi của bạn."

#. module: website_forum
#: model_terms:ir.ui.view,arch_db:website_forum.new_question
msgid "Inventory Date Problem, Task remaining hours, Can you help solve solve my tax computation problem in Canada?"
msgstr "Vấn đề về Ngày kiểm kho; Số giờ còn lại của nhiệm vụ; Giúp mình với; Giúp mình xử lý vấn đề về tính thuế, v.v."

#. module: website_forum
#: model:ir.model.fields,field_description:website_forum.field_forum_post__user_favourite
msgid "Is Favourite"
msgstr "Là mục Ưa thích"

#. module: website_forum
#: model:ir.model.fields,field_description:website_forum.field_forum_forum__message_is_follower
#: model:ir.model.fields,field_description:website_forum.field_forum_post__message_is_follower
#: model:ir.model.fields,field_description:website_forum.field_forum_tag__message_is_follower
msgid "Is Follower"
msgstr "Trở thành người theo dõi"

#. module: website_forum
#: model:ir.model.fields,field_description:website_forum.field_forum_post__has_validated_answer
msgid "Is answered"
msgstr "Được trả lời"

#. module: website_forum
#: model:ir.model.fields,field_description:website_forum.field_forum_post__can_display_biography
msgid "Is the author's biography visible from his post"
msgstr ""

#. module: website_forum
#: model_terms:ir.ui.view,arch_db:website_forum.header
msgid "It appears your email has not been verified."
msgstr "Có vẻ như email của bạn chưa được thẩm định."

#. module: website_forum
#: code:addons/website_forum/models/forum.py:890
#: code:addons/website_forum/models/forum.py:910
#, python-format
msgid "It is not allowed to vote for its own post."
msgstr ""

#. module: website_forum
#: model:ir.model.fields,field_description:website_forum.field_res_users__karma
#: model_terms:ir.ui.view,arch_db:website_forum.user_detail_full
msgid "Karma"
msgstr ""

#. module: website_forum
#: model_terms:ir.ui.view,arch_db:website_forum.view_forum_forum_form
msgid "Karma Gains"
msgstr ""

#. module: website_forum
#: model_terms:ir.ui.view,arch_db:website_forum.view_forum_forum_form
msgid "Karma Related Rights"
msgstr "Các Quyền liên quan đến Karma"

#. module: website_forum
#: model:ir.model.fields,field_description:website_forum.field_forum_post__karma_close
msgid "Karma to close"
msgstr "Karma để đóng"

#. module: website_forum
#: model:ir.model.fields,field_description:website_forum.field_forum_post__karma_comment
msgid "Karma to comment"
msgstr "Karma để bình luận"

#. module: website_forum
#: model:ir.model.fields,field_description:website_forum.field_forum_post__karma_comment_convert
msgid "Karma to convert comment to answer"
msgstr "Karma để chuyển một bình luận thành trả lời"

#. module: website_forum
#: model:ir.model.fields,field_description:website_forum.field_forum_post__karma_edit
msgid "Karma to edit"
msgstr "Karma để sửa"

#. module: website_forum
#: model:ir.model.fields,field_description:website_forum.field_forum_post__karma_unlink
msgid "Karma to unlink"
msgstr "Karma để xoá"

#. module: website_forum
#: model_terms:ir.ui.view,arch_db:website_forum.header
msgid "Keep Informed"
msgstr "Giữ Liên lạc"

#. module: website_forum
#: model:ir.model.fields,field_description:website_forum.field_forum_forum____last_update
#: model:ir.model.fields,field_description:website_forum.field_forum_post____last_update
#: model:ir.model.fields,field_description:website_forum.field_forum_post_reason____last_update
#: model:ir.model.fields,field_description:website_forum.field_forum_post_vote____last_update
#: model:ir.model.fields,field_description:website_forum.field_forum_tag____last_update
msgid "Last Modified on"
msgstr "Sửa lần cuối"

#. module: website_forum
#: selection:forum.forum,default_order:0
msgid "Last Updated"
msgstr "Cập nhật Lần cuối"

#. module: website_forum
#: model:ir.model.fields,field_description:website_forum.field_forum_forum__write_uid
#: model:ir.model.fields,field_description:website_forum.field_forum_post_reason__write_uid
#: model:ir.model.fields,field_description:website_forum.field_forum_post_vote__write_uid
#: model:ir.model.fields,field_description:website_forum.field_forum_tag__write_uid
msgid "Last Updated by"
msgstr "Cập nhật lần cuối bởi"

#. module: website_forum
#: model:ir.model.fields,field_description:website_forum.field_forum_forum__write_date
#: model:ir.model.fields,field_description:website_forum.field_forum_post_reason__write_date
#: model:ir.model.fields,field_description:website_forum.field_forum_post_vote__write_date
#: model:ir.model.fields,field_description:website_forum.field_forum_tag__write_date
msgid "Last Updated on"
msgstr "Cập nhật lần cuối"

#. module: website_forum
#: model_terms:ir.ui.view,arch_db:website_forum.forum_index
msgid "Last activity date"
msgstr "Ngày hoạt động gần nhất"

#. module: website_forum
#: model_terms:ir.ui.view,arch_db:website_forum.header
msgid "Last updated:"
msgstr "Cập nhật cuối:"

#. module: website_forum
#: model:gamification.badge,description:website_forum.badge_25
msgid "Left 10 answers with score of 10 or more"
msgstr "Còn 10 câu trả lời với số điểm 10 hoặc hoặc"

#. module: website_forum
#: selection:forum.forum,default_post_type:0
#: model_terms:ir.ui.view,arch_db:website_forum.display_post_question_block
#: model_terms:ir.ui.view,arch_db:website_forum.post_description_full
msgid "Link"
msgstr "Liên kết"

#. module: website_forum
#: model:ir.model.fields,field_description:website_forum.field_forum_forum__allow_link
#: model_terms:ir.ui.view,arch_db:website_forum.forum_index
msgid "Links"
msgstr "Liên kết"

#. module: website_forum
#: model:ir.model.fields,field_description:website_forum.field_forum_forum__message_main_attachment_id
#: model:ir.model.fields,field_description:website_forum.field_forum_post__message_main_attachment_id
#: model:ir.model.fields,field_description:website_forum.field_forum_tag__message_main_attachment_id
msgid "Main Attachment"
msgstr "Đính kèm chính"

#. module: website_forum
#: model_terms:ir.ui.view,arch_db:website_forum.close_post
#: model_terms:ir.ui.view,arch_db:website_forum.moderation_queue
msgid "Mark as offensive"
msgstr ""

#. module: website_forum
#: model:ir.model.fields,field_description:website_forum.field_forum_forum__message_has_error
#: model:ir.model.fields,field_description:website_forum.field_forum_post__message_has_error
#: model:ir.model.fields,field_description:website_forum.field_forum_tag__message_has_error
msgid "Message Delivery error"
msgstr ""

#. module: website_forum
#: model:ir.model.fields,field_description:website_forum.field_forum_forum__message_ids
#: model:ir.model.fields,field_description:website_forum.field_forum_post__message_ids
#: model:ir.model.fields,field_description:website_forum.field_forum_tag__message_ids
msgid "Messages"
msgstr "Thông điệp"

#. module: website_forum
#: model:ir.model.fields,field_description:website_forum.field_forum_forum__karma_moderate
msgid "Moderate posts"
msgstr "Điều chỉnh bài"

#. module: website_forum
#: model_terms:ir.ui.view,arch_db:website_forum.header
msgid "Moderation Tools"
msgstr "Công cụ Điều chỉnh"

#. module: website_forum
#: model_terms:forum.forum,faq:website_forum.forum_help
msgid "More over:"
msgstr "Thêm nữa:"

#. module: website_forum
#: selection:forum.forum,default_order:0
msgid "Most Voted"
msgstr "Bầu chọn nhiều nhất"

#. module: website_forum
#: model_terms:ir.ui.view,arch_db:website_forum.forum_index
msgid "Most answered"
msgstr "Trả lời nhiều nhất"

#. module: website_forum
#: model_terms:ir.ui.view,arch_db:website_forum.forum_index
msgid "Most voted"
msgstr "Bầu chọn nhiều nhất"

#. module: website_forum
#. openerp-web
#: code:addons/website_forum/static/src/xml/website_forum_share_templates.xml:47
#, python-format
msgid "Move this question to the top of the list by sharing it on social networks."
msgstr "Di chuyên câu hỏi này lên đầu của danh sách bằng cách chia sẻ nó lên mạng xã hội."

#. module: website_forum
#: model:ir.model.fields,field_description:website_forum.field_forum_post__user_vote
msgid "My Vote"
msgstr "Bầu chọn của tôi"

#. module: website_forum
#: model:ir.model.fields,field_description:website_forum.field_forum_tag__name
#: model_terms:ir.ui.view,arch_db:website_forum.view_forum_post_form
msgid "Name"
msgstr "Tên"

#. module: website_forum
#: model_terms:ir.ui.view,arch_db:website_forum.user_votes
#: model_terms:ir.ui.view,arch_db:website_forum.vote
msgid "Negative vote"
msgstr ""

#. module: website_forum
#: model:mail.message.subtype,description:website_forum.mt_answer_new
#: model:mail.message.subtype,name:website_forum.mt_answer_new
#: model:mail.message.subtype,name:website_forum.mt_forum_answer_new
msgid "New Answer"
msgstr "Đáp án mới"

#. module: website_forum
#: model_terms:ir.ui.view,arch_db:website_forum.header
msgid "New Discussion"
msgstr "Thảo luận mới"

#. module: website_forum
#. openerp-web
#: code:addons/website_forum/static/src/js/website_forum.editor.js:33
#, python-format
msgid "New Forum"
msgstr "Diễn đàn Mới"

#. module: website_forum
#: model:mail.message.subtype,description:website_forum.mt_question_new
#: model:mail.message.subtype,name:website_forum.mt_forum_question_new
#: model:mail.message.subtype,name:website_forum.mt_question_new
msgid "New Question"
msgstr "Câu hỏi mới"

#. module: website_forum
#: model_terms:ir.ui.view,arch_db:website_forum.new_discussion
msgid "New Topic"
msgstr "Chủ đề mới"

#. module: website_forum
#: selection:forum.forum,default_order:0
#: model_terms:ir.ui.view,arch_db:website_forum.forum_index
#: model_terms:ir.ui.view,arch_db:website_forum.header
msgid "Newest"
msgstr "Mới nhất"

#. module: website_forum
#: model:gamification.badge,name:website_forum.badge_a_2
#: model:gamification.challenge,name:website_forum.challenge_nice_answer
msgid "Nice Answer"
msgstr "Câu trả lời hay"

#. module: website_forum
#: model:gamification.challenge.line,name:website_forum.line_nice_answer
#: model:gamification.goal.definition,name:website_forum.definition_nice_answer
msgid "Nice Answer (4)"
msgstr "Câu trả lời tốt (4)"

#. module: website_forum
#: model:gamification.badge,name:website_forum.badge_q_8
#: model:gamification.challenge,name:website_forum.challenge_nice_question
msgid "Nice Question"
msgstr "Câu hỏi tốt"

#. module: website_forum
#: model_terms:ir.ui.view,arch_db:website_forum.forum_all
msgid "No forum post yet."
msgstr ""

#. module: website_forum
#: model:ir.model.fields,field_description:website_forum.field_forum_forum__karma_dofollow
msgid "Nofollow links"
msgstr "Liên kết Nofollow"

#. module: website_forum
#: code:addons/website_forum/models/forum.py:511
#, python-format
msgid "Not enough karma to retag."
msgstr ""

#. module: website_forum
#: model:gamification.badge,name:website_forum.badge_q_2
#: model:gamification.challenge,name:website_forum.challenge_notable_question
msgid "Notable Question"
msgstr "Câu hỏi đáng chú ý"

#. module: website_forum
#: model:ir.model.fields,field_description:website_forum.field_forum_forum__message_needaction_counter
#: model:ir.model.fields,field_description:website_forum.field_forum_post__message_needaction_counter
#: model:ir.model.fields,field_description:website_forum.field_forum_tag__message_needaction_counter
msgid "Number of Actions"
msgstr "Số lượng Hành động"

#. module: website_forum
#: model:ir.model.fields,field_description:website_forum.field_forum_tag__posts_count
msgid "Number of Posts"
msgstr "Số bài"

#. module: website_forum
#: model:ir.model.fields,field_description:website_forum.field_forum_post__views
msgid "Number of Views"
msgstr "Lượt xem"

#. module: website_forum
#: model:ir.model.fields,field_description:website_forum.field_forum_post__child_count
msgid "Number of answers"
msgstr "Số lần trả lời"

#. module: website_forum
#: model:ir.model.fields,field_description:website_forum.field_forum_forum__message_has_error_counter
#: model:ir.model.fields,field_description:website_forum.field_forum_post__message_has_error_counter
#: model:ir.model.fields,field_description:website_forum.field_forum_tag__message_has_error_counter
msgid "Number of error"
msgstr "Số lỗi"

#. module: website_forum
#: model:ir.model.fields,field_description:website_forum.field_forum_forum__count_flagged_posts
msgid "Number of flagged posts"
msgstr "Số các bài bị gắn cờ"

#. module: website_forum
#: model:ir.model.fields,help:website_forum.field_forum_forum__message_needaction_counter
#: model:ir.model.fields,help:website_forum.field_forum_post__message_needaction_counter
#: model:ir.model.fields,help:website_forum.field_forum_tag__message_needaction_counter
msgid "Number of messages which requires an action"
msgstr "Số thông điệp cần có hành động"

#. module: website_forum
#: model:ir.model.fields,help:website_forum.field_forum_forum__message_has_error_counter
#: model:ir.model.fields,help:website_forum.field_forum_post__message_has_error_counter
#: model:ir.model.fields,help:website_forum.field_forum_tag__message_has_error_counter
msgid "Number of messages with delivery error"
msgstr "Số lượng các thông điệp có lỗi về gửi tin"

#. module: website_forum
#: model:ir.model.fields,field_description:website_forum.field_forum_forum__count_posts_waiting_validation
msgid "Number of posts waiting for validation"
msgstr "Số các bài chờ thẩm định"

#. module: website_forum
#: model:ir.model.fields,help:website_forum.field_forum_forum__message_unread_counter
#: model:ir.model.fields,help:website_forum.field_forum_post__message_unread_counter
#: model:ir.model.fields,help:website_forum.field_forum_tag__message_unread_counter
msgid "Number of unread messages"
msgstr "Số thông điệp chưa đọc"

#. module: website_forum
#: selection:forum.post,state:0
#: model_terms:ir.ui.view,arch_db:website_forum.moderation_queue
msgid "Offensive"
msgstr "Mang tính công kích"

#. module: website_forum
#: model_terms:ir.ui.view,arch_db:website_forum.close_post
msgid "Offensive Post"
msgstr ""

#. module: website_forum
#: model_terms:ir.ui.view,arch_db:website_forum.post_answers
msgid "On"
msgstr "Vào"

#. module: website_forum
#. openerp-web
#: code:addons/website_forum/static/src/xml/website_forum_share_templates.xml:29
#, python-format
msgid "On average,"
msgstr "Trung bình,"

#. module: website_forum
#: model_terms:ir.ui.view,arch_db:website_forum.view_forum_forum_form
msgid "Options"
msgstr "Tùy chọn"

#. module: website_forum
#: model_terms:ir.ui.view,arch_db:website_forum.view_forum_forum_form
msgid "Orders"
msgstr "Đơn hàng"

#. module: website_forum
#: model_terms:ir.ui.view,arch_db:website_forum.forum_all
msgid "Our forums"
msgstr "Diễn đàn của Chúng tôi"

#. module: website_forum
#: model:gamification.badge,name:website_forum.badge_23
#: model:gamification.challenge,name:website_forum.challenge_peer_pressure
#: model:gamification.challenge.line,name:website_forum.line_peer_pressure
#: model:gamification.goal.definition,name:website_forum.definition_peer_pressure
msgid "Peer Pressure"
msgstr ""

#. module: website_forum
#: model_terms:ir.ui.view,arch_db:website_forum.moderation_queue
msgid "Pending"
msgstr "Đang chờ"

#. module: website_forum
#: model_terms:ir.ui.view,arch_db:website_forum.header
msgid "People"
msgstr "Thành viên"

#. module: website_forum
#: model:ir.model.fields,field_description:website_forum.field_forum_post__plain_content
msgid "Plain Content"
msgstr ""

#. module: website_forum
#: model_terms:ir.ui.view,arch_db:website_forum.edit_post
msgid "Please enter a descriptive question (should finish by a '?')"
msgstr "Vui lòng nhập một câu hỏi có tính mô tả (nên kết thúc bằng dấu '?')"

#. module: website_forum
#: model_terms:ir.ui.view,arch_db:website_forum.edit_profile
msgid "Please enter a valid email address in order to receive notifications from answers or comments."
msgstr "Hãy nhập một địa chỉ email hợp lệ để nhận thông báo từ các câu trả lời và bình luận."

#. module: website_forum
#: model:gamification.badge,name:website_forum.badge_q_1
#: model:gamification.challenge,name:website_forum.challenge_popular_question
msgid "Popular Question"
msgstr "Câu hỏi Phổ biến"

#. module: website_forum
#: model:gamification.challenge.line,name:website_forum.line_popular_question
#: model:gamification.goal.definition,name:website_forum.definition_popular_question
msgid "Popular Question (150)"
msgstr "Câu hỏi Phổ biến (150)"

#. module: website_forum
#: model:gamification.challenge.line,name:website_forum.line_notable_question
#: model:gamification.goal.definition,name:website_forum.definition_notable_question
msgid "Popular Question (250)"
msgstr "Câu hỏi Phổ biến (250)"

#. module: website_forum
#: model:gamification.challenge.line,name:website_forum.line_famous_question
#: model:gamification.goal.definition,name:website_forum.definition_famous_question
msgid "Popular Question (500)"
msgstr "Câu hỏi Phổ biến (500)"

#. module: website_forum
#: model_terms:ir.ui.view,arch_db:website_forum.user_votes
#: model_terms:ir.ui.view,arch_db:website_forum.vote
msgid "Positive vote"
msgstr ""

#. module: website_forum
#: model:ir.model.fields,field_description:website_forum.field_forum_post_vote__post_id
#: model_terms:ir.ui.view,arch_db:website_forum.new_link
#: model_terms:ir.ui.view,arch_db:website_forum.post_comment
#: model_terms:ir.ui.view,arch_db:website_forum.view_forum_post_search
msgid "Post"
msgstr "Đăng"

#. module: website_forum
#: model_terms:ir.ui.view,arch_db:website_forum.post_answer
#: model_terms:ir.ui.view,arch_db:website_forum.post_reply
msgid "Post Answer"
msgstr "Đăng Trả lời"

#. module: website_forum
#: model:ir.model,name:website_forum.model_forum_post_reason
msgid "Post Closing Reason"
msgstr "Lý do Đóng Bài"

#. module: website_forum
#: model_terms:ir.ui.view,arch_db:website_forum.post_answer
#: model_terms:ir.ui.view,arch_db:website_forum.post_reply
msgid "Post Comment"
msgstr "Đăng Bình luận"

#. module: website_forum
#: model_terms:ir.ui.view,arch_db:website_forum.new_link
msgid "Post Title"
msgstr "Tiêu đề bài"

#. module: website_forum
#: model_terms:ir.ui.view,arch_db:website_forum.view_forum_forum_form
msgid "Post Types"
msgstr "Kiểu bài"

#. module: website_forum
#: model:ir.model,name:website_forum.model_forum_post_vote
msgid "Post Vote"
msgstr ""

#. module: website_forum
#: model_terms:ir.ui.view,arch_db:website_forum.new_question
msgid "Post Your Question"
msgstr "Đăng câu hỏi của bạn"

#. module: website_forum
#: model_terms:ir.ui.view,arch_db:website_forum.new_discussion
msgid "Post Your Topic"
msgstr "Đăng chủ đề của bạn"

#. module: website_forum
#: model_terms:ir.ui.view,arch_db:website_forum.close_post
msgid "Post:"
msgstr "Bài viết:"

#. module: website_forum
#: model:gamification.badge,description:website_forum.badge_p_2
msgid "Posted 10 comments"
msgstr "Đã đăng 10 bình luận"

#. module: website_forum
#: model:gamification.badge,description:website_forum.badge_p_4
msgid "Posted 100 comments"
msgstr "Đã đăng 100 bình luận"

#. module: website_forum
#: code:addons/website_forum/models/forum.py:448
#, python-format
msgid "Posting answer on a [Deleted] or [Closed] question is not possible."
msgstr ""

#. module: website_forum
#: model:ir.model.fields,field_description:website_forum.field_forum_tag__post_ids
#: model:ir.ui.menu,name:website_forum.menu_forum_posts
#: model_terms:ir.ui.view,arch_db:website_forum.forum_index
msgid "Posts"
msgstr "Bài viết"

#. module: website_forum
#: model_terms:ir.ui.view,arch_db:website_forum.new_question
msgid "Provide enough details and, if possible, give an example."
msgstr "Cung cấp đủ chi tiết và, nếu có thể, hãy cho một ví dụ."

#. module: website_forum
#: model_terms:ir.ui.view,arch_db:website_forum.edit_profile
msgid "Public profile"
msgstr "Hồ sơ công cộng"

#. module: website_forum
#: model:gamification.badge,name:website_forum.badge_25
#: model:gamification.challenge,name:website_forum.challenge_pundit
#: model:gamification.challenge.line,name:website_forum.line_pundit
#: model:gamification.goal.definition,name:website_forum.definition_pundit
msgid "Pundit"
msgstr ""

#. module: website_forum
#. openerp-web
#: code:addons/website_forum/static/src/js/website_tour_forum.js:59
#, python-format
msgid "Put your answer here."
msgstr "Gửi trả lời tại đây."

#. module: website_forum
#. openerp-web
#: code:addons/website_forum/static/src/js/website_tour_forum.js:37
#, python-format
msgid "Put your question here."
msgstr "Đặt câu hỏi tại đây."

#. module: website_forum
#: selection:forum.forum,default_post_type:0
#: selection:forum.post,post_type:0
#: model:ir.model.fields,field_description:website_forum.field_forum_post__parent_id
#: model_terms:ir.ui.view,arch_db:website_forum.display_post_question_block
#: model_terms:ir.ui.view,arch_db:website_forum.post_description_full
msgid "Question"
msgstr "Câu hỏi"

#. module: website_forum
#: code:addons/website_forum/models/forum.py:524
#: model:mail.message.subtype,description:website_forum.mt_question_edit
#: model:mail.message.subtype,name:website_forum.mt_question_edit
#, python-format
msgid "Question Edited"
msgstr "Câu hỏi bị sửa"

#. module: website_forum
#: model:ir.model.fields,field_description:website_forum.field_forum_forum__karma_gen_question_downvote
msgid "Question downvoted"
msgstr "Câu hỏi bị bầu chọn xuống"

#. module: website_forum
#: model_terms:ir.ui.view,arch_db:website_forum.display_post_question_block
msgid "Question has accepted answer"
msgstr "Câu hỏi có câu trả lời được chấp thuận"

#. module: website_forum
#: model_terms:ir.ui.view,arch_db:website_forum.404
msgid "Question not found!"
msgstr "Không tìm thấy câu hỏi!"

#. module: website_forum
#: model:gamification.badge,description:website_forum.badge_q_4
msgid "Question set as favorite by 1 user"
msgstr "Câu hỏi được đánh dấu ưa thích bởi 1 người dùng"

#. module: website_forum
#: model:gamification.badge,description:website_forum.badge_q_6
msgid "Question set as favorite by 25 users"
msgstr "Câu hỏi được đánh dấu ưa thích bởi 25 người dùng"

#. module: website_forum
#: model:gamification.badge,description:website_forum.badge_q_5
msgid "Question set as favorite by 5 users"
msgstr "Câu hỏi được đánh dấu ưa thích bởi 5 người dùng"

#. module: website_forum
#: code:addons/website_forum/controllers/main.py:345
#, python-format
msgid "Question should not be empty."
msgstr ""

#. module: website_forum
#: model_terms:ir.ui.view,arch_db:website_forum.header
msgid "Question tools"
msgstr "Công cụ Câu hỏi"

#. module: website_forum
#: model:ir.model.fields,field_description:website_forum.field_forum_forum__karma_gen_question_upvote
msgid "Question upvoted"
msgstr "Câu hỏi được bầu chọn lên"

#. module: website_forum
#: model:gamification.badge,description:website_forum.badge_q_10
msgid "Question voted up 15 times"
msgstr "Câu hỏi được bầu chọn lên 15 lần"

#. module: website_forum
#: model:gamification.badge,description:website_forum.badge_q_8
msgid "Question voted up 4 times"
msgstr "Câu hỏi được bầu chọn lên 4 lần"

#. module: website_forum
#: model:gamification.badge,description:website_forum.badge_q_9
msgid "Question voted up 6 times"
msgstr "Câu hỏi được bầu chọn lên 6 lần"

#. module: website_forum
#: model:ir.model.fields,field_description:website_forum.field_forum_forum__allow_question
#: model_terms:ir.ui.view,arch_db:website_forum.forum_index
#: model_terms:ir.ui.view,arch_db:website_forum.user_detail_full
#: model_terms:ir.ui.view,arch_db:website_forum.view_forum_post_search
msgid "Questions"
msgstr "Câu hỏi"

#. module: website_forum
#: code:addons/website_forum/models/forum.py:542
#, python-format
msgid "Re: %s"
msgstr "V/v: %s"

#. module: website_forum
#: model_terms:ir.ui.view,arch_db:website_forum.post_description_full
msgid "Reactivate"
msgstr ""

#. module: website_forum
#: model_terms:ir.ui.view,arch_db:website_forum.edit_profile
msgid "Real name"
msgstr "Tên thật"

#. module: website_forum
#: model:ir.model.fields,field_description:website_forum.field_forum_post__closed_reason_id
msgid "Reason"
msgstr "Lý do"

#. module: website_forum
#: model:ir.model.fields,field_description:website_forum.field_forum_post_reason__reason_type
msgid "Reason Type"
msgstr "Kiểu Lý do"

#. module: website_forum
#: model_terms:ir.ui.view,arch_db:website_forum.close_post
msgid "Reason:"
msgstr "Lý do:"

#. module: website_forum
#: model:gamification.badge,description:website_forum.badge_a_1
msgid "Received at least 3 upvote for an answer for the first time"
msgstr "Đã nhận ít nhất 3 bầu chọn lên cho một câu trả lời ngay lần đầu tiên"

#. module: website_forum
#: model_terms:ir.ui.view,arch_db:website_forum.display_post_question_block
msgid "Redirect to external link"
msgstr "Chuyển hướng đến link bên ngoài"

#. module: website_forum
#: model_terms:ir.ui.view,arch_db:website_forum.moderation_queue
msgid "Refuse"
msgstr "Từ chối"

#. module: website_forum
#: model_terms:forum.forum,welcome_message:website_forum.forum_help
msgid "Register"
msgstr "Đăng ký"

#. module: website_forum
#: model_terms:ir.ui.view,arch_db:website_forum.post_description_full
msgid "Reject <i class=\"fa fa-times\"/>"
msgstr ""

#. module: website_forum
#: selection:forum.forum,default_order:0
#: model:ir.model.fields,field_description:website_forum.field_forum_post__relevancy
#: model_terms:ir.ui.view,arch_db:website_forum.forum_index
msgid "Relevance"
msgstr "Thích đáng"

#. module: website_forum
#: model_terms:ir.ui.view,arch_db:website_forum.view_forum_forum_form
msgid "Relevance Computation"
msgstr ""

#. module: website_forum
#: model_terms:ir.ui.view,arch_db:website_forum.post_description_full
msgid "Reopen"
msgstr ""

#. module: website_forum
#: model_terms:ir.ui.view,arch_db:website_forum.post_answers
#: model_terms:ir.ui.view,arch_db:website_forum.post_description_full
msgid "Reply"
msgstr "Trả lời"

#. module: website_forum
#: model:ir.model.fields,field_description:website_forum.field_forum_post__self_reply
msgid "Reply to own question"
msgstr "Trả lời câu hỏi của chính mình"

#. module: website_forum
#: model:ir.model.fields,help:website_forum.field_forum_forum__website_id
#: model:ir.model.fields,help:website_forum.field_forum_post__website_id
msgid "Restrict publishing to this website."
msgstr ""

#. module: website_forum
#: model_terms:ir.ui.view,arch_db:website_forum.404
#: model_terms:ir.ui.view,arch_db:website_forum.private_profile
msgid "Return to the question list."
msgstr "Về danh mục câu hỏi."

#. module: website_forum
#: model:ir.model.fields,field_description:website_forum.field_forum_post__moderator_id
msgid "Reviewed by"
msgstr "Được xem xét bởi"

#. module: website_forum
#: model:ir.model.fields,field_description:website_forum.field_forum_forum__is_seo_optimized
#: model:ir.model.fields,field_description:website_forum.field_forum_post__is_seo_optimized
#: model:ir.model.fields,field_description:website_forum.field_forum_tag__is_seo_optimized
msgid "SEO optimized"
msgstr ""

#. module: website_forum
#: model_terms:ir.ui.view,arch_db:website_forum.edit_post
msgid "Save"
msgstr "Lưu"

#. module: website_forum
#: model:gamification.badge,name:website_forum.badge_26
#: model:gamification.challenge,name:website_forum.challenge_scholar
#: model:gamification.challenge.line,name:website_forum.line_scholar
#: model:gamification.goal.definition,name:website_forum.definition_scholar
msgid "Scholar"
msgstr "Học giả"

#. module: website_forum
#: model_terms:ir.ui.view,arch_db:website_forum.view_forum_post_search
msgid "Search in Post"
msgstr "Tìm trong bài"

#. module: website_forum
#: model:ir.model.fields,field_description:website_forum.field_forum_forum__relevancy_time_decay
msgid "Second Relevance Parameter"
msgstr ""

#. module: website_forum
#: model_terms:ir.ui.view,arch_db:website_forum.forum_post_template_new_answer
msgid "See post"
msgstr "Xem bài"

#. module: website_forum
#: model_terms:ir.ui.view,arch_db:website_forum.forum_post_template_new_question
msgid "See question"
msgstr "Xem câu hỏi"

#. module: website_forum
#: model_terms:ir.ui.view,arch_db:website_forum.header
msgid "Seen:"
msgstr "Được thấy:"

#. module: website_forum
#. openerp-web
#: code:addons/website_forum/static/src/js/website_tour_forum.js:15
#, python-format
msgid "Select this menu item to create a new forum."
msgstr "Chọn trình đơn này để tạo mới một diễn đàn."

#. module: website_forum
#: model:gamification.badge,name:website_forum.badge_a_8
#: model:gamification.challenge,name:website_forum.challenge_self_learner
#: model:gamification.challenge.line,name:website_forum.line_self_learner
#: model:gamification.goal.definition,name:website_forum.definition_self_learner
msgid "Self-Learner"
msgstr "Tự học"

#. module: website_forum
#: model_terms:ir.ui.view,arch_db:website_forum.post_answers
msgid "Send answer"
msgstr ""

#. module: website_forum
#: model_terms:ir.ui.view,arch_db:website_forum.new_question
msgid "Set a clear, explicit and concise question title\n"
"                (check"
msgstr "Hãy đặt câu hỏi với tiêu đề rõ ràng, rành mạch, xúc tích\n"
"                (kiểm tra"

#. module: website_forum
#: selection:gamification.challenge,category:0
msgid "Settings / Gamification Tools"
msgstr ""

#. module: website_forum
#: model_terms:ir.ui.view,arch_db:website_forum.post_description_full
msgid "Share"
msgstr "Chia sẻ"

#. module: website_forum
#: model_terms:ir.ui.view,arch_db:website_forum.new_link
msgid "Share an awesome link. Your post will appear in the 'Newest' top-menu.\n"
"            If the community vote on your post, it will get traction by being promoted\n"
"            in the homepage."
msgstr "Chia sẻ một link hữu ích. Bài của bạn sẽ xuất hiện trong trình đơn 'Mới nhất'.\n"
"            Nếu cộng đồng bầu chọn cho bài của bạn, bài sẽ được kéo lên ở trang chủ."

#. module: website_forum
#. openerp-web
#: code:addons/website_forum/static/src/xml/website_forum_share_templates.xml:39
#, python-format
msgid "Share this content to increase your chances to be featured on the front page and attract more visitors."
msgstr "Chia sẻ nội dung này để tăng cơ hội của bạn xuất hiện được đề cao ở trang chính và thu hút thêm độc giả."

#. module: website_forum
#: model:ir.model.fields,field_description:website_forum.field_forum_forum__allow_share
msgid "Sharing Options"
msgstr "Tuỳ chọn Chia sẻ"

#. module: website_forum
#: model_terms:ir.ui.view,arch_db:website_forum.badge
#: model_terms:ir.ui.view,arch_db:website_forum.user_badges
msgid "Silver badge"
msgstr ""

#. module: website_forum
#: model:ir.model.fields,field_description:website_forum.field_res_users__silver_badge
msgid "Silver badges count"
msgstr "Đếm huy chương bạc"

#. module: website_forum
#. openerp-web
#: code:addons/website_forum/static/src/js/website_forum.js:26
#, python-format
msgid "Sorry you must be logged in to perform this action"
msgstr "Rất tiếc, bạn phải đăng nhập để thực hiện hành động này"

#. module: website_forum
#. openerp-web
#: code:addons/website_forum/static/src/js/website_forum.js:101
#, python-format
msgid "Sorry you must be logged to flag a post"
msgstr "Rất tiếc, bạn phải đăng nhập để gắn cờ một bài"

#. module: website_forum
#. openerp-web
#: code:addons/website_forum/static/src/js/website_forum.js:150
#, python-format
msgid "Sorry you must be logged to vote"
msgstr "Rất tiếc, bạn phải đăng nhập để bầu chọn"

#. module: website_forum
#. openerp-web
#: code:addons/website_forum/static/src/js/website_forum.js:200
#, python-format
msgid "Sorry, anonymous users cannot choose correct answer."
msgstr "Xin lỗi, người dùng nặc danh không thể chọn câu trả lời đúng."

#. module: website_forum
#: model_terms:ir.ui.view,arch_db:website_forum.404
msgid "Sorry, this question is not available anymore."
msgstr "Rất tiếc, câu hỏi này không còn khả dụng nữa."

#. module: website_forum
#. openerp-web
#: code:addons/website_forum/static/src/js/website_forum.js:145
#, python-format
msgid "Sorry, you cannot vote for your own posts"
msgstr "Rất tiếc, bạn không thể bầu chọn cho bài của chính bạn"

#. module: website_forum
#: model_terms:ir.ui.view,arch_db:website_forum.forum_index
msgid "Sort by"
msgstr "Xếp theo"

#. module: website_forum
#: model_terms:ir.ui.view,arch_db:website_forum.header
msgid "Stats"
msgstr "Thống kê"

#. module: website_forum
#: model:ir.model.fields,field_description:website_forum.field_forum_post__state
msgid "Status"
msgstr "Tình trạng"

#. module: website_forum
#: model:gamification.badge,name:website_forum.badge_q_6
#: model:gamification.challenge,name:website_forum.challenge_stellar_question_25
msgid "Stellar Question"
msgstr "Câu hỏi Xuất sắc"

#. module: website_forum
#: model:gamification.badge,name:website_forum.badge_q_7
#: model:gamification.challenge,name:website_forum.challenge_student
msgid "Student"
msgstr "Sinh viên"

#. module: website_forum
#: model_terms:ir.ui.view,arch_db:website_forum.header
#: model_terms:ir.ui.view,arch_db:website_forum.new_link
msgid "Submit a Link"
msgstr "Đăng tải một Link"

#. module: website_forum
#: model:gamification.badge,name:website_forum.badge_31
#: model:gamification.challenge,name:website_forum.challenge_supporter
#: model:gamification.challenge.line,name:website_forum.line_supporter
#: model:gamification.goal.definition,name:website_forum.definition_supporter
msgid "Supporter"
msgstr "Chuyên viên hỗ trợ"

#. module: website_forum
#: model:ir.actions.act_window,name:website_forum.forum_tag_action
#: model:ir.ui.menu,name:website_forum.menu_forum_tag_global
#: model_terms:ir.ui.view,arch_db:website_forum.forum_tag_view_form
#: model_terms:ir.ui.view,arch_db:website_forum.forum_tag_view_list
#: model_terms:ir.ui.view,arch_db:website_forum.view_forum_post_search
msgid "Tag"
msgstr "Từ khoá"

#. module: website_forum
#: sql_constraint:forum.tag:0
msgid "Tag name already exists !"
msgstr "Tag đã tồn tại!"

#. module: website_forum
#: model:ir.model.fields,field_description:website_forum.field_forum_post__tag_ids
#: model_terms:ir.ui.view,arch_db:website_forum.edit_post
#: model_terms:ir.ui.view,arch_db:website_forum.forum_index
#: model_terms:ir.ui.view,arch_db:website_forum.header
#: model_terms:ir.ui.view,arch_db:website_forum.new_discussion
#: model_terms:ir.ui.view,arch_db:website_forum.new_link
#: model_terms:ir.ui.view,arch_db:website_forum.new_question
#: model_terms:ir.ui.view,arch_db:website_forum.tag
msgid "Tags"
msgstr "Từ khóa"

#. module: website_forum
#: model:gamification.badge,name:website_forum.badge_32
#: model:gamification.challenge,name:website_forum.challenge_taxonomist
#: model:gamification.challenge.line,name:website_forum.line_taxonomist
#: model:gamification.goal.definition,name:website_forum.definition_taxonomist
msgid "Taxonomist"
msgstr "Nhà phân loại"

#. module: website_forum
#: model:gamification.badge,name:website_forum.badge_a_1
#: model:gamification.challenge,name:website_forum.challenge_teacher
#: model:gamification.challenge.line,name:website_forum.line_teacher
#: model:gamification.goal.definition,name:website_forum.definition_teacher
msgid "Teacher"
msgstr "Giáo viên"

#. module: website_forum
#: model:ir.model.fields,help:website_forum.field_forum_post__bump_date
msgid "Technical field allowing to bump a question. Writing on this field will trigger a write on write_date and therefore bump the post. Directly writing on write_date is currently not supported and this field is a workaround."
msgstr ""

#. module: website_forum
#. openerp-web
#: code:addons/website_forum/static/src/xml/website_forum_share_templates.xml:6
#, python-format
msgid "Thanks for posting!"
msgstr "Cám ơn đã đăng!"

#. module: website_forum
#: model_terms:ir.ui.view,arch_db:website_forum.post_description_full
msgid "The"
msgstr "Nội dung"

#. module: website_forum
#: model_terms:ir.ui.view,arch_db:website_forum.moderation_queue
msgid "The flagged queue is empty."
msgstr "Danh sách bị gắn cờ trống rỗng."

#. module: website_forum
#: model_terms:forum.forum,faq:website_forum.forum_help
msgid "The goal of this site is create a relevant knowledge base that would answer\n"
"    questions related to Odoo."
msgstr "Mục đích của trang này là tạo ra một cơ sở dữ liệu các câu hỏi và câu trả\n"
"    lời liên quan đến Odoo."

#. module: website_forum
#: model_terms:ir.ui.view,arch_db:website_forum.moderation_queue
msgid "The offensive queue is empty."
msgstr ""

#. module: website_forum
#: model_terms:ir.ui.view,arch_db:website_forum.moderation_queue
msgid "The validation queue is empty."
msgstr ""

#. module: website_forum
#: model_terms:forum.forum,faq:website_forum.forum_help
msgid "Therefore questions and answers can be edited like wiki pages by experienced users of\n"
"    this site in order to improve the overall quality of the knowledge base content.\n"
"    Such privileges are granted based on user karma level: you will be able to do the same\n"
"    once your karma gets high enough."
msgstr "Vì vậy, các câu hỏi và trả lời có thể được chỉnh sửa giống nhu các trang wiki bởi những\n"
"    người sử dụng có kinh nghiệm của trang này để cải tiến chất lượng tổng thể của toàn bộ cơ sở dữ liệu nội dung.\n"
"    Những người có quyền làm như vậy là những người có cấp độ karma cao: bạn cũng có thể làm như vậy\n"
"    khi karma của bạn đủ cao."

#. module: website_forum
#: model_terms:forum.forum,faq:website_forum.forum_help
msgid "This community is for professional and enthusiast users,\n"
"    partners and programmers. You can ask questions about:"
msgstr "Cộng đồng này dành cho các chuyên gia và những người dùng,\n"
"    đối tác và các lập trình viên đầy nhiệt huyết. Bạn có thể hỏi các câu hỏi về:"

#. module: website_forum
#: model_terms:forum.forum,welcome_message:website_forum.forum_help
msgid ""
"This community is for professionals and enthusiasts of our products and services.\n"
"                                        <br>Share and discuss the best content and new marketing ideas, build your professional profile and become a better marketer together."
msgstr ""

#. module: website_forum
#: code:addons/website_forum/models/forum.py:51
#: model:forum.forum,description:website_forum.forum_help
#, python-format
msgid "This community is for professionals and enthusiasts of our products and services. Share and discuss the best content and new marketing ideas, build your professional profile and become a better marketer together."
msgstr "Cộng đồng này là một cộng đồng các chuyên gia và những người có đam mê và đầy nhiệt huyết với các sản phẩm và dịch vụ của chúng tôi. Chia sẻ và thảo luận những nội dung tốt nhất và các ý tưởng marketing mới, xây dựng hồ sơ chuyên nghiệp cho chính bạn thông qua sự đóng góp cho cộng đồng này."

#. module: website_forum
#: model:ir.model.fields,help:website_forum.field_forum_forum__relevancy_post_vote
msgid "This formula is used in order to sort by relevance. The variable 'votes' represents number of votes for a post, and 'days' is number of days since the post creation"
msgstr ""

#. module: website_forum
#: code:addons/website_forum/models/forum.py:411
#, python-format
msgid "This forum does not allow %s"
msgstr "Diễn đàn này không cho phép %s"

#. module: website_forum
#: model_terms:ir.ui.view,arch_db:website_forum.header
msgid "This forum has been archived."
msgstr ""

#. module: website_forum
#. openerp-web
#: code:addons/website_forum/static/src/js/website_forum.js:111
#, python-format
msgid "This post can not be flagged"
msgstr "Bài này không thể bị gắn cờ"

#. module: website_forum
#. openerp-web
#: code:addons/website_forum/static/src/js/website_forum.js:106
#, python-format
msgid "This post is already flagged"
msgstr "Bài này đã bị gắn cờ rồi"

#. module: website_forum
#: model_terms:ir.ui.view,arch_db:website_forum.post_description_full
msgid "This post is currently awaiting moderation and not yet published... Do you want <i>Accept</i> or <i>Reject</i> this post ?"
msgstr ""

#. module: website_forum
#: model_terms:ir.ui.view,arch_db:website_forum.private_profile
msgid "This profile is private!"
msgstr "Hồ sơ này mang tính riêng tư!"

#. module: website_forum
#: model_terms:ir.ui.view,arch_db:website_forum.forum_index
msgid "Threads"
msgstr "Luồng"

#. module: website_forum
#: model:ir.model.fields,field_description:website_forum.field_forum_post__name
msgid "Title"
msgstr "Tiêu đề"

#. module: website_forum
#: model_terms:ir.ui.view,arch_db:website_forum.edit_post
#: model_terms:ir.ui.view,arch_db:website_forum.new_question
msgid "Title must not be empty"
msgstr "Tiêu đề không được để trống"

#. module: website_forum
#: code:addons/website_forum/controllers/main.py:343
#: code:addons/website_forum/controllers/main.py:414
#, python-format
msgid "Title should not be empty."
msgstr "Tiêu đề không được để trống."

#. module: website_forum
#: model:ir.model.fields,field_description:website_forum.field_forum_post_vote__recipient_id
msgid "To"
msgstr "Đến"

#. module: website_forum
#: model_terms:forum.forum,faq:website_forum.forum_help
msgid "To prevent your question from being flagged and possibly removed, avoid asking\n"
"    subjective questions where …"
msgstr "Để tránh cho câu hỏi của bạn bị gắn cờ hoặc có thể bị gỡ bỏ, hãy\n"
"    tránh hỏi những câu hỏi mang tính chủ quan mà …"

#. module: website_forum
#: model_terms:ir.ui.view,arch_db:website_forum.post_description_full
msgid "Toggle favorite status"
msgstr ""

#. module: website_forum
#: model:ir.model.fields,field_description:website_forum.field_forum_post__vote_count
msgid "Total Votes"
msgstr "Tổng Bầu chọn"

#. module: website_forum
#: model_terms:ir.ui.view,arch_db:website_forum.header
msgid "Trending"
msgstr "Xu hướng"

#. module: website_forum
#: model:ir.model.fields,field_description:website_forum.field_forum_post__post_type
msgid "Type"
msgstr "Kiểu"

#. module: website_forum
#: model:ir.model.fields,field_description:website_forum.field_forum_post__content_link
msgid "URL"
msgstr ""

#. module: website_forum
#: model:ir.model.fields,help:website_forum.field_forum_post__content_link
msgid "URL of Link Articles"
msgstr "URL của Bài được liên kết"

#. module: website_forum
#: model_terms:ir.ui.view,arch_db:website_forum.new_link
msgid "URL to Share"
msgstr "URL muốn chia sẻ"

#. module: website_forum
#: model_terms:ir.ui.view,arch_db:website_forum.forum_index
msgid "Unanswered"
msgstr "Chưa trả lời"

#. module: website_forum
#: model:ir.model.fields,field_description:website_forum.field_forum_forum__karma_comment_unlink_all
msgid "Unlink all comments"
msgstr "Xoá tất cả bình luận"

#. module: website_forum
#: model:ir.model.fields,field_description:website_forum.field_forum_forum__karma_comment_unlink_own
msgid "Unlink own comments"
msgstr "Xoá bình luận của chính mình"

#. module: website_forum
#: model:ir.model.fields,field_description:website_forum.field_forum_forum__message_unread
#: model:ir.model.fields,field_description:website_forum.field_forum_post__message_unread
#: model:ir.model.fields,field_description:website_forum.field_forum_tag__message_unread
msgid "Unread Messages"
msgstr "Thông điệp chưa đọc"

#. module: website_forum
#: model:ir.model.fields,field_description:website_forum.field_forum_forum__message_unread_counter
#: model:ir.model.fields,field_description:website_forum.field_forum_post__message_unread_counter
#: model:ir.model.fields,field_description:website_forum.field_forum_tag__message_unread_counter
msgid "Unread Messages Counter"
msgstr "Bộ đếm Thông điệp chưa đọc"

#. module: website_forum
#: model_terms:ir.ui.view,arch_db:website_forum.edit_profile
msgid "Update"
msgstr "Cập nhật"

#. module: website_forum
#: model:ir.model.fields,field_description:website_forum.field_forum_post__write_date
msgid "Update on"
msgstr "Cập nhật vào"

#. module: website_forum
#: model:ir.model.fields,field_description:website_forum.field_forum_post__write_uid
msgid "Updated by"
msgstr "Cập nhật bởi"

#. module: website_forum
#: model:ir.model.fields,field_description:website_forum.field_forum_forum__karma_upvote
msgid "Upvote"
msgstr "Bầu chọn lên"

#. module: website_forum
#: model:gamification.challenge.line,name:website_forum.line_student
#: model:gamification.goal.definition,name:website_forum.definition_student
msgid "Upvoted question (1)"
msgstr "Câu hỏi được bầu chọn lên (1)"

#. module: website_forum
#: model:gamification.challenge.line,name:website_forum.line_great_question
#: model:gamification.goal.definition,name:website_forum.definition_great_question
msgid "Upvoted question (15)"
msgstr "Câu hỏi được bầu chọn lên (15)"

#. module: website_forum
#: model:gamification.challenge.line,name:website_forum.line_nice_question
#: model:gamification.goal.definition,name:website_forum.definition_nice_question
msgid "Upvoted question (4)"
msgstr "Câu hỏi được bầu chọn lên (4)"

#. module: website_forum
#: model:gamification.challenge.line,name:website_forum.line_good_question
#: model:gamification.goal.definition,name:website_forum.definition_good_question
msgid "Upvoted question (6)"
msgstr "Câu hỏi được bầu chọn lên (6)"

#. module: website_forum
#: model:ir.model.fields,field_description:website_forum.field_forum_post_vote__user_id
msgid "User"
msgstr "Người dùng"

#. module: website_forum
#: model:ir.model,name:website_forum.model_res_users
msgid "Users"
msgstr "Người dùng"

#. module: website_forum
#: model:ir.model.fields,help:website_forum.field_forum_forum__allow_question
msgid "Users can answer only once per question. Contributors can edit answers and mark the right ones."
msgstr ""

#. module: website_forum
#: model_terms:ir.ui.view,arch_db:website_forum.moderation_queue
msgid "Validate"
msgstr "Xác nhận"

#. module: website_forum
#: model_terms:ir.ui.view,arch_db:website_forum.forum_post_template_validation
msgid "Validate question"
msgstr "Thẩm định câu hỏi"

#. module: website_forum
#: model_terms:ir.ui.view,arch_db:website_forum.display_post_question_block
msgid "View"
msgstr "Xem"

#. module: website_forum
#: model_terms:ir.ui.view,arch_db:website_forum.header
msgid "View Your Badges"
msgstr "Xem Huy chương của bạn"

#. module: website_forum
#: model_terms:ir.ui.view,arch_db:website_forum.display_post_question_block
msgid "Views"
msgstr "Xem"

#. module: website_forum
#: model:ir.model.fields,field_description:website_forum.field_forum_post_vote__vote
msgid "Vote"
msgstr "Bầu chọn"

#. module: website_forum
#: model:ir.model.fields,field_description:website_forum.field_forum_post__vote_ids
#: model_terms:ir.ui.view,arch_db:website_forum.user_detail_full
msgid "Votes"
msgstr "Bầu chọn"

#. module: website_forum
#: selection:forum.post,state:0
msgid "Waiting Validation"
msgstr "Đang chờ thẩm định"

#. module: website_forum
#: model_terms:ir.ui.view,arch_db:website_forum.post_description_full
msgid "Waiting for validation"
msgstr "Đang chờ thẩm định"

#. module: website_forum
#: model:ir.model.fields,field_description:website_forum.field_res_users__forum_waiting_posts_count
msgid "Waiting post"
msgstr "Bài đang đợi"

#. module: website_forum
#: model_terms:ir.ui.view,arch_db:website_forum.new_link
msgid "We keep a high level of quality in showcased posts, around 20% of the submited\n"
"            posts will be featured."
msgstr "Chúng tôi duy trì một mức chất lượng cao các bài viết được trình diễn, khoảng 20% các bài viết\n"
"            sẽ được đề cao."

#. module: website_forum
#: model:ir.model.fields,field_description:website_forum.field_forum_forum__website_id
#: model:ir.model.fields,field_description:website_forum.field_forum_post__website_id
#: model_terms:ir.ui.view,arch_db:website_forum.edit_profile
msgid "Website"
msgstr "Trang web"

#. module: website_forum
#: selection:gamification.challenge,category:0
msgid "Website / Forum"
msgstr "Website / Diễn đàn"

#. module: website_forum
#: model:ir.model.fields,field_description:website_forum.field_forum_forum__website_message_ids
#: model:ir.model.fields,field_description:website_forum.field_forum_post__website_message_ids
#: model:ir.model.fields,field_description:website_forum.field_forum_tag__website_message_ids
msgid "Website Messages"
msgstr "Thông điệp Website"

#. module: website_forum
#: model:ir.model.fields,help:website_forum.field_forum_forum__website_message_ids
#: model:ir.model.fields,help:website_forum.field_forum_post__website_message_ids
#: model:ir.model.fields,help:website_forum.field_forum_tag__website_message_ids
msgid "Website communication history"
msgstr "Lịch sử thông tin liên lạc website"

#. module: website_forum
#: model:ir.model.fields,field_description:website_forum.field_forum_forum__website_meta_description
#: model:ir.model.fields,field_description:website_forum.field_forum_post__website_meta_description
#: model:ir.model.fields,field_description:website_forum.field_forum_tag__website_meta_description
msgid "Website meta description"
msgstr "Dữ liệu Mô tả Website"

#. module: website_forum
#: model:ir.model.fields,field_description:website_forum.field_forum_forum__website_meta_keywords
#: model:ir.model.fields,field_description:website_forum.field_forum_post__website_meta_keywords
#: model:ir.model.fields,field_description:website_forum.field_forum_tag__website_meta_keywords
msgid "Website meta keywords"
msgstr "Dữ liệu Từ khoá Website"

#. module: website_forum
#: model:ir.model.fields,field_description:website_forum.field_forum_forum__website_meta_title
#: model:ir.model.fields,field_description:website_forum.field_forum_post__website_meta_title
#: model:ir.model.fields,field_description:website_forum.field_forum_tag__website_meta_title
msgid "Website meta title"
msgstr "Dữ liệu Tiêu đề Website"

#. module: website_forum
#: model:ir.model.fields,field_description:website_forum.field_forum_forum__website_meta_og_img
#: model:ir.model.fields,field_description:website_forum.field_forum_post__website_meta_og_img
#: model:ir.model.fields,field_description:website_forum.field_forum_tag__website_meta_og_img
msgid "Website opengraph image"
msgstr "Hình ảnh trang web"

#. module: website_forum
#: model:ir.model.fields,field_description:website_forum.field_forum_forum__welcome_message
msgid "Welcome Message"
msgstr "Thông điệp Chào mừng"

#. module: website_forum
#: model_terms:forum.forum,welcome_message:website_forum.forum_help
msgid "Welcome!"
msgstr "Chào mừng!"

#. module: website_forum
#: model_terms:forum.forum,faq:website_forum.forum_help
msgid "What kinds of questions can I ask here?"
msgstr "Loại câu hỏi nào tôi có thể hỏi ở đây?"

#. module: website_forum
#: model_terms:forum.forum,faq:website_forum.forum_help
msgid "What should I avoid in my answers?"
msgstr "Tôi cần tránh điều gì trong câu trả lời của tôi?"

#. module: website_forum
#: model_terms:forum.forum,faq:website_forum.forum_help
msgid "What should I avoid in my questions?"
msgstr "Tôi cần tránh điều gì trong câu hỏi của tôi?"

#. module: website_forum
#: model_terms:forum.forum,faq:website_forum.forum_help
msgid "When a question or answer is upvoted, the user who posted them will gain some\n"
"    points, which are called \"karma points\". These points serve as a rough\n"
"    measure of the community trust to him/her. Various moderation tasks are\n"
"    gradually assigned to the users based on those points."
msgstr "Khi một câu hỏi hay trả lời được upvote, người dùng mà đăng nội dung đó sẽ được\n"
"    một số điểm gọi là \"điểm karma\". Số điểm này được sử dụng làm thước đô sơ bộ đối\n"
"    lòng tin của cộng đồng dành cho người đó. Một số các nhiệm vụ sẽ được giao dần dần\n"
"    cho người đó dựa trên số điểm này."

#. module: website_forum
#: model:ir.model.fields,help:website_forum.field_forum_forum__allow_link
msgid "When clicking on the post, it redirects to an external link"
msgstr "Khi bấm vào bài viết, nó sẽ chuyển hướng đến một liên kết bên ngoài"

#. module: website_forum
#: model_terms:forum.forum,faq:website_forum.forum_help
msgid "Why can other people edit my questions/answers?"
msgstr "Tại sao người khác có thể sửa câu hỏi / trả lời của tôi?"

#. module: website_forum
#: model_terms:ir.ui.view,arch_db:website_forum.new_question
msgid "You already have one pending post.<br/>\n"
"            Please wait for a moderator to validate your previous post before continuing."
msgstr "Bạn đã có một bài đang treo.<br/>\n"
"            Vui lòng đợi điều hành viên thẩm định bài trước của bạn trước khi bạn có thể tiếp tục."

#. module: website_forum
#: code:addons/website_forum/models/forum.py:139
#, python-format
msgid "You cannot choose %s as default post since the forum does not allow it."
msgstr "Bạn không thể chọn %s làm bài mặc định trong khi diễn đàn không cho phép."

#. module: website_forum
#: code:addons/website_forum/models/forum.py:438
#, python-format
msgid "You cannot create recursive forum posts."
msgstr ""

#. module: website_forum
#: model_terms:ir.ui.view,arch_db:website_forum.post_answer
msgid "You cannot post an empty answer"
msgstr "Bạn không được gửi câu trả lời rỗng (không nội dung)"

#. module: website_forum
#: code:addons/website_forum/models/forum.py:953
#, python-format
msgid "You don't have enough karma to create a new Tag."
msgstr "Bạn không có đủ karma để tạo một Thẻ mới"

#. module: website_forum
#: model_terms:forum.forum,faq:website_forum.forum_help
msgid "You should only ask practical, answerable questions based\n"
"    on actual problems that you face. Chatty, open-ended\n"
"    questions diminish the usefulness of this site and push\n"
"    other questions off the front page."
msgstr "Bạn chỉ nên hỏi những câu hỏi thực tế, có thể trả lời được dựa\n"
"    trên các rắc rối mà bạn gặp phải. Các câu hỏi mang tính tán gẫu,\n"
"    không đầu không cuối làm giảm thiểu tính hữu dụng của trang này và\n"
"    đẩy các câu hỏi thực sự cần có sự trợ giúp ra khỏi trang đầu."

#. module: website_forum
#: model_terms:ir.ui.view,arch_db:website_forum.post_answer
msgid "Your Answer"
msgstr "Trả lời của Bạn"

#. module: website_forum
#: model_terms:ir.ui.view,arch_db:website_forum.new_discussion
msgid "Your Discussion Title..."
msgstr "Tiêu đề Thảo luận của bạn..."

#. module: website_forum
#: model_terms:ir.ui.view,arch_db:website_forum.new_question
msgid "Your Question Title..."
msgstr "Tiêu đề Câu hỏi của bạn..."

#. module: website_forum
#: model_terms:ir.ui.view,arch_db:website_forum.post_reply
msgid "Your Reply"
msgstr "Phản hồi của bạn"

#. module: website_forum
#: model_terms:ir.ui.view,arch_db:website_forum.faq
msgid "accept any answer"
msgstr "chấp thuận bất kỳ trả lời nào"

#. module: website_forum
#: model_terms:ir.ui.view,arch_db:website_forum.new_question
msgid "and"
msgstr "và"

#. module: website_forum
#: model_terms:ir.ui.view,arch_db:website_forum.close_post
msgid "back to post"
msgstr "quay về bài"

#. module: website_forum
#: model_terms:ir.ui.view,arch_db:website_forum.new_question
msgid "bad examples"
msgstr "ví dụ tồi"

#. module: website_forum
#: selection:gamification.badge,level:0
msgid "bronze"
msgstr "đồng"

#. module: website_forum
#: model_terms:ir.ui.view,arch_db:website_forum.post_description_full
msgid "by"
msgstr "bởi"

#. module: website_forum
#: model_terms:ir.ui.view,arch_db:website_forum.forum_index
msgid "by activity date"
msgstr "theo ngày hoạt động"

#. module: website_forum
#: model_terms:ir.ui.view,arch_db:website_forum.forum_index
msgid "by most answered"
msgstr "theo được trả lời nhiều nhất"

#. module: website_forum
#: model_terms:ir.ui.view,arch_db:website_forum.forum_index
msgid "by most voted"
msgstr "theo được bầu chọn nhiều nhất"

#. module: website_forum
#: model_terms:ir.ui.view,arch_db:website_forum.forum_index
msgid "by newest"
msgstr "theo mới nhất"

#. module: website_forum
#: model_terms:ir.ui.view,arch_db:website_forum.forum_index
msgid "by relevance"
msgstr "theo tính tương quan"

#. module: website_forum
#: model_terms:ir.ui.view,arch_db:website_forum.faq
msgid "close any posts"
msgstr "đóng bất kỳ chủ đề nào"

#. module: website_forum
#: model:forum.post.reason,name:website_forum.reason_7
msgid "contains offensive or malicious remarks"
msgstr "chứa các dấu hiệu ác tâm hoặc có tính công kích"

#. module: website_forum
#: model_terms:ir.ui.view,arch_db:website_forum.faq
msgid "delete any comment"
msgstr "xoá bất kỳ bình luận nào"

#. module: website_forum
#: model_terms:ir.ui.view,arch_db:website_forum.faq
msgid "delete any question or answer"
msgstr "xoá bất kỳ câu hỏi hay câu trả lời nào"

#. module: website_forum
#: model_terms:ir.ui.view,arch_db:website_forum.faq
msgid "delete own comment"
msgstr "xoá bình luận của chính mình"

#. module: website_forum
#: model_terms:ir.ui.view,arch_db:website_forum.faq
msgid "downvote"
msgstr "bầu chọn xuống"

#. module: website_forum
#: model:forum.post.reason,name:website_forum.reason_1
msgid "duplicate post"
msgstr "bài trùng lặp"

#. module: website_forum
#: model_terms:ir.ui.view,arch_db:website_forum.new_link
msgid "e.g. https://www.odoo.com"
msgstr "vd: https://www.erponline.vn"

#. module: website_forum
#: model_terms:ir.ui.view,arch_db:website_forum.faq
msgid "edit any post, view offensive flags"
msgstr "sửa bất kỳ bài nào, xem offensive flags"

#. module: website_forum
#: model_terms:forum.forum,faq:website_forum.forum_help
msgid "every answer is equally valid: “What’s your favorite ______?”"
msgstr "mọi câu trả lời đều có giá trị đúng kiểu như hỏi: “______ bạn thích là gì?”"

#. module: website_forum
#: model_terms:ir.ui.view,arch_db:website_forum.faq
msgid "flag offensive, close own questions"
msgstr "gắn cờ công kích, đóng các câu hỏi của chính mình"

#. module: website_forum
#: model_terms:ir.ui.view,arch_db:website_forum.header
msgid "flagged"
msgstr "bị gắn cờ"

#. module: website_forum
#: model_terms:ir.ui.view,arch_db:website_forum.header
msgid "follower(s)"
msgstr "người theo dõi"

#. module: website_forum
#: model_terms:ir.ui.view,arch_db:website_forum.post_description_full
msgid "for reason:"
msgstr "vì lý do:"

#. module: website_forum
#: selection:gamification.badge,level:0
msgid "gold"
msgstr "vàng"

#. module: website_forum
#: model_terms:ir.ui.view,arch_db:website_forum.new_question
msgid "good examples"
msgstr "ví dụ tốt"

#. module: website_forum
#: model_terms:ir.ui.view,arch_db:website_forum.post_description_full
msgid "has been closed"
msgstr "đã được đóng"

#. module: website_forum
#: model_terms:ir.ui.view,arch_db:website_forum.forum_post_template_validation
msgid "has been posted and require your validation. Click here to access the question :"
msgstr "đã được gửi và yêu cầu sự thẩm định của bạn. Bấm để truy cập câu hỏi:"

#. module: website_forum
#: model_terms:ir.ui.view,arch_db:website_forum.forum_post_template_new_answer
msgid "has been posted. Click here to access the post :"
msgstr "đã được gửi. Bấm để truy cập bài:"

#. module: website_forum
#: model_terms:ir.ui.view,arch_db:website_forum.forum_post_template_new_question
msgid "has been posted. Click here to access the question :"
msgstr "đã được gửi. Bấm để truy cập câu hỏi:"

#. module: website_forum
#. openerp-web
#: code:addons/website_forum/static/src/xml/website_forum_share_templates.xml:36
#, python-format
msgid "here"
msgstr "đây"

#. module: website_forum
#: model_terms:forum.forum,faq:website_forum.forum_help
msgid "how to configure or customize Odoo to specific business needs,"
msgstr "làm thế nào để cấu hình hay tuỳ biến Odoo theo các nhu cầu sản xuất kinh doanh đặc thù,"

#. module: website_forum
#: model_terms:forum.forum,faq:website_forum.forum_help
msgid "how to develop modules for your own need,"
msgstr "làm thế nào để phát triển các phân hệ (module) theo đặc thù của chính bạn,"

#. module: website_forum
#: model_terms:forum.forum,faq:website_forum.forum_help
msgid "how to install Odoo on a specific infrastructure,"
msgstr "làm thế nào để cài đặt Odoo trên một hạ tầng cụ thể,"

#. module: website_forum
#. openerp-web
#: code:addons/website_forum/static/src/xml/website_forum_share_templates.xml:34
#, python-format
msgid "if your\n"
"        answer is selected as the right one. See what you can do with karma"
msgstr "nếu câu\n"
"        trả lời của bạn được chọn là một câu trả lời đúng. Hãy xem điều gì bạn có thể làm với karma"

#. module: website_forum
#: model:forum.post.reason,name:website_forum.reason_13
msgid "inappropriate and unacceptable statements"
msgstr "tuyên bố không thể chấp nhận hoặc không phù hợp"

#. module: website_forum
#: model_terms:ir.ui.view,arch_db:website_forum.faq
msgid "insert text link, upload files"
msgstr "chèn text link, tải lên các tập tin"

#. module: website_forum
#: model:forum.post.reason,name:website_forum.reason_11
msgid "insulting and offensive language"
msgstr "ngôn từ mang tính công kích hoặc lăng mạ"

#. module: website_forum
#: model_terms:forum.forum,faq:website_forum.forum_help
msgid "it is a rant disguised as a question: “______ sucks, am I right?”"
msgstr "một sự huênh hoang được nguỵ tạo thành câu hỏi, kiểu như: “______ thật dở ẹc, tôi đúng chứ?”"

#. module: website_forum
#: model_terms:ir.ui.view,arch_db:website_forum.user_detail_full
msgid "karma"
msgstr ""

#. module: website_forum
#. openerp-web
#: code:addons/website_forum/static/src/xml/website_forum_share_templates.xml:34
#, python-format
msgid "karma points"
msgstr "điểm karma"

#. module: website_forum
#: model_terms:ir.ui.view,arch_db:website_forum.user_detail_full
msgid "last connection"
msgstr "kết nối lần cuối"

#. module: website_forum
#: model_terms:ir.ui.view,arch_db:website_forum.user_detail_full
msgid "location"
msgstr "địa điểm"

#. module: website_forum
#: model_terms:ir.ui.view,arch_db:website_forum.user_detail_full
msgid "member since"
msgstr "thành viên từ"

#. module: website_forum
#: model:forum.post.reason,name:website_forum.reason_4
msgid "not a real post"
msgstr "không thực sự là một bài"

#. module: website_forum
#: model:forum.post.reason,name:website_forum.reason_6
msgid "not relevant or out dated"
msgstr "không liên quan hoặc đã lỗi thời"

#. module: website_forum
#: model:forum.post.reason,name:website_forum.reason_2
msgid "off-topic or not relevant"
msgstr "lạc đề hoặc không liên quan"

#. module: website_forum
#: model_terms:ir.ui.view,arch_db:website_forum.forum_post_template_new_question
#: model_terms:ir.ui.view,arch_db:website_forum.forum_post_template_validation
#: model_terms:ir.ui.view,arch_db:website_forum.post_comment
#: model_terms:ir.ui.view,arch_db:website_forum.post_description_full
msgid "on"
msgstr "vào"

#. module: website_forum
#. openerp-web
#: code:addons/website_forum/static/src/xml/website_forum_share_templates.xml:29
#, python-format
msgid "on social networks get an answer within\n"
"        5 hours. Questions shared on two social networks have"
msgstr "lên các mạng xã hội nhận được trả lời trong vòng\n"
"        5 giờ. Các câu hỏi được chia sẻ lên hai mạng xã hội có"

#. module: website_forum
#: model_terms:ir.ui.view,arch_db:website_forum.header
msgid "post"
msgstr "bài viết"

#. module: website_forum
#: model:forum.post.reason,name:website_forum.reason_15
msgid "racist and hate speech"
msgstr ""

#. module: website_forum
#: selection:gamification.badge,level:0
msgid "silver"
msgstr "bạc"

#. module: website_forum
#: model:forum.post.reason,name:website_forum.reason_8
msgid "spam or advertising"
msgstr "spam hoặc quảng cáo"

#. module: website_forum
#: model_terms:forum.forum,faq:website_forum.forum_help
msgid "specific questions about Odoo service offers, etc."
msgstr "các câu hỏi cụ thể về các dịch vụ mà Odoo/ERPOnline cung cấp, v.v.."

#. module: website_forum
#: model_terms:forum.forum,faq:website_forum.forum_help
msgid "there is no actual problem to be solved: “I’m curious if other people feel like I do.”"
msgstr "không thực sự có một rắc rối rõ ràng để giải quyết, kiểu như: “Tôi muốn biết có hai có cảm giác như tôi không.”"

#. module: website_forum
#: model:forum.post.reason,name:website_forum.reason_14
msgid "threatening language"
msgstr "ngôn ngữ mang tính chất đe doạ"

#. module: website_forum
#: model_terms:ir.ui.view,arch_db:website_forum.header
msgid "time"
msgstr "lần"

#. module: website_forum
#: model_terms:ir.ui.view,arch_db:website_forum.header
msgid "times"
msgstr "lần"

#. module: website_forum
#: model:forum.post.reason,name:website_forum.reason_9
msgid "too localized"
msgstr "quá cục bộ"

#. module: website_forum
#: model:forum.post.reason,name:website_forum.reason_3
msgid "too subjective and argumentative"
msgstr "quá chủ quan và có thể gây tranh cãi"

#. module: website_forum
#: model_terms:ir.ui.view,arch_db:website_forum.faq
msgid "upvote, add comments"
msgstr "bầu chọn lên, thêm bình luận"

#. module: website_forum
#: model_terms:ir.ui.view,arch_db:website_forum.post_description_full
msgid "views"
msgstr "lượt xem"

#. module: website_forum
#: model:forum.post.reason,name:website_forum.reason_12
msgid "violent language"
msgstr "ngôn từ bạo lực"

#. module: website_forum
#: model_terms:ir.ui.view,arch_db:website_forum.user_detail_full
msgid "votes"
msgstr "bầu chọn"

#. module: website_forum
#: model_terms:ir.ui.view,arch_db:website_forum.header
msgid "waiting for validation"
msgstr "đang chờ thẩm định"

#. module: website_forum
#: model_terms:forum.forum,faq:website_forum.forum_help
msgid "we are being asked an open-ended, hypothetical question: “What if ______ happened?”"
msgstr "câu hỏi mang tính chất giả định, không hồi kết, kiểu như: “Điều gì sẽ xảy ra nếu ______?”"

#. module: website_forum
#: model_terms:ir.ui.view,arch_db:website_forum.user_detail_full
msgid "website"
msgstr "website"

#. module: website_forum
#: model_terms:forum.forum,faq:website_forum.forum_help
msgid "what's the best way to use Odoo for a specific business need,"
msgstr "cách tốt nhất để ứng dụng Odoo đối với một nhu cầu sản xuất kinh doanh đặc thù,"

#. module: website_forum
#: model_terms:forum.forum,faq:website_forum.forum_help
msgid "your answer is provided along with the question, and you expect more answers: “I use ______ for ______, what do you use?”"
msgstr "câu trả lời của bạn đã đi kèm câu hỏi rồi và bạn muốn có thêm câu trả lời, kiểu như hỏi: “Tôi sử dụng ______ cho việc ______, còn bạn thì sao?”"

#. module: website_forum
#: model_terms:ir.ui.view,arch_db:website_forum.faq
msgid "your biography can be seen as tooltip"
msgstr "tiểu sử của bạn có thể được thấy ở dạng tooltip"
<|MERGE_RESOLUTION|>--- conflicted
+++ resolved
@@ -551,11 +551,7 @@
 #: code:addons/website_forum/static/src/js/website_forum.editor.js:45
 #, python-format
 msgid "Add to menu"
-<<<<<<< HEAD
 msgstr "Thêm vào trình đơn"
-=======
-msgstr "Thêm trình đơn"
->>>>>>> 37378592
 
 #. module: website_forum
 #: model:ir.model.fields,help:website_forum.field_forum_forum__allow_share
@@ -2823,15 +2819,9 @@
 "    đối tác và các lập trình viên đầy nhiệt huyết. Bạn có thể hỏi các câu hỏi về:"
 
 #. module: website_forum
-#: model_terms:forum.forum,welcome_message:website_forum.forum_help
-msgid ""
-"This community is for professionals and enthusiasts of our products and services.\n"
-"                                        <br>Share and discuss the best content and new marketing ideas, build your professional profile and become a better marketer together."
-msgstr ""
-
-#. module: website_forum
 #: code:addons/website_forum/models/forum.py:51
 #: model:forum.forum,description:website_forum.forum_help
+#: model_terms:forum.forum,welcome_message:website_forum.forum_help
 #, python-format
 msgid "This community is for professionals and enthusiasts of our products and services. Share and discuss the best content and new marketing ideas, build your professional profile and become a better marketer together."
 msgstr "Cộng đồng này là một cộng đồng các chuyên gia và những người có đam mê và đầy nhiệt huyết với các sản phẩm và dịch vụ của chúng tôi. Chia sẻ và thảo luận những nội dung tốt nhất và các ý tưởng marketing mới, xây dựng hồ sơ chuyên nghiệp cho chính bạn thông qua sự đóng góp cho cộng đồng này."
@@ -3144,7 +3134,7 @@
 #: model:ir.model.fields,field_description:website_forum.field_forum_post__website_meta_og_img
 #: model:ir.model.fields,field_description:website_forum.field_forum_tag__website_meta_og_img
 msgid "Website opengraph image"
-msgstr "Hình ảnh trang web"
+msgstr ""
 
 #. module: website_forum
 #: model:ir.model.fields,field_description:website_forum.field_forum_forum__welcome_message
