# Translation of Odoo Server.
# This file contains the translation of the following modules:
# 	* website_forum
# 
# Translators:
# Minh Nguyen <ndminh210994@gmail.com>, 2019
# sao sang <saosangmo@yahoo.com>, 2019
# fanha99 <fanha99@hotmail.com>, 2019
# son dang <son.dang@doda100.com>, 2019
# Trinh Tran Thi Phuong <trinhttp@trobz.com>, 2019
# Dung Nguyen Thi <dungnt@trobz.com>, 2019
# Dao Nguyen <trucdao.uel@gmail.com>, 2019
# Martin Trigaux, 2019
# Nancy Momoland <thanhnguyen.icsc@gmail.com>, 2019
# Thang Duong Bao <nothingctrl@gmail.com>, 2019
# Phuc Tran Thanh <phuctran.odoo@gmail.com>, 2019
# Duy BQ <duybq86@gmail.com>, 2020
# 
msgid ""
msgstr ""
"Project-Id-Version: Odoo Server 13.0\n"
"Report-Msgid-Bugs-To: \n"
"POT-Creation-Date: 2020-04-27 09:22+0000\n"
"PO-Revision-Date: 2019-08-26 09:15+0000\n"
"Last-Translator: Duy BQ <duybq86@gmail.com>, 2020\n"
"Language-Team: Vietnamese (https://www.transifex.com/odoo/teams/41243/vi/)\n"
"MIME-Version: 1.0\n"
"Content-Type: text/plain; charset=UTF-8\n"
"Content-Transfer-Encoding: \n"
"Language: vi\n"
"Plural-Forms: nplurals=1; plural=0;\n"

#. module: website_forum
#: code:addons/website_forum/models/forum.py:0
#, python-format
msgid "%d karma required to accept or refuse an answer."
msgstr "Yêu cầu phải có %d karma để chấp thuận hoặc từ chối một câu trả lời."

#. module: website_forum
#: code:addons/website_forum/models/forum.py:0
#, python-format
msgid "%d karma required to answer a question."
msgstr "Yêu cầu phải có %d karma để trả lời một câu hỏi."

#. module: website_forum
#: code:addons/website_forum/models/forum.py:0
#, python-format
msgid "%d karma required to close or reopen a post."
msgstr "Yêu cầu phải có %d karma để đóng hoặc mở lại một bài đăng."

#. module: website_forum
#: code:addons/website_forum/models/forum.py:0
#, python-format
msgid "%d karma required to comment."
msgstr "Yêu cầu phải có %d karma để có thể bình luận."

#. module: website_forum
#: code:addons/website_forum/models/forum.py:0
#, python-format
msgid "%d karma required to convert a comment to an answer."
msgstr "Yêu cầu phải có %d karma để có thể chuyển một bình luận thành một câu trả lời."

#. module: website_forum
#: code:addons/website_forum/models/forum.py:0
#, python-format
msgid "%d karma required to convert an answer to a comment."
msgstr "Yêu cầu phải có %d karma để chuyển một câu trả lời thành một bình luận."

#. module: website_forum
#: code:addons/website_forum/models/forum.py:0
#, python-format
msgid "%d karma required to convert your comment to an answer."
msgstr "Yêu cầu phải có %d karma để có thể chuyển bình luận của bạn thành một câu trả lời."

#. module: website_forum
#: code:addons/website_forum/models/forum.py:0
#, python-format
msgid "%d karma required to create a new Tag."
msgstr "Yêu cầu phải có %d karma để có thể tạo Từ khoá mới."

#. module: website_forum
#: code:addons/website_forum/models/forum.py:0
#, python-format
msgid "%d karma required to create a new question."
msgstr "Yêu cầu phải có %d karma để có thể tạo một câu hỏi mới."

#. module: website_forum
#: code:addons/website_forum/models/forum.py:0
#, python-format
msgid "%d karma required to delete or reactivate a post."
msgstr "Yêu cầu phải có %d karma để có thể xoá hoặc vô hiệu một bài viết."

#. module: website_forum
#: code:addons/website_forum/models/forum.py:0
#, python-format
msgid "%d karma required to downvote."
msgstr "Yêu cầu phải có %d karma để có thể hạ bình chọn."

#. module: website_forum
#: code:addons/website_forum/models/forum.py:0
#: code:addons/website_forum/models/forum.py:0
#, python-format
msgid "%d karma required to edit a post."
msgstr "Yêu cầu phải có %d karma để có thể sửa một bài viết"

#. module: website_forum
#: code:addons/website_forum/models/forum.py:0
#: code:addons/website_forum/models/forum.py:0
#, python-format
msgid "%d karma required to flag a post."
msgstr "Yêu cầu phải có %d karma để có thể gắn cờ một bài viết"

#. module: website_forum
#: code:addons/website_forum/models/forum.py:0
#, python-format
msgid "%d karma required to mark a post as offensive."
msgstr ""

#. module: website_forum
#: code:addons/website_forum/models/forum.py:0
#, python-format
msgid "%d karma required to post an image or link."
msgstr ""

#. module: website_forum
#: code:addons/website_forum/models/forum.py:0
#, python-format
msgid "%d karma required to refuse a post."
msgstr ""

#. module: website_forum
#: code:addons/website_forum/models/forum.py:0
#, python-format
msgid "%d karma required to retag."
msgstr "Cần phải có %d karma để gắn lại từ khoá."

#. module: website_forum
#: code:addons/website_forum/models/forum.py:0
#, python-format
msgid "%d karma required to unlink a comment."
msgstr ""

#. module: website_forum
#: code:addons/website_forum/models/forum.py:0
#, python-format
msgid "%d karma required to unlink a post."
msgstr ""

#. module: website_forum
#: code:addons/website_forum/models/forum.py:0
#, python-format
msgid "%d karma required to upvote."
msgstr ""

#. module: website_forum
#: code:addons/website_forum/models/forum.py:0
#, python-format
msgid "%d karma required to validate a post."
msgstr ""

#. module: website_forum
#: model_terms:ir.ui.view,arch_db:website_forum.forum_index
msgid "&amp;nbsp;and&amp;nbsp;"
msgstr ""

#. module: website_forum
#: model_terms:forum.forum,faq:website_forum.forum_help
msgid "(The above section was adapted from Stackoverflow’s FAQ.)"
msgstr "(Đoạn bên trên được lấy từ FAQ của Stackoverflow.)"

#. module: website_forum
#: model_terms:ir.ui.view,arch_db:website_forum.view_forum_forum_form
msgid "(votes - 1) **"
msgstr "(votes - 1) **"

#. module: website_forum
#: model_terms:ir.ui.view,arch_db:website_forum.display_post_question_block
msgid ", by"
msgstr ", bởi"

#. module: website_forum
#: model_terms:ir.ui.view,arch_db:website_forum.edit_post
#: model_terms:ir.ui.view,arch_db:website_forum.new_question
msgid ", consider <b>adding an example</b>."
msgstr ", xem xét <b>thêm một ví dụ</b>."

#. module: website_forum
#: model_terms:ir.ui.view,arch_db:website_forum.view_forum_forum_form
msgid "/ (days + 2) **"
msgstr "/ (days + 2) **"

#. module: website_forum
#: model_terms:ir.ui.view,arch_db:website_forum.display_post_question_block
msgid "0 Answers"
msgstr "0 Trả lời"

#. module: website_forum
#. openerp-web
#: code:addons/website_forum/static/src/xml/website_forum_share_templates.xml:0
#, python-format
msgid "45% of questions shared"
msgstr "45% các câu hỏi được chia sẻ"

#. module: website_forum
#. openerp-web
#: code:addons/website_forum/static/src/xml/website_forum_share_templates.xml:0
#, python-format
msgid ""
"65% more chance to get an\n"
"        answer"
msgstr ""
"trên 65% cơ hội nhận được\n"
"        câu trả lời"

#. module: website_forum
#: model_terms:ir.ui.view,arch_db:website_forum.post_description_full
msgid "<b> [Closed]</b>"
msgstr "<b> [Đóng]</b>"

#. module: website_forum
#: model_terms:ir.ui.view,arch_db:website_forum.display_post_question_block
#: model_terms:ir.ui.view,arch_db:website_forum.post_description_full
msgid "<b> [Deleted]</b>"
msgstr "<b> [Bị Xoá]</b>"

#. module: website_forum
#: model_terms:ir.ui.view,arch_db:website_forum.display_post_question_block
#: model_terms:ir.ui.view,arch_db:website_forum.moderation_display_post_answer
msgid "<b> [Offensive]</b>"
msgstr "<b> [Có tính công kích]</b>"

#. module: website_forum
#: model_terms:forum.forum,faq:website_forum.forum_help
msgid ""
"<b>Answers should not add or expand questions</b>. Instead either edit the "
"question or add a question comment."
msgstr ""
"<b>Câu trả lời không nên thêm hay mở rộng câu hỏi</b>. Thay vì thế, hãy sửa "
"câu hỏi hoặc thêm một bình luận câu hỏi."

#. module: website_forum
#: model_terms:forum.forum,faq:website_forum.forum_help
msgid ""
"<b>Answers should not add or expand questions</b>. Insteadeither edit the "
"question or add a comment."
msgstr ""
"<b>Câu trả lời không nên thêm hay mở rộng câu hỏi</b>. Thay vì thế, hãy sửa "
"câu hỏi hoặc thêm một bình luận."

#. module: website_forum
#: model_terms:forum.forum,faq:website_forum.forum_help
msgid ""
"<b>Answers should not comment other answers</b>. Instead add a comment on "
"the other answers."
msgstr ""
"<b>Câu trả lời không nên đưa vào phần bình luận của câu trả lời khác</b>. "
"Thay vì thế, thêm một bình luận vào câu trả lời khác."

#. module: website_forum
#: model_terms:forum.forum,faq:website_forum.forum_help
msgid ""
"<b>Answers should not start debates</b> This community Q&amp;A is not a "
"discussion group. Please avoid holding debates in your answers as they tend "
"to dilute the essence of questions and answers. For brief discussions please"
" use commenting facility."
msgstr ""
"<b>Các câu trả lời không nên khởi động một cuộc tranh cãi</b> Cộng đồng Hỏi "
"&amp; Đáp này không phải là một nhóm tranh luận. Hãy tránh việc duy trì cuộc "
"tranh luận trong các câu trả lời nếu chúng có xu hướng làm loãng các câu hỏi "
"và câu trả lời. Đối với các thảo luận ngắn, hãy sử dụng tính năng bình luận."

#. module: website_forum
#: model_terms:forum.forum,faq:website_forum.forum_help
msgid ""
"<b>Answers shouldn't just point to other Questions</b>. Instead add a "
"question comment indication \"Possible duplicate of...\". However, it's ok "
"to include links to other questions or answers providing relevant additional"
" information."
msgstr ""
"<b>Câu trả lời không nên chỉ trỏ đến một Câu hỏi khác</b>. Thay vào đỏ, hãy đưa"
" nội dung vào phần bình luận với chỉ báo \"Có thể trùng lặp với...\" nếu câu"
" hỏi mang tính trùng lặp với một câu hỏi khác. Tuy nhiên, bạn có thể đưa "
"link và câu hỏi khác hoặc câu trả lời cung cấp các thông tin bổ sung liên "
"quan."

#. module: website_forum
#: model_terms:forum.forum,faq:website_forum.forum_help
msgid ""
"<b>Answers shouldn't just point to other questions</b>.Instead add a comment"
" indicating <i>\"Possible duplicate of...\"</i>. However, it's fine to "
"include links to other questions or answers providing relevant additional "
"information."
msgstr ""
"<b>Câu trả lời không nên chỉ trỏ đến một Câu hỏi khác</b>. Thay vào đỏ, hãy"
" đưa nội dung vào phần bình luận với chỉ báo \"Có thể trùng lặp với...\" "
"nếu câu hỏi mang tính trùng lặp với một câu hỏi khác. Tuy nhiên, bạn có thể "
"đưa link và câu hỏi khác hoặc câu trả lời cung cấp các thông tin bổ sung liên quan."

#. module: website_forum
#: model_terms:forum.forum,faq:website_forum.forum_help
msgid ""
"<b>Answers shouldn't just provide a link a solution</b>. Instead provide the"
" solution description text in your answer, even if it's just a copy/paste. "
"Links are welcome, but should be complementary to answer, referring sources "
"or additional reading."
msgstr ""
"<b>Câu trả lời không nên chỉ cung cấp link đến giải pháp ở một trang "
"khác</b>. Thay vì thế, hay mô tả giải pháp cụ thể trong câu trả lời của bạn,"
" thậm chí là copy/paste. Các link vẫn được chào đón nhưng không nên thay thế"
" cho câu trả lời để dẫn chiếu đến nguồn khác hay phải đọc bổ sung ở chỗ "
"khác."

#. module: website_forum
#: model_terms:forum.forum,faq:website_forum.forum_help
msgid ""
"<b>Before you ask - please make sure to search for a similar question.</b> "
"You can search questions by their title or tags. It’s also OK to answer your"
" own question."
msgstr ""
"<b>Trước khi đặt câu hỏi - vui lòng chắc chắn rằng bàn đã tìm kiếm các câu hỏi tương tự.</b> "
"Bạn có thể tìm kiếm các câu hỏi theo tiêu đề hoặc từ khoá. Sẽ không có vấn đề gì khi bạn trả lời câu"
" hỏi của chính mình."

#. module: website_forum
#: model_terms:forum.forum,faq:website_forum.forum_help
msgid ""
"<b>Please avoid asking questions that are too subjective and "
"argumentative</b> or not relevant to this community."
msgstr ""
"<b>Vui lòng tránh các câu hỏi quá chủ quan và dễ gây tranh "
"cãi</b> hoặc không liên quan đến cộng đồng này."

#. module: website_forum
#: model_terms:ir.ui.view,arch_db:website_forum.post_answer
msgid ""
"<b>Please try to give a substantial answer.</b> If you wanted to comment on the question or answer, just\n"
"            <b>use the commenting tool.</b> Please remember that you can always <b>revise your answers</b>\n"
"            - no need to answer the same question twice. Also, please <b>don't forget to vote</b>\n"
"            - it really helps to select the best questions and answers!"
msgstr ""

#. module: website_forum
#: model_terms:ir.ui.view,arch_db:website_forum.forum_index
msgid "<b>Tags</b> I Follow"
msgstr "<b>Từ khoá</b> Tôi theo dõi"

#. module: website_forum
#: model_terms:ir.ui.view,arch_db:website_forum.forum_index
msgid ""
"<b>This forum is empty.</b><br/>\n"
"                    Be the first one asking a question"
msgstr ""
"<b>Vui lòng đưa câu trả lời thực tế, có giá trị, mang tính giải pháp.</b> Nếu bạn chỉ định bình luận vào một câu hỏi hay câu trả lời, hãy\n"
"        <b>sử dụng công cụ bình luận.</b> Hãy nhớ rằng, bạn luôn có thể <b>sửa đổi các câu trả lời của bạn</b>\n"
"        - không cần thiết phải trả lời 2 lần cho cùng một câu hỏi. Cũng <b>đừng quên bình chọn</b>\n"
"        - điều đó sẽ thực sự giúp ích cho việc lựa chọn ra câu hỏi và câu trả lời tốt nhất!"

#. module: website_forum
#: model_terms:forum.forum,faq:website_forum.forum_help
msgid ""
"<b>What kinds of questions can I ask here?</b> <i class=\"fa fa-caret-down "
"float-right\"></i>"
msgstr ""
"<b>Tôi có thể hỏi những gì ở đây?</b> <i class=\"fa fa-caret-down "
"float-right\"></i>"

#. module: website_forum
#: model_terms:forum.forum,faq:website_forum.forum_help
msgid ""
"<b>What should I avoid in my answers?</b> <i class=\"fa fa-caret-down float-"
"right\"></i>"
msgstr ""
"<b>Tôi nên tránh điều gì trong câu trả lời của tôi?</b> <i class=\"fa fa-caret-down float-"
"right\"></i>"

#. module: website_forum
#: model_terms:forum.forum,faq:website_forum.forum_help
msgid ""
"<b>What should I avoid in my questions?</b> <i class=\"fa fa-caret-down "
"float-right\"></i>"
msgstr ""
"<b>Tôi nên tránh điều gì trong câu hỏi của tôi?</b> <i class=\"fa fa-caret-down "
"float-right\"></i>"

#. module: website_forum
#: model_terms:ir.ui.view,arch_db:website_forum.faq
msgid ""
"<b>Why can other people edit my questions/answers?</b> <i class=\"fa fa-"
"caret-down float-right\"/>"
msgstr ""
"<b>Tại sao người khác có thể sửa câu hỏi/trả lời của tôi?</b> <i class=\"fa fa-"
"caret-down float-right\"/>"

#. module: website_forum
#: model_terms:ir.ui.view,arch_db:website_forum.new_question
msgid "<b>You already have a pending post.</b><br/>"
msgstr ""

#. module: website_forum
#: model_terms:ir.ui.view,arch_db:website_forum.moderation_display_post_answer
msgid "<b>[Answer]</b>"
msgstr "<b>[Trả lời]</b>"

#. module: website_forum
#: model_terms:ir.ui.view,arch_db:website_forum.contact
msgid ""
"<b>|</b>\n"
"                    <span class=\"fa fa-trophy badge-gold ml-2\" role=\"img\" aria-label=\"Gold badge\" title=\"Gold badge\"/>"
msgstr ""

#. module: website_forum
#: model_terms:ir.ui.view,arch_db:website_forum.tag
msgid "<em class=\"d-block mb-2\">or</em>"
msgstr "<em class=\"d-block mb-2\">hoặc</em>"

#. module: website_forum
#: model_terms:ir.ui.view,arch_db:website_forum.post_description_full
msgid "<i class=\" fa fa-comment text-muted mr-1\"/>Comment"
msgstr "<i class=\" fa fa-comment text-muted mr-1\"/>Bình luận"

#. module: website_forum
#: model_terms:ir.ui.view,arch_db:website_forum.user_sidebar
msgid "<i class=\"fa fa-bell fa-fw\"/> Followed Posts"
msgstr "<i class=\"fa fa-bell fa-fw\"/> Bài được theo dõi"

#. module: website_forum
#: model_terms:ir.ui.view,arch_db:website_forum.moderation_queue
msgid "<i class=\"fa fa-bug\"/> Filter Tool"
msgstr ""

#. module: website_forum
#: model_terms:ir.ui.view,arch_db:website_forum.post_description_full
msgid "<i class=\"fa fa-check fa-fw mr-1\"/>Accept"
msgstr ""

#. module: website_forum
#: model_terms:ir.ui.view,arch_db:website_forum.moderation_queue
msgid ""
"<i class=\"fa fa-check text-success d-block display-2\"/>\n"
"            <b>You've Completely Caught Up!</b><br/>"
msgstr ""

#. module: website_forum
#: model_terms:ir.ui.view,arch_db:website_forum.edit_post
#: model_terms:ir.ui.view,arch_db:website_forum.new_question
msgid "<i class=\"fa fa-check\"/> How to configure TPS and TVQ's canadian taxes?"
msgstr "<i class=\"fa fa-check\"/> Làm thế nào để cấu hình Thuế GTGT và Thuế Tiêu thụ đặc biệt?"

#. module: website_forum
#: model_terms:ir.ui.view,arch_db:website_forum.user_sidebar
msgid "<i class=\"fa fa-check-square-o fa-fw\"/> To Validate"
msgstr ""

#. module: website_forum
#: model_terms:ir.ui.view,arch_db:website_forum.forum_nav_header
<<<<<<< HEAD
msgid "<i class=\"fa fa-chevron-left mr-1\"/>All Forums"
=======
msgid "<i class=\"fa fa-chevron-left mr-1\"/>Back"
>>>>>>> da0d9ef4
msgstr ""

#. module: website_forum
#: model_terms:ir.ui.view,arch_db:website_forum.new_question
msgid "<i class=\"fa fa-chevron-left mr-2\"/>Back to All Topics"
msgstr ""

#. module: website_forum
#: model_terms:ir.ui.view,arch_db:website_forum.user_profile_sub_nav
msgid "<i class=\"fa fa-chevron-left small\"/> Back"
msgstr ""

#. module: website_forum
#: model_terms:ir.ui.view,arch_db:website_forum.user_sidebar
msgid "<i class=\"fa fa-flag fa-fw\"/> Flagged"
msgstr ""

#. module: website_forum
#: model_terms:ir.ui.view,arch_db:website_forum.moderation_queue
msgid ""
"<i class=\"fa fa-flag ml-4 mr4\"/>\n"
"                                    Flagged"
msgstr ""

#. module: website_forum
#: model_terms:ir.ui.view,arch_db:website_forum.moderation_queue
msgid "<i class=\"fa fa-flag\"/> Country"
msgstr ""

#. module: website_forum
#: model_terms:ir.ui.view,arch_db:website_forum.post_answers
msgid ""
"<i class=\"fa fa-pencil\"/>\n"
"                                Edit<span class=\"d-none d-lg-inline\"> your answer</span>"
msgstr ""
"<i class=\"fa fa-pencil\"/>\n"
"                                Sửa <span class=\"d-none d-lg-inline\">trả lời của bạn</span>"

#. module: website_forum
#: model_terms:ir.ui.view,arch_db:website_forum.user_sidebar
msgid "<i class=\"fa fa-question-circle-o fa-fw\"/> My Questions"
msgstr "<i class=\"fa fa-question-circle-o fa-fw\"/> Câu hỏi của tôi"

#. module: website_forum
#: model_terms:ir.ui.view,arch_db:website_forum.post_description_full
msgid "<i class=\"fa fa-reply mr-1\"/>Answer"
msgstr "<i class=\"fa fa-reply mr-1\"/>Trả lời"

#. module: website_forum
#: model_terms:ir.ui.view,arch_db:website_forum.post_description_full
msgid "<i class=\"fa fa-share-alt text-muted mr-1\"/>Share"
msgstr "<i class=\"fa fa-share-alt text-muted mr-1\"/>Chia sẻ"

#. module: website_forum
#: model_terms:ir.ui.view,arch_db:website_forum.post_answers
msgid ""
"<i class=\"fa fa-share-alt text-muted\"/>\n"
"                                Share"
msgstr ""
"<i class=\"fa fa-share-alt text-muted\"/>\n"
"                                Chia sẻ"

#. module: website_forum
#: model_terms:ir.ui.view,arch_db:website_forum.user_sidebar
msgid "<i class=\"fa fa-star fa-fw\"/> Favourites"
msgstr "<i class=\"fa fa-star fa-fw\"/> Ưa thích"

#. module: website_forum
#: model_terms:ir.ui.view,arch_db:website_forum.user_sidebar
msgid "<i class=\"fa fa-tags fa-fw\"/> Followed Tags"
msgstr "<i class=\"fa fa-tags fa-fw\"/> Từ khoá được theo dõi"

#. module: website_forum
#: model_terms:ir.ui.view,arch_db:website_forum.user_profile_content
msgid ""
"<i class=\"fa fa-thumbs-down text-danger ml-3\" role=\"img\" aria-"
"label=\"Negative votes\" title=\"Negative votes\"/>"
msgstr ""

#. module: website_forum
#: model_terms:ir.ui.view,arch_db:website_forum.user_profile_content
msgid ""
"<i class=\"fa fa-thumbs-up text-success\" role=\"img\" aria-label=\"Positive"
" votes\" title=\"Positive votes\"/>"
msgstr ""

#. module: website_forum
#: model_terms:ir.ui.view,arch_db:website_forum.post_description_full
msgid "<i class=\"fa fa-times fa-fw mr-1\"/>Reject"
msgstr "<i class=\"fa fa-times fa-fw mr-1\"/>Từ chối"

#. module: website_forum
#: model_terms:ir.ui.view,arch_db:website_forum.edit_post
#: model_terms:ir.ui.view,arch_db:website_forum.new_question
msgid ""
"<i class=\"fa fa-times\"/> Good morning to all! Please, can someone help "
"solve solve my tax computation problem in Canada? Thanks!"
msgstr ""
"<i class=\"fa fa-times\"/> Xin chào mọi người! Có ai đó giải quyết giúp tôi "
"vấn đề về thuế GTGT và thuế Tiêu thụ đặc biệt không? Cám ơn!"

#. module: website_forum
#: model_terms:ir.ui.view,arch_db:website_forum.moderation_queue
msgid "<i class=\"fa fa-user\"/> User"
msgstr "<i class=\"fa fa-user\"/> Người dùng"

#. module: website_forum
#: model_terms:ir.ui.view,arch_db:website_forum.user_profile_content
msgid "<small class=\"font-weight-bold\">Votes</small>"
msgstr "<small class=\"font-weight-bold\">Bình chọn</small>"

#. module: website_forum
#: model_terms:ir.ui.view,arch_db:website_forum.moderation_display_post_answer
msgid ""
"<small class=\"text-muted\">\n"
"                    Flagged\n"
"                </small>"
msgstr ""
"<small class=\"text-muted\">\n"
"                    Bị gắn cờ\n"
"                </small>"

#. module: website_forum
#: model_terms:ir.ui.view,arch_db:website_forum.post_description_full
msgid "<span class=\"badge badge-info\">Closed</span>"
msgstr "<span class=\"badge badge-info\">Bị đóng</span>"

#. module: website_forum
#: model_terms:ir.ui.view,arch_db:website_forum.contact
msgid ""
"<span class=\"fa fa-trophy badge-bronze ml-2\" role=\"img\" aria-"
"label=\"Bronze badge\" title=\"Bronze badge\"/>"
msgstr ""

#. module: website_forum
#: model_terms:ir.ui.view,arch_db:website_forum.contact
msgid ""
"<span class=\"fa fa-trophy badge-silver ml-2\" role=\"img\" aria-"
"label=\"Silver badge\" title=\"Silver badge\"/>"
msgstr ""

#. module: website_forum
#: model_terms:ir.ui.view,arch_db:website_forum.user_profile_content
msgid "<span class=\"font-weight-bold\">No answer posted yet.</span>"
msgstr ""

#. module: website_forum
#: model_terms:ir.ui.view,arch_db:website_forum.user_profile_content
msgid "<span class=\"font-weight-bold\">No question posted yet.</span>"
msgstr ""

#. module: website_forum
#: model_terms:ir.ui.view,arch_db:website_forum.display_post_question_block
msgid "<span class=\"mx-1 d-none d-sm-inline\">&amp;nbsp;|</span>"
msgstr ""

#. module: website_forum
#: model_terms:ir.ui.view,arch_db:website_forum.forum_nav_header
msgid "<span class=\"navbar-text mr-1\">Go to:</span>"
msgstr ""
"<span class=\"text-muted\">(chỉ cho phép một câu trả lời duy nhất cho mỗi "
"câu hỏi)</span>"

#. module: website_forum
#: model_terms:ir.ui.view,arch_db:website_forum.tag
msgid "<span class=\"navbar-text mr-3\">Show Tags Starting By</span>"
msgstr "<span class=\"navbar-text mr-3\">Hiển thị Từ khoá bắt đầu bởi</span>"

#. module: website_forum
#: model_terms:ir.ui.view,arch_db:website_forum.post_answers
msgid ""
"<span class=\"o_wforum_answer_correct_badge border small border-success rounded-pill font-weight-bold text-success ml-2 px-2\">\n"
"                            Best Answer\n"
"                        </span>"
msgstr ""

#. module: website_forum
#: model_terms:ir.ui.view,arch_db:website_forum.close_post
msgid "<span class=\"text-muted mx-3\">or</span>"
msgstr ""

#. module: website_forum
#: model_terms:ir.ui.view,arch_db:website_forum.moderation_queue
msgid "<span>&amp;times;</span>"
msgstr ""

#. module: website_forum
#: model_terms:ir.ui.view,arch_db:website_forum.moderation_queue
msgid "<span>By </span>"
msgstr "<span>Bởi </span>"

#. module: website_forum
#: model_terms:ir.ui.view,arch_db:website_forum.new_question
msgid "A clear, explicit and concise question title"
msgstr "Một tiêu đề câu hỏi rõ ràng, rành mạch, súc tích"

#. module: website_forum
#: model_terms:ir.ui.view,arch_db:website_forum.forum_post_template_new_answer
msgid "A new answer on"
msgstr "Một trả lời mới ở"

#. module: website_forum
#: model_terms:ir.ui.view,arch_db:website_forum.forum_post_template_new_question
#: model_terms:ir.ui.view,arch_db:website_forum.forum_post_template_validation
msgid "A new question"
msgstr "Một câu hỏi mới"

#. module: website_forum
#: model_terms:ir.ui.view,arch_db:website_forum.tag
msgid ""
"A tag is a label that categorizes your question with other,\n"
"            similar questions. Using the right tags makes it easier for\n"
"            others to find and answer your question. (Hover the mouse to follow/unfollow tag(s))"
msgstr ""
"Tag là một nhãn để phân loại câu hỏi của bạn với các câu hỏi\n"
"            tương tự khác. Sử dụng Từ khoá đúng cách sẽ làm cho người khác\n"
"            dễ dàng tìm thấy nội dung và câu trả lời của bạn hơn. (Đưa chuột qua để theo dõi/ngừng theo dõi Từ khoá)"

#. module: website_forum
#: model_terms:ir.ui.view,arch_db:website_forum.post_description_full
msgid "Accept <i class=\"fa fa-check\"/>"
msgstr "Chấp thuận <i class=\"fa fa-check\"/>"

#. module: website_forum
#: model:ir.model.fields,field_description:website_forum.field_forum_forum__karma_answer_accept_own
msgid "Accept an answer on own questions"
msgstr "Chấp thuận một câu trả lời ở câu hỏi của chính mình"

#. module: website_forum
#: model:ir.model.fields,field_description:website_forum.field_forum_forum__karma_answer_accept_all
msgid "Accept an answer to all questions"
msgstr "Chấp thuận một câu trả lời cho tất cả câu hỏi"

#. module: website_forum
#: model_terms:ir.ui.view,arch_db:website_forum.view_forum_post_search
msgid "Accepted Answer"
msgstr "Trả lời được Chấp thuận"

#. module: website_forum
#: model:ir.model.fields,field_description:website_forum.field_forum_forum__karma_gen_answer_accept
msgid "Accepting an answer"
msgstr "Chấp thuận một câu trả lời"

#. module: website_forum
#. openerp-web
#: code:addons/website_forum/static/src/js/website_forum.js:0
#: code:addons/website_forum/static/src/js/website_forum.js:0
#: code:addons/website_forum/static/src/js/website_forum.js:0
#: code:addons/website_forum/static/src/js/website_forum.js:0
#, python-format
msgid "Access Denied"
msgstr "Truy cập bị từ chối"

#. module: website_forum
#: model:ir.model.fields,field_description:website_forum.field_forum_forum__message_needaction
#: model:ir.model.fields,field_description:website_forum.field_forum_post__message_needaction
#: model:ir.model.fields,field_description:website_forum.field_forum_tag__message_needaction
msgid "Action Needed"
msgstr "Cần có Hành động"

#. module: website_forum
#: model:ir.model.fields,field_description:website_forum.field_forum_forum__active
#: model:ir.model.fields,field_description:website_forum.field_forum_post__active
#: model:ir.model.fields.selection,name:website_forum.selection__forum_post__state__active
msgid "Active"
msgstr "Hiệu lực"

#. module: website_forum
#: model_terms:ir.ui.view,arch_db:website_forum.user_profile_content
msgid "Activities"
msgstr "Hoạt động"

#. module: website_forum
#: model_terms:ir.ui.view,arch_db:website_forum.user_profile_content
msgid "Activity"
msgstr "Hoạt động"

#. module: website_forum
#. openerp-web
#: code:addons/website_forum/static/src/xml/website_forum_templates.xml:0
#, python-format
msgid "Add to menu"
msgstr "Thêm vào trình đơn"

#. module: website_forum
#: model:ir.model.fields,help:website_forum.field_forum_forum__allow_share
msgid ""
"After posting the user will be proposed to share its question or answer on "
"social networks, enabling social network propagation of the forum content."
msgstr ""
"Sau khi đăng bài, người dùng sẽ được đề nghị chia share câu hỏi hoặc câu trả"
" lời của họ lên các mạng xã hội. Enabling social network propagation of the "
"forum content."

#. module: website_forum
#: code:addons/website_forum/controllers/main.py:0
#: model_terms:ir.ui.view,arch_db:website_forum.forum_index
#, python-format
msgid "All"
msgstr "Tất cả"

#. module: website_forum
#: model_terms:ir.ui.view,arch_db:website_forum.forum_nav_header
msgid "All Forums"
msgstr ""

#. module: website_forum
#: model_terms:ir.ui.view,arch_db:website_forum.header
msgid "All Tags"
msgstr "Tất cả các Từ khoá"

#. module: website_forum
#: model_terms:ir.ui.view,arch_db:website_forum.forum_nav_header
#: model_terms:ir.ui.view,arch_db:website_forum.new_question
msgid "All Topics"
msgstr "Tất cả các chủ đề"

#. module: website_forum
#: model_terms:ir.ui.view,arch_db:website_forum.forum_nav_header
msgid "All forums"
msgstr ""

#. module: website_forum
#: model:ir.model.fields,field_description:website_forum.field_forum_forum__allow_bump
msgid "Allow Bump"
msgstr "Cho phép Đẩy lên"

#. module: website_forum
#: model_terms:ir.ui.view,arch_db:website_forum.forum_index
msgid "Amazing! There are not answered questions!"
msgstr ""

#. module: website_forum
#: model_terms:ir.ui.view,arch_db:website_forum.display_post_question_block
#: model_terms:ir.ui.view,arch_db:website_forum.post_description_full
msgid "Answer"
msgstr "Trả lời"

#. module: website_forum
#: code:addons/website_forum/models/forum.py:0
#: model:mail.message.subtype,description:website_forum.mt_answer_edit
#: model:mail.message.subtype,name:website_forum.mt_answer_edit
#, python-format
msgid "Answer Edited"
msgstr "Trả lời được Sửa"

#. module: website_forum
#: model:ir.model.fields,field_description:website_forum.field_forum_forum__karma_gen_answer_accepted
msgid "Answer accepted"
msgstr "Câu trả lời được chấp thuận"

#. module: website_forum
#: model:gamification.badge,description:website_forum.badge_a_6
msgid "Answer accepted with 15 or more votes"
msgstr "Trả lời được chấp thuận với 15 hoặc nhiều hơn bầu chọn"

#. module: website_forum
#: model:ir.model.fields,field_description:website_forum.field_forum_forum__karma_gen_answer_downvote
msgid "Answer downvoted"
msgstr "Trả lời bị downvoted"

#. module: website_forum
#: model:ir.model.fields,field_description:website_forum.field_forum_forum__karma_gen_answer_flagged
msgid "Answer flagged"
msgstr "Trả lời bị gắn cờ"

#. module: website_forum
#: model:ir.model.fields,field_description:website_forum.field_forum_forum__karma_answer
msgid "Answer questions"
msgstr "Trả lời các câu hỏi"

#. module: website_forum
#: model:ir.model.fields,field_description:website_forum.field_forum_forum__karma_gen_answer_upvote
msgid "Answer upvoted"
msgstr "Trả lời được bầu chọn"

#. module: website_forum
#: model:gamification.badge,description:website_forum.badge_a_4
msgid "Answer voted up 15 times"
msgstr "Trả lời được bầu chọn 15 lần"

#. module: website_forum
#: model:gamification.badge,description:website_forum.badge_a_2
msgid "Answer voted up 4 times"
msgstr "Trả lời được bầu chọn 4 lần"

#. module: website_forum
#: model:gamification.badge,description:website_forum.badge_a_3
msgid "Answer voted up 6 times"
msgstr "Trả lời được bầu chọn 6 lần"

#. module: website_forum
#: model:gamification.badge,description:website_forum.badge_a_5
msgid "Answer was accepted with 3 or more votes"
msgstr "Trả lời được chấp thuận với 3 bầu chọn hoặc nhiều hơn"

#. module: website_forum
#: model:ir.model.fields.selection,name:website_forum.selection__forum_forum__default_order__child_count_desc
msgid "Answered"
msgstr "Đã trả lời"

#. module: website_forum
#: model_terms:ir.ui.view,arch_db:website_forum.view_forum_post_search
msgid "Answered Questions"
msgstr "Câu hỏi được Trả lời"

#. module: website_forum
#: model_terms:ir.ui.view,arch_db:website_forum.view_forum_post_form
msgid "Answered by"
msgstr "Trả lời bởi"

#. module: website_forum
#: model:gamification.badge,description:website_forum.badge_a_8
msgid "Answered own question with at least 4 up votes"
msgstr "Trả lời câu hỏi của chihs mình với ít nhất 4 bầu chọn lên"

#. module: website_forum
#: model:ir.model.fields,field_description:website_forum.field_forum_post__child_ids
#: model_terms:ir.ui.view,arch_db:website_forum.display_post_question_block
#: model_terms:ir.ui.view,arch_db:website_forum.post_description_full
#: model_terms:ir.ui.view,arch_db:website_forum.user_profile_content
#: model_terms:ir.ui.view,arch_db:website_forum.view_forum_post_form
#: model_terms:ir.ui.view,arch_db:website_forum.view_forum_post_search
msgid "Answers"
msgstr "Trả lời"

#. module: website_forum
#: model:ir.model.fields,field_description:website_forum.field_forum_forum__total_answers
msgid "Answers Count"
msgstr ""

#. module: website_forum
#: model:ir.model.fields,field_description:website_forum.field_gamification_challenge__category
msgid "Appears in"
msgstr "Xuất hiện trong"

#. module: website_forum
#: model_terms:ir.ui.view,arch_db:website_forum.forum_view_search
#: model_terms:ir.ui.view,arch_db:website_forum.view_forum_forum_form
#: model_terms:ir.ui.view,arch_db:website_forum.view_forum_post_form
#: model_terms:ir.ui.view,arch_db:website_forum.view_forum_post_search
msgid "Archived"
msgstr "Đã lưu trữ"

#. module: website_forum
#: model_terms:ir.ui.view,arch_db:website_forum.new_question
msgid "Ask Your Question"
msgstr "Đặt Câu hỏi của bạn"

#. module: website_forum
#: model_terms:ir.ui.view,arch_db:website_forum.header
msgid "Ask a Question"
msgstr "Đặt một Câu hỏi"

#. module: website_forum
#: model:ir.model.fields,field_description:website_forum.field_forum_forum__karma_ask
msgid "Ask questions"
msgstr "Hỏi các Câu hỏi"

#. module: website_forum
#: model:ir.model.fields,field_description:website_forum.field_forum_forum__karma_post
msgid "Ask questions without validation"
msgstr "Hỏi các Câu hỏi mà không cần thẩm định"

#. module: website_forum
#. openerp-web
#: code:addons/website_forum/static/src/js/tours/website_forum.js:0
#, python-format
msgid "Ask the question in this forum by clicking on the button."
msgstr "Hỏi câu hỏi trong diễn đàn này bằng cách bấm vào nút."

#. module: website_forum
#: model:gamification.badge,description:website_forum.badge_26
msgid "Asked a question and accepted an answer"
msgstr "Đã đặt một câu hỏi và chấp thuận một trả lời"

#. module: website_forum
#: model:gamification.badge,description:website_forum.badge_q_1
msgid "Asked a question with at least 150 views"
msgstr "Đã đặt một câu hỏi có ít nhất 150 lượt xem"

#. module: website_forum
#: model:gamification.badge,description:website_forum.badge_q_2
msgid "Asked a question with at least 250 views"
msgstr "Đã đặt một câu hỏi có ít nhất 250 lượt xem"

#. module: website_forum
#: model:gamification.badge,description:website_forum.badge_q_3
msgid "Asked a question with at least 500 views"
msgstr "Đã đặt một câu hỏi có ít nhất 500 lượt xem"

#. module: website_forum
#: model:gamification.badge,description:website_forum.badge_q_7
msgid "Asked first question with at least one up vote"
msgstr "Đã hỏi câu hỏi đầu tiên có ít nhất một bầu chọn lên"

#. module: website_forum
#: model:ir.model.fields,field_description:website_forum.field_forum_post__create_date
msgid "Asked on"
msgstr "Đã hỏi vào"

#. module: website_forum
#: model:ir.model.fields,field_description:website_forum.field_forum_forum__karma_gen_question_new
msgid "Asking a question"
msgstr "Đặt một câu hỏi"

#. module: website_forum
#: model:ir.model.fields,field_description:website_forum.field_forum_forum__message_attachment_count
#: model:ir.model.fields,field_description:website_forum.field_forum_post__message_attachment_count
#: model:ir.model.fields,field_description:website_forum.field_forum_tag__message_attachment_count
msgid "Attachment Count"
msgstr "Số lượng đính kèm"

#. module: website_forum
#: model_terms:ir.ui.view,arch_db:website_forum.view_forum_post_search
msgid "Author"
msgstr "Tác giả"

#. module: website_forum
#: model:gamification.badge,name:website_forum.badge_p_1
msgid "Autobiographer"
msgstr "Người viết tự truyện"

#. module: website_forum
#: model_terms:ir.ui.view,arch_db:website_forum.author_box
#: model_terms:ir.ui.view,arch_db:website_forum.forum_index
#: model_terms:ir.ui.view,arch_db:website_forum.moderation_queue
#: model_terms:ir.ui.view,arch_db:website_forum.post_answer
#: model_terms:ir.ui.view,arch_db:website_forum.post_comment
#: model_terms:ir.ui.view,arch_db:website_forum.user_sidebar
msgid "Avatar"
msgstr "Ảnh đại diện"

#. module: website_forum
#: model_terms:ir.ui.view,arch_db:website_forum.edit_post
#: model_terms:ir.ui.view,arch_db:website_forum.header
#: model_terms:ir.ui.view,arch_db:website_forum.new_question
msgid "Back to Question"
msgstr ""
"Tránh việc giới thiệu không cần thiết (xin chào,... Làm ơn... Cám ơn...),"

#. module: website_forum
#: model_terms:ir.ui.view,arch_db:website_forum.header
msgid "Back to"
msgstr "Quay về"

#. module: website_forum
#: code:addons/website_forum/controllers/main.py:0
#: code:addons/website_forum/controllers/main.py:0
#, python-format
msgid "Bad Request"
msgstr "Yêu cầu có vấn đề"

#. module: website_forum
#: model_terms:ir.ui.view,arch_db:website_forum.forum_nav_header
msgid "Badges"
msgstr "Huy chương"

#. module: website_forum
#: model_terms:ir.ui.view,arch_db:website_forum.forum_index
msgid "Be less specific in your wording for a wider search result"
msgstr ""

#. module: website_forum
#: model_terms:ir.ui.view,arch_db:website_forum.forum_index
msgid "Browse All"
msgstr ""

#. module: website_forum
#: model:ir.model.fields,field_description:website_forum.field_forum_post__bump_date
msgid "Bumped on"
msgstr "Được đẩy lên vào"

#. module: website_forum
#. openerp-web
#: code:addons/website_forum/static/src/xml/website_forum_share_templates.xml:0
#, python-format
msgid "By sharing you answer, you will get additional"
msgstr "Bằng việc chia sẻ câu trả lời của bạn, bạn sẽ nhận được thêm"

#. module: website_forum
#: model:ir.model.fields,field_description:website_forum.field_forum_post__can_accept
msgid "Can Accept"
msgstr "Có thể Chấp thuận"

#. module: website_forum
#: model:ir.model.fields,field_description:website_forum.field_forum_post__can_answer
msgid "Can Answer"
msgstr "Có thể Trả lời"

#. module: website_forum
#: model:ir.model.fields,field_description:website_forum.field_forum_post__can_ask
msgid "Can Ask"
msgstr "Có thể Hỏi"

#. module: website_forum
#: model:ir.model.fields,field_description:website_forum.field_forum_post__can_post
msgid "Can Automatically be Validated"
msgstr "Có thể được Thẩm định Tự động"

#. module: website_forum
#: model:ir.model.fields,field_description:website_forum.field_forum_post__can_close
msgid "Can Close"
msgstr "Có thể Đóng"

#. module: website_forum
#: model:ir.model.fields,field_description:website_forum.field_forum_post__can_comment
msgid "Can Comment"
msgstr "Có thể Bình luận"

#. module: website_forum
#: model:ir.model.fields,field_description:website_forum.field_forum_post__can_comment_convert
msgid "Can Convert to Comment"
msgstr "Có thể Chuyển đổi thành Bình luận"

#. module: website_forum
#: model:ir.model.fields,field_description:website_forum.field_forum_post__can_downvote
msgid "Can Downvote"
msgstr "Có thể Bầu chọn xuống"

#. module: website_forum
#: model:ir.model.fields,field_description:website_forum.field_forum_post__can_edit
msgid "Can Edit"
msgstr "Có thể Sửa"

#. module: website_forum
#: model:ir.model.fields,field_description:website_forum.field_forum_post__can_flag
msgid "Can Flag"
msgstr "Có thể gắn cờ"

#. module: website_forum
#: model:ir.model.fields,field_description:website_forum.field_forum_post__can_moderate
msgid "Can Moderate"
msgstr "Có thể Điều chỉnh"

#. module: website_forum
#: model:ir.model.fields,field_description:website_forum.field_forum_post__can_unlink
msgid "Can Unlink"
msgstr "Có thể Xoá"

#. module: website_forum
#: model:ir.model.fields,field_description:website_forum.field_forum_post__can_upvote
msgid "Can Upvote"
msgstr "Có thể Bầu chọn lên"

#. module: website_forum
#: model:ir.model.fields,field_description:website_forum.field_forum_post__can_view
msgid "Can View"
msgstr "Có thể Xem"

#. module: website_forum
#: model:ir.model.fields,field_description:website_forum.field_forum_forum__karma_edit_retag
msgid "Change question tags"
msgstr "Đổi Từ khoá câu hỏi"

#. module: website_forum
#: model:ir.model.fields,help:website_forum.field_forum_forum__allow_bump
msgid ""
"Check this box to display a popup for posts older than 10 days without any "
"given answer. The popup will offer to share it on social networks. When "
"shared, a question is bumped at the top of the forum."
msgstr ""
"Đánh dấu kiểm hộp này để hiển hị một popup cho các bài viết mà quá 10 ngày "
"chưa có trả lời. Popup sẽ cung cấp khả năng chia sẻ câu hỏi lên các mạng xã "
"hội. Khi được chia sẻ, câu hỏi sẽ được kéo lên đỉnh (bumped up) của diễn "
"đản."

#. module: website_forum
#: model_terms:ir.ui.view,arch_db:website_forum.forum_index
msgid "Check your spelling and try again"
msgstr ""

#. module: website_forum
#: model:gamification.badge,name:website_forum.badge_p_4
#: model:gamification.challenge,name:website_forum.challenge_chief_commentator
msgid "Chief Commentator"
msgstr "Bình luận viên trưởng"

#. module: website_forum
#. openerp-web
#: code:addons/website_forum/static/src/js/tours/website_forum.js:0
#, python-format
msgid "Click <em>Continue</em> to create the forum."
msgstr "Bấm <em>Tiếp tục</em> để tạo diễn đàn."

#. module: website_forum
#. openerp-web
#: code:addons/website_forum/static/src/js/tours/website_forum.js:0
#, python-format
msgid "Click here to accept this answer."
msgstr "Bấm để chấp thuận câu trả lời này."

#. module: website_forum
#: model_terms:ir.ui.view,arch_db:website_forum.header
msgid ""
"Click here to send a verification email allowing you to participate to the "
"forum."
msgstr ""
"Bấm để gửi một email thẩm định cho phép bạn tham gia vào diễn đàn này."

#. module: website_forum
#: model_terms:ir.ui.view,arch_db:website_forum.new_question
msgid "Click to get bad question samples"
msgstr "Bấm để xem ví dụ về tiêu đề câu hỏi tồi"

#. module: website_forum
#: model_terms:ir.ui.view,arch_db:website_forum.new_question
msgid "Click to get good question titles"
msgstr "Bấm để xem ví dụ về tiêu đề câu hỏi tốt"

#. module: website_forum
#. openerp-web
#: code:addons/website_forum/static/src/js/tours/website_forum.js:0
#, python-format
msgid "Click to post your answer."
msgstr "Bấm để đăng trả lời của bạn."

#. module: website_forum
#. openerp-web
#: code:addons/website_forum/static/src/js/tours/website_forum.js:0
#, python-format
msgid "Click to post your question."
msgstr "Bấm để đăng câu hỏi của bạn."

#. module: website_forum
#. openerp-web
#: code:addons/website_forum/static/src/xml/website_forum_share_templates.xml:0
#: code:addons/website_forum/static/src/xml/website_forum_share_templates.xml:0
#: model:ir.model.fields.selection,name:website_forum.selection__forum_post__state__close
#: model_terms:ir.ui.view,arch_db:website_forum.question_dropdown
#, python-format
msgid "Close"
msgstr "Đóng"

#. module: website_forum
#: model_terms:ir.ui.view,arch_db:website_forum.close_post
msgid "Close Post"
msgstr "Đóng Bài"

#. module: website_forum
#: model:ir.model.fields,field_description:website_forum.field_forum_forum__karma_close_all
msgid "Close all posts"
msgstr "Đóng tất cả các bài"

#. module: website_forum
#: model:ir.model.fields,field_description:website_forum.field_forum_forum__karma_close_own
msgid "Close own posts"
msgstr "Đóng bài của mình"

#. module: website_forum
#: model_terms:ir.ui.view,arch_db:website_forum.close_post
#: model_terms:ir.ui.view,arch_db:website_forum.header
msgid "Close post"
msgstr "Đóng bài"

#. module: website_forum
#: model:ir.model.fields,field_description:website_forum.field_forum_post__closed_uid
msgid "Closed by"
msgstr "Được đóng bởi"

#. module: website_forum
#: model:ir.model.fields,field_description:website_forum.field_forum_post__closed_date
msgid "Closed on"
msgstr "Được đóng vào"

#. module: website_forum
#: model_terms:ir.ui.view,arch_db:website_forum.close_post
msgid "Closing"
msgstr ""

#. module: website_forum
#: model:ir.model.fields,field_description:website_forum.field_forum_post_reason__name
msgid "Closing Reason"
msgstr "Lý do đóng"

#. module: website_forum
#: model_terms:ir.ui.view,arch_db:website_forum.moderation_display_post_answer
#: model_terms:ir.ui.view,arch_db:website_forum.post_answers
#: model_terms:ir.ui.view,arch_db:website_forum.post_comment
msgid "Comment"
msgstr "Bình luận"

#. module: website_forum
#: model:ir.model.fields,field_description:website_forum.field_forum_forum__karma_comment_all
msgid "Comment all posts"
msgstr "Bình luận tất cả các bài"

#. module: website_forum
#: model:ir.model.fields,field_description:website_forum.field_forum_forum__karma_comment_own
msgid "Comment own posts"
msgstr "Bình luận bài của mình"

#. module: website_forum
#: model_terms:ir.ui.view,arch_db:website_forum.post_comment
msgid "Comment this post..."
msgstr "Bình luận nội dung này..."

#. module: website_forum
#: model:gamification.badge,name:website_forum.badge_p_2
#: model:gamification.challenge,name:website_forum.challenge_commentator
#: model:gamification.challenge.line,name:website_forum.line_chief_commentator
#: model:gamification.challenge.line,name:website_forum.line_commentator
#: model:gamification.goal.definition,name:website_forum.definition_commentator
msgid "Commentator"
msgstr "Người bình"

#. module: website_forum
#: model_terms:ir.ui.view,arch_db:website_forum.moderation_display_post_answer
#: model_terms:ir.ui.view,arch_db:website_forum.post_comment
msgid "Comments"
msgstr "Bình luận"

#. module: website_forum
#: model:gamification.challenge,name:website_forum.challenge_configure_profile
msgid "Complete own biography"
msgstr "Hoàn thành Tiểu sử của chính bạn"

#. module: website_forum
#: model:gamification.badge,description:website_forum.badge_p_1
#: model:gamification.challenge.line,name:website_forum.line_configure_profile
#: model:gamification.goal.definition,name:website_forum.definition_configure_profile
msgid "Completed own biography"
msgstr "Đã hoàn thành tiểu sử của mình"

#. module: website_forum
#: model:ir.model.fields,field_description:website_forum.field_forum_post__content
#: model_terms:ir.ui.view,arch_db:website_forum.view_forum_post_search
msgid "Content"
msgstr "Nội dung"

#. module: website_forum
#: model:ir.model.fields,field_description:website_forum.field_forum_forum__karma_comment_convert_all
msgid "Convert all answers to comments and vice versa"
msgstr "Chuyển tất cả câu trả lời thành bình luận và ngược lại"

#. module: website_forum
#: model_terms:ir.ui.view,arch_db:website_forum.post_comment
msgid "Convert as a answer"
msgstr ""

#. module: website_forum
#: model_terms:ir.ui.view,arch_db:website_forum.post_answers
msgid "Convert as a comment"
msgstr "Chuyển đổi thành một bình luận"

#. module: website_forum
#: model:ir.model.fields,field_description:website_forum.field_forum_post__karma_accept
msgid "Convert comment to answer"
msgstr "Chuyển bình luận thành bài trả lời"

#. module: website_forum
#: model:ir.model.fields,field_description:website_forum.field_forum_forum__karma_comment_convert_own
msgid "Convert own answers to comments and vice versa"
msgstr "Chuyển các câu trả lời của chính mình thành bình luận và ngược lại"

#. module: website_forum
#: model:ir.model.fields,field_description:website_forum.field_forum_post__is_correct
msgid "Correct"
msgstr "Đúng"

#. module: website_forum
#: model:ir.model.fields,help:website_forum.field_forum_post__is_correct
msgid "Correct answer or answer accepted"
msgstr "Câu trả lời đúng hoặc câu trả lời được chấp thuận"

#. module: website_forum
#. openerp-web
#: code:addons/website_forum/static/src/js/website_forum.editor.js:0
#, python-format
msgid "Create"
msgstr "Tạo"

#. module: website_forum
#: model:ir.model.fields,field_description:website_forum.field_forum_post_vote__create_date
#: model:ir.model.fields,field_description:website_forum.field_res_users__create_date
msgid "Create Date"
msgstr "Ngày tạo"

#. module: website_forum
#: model_terms:ir.actions.act_window,help:website_forum.action_forum_post
msgid "Create a new forum post"
msgstr "Tạo một bài trên diễn đàn"

#. module: website_forum
#: model_terms:ir.actions.act_window,help:website_forum.forum_tag_action
msgid "Create a new tag"
msgstr "Tạo một từ khoá mới"

#. module: website_forum
#: model:ir.model.fields,field_description:website_forum.field_forum_forum__karma_tag_create
msgid "Create new tags"
msgstr "Tạo các từ khoá mới"

#. module: website_forum
#: model:gamification.badge,description:website_forum.badge_32
msgid "Created a tag used by 15 questions"
msgstr "Tạo một Từ khoá được sử dụng bởi 15 câu hỏi"

#. module: website_forum
#: model:ir.model.fields,field_description:website_forum.field_forum_forum__create_uid
#: model:ir.model.fields,field_description:website_forum.field_forum_post__create_uid
#: model:ir.model.fields,field_description:website_forum.field_forum_post_reason__create_uid
#: model:ir.model.fields,field_description:website_forum.field_forum_post_vote__create_uid
#: model:ir.model.fields,field_description:website_forum.field_forum_tag__create_uid
msgid "Created by"
msgstr "Được tạo bởi"

#. module: website_forum
#: model:ir.model.fields,field_description:website_forum.field_forum_forum__create_date
#: model:ir.model.fields,field_description:website_forum.field_forum_post_reason__create_date
#: model:ir.model.fields,field_description:website_forum.field_forum_tag__create_date
msgid "Created on"
msgstr "Thời điểm tạo"

#. module: website_forum
#: model:gamification.badge,name:website_forum.badge_q_4
#: model:gamification.challenge,name:website_forum.challenge_favorite_question_1
msgid "Credible Question"
msgstr "Câu hỏi Đáng tin"

#. module: website_forum
#: model:gamification.badge,name:website_forum.badge_5
#: model:gamification.challenge,name:website_forum.challenge_critic
#: model:gamification.challenge.line,name:website_forum.line_critic
#: model:gamification.goal.definition,name:website_forum.definition_critic
msgid "Critic"
msgstr "Chỉ trích"

#. module: website_forum
#: model:ir.model.fields,field_description:website_forum.field_forum_forum__default_order
msgid "Default"
msgstr "Mặc định"

#. module: website_forum
#: model:ir.model.fields,help:website_forum.field_gamification_challenge__category
msgid "Define the visibility of the challenge through menus"
msgstr "Xác định khả năng hiển thị của thử thách thông qua các menu"

#. module: website_forum
#: model_terms:ir.ui.view,arch_db:website_forum.post_answers
#: model_terms:ir.ui.view,arch_db:website_forum.post_comment
#: model_terms:ir.ui.view,arch_db:website_forum.question_dropdown
msgid "Delete"
msgstr "Xoá"

#. module: website_forum
#: model:ir.model.fields,field_description:website_forum.field_forum_forum__karma_unlink_all
msgid "Delete all posts"
msgstr "Xoá tất cả các bài"

#. module: website_forum
#: model:ir.model.fields,field_description:website_forum.field_forum_forum__karma_unlink_own
msgid "Delete own posts"
msgstr "Xoá bài của chính mình"

#. module: website_forum
#: model_terms:ir.ui.view,arch_db:website_forum.post_description_full
msgid "Deleted"
msgstr ""

#. module: website_forum
#: model:gamification.badge,description:website_forum.badge_23
msgid "Deleted own post with 3 or more downvotes"
msgstr "Xoá các bài của chính mình mà có 3 hoặc nhiều hơn bầu chọn xuống"

#. module: website_forum
#: model:gamification.badge,description:website_forum.badge_6
msgid "Deleted own post with 3 or more upvotes"
msgstr "Xoá các bài của chính mình mà có 3 hoặc nhiều hơn bầu chọn lên"

#. module: website_forum
#: model:ir.model.fields,field_description:website_forum.field_forum_forum__description
#: model_terms:ir.ui.view,arch_db:website_forum.edit_post
#: model_terms:ir.ui.view,arch_db:website_forum.forum_all_all_entries
#: model_terms:ir.ui.view,arch_db:website_forum.new_question
msgid "Description"
msgstr "Miêu tả"

#. module: website_forum
#: model_terms:ir.ui.view,arch_db:website_forum.forum_nav_header
msgid "Design Welcome Message"
msgstr "Thiết kế Thông điệp Chào mừng"

#. module: website_forum
#. openerp-web
#: code:addons/website_forum/static/src/js/website_forum.editor.js:0
#: model_terms:ir.ui.view,arch_db:website_forum.close_post
#: model_terms:ir.ui.view,arch_db:website_forum.edit_post
#: model_terms:ir.ui.view,arch_db:website_forum.new_question
#: model_terms:ir.ui.view,arch_db:website_forum.post_comment
#, python-format
msgid "Discard"
msgstr "Huỷ bỏ"

#. module: website_forum
#: model:gamification.badge,name:website_forum.badge_6
#: model:gamification.challenge,name:website_forum.challenge_disciplined
#: model:gamification.challenge.line,name:website_forum.line_disciplined
#: model:gamification.goal.definition,name:website_forum.definition_disciplined
msgid "Disciplined"
msgstr "Có kỷ luật"

#. module: website_forum
#. openerp-web
#: code:addons/website_forum/static/src/xml/website_forum_templates.xml:0
#: model:ir.model.fields.selection,name:website_forum.selection__forum_forum__mode__discussions
#, python-format
msgid "Discussions"
msgstr "Thảo luận"

#. module: website_forum
#: model:ir.model.fields,field_description:website_forum.field_forum_forum__display_name
#: model:ir.model.fields,field_description:website_forum.field_forum_post__display_name
#: model:ir.model.fields,field_description:website_forum.field_forum_post_reason__display_name
#: model:ir.model.fields,field_description:website_forum.field_forum_post_vote__display_name
#: model:ir.model.fields,field_description:website_forum.field_forum_tag__display_name
msgid "Display Name"
msgstr "Tên hiển thị"

#. module: website_forum
#: model:ir.model.fields,field_description:website_forum.field_forum_forum__karma_user_bio
msgid "Display detailed user biography"
msgstr "Hiển thị tiểu sử chi tiết thành viên"

#. module: website_forum
#: model:ir.model.fields,field_description:website_forum.field_forum_forum__karma_downvote
msgid "Downvote"
msgstr "Bầu chọn xuống"

#. module: website_forum
#: model_terms:ir.ui.view,arch_db:website_forum.post_answers
#: model_terms:ir.ui.view,arch_db:website_forum.question_dropdown
msgid "Edit"
msgstr "Sửa"

#. module: website_forum
#: model_terms:ir.ui.view,arch_db:website_forum.header
msgid "Edit Answer"
msgstr ""

#. module: website_forum
#: model_terms:ir.ui.view,arch_db:website_forum.forum_nav_header
msgid "Edit Forum in Backend"
msgstr ""

#. module: website_forum
#: model_terms:ir.ui.view,arch_db:website_forum.header
msgid "Edit Question"
msgstr ""

#. module: website_forum
#: model:ir.model.fields,field_description:website_forum.field_forum_forum__karma_edit_all
msgid "Edit all posts"
msgstr "Sửa tất cả các bài"

#. module: website_forum
#: model:ir.model.fields,field_description:website_forum.field_forum_forum__karma_edit_own
msgid "Edit own posts"
msgstr "Sửa bài của chính mình"

#. module: website_forum
#: model_terms:ir.ui.view,arch_db:website_forum.edit_post
msgid "Edit your Post"
msgstr "Sửa Bài của bạn"

#. module: website_forum
#: model:gamification.badge,name:website_forum.badge_7
#: model:gamification.challenge,name:website_forum.challenge_editor
#: model:gamification.challenge.line,name:website_forum.line_editor
#: model:gamification.goal.definition,name:website_forum.definition_editor
msgid "Editor"
msgstr "Trình soạn thảo"

#. module: website_forum
#: model:ir.model.fields,field_description:website_forum.field_forum_forum__karma_editor
msgid "Editor Features: image and links"
msgstr "Các tính năng Soạn thảo: hình ảnh và liên kết"

#. module: website_forum
#: model:gamification.badge,name:website_forum.badge_a_5
#: model:gamification.challenge,name:website_forum.challenge_enlightened
#: model:gamification.challenge.line,name:website_forum.line_enlightened
#: model:gamification.goal.definition,name:website_forum.definition_enlightened
msgid "Enlightened"
msgstr "Được sáng tỏ"

#. module: website_forum
#. openerp-web
#: code:addons/website_forum/static/src/js/tours/website_forum.js:0
#, python-format
msgid "Enter a name for your new forum."
msgstr "Nhập một cái tên cho diễn đàn mới của bạn."

#. module: website_forum
#: model_terms:ir.ui.view,arch_db:website_forum.edit_post
#: model_terms:ir.ui.view,arch_db:website_forum.new_question
msgid ""
"Example\n"
"                        <i class=\"fa fa-question-circle\"/>"
msgstr ""
"Ví dụ\n"
"                        <i class=\"fa fa-question-circle\"/>"

#. module: website_forum
#: model:gamification.badge,name:website_forum.badge_q_3
#: model:gamification.challenge,name:website_forum.challenge_famous_question
msgid "Famous Question"
msgstr "Câu hỏi Nổi tiếng"

#. module: website_forum
#: model:ir.model.fields,field_description:website_forum.field_forum_post__favourite_count
msgid "Favorite Count"
msgstr "Số lượt yêu thích"

#. module: website_forum
#: model:gamification.badge,name:website_forum.badge_q_5
#: model:gamification.challenge,name:website_forum.challenge_favorite_question_5
msgid "Favorite Question"
msgstr "Câu hỏi được ưa thích"

#. module: website_forum
#: model:ir.model.fields,field_description:website_forum.field_forum_forum__total_favorites
msgid "Favorites Count"
msgstr ""

#. module: website_forum
#: model:ir.model.fields,field_description:website_forum.field_forum_post__favourite_ids
msgid "Favourite"
msgstr "Ưa thích"

#. module: website_forum
#: model:gamification.challenge.line,name:website_forum.line_favorite_question_1
#: model:gamification.goal.definition,name:website_forum.definition_favorite_question_1
msgid "Favourite Question (1)"
msgstr "Câu hỏi Ưa thích (1)"

#. module: website_forum
#: model:gamification.challenge.line,name:website_forum.line_stellar_question_25
#: model:gamification.goal.definition,name:website_forum.definition_stellar_question_25
msgid "Favourite Question (25)"
msgstr "Câu hỏi Ưa thích (25)"

#. module: website_forum
#: model:gamification.challenge.line,name:website_forum.line_favorite_question_5
#: model:gamification.goal.definition,name:website_forum.definition_favorite_question_5
msgid "Favourite Question (5)"
msgstr "Câu hỏi Ưa thích (5)"

#. module: website_forum
#: model_terms:ir.ui.view,arch_db:website_forum.user_profile_content
msgid "Favourite Questions"
msgstr "Câu hỏi Ưa thích"

#. module: website_forum
#: model_terms:ir.ui.view,arch_db:website_forum.forum_nav_header
msgid "Favourites"
msgstr "Ưa thích"

#. module: website_forum
#: model_terms:ir.ui.view,arch_db:website_forum.forum_index
msgid "Filter on"
msgstr "Lọc theo"

#. module: website_forum
#: model:ir.model.fields,field_description:website_forum.field_forum_forum__relevancy_post_vote
msgid "First Relevance Parameter"
msgstr "Thông số liên quan đầu tiên"

#. module: website_forum
#: model:gamification.badge,description:website_forum.badge_5
msgid "First downvote"
msgstr "Lần hạ cấp đầu tiên"

#. module: website_forum
#: model:gamification.badge,description:website_forum.badge_7
msgid "First edit"
msgstr "Sửa lần đầu"

#. module: website_forum
#: model:gamification.badge,description:website_forum.badge_31
msgid "First upvote"
msgstr "Bình chọn đầu tiên"

#. module: website_forum
#: model_terms:ir.ui.view,arch_db:website_forum.question_dropdown
msgid "Flag"
msgstr "Gắn cờ"

#. module: website_forum
#: model:ir.model.fields,field_description:website_forum.field_forum_forum__karma_flag
#: model:ir.model.fields,field_description:website_forum.field_forum_post__karma_flag
msgid "Flag a post as offensive"
msgstr "Gắn cờ một bài vì có tính công kích"

#. module: website_forum
#: model:ir.model.fields.selection,name:website_forum.selection__forum_post__state__flagged
#: model_terms:ir.ui.view,arch_db:website_forum.header
msgid "Flagged"
msgstr "Bị gắn cờ"

#. module: website_forum
#: model:ir.model.fields,field_description:website_forum.field_forum_post__flag_user_id
msgid "Flagged by"
msgstr "Bị gắn cờ bởi"

#. module: website_forum
#: model_terms:ir.ui.view,arch_db:website_forum.forum_index
msgid "Followed"
msgstr "Lượt dõi theo"

#. module: website_forum
#: model_terms:ir.ui.view,arch_db:website_forum.user_profile_content
msgid "Followed Questions"
msgstr "Câu hỏi được dõi theo"

#. module: website_forum
#: model:ir.model.fields,field_description:website_forum.field_forum_forum__message_follower_ids
#: model:ir.model.fields,field_description:website_forum.field_forum_post__message_follower_ids
#: model:ir.model.fields,field_description:website_forum.field_forum_tag__message_follower_ids
msgid "Followers"
msgstr "Người dõi theo"

#. module: website_forum
#: model:ir.model.fields,field_description:website_forum.field_forum_forum__message_channel_ids
#: model:ir.model.fields,field_description:website_forum.field_forum_post__message_channel_ids
#: model:ir.model.fields,field_description:website_forum.field_forum_tag__message_channel_ids
msgid "Followers (Channels)"
msgstr "Người theo dõi (Các kênh)"

#. module: website_forum
#: model:ir.model.fields,field_description:website_forum.field_forum_forum__message_partner_ids
#: model:ir.model.fields,field_description:website_forum.field_forum_post__message_partner_ids
#: model:ir.model.fields,field_description:website_forum.field_forum_tag__message_partner_ids
msgid "Followers (Partners)"
msgstr "Người theo dõi (Các đối tác)"

#. module: website_forum
#: model_terms:ir.ui.view,arch_db:website_forum.forum_nav_header
msgid "Following"
msgstr "Theo dõi"

#. module: website_forum
#: model_terms:forum.forum,faq:website_forum.forum_help
msgid ""
"For example, if you ask an interesting question or give a helpful answer, "
"your input will be upvoted. On the other hand if the answer is misleading - "
"it will be downvoted. Each vote in favor will generate 10 points, each vote "
"against will subtract 10 points. There is a limit of 200 points that can be "
"accumulated for a question or answer per day. The table given at the end "
"explains reputation point requirements for each type of moderation task."
msgstr ""
"Ví dụ, nếu bạn hỏi một câu hỏi thú vị hoặc đưa ra câu trả lời hữu ích, nội "
"dung của bạn sẽ được bầu chọn tăng. Ngược lại, nếu câu trả lời không đúng "
"hoặc lạc đề sẽ bị bầu chọn giảm. Mỗi bầu chọn tăng sẽ được cộng 10 điểm, mỗi "
"bầu chọn giảm sẽ bị trừ 10 điểm. Có giới hạn 200 điểm mà sẽ được cộng dồn "
"cho một câu hỏi hoặc trả lời mỗi ngày. Bảng mà được cho ở cuối sẽ lý giải "
"các yêu cầu về điểm tín nhiệm cho từng kiểu tác vụ điều hành."

#. module: website_forum
#: model:ir.actions.act_url,name:website_forum.action_open_forum
#: model:ir.model,name:website_forum.model_forum_forum
#: model:ir.model.fields,field_description:website_forum.field_forum_post__forum_id
#: model:ir.model.fields,field_description:website_forum.field_forum_post_vote__forum_id
#: model:ir.model.fields,field_description:website_forum.field_forum_tag__forum_id
#: model:ir.ui.menu,name:website_forum.menu_website_forum
#: model:ir.ui.menu,name:website_forum.menu_website_forum_global
#: model_terms:ir.ui.view,arch_db:website_forum.forum_view_search
#: model_terms:ir.ui.view,arch_db:website_forum.view_forum_forum_form
#: model_terms:ir.ui.view,arch_db:website_forum.view_forum_post_search
#: model:website.menu,name:website_forum.menu_website_forums
msgid "Forum"
msgstr "Diễn đàn"

#. module: website_forum
#: model:ir.model.fields,field_description:website_forum.field_forum_forum__mode
msgid "Forum Mode"
msgstr "Chế độ Diễn đàn"

#. module: website_forum
#. openerp-web
#: code:addons/website_forum/static/src/xml/website_forum_templates.xml:0
#, python-format
msgid "Forum Mode:"
msgstr ""

#. module: website_forum
#: model:ir.model.fields,field_description:website_forum.field_forum_forum__name
msgid "Forum Name"
msgstr "Tên Diễn đàn"

#. module: website_forum
#. openerp-web
#: code:addons/website_forum/static/src/xml/website_forum_templates.xml:0
#, python-format
msgid "Forum Name:"
msgstr ""

#. module: website_forum
#: model:ir.model,name:website_forum.model_forum_post
#: model_terms:ir.ui.view,arch_db:website_forum.view_forum_post_form
msgid "Forum Post"
msgstr "Bài viết"

#. module: website_forum
#: model:ir.actions.act_window,name:website_forum.action_forum_post
#: model_terms:ir.ui.view,arch_db:website_forum.view_forum_post_list
msgid "Forum Posts"
msgstr "Bài viết"

#. module: website_forum
#: model_terms:ir.ui.view,arch_db:website_forum.forum_nav_header
msgid "Forum Settings"
msgstr "Thiết lập Diễn đàn"

#. module: website_forum
#: model:ir.model,name:website_forum.model_forum_tag
msgid "Forum Tag"
msgstr "Từ khoá Diễn đàn"

#. module: website_forum
#: model:ir.actions.act_window,name:website_forum.action_forum_forum
#: model:ir.ui.menu,name:website_forum.menu_forum_global
#: model_terms:ir.ui.view,arch_db:website_forum.view_forum_forum_list
msgid "Forums"
msgstr "Diễn đàn"

#. module: website_forum
#: model:ir.model.fields,field_description:website_forum.field_website__forums_count
msgid "Forums Count"
msgstr ""

#. module: website_forum
#: model:ir.model,name:website_forum.model_gamification_challenge
msgid "Gamification Challenge"
msgstr "Thử thách Gamification"

#. module: website_forum
#. openerp-web
#: code:addons/website_forum/static/src/js/tours/website_forum.js:0
#, python-format
msgid "Give your question title."
msgstr "Cho câu hỏi của bạn một tiêu đề."

#. module: website_forum
#: model:gamification.badge,name:website_forum.badge_a_3
#: model:gamification.challenge,name:website_forum.challenge_good_answer
msgid "Good Answer"
msgstr "Câu trả lời hay"

#. module: website_forum
#: model:gamification.challenge.line,name:website_forum.line_good_answer
#: model:gamification.goal.definition,name:website_forum.definition_good_answer
msgid "Good Answer (6)"
msgstr "Trả lời hay (6)"

#. module: website_forum
#: model:gamification.badge,name:website_forum.badge_q_9
#: model:gamification.challenge,name:website_forum.challenge_good_question
msgid "Good Question"
msgstr "Câu hỏi hay"

#. module: website_forum
#: model_terms:ir.ui.view,arch_db:website_forum.view_forum_post_graph
msgid "Graph of Posts"
msgstr "Đồ thị của các bài đăng"

#. module: website_forum
#: model:gamification.badge,name:website_forum.badge_a_4
#: model:gamification.challenge,name:website_forum.challenge_great_answer
msgid "Great Answer"
msgstr "Câu trả lời Tuyệt vời"

#. module: website_forum
#: model:gamification.challenge.line,name:website_forum.line_great_answer
#: model:gamification.goal.definition,name:website_forum.definition_great_answer
msgid "Great Answer (15)"
msgstr "Câu trả lời xuất sắc (15)"

#. module: website_forum
#: model:gamification.badge,name:website_forum.badge_q_10
#: model:gamification.challenge,name:website_forum.challenge_great_question
msgid "Great Question"
msgstr "Câu hỏi Tuyệt vời"

#. module: website_forum
#: model_terms:ir.ui.view,arch_db:website_forum.view_forum_post_search
msgid "Group By"
msgstr "Nhóm theo"

#. module: website_forum
#: model:ir.model.fields,field_description:website_forum.field_forum_forum__faq
#: model_terms:ir.ui.view,arch_db:website_forum.header
msgid "Guidelines"
msgstr "Hướng dẫn"

#. module: website_forum
#: model:gamification.badge,name:website_forum.badge_a_6
#: model:gamification.challenge,name:website_forum.challenge_guru
msgid "Guru"
msgstr "Guru"

#. module: website_forum
#: model:gamification.challenge.line,name:website_forum.line_guru
#: model:gamification.goal.definition,name:website_forum.definition_guru
msgid "Guru (15)"
msgstr "Guru (15)"

#. module: website_forum
#: model:ir.model.fields,field_description:website_forum.field_forum_post__uid_has_answered
msgid "Has Answered"
msgstr "Đã trả lời"

#. module: website_forum
#: model:forum.forum,name:website_forum.forum_help
msgid "Help"
msgstr "Trợ giúp"

#. module: website_forum
#: model_terms:forum.forum,welcome_message:website_forum.forum_help
msgid "Hide Intro"
msgstr "Ẩn Giới thiệu"

#. module: website_forum
#: model_terms:ir.ui.view,arch_db:website_forum.forum_index
msgid "I'm <b>Following</b>"
msgstr ""

#. module: website_forum
#: model_terms:ir.ui.view,arch_db:website_forum.forum_nav_header
msgid "I'm Following"
msgstr ""
"Làm thế nào để Kiểm kho cho một ngày trong quá khứ?; Số giờ còn lại của "
"nhiệm vụ được tính toán thế nào?; Làm thế nào để cấu hình thuế GTGT và thuế "
"TTĐB cho hệ thống thuế Việt Nam?; v.v."

#. module: website_forum
#: model:ir.model.fields,field_description:website_forum.field_forum_forum__id
#: model:ir.model.fields,field_description:website_forum.field_forum_post__id
#: model:ir.model.fields,field_description:website_forum.field_forum_post_reason__id
#: model:ir.model.fields,field_description:website_forum.field_forum_post_vote__id
#: model:ir.model.fields,field_description:website_forum.field_forum_tag__id
msgid "ID"
msgstr "ID"

#. module: website_forum
#: model:ir.model.fields,help:website_forum.field_forum_forum__message_needaction
#: model:ir.model.fields,help:website_forum.field_forum_forum__message_unread
#: model:ir.model.fields,help:website_forum.field_forum_post__message_needaction
#: model:ir.model.fields,help:website_forum.field_forum_post__message_unread
#: model:ir.model.fields,help:website_forum.field_forum_tag__message_needaction
#: model:ir.model.fields,help:website_forum.field_forum_tag__message_unread
msgid "If checked, new messages require your attention."
msgstr "Nếu đánh dấu kiểm, các thông điệp mới yêu cầu sự có mặt của bạn."

#. module: website_forum
#: model:ir.model.fields,help:website_forum.field_forum_forum__message_has_error
#: model:ir.model.fields,help:website_forum.field_forum_forum__message_has_sms_error
#: model:ir.model.fields,help:website_forum.field_forum_post__message_has_error
#: model:ir.model.fields,help:website_forum.field_forum_post__message_has_sms_error
#: model:ir.model.fields,help:website_forum.field_forum_tag__message_has_error
#: model:ir.model.fields,help:website_forum.field_forum_tag__message_has_sms_error
msgid "If checked, some messages have a delivery error."
msgstr "Nếu chọn, sẽ hiển thị thông báo lỗi."

#. module: website_forum
#: model:ir.model.fields,help:website_forum.field_forum_forum__karma_dofollow
msgid ""
"If the author has not enough karma, a nofollow attribute is added to links"
msgstr ""
"Nếu tác giả không đủ karma, một thuộc tính nofollow được thêm vào liên kết"

#. module: website_forum
#: model_terms:ir.ui.view,arch_db:website_forum.faq
msgid ""
"If this approach is not for you, please respect the community and use "
"Google+ communities instead."
msgstr ""
"Nếu cách tiếp cận này không phải điều bạn thích, vui lòng tôn trọng cộng đồng\n"
"    và có thể sử dụng Google+ để thay thế."

#. module: website_forum
#: model_terms:ir.ui.view,arch_db:website_forum.close_post
msgid ""
"If you close this post, it will be hidden for most users. Only\n"
"            users having a high karma can see closed posts to moderate\n"
"            them."
msgstr ""
"Nếu bạn đóng bài này, nó sẽ bị ẩn với hầu hết thành viên. Chỉ\n"
"            người dùng có nhiều karma mới có thể thấy các bài viết đã\n"
"            đóng để điều chỉnh chúng."

#. module: website_forum
#: model_terms:forum.forum,faq:website_forum.forum_help
msgid ""
"If you fit in one of these example or if your motivation for asking the "
"question is “I would like to participate in a discussion about ______”, then"
" you should not be asking here but on our mailing lists. However, if your "
"motivation is “I would like others to explain ______ to me”, then you are "
"probably OK."
msgstr ""
"Nếu câu hỏi của bạn tương tự với một trong số các ví dụ này hoặc bạn định hỏi "
"kiểu như “Tôi muốn gia nhập vào một cuộc thảo luận về ______”, thì bạn không nên "
" đặt câu hỏi ở đây nhưng có thể hỏi ở mailing list của chúng tôi."
" Tuy nhiên, nếu bạn định yêu cầu “Tôi muốn ai đó giải thích ______ cho tôi”,"
" điều đó chắc không thành vấn đề gì khi tạo câu hỏi ở đây."

#. module: website_forum
#: model_terms:ir.ui.view,arch_db:website_forum.close_post
msgid ""
"If you mark this post as offensive, it will be hidden for most users. Only\n"
"            users having a high karma can see offensive posts to moderate\n"
"            them."
msgstr ""
"Nếu bạn đánh dấu câu hỏi này mang tính công kích, nó sẽ bị ẩn với một số người\n"
"            dùng. Chỉngười dùng có nhiều karma mới có thể thấy các bài viết công kích\n"
"            để điều chỉnh chúng."

#. module: website_forum
#: model:ir.model.fields,field_description:website_forum.field_forum_forum__image_1920
msgid "Image"
msgstr "Hình ảnh"

#. module: website_forum
#: model:ir.model.fields,field_description:website_forum.field_forum_forum__image_1024
msgid "Image 1024"
msgstr ""

#. module: website_forum
#: model:ir.model.fields,field_description:website_forum.field_forum_forum__image_128
msgid "Image 128"
msgstr ""

#. module: website_forum
#: model:ir.model.fields,field_description:website_forum.field_forum_forum__image_256
msgid "Image 256"
msgstr ""

#. module: website_forum
#: model:ir.model.fields,field_description:website_forum.field_forum_forum__image_512
msgid "Image 512"
msgstr ""

#. module: website_forum
#. openerp-web
#: code:addons/website_forum/static/src/js/tours/website_forum.js:0
#, python-format
msgid "Insert tags related to your question."
msgstr "Chèn Từ khoá liên quan đến câu hỏi của bạn."

#. module: website_forum
#: model_terms:ir.ui.view,arch_db:website_forum.new_question
msgid ""
"Inventory Date Problem, Task remaining hours, Can you help solve solve my "
"tax computation problem in Canada?"
msgstr ""
"Vấn đề về Ngày kiểm kho; Số giờ còn lại của nhiệm vụ; Giúp mình với; Giúp "
"mình xử lý vấn đề về tính thuế, v.v."

#. module: website_forum
#: model:ir.model.fields,field_description:website_forum.field_forum_post__user_favourite
msgid "Is Favourite"
msgstr "Là mục Ưa thích"

#. module: website_forum
#: model:ir.model.fields,field_description:website_forum.field_forum_forum__message_is_follower
#: model:ir.model.fields,field_description:website_forum.field_forum_post__message_is_follower
#: model:ir.model.fields,field_description:website_forum.field_forum_tag__message_is_follower
msgid "Is Follower"
msgstr "Là người theo dõi"

#. module: website_forum
#: model:ir.model.fields,field_description:website_forum.field_forum_post__has_validated_answer
msgid "Is answered"
msgstr "Được trả lời"

#. module: website_forum
#: model:ir.model.fields,field_description:website_forum.field_forum_post__can_display_biography
msgid "Is the author's biography visible from his post"
msgstr "Tiểu sử của tác giả có thể nhìn thấy từ bài viết của họ"

#. module: website_forum
#: code:addons/website_forum/models/forum.py:0
#, python-format
msgid "It is not allowed to modify someone else's vote."
msgstr ""

#. module: website_forum
#: code:addons/website_forum/models/forum.py:0
#, python-format
msgid "It is not allowed to vote for its own post."
msgstr "Nó không được phép bỏ phiếu cho bài viết của mình."

#. module: website_forum
#. openerp-web
#: code:addons/website_forum/static/src/js/website_forum.js:0
#, python-format
msgid "Karma Error"
msgstr ""

#. module: website_forum
#: model_terms:ir.ui.view,arch_db:website_forum.view_forum_forum_form
msgid "Karma Gains"
msgstr "Karma đạt được"

#. module: website_forum
#: model_terms:ir.ui.view,arch_db:website_forum.view_forum_forum_form
msgid "Karma Related Rights"
msgstr "Các Quyền liên quan đến Karma"

#. module: website_forum
#: model:ir.model.fields,field_description:website_forum.field_forum_post__karma_close
msgid "Karma to close"
msgstr "Karma để đóng"

#. module: website_forum
#: model:ir.model.fields,field_description:website_forum.field_forum_post__karma_comment
msgid "Karma to comment"
msgstr "Karma để bình luận"

#. module: website_forum
#: model:ir.model.fields,field_description:website_forum.field_forum_post__karma_comment_convert
msgid "Karma to convert comment to answer"
msgstr "Karma để chuyển một bình luận thành trả lời"

#. module: website_forum
#: model:ir.model.fields,field_description:website_forum.field_forum_post__karma_edit
msgid "Karma to edit"
msgstr "Karma để sửa"

#. module: website_forum
#: model:ir.model.fields,field_description:website_forum.field_forum_post__karma_unlink
msgid "Karma to unlink"
msgstr "Karma để xoá"

#. module: website_forum
#: model:ir.model.fields,field_description:website_forum.field_forum_forum____last_update
#: model:ir.model.fields,field_description:website_forum.field_forum_post____last_update
#: model:ir.model.fields,field_description:website_forum.field_forum_post_reason____last_update
#: model:ir.model.fields,field_description:website_forum.field_forum_post_vote____last_update
#: model:ir.model.fields,field_description:website_forum.field_forum_tag____last_update
msgid "Last Modified on"
msgstr "Sửa lần cuối"

#. module: website_forum
#: model:ir.model.fields.selection,name:website_forum.selection__forum_forum__default_order__write_date_desc
msgid "Last Updated"
msgstr "Cập nhật Lần cuối"

#. module: website_forum
#: model:ir.model.fields,field_description:website_forum.field_forum_forum__write_uid
#: model:ir.model.fields,field_description:website_forum.field_forum_post_reason__write_uid
#: model:ir.model.fields,field_description:website_forum.field_forum_post_vote__write_uid
#: model:ir.model.fields,field_description:website_forum.field_forum_tag__write_uid
msgid "Last Updated by"
msgstr "Cập nhật lần cuối bởi"

#. module: website_forum
#: model:ir.model.fields,field_description:website_forum.field_forum_forum__write_date
#: model:ir.model.fields,field_description:website_forum.field_forum_post_reason__write_date
#: model:ir.model.fields,field_description:website_forum.field_forum_post_vote__write_date
#: model:ir.model.fields,field_description:website_forum.field_forum_tag__write_date
msgid "Last Updated on"
msgstr "Cập nhật lần cuối"

#. module: website_forum
#: model_terms:ir.ui.view,arch_db:website_forum.forum_index
msgid "Last activity date"
msgstr "Ngày hoạt động gần nhất"

#. module: website_forum
#: model:gamification.badge,description:website_forum.badge_25
msgid "Left 10 answers with score of 10 or more"
msgstr "Còn 10 câu trả lời với số điểm 10 hoặc hoặc"

#. module: website_forum
#: model:ir.model.fields,field_description:website_forum.field_forum_forum__message_main_attachment_id
#: model:ir.model.fields,field_description:website_forum.field_forum_post__message_main_attachment_id
#: model:ir.model.fields,field_description:website_forum.field_forum_tag__message_main_attachment_id
msgid "Main Attachment"
msgstr "Đính kèm chính"

#. module: website_forum
#: model_terms:ir.ui.view,arch_db:website_forum.post_answers
msgid "Mark as Best Answer"
msgstr "Đánh dấu là Câu trả lời Tốt nhất"

#. module: website_forum
#: model_terms:ir.ui.view,arch_db:website_forum.close_post
#: model_terms:ir.ui.view,arch_db:website_forum.moderation_queue
msgid "Mark as offensive"
msgstr "Đánh dấu là xúc phạm"

#. module: website_forum
#: model_terms:ir.ui.view,arch_db:website_forum.moderation_queue
msgid "Mark as spam"
msgstr ""

#. module: website_forum
#: model:ir.model.fields,field_description:website_forum.field_forum_forum__message_has_error
#: model:ir.model.fields,field_description:website_forum.field_forum_post__message_has_error
#: model:ir.model.fields,field_description:website_forum.field_forum_tag__message_has_error
msgid "Message Delivery error"
msgstr "Thông báo gửi đi gặp lỗi"

#. module: website_forum
#: model:ir.model.fields,field_description:website_forum.field_forum_forum__message_ids
#: model:ir.model.fields,field_description:website_forum.field_forum_post__message_ids
#: model:ir.model.fields,field_description:website_forum.field_forum_tag__message_ids
msgid "Messages"
msgstr "Thông điệp"

#. module: website_forum
#: model:ir.model.fields,field_description:website_forum.field_forum_forum__karma_moderate
msgid "Moderate posts"
msgstr "Điều chỉnh bài"

#. module: website_forum
#: model_terms:ir.ui.view,arch_db:website_forum.header
msgid "Moderation"
msgstr ""

#. module: website_forum
#: model_terms:ir.ui.view,arch_db:website_forum.user_sidebar
msgid "Moderation tools"
msgstr ""

#. module: website_forum
#: model_terms:ir.ui.view,arch_db:website_forum.post_answers
msgid "More"
msgstr "Thêm"

#. module: website_forum
#: model_terms:forum.forum,faq:website_forum.forum_help
msgid "More over:"
msgstr "Thêm nữa:"

#. module: website_forum
#: model:ir.model.fields.selection,name:website_forum.selection__forum_forum__default_order__vote_count_desc
msgid "Most Voted"
msgstr "Bầu chọn nhiều nhất"

#. module: website_forum
#: model_terms:ir.ui.view,arch_db:website_forum.forum_index
msgid "Most answered"
msgstr "Trả lời nhiều nhất"

#. module: website_forum
#: model_terms:ir.ui.view,arch_db:website_forum.forum_index
msgid "Most voted"
msgstr "Bầu chọn nhiều nhất"

#. module: website_forum
#. openerp-web
#: code:addons/website_forum/static/src/xml/website_forum_share_templates.xml:0
#, python-format
msgid ""
"Move this question to the top of the list by sharing it on social networks."
msgstr ""
"Di chuyên câu hỏi này lên đầu của danh sách bằng cách chia sẻ nó lên mạng xã"
" hội."

#. module: website_forum
#: model_terms:ir.ui.view,arch_db:website_forum.forum_index
msgid "My <b>Favourites</b>"
msgstr ""

#. module: website_forum
#: model_terms:ir.ui.view,arch_db:website_forum.forum_index
msgid "My <b>Questions</b>"
msgstr ""

#. module: website_forum
#: model_terms:ir.ui.view,arch_db:website_forum.forum_nav_header
msgid "My Favourites"
msgstr ""

#. module: website_forum
#: model_terms:ir.ui.view,arch_db:website_forum.forum_nav_header
msgid "My Questions"
msgstr ""

#. module: website_forum
#: model:ir.model.fields,field_description:website_forum.field_forum_post__user_vote
msgid "My Vote"
msgstr "Bầu chọn của tôi"

#. module: website_forum
#: model_terms:ir.ui.view,arch_db:website_forum.forum_nav_header
#: model_terms:ir.ui.view,arch_db:website_forum.user_sidebar
msgid "My profile"
msgstr "Hồ sơ Cá nhân"

#. module: website_forum
#: model_terms:ir.ui.view,arch_db:website_forum.forum_nav_header
msgid "My questions"
msgstr "Câu hỏi của tôi"

#. module: website_forum
#: model:ir.model.fields,field_description:website_forum.field_forum_tag__name
#: model_terms:ir.ui.view,arch_db:website_forum.view_forum_post_form
msgid "Name"
msgstr "Tên"

#. module: website_forum
#: model_terms:ir.ui.view,arch_db:website_forum.user_votes
#: model_terms:ir.ui.view,arch_db:website_forum.vote
msgid "Negative vote"
msgstr "Bình chọn tiêu cực"

#. module: website_forum
#: model:mail.message.subtype,description:website_forum.mt_answer_new
#: model:mail.message.subtype,name:website_forum.mt_answer_new
#: model:mail.message.subtype,name:website_forum.mt_forum_answer_new
msgid "New Answer"
msgstr "Đáp án mới"

#. module: website_forum
#. openerp-web
#: code:addons/website_forum/static/src/js/website_forum.editor.js:0
#, python-format
msgid "New Forum"
msgstr "Diễn đàn Mới"

#. module: website_forum
#: model:mail.message.subtype,description:website_forum.mt_question_new
#: model:mail.message.subtype,name:website_forum.mt_forum_question_new
#: model:mail.message.subtype,name:website_forum.mt_question_new
msgid "New Question"
msgstr "Câu hỏi mới"

#. module: website_forum
#: model:ir.model.fields.selection,name:website_forum.selection__forum_forum__default_order__create_date_desc
#: model_terms:ir.ui.view,arch_db:website_forum.forum_index
msgid "Newest"
msgstr "Mới nhất"

#. module: website_forum
#: model:gamification.badge,name:website_forum.badge_a_2
#: model:gamification.challenge,name:website_forum.challenge_nice_answer
msgid "Nice Answer"
msgstr "Câu trả lời hay"

#. module: website_forum
#: model:gamification.challenge.line,name:website_forum.line_nice_answer
#: model:gamification.goal.definition,name:website_forum.definition_nice_answer
msgid "Nice Answer (4)"
msgstr "Câu trả lời tốt (4)"

#. module: website_forum
#: model:gamification.badge,name:website_forum.badge_q_8
#: model:gamification.challenge,name:website_forum.challenge_nice_question
msgid "Nice Question"
msgstr "Câu hỏi tốt"

#. module: website_forum
#: model_terms:ir.ui.view,arch_db:website_forum.display_activities
msgid "No activities yet!"
msgstr ""

#. module: website_forum
#: model_terms:ir.ui.view,arch_db:website_forum.forum_index
msgid "No favourite questions in this forum (yet).<br/>"
msgstr ""

#. module: website_forum
#: model_terms:ir.ui.view,arch_db:website_forum.moderation_queue
msgid "No flagged posts"
msgstr ""

#. module: website_forum
#: model_terms:ir.ui.view,arch_db:website_forum.forum_all
msgid "No forum is available yet."
msgstr ""

#. module: website_forum
#: model_terms:ir.ui.view,arch_db:website_forum.moderation_queue
msgid "No post to be validated"
msgstr ""

#. module: website_forum
#: model_terms:ir.ui.view,arch_db:website_forum.tag
msgid "No tags"
msgstr "Không có Từ khoá"

#. module: website_forum
#: model_terms:ir.ui.view,arch_db:website_forum.user_votes
msgid "No vote given by you yet!"
msgstr ""

#. module: website_forum
#: model:ir.model.fields,field_description:website_forum.field_forum_forum__karma_dofollow
msgid "Nofollow links"
msgstr "Liên kết Nofollow"

#. module: website_forum
#: model:gamification.badge,name:website_forum.badge_q_2
#: model:gamification.challenge,name:website_forum.challenge_notable_question
msgid "Notable Question"
msgstr "Câu hỏi đáng chú ý"

#. module: website_forum
#: model:ir.model.fields,field_description:website_forum.field_forum_forum__message_needaction_counter
#: model:ir.model.fields,field_description:website_forum.field_forum_post__message_needaction_counter
#: model:ir.model.fields,field_description:website_forum.field_forum_tag__message_needaction_counter
msgid "Number of Actions"
msgstr "Số lượng Hành động"

#. module: website_forum
#: model:ir.model.fields,field_description:website_forum.field_forum_tag__posts_count
msgid "Number of Posts"
msgstr "Số bài"

#. module: website_forum
#: model:ir.model.fields,field_description:website_forum.field_forum_post__views
msgid "Number of Views"
msgstr "Lượt xem"

#. module: website_forum
#: model:ir.model.fields,field_description:website_forum.field_forum_post__child_count
msgid "Number of answers"
msgstr "Số lần trả lời"

#. module: website_forum
#: model:ir.model.fields,field_description:website_forum.field_forum_forum__message_has_error_counter
#: model:ir.model.fields,field_description:website_forum.field_forum_post__message_has_error_counter
#: model:ir.model.fields,field_description:website_forum.field_forum_tag__message_has_error_counter
msgid "Number of errors"
msgstr "Số lượng lỗi"

#. module: website_forum
#: model:ir.model.fields,field_description:website_forum.field_forum_forum__count_flagged_posts
msgid "Number of flagged posts"
msgstr "Số các bài bị gắn cờ"

#. module: website_forum
#: model:ir.model.fields,help:website_forum.field_forum_forum__message_needaction_counter
#: model:ir.model.fields,help:website_forum.field_forum_post__message_needaction_counter
#: model:ir.model.fields,help:website_forum.field_forum_tag__message_needaction_counter
msgid "Number of messages which requires an action"
msgstr "Số thông điệp cần có hành động"

#. module: website_forum
#: model:ir.model.fields,help:website_forum.field_forum_forum__message_has_error_counter
#: model:ir.model.fields,help:website_forum.field_forum_post__message_has_error_counter
#: model:ir.model.fields,help:website_forum.field_forum_tag__message_has_error_counter
msgid "Number of messages with delivery error"
msgstr "Số lượng các thông điệp có lỗi về gửi tin"

#. module: website_forum
#: model:ir.model.fields,field_description:website_forum.field_forum_forum__count_posts_waiting_validation
msgid "Number of posts waiting for validation"
msgstr "Số các bài chờ thẩm định"

#. module: website_forum
#: model:ir.model.fields,help:website_forum.field_forum_forum__message_unread_counter
#: model:ir.model.fields,help:website_forum.field_forum_post__message_unread_counter
#: model:ir.model.fields,help:website_forum.field_forum_tag__message_unread_counter
msgid "Number of unread messages"
msgstr "Số thông điệp chưa đọc"

#. module: website_forum
#: model:ir.model.fields.selection,name:website_forum.selection__forum_post__state__offensive
#: model_terms:ir.ui.view,arch_db:website_forum.close_post
#: model_terms:ir.ui.view,arch_db:website_forum.header
#: model_terms:ir.ui.view,arch_db:website_forum.moderation_queue
#: model_terms:ir.ui.view,arch_db:website_forum.post_description_full
msgid "Offensive"
msgstr "Mang tính công kích"

#. module: website_forum
#: model_terms:ir.ui.view,arch_db:website_forum.header
msgid "Offensive Post"
msgstr "Bài viết phản cảm"

#. module: website_forum
#. openerp-web
#: code:addons/website_forum/static/src/xml/website_forum_share_templates.xml:0
#, python-format
msgid "On average,"
msgstr "Trung bình,"

#. module: website_forum
#: model_terms:ir.ui.view,arch_db:website_forum.post_answers
msgid "Only one answer per question is allowed"
msgstr ""

#. module: website_forum
#: model_terms:ir.ui.view,arch_db:website_forum.view_forum_forum_form
msgid "Options"
msgstr "Tùy chọn"

#. module: website_forum
#: model_terms:ir.ui.view,arch_db:website_forum.view_forum_forum_form
msgid "Order"
msgstr "Sắp xếp"

#. module: website_forum
#: model_terms:ir.ui.view,arch_db:website_forum.forum_index
msgid "Order by"
msgstr "Sắp xếp theo"

#. module: website_forum
#: model_terms:ir.ui.view,arch_db:website_forum.forum_all_oe_structure_forum_all_top
msgid "Our forums"
msgstr "Diễn đàn của Chúng tôi"

#. module: website_forum
#: model:gamification.badge,name:website_forum.badge_23
#: model:gamification.challenge,name:website_forum.challenge_peer_pressure
#: model:gamification.challenge.line,name:website_forum.line_peer_pressure
#: model:gamification.goal.definition,name:website_forum.definition_peer_pressure
msgid "Peer Pressure"
msgstr "Áp lực ngang hàng"

#. module: website_forum
#: model_terms:ir.ui.view,arch_db:website_forum.forum_nav_header
msgid "People"
msgstr "Thành viên"

#. module: website_forum
#: model:ir.model.fields,field_description:website_forum.field_forum_post__plain_content
msgid "Plain Content"
msgstr "Nội dung đơn giản"

#. module: website_forum
#: model_terms:ir.ui.view,arch_db:website_forum.edit_post
msgid "Please enter a descriptive question (should finish by a '?')"
msgstr "Vui lòng nhập một câu hỏi có tính mô tả (nên kết thúc bằng dấu '?')"

#. module: website_forum
#: model:gamification.badge,name:website_forum.badge_q_1
#: model:gamification.challenge,name:website_forum.challenge_popular_question
msgid "Popular Question"
msgstr "Câu hỏi Phổ biến"

#. module: website_forum
#: model:gamification.challenge.line,name:website_forum.line_popular_question
#: model:gamification.goal.definition,name:website_forum.definition_popular_question
msgid "Popular Question (150)"
msgstr "Câu hỏi Phổ biến (150)"

#. module: website_forum
#: model:gamification.challenge.line,name:website_forum.line_notable_question
#: model:gamification.goal.definition,name:website_forum.definition_notable_question
msgid "Popular Question (250)"
msgstr "Câu hỏi Phổ biến (250)"

#. module: website_forum
#: model:gamification.challenge.line,name:website_forum.line_famous_question
#: model:gamification.goal.definition,name:website_forum.definition_famous_question
msgid "Popular Question (500)"
msgstr "Câu hỏi Phổ biến (500)"

#. module: website_forum
#: model_terms:ir.ui.view,arch_db:website_forum.user_votes
#: model_terms:ir.ui.view,arch_db:website_forum.vote
msgid "Positive vote"
msgstr "Bình chọn tích cực"

#. module: website_forum
#: model:ir.model.fields,field_description:website_forum.field_forum_post_vote__post_id
#: model_terms:ir.ui.view,arch_db:website_forum.view_forum_post_search
msgid "Post"
msgstr "Đăng"

#. module: website_forum
#: model_terms:ir.ui.view,arch_db:website_forum.post_answer
#: model_terms:ir.ui.view,arch_db:website_forum.post_reply
msgid "Post Answer"
msgstr "Đăng Trả lời"

#. module: website_forum
#: model:ir.model,name:website_forum.model_forum_post_reason
msgid "Post Closing Reason"
msgstr "Lý do Đóng Bài"

#. module: website_forum
#: model:ir.model.fields,field_description:website_forum.field_forum_forum__total_posts
msgid "Post Count"
msgstr ""

#. module: website_forum
#: model:ir.model,name:website_forum.model_forum_post_vote
msgid "Post Vote"
msgstr "Bình chọn bài đăng"

#. module: website_forum
#: model_terms:ir.ui.view,arch_db:website_forum.new_question
msgid "Post Your Question"
msgstr "Đăng câu hỏi của bạn"

#. module: website_forum
#: model_terms:ir.ui.view,arch_db:website_forum.post_comment
msgid "Post comment"
msgstr ""

#. module: website_forum
#: model_terms:ir.ui.view,arch_db:website_forum.close_post
msgid "Post:"
msgstr "Bài viết:"

#. module: website_forum
#: model:gamification.badge,description:website_forum.badge_p_2
msgid "Posted 10 comments"
msgstr "Đã đăng 10 bình luận"

#. module: website_forum
#: model:gamification.badge,description:website_forum.badge_p_4
msgid "Posted 100 comments"
msgstr "Đã đăng 100 bình luận"

#. module: website_forum
#: code:addons/website_forum/models/forum.py:0
#, python-format
msgid "Posting answer on a [Deleted] or [Closed] question is not possible."
msgstr "Không được đăng câu trả lời cho một câu hỏi đã [Xóa] hoặc [Đóng]"

#. module: website_forum
#: model:ir.model.fields,field_description:website_forum.field_forum_forum__post_ids
#: model:ir.model.fields,field_description:website_forum.field_forum_tag__post_ids
#: model:ir.ui.menu,name:website_forum.menu_forum_posts
msgid "Posts"
msgstr "Bài viết"

#. module: website_forum
#: model_terms:ir.ui.view,arch_db:website_forum.new_question
msgid "Provide enough details and, if possible, give an example."
msgstr "Cung cấp đủ chi tiết và, nếu có thể, hãy cho một ví dụ."

#. module: website_forum
#: model:gamification.badge,name:website_forum.badge_25
#: model:gamification.challenge,name:website_forum.challenge_pundit
#: model:gamification.challenge.line,name:website_forum.line_pundit
#: model:gamification.goal.definition,name:website_forum.definition_pundit
msgid "Pundit"
msgstr "Pundit"

#. module: website_forum
#. openerp-web
#: code:addons/website_forum/static/src/js/tours/website_forum.js:0
#, python-format
msgid "Put your answer here."
msgstr "Gửi trả lời tại đây."

#. module: website_forum
#. openerp-web
#: code:addons/website_forum/static/src/js/tours/website_forum.js:0
#, python-format
msgid "Put your question here."
msgstr "Đặt câu hỏi tại đây."

#. module: website_forum
#: model:ir.model.fields,field_description:website_forum.field_forum_post__parent_id
#: model_terms:ir.ui.view,arch_db:website_forum.forum_nav_header
#: model_terms:ir.ui.view,arch_db:website_forum.moderation_queue
msgid "Question"
msgstr "Câu hỏi"

#. module: website_forum
#: code:addons/website_forum/models/forum.py:0
#: model:mail.message.subtype,description:website_forum.mt_question_edit
#: model:mail.message.subtype,name:website_forum.mt_question_edit
#, python-format
msgid "Question Edited"
msgstr "Câu hỏi bị sửa"

#. module: website_forum
#: model_terms:ir.ui.view,arch_db:website_forum.edit_post
msgid "Question by"
msgstr ""

#. module: website_forum
#: model:ir.model.fields,field_description:website_forum.field_forum_forum__karma_gen_question_downvote
msgid "Question downvoted"
msgstr "Câu hỏi bị bầu chọn xuống"

#. module: website_forum
#: model_terms:ir.ui.view,arch_db:website_forum.post_answers
#: model_terms:ir.ui.view,arch_db:website_forum.post_description_full
msgid "Question has accepted answer"
msgstr "Câu hỏi có câu trả lời được chấp thuận"

#. module: website_forum
#: model_terms:ir.ui.view,arch_db:website_forum.404
msgid "Question not found!"
msgstr "Không tìm thấy câu hỏi!"

#. module: website_forum
#: model:gamification.badge,description:website_forum.badge_q_4
msgid "Question set as favorite by 1 user"
msgstr "Câu hỏi được đánh dấu ưa thích bởi 1 người dùng"

#. module: website_forum
#: model:gamification.badge,description:website_forum.badge_q_6
msgid "Question set as favorite by 25 users"
msgstr "Câu hỏi được đánh dấu ưa thích bởi 25 người dùng"

#. module: website_forum
#: model:gamification.badge,description:website_forum.badge_q_5
msgid "Question set as favorite by 5 users"
msgstr "Câu hỏi được đánh dấu ưa thích bởi 5 người dùng"

#. module: website_forum
#: code:addons/website_forum/controllers/main.py:0
#, python-format
msgid "Question should not be empty."
msgstr "Không được để trống câu hỏi"

#. module: website_forum
#: model:ir.model.fields,field_description:website_forum.field_forum_forum__karma_gen_question_upvote
msgid "Question upvoted"
msgstr "Câu hỏi được bầu chọn lên"

#. module: website_forum
#: model:gamification.badge,description:website_forum.badge_q_10
msgid "Question voted up 15 times"
msgstr "Câu hỏi được bầu chọn lên 15 lần"

#. module: website_forum
#: model:gamification.badge,description:website_forum.badge_q_8
msgid "Question voted up 4 times"
msgstr "Câu hỏi được bầu chọn lên 4 lần"

#. module: website_forum
#: model:gamification.badge,description:website_forum.badge_q_9
msgid "Question voted up 6 times"
msgstr "Câu hỏi được bầu chọn lên 6 lần"

#. module: website_forum
#: model:ir.model.fields.selection,name:website_forum.selection__forum_forum__mode__questions
#: model_terms:ir.ui.view,arch_db:website_forum.user_profile_content
#: model_terms:ir.ui.view,arch_db:website_forum.view_forum_post_search
msgid "Questions"
msgstr "Câu hỏi"

#. module: website_forum
#. openerp-web
#: code:addons/website_forum/static/src/xml/website_forum_templates.xml:0
#, python-format
msgid "Questions and Answers"
msgstr ""

#. module: website_forum
#: model:ir.model.fields,help:website_forum.field_forum_forum__mode
msgid ""
"Questions mode: only one answer allowed\n"
" Discussions mode: multiple answers allowed"
msgstr ""

#. module: website_forum
#: model:ir.ui.menu,name:website_forum.menu_forum_rank_global
msgid "Ranks"
msgstr ""

#. module: website_forum
#: code:addons/website_forum/models/forum.py:0
#: code:addons/website_forum/models/forum.py:0
#, python-format
msgid "Re: %s"
msgstr "V/v: %s"

#. module: website_forum
#: model_terms:ir.ui.view,arch_db:website_forum.header
msgid "Read Guidelines"
msgstr "Đọc Hướng dẫn"

#. module: website_forum
#. openerp-web
#: code:addons/website_forum/static/src/js/website_forum.js:0
#, python-format
msgid "Read the guidelines to know how to gain karma."
msgstr ""

#. module: website_forum
#: model_terms:ir.ui.view,arch_db:website_forum.display_post_question_block
msgid "Read: #{question.name}"
msgstr ""

#. module: website_forum
#: model:ir.model.fields,field_description:website_forum.field_forum_post__closed_reason_id
msgid "Reason"
msgstr "Lý do"

#. module: website_forum
#: model:ir.model.fields,field_description:website_forum.field_forum_post_reason__reason_type
msgid "Reason Type"
msgstr "Kiểu Lý do"

#. module: website_forum
#: model_terms:ir.ui.view,arch_db:website_forum.close_post
msgid "Reason:"
msgstr "Lý do:"

#. module: website_forum
#: model:gamification.badge,description:website_forum.badge_a_1
msgid "Received at least 3 upvote for an answer for the first time"
msgstr "Đã nhận ít nhất 3 bầu chọn lên cho một câu trả lời ngay lần đầu tiên"

#. module: website_forum
#: model_terms:ir.ui.view,arch_db:website_forum.moderation_queue
msgid "Refuse"
msgstr "Từ chối"

#. module: website_forum
#: model_terms:forum.forum,welcome_message:website_forum.forum_help
msgid "Register"
msgstr "Đăng ký"

#. module: website_forum
#: model:ir.model.fields,field_description:website_forum.field_forum_post__relevancy
#: model:ir.model.fields.selection,name:website_forum.selection__forum_forum__default_order__relevancy_desc
msgid "Relevance"
msgstr "Thích đáng"

#. module: website_forum
#: model_terms:ir.ui.view,arch_db:website_forum.view_forum_forum_form
msgid "Relevance Computation"
msgstr "Tính toán liên quan"

#. module: website_forum
#: model_terms:ir.ui.view,arch_db:website_forum.post_description_full
#: model_terms:ir.ui.view,arch_db:website_forum.question_dropdown
msgid "Reopen"
msgstr "Mở lại"

#. module: website_forum
#: code:addons/website_forum/controllers/main.py:0
#, python-format
msgid "Reply should not be empty."
msgstr ""

#. module: website_forum
#: model:ir.model.fields,field_description:website_forum.field_forum_post__self_reply
msgid "Reply to own question"
msgstr "Trả lời câu hỏi của chính mình"

#. module: website_forum
#: model:ir.model.fields,help:website_forum.field_forum_forum__website_id
#: model:ir.model.fields,help:website_forum.field_forum_post__website_id
msgid "Restrict publishing to this website."
msgstr "Hạn chế phát hành cho website này"

#. module: website_forum
#: model_terms:ir.ui.view,arch_db:website_forum.private_profile
msgid "Return to the forum."
msgstr ""

#. module: website_forum
#: model_terms:ir.ui.view,arch_db:website_forum.404
msgid "Return to the question list."
msgstr "Về danh mục câu hỏi."

#. module: website_forum
#: model:ir.model.fields,field_description:website_forum.field_forum_post__moderator_id
msgid "Reviewed by"
msgstr "Được xem xét bởi"

#. module: website_forum
#: model:ir.model.fields,field_description:website_forum.field_forum_forum__is_seo_optimized
#: model:ir.model.fields,field_description:website_forum.field_forum_post__is_seo_optimized
#: model:ir.model.fields,field_description:website_forum.field_forum_tag__is_seo_optimized
msgid "SEO optimized"
msgstr "Tối ưu SEO"

#. module: website_forum
#: model:ir.model.fields,field_description:website_forum.field_forum_forum__message_has_sms_error
#: model:ir.model.fields,field_description:website_forum.field_forum_post__message_has_sms_error
#: model:ir.model.fields,field_description:website_forum.field_forum_tag__message_has_sms_error
msgid "SMS Delivery error"
msgstr "Có lỗi gửi SMS"

#. module: website_forum
#: model_terms:ir.ui.view,arch_db:website_forum.edit_post
msgid "Save changes"
msgstr ""

#. module: website_forum
#: model:gamification.badge,name:website_forum.badge_26
#: model:gamification.challenge,name:website_forum.challenge_scholar
#: model:gamification.challenge.line,name:website_forum.line_scholar
#: model:gamification.goal.definition,name:website_forum.definition_scholar
msgid "Scholar"
msgstr "Học giả"

#. module: website_forum
#: model_terms:ir.ui.view,arch_db:website_forum.forum_index
msgid "Search Tips"
msgstr ""

#. module: website_forum
#: model_terms:ir.ui.view,arch_db:website_forum.view_forum_post_search
msgid "Search in Post"
msgstr "Tìm trong bài"

#. module: website_forum
#: model_terms:ir.ui.view,arch_db:website_forum.moderation_queue
msgid "Search..."
msgstr "Tìm..."

#. module: website_forum
#: model:ir.model.fields,field_description:website_forum.field_forum_forum__relevancy_time_decay
msgid "Second Relevance Parameter"
msgstr "Thông số liên quan thứ hai"

#. module: website_forum
#: model_terms:ir.ui.view,arch_db:website_forum.tag
msgid "See"
msgstr ""

#. module: website_forum
#: model_terms:ir.ui.view,arch_db:website_forum.forum_post_template_new_answer
msgid "See post"
msgstr "Xem bài"

#. module: website_forum
#: model_terms:ir.ui.view,arch_db:website_forum.forum_post_template_new_question
msgid "See question"
msgstr "Xem câu hỏi"

#. module: website_forum
#: model_terms:ir.ui.view,arch_db:website_forum.moderation_queue
msgid "Select All"
msgstr "Chọn tất cả"

#. module: website_forum
#. openerp-web
#: code:addons/website_forum/static/src/js/tours/website_forum.js:0
#, python-format
msgid "Select this menu item to create a new forum."
msgstr "Chọn trình đơn này để tạo mới một diễn đàn."

#. module: website_forum
#: model:gamification.badge,name:website_forum.badge_a_8
#: model:gamification.challenge,name:website_forum.challenge_self_learner
#: model:gamification.challenge.line,name:website_forum.line_self_learner
#: model:gamification.goal.definition,name:website_forum.definition_self_learner
msgid "Self-Learner"
msgstr "Tự học"

#. module: website_forum
#: model:ir.model.fields,field_description:website_forum.field_forum_forum__sequence
msgid "Sequence"
msgstr "Trình tự"

#. module: website_forum
#: model_terms:ir.ui.view,arch_db:website_forum.new_question
msgid ""
"Set a clear, explicit and concise question title\n"
"                (check"
msgstr ""
"Hãy đặt câu hỏi với tiêu đề rõ ràng, rành mạch, xúc tích\n"
"                (kiểm tra"

#. module: website_forum
#. openerp-web
#: code:addons/website_forum/static/src/xml/website_forum_share_templates.xml:0
#, python-format
msgid ""
"Share this content to increase your chances to be featured on the front page"
" and attract more visitors."
msgstr ""
"Chia sẻ nội dung này để tăng cơ hội của bạn xuất hiện được đề cao ở trang "
"chính và thu hút thêm độc giả."

#. module: website_forum
#: model:ir.model.fields,field_description:website_forum.field_forum_forum__allow_share
msgid "Sharing Options"
msgstr "Tuỳ chọn Chia sẻ"

#. module: website_forum
#: model_terms:ir.ui.view,arch_db:website_forum.forum_index
msgid "Show"
msgstr "Trình diễn"

#. module: website_forum
#: model_terms:ir.ui.view,arch_db:website_forum.tag
msgid "Show Tags Starting By"
msgstr "Hiển thị Từ khoá bắt đầu bởi"

#. module: website_forum
#: model_terms:ir.ui.view,arch_db:website_forum.post_description_full
msgid "Sign in"
msgstr "Đăng nhập"

#. module: website_forum
#: model_terms:ir.ui.view,arch_db:website_forum.display_post_question_block
#: model_terms:ir.ui.view,arch_db:website_forum.forum_index
msgid "Solved"
msgstr "Đã giải quyết"

#. module: website_forum
#. openerp-web
#: code:addons/website_forum/static/src/js/website_forum.js:0
#, python-format
msgid "Sorry you must be logged in to perform this action"
msgstr "Rất tiếc, bạn phải đăng nhập để thực hiện hành động này"

#. module: website_forum
#. openerp-web
#: code:addons/website_forum/static/src/js/website_forum.js:0
#, python-format
msgid "Sorry you must be logged to flag a post"
msgstr "Rất tiếc, bạn phải đăng nhập để gắn cờ một bài"

#. module: website_forum
#. openerp-web
#: code:addons/website_forum/static/src/js/website_forum.js:0
#, python-format
msgid "Sorry you must be logged to vote"
msgstr "Rất tiếc, bạn phải đăng nhập để bầu chọn"

#. module: website_forum
#. openerp-web
#: code:addons/website_forum/static/src/js/website_forum.js:0
#, python-format
msgid "Sorry, anonymous users cannot choose correct answer."
msgstr "Xin lỗi, người dùng nặc danh không thể chọn câu trả lời đúng."

#. module: website_forum
#: model_terms:ir.ui.view,arch_db:website_forum.404
msgid "Sorry, this question is not available anymore."
msgstr "Rất tiếc, câu hỏi này không còn khả dụng nữa."

#. module: website_forum
#: model_terms:ir.ui.view,arch_db:website_forum.forum_index
msgid ""
"Sorry, we could not find any <b>%s</b> result <b>\n"
"                        %s</b> %s%s%s."
msgstr ""

#. module: website_forum
#. openerp-web
#: code:addons/website_forum/static/src/js/website_forum.js:0
#, python-format
msgid "Sorry, you cannot vote for your own posts"
msgstr "Rất tiếc, bạn không thể bầu chọn cho bài của chính bạn"

#. module: website_forum
#: model_terms:ir.ui.view,arch_db:website_forum.forum_index
msgid "Sort by"
msgstr "Xếp theo"

#. module: website_forum
#: model_terms:ir.ui.view,arch_db:website_forum.forum_nav_header
msgid "Spam"
msgstr "Spam"

#. module: website_forum
#: model_terms:ir.ui.view,arch_db:website_forum.moderation_queue
msgid "Spam all post"
msgstr ""

#. module: website_forum
#: model:ir.model.fields,field_description:website_forum.field_forum_post__state
msgid "Status"
msgstr "Tình trạng"

#. module: website_forum
#: model:gamification.badge,name:website_forum.badge_q_6
#: model:gamification.challenge,name:website_forum.challenge_stellar_question_25
msgid "Stellar Question"
msgstr "Câu hỏi Xuất sắc"

#. module: website_forum
#: model:gamification.badge,name:website_forum.badge_q_7
#: model:gamification.challenge,name:website_forum.challenge_student
msgid "Student"
msgstr "Sinh viên"

#. module: website_forum
#: model:gamification.badge,name:website_forum.badge_31
#: model:gamification.challenge,name:website_forum.challenge_supporter
#: model:gamification.challenge.line,name:website_forum.line_supporter
#: model:gamification.goal.definition,name:website_forum.definition_supporter
msgid "Supporter"
msgstr "Chuyên viên hỗ trợ"

#. module: website_forum
#: model_terms:ir.ui.view,arch_db:website_forum.forum_tag_view_form
#: model_terms:ir.ui.view,arch_db:website_forum.view_forum_post_search
msgid "Tag"
msgstr "Từ khoá"

#. module: website_forum
#: model:ir.model.constraint,message:website_forum.constraint_forum_tag_name_uniq
msgid "Tag name already exists !"
msgstr "Từ khoá đã tồn tại!"

#. module: website_forum
#: model:ir.actions.act_window,name:website_forum.forum_tag_action
#: model:ir.model.fields,field_description:website_forum.field_forum_post__tag_ids
#: model:ir.ui.menu,name:website_forum.menu_forum_tag_global
#: model_terms:ir.ui.view,arch_db:website_forum.edit_post
#: model_terms:ir.ui.view,arch_db:website_forum.forum_nav_header
#: model_terms:ir.ui.view,arch_db:website_forum.forum_tag_view_list
#: model_terms:ir.ui.view,arch_db:website_forum.new_question
msgid "Tags"
msgstr "Từ khóa"

#. module: website_forum
#: model_terms:ir.ui.view,arch_db:website_forum.forum_nav_header
msgid "Tags I Follow"
msgstr "Từ khoá Tôi theo dõi"

#. module: website_forum
#: model:gamification.badge,name:website_forum.badge_32
#: model:gamification.challenge,name:website_forum.challenge_taxonomist
#: model:gamification.challenge.line,name:website_forum.line_taxonomist
#: model:gamification.goal.definition,name:website_forum.definition_taxonomist
msgid "Taxonomist"
msgstr "Nhà phân loại"

#. module: website_forum
#: model:gamification.badge,name:website_forum.badge_a_1
#: model:gamification.challenge,name:website_forum.challenge_teacher
#: model:gamification.challenge.line,name:website_forum.line_teacher
#: model:gamification.goal.definition,name:website_forum.definition_teacher
msgid "Teacher"
msgstr "Giáo viên"

#. module: website_forum
#: model:ir.model.fields,help:website_forum.field_forum_post__bump_date
msgid ""
"Technical field allowing to bump a question. Writing on this field will "
"trigger a write on write_date and therefore bump the post. Directly writing "
"on write_date is currently not supported and this field is a workaround."
msgstr ""
"Trường kỹ thuật cho phép trả lời câu hỏi. Cập nhật trường này sẽ kích hoạt "
"việc cập nhật trên write_date và vì vậy sẽ làm hỏng bài đăng. Cập nhật trực "
"tiếp trên write_date không được hổ trợ và trường này là một phương án giải "
"quyết."

#. module: website_forum
#. openerp-web
#: code:addons/website_forum/static/src/xml/website_forum_share_templates.xml:0
#, python-format
msgid "Thanks for posting!"
msgstr "Cám ơn đã đăng!"

#. module: website_forum
#: model_terms:ir.ui.view,arch_db:website_forum.faq
msgid ""
"The goal of this site is create a relevant knowledge base that would answer "
"questions related to Odoo."
msgstr ""
"Mục đích của trang này là tạo ra một cơ sở dữ liệu các câu hỏi và câu trả\n"
"    lời liên quan đến Odoo."

#. module: website_forum
#: model_terms:ir.ui.view,arch_db:website_forum.post_description_full
msgid "The question has been closed"
msgstr ""

#. module: website_forum
#: model_terms:ir.ui.view,arch_db:website_forum.faq
msgid ""
"Therefore questions and answers can be edited like wiki pages by experienced"
" users of this site in order to improve the overall quality of the knowledge"
" base content. Such privileges are granted based on user karma level: you "
"will be able to do the same once your karma gets high enough."
msgstr ""
"Vì vậy, các câu hỏi và trả lời có thể được chỉnh sửa giống nhu các trang wiki bởi những"
" người sử dụng có kinh nghiệm của trang này để cải tiến chất lượng tổng thể của toàn bộ"
" cơ sở dữ liệu nội dung. Những người có quyền làm như vậy là những người có cấp độ karma"
" cao: bạn cũng có thể làm như vậy khi karma của bạn đủ cao."

#. module: website_forum
#: model_terms:ir.ui.view,arch_db:website_forum.forum_all_oe_structure_forum_all_top
msgid ""
"This community is for professional and enthusiast users, partners and "
"programmers."
msgstr ""
"Cộng đồng này danh cho những người dùng, đối tác và lập trình viên chuyên"
" nghiệp với đầy đam mê."

#. module: website_forum
#: model_terms:forum.forum,faq:website_forum.forum_help
msgid ""
"This community is for professional and enthusiast users, partners and "
"programmers. You can ask questions about:"
msgstr ""
"Cộng đồng này danh cho những người dùng, đối tác và lập trình viên chuyên"
" nghiệp với đầy đam mê. Bạn có thể hỏi câu hỏi về:"

#. module: website_forum
#: model_terms:forum.forum,welcome_message:website_forum.forum_help
msgid ""
"This community is for professionals and enthusiasts of our products and services.\n"
"                                        <br>Share and discuss the best content and new marketing ideas, build your professional profile and become a better marketer together."
msgstr ""
"Cộng đồng này dành cho các chuyên gia và những người đam mê các sản phẩm và dịch vụ của chúng tôi.\n"
"                                        <br>Chia sẻ và thảo luận về nội dung tốt nhất và ý tưởng tiếp thị mới, xây dựng hồ sơ chuyên nghiệp của bạn và trở thành một nhà tiếp thị tốt hơn cùng nhau."

#. module: website_forum
#: model:forum.forum,description:website_forum.forum_help
msgid ""
"This community is for professionals and enthusiasts of our products and "
"services. Share and discuss the best content and new marketing ideas, build "
"your professional profile and become a better marketer together."
msgstr ""
"Cộng đồng này là một cộng đồng các chuyên gia và những người có đam mê và "
"đầy nhiệt huyết với các sản phẩm và dịch vụ của chúng tôi. Chia sẻ và thảo "
"luận những nội dung tốt nhất và các ý tưởng marketing mới, xây dựng hồ sơ "
"chuyên nghiệp cho chính bạn thông qua sự đóng góp cho cộng đồng này."

#. module: website_forum
#: model:ir.model.fields,help:website_forum.field_forum_forum__relevancy_post_vote
msgid ""
"This formula is used in order to sort by relevance. The variable 'votes' "
"represents number of votes for a post, and 'days' is number of days since "
"the post creation"
msgstr ""
"Công thức này được sử dụng để sắp xếp theo mức độ liên quan. Biến số 'phiếu "
"bầu' biểu thị số phiếu bầu cho một bài đăng và 'ngày' là số ngày kể từ khi "
"tạo bài đăng"

#. module: website_forum
#: model_terms:ir.ui.view,arch_db:website_forum.header
msgid "This forum has been archived."
msgstr "Diễn đàn này đã được lưu trữ."

#. module: website_forum
#. openerp-web
#: code:addons/website_forum/static/src/js/website_forum.js:0
#, python-format
msgid "This post can not be flagged"
msgstr "Bài này không thể bị gắn cờ"

#. module: website_forum
#. openerp-web
#: code:addons/website_forum/static/src/js/website_forum.js:0
#, python-format
msgid "This post is already flagged"
msgstr "Bài này đã bị gắn cờ rồi"

#. module: website_forum
#: model_terms:ir.ui.view,arch_db:website_forum.post_description_full
msgid ""
"This post is currently awaiting moderation and it's not published yet.<br/>\n"
"                Do you want <b>Accept</b> or <b>Reject</b> this post ?"
msgstr ""

#. module: website_forum
#: model:ir.model.fields,field_description:website_forum.field_forum_post__name
#: model_terms:ir.ui.view,arch_db:website_forum.edit_post
#: model_terms:ir.ui.view,arch_db:website_forum.new_question
msgid "Title"
msgstr "Tiêu đề"

#. module: website_forum
#: model_terms:ir.ui.view,arch_db:website_forum.edit_post
#: model_terms:ir.ui.view,arch_db:website_forum.new_question
msgid "Title must not be empty"
msgstr "Tiêu đề không được để trống"

#. module: website_forum
#: code:addons/website_forum/controllers/main.py:0
#, python-format
msgid "Title should not be empty."
msgstr "Tiêu đề không được để trống."

#. module: website_forum
#: model:ir.model.fields,field_description:website_forum.field_forum_post_vote__recipient_id
msgid "To"
msgstr "Đến"

#. module: website_forum
#: model_terms:ir.ui.view,arch_db:website_forum.header
msgid "To Validate"
msgstr "Cần xác thực"

#. module: website_forum
#: model_terms:forum.forum,faq:website_forum.forum_help
msgid ""
"To prevent your question from being flagged and possibly removed, avoid "
"asking subjective questions where …"
msgstr "Để tránh cho câu hỏi của bạn bị gắn cờ hoặc có thể bị gỡ bỏ, hãy "
"tránh hỏi những câu hỏi mang tính chủ quan mà…"

#. module: website_forum
#: model_terms:ir.ui.view,arch_db:website_forum.post_description_full
msgid "Toggle favorite status"
msgstr "Chuyển đổi trạng thái yêu thích"

#. module: website_forum
#: model_terms:ir.ui.view,arch_db:website_forum.tag
msgid "Toolbar with button groups"
msgstr ""

#. module: website_forum
#: model_terms:ir.ui.view,arch_db:website_forum.forum_nav_header
msgid "Topics"
msgstr ""

#. module: website_forum
#: model:ir.model.fields,field_description:website_forum.field_forum_post__vote_count
msgid "Total Votes"
msgstr "Tổng Bầu chọn"

#. module: website_forum
#: model_terms:ir.ui.view,arch_db:website_forum.forum_index
msgid "Trending"
msgstr "Xu hướng"

#. module: website_forum
#: model_terms:ir.ui.view,arch_db:website_forum.forum_index
msgid "Try searching for one or two words"
msgstr ""

#. module: website_forum
#: model_terms:ir.ui.view,arch_db:website_forum.forum_index
msgid "Unanswered"
msgstr "Chưa trả lời"

#. module: website_forum
#: model_terms:ir.ui.view,arch_db:website_forum.question_dropdown
msgid "Undelete"
msgstr ""

#. module: website_forum
#: model:ir.model.fields,field_description:website_forum.field_forum_forum__karma_comment_unlink_all
msgid "Unlink all comments"
msgstr "Xoá tất cả bình luận"

#. module: website_forum
#: model:ir.model.fields,field_description:website_forum.field_forum_forum__karma_comment_unlink_own
msgid "Unlink own comments"
msgstr "Xoá bình luận của chính mình"

#. module: website_forum
#: model_terms:ir.ui.view,arch_db:website_forum.post_answers
msgid "Unmark as Best Answer"
msgstr ""

#. module: website_forum
#: model:ir.model.fields,field_description:website_forum.field_forum_forum__message_unread
#: model:ir.model.fields,field_description:website_forum.field_forum_post__message_unread
#: model:ir.model.fields,field_description:website_forum.field_forum_tag__message_unread
msgid "Unread Messages"
msgstr "Thông điệp chưa đọc"

#. module: website_forum
#: model:ir.model.fields,field_description:website_forum.field_forum_forum__message_unread_counter
#: model:ir.model.fields,field_description:website_forum.field_forum_post__message_unread_counter
#: model:ir.model.fields,field_description:website_forum.field_forum_tag__message_unread_counter
msgid "Unread Messages Counter"
msgstr "Bộ đếm Thông điệp chưa đọc"

#. module: website_forum
#: model_terms:ir.ui.view,arch_db:website_forum.forum_index
msgid "Unsolved"
msgstr ""

#. module: website_forum
#: model:ir.model.fields,field_description:website_forum.field_forum_post__write_date
msgid "Update on"
msgstr "Cập nhật vào"

#. module: website_forum
#: model:ir.model.fields,field_description:website_forum.field_forum_post__write_uid
msgid "Updated by"
msgstr "Cập nhật bởi"

#. module: website_forum
#: model:ir.model.fields,field_description:website_forum.field_forum_forum__karma_upvote
msgid "Upvote"
msgstr "Bầu chọn lên"

#. module: website_forum
#: model:gamification.challenge.line,name:website_forum.line_student
#: model:gamification.goal.definition,name:website_forum.definition_student
msgid "Upvoted question (1)"
msgstr "Câu hỏi được bầu chọn lên (1)"

#. module: website_forum
#: model:gamification.challenge.line,name:website_forum.line_great_question
#: model:gamification.goal.definition,name:website_forum.definition_great_question
msgid "Upvoted question (15)"
msgstr "Câu hỏi được bầu chọn lên (15)"

#. module: website_forum
#: model:gamification.challenge.line,name:website_forum.line_nice_question
#: model:gamification.goal.definition,name:website_forum.definition_nice_question
msgid "Upvoted question (4)"
msgstr "Câu hỏi được bầu chọn lên (4)"

#. module: website_forum
#: model:gamification.challenge.line,name:website_forum.line_good_question
#: model:gamification.goal.definition,name:website_forum.definition_good_question
msgid "Upvoted question (6)"
msgstr "Câu hỏi được bầu chọn lên (6)"

#. module: website_forum
#: model_terms:ir.ui.view,arch_db:website_forum.edit_post
msgid "Use a clear, explicit and concise question title"
msgstr "Sử dụng một tiêu đề câu hỏi rõ ràng, rành mạch, súc tích"

#. module: website_forum
#: model:ir.model.fields,field_description:website_forum.field_forum_post_vote__user_id
msgid "User"
msgstr "Người dùng"

#. module: website_forum
#: model:ir.model,name:website_forum.model_res_users
msgid "Users"
msgstr "Người dùng"

#. module: website_forum
#: model_terms:ir.ui.view,arch_db:website_forum.moderation_queue
#: model_terms:ir.ui.view,arch_db:website_forum.question_dropdown
msgid "Validate"
msgstr "Xác nhận"

#. module: website_forum
#: model_terms:ir.ui.view,arch_db:website_forum.forum_post_template_validation
msgid "Validate question"
msgstr "Thẩm định câu hỏi"

#. module: website_forum
#: model_terms:ir.ui.view,arch_db:website_forum.display_post_question_block
msgid "View"
msgstr "Xem"

#. module: website_forum
#: model_terms:ir.ui.view,arch_db:website_forum.display_post_question_block
msgid "Views"
msgstr "Xem"

#. module: website_forum
#: model:ir.model.fields,field_description:website_forum.field_forum_forum__total_views
msgid "Views Count"
msgstr ""

#. module: website_forum
#: model:ir.model.fields,field_description:website_forum.field_forum_post_vote__vote
msgid "Vote"
msgstr "Bầu chọn"

#. module: website_forum
#: model:ir.model.constraint,message:website_forum.constraint_forum_post_vote_vote_uniq
msgid "Vote already exists !"
msgstr ""

#. module: website_forum
#: model:ir.model.fields,field_description:website_forum.field_forum_post__vote_ids
#: model_terms:ir.ui.view,arch_db:website_forum.user_profile_content
msgid "Votes"
msgstr "Bầu chọn"

#. module: website_forum
#: model:ir.model.fields.selection,name:website_forum.selection__forum_post__state__pending
msgid "Waiting Validation"
msgstr "Đang chờ thẩm định"

#. module: website_forum
#: model_terms:ir.ui.view,arch_db:website_forum.post_description_full
msgid "Waiting for validation"
msgstr "Đang chờ thẩm định"

#. module: website_forum
#: model:ir.model.fields,field_description:website_forum.field_res_users__forum_waiting_posts_count
msgid "Waiting post"
msgstr "Bài đang đợi"

#. module: website_forum
#: model:ir.model,name:website_forum.model_website
#: model:ir.model.fields,field_description:website_forum.field_forum_forum__website_id
#: model:ir.model.fields,field_description:website_forum.field_forum_post__website_id
msgid "Website"
msgstr "Website"

#. module: website_forum
#: model:ir.model.fields.selection,name:website_forum.selection__gamification_challenge__category__forum
msgid "Website / Forum"
msgstr "Website / Diễn đàn"

#. module: website_forum
#: model:ir.model.fields,field_description:website_forum.field_forum_forum__website_message_ids
#: model:ir.model.fields,field_description:website_forum.field_forum_post__website_message_ids
#: model:ir.model.fields,field_description:website_forum.field_forum_tag__website_message_ids
msgid "Website Messages"
msgstr "Thông điệp Website"

#. module: website_forum
#: model:ir.model.fields,help:website_forum.field_forum_forum__website_message_ids
#: model:ir.model.fields,help:website_forum.field_forum_post__website_message_ids
#: model:ir.model.fields,help:website_forum.field_forum_tag__website_message_ids
msgid "Website communication history"
msgstr "Lịch sử thông tin liên lạc website"

#. module: website_forum
#: model:ir.model.fields,field_description:website_forum.field_forum_forum__website_meta_description
#: model:ir.model.fields,field_description:website_forum.field_forum_post__website_meta_description
#: model:ir.model.fields,field_description:website_forum.field_forum_tag__website_meta_description
msgid "Website meta description"
msgstr "Dữ liệu Mô tả Website"

#. module: website_forum
#: model:ir.model.fields,field_description:website_forum.field_forum_forum__website_meta_keywords
#: model:ir.model.fields,field_description:website_forum.field_forum_post__website_meta_keywords
#: model:ir.model.fields,field_description:website_forum.field_forum_tag__website_meta_keywords
msgid "Website meta keywords"
msgstr "Dữ liệu Từ khoá Website"

#. module: website_forum
#: model:ir.model.fields,field_description:website_forum.field_forum_forum__website_meta_title
#: model:ir.model.fields,field_description:website_forum.field_forum_post__website_meta_title
#: model:ir.model.fields,field_description:website_forum.field_forum_tag__website_meta_title
msgid "Website meta title"
msgstr "Dữ liệu Tiêu đề Website"

#. module: website_forum
#: model:ir.model.fields,field_description:website_forum.field_forum_forum__website_meta_og_img
#: model:ir.model.fields,field_description:website_forum.field_forum_post__website_meta_og_img
#: model:ir.model.fields,field_description:website_forum.field_forum_tag__website_meta_og_img
msgid "Website opengraph image"
msgstr "Hình ảnh trang web"

#. module: website_forum
#: model:ir.model.fields,field_description:website_forum.field_forum_forum__welcome_message
msgid "Welcome Message"
msgstr "Thông điệp Chào mừng"

#. module: website_forum
#: model_terms:forum.forum,welcome_message:website_forum.forum_help
msgid "Welcome!"
msgstr "Chào mừng!"

#. module: website_forum
#: model_terms:forum.forum,faq:website_forum.forum_help
msgid ""
"When a question or answer is upvoted, the user who posted them will gain "
"some points, which are called \"karma points\". These points serve as a "
"rough measure of the community trust to him/her. Various moderation tasks "
"are gradually assigned to the users based on those points."
msgstr ""
"Khi một câu hỏi hay trả lời được upvote, người mà đăng nội dung đó sẽ được "
"một số điểm gọi là \"điểm karma\". Số điểm này được sử dụng làm thước đo cho "
"lòng tin của cộng đồng dành cho người đó. Một số các nhiệm vụ điều hành sẽ "
"được giao dần dần cho người đó dựa trên số điểm này."

#. module: website_forum
#: model_terms:ir.ui.view,arch_db:website_forum.forum_index
msgid "You already have a pending post"
msgstr ""
"Bạn đã có một bài đang treo.<br/>\n"
"            Vui lòng đợi điều hành viên thẩm định bài trước của bạn trước khi bạn có thể tiếp tục."

#. module: website_forum
#: code:addons/website_forum/models/forum.py:0
#, python-format
msgid "You cannot create recursive forum posts."
msgstr "Bạn không thể tạo bài đăng trên diễn đàn đệ quy."

#. module: website_forum
#: model_terms:ir.ui.view,arch_db:website_forum.post_answer
msgid "You cannot post an empty answer"
msgstr "Bạn không được gửi câu trả lời rỗng (không nội dung)"

#. module: website_forum
#: model_terms:ir.ui.view,arch_db:website_forum.forum_index
msgid "You have no questions in this forum (yet)."
msgstr ""

#. module: website_forum
#: model_terms:ir.ui.view,arch_db:website_forum.edit_post
msgid "You need to have sufficient karma to edit tags"
msgstr ""

#. module: website_forum
#: model_terms:forum.forum,faq:website_forum.forum_help
msgid ""
"You should only ask practical, answerable questions based on actual problems"
" that you face. Chatty, open-ended questions diminish the usefulness of this"
" site and push other questions off the front page."
msgstr ""
"Bạn chỉ nên hỏi những câu hỏi thực tế, có thể trả lời được dựa"
" trên các rắc rối mà bạn gặp phải. Các câu hỏi mang tính tán gẫu,"
" không đầu không cuối làm giảm thiểu tính hữu dụng của trang này và"
" đẩy các câu hỏi thực sự cần có sự trợ giúp ra khỏi trang đầu."

#. module: website_forum
#: model_terms:ir.ui.view,arch_db:website_forum.forum_index
msgid "You're not following any topic in this forum (yet).<br/>"
msgstr ""

#. module: website_forum
#: model_terms:ir.ui.view,arch_db:website_forum.edit_post
#: model_terms:ir.ui.view,arch_db:website_forum.post_answer
msgid "Your Answer"
msgstr "Trả lời của Bạn"

#. module: website_forum
#: model_terms:ir.ui.view,arch_db:website_forum.new_question
msgid "Your Question Title..."
msgstr "Tiêu đề Câu hỏi của bạn..."

#. module: website_forum
#: model_terms:ir.ui.view,arch_db:website_forum.post_reply
msgid "Your Reply"
msgstr "Phản hồi của bạn"

#. module: website_forum
#: model_terms:ir.ui.view,arch_db:website_forum.faq
msgid "accept any answer"
msgstr "chấp thuận bất kỳ trả lời nào"

#. module: website_forum
#: model_terms:ir.ui.view,arch_db:website_forum.display_post_question_block
msgid "[Closed]"
msgstr ""

#. module: website_forum
#: model_terms:ir.ui.view,arch_db:website_forum.new_question
msgid "bad examples"
msgstr "ví dụ tồi"

#. module: website_forum
#: model_terms:ir.ui.view,arch_db:website_forum.display_post_question_block
msgid "[Offensive]"
msgstr ""

#. module: website_forum
#: model_terms:ir.ui.view,arch_db:website_forum.forum_index
msgid "by activity date"
msgstr "theo ngày hoạt động"

#. module: website_forum
#: model_terms:ir.ui.view,arch_db:website_forum.forum_index
msgid "by most answered"
msgstr "theo được trả lời nhiều nhất"

#. module: website_forum
#: model_terms:ir.ui.view,arch_db:website_forum.forum_index
msgid "by most voted"
msgstr "theo được bầu chọn nhiều nhất"

#. module: website_forum
#: model_terms:ir.ui.view,arch_db:website_forum.forum_index
msgid "by newest"
msgstr "theo mới nhất"

#. module: website_forum
#: model_terms:ir.ui.view,arch_db:website_forum.forum_index
msgid "by relevance"
msgstr "theo tính tương quan"

#. module: website_forum
#: model_terms:ir.ui.view,arch_db:website_forum.faq
msgid "close any posts"
msgstr "đóng bất kỳ chủ đề nào"

#. module: website_forum
#: model:forum.post.reason,name:website_forum.reason_7
msgid "contains offensive or malicious remarks"
msgstr "chứa các dấu hiệu ác tâm hoặc có tính công kích"

#. module: website_forum
#: model_terms:ir.ui.view,arch_db:website_forum.faq
msgid "delete any comment"
msgstr "xoá bất kỳ bình luận nào"

#. module: website_forum
#: model_terms:ir.ui.view,arch_db:website_forum.faq
msgid "delete any question or answer"
msgstr "xoá bất kỳ câu hỏi hay câu trả lời nào"

#. module: website_forum
#: model_terms:ir.ui.view,arch_db:website_forum.faq
msgid "delete own comment"
msgstr "xoá bình luận của chính mình"

#. module: website_forum
#: model_terms:ir.ui.view,arch_db:website_forum.faq
msgid "downvote"
msgstr "bầu chọn xuống"

#. module: website_forum
#: model:forum.post.reason,name:website_forum.reason_1
msgid "duplicate post"
msgstr "bài trùng lặp"

#. module: website_forum
#: model_terms:ir.ui.view,arch_db:website_forum.faq
msgid "edit any post, view offensive flags"
msgstr "sửa bất kỳ bài nào, xem offensive flags"

#. module: website_forum
#: model_terms:forum.forum,faq:website_forum.forum_help
msgid "every answer is equally valid: “What’s your favorite ______?”"
msgstr ""
"mọi câu trả lời đều có giá trị đúng kiểu như hỏi: “______ bạn thích là gì?”"

#. module: website_forum
#: model_terms:ir.ui.view,arch_db:website_forum.faq
msgid "flag offensive, close own questions"
msgstr "gắn cờ công kích, đóng các câu hỏi của chính mình"

#. module: website_forum
#: model_terms:ir.ui.view,arch_db:website_forum.header
msgid "flagged"
msgstr "bị gắn cờ"

#. module: website_forum
#: model_terms:ir.ui.view,arch_db:website_forum.header
msgid "follower(s)"
msgstr "người theo dõi"

#. module: website_forum
#: model_terms:ir.ui.view,arch_db:website_forum.post_description_full
msgid "for reason:"
msgstr "vì lý do:"

#. module: website_forum
#: model_terms:ir.ui.view,arch_db:website_forum.forum_post_template_validation
msgid ""
"has been posted and require your validation. Click here to access the "
"question :"
msgstr "đã được gửi và yêu cầu sự thẩm định của bạn. Bấm để truy cập câu hỏi:"

#. module: website_forum
#: model_terms:ir.ui.view,arch_db:website_forum.forum_post_template_new_answer
msgid "has been posted. Click here to access the post :"
msgstr "đã được gửi. Bấm để truy cập bài:"

#. module: website_forum
#: model_terms:ir.ui.view,arch_db:website_forum.forum_post_template_new_question
msgid "has been posted. Click here to access the question :"
msgstr "đã được gửi. Bấm để truy cập câu hỏi:"

#. module: website_forum
#. openerp-web
#: code:addons/website_forum/static/src/xml/website_forum_share_templates.xml:0
#, python-format
msgid "here"
msgstr "đây"

#. module: website_forum
#: model_terms:forum.forum,faq:website_forum.forum_help
msgid "how to configure or customize Odoo to specific business needs,"
msgstr ""
"làm thế nào để cấu hình hay tuỳ biến Odoo theo các nhu cầu sản xuất kinh "
"doanh đặc thù,"

#. module: website_forum
#: model_terms:forum.forum,faq:website_forum.forum_help
msgid "how to develop modules for your own need,"
msgstr ""
"làm thế nào để phát triển các phân hệ (module) theo đặc thù của chính bạn,"

#. module: website_forum
#: model_terms:forum.forum,faq:website_forum.forum_help
msgid "how to install Odoo on a specific infrastructure,"
msgstr "làm thế nào để cài đặt Odoo trên một hạ tầng cụ thể,"

#. module: website_forum
#. openerp-web
#: code:addons/website_forum/static/src/xml/website_forum_share_templates.xml:0
#, python-format
msgid ""
"if your\n"
"        answer is selected as the right one. See what you can do with karma"
msgstr ""
"nếu câu\n"
"        trả lời của bạn được chọn là một câu trả lời đúng. Hãy xem điều gì bạn có thể làm với karma"

#. module: website_forum
#: model_terms:ir.ui.view,arch_db:website_forum.forum_index
msgid "in your favourites"
msgstr ""

#. module: website_forum
#: model_terms:ir.ui.view,arch_db:website_forum.forum_index
msgid "in your followed list"
msgstr ""

#. module: website_forum
#: model_terms:ir.ui.view,arch_db:website_forum.forum_index
msgid "in your questions"
msgstr ""

#. module: website_forum
#: model:forum.post.reason,name:website_forum.reason_13
msgid "inappropriate and unacceptable statements"
msgstr "tuyên bố không thể chấp nhận hoặc không phù hợp"

#. module: website_forum
#: model_terms:ir.ui.view,arch_db:website_forum.faq
msgid "insert text link, upload files"
msgstr "chèn text link, tải lên các tập tin"

#. module: website_forum
#: model:forum.post.reason,name:website_forum.reason_11
msgid "insulting and offensive language"
msgstr "ngôn từ mang tính công kích hoặc lăng mạ"

#. module: website_forum
#: model_terms:forum.forum,faq:website_forum.forum_help
msgid "it is a rant disguised as a question: “______ sucks, am I right?”"
msgstr ""
"một sự huênh hoang được nguỵ tạo thành câu hỏi, kiểu như: “______ thật dở "
"ẹc, tôi đúng chứ?”"

#. module: website_forum
#. openerp-web
#: code:addons/website_forum/static/src/js/website_forum.js:0
#, python-format
msgid "karma is required to perform this action. "
msgstr ""

#. module: website_forum
#. openerp-web
#: code:addons/website_forum/static/src/xml/website_forum_share_templates.xml:0
#, python-format
msgid "karma points"
msgstr "điểm karma"

#. module: website_forum
#: model_terms:ir.ui.view,arch_db:website_forum.forum_index
msgid "matching \""
msgstr ""

#. module: website_forum
#: model_terms:ir.ui.view,arch_db:website_forum.forum_index
msgid "most answered"
msgstr ""

#. module: website_forum
#: model_terms:ir.ui.view,arch_db:website_forum.forum_index
msgid "most voted"
msgstr ""

#. module: website_forum
#: model_terms:ir.ui.view,arch_db:website_forum.forum_index
msgid "newest"
msgstr ""

#. module: website_forum
#: model:forum.post.reason,name:website_forum.reason_4
msgid "not a real post"
msgstr "không thực sự là một bài"

#. module: website_forum
#: model:forum.post.reason,name:website_forum.reason_6
msgid "not relevant or out dated"
msgstr "không liên quan hoặc đã lỗi thời"

#. module: website_forum
#: model:forum.post.reason,name:website_forum.reason_2
msgid "off-topic or not relevant"
msgstr "lạc đề hoặc không liên quan"

#. module: website_forum
#: model_terms:ir.ui.view,arch_db:website_forum.forum_post_template_new_question
#: model_terms:ir.ui.view,arch_db:website_forum.forum_post_template_validation
#: model_terms:ir.ui.view,arch_db:website_forum.post_description_full
msgid "on"
msgstr "vào"

#. module: website_forum
#. openerp-web
#: code:addons/website_forum/static/src/xml/website_forum_share_templates.xml:0
#, python-format
msgid ""
"on social networks get an answer within\n"
"        5 hours. Questions shared on two social networks have"
msgstr ""
"lên các mạng xã hội nhận được trả lời trong vòng\n"
"        5 giờ. Các câu hỏi được chia sẻ lên hai mạng xã hội có"

#. module: website_forum
#: model_terms:ir.ui.view,arch_db:website_forum.tag
msgid "post"
msgstr "bài viết"

#. module: website_forum
#: model:forum.post.reason,name:website_forum.reason_15
msgid "racist and hate speech"
msgstr "ngôn ngữ phân biệt hoặc thù địch "

#. module: website_forum
#: model_terms:ir.ui.view,arch_db:website_forum.forum_index
msgid "solved"
msgstr ""

#. module: website_forum
#: model:forum.post.reason,name:website_forum.reason_8
msgid "spam or advertising"
msgstr "spam hoặc quảng cáo"

#. module: website_forum
#: model_terms:forum.forum,faq:website_forum.forum_help
msgid "specific questions about Odoo service offers, etc."
msgstr "các câu hỏi cụ thể về các dịch vụ mà Odoo/ERPOnline cung cấp, v.v.."

#. module: website_forum
#: model_terms:ir.ui.view,arch_db:website_forum.forum_index
msgid "tag"
msgstr "từ khoá"

#. module: website_forum
#: model_terms:forum.forum,faq:website_forum.forum_help
msgid ""
"there is no actual problem to be solved: “I’m curious if other people feel "
"like I do.”"
msgstr ""
"không thực sự có một rắc rối rõ ràng để giải quyết, kiểu như: “Tôi muốn biết"
" có hai có cảm giác như tôi không.”"

#. module: website_forum
#: model:forum.post.reason,name:website_forum.reason_14
msgid "threatening language"
msgstr "ngôn ngữ mang tính chất đe doạ"

#. module: website_forum
#: model_terms:ir.ui.view,arch_db:website_forum.post_description_full
msgid "to partecipate"
msgstr ""

#. module: website_forum
#: model:forum.post.reason,name:website_forum.reason_9
msgid "too localized"
msgstr "quá cục bộ"

#. module: website_forum
#: model:forum.post.reason,name:website_forum.reason_3
msgid "too subjective and argumentative"
msgstr "quá chủ quan và có thể gây tranh cãi"

#. module: website_forum
#: model_terms:ir.ui.view,arch_db:website_forum.forum_index
msgid "trending"
msgstr ""

#. module: website_forum
#: model_terms:ir.ui.view,arch_db:website_forum.forum_index
msgid "unanswered"
msgstr ""

#. module: website_forum
#: model_terms:ir.ui.view,arch_db:website_forum.forum_index
msgid "unsolved"
msgstr ""

#. module: website_forum
#: model_terms:ir.ui.view,arch_db:website_forum.faq
msgid "upvote, add comments"
msgstr "bầu chọn lên, thêm bình luận"

#. module: website_forum
#: model_terms:ir.ui.view,arch_db:website_forum.forum_index
msgid "using the"
msgstr ""

#. module: website_forum
#: model:forum.post.reason,name:website_forum.reason_12
msgid "violent language"
msgstr "ngôn từ bạo lực"

#. module: website_forum
#: model_terms:ir.ui.view,arch_db:website_forum.header
msgid "waiting for validation"
msgstr "đang chờ thẩm định"

#. module: website_forum
#: model_terms:forum.forum,faq:website_forum.forum_help
msgid ""
"we are being asked an open-ended, hypothetical question: “What if ______ "
"happened?”"
msgstr ""
"câu hỏi mang tính chất giả định, không hồi kết, kiểu như: “Điều gì sẽ xảy ra"
" nếu ______?”"

#. module: website_forum
#: model_terms:forum.forum,faq:website_forum.forum_help
msgid "what's the best way to use Odoo for a specific business need,"
msgstr ""
"cách tốt nhất để ứng dụng Odoo đối với một nhu cầu sản xuất kinh doanh đặc "
"thù,"

#. module: website_forum
#: model_terms:ir.ui.view,arch_db:website_forum.author_box
#: model_terms:ir.ui.view,arch_db:website_forum.user_sidebar
msgid "xp"
msgstr ""

#. module: website_forum
#: model_terms:forum.forum,faq:website_forum.forum_help
msgid ""
"your answer is provided along with the question, and you expect more "
"answers: “I use ______ for ______, what do you use?”"
msgstr ""
"câu trả lời của bạn đã đi kèm câu hỏi rồi và bạn muốn có thêm câu trả lời, "
"kiểu như hỏi: “Tôi sử dụng ______ cho việc ______, còn bạn thì sao?”"

#. module: website_forum
#: model_terms:ir.ui.view,arch_db:website_forum.faq
msgid "your biography can be seen as tooltip"
msgstr "tiểu sử của bạn có thể được thấy ở dạng tooltip"

#. module: website_forum
#: model_terms:ir.ui.view,arch_db:website_forum.display_post_question_block
msgid "| Flagged"
msgstr ""

#. module: website_forum
#: model_terms:ir.ui.view,arch_db:website_forum.moderation_queue
msgid "圾 Text"
msgstr ""<|MERGE_RESOLUTION|>--- conflicted
+++ resolved
@@ -224,7 +224,6 @@
 msgstr "<b> [Bị Xoá]</b>"
 
 #. module: website_forum
-#: model_terms:ir.ui.view,arch_db:website_forum.display_post_question_block
 #: model_terms:ir.ui.view,arch_db:website_forum.moderation_display_post_answer
 msgid "<b> [Offensive]</b>"
 msgstr "<b> [Có tính công kích]</b>"
@@ -453,27 +452,23 @@
 
 #. module: website_forum
 #: model_terms:ir.ui.view,arch_db:website_forum.forum_nav_header
-<<<<<<< HEAD
-msgid "<i class=\"fa fa-chevron-left mr-1\"/>All Forums"
-=======
 msgid "<i class=\"fa fa-chevron-left mr-1\"/>Back"
->>>>>>> da0d9ef4
-msgstr ""
+msgstr "<i class=\"fa fa-chevron-left mr-1\"/>Quay lại"
 
 #. module: website_forum
 #: model_terms:ir.ui.view,arch_db:website_forum.new_question
 msgid "<i class=\"fa fa-chevron-left mr-2\"/>Back to All Topics"
-msgstr ""
+msgstr "<i class=\"fa fa-chevron-left mr-2\"/>Quay về Tất cả chủ đề"
 
 #. module: website_forum
 #: model_terms:ir.ui.view,arch_db:website_forum.user_profile_sub_nav
 msgid "<i class=\"fa fa-chevron-left small\"/> Back"
-msgstr ""
+msgstr "<i class=\"fa fa-chevron-left small\"/> Quay lại"
 
 #. module: website_forum
 #: model_terms:ir.ui.view,arch_db:website_forum.user_sidebar
 msgid "<i class=\"fa fa-flag fa-fw\"/> Flagged"
-msgstr ""
+msgstr "<i class=\"fa fa-flag fa-fw\"/> Đã gắn cờ"
 
 #. module: website_forum
 #: model_terms:ir.ui.view,arch_db:website_forum.moderation_queue
@@ -481,11 +476,13 @@
 "<i class=\"fa fa-flag ml-4 mr4\"/>\n"
 "                                    Flagged"
 msgstr ""
+"<i class=\"fa fa-flag ml-4 mr4\"/>\n"
+"                                    Đã gắn cờ"
 
 #. module: website_forum
 #: model_terms:ir.ui.view,arch_db:website_forum.moderation_queue
 msgid "<i class=\"fa fa-flag\"/> Country"
-msgstr ""
+msgstr "<i class=\"fa fa-flag\"/> Quốc gia"
 
 #. module: website_forum
 #: model_terms:ir.ui.view,arch_db:website_forum.post_answers
@@ -762,7 +759,7 @@
 #. module: website_forum
 #: model_terms:ir.ui.view,arch_db:website_forum.forum_nav_header
 msgid "All Forums"
-msgstr ""
+msgstr "Tất cả Diễn đàn"
 
 #. module: website_forum
 #: model_terms:ir.ui.view,arch_db:website_forum.header
@@ -908,6 +905,7 @@
 msgstr "Đặt Câu hỏi của bạn"
 
 #. module: website_forum
+#: model_terms:ir.ui.view,arch_db:website_forum.forum_index
 #: model_terms:ir.ui.view,arch_db:website_forum.header
 msgid "Ask a Question"
 msgstr "Đặt một Câu hỏi"
@@ -992,17 +990,16 @@
 msgstr "Ảnh đại diện"
 
 #. module: website_forum
+#: model_terms:ir.ui.view,arch_db:website_forum.forum_nav_header
+msgid "Back"
+msgstr "Quay lại"
+
+#. module: website_forum
 #: model_terms:ir.ui.view,arch_db:website_forum.edit_post
 #: model_terms:ir.ui.view,arch_db:website_forum.header
 #: model_terms:ir.ui.view,arch_db:website_forum.new_question
 msgid "Back to Question"
-msgstr ""
-"Tránh việc giới thiệu không cần thiết (xin chào,... Làm ơn... Cám ơn...),"
-
-#. module: website_forum
-#: model_terms:ir.ui.view,arch_db:website_forum.header
-msgid "Back to"
-msgstr "Quay về"
+msgstr "Quay về Câu hỏi"
 
 #. module: website_forum
 #: code:addons/website_forum/controllers/main.py:0
@@ -1148,25 +1145,7 @@
 #: code:addons/website_forum/static/src/js/tours/website_forum.js:0
 #, python-format
 msgid "Click here to accept this answer."
-msgstr "Bấm để chấp thuận câu trả lời này."
-
-#. module: website_forum
-#: model_terms:ir.ui.view,arch_db:website_forum.header
-msgid ""
-"Click here to send a verification email allowing you to participate to the "
-"forum."
-msgstr ""
-"Bấm để gửi một email thẩm định cho phép bạn tham gia vào diễn đàn này."
-
-#. module: website_forum
-#: model_terms:ir.ui.view,arch_db:website_forum.new_question
-msgid "Click to get bad question samples"
-msgstr "Bấm để xem ví dụ về tiêu đề câu hỏi tồi"
-
-#. module: website_forum
-#: model_terms:ir.ui.view,arch_db:website_forum.new_question
-msgid "Click to get good question titles"
-msgstr "Bấm để xem ví dụ về tiêu đề câu hỏi tốt"
+msgstr "Bấm để duyệt câu trả lời này."
 
 #. module: website_forum
 #. openerp-web
@@ -1191,11 +1170,6 @@
 #, python-format
 msgid "Close"
 msgstr "Đóng"
-
-#. module: website_forum
-#: model_terms:ir.ui.view,arch_db:website_forum.close_post
-msgid "Close Post"
-msgstr "Đóng Bài"
 
 #. module: website_forum
 #: model:ir.model.fields,field_description:website_forum.field_forum_forum__karma_close_all
@@ -1296,7 +1270,7 @@
 #. module: website_forum
 #: model_terms:ir.ui.view,arch_db:website_forum.post_comment
 msgid "Convert as a answer"
-msgstr ""
+msgstr "Chuyển thành một Câu trả lời"
 
 #. module: website_forum
 #: model_terms:ir.ui.view,arch_db:website_forum.post_answers
@@ -1434,12 +1408,7 @@
 #: model_terms:ir.ui.view,arch_db:website_forum.forum_all_all_entries
 #: model_terms:ir.ui.view,arch_db:website_forum.new_question
 msgid "Description"
-msgstr "Miêu tả"
-
-#. module: website_forum
-#: model_terms:ir.ui.view,arch_db:website_forum.forum_nav_header
-msgid "Design Welcome Message"
-msgstr "Thiết kế Thông điệp Chào mừng"
+msgstr "Mô tả"
 
 #. module: website_forum
 #. openerp-web
@@ -1496,17 +1465,17 @@
 #. module: website_forum
 #: model_terms:ir.ui.view,arch_db:website_forum.header
 msgid "Edit Answer"
-msgstr ""
+msgstr "Sửa Câu trả lời"
 
 #. module: website_forum
 #: model_terms:ir.ui.view,arch_db:website_forum.forum_nav_header
 msgid "Edit Forum in Backend"
-msgstr ""
+msgstr "Sửa diễn đàn ở Backend"
 
 #. module: website_forum
 #: model_terms:ir.ui.view,arch_db:website_forum.header
 msgid "Edit Question"
-msgstr ""
+msgstr "Sửa Câu hỏi"
 
 #. module: website_forum
 #: model:ir.model.fields,field_description:website_forum.field_forum_forum__karma_edit_all
@@ -1661,12 +1630,7 @@
 #. module: website_forum
 #: model:ir.model.fields,field_description:website_forum.field_forum_post__flag_user_id
 msgid "Flagged by"
-msgstr "Bị gắn cờ bởi"
-
-#. module: website_forum
-#: model_terms:ir.ui.view,arch_db:website_forum.forum_index
-msgid "Followed"
-msgstr "Lượt dõi theo"
+msgstr "Gắn cờ bởi"
 
 #. module: website_forum
 #: model_terms:ir.ui.view,arch_db:website_forum.user_profile_content
@@ -1768,11 +1732,6 @@
 msgstr "Bài viết"
 
 #. module: website_forum
-#: model_terms:ir.ui.view,arch_db:website_forum.forum_nav_header
-msgid "Forum Settings"
-msgstr "Thiết lập Diễn đàn"
-
-#. module: website_forum
 #: model:ir.model,name:website_forum.model_forum_tag
 msgid "Forum Tag"
 msgstr "Từ khoá Diễn đàn"
@@ -2483,9 +2442,11 @@
 msgstr "Nội dung đơn giản"
 
 #. module: website_forum
-#: model_terms:ir.ui.view,arch_db:website_forum.edit_post
-msgid "Please enter a descriptive question (should finish by a '?')"
-msgstr "Vui lòng nhập một câu hỏi có tính mô tả (nên kết thúc bằng dấu '?')"
+#: model_terms:ir.ui.view,arch_db:website_forum.new_question
+msgid ""
+"Please wait for a moderator to validate your previous post before "
+"continuing."
+msgstr ""
 
 #. module: website_forum
 #: model:gamification.badge,name:website_forum.badge_q_1
@@ -2581,11 +2542,6 @@
 #: model:ir.ui.menu,name:website_forum.menu_forum_posts
 msgid "Posts"
 msgstr "Bài viết"
-
-#. module: website_forum
-#: model_terms:ir.ui.view,arch_db:website_forum.new_question
-msgid "Provide enough details and, if possible, give an example."
-msgstr "Cung cấp đủ chi tiết và, nếu có thể, hãy cho một ví dụ."
 
 #. module: website_forum
 #: model:gamification.badge,name:website_forum.badge_25
@@ -2632,13 +2588,7 @@
 #. module: website_forum
 #: model:ir.model.fields,field_description:website_forum.field_forum_forum__karma_gen_question_downvote
 msgid "Question downvoted"
-msgstr "Câu hỏi bị bầu chọn xuống"
-
-#. module: website_forum
-#: model_terms:ir.ui.view,arch_db:website_forum.post_answers
-#: model_terms:ir.ui.view,arch_db:website_forum.post_description_full
-msgid "Question has accepted answer"
-msgstr "Câu hỏi có câu trả lời được chấp thuận"
+msgstr "Câu hỏi hạ cấp"
 
 #. module: website_forum
 #: model_terms:ir.ui.view,arch_db:website_forum.404
@@ -2720,21 +2670,16 @@
 msgstr "V/v: %s"
 
 #. module: website_forum
-#: model_terms:ir.ui.view,arch_db:website_forum.header
-msgid "Read Guidelines"
-msgstr "Đọc Hướng dẫn"
-
-#. module: website_forum
 #. openerp-web
 #: code:addons/website_forum/static/src/js/website_forum.js:0
 #, python-format
 msgid "Read the guidelines to know how to gain karma."
-msgstr ""
+msgstr "Đọc hướng dẫn để biết cách đạt karma."
 
 #. module: website_forum
 #: model_terms:ir.ui.view,arch_db:website_forum.display_post_question_block
 msgid "Read: #{question.name}"
-msgstr ""
+msgstr "Đọc: #{question.name}"
 
 #. module: website_forum
 #: model:ir.model.fields,field_description:website_forum.field_forum_post__closed_reason_id
@@ -2832,7 +2777,7 @@
 #. module: website_forum
 #: model_terms:ir.ui.view,arch_db:website_forum.edit_post
 msgid "Save changes"
-msgstr ""
+msgstr "Lưu thay đổi"
 
 #. module: website_forum
 #: model:gamification.badge,name:website_forum.badge_26
@@ -2903,15 +2848,6 @@
 msgstr "Trình tự"
 
 #. module: website_forum
-#: model_terms:ir.ui.view,arch_db:website_forum.new_question
-msgid ""
-"Set a clear, explicit and concise question title\n"
-"                (check"
-msgstr ""
-"Hãy đặt câu hỏi với tiêu đề rõ ràng, rành mạch, xúc tích\n"
-"                (kiểm tra"
-
-#. module: website_forum
 #. openerp-web
 #: code:addons/website_forum/static/src/xml/website_forum_share_templates.xml:0
 #, python-format
@@ -2993,17 +2929,7 @@
 #: code:addons/website_forum/static/src/js/website_forum.js:0
 #, python-format
 msgid "Sorry, you cannot vote for your own posts"
-msgstr "Rất tiếc, bạn không thể bầu chọn cho bài của chính bạn"
-
-#. module: website_forum
-#: model_terms:ir.ui.view,arch_db:website_forum.forum_index
-msgid "Sort by"
-msgstr "Xếp theo"
-
-#. module: website_forum
-#: model_terms:ir.ui.view,arch_db:website_forum.forum_nav_header
-msgid "Spam"
-msgstr "Spam"
+msgstr "Xin lỗi, bạn không thể bình chọn bài đăng của chính mình"
 
 #. module: website_forum
 #: model_terms:ir.ui.view,arch_db:website_forum.moderation_queue
@@ -3654,17 +3580,7 @@
 #. module: website_forum
 #: model_terms:ir.ui.view,arch_db:website_forum.faq
 msgid "flag offensive, close own questions"
-msgstr "gắn cờ công kích, đóng các câu hỏi của chính mình"
-
-#. module: website_forum
-#: model_terms:ir.ui.view,arch_db:website_forum.header
-msgid "flagged"
-msgstr "bị gắn cờ"
-
-#. module: website_forum
-#: model_terms:ir.ui.view,arch_db:website_forum.header
-msgid "follower(s)"
-msgstr "người theo dõi"
+msgstr "gắn cờ tiêu cực, đóng câu hỏi của chính bạn"
 
 #. module: website_forum
 #: model_terms:ir.ui.view,arch_db:website_forum.post_description_full
@@ -3841,7 +3757,7 @@
 #. module: website_forum
 #: model_terms:ir.ui.view,arch_db:website_forum.forum_index
 msgid "solved"
-msgstr ""
+msgstr "đã giải quyêt"
 
 #. module: website_forum
 #: model:forum.post.reason,name:website_forum.reason_8
@@ -3890,17 +3806,17 @@
 #. module: website_forum
 #: model_terms:ir.ui.view,arch_db:website_forum.forum_index
 msgid "trending"
-msgstr ""
+msgstr "xu hướng"
 
 #. module: website_forum
 #: model_terms:ir.ui.view,arch_db:website_forum.forum_index
 msgid "unanswered"
-msgstr ""
+msgstr "chưa trả lời"
 
 #. module: website_forum
 #: model_terms:ir.ui.view,arch_db:website_forum.forum_index
 msgid "unsolved"
-msgstr ""
+msgstr "chưa giải quyết"
 
 #. module: website_forum
 #: model_terms:ir.ui.view,arch_db:website_forum.faq
@@ -3910,7 +3826,7 @@
 #. module: website_forum
 #: model_terms:ir.ui.view,arch_db:website_forum.forum_index
 msgid "using the"
-msgstr ""
+msgstr "sử dụng"
 
 #. module: website_forum
 #: model:forum.post.reason,name:website_forum.reason_12
