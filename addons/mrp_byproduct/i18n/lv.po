<<<<<<< HEAD
# Latvian translation for openobject-addons
# Copyright (c) 2014 Rosetta Contributors and Canonical Ltd 2014
# This file is distributed under the same license as the openobject-addons package.
# FIRST AUTHOR <EMAIL@ADDRESS>, 2014.
#
msgid ""
msgstr ""
"Project-Id-Version: openobject-addons\n"
"Report-Msgid-Bugs-To: FULL NAME <EMAIL@ADDRESS>\n"
"POT-Creation-Date: 2014-08-14 13:09+0000\n"
"PO-Revision-Date: 2014-08-14 16:10+0000\n"
"Last-Translator: FULL NAME <EMAIL@ADDRESS>\n"
"Language-Team: Latvian <lv@li.org>\n"
=======
# Translation of Odoo Server.
# This file contains the translation of the following modules:
# * mrp_byproduct
# 
# Translators:
# FIRST AUTHOR <EMAIL@ADDRESS>, 2014
# Nauris Sedlers <nauris.sedlers@gmail.com>, 2016
msgid ""
msgstr ""
"Project-Id-Version: Odoo 8.0\n"
"Report-Msgid-Bugs-To: \n"
"POT-Creation-Date: 2015-01-21 14:08+0000\n"
"PO-Revision-Date: 2016-08-24 14:17+0000\n"
"Last-Translator: Nauris Sedlers <nauris.sedlers@gmail.com>\n"
"Language-Team: Latvian (http://www.transifex.com/odoo/odoo-8/language/lv/)\n"
>>>>>>> 7b93e1dc
"MIME-Version: 1.0\n"
"Content-Type: text/plain; charset=UTF-8\n"
"Content-Transfer-Encoding: 8bit\n"
"X-Launchpad-Export-Date: 2014-08-15 07:29+0000\n"
"X-Generator: Launchpad (build 17156)\n"

#. module: mrp_byproduct
#: model:ir.model,name:mrp_byproduct.model_mrp_bom
msgid "Bill of Material"
msgstr "Recepte"

#. module: mrp_byproduct
#: field:mrp.subproduct,bom_id:0
msgid "BoM"
msgstr "Recepte"

#. module: mrp_byproduct
#: model:ir.model,name:mrp_byproduct.model_mrp_subproduct
msgid "Byproduct"
msgstr "Blakusprodukts"

#. module: mrp_byproduct
#: view:mrp.bom:mrp_byproduct.mrp_subproduct_view
#: field:mrp.bom,sub_products:0
msgid "Byproducts"
msgstr "Blakusprodukti"

#. module: mrp_byproduct
#: model:ir.model,name:mrp_byproduct.model_change_production_qty
msgid "Change Quantity of Products"
msgstr "Mainīt produktu daudzumu"

#. module: mrp_byproduct
#: field:mrp.subproduct,create_uid:0
msgid "Created by"
msgstr ""

#. module: mrp_byproduct
#: field:mrp.subproduct,create_date:0
msgid "Created on"
msgstr ""

#. module: mrp_byproduct
#: help:mrp.subproduct,subproduct_type:0
msgid ""
"Define how the quantity of byproducts will be set on the production orders "
"using this BoM.  'Fixed' depicts a situation where the quantity of created "
"byproduct is always equal to the quantity set on the BoM, regardless of how "
"many are created in the production order.  By opposition, 'Variable' means "
"that the quantity will be computed as    '(quantity of byproduct set on the "
"BoM / quantity of manufactured product set on the BoM * quantity of "
"manufactured product in the production order.)'"
msgstr "Definē, kāds iepērkamā produkta skaits ražošanas pasūtījumos tiks izmantots lietojot šo BoM. 'Fiksēts' ir paredzēts situācijai, kad saražotā produkta skaits vienmēr ir atbilstošs BoM norādītajam skaitam, neatkarīgi no tā cik daudz tiek pieprasīti ražošanas pasūtījumā. Tam pretstatā, 'Mainīgs' norāda, ka skaits tiks aprēķināts kā '(BoM norādītais iepērkamā produkta skaits / BoM norādītais saražotā produkta skaits * ražošanas pasūtījumā norādītais saražotā produkta skaits.)'"

#. module: mrp_byproduct
#: selection:mrp.subproduct,subproduct_type:0
msgid "Fixed"
msgstr "Fiksēts"

#. module: mrp_byproduct
#: field:mrp.subproduct,id:0
msgid "ID"
msgstr ""

#. module: mrp_byproduct
#: field:mrp.subproduct,write_uid:0
msgid "Last Updated by"
msgstr ""

#. module: mrp_byproduct
#: field:mrp.subproduct,write_date:0
msgid "Last Updated on"
msgstr ""

#. module: mrp_byproduct
#: model:ir.model,name:mrp_byproduct.model_mrp_production
msgid "Manufacturing Order"
msgstr "Ražošanas orderis"

#. module: mrp_byproduct
#: field:mrp.subproduct,product_id:0
msgid "Product"
msgstr "Produkts"

#. module: mrp_byproduct
#: field:mrp.subproduct,product_qty:0
msgid "Product Qty"
msgstr "Produkta daudzums"

#. module: mrp_byproduct
#: field:mrp.subproduct,product_uom:0
msgid "Product Unit of Measure"
msgstr "Produkta mērvienība"

#. module: mrp_byproduct
#: field:mrp.subproduct,subproduct_type:0
msgid "Quantity Type"
msgstr "Daudzuma tips"

#. module: mrp_byproduct
#: code:addons/mrp_byproduct/mrp_byproduct.py:63
#, python-format
msgid ""
"The Product Unit of Measure you chose has a different category than in the "
"product form."
msgstr ""
"Izvēlētās produkta mērvienības kategorija ir citādāka, nekā produkta formā."

#. module: mrp_byproduct
#: selection:mrp.subproduct,subproduct_type:0
msgid "Variable"
msgstr "Mainīgais"

#. module: mrp_byproduct
#: code:addons/mrp_byproduct/mrp_byproduct.py:63
#, python-format
msgid "Warning"
msgstr "Uzmanību"<|MERGE_RESOLUTION|>--- conflicted
+++ resolved
@@ -1,18 +1,3 @@
-<<<<<<< HEAD
-# Latvian translation for openobject-addons
-# Copyright (c) 2014 Rosetta Contributors and Canonical Ltd 2014
-# This file is distributed under the same license as the openobject-addons package.
-# FIRST AUTHOR <EMAIL@ADDRESS>, 2014.
-#
-msgid ""
-msgstr ""
-"Project-Id-Version: openobject-addons\n"
-"Report-Msgid-Bugs-To: FULL NAME <EMAIL@ADDRESS>\n"
-"POT-Creation-Date: 2014-08-14 13:09+0000\n"
-"PO-Revision-Date: 2014-08-14 16:10+0000\n"
-"Last-Translator: FULL NAME <EMAIL@ADDRESS>\n"
-"Language-Team: Latvian <lv@li.org>\n"
-=======
 # Translation of Odoo Server.
 # This file contains the translation of the following modules:
 # * mrp_byproduct
@@ -28,12 +13,11 @@
 "PO-Revision-Date: 2016-08-24 14:17+0000\n"
 "Last-Translator: Nauris Sedlers <nauris.sedlers@gmail.com>\n"
 "Language-Team: Latvian (http://www.transifex.com/odoo/odoo-8/language/lv/)\n"
->>>>>>> 7b93e1dc
 "MIME-Version: 1.0\n"
 "Content-Type: text/plain; charset=UTF-8\n"
-"Content-Transfer-Encoding: 8bit\n"
-"X-Launchpad-Export-Date: 2014-08-15 07:29+0000\n"
-"X-Generator: Launchpad (build 17156)\n"
+"Content-Transfer-Encoding: \n"
+"Language: lv\n"
+"Plural-Forms: nplurals=3; plural=(n%10==1 && n%100!=11 ? 0 : n != 0 ? 1 : 2);\n"
 
 #. module: mrp_byproduct
 #: model:ir.model,name:mrp_byproduct.model_mrp_bom
@@ -51,8 +35,7 @@
 msgstr "Blakusprodukts"
 
 #. module: mrp_byproduct
-#: view:mrp.bom:mrp_byproduct.mrp_subproduct_view
-#: field:mrp.bom,sub_products:0
+#: view:mrp.bom:mrp_byproduct.mrp_subproduct_view field:mrp.bom,sub_products:0
 msgid "Byproducts"
 msgstr "Blakusprodukti"
 
@@ -64,12 +47,12 @@
 #. module: mrp_byproduct
 #: field:mrp.subproduct,create_uid:0
 msgid "Created by"
-msgstr ""
+msgstr "Izveidoja"
 
 #. module: mrp_byproduct
 #: field:mrp.subproduct,create_date:0
 msgid "Created on"
-msgstr ""
+msgstr "Izveidots"
 
 #. module: mrp_byproduct
 #: help:mrp.subproduct,subproduct_type:0
@@ -91,17 +74,17 @@
 #. module: mrp_byproduct
 #: field:mrp.subproduct,id:0
 msgid "ID"
-msgstr ""
+msgstr "ID"
 
 #. module: mrp_byproduct
 #: field:mrp.subproduct,write_uid:0
 msgid "Last Updated by"
-msgstr ""
+msgstr "Pēdējo reizi atjaunoja"
 
 #. module: mrp_byproduct
 #: field:mrp.subproduct,write_date:0
 msgid "Last Updated on"
-msgstr ""
+msgstr "Pēdējās izmaiņas"
 
 #. module: mrp_byproduct
 #: model:ir.model,name:mrp_byproduct.model_mrp_production
@@ -134,8 +117,7 @@
 msgid ""
 "The Product Unit of Measure you chose has a different category than in the "
 "product form."
-msgstr ""
-"Izvēlētās produkta mērvienības kategorija ir citādāka, nekā produkta formā."
+msgstr "Izvēlētās produkta mērvienības kategorija ir citādāka, nekā produkta formā."
 
 #. module: mrp_byproduct
 #: selection:mrp.subproduct,subproduct_type:0
