# Chinese (Simplified) translation for openobject-addons
# Copyright (c) 2014 Rosetta Contributors and Canonical Ltd 2014
# This file is distributed under the same license as the openobject-addons package.
# FIRST AUTHOR <EMAIL@ADDRESS>, 2014.
#
msgid ""
msgstr ""
<<<<<<< HEAD
"Project-Id-Version: openobject-addons\n"
"Report-Msgid-Bugs-To: FULL NAME <EMAIL@ADDRESS>\n"
"POT-Creation-Date: 2014-08-14 13:09+0000\n"
"PO-Revision-Date: 2014-08-14 16:10+0000\n"
"Last-Translator: FULL NAME <EMAIL@ADDRESS>\n"
"Language-Team: Chinese (Simplified) <zh_CN@li.org>\n"
=======
"Project-Id-Version: Odoo 8.0\n"
"Report-Msgid-Bugs-To: \n"
"POT-Creation-Date: 2015-01-21 14:08+0000\n"
"PO-Revision-Date: 2016-05-07 03:39+0000\n"
"Last-Translator: Jeffery Chenn <jeffery9@gmail.com>\n"
"Language-Team: Chinese (China) (http://www.transifex.com/odoo/odoo-8/language/zh_CN/)\n"
>>>>>>> 3a320211
"MIME-Version: 1.0\n"
"Content-Type: text/plain; charset=UTF-8\n"
"Content-Transfer-Encoding: 8bit\n"
"X-Launchpad-Export-Date: 2014-08-15 07:29+0000\n"
"X-Generator: Launchpad (build 17156)\n"

#. module: mrp_byproduct
#: model:ir.model,name:mrp_byproduct.model_mrp_bom
msgid "Bill of Material"
msgstr "物料清单"

#. module: mrp_byproduct
#: field:mrp.subproduct,bom_id:0
msgid "BoM"
msgstr "物料清单"

#. module: mrp_byproduct
#: model:ir.model,name:mrp_byproduct.model_mrp_subproduct
msgid "Byproduct"
msgstr "副产品"

#. module: mrp_byproduct
#: view:mrp.bom:mrp_byproduct.mrp_subproduct_view
#: field:mrp.bom,sub_products:0
msgid "Byproducts"
msgstr "副产品"

#. module: mrp_byproduct
#: model:ir.model,name:mrp_byproduct.model_change_production_qty
msgid "Change Quantity of Products"
msgstr "修改产成品数量"

#. module: mrp_byproduct
#: field:mrp.subproduct,create_uid:0
msgid "Created by"
msgstr ""

#. module: mrp_byproduct
#: field:mrp.subproduct,create_date:0
msgid "Created on"
msgstr ""

#. module: mrp_byproduct
#: help:mrp.subproduct,subproduct_type:0
msgid ""
"Define how the quantity of byproducts will be set on the production orders "
"using this BoM.  'Fixed' depicts a situation where the quantity of created "
"byproduct is always equal to the quantity set on the BoM, regardless of how "
"many are created in the production order.  By opposition, 'Variable' means "
"that the quantity will be computed as    '(quantity of byproduct set on the "
"BoM / quantity of manufactured product set on the BoM * quantity of "
"manufactured product in the production order.)'"
msgstr ""
"使用BoM定义在生产订单上有多少数量的副产品。\r\n"
"“固定的” 描绘了生成的副产品的数量总是等于 BoM设置的，无论生产订单生产了多少产品。\r\n"
"相对的，“可变的”意味着数量是要被计算的：BoM设置的副产品数量 / BoM 上设置的产品生产数量 * 在生产订单中的成品数量。)'"

#. module: mrp_byproduct
#: selection:mrp.subproduct,subproduct_type:0
msgid "Fixed"
msgstr "固定"

#. module: mrp_byproduct
#: field:mrp.subproduct,id:0
msgid "ID"
msgstr ""

#. module: mrp_byproduct
#: field:mrp.subproduct,write_uid:0
msgid "Last Updated by"
msgstr ""

#. module: mrp_byproduct
#: field:mrp.subproduct,write_date:0
msgid "Last Updated on"
msgstr ""

#. module: mrp_byproduct
#: model:ir.model,name:mrp_byproduct.model_mrp_production
msgid "Manufacturing Order"
msgstr "生产单"

#. module: mrp_byproduct
#: field:mrp.subproduct,product_id:0
msgid "Product"
msgstr "产品"

#. module: mrp_byproduct
#: field:mrp.subproduct,product_qty:0
msgid "Product Qty"
msgstr "产品数量"

#. module: mrp_byproduct
#: field:mrp.subproduct,product_uom:0
msgid "Product Unit of Measure"
msgstr "产品计量单位"

#. module: mrp_byproduct
#: field:mrp.subproduct,subproduct_type:0
msgid "Quantity Type"
msgstr "数量类型"

#. module: mrp_byproduct
#: code:addons/mrp_byproduct/mrp_byproduct.py:63
#, python-format
msgid ""
"The Product Unit of Measure you chose has a different category than in the "
"product form."
msgstr "你选择的计量单位跟产品表单的计量单位在不同的类别。"

#. module: mrp_byproduct
#: selection:mrp.subproduct,subproduct_type:0
msgid "Variable"
msgstr "可变"

#. module: mrp_byproduct
#: code:addons/mrp_byproduct/mrp_byproduct.py:63
#, python-format
msgid "Warning"
msgstr "警告"<|MERGE_RESOLUTION|>--- conflicted
+++ resolved
@@ -1,30 +1,25 @@
-# Chinese (Simplified) translation for openobject-addons
-# Copyright (c) 2014 Rosetta Contributors and Canonical Ltd 2014
-# This file is distributed under the same license as the openobject-addons package.
-# FIRST AUTHOR <EMAIL@ADDRESS>, 2014.
-#
+# Translation of Odoo Server.
+# This file contains the translation of the following modules:
+# * mrp_byproduct
+# 
+# Translators:
+# FIRST AUTHOR <EMAIL@ADDRESS>, 2014
+# Jeffery Chenn <jeffery9@gmail.com>, 2015
+# Jeffery Chenn <jeffery9@gmail.com>, 2016
+# 智源软件 <likaiyuan2006@gmail.com>, 2015
 msgid ""
 msgstr ""
-<<<<<<< HEAD
-"Project-Id-Version: openobject-addons\n"
-"Report-Msgid-Bugs-To: FULL NAME <EMAIL@ADDRESS>\n"
-"POT-Creation-Date: 2014-08-14 13:09+0000\n"
-"PO-Revision-Date: 2014-08-14 16:10+0000\n"
-"Last-Translator: FULL NAME <EMAIL@ADDRESS>\n"
-"Language-Team: Chinese (Simplified) <zh_CN@li.org>\n"
-=======
 "Project-Id-Version: Odoo 8.0\n"
 "Report-Msgid-Bugs-To: \n"
 "POT-Creation-Date: 2015-01-21 14:08+0000\n"
 "PO-Revision-Date: 2016-05-07 03:39+0000\n"
 "Last-Translator: Jeffery Chenn <jeffery9@gmail.com>\n"
 "Language-Team: Chinese (China) (http://www.transifex.com/odoo/odoo-8/language/zh_CN/)\n"
->>>>>>> 3a320211
 "MIME-Version: 1.0\n"
 "Content-Type: text/plain; charset=UTF-8\n"
-"Content-Transfer-Encoding: 8bit\n"
-"X-Launchpad-Export-Date: 2014-08-15 07:29+0000\n"
-"X-Generator: Launchpad (build 17156)\n"
+"Content-Transfer-Encoding: \n"
+"Language: zh_CN\n"
+"Plural-Forms: nplurals=1; plural=0;\n"
 
 #. module: mrp_byproduct
 #: model:ir.model,name:mrp_byproduct.model_mrp_bom
@@ -42,8 +37,7 @@
 msgstr "副产品"
 
 #. module: mrp_byproduct
-#: view:mrp.bom:mrp_byproduct.mrp_subproduct_view
-#: field:mrp.bom,sub_products:0
+#: view:mrp.bom:mrp_byproduct.mrp_subproduct_view field:mrp.bom,sub_products:0
 msgid "Byproducts"
 msgstr "副产品"
 
@@ -55,12 +49,12 @@
 #. module: mrp_byproduct
 #: field:mrp.subproduct,create_uid:0
 msgid "Created by"
-msgstr ""
+msgstr "创建人"
 
 #. module: mrp_byproduct
 #: field:mrp.subproduct,create_date:0
 msgid "Created on"
-msgstr ""
+msgstr "创建时间"
 
 #. module: mrp_byproduct
 #: help:mrp.subproduct,subproduct_type:0
@@ -72,10 +66,7 @@
 "that the quantity will be computed as    '(quantity of byproduct set on the "
 "BoM / quantity of manufactured product set on the BoM * quantity of "
 "manufactured product in the production order.)'"
-msgstr ""
-"使用BoM定义在生产订单上有多少数量的副产品。\r\n"
-"“固定的” 描绘了生成的副产品的数量总是等于 BoM设置的，无论生产订单生产了多少产品。\r\n"
-"相对的，“可变的”意味着数量是要被计算的：BoM设置的副产品数量 / BoM 上设置的产品生产数量 * 在生产订单中的成品数量。)'"
+msgstr "使用BoM定义在生产订单上有多少数量的副产品。\r\n“固定的” 描绘了生成的副产品的数量总是等于 BoM设置的，无论生产订单生产了多少产品。\r\n相对的，“可变的”意味着数量是要被计算的：BoM设置的副产品数量 / BoM 上设置的产品生产数量 * 在生产订单中的成品数量。)'"
 
 #. module: mrp_byproduct
 #: selection:mrp.subproduct,subproduct_type:0
@@ -85,22 +76,22 @@
 #. module: mrp_byproduct
 #: field:mrp.subproduct,id:0
 msgid "ID"
-msgstr ""
+msgstr "ID"
 
 #. module: mrp_byproduct
 #: field:mrp.subproduct,write_uid:0
 msgid "Last Updated by"
-msgstr ""
+msgstr "最后更新者"
 
 #. module: mrp_byproduct
 #: field:mrp.subproduct,write_date:0
 msgid "Last Updated on"
-msgstr ""
+msgstr "最后更新时间"
 
 #. module: mrp_byproduct
 #: model:ir.model,name:mrp_byproduct.model_mrp_production
 msgid "Manufacturing Order"
-msgstr "生产单"
+msgstr "制造订单"
 
 #. module: mrp_byproduct
 #: field:mrp.subproduct,product_id:0
