--- conflicted
+++ resolved
@@ -24,12 +24,8 @@
 from openerp.osv import fields
 from openerp.osv import osv
 from openerp.tools.translate import _
-<<<<<<< HEAD
-=======
-from openerp import netsvc
 from openerp.tools import DEFAULT_SERVER_DATETIME_FORMAT
 
->>>>>>> d6daf5fa
 
 class procurement_order(osv.osv):
     _inherit = 'procurement.order'
