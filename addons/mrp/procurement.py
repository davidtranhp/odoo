--- conflicted
+++ resolved
@@ -110,11 +110,7 @@
 
     def production_order_create_note(self, cr, uid, ids, context=None):
         for procurement in self.browse(cr, uid, ids, context=context):
-<<<<<<< HEAD
             body = _("Manufacturing Order <em>%s</em> created.") % ( procurement.production_id.name,)
-=======
-            body = _("Manufacturing Order created.")
->>>>>>> 8a38ee94
             self.message_post(cr, uid, [procurement.id], body=body, context=context)
     
 procurement_order()
