# -*- coding: utf-8 -*-
##############################################################################
#
#    OpenERP, Open Source Management Solution
#    Copyright (C) 2004-2010 Tiny SPRL (<http://tiny.be>).
#
#    This program is free software: you can redistribute it and/or modify
#    it under the terms of the GNU Affero General Public License as
#    published by the Free Software Foundation, either version 3 of the
#    License, or (at your option) any later version.
#
#    This program is distributed in the hope that it will be useful,
#    but WITHOUT ANY WARRANTY; without even the implied warranty of
#    MERCHANTABILITY or FITNESS FOR A PARTICULAR PURPOSE.  See the
#    GNU Affero General Public License for more details.
#
#    You should have received a copy of the GNU Affero General Public License
#    along with this program.  If not, see <http://www.gnu.org/licenses/>.
#
##############################################################################

from datetime import datetime
from osv import osv, fields
from tools.translate import _
import netsvc
import time
import tools


#----------------------------------------------------------
# Work Centers
#----------------------------------------------------------
# capacity_hour : capacity per hour. default: 1.0.
#          Eg: If 5 concurrent operations at one time: capacity = 5 (because 5 employees)
# unit_per_cycle : how many units are produced for one cycle

class mrp_workcenter(osv.osv):
    _name = 'mrp.workcenter'
    _description = 'Work Center'
    _inherits = {'resource.resource':"resource_id"}
    _columns = {
        'note': fields.text('Description', help="Description of the work center. Explain here what's a cycle according to this work center."),
        'capacity_per_cycle': fields.float('Capacity per Cycle', help="Number of operations this work center can do in parallel. If this work center represents a team of 5 workers, the capacity per cycle is 5."),
        'time_cycle': fields.float('Time for 1 cycle (hour)', help="Time in hours for doing one cycle."),
        'time_start': fields.float('Time before prod.', help="Time in hours for the setup."),
        'time_stop': fields.float('Time after prod.', help="Time in hours for the cleaning."),
        'costs_hour': fields.float('Cost per hour', help="Specify Cost of Work center per hour."),
        'costs_hour_account_id': fields.many2one('account.analytic.account', 'Hour Account', domain=[('type','<>','view')],
            help="Complete this only if you want automatic analytic accounting entries on production orders."),
        'costs_cycle': fields.float('Cost per cycle', help="Specify Cost of Work center per cycle."),
        'costs_cycle_account_id': fields.many2one('account.analytic.account', 'Cycle Account', domain=[('type','<>','view')],
            help="Complete this only if you want automatic analytic accounting entries on production orders."),
        'costs_journal_id': fields.many2one('account.analytic.journal', 'Analytic Journal'),
        'costs_general_account_id': fields.many2one('account.account', 'General Account', domain=[('type','<>','view')]),
        'resource_id': fields.many2one('resource.resource','Resource', ondelete='cascade', required=True),
        'product_id': fields.many2one('product.product','Work Center Product', help="Fill this product to track easily your production costs in the analytic accounting."),
    }
    _defaults = {
        'capacity_per_cycle': 1.0,
        'resource_type': 'material',
     }

    def on_change_product_cost(self, cr, uid, ids, product_id, context=None):
        if context is None:
            context = {}
        value = {}

        if product_id:
            cost = self.pool.get('product.product').browse(cr, uid, product_id, context=context)
            value = {'costs_hour': cost.standard_price}
        return {'value': value}

mrp_workcenter()


class mrp_routing(osv.osv):
    """
    For specifying the routings of workcenters.
    """
    _name = 'mrp.routing'
    _description = 'Routing'
    _columns = {
        'name': fields.char('Name', size=64, required=True),
        'active': fields.boolean('Active', help="If the active field is set to False, it will allow you to hide the routing without removing it."),
        'code': fields.char('Code', size=8),

        'note': fields.text('Description'),
        'workcenter_lines': fields.one2many('mrp.routing.workcenter', 'routing_id', 'Work Centers'),

        'location_id': fields.many2one('stock.location', 'Production Location',
            help="Keep empty if you produce at the location where the finished products are needed." \
                "Set a location if you produce at a fixed location. This can be a partner location " \
                "if you subcontract the manufacturing operations."
        ),
        'company_id': fields.many2one('res.company', 'Company'),
    }
    _defaults = {
        'active': lambda *a: 1,
        'company_id': lambda self, cr, uid, context: self.pool.get('res.company')._company_default_get(cr, uid, 'mrp.routing', context=context)
    }
mrp_routing()

class mrp_routing_workcenter(osv.osv):
    """
    Defines working cycles and hours of a workcenter using routings.
    """
    _name = 'mrp.routing.workcenter'
    _description = 'Workcenter Usage'
    _columns = {
        'workcenter_id': fields.many2one('mrp.workcenter', 'Work Center', required=True),
        'name': fields.char('Name', size=64, required=True),
        'sequence': fields.integer('Sequence', help="Gives the sequence order when displaying a list of routing work centers."),
        'cycle_nbr': fields.float('Number of Cycles', required=True,
            help="Number of iterations this work Center has to do in the specified operation of the routing."),
        'hour_nbr': fields.float('Number of Hours', required=True, help="Time in hours for this work Center to achieve the operation of the specified routing."),
        'routing_id': fields.many2one('mrp.routing', 'Parent Routing', select=True, ondelete='cascade',
             help="Routing indicates all the workcenters used, for how long and/or cycles." \
                "If Routing is indicated then,the third tab of a production order (workcenters) will be automatically pre-completed."),
        'note': fields.text('Description'),
        'company_id': fields.related('routing_id', 'company_id', type='many2one', relation='res.company', string='Company'),
    }
    _defaults = {
        'cycle_nbr': lambda *a: 1.0,
        'hour_nbr': lambda *a: 0.0,
    }
mrp_routing_workcenter()

class mrp_bom(osv.osv):
    """
    Defines bills of material for a product.
    """
    _name = 'mrp.bom'
    _description = 'Bill of Material'

    def _child_compute(self, cr, uid, ids, name, arg, context=None):
        """ Gets child bom.
        @param self: The object pointer
        @param cr: The current row, from the database cursor,
        @param uid: The current user ID for security checks
        @param ids: List of selected IDs
        @param name: Name of the field
        @param arg: User defined argument
        @param context: A standard dictionary for contextual values
        @return:  Dictionary of values
        """
        result = {}
        if context is None:
            context = {}
        bom_obj = self.pool.get('mrp.bom')
        bom_id = context and context.get('active_id', False) or False
        cr.execute('select id from mrp_bom')
        if all(bom_id != r[0] for r in cr.fetchall()):
            ids.sort()
            bom_id = ids[0]
        bom_parent = bom_obj.browse(cr, uid, bom_id, context=context)
        for bom in self.browse(cr, uid, ids, context=context):
            if (bom_parent) or (bom.id == bom_id):
                result[bom.id] = map(lambda x: x.id, bom.bom_lines)
            else:
                result[bom.id] = []
            if bom.bom_lines:
                continue
            ok = ((name=='child_complete_ids') and (bom.product_id.supply_method=='produce'))
            if (bom.type=='phantom' or ok):
                sids = bom_obj.search(cr, uid, [('bom_id','=',False),('product_id','=',bom.product_id.id)])
                if sids:
                    bom2 = bom_obj.browse(cr, uid, sids[0], context=context)
                    result[bom.id] += map(lambda x: x.id, bom2.bom_lines)

        return result

    def _compute_type(self, cr, uid, ids, field_name, arg, context=None):
        """ Sets particular method for the selected bom type.
        @param field_name: Name of the field
        @param arg: User defined argument
        @return:  Dictionary of values
        """
        res = dict(map(lambda x: (x,''), ids))
        for line in self.browse(cr, uid, ids, context=context):
            if line.type == 'phantom' and not line.bom_id:
                res[line.id] = 'set'
                continue
            if line.bom_lines or line.type == 'phantom':
                continue
            if line.product_id.supply_method == 'produce':
                if line.product_id.procure_method == 'make_to_stock':
                    res[line.id] = 'stock'
                else:
                    res[line.id] = 'order'
        return res

    _columns = {
        'name': fields.char('Name', size=64, required=True),
        'code': fields.char('Reference', size=16),
        'active': fields.boolean('Active', help="If the active field is set to False, it will allow you to hide the bills of material without removing it."),
        'type': fields.selection([('normal','Normal BoM'),('phantom','Sets / Phantom')], 'BoM Type', required=True,
                                 help= "If a sub-product is used in several products, it can be useful to create its own BoM. "\
                                 "Though if you don't want separated production orders for this sub-product, select Set/Phantom as BoM type. "\
                                 "If a Phantom BoM is used for a root product, it will be sold and shipped as a set of components, instead of being produced."),
        'method': fields.function(_compute_type, string='Method', method=True, type='selection', selection=[('',''),('stock','On Stock'),('order','On Order'),('set','Set / Pack')]),
        'date_start': fields.date('Valid From', help="Validity of this BoM or component. Keep empty if it's always valid."),
        'date_stop': fields.date('Valid Until', help="Validity of this BoM or component. Keep empty if it's always valid."),
        'sequence': fields.integer('Sequence', help="Gives the sequence order when displaying a list of bills of material."),
        'position': fields.char('Internal Reference', size=64, help="Reference to a position in an external plan."),
        'product_id': fields.many2one('product.product', 'Product', required=True),
        'product_uos_qty': fields.float('Product UOS Qty'),
        'product_uos': fields.many2one('product.uom', 'Product UOS', help="Product UOS (Unit of Sale) is the unit of measurement for the invoicing and promotion of stock."),
        'product_qty': fields.float('Product Qty', required=True),
        'product_uom': fields.many2one('product.uom', 'Product UOM', required=True, help="UoM (Unit of Measure) is the unit of measurement for the inventory control"),
        'product_rounding': fields.float('Product Rounding', help="Rounding applied on the product quantity."),
        'product_efficiency': fields.float('Manufacturing Efficiency', required=True, help="A factor of 0.9 means a loss of 10% within the production process."),
        'bom_lines': fields.one2many('mrp.bom', 'bom_id', 'BoM Lines'),
        'bom_id': fields.many2one('mrp.bom', 'Parent BoM', ondelete='cascade', select=True),
        'routing_id': fields.many2one('mrp.routing', 'Routing', help="The list of operations (list of work centers) to produce the finished product. The routing is mainly used to compute work center costs during operations and to plan future loads on work centers based on production planning."),
        'property_ids': fields.many2many('mrp.property', 'mrp_bom_property_rel', 'bom_id','property_id', 'Properties'),
        'revision_ids': fields.one2many('mrp.bom.revision', 'bom_id', 'BoM Revisions'),
        'child_complete_ids': fields.function(_child_compute, relation='mrp.bom', method=True, string="BoM Hierarchy", type='many2many'),
        'company_id': fields.many2one('res.company','Company',required=True),
    }
    _defaults = {
        'active': lambda *a: 1,
        'product_efficiency': lambda *a: 1.0,
        'product_qty': lambda *a: 1.0,
        'product_rounding': lambda *a: 0.0,
        'type': lambda *a: 'normal',
        'company_id': lambda self,cr,uid,c: self.pool.get('res.company')._company_default_get(cr, uid, 'mrp.bom', context=c),
    }
    _order = "sequence"
    _sql_constraints = [
        ('bom_qty_zero', 'CHECK (product_qty>0)',  'All product quantities must be greater than 0.\n' \
            'You should install the mrp_subproduct module if you want to manage extra products on BoMs !'),
    ]

    def _check_recursion(self, cr, uid, ids, context=None):
        level = 100
        while len(ids):
            cr.execute('select distinct bom_id from mrp_bom where id IN %s',(tuple(ids),))
            ids = filter(None, map(lambda x:x[0], cr.fetchall()))
            if not level:
                return False
            level -= 1
        return True
    _constraints = [
        (_check_recursion, 'Error ! You can not create recursive BoM.', ['parent_id'])
    ]


    def onchange_product_id(self, cr, uid, ids, product_id, name, context=None):
        """ Changes UoM and name if product_id changes.
        @param name: Name of the field
        @param product_id: Changed product_id
        @return:  Dictionary of changed values
        """
        if product_id:
            prod = self.pool.get('product.product').browse(cr, uid, product_id, context=context)
            v = {'product_uom': prod.uom_id.id}
            if not name:
                v['name'] = prod.name
            return {'value': v}
        return {}

    def _bom_find(self, cr, uid, product_id, product_uom, properties=[]):
        """ Finds BoM for particular product and product uom.
        @param product_id: Selected product.
        @param product_uom: Unit of measure of a product.
        @param properties: List of related properties.
        @return: False or BoM id.
        """
        cr.execute('select id from mrp_bom where product_id=%s and bom_id is null order by sequence', (product_id,))
        ids = map(lambda x: x[0], cr.fetchall())
        max_prop = 0
        result = False
        for bom in self.pool.get('mrp.bom').browse(cr, uid, ids):
            prop = 0
            for prop_id in bom.property_ids:
                if prop_id.id in properties:
                    prop += 1
            if (prop > max_prop) or ((max_prop == 0) and not result):
                result = bom.id
                max_prop = prop
        return result

    def _bom_explode(self, cr, uid, bom, factor, properties=[], addthis=False, level=0):
        """ Finds Products and Workcenters for related BoM for manufacturing order.
        @param bom: BoM of particular product.
        @param factor: Factor of product UoM.
        @param properties: A List of properties Ids.
        @param addthis: If BoM found then True else False.
        @param level: Depth level to find BoM lines starts from 10.
        @return: result: List of dictionaries containing product details.
                 result2: List of dictionaries containing workcenter details.
        """
        factor = factor / (bom.product_efficiency or 1.0)
        factor = rounding(factor, bom.product_rounding)
        if factor < bom.product_rounding:
            factor = bom.product_rounding
        result = []
        result2 = []
        phantom = False
        if bom.type == 'phantom' and not bom.bom_lines:
            newbom = self._bom_find(cr, uid, bom.product_id.id, bom.product_uom.id, properties)
            if newbom:
                res = self._bom_explode(cr, uid, self.browse(cr, uid, [newbom])[0], factor*bom.product_qty, properties, addthis=True, level=level+10)
                result = result + res[0]
                result2 = result2 + res[1]
                phantom = True
            else:
                phantom = False
        if not phantom:
            if addthis and not bom.bom_lines:
                result.append(
                {
                    'name': bom.product_id.name,
                    'product_id': bom.product_id.id,
                    'product_qty': bom.product_qty * factor,
                    'product_uom': bom.product_uom.id,
                    'product_uos_qty': bom.product_uos and bom.product_uos_qty * factor or False,
                    'product_uos': bom.product_uos and bom.product_uos.id or False,
                })
            if bom.routing_id:
                for wc_use in bom.routing_id.workcenter_lines:
                    wc = wc_use.workcenter_id
                    d, m = divmod(factor, wc_use.workcenter_id.capacity_per_cycle)
                    mult = (d + (m and 1.0 or 0.0))
                    cycle = mult * wc_use.cycle_nbr
                    result2.append({
                        'name': tools.ustr(wc_use.name) + ' - '  + tools.ustr(bom.product_id.name),
                        'workcenter_id': wc.id,
                        'sequence': level+(wc_use.sequence or 0),
                        'cycle': cycle,
                        'hour': float(wc_use.hour_nbr*mult + ((wc.time_start or 0.0)+(wc.time_stop or 0.0)+cycle*(wc.time_cycle or 0.0)) * (wc.time_efficiency or 1.0)),
                    })
            for bom2 in bom.bom_lines:
                res = self._bom_explode(cr, uid, bom2, factor, properties, addthis=True, level=level+10)
                result = result + res[0]
                result2 = result2 + res[1]
        return result, result2

    def copy_data(self, cr, uid, id, default=None, context=None):
        if default is None:
            default = {}
        if context is None:
            context = {}
        bom_data = self.read(cr, uid, id, [], context=context)
        default.update({'name': bom_data['name'] + ' ' + _('Copy')})
        return super(mrp_bom, self).copy_data(cr, uid, id, default, context=context)

mrp_bom()

class mrp_bom_revision(osv.osv):
    _name = 'mrp.bom.revision'
    _description = 'Bill of Material Revision'
    _columns = {
        'name': fields.char('Modification name', size=64, required=True),
        'description': fields.text('Description'),
        'date': fields.date('Modification Date'),
        'indice': fields.char('Revision', size=16),
        'last_indice': fields.char('last indice', size=64),
        'author_id': fields.many2one('res.users', 'Author'),
        'bom_id': fields.many2one('mrp.bom', 'BoM', select=True),
    }

    _defaults = {
        'author_id': lambda x, y, z, c: z,
        'date': lambda *a: time.strftime('%Y-%m-%d'),
    }

mrp_bom_revision()

def rounding(f, r):
    if not r:
        return f
    return round(f / r) * r

class mrp_production(osv.osv):
    """
    Production Orders / Manufacturing Orders
    """
    _name = 'mrp.production'
    _description = 'Manufacturing Order'
    _date_name  = 'date_planned'

    def _production_calc(self, cr, uid, ids, prop, unknow_none, context=None):
        """ Calculates total hours and total no. of cycles for a production order.
        @param prop: Name of field.
        @param unknow_none:
        @return: Dictionary of values.
        """
        result = {}
        for prod in self.browse(cr, uid, ids, context=context):
            result[prod.id] = {
                'hour_total': 0.0,
                'cycle_total': 0.0,
            }
            for wc in prod.workcenter_lines:
                result[prod.id]['hour_total'] += wc.hour
                result[prod.id]['cycle_total'] += wc.cycle
        return result

    def _production_date_end(self, cr, uid, ids, prop, unknow_none, context=None):
        """ Finds production end date.
        @param prop: Name of field.
        @param unknow_none:
        @return: Dictionary of values.
        """
        result = {}
        for prod in self.browse(cr, uid, ids, context=context):
            result[prod.id] = prod.date_planned
        return result

    def _production_date(self, cr, uid, ids, prop, unknow_none, context=None):
        """ Finds production planned date.
        @param prop: Name of field.
        @param unknow_none:
        @return: Dictionary of values.
        """
        result = {}
        for prod in self.browse(cr, uid, ids, context=context):
            result[prod.id] = prod.date_planned[:10]
        return result

    _columns = {
        'name': fields.char('Reference', size=64, required=True),
        'origin': fields.char('Source Document', size=64, help="Reference of the document that generated this production order request."),
        'priority': fields.selection([('0','Not urgent'),('1','Normal'),('2','Urgent'),('3','Very Urgent')], 'Priority'),

        'product_id': fields.many2one('product.product', 'Product', required=True, ),
        'product_qty': fields.float('Product Qty', required=True, states={'draft':[('readonly',False)]}, readonly=True),
        'product_uom': fields.many2one('product.uom', 'Product UOM', required=True, states={'draft':[('readonly',False)]}, readonly=True),
        'product_uos_qty': fields.float('Product UoS Qty', states={'draft':[('readonly',False)]}, readonly=True),
        'product_uos': fields.many2one('product.uom', 'Product UoS', states={'draft':[('readonly',False)]}, readonly=True),

        'location_src_id': fields.many2one('stock.location', 'Raw Materials Location', required=True,
            help="Location where the system will look for components."),
        'location_dest_id': fields.many2one('stock.location', 'Finished Products Location', required=True,
            help="Location where the system will stock the finished products."),

        'date_planned_end': fields.function(_production_date_end, method=True, type='date', string='Scheduled End Date'),
        'date_planned_date': fields.function(_production_date, method=True, type='date', string='Scheduled Date'),
        'date_planned': fields.datetime('Scheduled date', required=True, select=1),
        'date_start': fields.datetime('Start Date'),
        'date_finished': fields.datetime('End Date'),

        'bom_id': fields.many2one('mrp.bom', 'Bill of Material', domain=[('bom_id','=',False)]),
        'routing_id': fields.many2one('mrp.routing', string='Routing', on_delete='set null', help="The list of operations (list of work centers) to produce the finished product. The routing is mainly used to compute work center costs during operations and to plan future loads on work centers based on production plannification."),

        'picking_id': fields.many2one('stock.picking', 'Picking list', readonly=True,
            help="This is the internal picking list that brings the finished product to the production plan"),
        'move_prod_id': fields.many2one('stock.move', 'Move product', readonly=True),
        'move_lines': fields.many2many('stock.move', 'mrp_production_move_ids', 'production_id', 'move_id', 'Products to Consume', domain=[('state','not in', ('done', 'cancel'))], states={'done':[('readonly',True)]}),
        'move_lines2': fields.many2many('stock.move', 'mrp_production_move_ids', 'production_id', 'move_id', 'Consumed Products', domain=[('state','in', ('done', 'cancel'))]),
        'move_created_ids': fields.one2many('stock.move', 'production_id', 'Moves Created', domain=[('state','not in', ('done', 'cancel'))], states={'done':[('readonly',True)]}),
        'move_created_ids2': fields.one2many('stock.move', 'production_id', 'Moves Created', domain=[('state','in', ('done', 'cancel'))]),
        'product_lines': fields.one2many('mrp.production.product.line', 'production_id', 'Scheduled goods'),
        'workcenter_lines': fields.one2many('mrp.production.workcenter.line', 'production_id', 'Work Centers Utilisation'),
        'state': fields.selection([('draft','Draft'),('picking_except', 'Picking Exception'),('confirmed','Waiting Goods'),('ready','Ready to Produce'),('in_production','In Production'),('cancel','Cancelled'),('done','Done')],'State', readonly=True,
                                    help='When the production order is created the state is set to \'Draft\'.\n If the order is confirmed the state is set to \'Waiting Goods\'.\n If any exceptions are there, the state is set to \'Picking Exception\'.\
                                    \nIf the stock is available then the state is set to \'Ready to Produce\'.\n When the production gets started then the state is set to \'In Production\'.\n When the production is over, the state is set to \'Done\'.'),
        'hour_total': fields.function(_production_calc, method=True, type='float', string='Total Hours', multi='workorder', store=True),
        'cycle_total': fields.function(_production_calc, method=True, type='float', string='Total Cycles', multi='workorder', store=True),
        'company_id': fields.many2one('res.company','Company',required=True),
    }
    _defaults = {
        'priority': lambda *a: '1',
        'state': lambda *a: 'draft',
        'date_planned': lambda *a: time.strftime('%Y-%m-%d %H:%M:%S'),
        'product_qty':  lambda *a: 1.0,
        'name': lambda x, y, z, c: x.pool.get('ir.sequence').get(y, z, 'mrp.production') or '/',
        'company_id': lambda self, cr, uid, c: self.pool.get('res.company')._company_default_get(cr, uid, 'mrp.production', context=c),
    }
    _order = 'priority desc, date_planned asc';

    def _check_qty(self, cr, uid, ids, context=None):
        orders = self.browse(cr, uid, ids, context=context)
        for order in orders:
            if order.product_qty <= 0:
                return False
        return True

    _constraints = [
        (_check_qty, 'Order quantity cannot be negative or zero !', ['product_qty']),
    ]

    def unlink(self, cr, uid, ids, context=None):
        productions = self.read(cr, uid, ids, ['state'])
        unlink_ids = []
        for s in productions:
            if s['state'] in ['draft','cancel']:
                unlink_ids.append(s['id'])
            else:
                raise osv.except_osv(_('Invalid action !'), _('Cannot delete Production Order(s) which are in %s State!') % s['state'])
        return osv.osv.unlink(self, cr, uid, unlink_ids, context=context)

    def copy(self, cr, uid, id, default=None, context=None):
        if default is None:
            default = {}
        default.update({
            'name': self.pool.get('ir.sequence').get(cr, uid, 'mrp.production'),
            'move_lines' : [],
            'move_lines2' : [],
            'move_created_ids' : [],
            'move_created_ids2' : [],
            'product_lines' : [],
            'picking_id': False
        })
        return super(mrp_production, self).copy(cr, uid, id, default, context)

    def location_id_change(self, cr, uid, ids, src, dest, context=None):
        """ Changes destination location if source location is changed.
        @param src: Source location id.
        @param dest: Destination location id.
        @return: Dictionary of values.
        """
        if dest:
            return {}
        if src:
            return {'value': {'location_dest_id': src}}
        return {}

    def product_id_change(self, cr, uid, ids, product_id, context=None):
        """ Finds UoM of changed product.
        @param product_id: Id of changed product.
        @return: Dictionary of values.
        """
        if not product_id:
            return {'value': {
                'product_uom': False,
                'bom_id': False,
                'routing_id': False
            }}
        bom_obj = self.pool.get('mrp.bom')
        product = self.pool.get('product.product').browse(cr, uid, product_id, context=context)
        bom_id = bom_obj._bom_find(cr, uid, product.id, product.uom_id and product.uom_id.id, [])
        routing_id = False
        if bom_id:
            bom_point = bom_obj.browse(cr, uid, bom_id, context=context)
            routing_id = bom_point.routing_id.id or False
        result = {
            'product_uom': product.uom_id and product.uom_id.id or False,
            'bom_id': bom_id,
            'routing_id': routing_id
        }
        return {'value': result}

    def bom_id_change(self, cr, uid, ids, bom_id, context=None):
        """ Finds routing for changed BoM.
        @param product: Id of product.
        @return: Dictionary of values.
        """
        if not bom_id:
            return {'value': {
                'routing_id': False
            }}
        bom_pool = self.pool.get('mrp.bom')
        bom_point = bom_pool.browse(cr, uid, bom_id, context=context)
        routing_id = bom_point.routing_id.id or False
        result = {
            'routing_id': routing_id
        }
        return {'value': result}

    def action_picking_except(self, cr, uid, ids):
        """ Changes the state to Exception.
        @return: True
        """
        self.write(cr, uid, ids, {'state': 'picking_except'})
        return True

    def action_compute(self, cr, uid, ids, properties=[]):
        """ Computes bills of material of a product.
        @param properties: List containing dictionaries of properties.
        @return: No. of products.
        """
        results = []
        bom_obj = self.pool.get('mrp.bom')
        prod_line_obj = self.pool.get('mrp.production.product.line')
        workcenter_line_obj = self.pool.get('mrp.production.workcenter.line')
        for production in self.browse(cr, uid, ids):
            cr.execute('delete from mrp_production_product_line where production_id=%s', (production.id,))
            cr.execute('delete from mrp_production_workcenter_line where production_id=%s', (production.id,))
            bom_point = production.bom_id
            bom_id = production.bom_id.id
            if not bom_point:
                bom_id = bom_obj._bom_find(cr, uid, production.product_id.id, production.product_uom.id, properties)
                if bom_id:
                    bom_point = bom_obj.browse(cr, uid, bom_id)
                    routing_id = bom_point.routing_id.id or False
                    self.write(cr, uid, [production.id], {'bom_id': bom_id, 'routing_id': routing_id})

            if not bom_id:
                raise osv.except_osv(_('Error'), _("Couldn't find bill of material for product"))

            factor = production.product_qty * production.product_uom.factor / bom_point.product_uom.factor
            res = bom_obj._bom_explode(cr, uid, bom_point, factor / bom_point.product_qty, properties)
            results = res[0]
            results2 = res[1]
            for line in results:
                line['production_id'] = production.id
                prod_line_obj.create(cr, uid, line)
            for line in results2:
                line['production_id'] = production.id
                workcenter_line_obj.create(cr, uid, line)
        return len(results)

    def action_cancel(self, cr, uid, ids):
        """ Cancels the production order and related stock moves.
        @return: True
        """
        move_obj = self.pool.get('stock.move')
        for production in self.browse(cr, uid, ids):
            if production.move_created_ids:
                move_obj.action_cancel(cr, uid, [x.id for x in production.move_created_ids])
            move_obj.action_cancel(cr, uid, [x.id for x in production.move_lines])
        self.write(cr, uid, ids, {'state': 'cancel'})
        return True

    def action_ready(self, cr, uid, ids):
        """ Changes the production state to Ready and location id of stock move.
        @return: True
        """
        move_obj = self.pool.get('stock.move')
        self.write(cr, uid, ids, {'state': 'ready'})

        for (production_id,name) in self.name_get(cr, uid, ids):
            production = self.browse(cr, uid, production_id)
            if production.move_prod_id:
                move_obj.write(cr, uid, [production.move_prod_id.id],
                        {'location_id': production.location_dest_id.id})

            message = _("Manufacturing order '%s' is ready to produce.") % ( name,)
            self.log(cr, uid, production_id, message)
        return True

    def action_production_end(self, cr, uid, ids):
        """ Changes production state to Finish and writes finished date.
        @return: True
        """
        for production in self.browse(cr, uid, ids):
            self._costs_generate(cr, uid, production)
        return self.write(cr, uid, ids, {'state': 'done', 'date_finished': time.strftime('%Y-%m-%d %H:%M:%S')})

    def test_production_done(self, cr, uid, ids):
        """ Tests whether production is done or not.
        @return: True or False
        """
        res = True
        for production in self.browse(cr, uid, ids):
            if production.move_lines:
               res = False

            if production.move_created_ids:
               res = False
        return res

    def action_produce(self, cr, uid, production_id, production_qty, production_mode, context=None):
        """ To produce final product based on production mode (consume/consume&produce).
        If Production mode is consume, all stock move lines of raw materials will be done/consumed.
        If Production mode is consume & produce, all stock move lines of raw materials will be done/consumed
        and stock move lines of final product will be also done/produced.
        @param production_id: the ID of mrp.production object
        @param production_qty: specify qty to produce
        @param production_mode: specify production mode (consume/consume&produce).
        @return: True
        """
        stock_mov_obj = self.pool.get('stock.move')
        production = self.browse(cr, uid, production_id, context=context)
<<<<<<< HEAD
=======

        final_product_todo = []
>>>>>>> 2cb04752

        produced_qty = 0
        if production_mode == 'consume_produce':
            produced_qty = production_qty

        for produced_product in production.move_created_ids2:
            if (produced_product.scrapped) or (produced_product.product_id.id<>production.product_id.id):
                continue
            produced_qty += produced_product.product_qty

        if production_mode in ['consume','consume_produce']:
            consumed_products = {}
            check = {}
            scrapped = map(lambda x:x.scrapped,production.move_lines2).count(True)

            for consumed_product in production.move_lines2:
                consumed = consumed_product.product_qty
                if consumed_product.scrapped:
                    continue
                if not consumed_products.get(consumed_product.product_id.id, False):
                    consumed_products[consumed_product.product_id.id] = consumed_product.product_qty
                    check[consumed_product.product_id.id] = 0
                for f in production.product_lines:
                    if f.product_id.id == consumed_product.product_id.id:
                        if (len(production.move_lines2) - scrapped) > len(production.product_lines):
                            check[consumed_product.product_id.id] += consumed_product.product_qty
                            consumed = check[consumed_product.product_id.id]
                        rest_consumed = produced_qty * f.product_qty / production.product_qty - consumed
                        consumed_products[consumed_product.product_id.id] = rest_consumed

            for raw_product in production.move_lines:
                for f in production.product_lines:
                    if f.product_id.id == raw_product.product_id.id:
                        consumed_qty = consumed_products.get(raw_product.product_id.id, 0)
                        if consumed_qty == 0:
                            consumed_qty = production_qty * f.product_qty / production.product_qty
                        if consumed_qty > 0:
                            stock_mov_obj.action_consume(cr, uid, [raw_product.id], consumed_qty, production.location_src_id.id, context=context)

        if production_mode == 'consume_produce':

            produced_products = {}
            for produced_product in production.move_created_ids2:
                if produced_product.scrapped:
                    continue
                if not produced_products.get(produced_product.product_id.id, False):
                    produced_products[produced_product.product_id.id] = 0
                produced_products[produced_product.product_id.id] += produced_product.product_qty

            for produce_product in production.move_created_ids:
                produced_qty = produced_products.get(produce_product.product_id.id, 0)
                rest_qty = production.product_qty - produced_qty
                if rest_qty <= production_qty:
                   production_qty = rest_qty
                if rest_qty > 0 :
                    stock_mov_obj.action_consume(cr, uid, [produce_product.id], production_qty, context=context)

        for raw_product in production.move_lines2:
            new_parent_ids = []
            parent_move_ids = [x.id for x in raw_product.move_history_ids]
            for final_product in production.move_created_ids2:
                if final_product.id not in parent_move_ids:
                    new_parent_ids.append(final_product.id)
            for new_parent_id in new_parent_ids:
                stock_mov_obj.write(cr, uid, [raw_product.id], {'move_history_ids': [(4,new_parent_id)]})

        wf_service = netsvc.LocalService("workflow")
        wf_service.trg_validate(uid, 'mrp.production', production_id, 'button_produce_done', cr)
        return True

    def _costs_generate(self, cr, uid, production):
        """ Calculates total costs at the end of the production.
        @param production: Id of production order.
        @return: Calculated amount.
        """
        amount = 0.0
        analytic_line_obj = self.pool.get('account.analytic.line')
        for wc_line in production.workcenter_lines:
            wc = wc_line.workcenter_id
            if wc.costs_journal_id and wc.costs_general_account_id:
                value = wc_line.hour * wc.costs_hour
                account = wc.costs_hour_account_id.id
                if value and account:
                    amount += value
                    analytic_line_obj.create(cr, uid, {
                        'name': wc_line.name + ' (H)',
                        'amount': value,
                        'account_id': account,
                        'general_account_id': wc.costs_general_account_id.id,
                        'journal_id': wc.costs_journal_id.id,
                        'ref': wc.code,
                        'product_id': wc.product_id.id,
                        'unit_amount': wc_line.hour,
                        'product_uom_id': wc.product_id.uom_id.id
                    } )
            if wc.costs_journal_id and wc.costs_general_account_id:
                value = wc_line.cycle * wc.costs_cycle
                account = wc.costs_cycle_account_id.id
                if value and account:
                    amount += value
                    analytic_line_obj.create(cr, uid, {
                        'name': wc_line.name+' (C)',
                        'amount': value,
                        'account_id': account,
                        'general_account_id': wc.costs_general_account_id.id,
                        'journal_id': wc.costs_journal_id.id,
                        'ref': wc.code,
                        'product_id': wc.product_id.id,
                        'unit_amount': wc_line.cycle,
                        'product_uom_id': wc.product_id.uom_id.id
                    } )
        return amount

    def action_in_production(self, cr, uid, ids):
        """ Changes state to In Production and writes starting date.
        @return: True
        """
        self.write(cr, uid, ids, {'state': 'in_production', 'date_start': time.strftime('%Y-%m-%d %H:%M:%S')})
        return True

    def test_if_product(self, cr, uid, ids):
        """
        @return: True or False
        """
        res = True
        for production in self.browse(cr, uid, ids):
            if not production.product_lines:
                if not self.action_compute(cr, uid, [production.id]):
                    res = False
        return res

    def _get_auto_picking(self, cr, uid, production):
        return True

    def action_confirm(self, cr, uid, ids):
        """ Confirms production order.
        @return: Newly generated picking Id.
        """
        picking_id = False
        proc_ids = []
        seq_obj = self.pool.get('ir.sequence')
        pick_obj = self.pool.get('stock.picking')
        move_obj = self.pool.get('stock.move')
        proc_obj = self.pool.get('procurement.order')
        wf_service = netsvc.LocalService("workflow")
        for production in self.browse(cr, uid, ids):
            if not production.product_lines:
                self.action_compute(cr, uid, [production.id])
                production = self.browse(cr, uid, [production.id])[0]
            routing_loc = None
            pick_type = 'internal'
            address_id = False
            if production.bom_id.routing_id and production.bom_id.routing_id.location_id:
                routing_loc = production.bom_id.routing_id.location_id
                if routing_loc.usage <> 'internal':
                    pick_type = 'out'
                address_id = routing_loc.address_id and routing_loc.address_id.id or False
                routing_loc = routing_loc.id
            pick_name = seq_obj.get(cr, uid, 'stock.picking.' + pick_type)
            picking_id = pick_obj.create(cr, uid, {
                'name': pick_name,
                'origin': (production.origin or '').split(':')[0] + ':' + production.name,
                'type': pick_type,
                'move_type': 'one',
                'state': 'auto',
                'address_id': address_id,
                'auto_picking': self._get_auto_picking(cr, uid, production),
                'company_id': production.company_id.id,
            })

            source = production.product_id.product_tmpl_id.property_stock_production.id
            data = {
                'name':'PROD:' + production.name,
                'date': production.date_planned,
                'product_id': production.product_id.id,
                'product_qty': production.product_qty,
                'product_uom': production.product_uom.id,
                'product_uos_qty': production.product_uos and production.product_uos_qty or False,
                'product_uos': production.product_uos and production.product_uos.id or False,
                'location_id': source,
                'location_dest_id': production.location_dest_id.id,
                'move_dest_id': production.move_prod_id.id,
                'state': 'waiting',
                'company_id': production.company_id.id,
            }
            res_final_id = move_obj.create(cr, uid, data)

            self.write(cr, uid, [production.id], {'move_created_ids': [(6, 0, [res_final_id])]})
            moves = []
            for line in production.product_lines:
                move_id = False
                newdate = production.date_planned
                if line.product_id.type in ('product', 'consu'):
                    res_dest_id = move_obj.create(cr, uid, {
                        'name':'PROD:' + production.name,
                        'date': production.date_planned,
                        'product_id': line.product_id.id,
                        'product_qty': line.product_qty,
                        'product_uom': line.product_uom.id,
                        'product_uos_qty': line.product_uos and line.product_uos_qty or False,
                        'product_uos': line.product_uos and line.product_uos.id or False,
                        'location_id': routing_loc or production.location_src_id.id,
                        'location_dest_id': source,
                        'move_dest_id': res_final_id,
                        'state': 'waiting',
                        'company_id': production.company_id.id,
                    })
                    moves.append(res_dest_id)
                    move_id = move_obj.create(cr, uid, {
                        'name':'PROD:' + production.name,
                        'picking_id':picking_id,
                        'product_id': line.product_id.id,
                        'product_qty': line.product_qty,
                        'product_uom': line.product_uom.id,
                        'product_uos_qty': line.product_uos and line.product_uos_qty or False,
                        'product_uos': line.product_uos and line.product_uos.id or False,
                        'date': newdate,
                        'move_dest_id': res_dest_id,
                        'location_id': production.location_src_id.id,
                        'location_dest_id': routing_loc or production.location_src_id.id,
                        'state': 'waiting',
                        'company_id': production.company_id.id,
                    })
                proc_id = proc_obj.create(cr, uid, {
                    'name': (production.origin or '').split(':')[0] + ':' + production.name,
                    'origin': (production.origin or '').split(':')[0] + ':' + production.name,
                    'date_planned': newdate,
                    'product_id': line.product_id.id,
                    'product_qty': line.product_qty,
                    'product_uom': line.product_uom.id,
                    'product_uos_qty': line.product_uos and line.product_qty or False,
                    'product_uos': line.product_uos and line.product_uos.id or False,
                    'location_id': production.location_src_id.id,
                    'procure_method': line.product_id.procure_method,
                    'move_id': move_id,
                    'company_id': production.company_id.id,
                })
                wf_service.trg_validate(uid, 'procurement.order', proc_id, 'button_confirm', cr)
                proc_ids.append(proc_id)
            wf_service.trg_validate(uid, 'stock.picking', picking_id, 'button_confirm', cr)
            self.write(cr, uid, [production.id], {'picking_id': picking_id, 'move_lines': [(6,0,moves)], 'state':'confirmed'})
            message = _("Manufacturing order '%s' is scheduled for the %s.") % (
                production.name,
                datetime.strptime(production.date_planned,'%Y-%m-%d %H:%M:%S').strftime('%m/%d/%Y'),
            )
            self.log(cr, uid, production.id, message)
        return picking_id

    def force_production(self, cr, uid, ids, *args):
        """ Assigns products.
        @param *args: Arguments
        @return: True
        """
        pick_obj = self.pool.get('stock.picking')
        pick_obj.force_assign(cr, uid, [prod.picking_id.id for prod in self.browse(cr, uid, ids)])
        return True

mrp_production()

class mrp_production_workcenter_line(osv.osv):
    _name = 'mrp.production.workcenter.line'
    _description = 'Work Order'
    _order = 'sequence'

    _columns = {
        'name': fields.char('Work Order', size=64, required=True),
        'workcenter_id': fields.many2one('mrp.workcenter', 'Work Center', required=True),
        'cycle': fields.float('Nbr of cycles', digits=(16,2)),
        'hour': fields.float('Nbr of hours', digits=(16,2)),
        'sequence': fields.integer('Sequence', required=True, help="Gives the sequence order when displaying a list of work orders."),
        'production_id': fields.many2one('mrp.production', 'Production Order', select=True, ondelete='cascade', required=True),
    }
    _defaults = {
        'sequence': lambda *a: 1,
        'hour': lambda *a: 0,
        'cycle': lambda *a: 0,
    }
mrp_production_workcenter_line()

class mrp_production_product_line(osv.osv):
    _name = 'mrp.production.product.line'
    _description = 'Production Scheduled Product'
    _columns = {
        'name': fields.char('Name', size=64, required=True),
        'product_id': fields.many2one('product.product', 'Product', required=True),
        'product_qty': fields.float('Product Qty', required=True),
        'product_uom': fields.many2one('product.uom', 'Product UOM', required=True),
        'product_uos_qty': fields.float('Product UOS Qty'),
        'product_uos': fields.many2one('product.uom', 'Product UOS'),
        'production_id': fields.many2one('mrp.production', 'Production Order', select=True),
    }
mrp_production_product_line()

# vim:expandtab:smartindent:tabstop=4:softtabstop=4:shiftwidth=4:<|MERGE_RESOLUTION|>--- conflicted
+++ resolved
@@ -664,11 +664,6 @@
         """
         stock_mov_obj = self.pool.get('stock.move')
         production = self.browse(cr, uid, production_id, context=context)
-<<<<<<< HEAD
-=======
-
-        final_product_todo = []
->>>>>>> 2cb04752
 
         produced_qty = 0
         if production_mode == 'consume_produce':
