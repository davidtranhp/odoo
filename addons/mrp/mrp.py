# -*- coding: utf-8 -*-
##############################################################################
#
#    OpenERP, Open Source Management Solution
#    Copyright (C) 2004-2010 Tiny SPRL (<http://tiny.be>).
#
#    This program is free software: you can redistribute it and/or modify
#    it under the terms of the GNU Affero General Public License as
#    published by the Free Software Foundation, either version 3 of the
#    License, or (at your option) any later version.
#
#    This program is distributed in the hope that it will be useful,
#    but WITHOUT ANY WARRANTY; without even the implied warranty of
#    MERCHANTABILITY or FITNESS FOR A PARTICULAR PURPOSE.  See the
#    GNU Affero General Public License for more details.
#
#    You should have received a copy of the GNU Affero General Public License
#    along with this program.  If not, see <http://www.gnu.org/licenses/>.
#
##############################################################################

from mx import DateTime
from osv import fields
from osv import osv
from tools.translate import _
import ir
import netsvc
import time

#----------------------------------------------------------
# Work Centers
#----------------------------------------------------------
# capacity_hour : capacity per hour. default: 1.0.
#          Eg: If 5 concurrent operations at one time: capacity = 5 (because 5 employees)
# unit_per_cycle : how many units are produced for one cycle
#
# TODO: Work Center may be recursive ?
#
class mrp_workcenter(osv.osv):
    _name = 'mrp.workcenter'
    _description = 'Work Center'
    _inherits = {'resource.resource':"resource_id"}
    _columns = {
#        'name': fields.char('Work Center Name', size=64, required=True),
        'note': fields.text('Description', help="Description of the workcenter. Explain here what's a cycle according to this workcenter."),
        'capacity_per_cycle': fields.float('Capacity per Cycle', help="Number of operations this workcenter can do in parallel. If this workcenter represents a team of 5 workers, the capacity per cycle is 5."),
        'time_cycle': fields.float('Time for 1 cycle (hour)', help="Time in hours for doing one cycle."),
        'time_start': fields.float('Time before prod.', help="Time in hours for the setup."),
        'time_stop': fields.float('Time after prod.', help="Time in hours for the cleaning."),
        'costs_hour': fields.float('Cost per hour'),
        'costs_hour_account_id': fields.many2one('account.analytic.account', 'Hour Account', domain=[('type','<>','view')],
            help="Complete this only if you want automatic analytic accounting entries on production orders."),
        'costs_cycle': fields.float('Cost per cycle'),
        'costs_cycle_account_id': fields.many2one('account.analytic.account', 'Cycle Account', domain=[('type','<>','view')],
            help="Complete this only if you want automatic analytic accounting entries on production orders."),
        'costs_journal_id': fields.many2one('account.analytic.journal', 'Analytic Journal'),
        'costs_general_account_id': fields.many2one('account.account', 'General Account', domain=[('type','<>','view')]),
#        'company_id': fields.many2one('res.company','Company',required=True),
       'resource_id': fields.many2one('resource.resource','Resource',ondelete='cascade'),
    }
    _defaults = {
        'capacity_per_cycle': lambda *a: 1.0,
     }
mrp_workcenter()


class mrp_routing(osv.osv):
    """
    For specifying the routings of workcenters.
    """
    _name = 'mrp.routing'
    _description = 'Routing'
    _columns = {
        'name': fields.char('Name', size=64, required=True),
        'active': fields.boolean('Active', help="If the active field is set to true, it will allow you to hide the routing without removing it."),
        'code': fields.char('Code', size=8),

        'note': fields.text('Description'),
        'workcenter_lines': fields.one2many('mrp.routing.workcenter', 'routing_id', 'Work Centers'),

        'location_id': fields.many2one('stock.location', 'Production Location',
            help="Keep empty if you produce at the location where the finished products are needed." \
                "Set a location if you produce at a fixed location. This can be a partner location " \
                "if you subcontract the manufacturing operations."
        ),
    }
    _defaults = {
        'active': lambda *a: 1,
    }
mrp_routing()

class mrp_routing_workcenter(osv.osv):
    """
    Defines working cycles and hours of a workcenter using routings.
    """
    _name = 'mrp.routing.workcenter'
    _description = 'Workcenter Usage'
    _columns = {
        'workcenter_id': fields.many2one('mrp.workcenter', 'Work Center', required=True),
        'name': fields.char('Name', size=64, required=True),
        'sequence': fields.integer('Sequence', help="Gives the sequence order when displaying a list of routing workcenters."),
        'cycle_nbr': fields.float('Number of Cycles', required=True,
            help="Time in hours for doing one cycle."),
        'hour_nbr': fields.float('Number of Hours', required=True, help="Cost per hour"),
        'routing_id': fields.many2one('mrp.routing', 'Parent Routing', select=True, ondelete='cascade',
             help="Routing indicates all the workcenters used, for how long and/or cycles." \
                "If Routing is indicated then,the third tab of a production order (workcenters) will be automatically pre-completed."),
        'note': fields.text('Description')
    }
    _defaults = {
        'cycle_nbr': lambda *a: 1.0,
        'hour_nbr': lambda *a: 0.0,
    }
mrp_routing_workcenter()

class mrp_bom(osv.osv):
    """
    Defines bills of material for a product.
    """
    _name = 'mrp.bom'
<<<<<<< HEAD
    _description = 'Bills of Material'

=======
    _description = 'Bill of Material'
    
>>>>>>> f1a7cf72
    def _child_compute(self, cr, uid, ids, name, arg, context={}):
        """ Gets child bom.
        @param self: The object pointer
        @param cr: The current row, from the database cursor,
        @param uid: The current user ID for security checks
        @param ids: List of selected IDs
        @param name: Name of the field
        @param arg: User defined argument
        @param context: A standard dictionary for contextual values
        @return:  Dictionary of values
        """
        result = {}
        bom_obj = self.pool.get('mrp.bom')
        bom_id = context and context.get('active_id', False) or False
        cr.execute('select id from mrp_bom')
        if all(bom_id != r[0] for r in cr.fetchall()):
            ids.sort()
            bom_id = ids[0]
        bom_parent = bom_obj.browse(cr, uid, bom_id)
        for bom in self.browse(cr, uid, ids, context=context):
            if (bom_parent and bom_parent.multi_level_bom) or bom.id == bom_id:
                result[bom.id] = map(lambda x: x.id, bom.bom_lines)
            else:
                result[bom.id] = []
            if bom.bom_lines:
                continue
            ok = ((name=='child_complete_ids') and (bom.product_id.supply_method=='produce'))
            if (bom.type=='phantom' or ok) and bom_parent.multi_level_bom:
                sids = bom_obj.search(cr, uid, [('bom_id','=',False),('product_id','=',bom.product_id.id)])
                if sids:
                    bom2 = bom_obj.browse(cr, uid, sids[0], context=context)
                    result[bom.id] += map(lambda x: x.id, bom2.bom_lines)

        return result

    def _compute_type(self, cr, uid, ids, field_name, arg, context):
        """ Sets particular method for the selected bom type.
        @param field_name: Name of the field
        @param arg: User defined argument
        @return:  Dictionary of values
        """
        res = dict(map(lambda x: (x,''), ids))
        for line in self.browse(cr, uid, ids):
            if line.type == 'phantom' and not line.bom_id:
                res[line.id] = 'set'
                continue
            if line.bom_lines or line.type == 'phantom':
                continue
            if line.product_id.supply_method == 'produce':
                if line.product_id.procure_method == 'make_to_stock':
                    res[line.id] = 'stock'
                else:
                    res[line.id] = 'order'
        return res

    _columns = {
        'name': fields.char('Name', size=64, required=True),
        'code': fields.char('Reference', size=16),
        'active': fields.boolean('Active', help="If the active field is set to true, it will allow you to hide the bills of material without removing it."),
        'type': fields.selection([('normal','Normal BoM'),('phantom','Sets / Phantom')], 'BoM Type', required=True,
                                 help= "If a sub-product is used in several products, it can be useful to create its own BoM."\
                                 "Though if you don't want separated production orders for this sub-product, select Set/Phantom as BoM type."\
                                 "If a Phantom BoM is used for a root product, it will be sold and shipped as a set of components, instead of being produced."),
        'method': fields.function(_compute_type, string='Method', method=True, type='selection', selection=[('',''),('stock','On Stock'),('order','On Order'),('set','Set / Pack')]),
        'date_start': fields.date('Valid From', help="Validity of this BoM or component. Keep empty if it's always valid."),
        'date_stop': fields.date('Valid Until', help="Validity of this BoM or component. Keep empty if it's always valid."),
        'sequence': fields.integer('Sequence', help="Gives the sequence order when displaying a list of bills of material."),
        'position': fields.char('Internal Reference', size=64, help="Reference to a position in an external plan."),
        'product_id': fields.many2one('product.product', 'Product', required=True),
        'product_uos_qty': fields.float('Product UOS Qty'),
        'product_uos': fields.many2one('product.uom', 'Product UOS', help="Product UOS (Unit of Sale) is the unit of measurement for the invoicing and promotion of stock."),
        'product_qty': fields.float('Product Qty', required=True),
        'product_uom': fields.many2one('product.uom', 'Product UOM', required=True, help="UoM (Unit of Measure) is the unit of measurement for the inventory control"),
        'product_rounding': fields.float('Product Rounding', help="Rounding applied on the product quantity."),
        'product_efficiency': fields.float('Product Efficiency', required=True, help="Material efficiency. A factor of 0.9 means a loss of 10% in the production."),
        'bom_lines': fields.one2many('mrp.bom', 'bom_id', 'BoM Lines'),
        'bom_id': fields.many2one('mrp.bom', 'Parent BoM', ondelete='cascade', select=True),
        'routing_id': fields.many2one('mrp.routing', 'Routing', help="The list of operations (list of workcenters) to produce the finished product. The routing is mainly used to compute workcenter costs during operations and to plan future loads on workcenters based on production planning."),
        'property_ids': fields.many2many('mrp.property', 'mrp_bom_property_rel', 'bom_id','property_id', 'Properties'),
        'revision_ids': fields.one2many('mrp.bom.revision', 'bom_id', 'BoM Revisions'),
        'revision_type': fields.selection([('numeric','numeric indices'),('alpha','alphabetical indices')], 'Index type'),
        'child_complete_ids': fields.function(_child_compute,relation='mrp.bom', method=True, string="BoM Hierarchy", type='many2many'),
        'company_id': fields.many2one('res.company','Company',required=True),
        'multi_level_bom': fields.boolean('Multi-level BoM'),
    }
    _defaults = {
        'active': lambda *a: 1,
        'product_efficiency': lambda *a: 1.0,
        'product_qty': lambda *a: 1.0,
        'product_rounding': lambda *a: 1.0,
        'type': lambda *a: 'normal',
        'company_id': lambda self,cr,uid,c: self.pool.get('res.company')._company_default_get(cr, uid, 'mrp.bom', context=c),
        'multi_level_bom': lambda *a: 0,
    }
    _order = "sequence"
    _sql_constraints = [
        ('bom_qty_zero', 'CHECK (product_qty>0)',  'All product quantities must be greater than 0.\n' \
            'You should install the mrp_subproduct module if you want to manage extra products on BoMs !'),
    ]

    def _check_recursion(self, cr, uid, ids):
        level = 100
        while len(ids):
            cr.execute('select distinct bom_id from mrp_bom where id =ANY(%s)',(ids,))
            ids = filter(None, map(lambda x:x[0], cr.fetchall()))
            if not level:
                return False
            level -= 1
        return True
    _constraints = [
        (_check_recursion, 'Error ! You can not create recursive BoM.', ['parent_id'])
    ]


    def onchange_product_id(self, cr, uid, ids, product_id, name, context={}):
        """ Changes UoM and name if product_id changes.
        @param name: Name of the field
        @param product_id: Changed product_id
        @return:  Dictionary of changed values
        """
        if product_id:
            prod = self.pool.get('product.product').browse(cr, uid, [product_id])[0]
            v = {'product_uom': prod.uom_id.id}
            if not name:
                v['name'] = prod.name
            return {'value': v}
        return {}

    def _bom_find(self, cr, uid, product_id, product_uom, properties=[]):
        """ Finds BoM for particular product and product uom.
        @param product_id: Selected product.
        @param product_uom: Unit of measure of a product.
        @param properties: List of related properties.
        @return: False or BoM id.
        """
        bom_result = False
        # Why searching on BoM without parent ?
        cr.execute('select id from mrp_bom where product_id=%s and bom_id is null order by sequence', (product_id,))
        ids = map(lambda x: x[0], cr.fetchall())
        max_prop = 0
        result = False
        for bom in self.pool.get('mrp.bom').browse(cr, uid, ids):
            prop = 0
            for prop_id in bom.property_ids:
                if prop_id.id in properties:
                    prop += 1
            if (prop > max_prop) or ((max_prop == 0) and not result):
                result = bom.id
                max_prop = prop
        return result

    def _bom_explode(self, cr, uid, bom, factor, properties, addthis=False, level=0):
        """ Finds Products and Workcenters for related BoM for manufacturing order.
        @param bom: BoM of particular product.
        @param factor: Factor of product UoM.
        @param properties: A dictionary for contextual values.
        @param addthis: If BoM found then True else False.
        @param level: Depth level to find BoM lines starts from 10.
        @return: result: List of dictionaries containing product details.
                 result2: List of dictionaries containing workcenter details.
        """
        factor = factor / (bom.product_efficiency or 1.0)
        factor = rounding(factor, bom.product_rounding)
        if factor < bom.product_rounding:
            factor = bom.product_rounding
        result = []
        result2 = []
        phantom = False
        if bom.type == 'phantom' and not bom.bom_lines:
            newbom = self._bom_find(cr, uid, bom.product_id.id, bom.product_uom.id, properties)
            if newbom:
                res = self._bom_explode(cr, uid, self.browse(cr, uid, [newbom])[0], factor*bom.product_qty, properties, addthis=True, level=level+10)
                result = result + res[0]
                result2 = result2 + res[1]
                phantom = True
            else:
                phantom = False
        if not phantom:
            if addthis and not bom.bom_lines:
                result.append(
                {
                    'name': bom.product_id.name,
                    'product_id': bom.product_id.id,
                    'product_qty': bom.product_qty * factor,
                    'product_uom': bom.product_uom.id,
                    'product_uos_qty': bom.product_uos and bom.product_uos_qty * factor or False,
                    'product_uos': bom.product_uos and bom.product_uos.id or False,
                })
            if bom.routing_id:
                for wc_use in bom.routing_id.workcenter_lines:
                    wc = wc_use.workcenter_id
                    d, m = divmod(factor, wc_use.workcenter_id.capacity_per_cycle)
                    mult = (d + (m and 1.0 or 0.0))
                    cycle = mult * wc_use.cycle_nbr
                    result2.append({
                        'name': bom.routing_id.name,
                        'workcenter_id': wc.id,
                        'sequence': level+(wc_use.sequence or 0),
                        'cycle': cycle,
                        'hour': float(wc_use.hour_nbr*mult + ((wc.time_start or 0.0)+(wc.time_stop or 0.0)+cycle*(wc.time_cycle or 0.0)) * (wc.time_efficiency or 1.0)),
                    })
            for bom2 in bom.bom_lines:
                res = self._bom_explode(cr, uid, bom2, factor, properties, addthis=True, level=level+10)
                result = result + res[0]
                result2 = result2 + res[1]
        return result, result2

    def set_indices(self, cr, uid, ids, context={}):
        """ Sets Indices.
        @return: True
        """
        if not ids or (ids and not ids[0]):
            return True
        res = self.read(cr, uid, ids, ['revision_ids', 'revision_type'])
        rev_ids = res[0]['revision_ids']
        idx = 1
        new_idx = []
        bom_rev_obj = self.pool.get('mrp.bom.revision')
        for rev_id in rev_ids:
            if res[0]['revision_type'] == 'numeric':
                bom_rev_obj.write(cr, uid, [rev_id], {'indice': idx})
            else:
                bom_rev_obj.write(cr, uid, [rev_id], {'indice': "%c" %(idx+96,)})
            idx += 1
        return True

mrp_bom()

class mrp_bom_revision(osv.osv):
    _name = 'mrp.bom.revision'
<<<<<<< HEAD
    _description = 'Bill of material revisions'

=======
    _description = 'Bill of Material Revision'
>>>>>>> f1a7cf72
    _columns = {
        'name': fields.char('Modification name', size=64, required=True),
        'description': fields.text('Description'),
        'date': fields.date('Modification Date'),
        'indice': fields.char('Revision', size=16),
        'last_indice': fields.char('last indice', size=64),
        'author_id': fields.many2one('res.users', 'Author'),
        'bom_id': fields.many2one('mrp.bom', 'BoM', select=True),
    }

    _defaults = {
        'author_id': lambda x, y, z, c: z,
        'date': lambda *a: time.strftime('%Y-%m-%d'),
    }

mrp_bom_revision()

def rounding(f, r):
    if not r:
        return f
    return round(f / r) * r

class many2many_domain(fields.many2many):
    def set(self, cr, obj, id, name, values, user=None, context=None):
        if not values:
            return
        return super(many2many_domain, self).set(cr, obj, id, name, values, user=user,
                context=context)

    def get(self, cr, obj, ids, name, user=None, offset=0, context=None, values=None):
        if not context:
            context = {}
        res = {}
        move_obj = obj.pool.get('stock.move')
        for prod in obj.browse(cr, user, ids, context=context):
            cr.execute("SELECT move_id from mrp_production_move_ids where\
                production_id=%s" % (prod.id))
            m_ids = map(lambda x: x[0], cr.fetchall())
            final = move_obj.search(cr, user, self._domain + [('id', 'in', tuple(m_ids))])
            res[prod.id] = final
        return res

class one2many_domain(fields.one2many):
    def set(self, cr, obj, id, field, values, user=None, context=None):
        if not values:
            return
        return super(one2many_domain, self).set(cr, obj, id, field, values,
                                            user=user, context=context)

    def get(self, cr, obj, ids, name, user=None, offset=0, context=None, values=None):
        if not context:
            context = {}
        res = {}
        move_obj = obj.pool.get('stock.move')
        for prod in obj.browse(cr, user, ids, context=context):
            cr.execute("SELECT id from stock_move where production_id=%s" % (prod.id))
            m_ids = map(lambda x: x[0], cr.fetchall())
            final = move_obj.search(cr, user, self._domain + [('id', 'in', tuple(m_ids))])
            res[prod.id] = final
        return res

class mrp_production(osv.osv):
    """
    Production Orders / Manufacturing Orders
    """
    _name = 'mrp.production'
<<<<<<< HEAD
    _description = 'Production'
    _date_name  = 'date_planned'
=======
    _description = 'Manufacturing Order'
    _date_name  = 'date_planned'
    _log_create = True
>>>>>>> f1a7cf72

    def _production_calc(self, cr, uid, ids, prop, unknow_none, context={}):
        """ Calculates total hours and total no. of cycles for a production order.
        @param prop: Name of field.
        @param unknow_none:
        @return: Dictionary of values.
        """
        result = {}
        for prod in self.browse(cr, uid, ids, context=context):
            result[prod.id] = {
                'hour_total': 0.0,
                'cycle_total': 0.0,
            }
            for wc in prod.workcenter_lines:
                result[prod.id]['hour_total'] += wc.hour
                result[prod.id]['cycle_total'] += wc.cycle
        return result

    def _production_date_end(self, cr, uid, ids, prop, unknow_none, context={}):
        """ Finds production end date.
        @param prop: Name of field.
        @param unknow_none:
        @return: Dictionary of values.
        """
        result = {}
        for prod in self.browse(cr, uid, ids, context=context):
            result[prod.id] = prod.date_planned
        return result

    def _production_date(self, cr, uid, ids, prop, unknow_none, context={}):
        """ Finds production planned date.
        @param prop: Name of field.
        @param unknow_none:
        @return: Dictionary of values.
        """
        result = {}
        for prod in self.browse(cr, uid, ids, context=context):
            result[prod.id] = prod.date_planned[:10]
        return result

    def _ref_calc(self, cr, uid, ids, field_names=None, arg=False, context={}):
        """ Finds reference sale order for production order.
        @param field_names: Names of fields.
        @param arg: User defined arguments
        @return: Dictionary of values.
        """
        res = {}
        for f in field_names:
            for order_id in ids:
                res[order_id] = {f:False}
        return res

    _columns = {
        'name': fields.char('Reference', size=64, required=True),
        'origin': fields.char('Source Document', size=64, help="Reference of the document that generated this production order request."),
        'priority': fields.selection([('0','Not urgent'),('1','Normal'),('2','Urgent'),('3','Very Urgent')], 'Priority'),

        'product_id': fields.many2one('product.product', 'Product', required=True, domain=[('type','<>','service')]),
        'product_qty': fields.float('Product Qty', required=True, states={'draft':[('readonly',False)]}, readonly=True),
        'product_uom': fields.many2one('product.uom', 'Product UOM', required=True, states={'draft':[('readonly',False)]}, readonly=True),
        'product_uos_qty': fields.float('Product UoS Qty', states={'draft':[('readonly',False)]}, readonly=True),
        'product_uos': fields.many2one('product.uom', 'Product UoS', states={'draft':[('readonly',False)]}, readonly=True),

        'location_src_id': fields.many2one('stock.location', 'Raw Materials Location', required=True,
            help="Location where the system will look for components."),
        'location_dest_id': fields.many2one('stock.location', 'Finished Products Location', required=True,
            help="Location where the system will stock the finished products."),

        'date_planned_end': fields.function(_production_date_end, method=True, type='date', string='Scheduled End'),
        'date_planned_date': fields.function(_production_date, method=True, type='date', string='Scheduled Date'),
        'date_planned': fields.datetime('Scheduled date', required=True, select=1),
        'date_start': fields.datetime('Start Date'),
        'date_finnished': fields.datetime('End Date'),

        'bom_id': fields.many2one('mrp.bom', 'Bill of Material', domain=[('bom_id','=',False)]),
        'routing_id': fields.many2one('mrp.routing', string='Routing', on_delete='set null', help="The list of operations (list of workcenters) to produce the finished product. The routing is mainly used to compute workcenter costs during operations and to plan futur loads on workcenters based on production plannification."),

        'picking_id': fields.many2one('stock.picking', 'Picking list', readonly=True,
            help="This is the internal picking list that brings the finished product to the production plan"),
        'move_prod_id': fields.many2one('stock.move', 'Move product', readonly=True),
        'move_lines': many2many_domain('stock.move', 'mrp_production_move_ids', 'production_id', 'move_id', 'Products to Consumme', domain=[('state','not in', ('done', 'cancel'))]),
        'move_lines2': many2many_domain('stock.move', 'mrp_production_move_ids', 'production_id', 'move_id', 'Consummed Products', domain=[('state','in', ('done', 'cancel'))]),
        'move_created_ids': one2many_domain('stock.move', 'production_id', 'Moves Created', domain=[('state','not in', ('done', 'cancel'))]),
        'move_created_ids2': one2many_domain('stock.move', 'production_id', 'Moves Created', domain=[('state','in', ('done', 'cancel'))]),
        'product_lines': fields.one2many('mrp.production.product.line', 'production_id', 'Scheduled goods'),
        'workcenter_lines': fields.one2many('mrp.production.workcenter.line', 'production_id', 'Work Centers Utilisation'),
        'state': fields.selection([('draft','Draft'),('picking_except', 'Picking Exception'),('confirmed','Waiting Goods'),('ready','Ready to Produce'),('in_production','In Production'),('cancel','Cancelled'),('done','Done')],'State', readonly=True,
                                    help='When the production order is created the state is set to \'Draft\'.\n If the order is confirmed the state is set to \'Waiting Goods\'.\n If any exceptions are there, the state is set to \'Picking Exception\'.\
                                    \nIf the stock is available then the state is set to \'Ready to Produce\'.\n When the production get started then the state is set to \'In Production\'.\n When the production is over, the state is set to \'Done\'.'),
        'hour_total': fields.function(_production_calc, method=True, type='float', string='Total Hours', multi='workorder'),
        'cycle_total': fields.function(_production_calc, method=True, type='float', string='Total Cycles', multi='workorder'),

        'sale_name': fields.function(_ref_calc, method=True, multi='sale_name', type='char', string='Sale Name', help='Indicate the name of sale order.'),
        'sale_ref': fields.function(_ref_calc, method=True, multi='sale_ref', type='char', string='Sale Reference', help='Indicate the Customer Reference from sale order.'),
        'company_id': fields.many2one('res.company','Company',required=True),
    }
    _defaults = {
        'priority': lambda *a: '1',
        'state': lambda *a: 'draft',
        'date_planned': lambda *a: time.strftime('%Y-%m-%d %H:%M:%S'),
        'product_qty':  lambda *a: 1.0,
        'name': lambda x, y, z, c: x.pool.get('ir.sequence').get(y, z, 'mrp.production') or '/',
        'company_id': lambda self, cr, uid, c: self.pool.get('res.company')._company_default_get(cr, uid, 'mrp.production', context=c),
    }
    _order = 'date_planned asc, priority desc';

    def unlink(self, cr, uid, ids, context=None):
        productions = self.read(cr, uid, ids, ['state'])
        unlink_ids = []
        for s in productions:
            if s['state'] in ['draft','cancel']:
                unlink_ids.append(s['id'])
            else:
                raise osv.except_osv(_('Invalid action !'), _('Cannot delete Production Order(s) which are in %s State!' % s['state']))
        return osv.osv.unlink(self, cr, uid, unlink_ids, context=context)

    def copy(self, cr, uid, id, default=None,context=None):
        if not default:
            default = {}
        default.update({
            'name': self.pool.get('ir.sequence').get(cr, uid, 'mrp.production'),
            'move_lines' : [],
            'move_created_ids': [],
            'state': 'draft'
        })
        return super(mrp_production, self).copy(cr, uid, id, default, context)

    def location_id_change(self, cr, uid, ids, src, dest, context={}):
        """ Changes destination location if source location is changed.
        @param src: Source location id.
        @param dest: Destination location id.
        @return: Dictionary of values.
        """
        if dest:
            return {}
        if src:
            return {'value': {'location_dest_id': src}}
        return {}

    def product_id_change(self, cr, uid, ids, product):
        """ Finds UoM of changed product.
        @param product: Id of changed product.
        @return: Dictionary of values.
        """
        if not product:
            return {}
        res = self.pool.get('product.product').read(cr, uid, [product], ['uom_id'])[0]
        uom = res['uom_id'] and res['uom_id'][0]
        result = {'product_uom': uom}
        return {'value': result}

    def bom_id_change(self, cr, uid, ids, product):
        """ Finds routing for changed BoM.
        @param product: Id of product.
        @return: Dictionary of values.
        """
        if not product:
            return {}
        res = self.pool.get('mrp.bom').read(cr, uid, [product], ['routing_id'])[0]
        routing_id = res['routing_id'] and res['routing_id'][0]
        result = {'routing_id': routing_id}
        return {'value': result}

    def action_picking_except(self, cr, uid, ids):
        """ Changes the state to Exception.
        @return: True
        """
        self.write(cr, uid, ids, {'state': 'picking_except'})
        return True

    def action_compute(self, cr, uid, ids, properties=[]):
        """ Computes bills of material of a product.
        @param properties: List containing dictionaries of properties.
        @return: No. of products.
        """
        results = []
        bom_obj = self.pool.get('mrp.bom')
        prod_line_obj = self.pool.get('mrp.production.product.line')
        workcenter_line_obj = self.pool.get('mrp.production.workcenter.line')
        for production in self.browse(cr, uid, ids):
            cr.execute('delete from mrp_production_product_line where production_id=%s', (production.id,))
            cr.execute('delete from mrp_production_workcenter_line where production_id=%s', (production.id,))
            bom_point = production.bom_id
            bom_id = production.bom_id.id
            if not bom_point:
                bom_id = bom_obj._bom_find(cr, uid, production.product_id.id, production.product_uom.id, properties)
                if bom_id:
                    bom_point = bom_obj.browse(cr, uid, bom_id)
                    routing_id = bom_point.routing_id.id or False
                    self.write(cr, uid, [production.id], {'bom_id': bom_id, 'routing_id': routing_id})

            if not bom_id:
                raise osv.except_osv(_('Error'), _("Couldn't find bill of material for product"))

            #if bom_point.routing_id and bom_point.routing_id.location_id:
            #   self.write(cr, uid, [production.id], {'location_src_id': bom_point.routing_id.location_id.id})

            factor = production.product_qty * production.product_uom.factor / bom_point.product_uom.factor
            res = bom_obj._bom_explode(cr, uid, bom_point, factor / bom_point.product_qty, properties)
            results = res[0]
            results2 = res[1]
            for line in results:
                line['production_id'] = production.id
                prod_line_obj.create(cr, uid, line)
            for line in results2:
                line['production_id'] = production.id
                workcenter_line_obj.create(cr, uid, line)
        return len(results)

    def action_cancel(self, cr, uid, ids):
        """ Cancels the production order and related stock moves.
        @return: True
        """
        move_obj = self.pool.get('stock.move')
        for production in self.browse(cr, uid, ids):
            if production.move_created_ids:
                move_obj.action_cancel(cr, uid, [x.id for x in production.move_created_ids])
            move_obj.action_cancel(cr, uid, [x.id for x in production.move_lines])
        self.write(cr, uid, ids, {'state': 'cancel'}) #,'move_lines':[(6,0,[])]})
        return True

    #XXX: may be a bug here; lot_lines are unreserved for a few seconds;
    #     between the end of the picking list and the call to this function
    def action_ready(self, cr, uid, ids):
        """ Changes the production state to Ready and location id of stock move.
        @return: True
        """
        for (id,name) in self.name_get(cr, uid, ids):
            message = _('Manufacturing Order ') + " '" + name + "' "+ _("is ready to produce.")
            self.log(cr, uid, id, message)
        move_obj = self.pool.get('stock.move')
        self.write(cr, uid, ids, {'state': 'ready'})
        for production in self.browse(cr, uid, ids):
            if production.move_prod_id:
                move_obj.write(cr, uid, [production.move_prod_id.id],
                        {'location_id': production.location_dest_id.id})
        return True

    def action_production_end(self, cr, uid, ids):
        """ Changes production state to Finish and writes finished date.
        @return: True
        """
        for production in self.browse(cr, uid, ids):
            self._costs_generate(cr, uid, production)
        return self.write(cr, uid, ids, {'state': 'done', 'date_finnished': time.strftime('%Y-%m-%d %H:%M:%S')})

    def test_production_done(self, cr, uid, ids):
        """ Tests whether production is done or not.
        @return: True or False
        """
        res = True
        for production in self.browse(cr, uid, ids):
            if production.move_lines:
               res = False

            if production.move_created_ids:
               res = False
        return res

    def action_produce(self, cr, uid, production_id, production_qty, production_mode, context=None):
        """ To produce final product base on production mode (consume/consume&produce).
        If Production mode is consume, all stock move lines of raw materials will be done/consumed.
        If Production mode is consume & produce, all stock move lines of raw materials will be done/consumed
        and stock move lines of final product will be also done/produced.
        @param production_id: the ID of mrp.production object
        @param production_qty: specify qty to produce
        @param production_mode: specify production mode (consume/consume&produce).
        @return: True
        """
        stock_mov_obj = self.pool.get('stock.move')
        production = self.browse(cr, uid, production_id)

        raw_product_todo = []
        final_product_todo = []

        if production_mode in ['consume','consume_produce']:
            # To consume remaining qty of raw materials
            consumed_products = {}
            produced_qty = 0
            for consumed_product in production.move_lines2:
                if consumed_product.scraped:
                    continue
                if not consumed_products.get(consumed_product.product_id.id, False):
                    consumed_products[consumed_product.product_id.id] = 0
                consumed_products[consumed_product.product_id.id] += consumed_product.product_qty

            for produced_product in production.move_created_ids2:
                if produced_product.scraped:
                    continue
                produced_qty += produced_product.product_qty

            for raw_product in production.move_lines:
                consumed_qty = consumed_products.get(raw_product.product_id.id, 0)
                consumed_qty -= produced_qty
                rest_qty = production_qty - consumed_qty
                if rest_qty > production.product_qty:
                   rest_qty = production.product_qty
                if rest_qty > 0:
                    stock_mov_obj.action_consume(cr, uid, [raw_product.id], rest_qty, production.location_src_id.id, context=context)

        if production_mode == 'consume_produce':
            # To produce remaining qty of final product
            vals = {'state':'confirmed'}
            final_product_todo = [x.id for x in production.move_created_ids]
            stock_mov_obj.write(cr, uid, final_product_todo, vals)
            produced_products = {}
            for produced_product in production.move_created_ids2:
                if produced_product.scraped:
                    continue
                if not produced_products.get(produced_product.product_id.id, False):
                    produced_products[produced_product.product_id.id] = 0
                produced_products[produced_product.product_id.id] += produced_product.product_qty

            for produce_product in production.move_created_ids:
                produced_qty = produced_products.get(produce_product.product_id.id, 0)
                rest_qty = production.product_qty - produced_qty
                if rest_qty <= production_qty:
                   production_qty = rest_qty
                if rest_qty > 0 :
                    stock_mov_obj.action_consume(cr, uid, [produce_product.id], production_qty, production.location_dest_id.id, context=context)


        for raw_product in production.move_lines2:
            new_parent_ids = []
            parent_move_ids = [x.id for x in raw_product.move_history_ids]
            for final_product in production.move_created_ids2:
                if final_product.id not in parent_move_ids:
                    new_parent_ids.append(final_product.id)
            for new_parent_id in new_parent_ids:
                stock_mov_obj.write(cr, uid, [raw_product.id], {'move_history_ids': [(4,new_parent_id)]})

        wf_service = netsvc.LocalService("workflow")
        wf_service.trg_validate(uid, 'mrp.production', production_id, 'button_produce_done', cr)
        return True

    def _costs_generate(self, cr, uid, production):
        """ Calculates total costs at the end of the production.
        @param production: Id of production order.
        @return: Calculated amount.
        """
        amount = 0.0
        analytic_line_obj = self.pool.get('account.analytic.line')
        for wc_line in production.workcenter_lines:
            wc = wc_line.workcenter_id
            if wc.costs_journal_id and wc.costs_general_account_id:
                value = wc_line.hour * wc.costs_hour
                account = wc.costs_hour_account_id.id
                if value and account:
                    amount += value
                    analytic_line_obj.create(cr, uid, {
                        'name': wc_line.name + ' (H)',
                        'amount': value,
                        'account_id': account,
                        'general_account_id': wc.costs_general_account_id.id,
                        'journal_id': wc.costs_journal_id.id,
                        'code': wc.code
                    } )
            if wc.costs_journal_id and wc.costs_general_account_id:
                value = wc_line.cycle * wc.costs_cycle
                account = wc.costs_cycle_account_id.id
                if value and account:
                    amount += value
                    analytic_line_obj.create(cr, uid, {
                        'name': wc_line.name+' (C)',
                        'amount': value,
                        'account_id': account,
                        'general_account_id': wc.costs_general_account_id.id,
                        'journal_id': wc.costs_journal_id.id,
                        'code': wc.code
                    } )
        return amount

    def action_in_production(self, cr, uid, ids):
        """ Changes state to In Production and writes starting date.
        @return: True
        """
        move_ids = []
        self.write(cr, uid, ids, {'state': 'in_production', 'date_start': time.strftime('%Y-%m-%d %H:%M:%S')})
        return True

    def test_if_product(self, cr, uid, ids):
        """
        @return: True or False
        """
        res = True
        for production in self.browse(cr, uid, ids):
            if not production.product_lines:
                if not self.action_compute(cr, uid, [production.id]):
                    res = False
        return res

    def _get_auto_picking(self, cr, uid, production):
        return True

    def action_confirm(self, cr, uid, ids):
        """ Confirms production order.
        @return: Newly generated picking Id.
        """
        picking_id = False
        proc_ids = []
        seq_obj = self.pool.get('ir.sequence')
        pick_obj = self.pool.get('stock.picking')
        move_obj = self.pool.get('stock.move')
        proc_obj = self.pool.get('mrp.procurement')
        wf_service = netsvc.LocalService("workflow")
        for production in self.browse(cr, uid, ids):
            if not production.product_lines:
                self.action_compute(cr, uid, [production.id])
                production = self.browse(cr, uid, [production.id])[0]
            routing_loc = None
            pick_type = 'internal'
            address_id = False
            if production.bom_id.routing_id and production.bom_id.routing_id.location_id:
                routing_loc = production.bom_id.routing_id.location_id
                if routing_loc.usage <> 'internal':
                    pick_type = 'out'
                address_id = routing_loc.address_id and routing_loc.address_id.id or False
                routing_loc = routing_loc.id
            pick_name = seq_obj.get(cr, uid, 'stock.picking.' + pick_type)
            picking_id = pick_obj.create(cr, uid, {
                'name': pick_name,
                'origin': (production.origin or '').split(':')[0] + ':' + production.name,
                'type': pick_type,
                'move_type': 'one',
                'state': 'auto',
                'address_id': address_id,
                'auto_picking': self._get_auto_picking(cr, uid, production),
                'company_id': production.company_id.id,
            })

            source = production.product_id.product_tmpl_id.property_stock_production.id
            data = {
                'name':'PROD:' + production.name,
                'date_planned': production.date_planned,
                'product_id': production.product_id.id,
                'product_qty': production.product_qty,
                'product_uom': production.product_uom.id,
                'product_uos_qty': production.product_uos and production.product_uos_qty or False,
                'product_uos': production.product_uos and production.product_uos.id or False,
                'location_id': source,
                'location_dest_id': production.location_dest_id.id,
                'move_dest_id': production.move_prod_id.id,
                'state': 'waiting',
                'company_id': production.company_id.id,
            }
            res_final_id = move_obj.create(cr, uid, data)

            self.write(cr, uid, [production.id], {'move_created_ids': [(6, 0, [res_final_id])]})
            moves = []
            for line in production.product_lines:
                move_id = False
                newdate = production.date_planned
                if line.product_id.type in ('product', 'consu'):
                    res_dest_id = move_obj.create(cr, uid, {
                        'name':'PROD:' + production.name,
                        'date_planned': production.date_planned,
                        'product_id': line.product_id.id,
                        'product_qty': line.product_qty,
                        'product_uom': line.product_uom.id,
                        'product_uos_qty': line.product_uos and line.product_uos_qty or False,
                        'product_uos': line.product_uos and line.product_uos.id or False,
                        'location_id': routing_loc or production.location_src_id.id,
                        'location_dest_id': source,
                        'move_dest_id': res_final_id,
                        'state': 'waiting',
                        'company_id': production.company_id.id,
                    })
                    moves.append(res_dest_id)
                    move_id = move_obj.create(cr, uid, {
                        'name':'PROD:' + production.name,
                        'picking_id':picking_id,
                        'product_id': line.product_id.id,
                        'product_qty': line.product_qty,
                        'product_uom': line.product_uom.id,
                        'product_uos_qty': line.product_uos and line.product_uos_qty or False,
                        'product_uos': line.product_uos and line.product_uos.id or False,
                        'date_planned': newdate,
                        'move_dest_id': res_dest_id,
                        'location_id': production.location_src_id.id,
                        'location_dest_id': routing_loc or production.location_src_id.id,
                        'state': 'waiting',
                        'company_id': production.company_id.id,
                    })
                proc_id = proc_obj.create(cr, uid, {
                    'name': (production.origin or '').split(':')[0] + ':' + production.name,
                    'origin': (production.origin or '').split(':')[0] + ':' + production.name,
                    'date_planned': newdate,
                    'product_id': line.product_id.id,
                    'product_qty': line.product_qty,
                    'product_uom': line.product_uom.id,
                    'product_uos_qty': line.product_uos and line.product_qty or False,
                    'product_uos': line.product_uos and line.product_uos.id or False,
                    'location_id': production.location_src_id.id,
                    'procure_method': line.product_id.procure_method,
                    'move_id': move_id,
                    'company_id': production.company_id.id,
                })
                wf_service.trg_validate(uid, 'mrp.procurement', proc_id, 'button_confirm', cr)
                proc_ids.append(proc_id)
            wf_service.trg_validate(uid, 'stock.picking', picking_id, 'button_confirm', cr)
            self.write(cr, uid, [production.id], {'picking_id': picking_id, 'move_lines': [(6,0,moves)], 'state':'confirmed'})
        return picking_id

    def force_production(self, cr, uid, ids, *args):
        """ Assigns products.
        @param *args: Arguments
        @return: True
        """
        pick_obj = self.pool.get('stock.picking')
        pick_obj.force_assign(cr, uid, [prod.picking_id.id for prod in self.browse(cr, uid, ids)])
        return True

mrp_production()

class mrp_production_workcenter_line(osv.osv):
    _name = 'mrp.production.workcenter.line'
    _description = 'Work Order'
    _order = 'sequence'

    _columns = {
        'name': fields.char('Work Order', size=64, required=True),
        'workcenter_id': fields.many2one('mrp.workcenter', 'Work Center', required=True),
        'cycle': fields.float('Nbr of cycles', digits=(16,2)),
        'hour': fields.float('Nbr of hours', digits=(16,2)),
        'sequence': fields.integer('Sequence', required=True, help="Gives the sequence order when displaying a list of work orders."),
        'production_id': fields.many2one('mrp.production', 'Production Order', select=True, ondelete='cascade'),
    }
    _defaults = {
        'sequence': lambda *a: 1,
        'hour': lambda *a: 0,
        'cycle': lambda *a: 0,
    }
mrp_production_workcenter_line()

class mrp_production_product_line(osv.osv):
    _name = 'mrp.production.product.line'
<<<<<<< HEAD
    _description = 'Production scheduled products'

=======
    _description = 'Production Scheduled Product'
>>>>>>> f1a7cf72
    _columns = {
        'name': fields.char('Name', size=64, required=True),
        'product_id': fields.many2one('product.product', 'Product', required=True),
        'product_qty': fields.float('Product Qty', required=True),
        'product_uom': fields.many2one('product.uom', 'Product UOM', required=True),
        'product_uos_qty': fields.float('Product UOS Qty'),
        'product_uos': fields.many2one('product.uom', 'Product UOS'),
        'production_id': fields.many2one('mrp.production', 'Production Order', select=True),
    }
mrp_production_product_line()


# vim:expandtab:smartindent:tabstop=4:softtabstop=4:shiftwidth=4:
<|MERGE_RESOLUTION|>--- conflicted
+++ resolved
@@ -117,14 +117,9 @@
     """
     Defines bills of material for a product.
     """
-    _name = 'mrp.bom'
-<<<<<<< HEAD
-    _description = 'Bills of Material'
-
-=======
+    _name = 'mrp.bom'    
     _description = 'Bill of Material'
     
->>>>>>> f1a7cf72
     def _child_compute(self, cr, uid, ids, name, arg, context={}):
         """ Gets child bom.
         @param self: The object pointer
@@ -355,12 +350,7 @@
 
 class mrp_bom_revision(osv.osv):
     _name = 'mrp.bom.revision'
-<<<<<<< HEAD
-    _description = 'Bill of material revisions'
-
-=======
     _description = 'Bill of Material Revision'
->>>>>>> f1a7cf72
     _columns = {
         'name': fields.char('Modification name', size=64, required=True),
         'description': fields.text('Description'),
@@ -427,14 +417,9 @@
     Production Orders / Manufacturing Orders
     """
     _name = 'mrp.production'
-<<<<<<< HEAD
-    _description = 'Production'
-    _date_name  = 'date_planned'
-=======
     _description = 'Manufacturing Order'
     _date_name  = 'date_planned'
     _log_create = True
->>>>>>> f1a7cf72
 
     def _production_calc(self, cr, uid, ids, prop, unknow_none, context={}):
         """ Calculates total hours and total no. of cycles for a production order.
@@ -971,12 +956,7 @@
 
 class mrp_production_product_line(osv.osv):
     _name = 'mrp.production.product.line'
-<<<<<<< HEAD
-    _description = 'Production scheduled products'
-
-=======
     _description = 'Production Scheduled Product'
->>>>>>> f1a7cf72
     _columns = {
         'name': fields.char('Name', size=64, required=True),
         'product_id': fields.many2one('product.product', 'Product', required=True),
