--- conflicted
+++ resolved
@@ -624,39 +624,8 @@
                     <field name="state" widget="statusbar" statusbar_visible="draft,ready,in_production,done" statusbar_colors='{"picking_except":"red","confirmed":"blue"}'/>
                 </header>
                 <sheet>
-<<<<<<< HEAD
-                    <label for="product_id" class="oe_edit_only"/>
-                    <h1>
-                        <field name="product_id" on_change="product_id_change(product_id)" domain="[('bom_ids','&lt;&gt;',False),('bom_ids.bom_id','=',False)]" class="oe_inline" context="{'default_supply_method':'produce'}"/>
-                    </h1>
-                    <group>
-                        <group>
-                            <label for="product_qty" class="oe_edit_only"/>
-                            <h2>
-                                <field name="product_qty" class="oe_inline"/>
-                                <field name="product_uom" groups="product.group_uom" class="oe_inline"/>
-                                <button type="action"
-                                        icon="terp-accessories-archiver+"
-                                        name="%(mrp.action_change_production_qty)d"
-                                        string="Change Qty" states="draft,cacel,confirmed,picking_except" class="oe_inline"/>
-                            </h2>
-                        </group>
-                        <group>
-                            <label for="bom_id" class="oe_edit_only"/>
-                            <h2>
-                                <field name="bom_id" domain="[('product_id','=',product_id)]" 
-                                       context="{'default_product_id': product_id}" 
-                                       on_change="bom_id_change(bom_id)" class="oe_inline"/>
-                            </h2>
-                        </group>
-                    </group>
-                    <div groups="mrp.group_mrp_routings">
-                        <label for="routing_id" class="oe_edit_only"/>
-                        <h2><field name="routing_id" class="oe_inline"/></h2>
-=======
                     <div class="oe_title">
                         <h1>Manufacturing Order <field name="name" class="oe_inline"/></h1>
->>>>>>> b4b104e0
                     </div>
                     <group>
                         <group>
@@ -692,15 +661,6 @@
                     <notebook>
                         <page string="Consumed Products">
                             <group>
-<<<<<<< HEAD
-                                <group groups="stock.group_locations">
-                                    <field name="location_src_id" domain="[('usage','=','internal')]" on_change="location_id_change(location_src_id,location_dest_id)"/>
-                                    <field name="location_dest_id" domain="[('usage','=','internal')]"/>
-                                </group>
-                            </group>
-                            <group>
-=======
->>>>>>> b4b104e0
                                 <group string="Products to Consume">
                                     <field name="move_lines" domain="[('state','&lt;&gt;', ('done', 'cancel'))]" nolabel="1">
                                         <tree colors="blue:state == 'draft';black:state in ('picking_except','confirmed','ready','in_production');gray:state in ('cancel','done') " string="Products to Consume">
