--- conflicted
+++ resolved
@@ -138,29 +138,17 @@
 #. module: mrp
 #: model_terms:ir.ui.view,arch_db:mrp.workcenter_line_kanban
 msgid "<i class=\"fa fa-pause\" role=\"img\" aria-label=\"Pause\" title=\"Pause\"/>"
-<<<<<<< HEAD
 msgstr "<i class=\"fa fa-pause\" role=\"img\" aria-label=\"Tạm dừng\" title=\"Tạm dừng\"/>"
-=======
-msgstr "<i class=\"fa fa-pause\" role=\"img\" aria-label=\"Pause\" title=\"Pause\"/>"
->>>>>>> aa0554d2
 
 #. module: mrp
 #: model_terms:ir.ui.view,arch_db:mrp.workcenter_line_kanban
 msgid "<i class=\"fa fa-play\" role=\"img\" aria-label=\"Run\" title=\"Run\"/>"
-<<<<<<< HEAD
 msgstr "<i class=\"fa fa-play\" role=\"img\" aria-label=\"Chạy\" title=\"Chạy\"/>"
-=======
-msgstr "<i class=\"fa fa-play\" role=\"img\" aria-label=\"Run\" title=\"Run\"/>"
->>>>>>> aa0554d2
 
 #. module: mrp
 #: model_terms:ir.ui.view,arch_db:mrp.workcenter_line_kanban
 msgid "<i class=\"fa fa-stop\" role=\"img\" aria-label=\"Stop\" title=\"Stop\"/>"
-<<<<<<< HEAD
 msgstr "<i class=\"fa fa-stop\" role=\"img\" aria-label=\"Dừng\" title=\"Dừng\"/>"
-=======
-msgstr "<i class=\"fa fa-stop\" role=\"img\" aria-label=\"Stop\" title=\"Stop\"/>"
->>>>>>> aa0554d2
 
 #. module: mrp
 #: code:addons/mrp/models/mrp_bom.py:0
@@ -718,12 +706,12 @@
 #. module: mrp
 #: model:ir.model.fields,help:mrp.field_mrp_workcenter__blocked_time
 msgid "Blocked hours over the last month"
-msgstr ""
+msgstr "Số giờ bị chặn trong tháng vừa qua"
 
 #. module: mrp
 #: model:ir.model.fields,field_description:mrp.field_mrp_workcenter_productivity_loss__name
 msgid "Blocking Reason"
-msgstr ""
+msgstr "Lý do chặn"
 
 #. module: mrp
 #: model:ir.model.fields,field_description:mrp.field_mrp_bom_byproduct__bom_id
@@ -773,11 +761,7 @@
 #. module: mrp
 #: model_terms:ir.ui.view,arch_db:mrp.report_mrp_bom
 msgid "BoM Structure &amp; Cost"
-<<<<<<< HEAD
 msgstr "Cấu trúc &amp; Chi phí BoM"
-=======
-msgstr "Cấu trúc &amp; chi phí BOM"
->>>>>>> aa0554d2
 
 #. module: mrp
 #: model:ir.model.fields,field_description:mrp.field_mrp_bom__type
@@ -1179,7 +1163,7 @@
 #. module: mrp
 #: model_terms:ir.ui.view,arch_db:mrp.view_mrp_product_produce_wizard
 msgid "Creates a new serial/lot number"
-msgstr "Tạo mới Lot/Seria"
+msgstr ""
 
 #. module: mrp
 #: model_terms:ir.ui.view,arch_db:mrp.mrp_production_workorder_form_view_inherit
@@ -1457,11 +1441,7 @@
 #. module: mrp
 #: model_terms:ir.ui.view,arch_db:mrp.report_mrp_bom
 msgid "Files attached to the product"
-<<<<<<< HEAD
 msgstr "Các tập tin đính kèm với sản phẩm"
-=======
-msgstr "Tập tinh đính kèm với sản phẩm"
->>>>>>> aa0554d2
 
 #. module: mrp
 #: model_terms:ir.ui.view,arch_db:mrp.mrp_unbuild_search_view
@@ -1482,11 +1462,7 @@
 #. module: mrp
 #: model:ir.model.fields,field_description:mrp.field_stock_move_line__lot_produced_ids
 msgid "Finished Lot/Serial Number"
-<<<<<<< HEAD
 msgstr "Số Lô/Sê-ri Thành phẩm"
-=======
-msgstr "Lot/Seria đã hoàn tất"
->>>>>>> aa0554d2
 
 #. module: mrp
 #: model:ir.model.fields,field_description:mrp.field_stock_move__finished_lots_exist
@@ -1507,11 +1483,7 @@
 #. module: mrp
 #: model:ir.actions.report,name:mrp.action_report_finished_product
 msgid "Finished Product Label (PDF)"
-<<<<<<< HEAD
 msgstr "Nhãn Thành phẩm (PDF)"
-=======
-msgstr "Nhãn sản phẩm hoàn tất (PDF)"
->>>>>>> aa0554d2
 
 #. module: mrp
 #: model:ir.actions.report,name:mrp.label_manufacture_template
@@ -1801,11 +1773,7 @@
 #: code:addons/mrp/models/mrp_bom.py:0
 #, python-format
 msgid "Import Template for Bills of Materials"
-<<<<<<< HEAD
 msgstr "Mẫu Import cho Định mức Nguyên vật liệu"
-=======
-msgstr "Nhập mẫu định mức"
->>>>>>> aa0554d2
 
 #. module: mrp
 #: code:addons/mrp/models/mrp_production.py:0
@@ -1904,11 +1872,7 @@
 #: code:addons/mrp/models/mrp_workcenter.py:0
 #, python-format
 msgid "It has already been unblocked."
-<<<<<<< HEAD
 msgstr "Nó đã được bỏ khoá rồi."
-=======
-msgstr "Nó đã thực sự được mở khoá."
->>>>>>> aa0554d2
 
 #. module: mrp
 #: model:ir.model.fields.selection,name:mrp.selection__mrp_bom__type__phantom
@@ -2011,11 +1975,7 @@
 #: model:product.product,description:mrp.product_product_wood_ply
 #: model:product.template,description:mrp.product_product_wood_ply_product_template
 msgid "Layers that are stick together to assemble wood panels."
-<<<<<<< HEAD
 msgstr "Các lớp mà được dán vào với nhau để tạo nên các tấm gỗ."
-=======
-msgstr "Các lớp được gắn với nhau để lắp ráp các tấm gỗ."
->>>>>>> aa0554d2
 
 #. module: mrp
 #: model:ir.model.fields,field_description:mrp.field_mrp_workorder__leave_id
@@ -2187,11 +2147,7 @@
 #. module: mrp
 #: model:ir.model.fields,field_description:mrp.field_stock_warehouse__manufacture_to_resupply
 msgid "Manufacture to Resupply"
-<<<<<<< HEAD
 msgstr "Sản xuất để Tái cung ứng"
-=======
-msgstr "Sản xuất để tái cung ứng"
->>>>>>> aa0554d2
 
 #. module: mrp
 #: model:ir.model.fields,field_description:mrp.field_product_product__mrp_product_qty
@@ -2203,21 +2159,13 @@
 #: model_terms:ir.ui.view,arch_db:mrp.mrp_product_product_search_view
 #: model_terms:ir.ui.view,arch_db:mrp.mrp_product_template_search_view
 msgid "Manufactured Products"
-<<<<<<< HEAD
 msgstr "Sản phẩm Đã sản xuất"
-=======
-msgstr "Sản phẩm đã sản xuất"
->>>>>>> aa0554d2
 
 #. module: mrp
 #: model_terms:ir.ui.view,arch_db:mrp.product_product_form_view_bom_button
 #: model_terms:ir.ui.view,arch_db:mrp.product_template_form_view_bom_button
 msgid "Manufactured in the last 365 days"
-<<<<<<< HEAD
 msgstr "Đã sản xuất trong 365 ngày qua"
-=======
-msgstr "Đã sản xuất trong 256 ngày gần đây"
->>>>>>> aa0554d2
 
 #. module: mrp
 #: code:addons/mrp/models/stock_warehouse.py:0
@@ -2694,11 +2642,7 @@
 #. module: mrp
 #: model:ir.model.fields,field_description:mrp.field_mrp_bom_line__parent_product_tmpl_id
 msgid "Parent Product Template"
-<<<<<<< HEAD
 msgstr "Mẫu Sản phẩm Cha"
-=======
-msgstr "Mẫu sản phẩm cha"
->>>>>>> aa0554d2
 
 #. module: mrp
 #: model:ir.model.fields,field_description:mrp.field_mrp_routing_workcenter__routing_id
@@ -2751,58 +2695,34 @@
 #: code:addons/mrp/models/stock_warehouse.py:0
 #, python-format
 msgid "Pick components and then manufacture"
-<<<<<<< HEAD
 msgstr "Nhận nguyên vận liệu và sản xuất"
-=======
-msgstr "Lấy các thành phần và khi sản xuất"
->>>>>>> aa0554d2
 
 #. module: mrp
 #: model:ir.model.fields.selection,name:mrp.selection__stock_warehouse__manufacture_steps__pbm
 msgid "Pick components and then manufacture (2 steps)"
-<<<<<<< HEAD
 msgstr "Nhận nguyên vận liệu và sản xuất (2 bước)"
-=======
-msgstr "Lấy các thành phần khi sản xuất (2 bước)"
->>>>>>> aa0554d2
 
 #. module: mrp
 #: code:addons/mrp/models/stock_warehouse.py:0
 #: model:ir.model.fields.selection,name:mrp.selection__stock_warehouse__manufacture_steps__pbm_sam
 #, python-format
 msgid "Pick components, manufacture and then store products (3 steps)"
-<<<<<<< HEAD
 msgstr "Nhận nguyên vận liệu, sản xuất rồi lưu kho sản phẩm (3 bước)"
-=======
-msgstr "Lấy các thành phần, sản xuất, và tồn kho sản phẩm (3 bước)"
->>>>>>> aa0554d2
 
 #. module: mrp
 #: model:ir.model.fields,field_description:mrp.field_stock_warehouse__pbm_mto_pull_id
 msgid "Picking Before Manufacturing MTO Rule"
-<<<<<<< HEAD
 msgstr "Quy tắc MTO Nhận NVL trước khi Sản xuất"
-=======
-msgstr "Lấy trước khi sản xuất (qui tắc MTO)"
->>>>>>> aa0554d2
 
 #. module: mrp
 #: model:ir.model.fields,field_description:mrp.field_stock_warehouse__pbm_type_id
 msgid "Picking Before Manufacturing Operation Type"
-<<<<<<< HEAD
 msgstr "Kiểu hoạt động Nhận NVL trước khi Sản xuất"
-=======
-msgstr "Lấy trước khi thực hiện cách sản xuất"
->>>>>>> aa0554d2
 
 #. module: mrp
 #: model:ir.model.fields,field_description:mrp.field_stock_warehouse__pbm_route_id
 msgid "Picking Before Manufacturing Route"
-<<<<<<< HEAD
 msgstr "Tuyến Nhận NVL trước khi Sản xuất"
-=======
-msgstr "Qui trình lấy trước khi sản xuất"
->>>>>>> aa0554d2
 
 #. module: mrp
 #: model:ir.model,name:mrp.model_stock_picking_type
@@ -2812,20 +2732,12 @@
 #. module: mrp
 #: model:ir.model.fields,field_description:mrp.field_mrp_production__picking_ids
 msgid "Picking associated to this manufacturing order"
-<<<<<<< HEAD
 msgstr "Lô hàng mà liên quan đến lệnh sản xuất này"
-=======
-msgstr "Lấy các liên quan đến Lệnh sản xuất này"
->>>>>>> aa0554d2
 
 #. module: mrp
 #: model:ir.model.fields,field_description:mrp.field_stock_warehouse__pbm_loc_id
 msgid "Picking before Manufacturing Location"
-<<<<<<< HEAD
 msgstr "Địa điểm Nhận NVL trước khi Sản xuất"
-=======
-msgstr "Lấy trước tại Địa điểm sản xuất"
->>>>>>> aa0554d2
 
 #. module: mrp
 #: model_terms:ir.ui.view,arch_db:mrp.mrp_production_form_view
@@ -2876,11 +2788,7 @@
 #: model:product.product,name:mrp.product_product_plastic_laminate
 #: model:product.template,name:mrp.product_product_plastic_laminate_product_template
 msgid "Plastic Laminate"
-<<<<<<< HEAD
 msgstr "Tấm cán nhựa mỏng"
-=======
-msgstr "Gỗ nhựa"
->>>>>>> aa0554d2
 
 #. module: mrp
 #: code:addons/mrp/models/mrp_abstract_workorder.py:0
@@ -2901,13 +2809,13 @@
 #: model:product.product,name:mrp.product_product_wood_ply
 #: model:product.template,name:mrp.product_product_wood_ply_product_template
 msgid "Ply Layer"
-msgstr "Tấm lợp"
+msgstr ""
 
 #. module: mrp
 #: model:product.product,name:mrp.product_product_ply_veneer
 #: model:product.template,name:mrp.product_product_ply_veneer_product_template
 msgid "Ply Veneer"
-msgstr "Ván ép"
+msgstr ""
 
 #. module: mrp
 #: model:ir.model.fields,field_description:mrp.field_mrp_bom_line__possible_bom_product_template_attribute_value_ids
@@ -2923,21 +2831,13 @@
 #: code:addons/mrp/models/stock_warehouse.py:0
 #, python-format
 msgid "Post-Production"
-<<<<<<< HEAD
 msgstr "Sau Sản xuất"
-=======
-msgstr "Nhập kho sản xuất"
->>>>>>> aa0554d2
 
 #. module: mrp
 #: code:addons/mrp/models/stock_warehouse.py:0
 #, python-format
 msgid "Pre-Production"
-<<<<<<< HEAD
 msgstr "Trước Sản xuất"
-=======
-msgstr "Sản xuất lại"
->>>>>>> aa0554d2
 
 #. module: mrp
 #. openerp-web
@@ -3045,11 +2945,7 @@
 #. module: mrp
 #: model_terms:ir.ui.view,arch_db:mrp.report_mrp_bom
 msgid "Product Cost"
-<<<<<<< HEAD
 msgstr "Chi phí Sản phẩm"
-=======
-msgstr "Chi phí sản phẩm"
->>>>>>> aa0554d2
 
 #. module: mrp
 #: model:ir.model.fields,field_description:mrp.field_res_config_settings__module_mrp_plm
@@ -3181,11 +3077,7 @@
 #. module: mrp
 #: model_terms:ir.ui.view,arch_db:mrp.report_mrporder
 msgid "Products to Consume"
-<<<<<<< HEAD
 msgstr "Nguyên liệu để tiêu thụ"
-=======
-msgstr "Sản phẩm tiêu thụ"
->>>>>>> aa0554d2
 
 #. module: mrp
 #: model:ir.model.fields,field_description:mrp.field_mrp_workorder__progress
@@ -3349,11 +3241,7 @@
 #. module: mrp
 #: model_terms:ir.ui.view,arch_db:mrp.report_mrp_bom
 msgid "Reference:"
-<<<<<<< HEAD
 msgstr "Tham chiếu:"
-=======
-msgstr "Liên quan:"
->>>>>>> aa0554d2
 
 #. module: mrp
 #: model:ir.model.fields,field_description:mrp.field_mrp_document__ir_attachment_id
@@ -3593,19 +3481,19 @@
 #: code:addons/mrp/models/stock_warehouse.py:0
 #, python-format
 msgid "Sequence picking before manufacturing"
-msgstr "Trình tự lấy trước trong sản xuất"
+msgstr ""
 
 #. module: mrp
 #: code:addons/mrp/models/stock_warehouse.py:0
 #, python-format
 msgid "Sequence production"
-msgstr "Trình tự sản xuất"
+msgstr ""
 
 #. module: mrp
 #: code:addons/mrp/models/stock_warehouse.py:0
 #, python-format
 msgid "Sequence stock after manufacturing"
-msgstr "Thứ tự kho sau sản xuất"
+msgstr ""
 
 #. module: mrp
 #: model:ir.model.fields.selection,name:mrp.selection__mrp_routing_workcenter__time_mode__manual
@@ -3677,13 +3565,8 @@
 "Some of your components are tracked, you have to specify a manufacturing "
 "order in order to retrieve the correct components."
 msgstr ""
-<<<<<<< HEAD
 "Một số các thành phần được kích hoạt tính năng theo vết, bạn phải xác định "
 "một lệnh sản xuất để có thể nhận đúng các thành phần một cách chính xác."
-=======
-"Một vài thành phẩm của bạn đã được theo dõi, bạn nên chỉ định một Lệnh sản "
-"xuất để nhận thành phần tương ứng."
->>>>>>> aa0554d2
 
 #. module: mrp
 #: model_terms:ir.ui.view,arch_db:mrp.mrp_production_form_view
@@ -3792,12 +3675,12 @@
 #. module: mrp
 #: model:ir.model.fields,field_description:mrp.field_stock_warehouse__sam_type_id
 msgid "Stock After Manufacturing Operation Type"
-msgstr "Cách tồn kho sau Hoạt động sản xuất"
+msgstr ""
 
 #. module: mrp
 #: model:ir.model.fields,field_description:mrp.field_stock_warehouse__sam_rule_id
 msgid "Stock After Manufacturing Rule"
-msgstr "Qui tắc tồn kho sau khi sản xuất"
+msgstr ""
 
 #. module: mrp
 #: model:ir.model,name:mrp.model_stock_move
@@ -3822,7 +3705,7 @@
 #. module: mrp
 #: model:ir.model.fields,field_description:mrp.field_stock_warehouse__sam_loc_id
 msgid "Stock after Manufacturing Location"
-msgstr "Địa điểm tồn kho sau Sản xuất"
+msgstr ""
 
 #. module: mrp
 #: model:ir.model,name:mrp.model_report_stock_report_stock_rule
@@ -3833,11 +3716,7 @@
 #: code:addons/mrp/models/stock_warehouse.py:0
 #, python-format
 msgid "Store Finished Product"
-<<<<<<< HEAD
 msgstr "Lưu trữ Thành phẩm"
-=======
-msgstr "Thành phẩm tồn kho"
->>>>>>> aa0554d2
 
 #. module: mrp
 #: model:ir.model.fields,field_description:mrp.field_mrp_document__store_fname
@@ -3855,11 +3734,7 @@
 #. module: mrp
 #: model_terms:ir.ui.view,arch_db:mrp.mrp_bom_form_view
 msgid "Structure & Cost"
-<<<<<<< HEAD
 msgstr "Cấu trúc & Chi phí"
-=======
-msgstr "Cấu trúc và chi phí"
->>>>>>> aa0554d2
 
 #. module: mrp
 #: model:ir.model.fields,field_description:mrp.field_mrp_bom_line__child_bom_id
@@ -3880,21 +3755,13 @@
 #: model:product.product,name:mrp.product_product_computer_desk
 #: model:product.template,name:mrp.product_product_computer_desk_product_template
 msgid "Table (MTO)"
-<<<<<<< HEAD
 msgstr "Bàn (MTO)"
-=======
-msgstr "Bảng (MTO)"
->>>>>>> aa0554d2
 
 #. module: mrp
 #: model:product.product,name:mrp.product_product_table_kit
 #: model:product.template,name:mrp.product_product_table_kit_product_template
 msgid "Table Kit"
-<<<<<<< HEAD
 msgstr "Bộ dụng cụ cho bàn"
-=======
-msgstr "Table Kit"
->>>>>>> aa0554d2
 
 #. module: mrp
 #: model:product.product,name:mrp.product_product_computer_desk_leg
@@ -3906,21 +3773,13 @@
 #: model:product.product,name:mrp.product_product_computer_desk_head
 #: model:product.template,name:mrp.product_product_computer_desk_head_product_template
 msgid "Table Top"
-<<<<<<< HEAD
 msgstr "Mặt bàn"
-=======
-msgstr "Table Top"
->>>>>>> aa0554d2
 
 #. module: mrp
 #: model:product.product,description:mrp.product_product_table_kit
 #: model:product.template,description:mrp.product_product_table_kit_product_template
 msgid "Table kit"
-<<<<<<< HEAD
 msgstr "Bộ dụng cụ cho bàn"
-=======
-msgstr "Table kit"
->>>>>>> aa0554d2
 
 #. module: mrp
 #: model:ir.model.fields,help:mrp.field_stock_move__is_done
@@ -4055,11 +3914,7 @@
 #: code:addons/mrp/wizard/mrp_product_produce.py:0
 #, python-format
 msgid "The production order for '%s' has no quantity specified."
-<<<<<<< HEAD
 msgstr "Lệnh sản xuất cho '%s' không có số lượng được thiết lập."
-=======
-msgstr "Lệnh sản xuất với '%s' không được chỉ định số lượng"
->>>>>>> aa0554d2
 
 #. module: mrp
 #: model:ir.model.constraint,message:mrp.constraint_mrp_production_qty_positive
@@ -4140,23 +3995,14 @@
 "This is the cost based on the BoM of the product. It is computed by summing "
 "the costs of the components and operations needed to build the product."
 msgstr ""
-<<<<<<< HEAD
 "Đây là chi phí dựa trên định mức nguyên vật liệu của sản phẩm. Nó được tính "
 "bằng tổng chi phí các thành phần và chi phí hoạt động cần thiết để tạo ra "
 "sản phẩm."
-=======
-"Đây là chi phí cơ sở trên Định mức của sản phẩm. Nó được tính toán dựa trên "
-"tổng chi phí của các thành phần và hoạt động cần thiết để tạo ra sản phẩm."
->>>>>>> aa0554d2
 
 #. module: mrp
 #: model_terms:ir.ui.view,arch_db:mrp.report_mrp_bom
 msgid "This is the cost defined on the product."
-<<<<<<< HEAD
 msgstr "Đây là chi phí được xác lập ở sản phẩm."
-=======
-msgstr "Đây là chi phí được xác định trên sản phẩm"
->>>>>>> aa0554d2
 
 #. module: mrp
 #: model_terms:ir.actions.act_window,help:mrp.action_mrp_unbuild_move_line
@@ -4299,11 +4145,7 @@
 #: model:product.product,description:mrp.product_product_wood_wear
 #: model:product.template,description:mrp.product_product_wood_wear_product_template
 msgid "Top layer of a wood panel."
-<<<<<<< HEAD
 msgstr "Lớp bề mặt của tấm gỗ."
-=======
-msgstr "Top layer of a wood panel."
->>>>>>> aa0554d2
 
 #. module: mrp
 #: model_terms:ir.ui.view,arch_db:mrp.mrp_routing_workcenter_tree_view
@@ -4318,11 +4160,7 @@
 #. module: mrp
 #: model:ir.model.fields,field_description:mrp.field_mrp_workcenter__workorder_pending_count
 msgid "Total Pending Orders"
-<<<<<<< HEAD
 msgstr "Tổng các hoạt động đang treo"
-=======
-msgstr "Tổng các lệnh đang dừng"
->>>>>>> aa0554d2
 
 #. module: mrp
 #: model_terms:ir.ui.view,arch_db:mrp.mrp_production_tree_view
@@ -4638,11 +4476,7 @@
 #. module: mrp
 #: model:ir.model,name:mrp.model_stock_warn_insufficient_qty_unbuild
 msgid "Warn Insufficient Unbuild Quantity"
-<<<<<<< HEAD
 msgstr "Cảnh báo Số lượng Tháo dỡ Không đầy đủ"
-=======
-msgstr "Cảnh báo không đủ số lượng tháo dỡ"
->>>>>>> aa0554d2
 
 #. module: mrp
 #: code:addons/mrp/models/mrp_abstract_workorder.py:0
@@ -4661,13 +4495,7 @@
 #: model:product.product,name:mrp.product_product_wood_wear
 #: model:product.template,name:mrp.product_product_wood_wear_product_template
 msgid "Wear Layer"
-<<<<<<< HEAD
 msgstr "Lớp áo"
-=======
-msgstr ""
-"Wear Layer\n"
-" "
->>>>>>> aa0554d2
 
 #. module: mrp
 #: model:ir.model.fields,field_description:mrp.field_mrp_bom__website_message_ids
@@ -4693,27 +4521,16 @@
 " operation type. That allows to define stock rules which trigger different "
 "manufacturing orders with different BoMs."
 msgstr ""
-<<<<<<< HEAD
 "Khi một nhu cầu cung ứng có tuyến 'Sản xuất' mà có một kiểu hoạt động được "
 "thiết lập, một Lệnh Sản xuất sẽ được tạo tự động cho sản phẩm tương ứng sử "
 "dụng BoM có cùng kiểu hoạt động. Điều đó cho phép định nghĩa các quy tắc kho"
 " để tạo ra các lệnh sản xuất khác nhau cho cùng một sản phẩm với các định "
 "mức khác nhau."
-=======
-"Khi nhu cầu cung ứng có tuyến ’sản xuất với một hoạt động được thiết đặt, nó"
-" sẽ cố gắng tạo Lệnh sản xuất cho sản phẩm đó bằng cách sử dụng một BoM cùng"
-" loại hoạt động. Điều đó cho phép xác định quy tắc tồn kho kích hoạt các đơn"
-" đặt hàng sản xuất khác nhau với các BoM khác nhau"
->>>>>>> aa0554d2
 
 #. module: mrp
 #: model:ir.model.fields.selection,name:mrp.selection__mrp_bom__ready_to_produce__asap
 msgid "When components for 1st operation are available"
-<<<<<<< HEAD
 msgstr "Khi các nguyên vật liệu sẵn sàng cho hoạt động đầu tiên"
-=======
-msgstr "Khi thành phần của hoạt động đầu tiên sản sàng"
->>>>>>> aa0554d2
 
 #. module: mrp
 #: model:ir.model.fields,help:mrp.field_stock_warehouse__manufacture_to_resupply
@@ -4729,23 +4546,14 @@
 "When products are needed in <b>%s</b>, <br/> a manufacturing order is "
 "created to fulfill the need."
 msgstr ""
-<<<<<<< HEAD
 "Khi có nhu cầu về hàng hoá ở <b>%s</b>, <br/> một lệnh sản xuất được tạo để "
 "đáp ứng nhu cầu."
-=======
-"Khi các sản phẩm này cần trong <b>%s</b>, <br/> một Lệnh sản xuất sẽ được "
-"tạo ra để đáp ứng nhu cầu."
->>>>>>> aa0554d2
 
 #. module: mrp
 #: model:product.product,name:mrp.product_product_wood_panel
 #: model:product.template,name:mrp.product_product_wood_panel_product_template
 msgid "Wood Panel"
-<<<<<<< HEAD
 msgstr "Tấm / Panel gỗ"
-=======
-msgstr "Bảng gỗ"
->>>>>>> aa0554d2
 
 #. module: mrp
 #: model:ir.model,name:mrp.model_mrp_workcenter
@@ -4802,11 +4610,7 @@
 #. module: mrp
 #: model:ir.actions.act_window,name:mrp.mrp_workcenter_kanban_action
 msgid "Work Centers Overview"
-<<<<<<< HEAD
 msgstr "Tổng quan Năng lực Sản xuất"
-=======
-msgstr "Tổng hợp Khu vực sản xuất"
->>>>>>> aa0554d2
 
 #. module: mrp
 #: model_terms:ir.actions.act_window,help:mrp.action_work_orders
@@ -4950,21 +4754,13 @@
 #. module: mrp
 #: model:ir.model,name:mrp.model_mrp_workcenter_productivity_loss
 msgid "Workcenter Productivity Losses"
-<<<<<<< HEAD
 msgstr "Mất Năng suất Năng lực sản xuất"
-=======
-msgstr "Thời gian tiêu hao tại khu vực sản xuất"
->>>>>>> aa0554d2
 
 #. module: mrp
 #: model:ir.model.fields,field_description:mrp.field_mrp_workcenter__working_state
 #: model:ir.model.fields,field_description:mrp.field_mrp_workorder__working_state
 msgid "Workcenter Status"
-<<<<<<< HEAD
 msgstr "Tình trạng Năng lực Sản xuất"
-=======
-msgstr "Trạng thái khu vực sản xuất"
->>>>>>> aa0554d2
 
 #. module: mrp
 #: model_terms:ir.ui.view,arch_db:mrp.mrp_workcenter_kanban
@@ -4984,7 +4780,7 @@
 #. module: mrp
 #: model:ir.model,name:mrp.model_mrp_workorder_line
 msgid "Workorder move line"
-msgstr "Xuất kho của Lệnh làm việc"
+msgstr ""
 
 #. module: mrp
 #: model:ir.model.fields,field_description:mrp.field_mrp_workorder__worksheet
@@ -5067,12 +4863,7 @@
 #: code:addons/mrp/models/mrp_unbuild.py:0
 #, python-format
 msgid "You cannot delete an unbuild order if the state is 'Done'."
-<<<<<<< HEAD
 msgstr "Bạn không thể xoá một lệnh tháo dỡ mà trạng thái là 'Hoàn thành'."
-=======
-msgstr ""
-"Bạn không thể xoá một Lệnh tháo dỡ nếu trạng thái của nó là 'Hoàn tất'."
->>>>>>> aa0554d2
 
 #. module: mrp
 #: code:addons/mrp/models/mrp_production.py:0
@@ -5102,7 +4893,7 @@
 #: code:addons/mrp/models/mrp_production.py:0
 #, python-format
 msgid "You cannot produce a MO with a bom kit product."
-msgstr "Bạn không thể sản xuất một LSX với sản phẩm là một BOM Kit"
+msgstr ""
 
 #. module: mrp
 #: code:addons/mrp/models/mrp_abstract_workorder.py:0
@@ -5174,11 +4965,7 @@
 #: code:addons/mrp/models/mrp_abstract_workorder.py:0
 #, python-format
 msgid "You need to provide a lot for the finished product."
-<<<<<<< HEAD
 msgstr "Bạn cần phải cung cấp một số lô cho thành phẩm."
-=======
-msgstr "Bạn cần chỉ định số Lot/sê-ri cho sản phẩm cuối cùng"
->>>>>>> aa0554d2
 
 #. module: mrp
 #: code:addons/mrp/models/mrp_abstract_workorder.py:0
@@ -5187,19 +4974,12 @@
 "You should consume the quantity of %s defined in the BoM. If you want to "
 "consume more or less components, change the consumption setting on the BoM."
 msgstr ""
-"Bạn nên tiêu thụ một số lượng của %s theo Định mức. Nếu bạn muốn tiêu thụ "
-"nhiều hơn hoặc ít hơn thành phần đang có, hãy thay đổi lượng tiêu thụ từ "
-"thiết đặt trong Định mức."
 
 #. module: mrp
 #: code:addons/mrp/models/mrp_unbuild.py:0
 #, python-format
 msgid "You should provide a lot number for the final product."
-<<<<<<< HEAD
 msgstr "Bạn cần phải cung cấp một số lô cho thành phẩm."
-=======
-msgstr "Bạn nên chỉ định số Lot cho sản phẩm cuối cùng"
->>>>>>> aa0554d2
 
 #. module: mrp
 #: code:addons/mrp/models/mrp_bom.py:0
@@ -5215,13 +4995,8 @@
 "You will get here statistics about the\n"
 "              work orders duration related to this routing."
 msgstr ""
-<<<<<<< HEAD
 "Bạn sẽ có thống kê ở đây về thời lượng\n"
 "              các hoạt động sản xuất liên quan đến quy trình này."
-=======
-"Bạn có thể lấy thống kê tại đây về thời gian\n"
-"               thực tế Lệnh làm việc liên quan tới qui trình này"
->>>>>>> aa0554d2
 
 #. module: mrp
 #: model_terms:ir.ui.view,arch_db:mrp.exception_on_mo
