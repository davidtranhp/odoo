--- conflicted
+++ resolved
@@ -3457,8 +3457,6 @@
 "Technical field used to resolve multiple attachments in a multi-website "
 "environment."
 msgstr ""
-"Lĩnh vực kỹ thuật được sử dụng để giải quyết nhiều tệp đính kèm trong môi "
-"trường nhiều trang web."
 
 #. module: mrp
 #: model:ir.model.fields,help:mrp.field_mrp_production__consumed_less_than_planned
@@ -3603,7 +3601,7 @@
 #. module: mrp
 #: model_terms:ir.actions.act_window,help:mrp.action_mrp_unbuild_move_line
 msgid "There's no product move yet"
-msgstr "Không có sản phẩm nào được chuyển đi"
+msgstr ""
 
 #. module: mrp
 #: model:ir.model.fields,help:mrp.field_mrp_workcenter__tz
@@ -4411,11 +4409,7 @@
 #: code:addons/mrp/wizard/mrp_product_produce.py:201
 #, python-format
 msgid "You can only process 1.0 %s of products with unique serial number."
-<<<<<<< HEAD
 msgstr "Bạn chỉ có thể xử lý 1,0 %s sản phẩm có kích hoạt tính năng theo vết bằng số sê-ri duy nhất."
-=======
-msgstr "Bạn chỉ có thể xử lý 1.0 %s sản phẩm với số sê-ri duy nhất."
->>>>>>> df85ddc2
 
 #. module: mrp
 #: code:addons/mrp/models/stock_move.py:143
