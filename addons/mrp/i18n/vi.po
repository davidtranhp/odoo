--- conflicted
+++ resolved
@@ -54,19 +54,19 @@
 #. module: mrp
 #: model:ir.model.fields,field_description:mrp.field_mrp_production__workorder_done_count
 msgid "# Done Work Orders"
-msgstr "# Lệnh làm việc đã Hoàn thành"
+msgstr "SL Hoạt động Sản xuất đã Hoàn thành"
 
 #. module: mrp
 #: model:ir.model.fields,field_description:mrp.field_mrp_workcenter__workorder_ready_count
 msgid "# Read Work Orders"
-msgstr "# Lệnh làm việc đã đọc"
+msgstr "SL Hoạt động Sản xuất đã đọc"
 
 #. module: mrp
 #: model:ir.model.fields,field_description:mrp.field_mrp_production__workorder_count
 #: model:ir.model.fields,field_description:mrp.field_mrp_routing_workcenter__workorder_count
 #: model:ir.model.fields,field_description:mrp.field_mrp_workcenter__workorder_count
 msgid "# Work Orders"
-msgstr "# Lệnh làm việc"
+msgstr "SL Hoạt động Sản xuất"
 
 #. module: mrp
 #: model:ir.model.fields,field_description:mrp.field_product_template__used_in_bom_count
@@ -196,7 +196,7 @@
 #. module: mrp
 #: model_terms:ir.ui.view,arch_db:mrp.mrp_production_form_view
 msgid "<span class=\"o_stat_text\">Work Orders</span>"
-msgstr "<span class=\"o_stat_text\">Lệnh làm việc</span>"
+msgstr "<span class=\"o_stat_text\">Hoạt động Sản xuất</span>"
 
 #. module: mrp
 #: model_terms:ir.ui.view,arch_db:mrp.report_mrp_bom
@@ -237,7 +237,7 @@
 #. module: mrp
 #: model_terms:ir.ui.view,arch_db:mrp.mrp_workcenter_kanban
 msgid "<span>WORK ORDERS</span>"
-msgstr "<span>Lệnh làm việc</span>"
+msgstr "<span>HOẠT ĐỘNG SẢN XUẤT</span>"
 
 #. module: mrp
 #: model_terms:ir.ui.view,arch_db:mrp.mrp_production_workorder_form_view_inherit
@@ -892,7 +892,7 @@
 #. module: mrp
 #: model_terms:ir.ui.view,arch_db:mrp.mrp_production_form_view
 msgid "Create Workorders"
-msgstr "Tạo Lệnh làm việc"
+msgstr "Tạo Hoạt động Sản xuất"
 
 #. module: mrp
 #: model_terms:ir.actions.act_window,help:mrp.mrp_bom_form_action
@@ -1112,11 +1112,7 @@
 #. module: mrp
 #: model:ir.model.fields,field_description:mrp.field_stock_move_line__done_wo
 msgid "Done for Work Order"
-<<<<<<< HEAD
 msgstr "Hoàn thành cho Hoạt động Sản xuất"
-=======
-msgstr "Lệnh làm việc đã hoàn thành"
->>>>>>> cd6c2681
 
 #. module: mrp
 #: model_terms:ir.ui.view,arch_db:mrp.mrp_unbuild_search_view
@@ -1707,11 +1703,7 @@
 #. module: mrp
 #: model:ir.model.fields,field_description:mrp.field_mrp_workorder__last_working_user_id
 msgid "Last user that worked on this work order."
-<<<<<<< HEAD
 msgstr "Người dùng cuối cùng mà làm việc ở hoạt động sản xuất này."
-=======
-msgstr "Người cuối cùng thực hiện Lệnh làm việc này"
->>>>>>> cd6c2681
 
 #. module: mrp
 #: model_terms:ir.ui.view,arch_db:mrp.mrp_workcenter_kanban
@@ -1817,16 +1809,12 @@
 #. module: mrp
 #: model:ir.model.fields,field_description:mrp.field_res_config_settings__group_mrp_routings
 msgid "MRP Work Orders"
-msgstr "Lệnh làm việc MRP"
+msgstr ""
 
 #. module: mrp
 #: model:ir.model,name:mrp.model_mrp_workcenter_productivity_loss_type
 msgid "MRP Workorder productivity losses"
-<<<<<<< HEAD
 msgstr "Mất năng suất hoạt động sản xuất"
-=======
-msgstr "Mất năng suất làm việc của MRP"
->>>>>>> cd6c2681
 
 #. module: mrp
 #: model:ir.model.fields,field_description:mrp.field_mrp_bom__message_main_attachment_id
@@ -1846,7 +1834,7 @@
 #. module: mrp
 #: model:res.groups,name:mrp.group_mrp_routings
 msgid "Manage Work Order Operations"
-msgstr "Quản lý các Lệnh làm việc"
+msgstr "Quản lý các Hoạt động Sản xuất"
 
 #. module: mrp
 #: model:res.groups,name:mrp.group_mrp_manager
@@ -2140,16 +2128,12 @@
 #. module: mrp
 #: model:ir.model.fields,field_description:mrp.field_mrp_workorder__next_work_order_id
 msgid "Next Work Order"
-msgstr "Lệnh làm việc tiếp theo"
+msgstr "Hoạt động SX Tiếp theo"
 
 #. module: mrp
 #: model:ir.model.fields,field_description:mrp.field_stock_production_lot__use_next_on_work_order_id
 msgid "Next Work Order to Use"
-<<<<<<< HEAD
 msgstr "Hoạt động SX tiếp theo để Sử dụng"
-=======
-msgstr "Lệnh làm việc tiếp theo để dùng"
->>>>>>> cd6c2681
 
 #. module: mrp
 #: model_terms:ir.ui.view,arch_db:mrp.mrp_bom_form_view
@@ -2992,7 +2976,7 @@
 #. module: mrp
 #: model:ir.model.fields,field_description:mrp.field_mrp_document__res_model_name
 msgid "Res Model Name"
-msgstr "Res Model Name"
+msgstr ""
 
 #. module: mrp
 #: model:ir.model.fields,field_description:mrp.field_mrp_product_produce_line__qty_reserved
@@ -3157,11 +3141,7 @@
 #. module: mrp
 #: model_terms:ir.ui.view,arch_db:mrp.view_mrp_production_workorder_form_view_filter
 msgid "Search Work Orders"
-<<<<<<< HEAD
 msgstr "Tìm Hoạt động Sản xuất"
-=======
-msgstr "Tìm Lệnh làm việc"
->>>>>>> cd6c2681
 
 #. module: mrp
 #: model_terms:ir.ui.view,arch_db:mrp.view_mrp_workcenter_search
@@ -3758,7 +3738,7 @@
 #. module: mrp
 #: model_terms:ir.ui.view,arch_db:mrp.stock_production_type_kanban
 msgid "To Process"
-msgstr "Để xử lý"
+msgstr "Chờ xử lý"
 
 #. module: mrp
 #: model_terms:ir.ui.view,arch_db:mrp.mrp_production_workorder_form_view_inherit
@@ -3856,7 +3836,7 @@
 #. module: mrp
 #: model:ir.model.fields,field_description:mrp.field_stock_picking_type__code
 msgid "Type of Operation"
-msgstr "Kiểu Giao Nhận"
+msgstr "Kiểu Hoạt động"
 
 #. module: mrp
 #: model_terms:ir.ui.view,arch_db:mrp.mrp_production_workorder_form_view_inherit
@@ -4242,11 +4222,7 @@
 #: model:ir.model.fields,field_description:mrp.field_stock_move_line__workorder_id
 #: model:ir.model.fields,field_description:mrp.field_stock_scrap__workorder_id
 msgid "Work Order"
-<<<<<<< HEAD
 msgstr "Hoạt động Sản xuất"
-=======
-msgstr "Lệnh làm việc"
->>>>>>> cd6c2681
 
 #. module: mrp
 #: model_terms:ir.ui.view,arch_db:mrp.res_config_settings_view_form
@@ -4382,11 +4358,7 @@
 #. module: mrp
 #: model:ir.model.fields,field_description:mrp.field_mrp_workorder__working_user_ids
 msgid "Working user on this work order."
-<<<<<<< HEAD
 msgstr "Người dùng làm việc theo hoạt động sản xuất này."
-=======
-msgstr "Người đang thực hiện Lệnh làm việc này"
->>>>>>> cd6c2681
 
 #. module: mrp
 #: model:ir.model.fields,field_description:mrp.field_mrp_workorder__worksheet
@@ -4465,12 +4437,6 @@
 #, python-format
 msgid "You cannot delete an unbuild order if the state is 'Done'."
 msgstr "Bạn không thể xoá một lệnh tháo dỡ mà trạng thái là 'Hoàn thành'."
-
-#. module: mrp
-#: code:addons/mrp/models/mrp_production.py:533
-#, python-format
-msgid "You cannot produce a MO with a bom kit product."
-msgstr ""
 
 #. module: mrp
 #: code:addons/mrp/wizard/mrp_product_produce.py:82
