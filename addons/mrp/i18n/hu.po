# Translation of Odoo Server.
# This file contains the translation of the following modules:
# * mrp
#
# Translators:
# krnkris, 2015
# krnkris, 2016
msgid ""
msgstr ""
"Project-Id-Version: Odoo 9.0\n"
"Report-Msgid-Bugs-To: \n"
<<<<<<< HEAD
"POT-Creation-Date: 2016-08-19 10:24+0000\n"
=======
"POT-Creation-Date: 2016-08-18 14:06+0000\n"
>>>>>>> bc1a0a32
"PO-Revision-Date: 2016-07-06 08:44+0000\n"
"Last-Translator: krnkris\n"
"Language-Team: Hungarian (http://www.transifex.com/odoo/odoo-9/language/"
"hu/)\n"
"Language: hu\n"
"MIME-Version: 1.0\n"
"Content-Type: text/plain; charset=UTF-8\n"
"Content-Transfer-Encoding: \n"
"Plural-Forms: nplurals=2; plural=(n != 1);\n"

#. module: mrp
<<<<<<< HEAD
#: code:addons/mrp/stock.py:250
=======
#: code:addons/mrp/stock.py:231
>>>>>>> bc1a0a32
#, python-format
msgid " Manufacture"
msgstr " Gyártás"

#. module: mrp
#: model:ir.model.fields,field_description:mrp.field_product_product_bom_count
#: model:ir.model.fields,field_description:mrp.field_product_template_bom_count
msgid "# Bill of Material"
msgstr "# Anyagjegyzék"

#. module: mrp
#: model:ir.model.fields,field_description:mrp.field_product_product_mo_count
#: model:ir.model.fields,field_description:mrp.field_product_template_mo_count
msgid "# Manufacturing Orders"
msgstr "# Gyártási megrendelések"

#. module: mrp
<<<<<<< HEAD
#: code:addons/mrp/mrp.py:343
=======
#: code:addons/mrp/mrp.py:341
>>>>>>> bc1a0a32
#, python-format
msgid "%s (copy)"
msgstr "%s (másolat)"

#. module: mrp
<<<<<<< HEAD
#: code:addons/mrp/mrp.py:1051
=======
#: code:addons/mrp/mrp.py:1052
>>>>>>> bc1a0a32
#, python-format
msgid "%s produced"
msgstr "%s legyártott"

#. module: mrp
#: model:ir.model.fields,help:mrp.field_mrp_product_produce_mode
msgid ""
"'Consume only' mode will only consume the products with the quantity "
"selected.\n"
"'Consume & Produce' mode will consume as well as produce the products with "
"the quantity selected and it will finish the production order when total "
"ordered quantities are produced."
msgstr ""
"A \"Csak felhasználás\" mód csak a kijelölt mennyiségű termékeket használja "
"fel.\n"
"A \"Felhasználás és gyártás\" mód  a kijelölt mennyiségű termékeket "
"használja fel és gyártja is, és csak akkor fejezi be a munka  megbízást, "
"amikor a teljes megrendelt mennyiség legyártásra került."

#. module: mrp
#: model:ir.ui.view,arch_db:mrp.report_mrporder
msgid "<strong>Consumed Products</strong>"
msgstr "<strong>Felhasznált termékek</strong>"

#. module: mrp
#: model:ir.ui.view,arch_db:mrp.report_mrporder
msgid "<strong>Destination Location</strong>"
msgstr "<strong>Cél állomás</strong>"

#. module: mrp
#: model:ir.ui.view,arch_db:mrp.report_mrporder
msgid "<strong>Name</strong>"
msgstr "<strong>Név</strong>"

#. module: mrp
#: model:ir.ui.view,arch_db:mrp.report_mrporder
msgid "<strong>No. Of Cycles</strong>"
msgstr "<strong>Ciklusok száma</strong>"

#. module: mrp
#: model:ir.ui.view,arch_db:mrp.report_mrporder
msgid "<strong>No. Of Hours</strong>"
msgstr "<strong>Órák száma</strong>"

#. module: mrp
#: model:ir.ui.view,arch_db:mrp.report_mrporder
msgid "<strong>Partner Ref:</strong><br/>"
msgstr "<strong>Partner hiv.:</strong><br/>"

#. module: mrp
#: model:ir.ui.view,arch_db:mrp.report_mrporder
msgid "<strong>Printing date:</strong><br/>"
msgstr "<strong>Nyomtatás dátuma:</strong><br/>"

#. module: mrp
#: model:ir.ui.view,arch_db:mrp.report_mrporder
msgid "<strong>Product:</strong><br/>"
msgstr "<strong>Termék:</strong><br/>"

#. module: mrp
#: model:ir.ui.view,arch_db:mrp.report_mrporder
msgid "<strong>Product</strong>"
msgstr "<strong>Termék</strong>"

#. module: mrp
#: model:ir.ui.view,arch_db:mrp.report_mrporder
msgid "<strong>Products to Consume</strong>"
msgstr "<strong>Felhasználandó termék</strong>"

#. module: mrp
#: model:ir.ui.view,arch_db:mrp.report_mrporder
msgid "<strong>Quantity:</strong><br/>"
msgstr "<strong>Mennyiség:</strong><br/>"

#. module: mrp
#: model:ir.ui.view,arch_db:mrp.report_mrporder
msgid "<strong>Quantity</strong>"
msgstr "<strong>Mennyiség</strong>"

#. module: mrp
#: model:ir.ui.view,arch_db:mrp.report_mrporder
msgid "<strong>SO Number:</strong><br/>"
msgstr "<strong>Vásárlói megrend. szám:</strong><br/>"

#. module: mrp
#: model:ir.ui.view,arch_db:mrp.report_mrporder
msgid "<strong>Scheduled Date:</strong><br/>"
msgstr "<strong>Tervezett dátum:</strong><br/>"

#. module: mrp
#: model:ir.ui.view,arch_db:mrp.report_mrporder
msgid "<strong>Sequence</strong>"
msgstr "<strong>Sorrend</strong>"

#. module: mrp
#: model:ir.ui.view,arch_db:mrp.report_mrporder
msgid "<strong>Source Document:</strong><br/>"
msgstr "<strong>Forrás dokumentum:</strong><br/>"

#. module: mrp
#: model:ir.ui.view,arch_db:mrp.report_mrporder
msgid "<strong>Source Location</strong>"
msgstr "<strong>Forrás helye</strong>"

#. module: mrp
#: model:ir.ui.view,arch_db:mrp.report_mrporder
msgid "<strong>Work Orders</strong>"
msgstr "<strong>Munka megrendelés</strong>"

#. module: mrp
#: model:ir.ui.view,arch_db:mrp.report_mrporder
msgid "<strong>WorkCenter</strong>"
msgstr "<strong>Munkaállomás</strong>"

#. module: mrp
#: model:ir.model.fields,help:mrp.field_mrp_bom_product_efficiency
msgid "A factor of 0.9 means a loss of 10% during the production process."
msgstr ""
"A 0.9 együttható azt jelenti, hogy 10% veszteség keletkezik a gyártási "
"munkafolyamatok során."

#. module: mrp
#: model:ir.model.fields,help:mrp.field_mrp_bom_line_product_efficiency
msgid "A factor of 0.9 means a loss of 10% within the production process."
msgstr "A 0,9-es érték 10%-os veszteséget jelent a gyártási folyamatban."

#. module: mrp
#: model:ir.actions.act_window,help:mrp.mrp_production_action
#: model:ir.actions.act_window,help:mrp.mrp_production_action_planning
msgid ""
"A manufacturing order, based on a bill of materials, will\n"
"                consume raw materials and produce finished products."
msgstr ""
"Egy gyártási megrendelés, az anyagjegyzékek alapján, alapanyagokat \n"
"                és elkészült termékeket használ fel a kész termékek "
"elkészítéséhez."

#. module: mrp
#: model:ir.model.fields,field_description:mrp.field_mrp_bom_active
#: model:ir.model.fields,field_description:mrp.field_mrp_routing_active
#: model:ir.model.fields,field_description:mrp.field_mrp_workcenter_active
msgid "Active"
msgstr "Aktív"

#. module: mrp
#: code:addons/mrp/wizard/change_production_qty.py:51
#, python-format
msgid "Active Id not found"
msgstr "Aktív azonosító (ID) nem található"

#. module: mrp
#: sql_constraint:mrp.bom.line:0
msgid ""
"All product quantities must be greater than 0.\n"
"You should install the mrp_byproduct module if you want to manage extra "
"products on BoMs !"
msgstr ""
"Minden terméknek nagyobb mint 0 darabszámúnak kell lennie.\n"
"Telepítenie kell a mrp_product modult, ha több terméket szeretne kezelni a "
"anyagjegyzékeken BoM !"

#. module: mrp
#: selection:mrp.config.settings,module_mrp_operations:0
msgid "Allow detailed planning of work orders"
msgstr "Munka megrendelésekhez megengedi a részletes tervezést"

#. module: mrp
#: model:ir.model.fields,help:mrp.field_mrp_config_settings_group_rounding_efficiency
msgid ""
"Allow to manage product rounding on quantity and product efficiency during "
"production process"
msgstr ""
"Megengedi a termékek mennyiségén és a termék hatékonyságán a kerekítést a "
"termék létrehozás folyamatokban"

#. module: mrp
#: model:ir.ui.view,arch_db:mrp.view_mrp_config
msgid "Apply"
msgstr "Alkalmaz"

#. module: mrp
#: model:ir.ui.view,arch_db:mrp.view_change_production_qty_wizard
msgid "Approve"
msgstr "Jóváhagyás"

#. module: mrp
#: model:ir.ui.view,arch_db:mrp.mrp_routing_search_view
#: model:ir.ui.view,arch_db:mrp.view_mrp_bom_filter
#: model:ir.ui.view,arch_db:mrp.view_mrp_workcenter_search
msgid "Archived"
msgstr ""

#. module: mrp
#: model:ir.model.fields,help:mrp.field_product_product_produce_delay
#: model:ir.model.fields,help:mrp.field_product_template_produce_delay
msgid ""
"Average delay in days to produce this product. In the case of multi-level "
"BOM, the manufacturing lead times of the components will be added."
msgstr ""
"Átlag késés napokban, ennek a terméknek az előállításához.  Több lépcsős "
"anyagjegyzék (BOM) esetén, az alkatrészek gyártási ideje is hozzá lesz adva."

#. module: mrp
#: selection:mrp.production,state:0
msgid "Awaiting Raw Materials"
msgstr "Alapanyagokra várakozás"

#. module: mrp
#: model:ir.actions.report.xml,name:mrp.action_report_bom_price
msgid "BOM Cost"
msgstr "Anyagjegyzék költség"

#. module: mrp
#: model:ir.ui.view,arch_db:mrp.report_mrpbomstructure
msgid "BOM Name"
msgstr "Anyagjegyzék név"

#. module: mrp
#: model:ir.model.fields,help:mrp.field_mrp_bom_line_attribute_value_ids
msgid "BOM Product Variants needed form apply this line."
msgstr ""
"Anyagjegyzék (BOM) termék variációk szükségesek ennek a sornak az "
"alkalmazásához."

#. module: mrp
#: model:ir.ui.view,arch_db:mrp.report_mrpbomstructure
msgid "BOM Ref"
msgstr "Anyagjegyzék hivatkozás"

#. module: mrp
#: model:ir.actions.report.xml,name:mrp.action_report_bom_structure
#: model:ir.ui.view,arch_db:mrp.report_mrpbomstructure
msgid "BOM Structure"
msgstr "Anyagjegyzék struktúra"

#. module: mrp
#: model:ir.model.fields,field_description:mrp.field_mrp_bom_line_child_line_ids
msgid "BOM lines of the referred bom"
msgstr "Anyagjegyzék tétel sorok a hivatkozott darabjegyzékből"

#. module: mrp
#: code:addons/mrp/stock.py:44
#, python-format
msgid ""
"Because the product %s requires it, you must assign a serial number to your "
"raw material %s to proceed further in your production. Please use the "
"'Produce' button to do so."
msgstr ""
"Mert a %s termék megkívánja, ezért egy széria számot kell hozzáadnia a %s "
"nyersanyaghoz, ahhoz hogy tovább tudjon lépni a gyártási folyamatban. Kérem "
"használja a 'Gyárts' gombot ehhez."

#. module: mrp
#: model:ir.ui.view,arch_db:mrp.report_mrporder
#: model:ir.ui.view,arch_db:mrp.view_mrp_bom_line_filter
msgid "Bill Of Material"
msgstr "Anyagjegyzék"

#. module: mrp
#: model:ir.model,name:mrp.model_mrp_bom
#: model:ir.model.fields,field_description:mrp.field_mrp_production_bom_id
#: model:ir.ui.view,arch_db:mrp.mrp_bom_form_view
msgid "Bill of Material"
msgstr "Anyagjegyzék"

#. module: mrp
#: model:ir.actions.act_window,name:mrp.mrp_bom_form_action
#: model:ir.actions.act_window,name:mrp.product_open_bom
#: model:ir.actions.act_window,name:mrp.template_open_bom
#: model:ir.model.fields,field_description:mrp.field_product_product_bom_ids
#: model:ir.model.fields,field_description:mrp.field_product_template_bom_ids
#: model:ir.ui.menu,name:mrp.menu_mrp_bom_form_action
#: model:ir.ui.view,arch_db:mrp.mrp_bom_line_tree_view
#: model:ir.ui.view,arch_db:mrp.mrp_bom_tree_view
#: model:ir.ui.view,arch_db:mrp.product_product_form_view_bom_button
#: model:ir.ui.view,arch_db:mrp.product_template_form_view_bom_button
msgid "Bill of Materials"
msgstr "Anyagjegyzékek"

#. module: mrp
#: model:ir.actions.act_window,name:mrp.action2
msgid "Bill of Materials Structure"
msgstr "Anyagjegyzék-struktúra"

#. module: mrp
#: model:ir.model.fields,help:mrp.field_mrp_production_bom_id
msgid ""
"Bill of Materials allow you to define the list of required raw materials to "
"make a finished product."
msgstr ""
"Anyagjegyzék lehetővé teszi az előállítani kívánt termékhez való alapanyagok "
"meghatározását."

#. module: mrp
#: model:ir.actions.act_window,help:mrp.mrp_bom_form_action
msgid ""
"Bills of Materials allow you to define the list of required raw\n"
"                materials used to make a finished product; through a "
"manufacturing\n"
"                order or a pack of products."
msgstr ""
"Anyagjegyzék lehetővé teszi az előállítani kívánt \n"
"termékhez való alapanyagok meghatározását; a gyártási megrendelésen vagy \n"
"                a termékek csomagolásán keresztül."

#. module: mrp
#: selection:mrp.config.settings,module_mrp_byproduct:0
msgid "Bills of materials may produce residual products (A + B --> C + D)"
msgstr "Anyagjegyzék létrehozhat maradék termékeket (A + B --> C + D)"

#. module: mrp
#: model:ir.model.fields,field_description:mrp.field_procurement_order_bom_id
msgid "BoM"
msgstr "Anyagjegyzék"

#. module: mrp
<<<<<<< HEAD
#: code:addons/mrp/mrp.py:318
=======
#: code:addons/mrp/mrp.py:316
>>>>>>> bc1a0a32
#, python-format
msgid "BoM \"%s\" contains a BoM line with a product recursion: \"%s\"."
msgstr "Anyagjegyzék (BoM) \"%s\" tartalmaz egy ismétlődő terméksort: \"%s\"."

#. module: mrp
#: model:ir.model.fields,field_description:mrp.field_mrp_bom_bom_line_ids
msgid "BoM Lines"
msgstr "Anyagjegyzék sorok"

#. module: mrp
#: model:ir.model.fields,field_description:mrp.field_mrp_bom_type
msgid "BoM Type"
msgstr "Anyagjegyzék tipusa"

#. module: mrp
#: selection:mrp.product.produce,tracking:0
msgid "By Lots"
msgstr "Tételenként"

#. module: mrp
#: selection:mrp.product.produce,tracking:0
msgid "By Unique Serial Number"
msgstr "Egyedi széria szám szerint"

#. module: mrp
#: model:ir.model.fields,field_description:mrp.field_mrp_config_settings_module_mrp_byproduct
msgid "By-Products"
msgstr "Termékenként"

#. module: mrp
<<<<<<< HEAD
#: code:addons/mrp/stock.py:247
=======
#: code:addons/mrp/stock.py:228
>>>>>>> bc1a0a32
#, python-format
msgid "Can't find any generic Manufacture route."
msgstr "Nem található egyetlen általános gyátási útvonal."

#. module: mrp
#: model:ir.ui.view,arch_db:mrp.view_change_production_qty_wizard
#: model:ir.ui.view,arch_db:mrp.view_mrp_config
#: model:ir.ui.view,arch_db:mrp.view_mrp_product_produce_wizard
#: model:ir.ui.view,arch_db:mrp.view_stock_move_consume_wizard
msgid "Cancel"
msgstr "Megszakítás"

#. module: mrp
#: model:ir.ui.view,arch_db:mrp.mrp_production_form_view
msgid "Cancel Production"
msgstr "Termelés visszavonása"

#. module: mrp
#: selection:mrp.production,state:0
msgid "Cancelled"
msgstr "Törölt"

#. module: mrp
<<<<<<< HEAD
#: code:addons/mrp/stock.py:169
=======
#: code:addons/mrp/stock.py:150
>>>>>>> bc1a0a32
#, python-format
msgid "Cannot consume a move with negative or zero quantity."
msgstr "Nem tud elhasználni ebből, mivel negatív vagy nulla ma mennyiség."

#. module: mrp
<<<<<<< HEAD
#: code:addons/mrp/mrp.py:651
=======
#: code:addons/mrp/mrp.py:649
>>>>>>> bc1a0a32
#, python-format
msgid "Cannot delete a manufacturing order in state '%s'."
msgstr "Nem lehet a gyártási megrendelést törölni ezen az állapoton '%s'."

#. module: mrp
<<<<<<< HEAD
#: code:addons/mrp/mrp.py:721
=======
#: code:addons/mrp/mrp.py:719
>>>>>>> bc1a0a32
#, python-format
msgid "Cannot find a bill of material for this product."
msgstr "Nem található anyagjegyzék ehhez a termékhez."

#. module: mrp
#: code:addons/mrp/wizard/change_production_qty.py:67
#: code:addons/mrp/wizard/change_production_qty.py:72
#, python-format
msgid "Cannot find bill of material for this product."
msgstr "Nem található anyagjegyzék ehhez a termékhez."

#. module: mrp
#: model:ir.ui.view,arch_db:mrp.mrp_workcenter_view
msgid "Capacity Information"
msgstr "Kapacitási információ"

#. module: mrp
#: model:ir.model.fields,field_description:mrp.field_mrp_workcenter_capacity_per_cycle
msgid "Capacity per Cycle"
msgstr "Ciklusonkénti kapacitás"

#. module: mrp
#: model:ir.actions.act_window,name:mrp.action_change_production_qty
#: model:ir.ui.view,arch_db:mrp.view_change_production_qty_wizard
msgid "Change Product Qty"
msgstr "Mennyiség változtatása"

#. module: mrp
#: model:ir.model,name:mrp.model_change_production_qty
msgid "Change Quantity of Products"
msgstr "Termékek mennyiségének megváltoztatása"

#. module: mrp
#: model:ir.actions.act_window,help:mrp.mrp_workcenter_action
msgid "Click to add a work center."
msgstr "Kattintson egy új munkaállomás létrehozásához."

#. module: mrp
#: model:ir.actions.act_window,help:mrp.mrp_bom_form_action
msgid "Click to create a bill of material."
msgstr "Kattintson anyagjegyzék létrehozásához."

#. module: mrp
#: model:ir.actions.act_window,help:mrp.mrp_property_group_action
msgid "Click to create a group of properties."
msgstr "Kattintson egy tulajdonség csoport létrehozásához."

#. module: mrp
#: model:ir.actions.act_window,help:mrp.mrp_production_action
msgid "Click to create a manufacturing order."
msgstr "Kattintson egy gyártási megrendelés létrehozásához."

#. module: mrp
#: model:ir.actions.act_window,help:mrp.mrp_property_action
msgid "Click to create a new property."
msgstr "Kattintson egy új tulajdonság létrehozásához."

#. module: mrp
#: model:ir.actions.act_window,help:mrp.mrp_routing_action
msgid "Click to create a new routing."
msgstr "Kattintson egy új útvonal létrehozásához."

#. module: mrp
#: model:ir.actions.act_window,help:mrp.mrp_production_action_planning
msgid "Click to start a new manufacturing order."
msgstr "Kattintson egy gyártási utasítás elkezdéséhez."

#. module: mrp
#: model:ir.model.fields,field_description:mrp.field_mrp_routing_code
#: model:ir.model.fields,field_description:mrp.field_mrp_workcenter_code
msgid "Code"
msgstr "Kód"

#. module: mrp
#: model:ir.model,name:mrp.model_res_company
msgid "Companies"
msgstr "Vállalatok"

#. module: mrp
#: model:ir.model.fields,field_description:mrp.field_mrp_bom_company_id
#: model:ir.model.fields,field_description:mrp.field_mrp_production_company_id
#: model:ir.model.fields,field_description:mrp.field_mrp_routing_company_id
#: model:ir.model.fields,field_description:mrp.field_mrp_routing_workcenter_company_id
#: model:ir.model.fields,field_description:mrp.field_mrp_workcenter_company_id
#: model:ir.model.fields,field_description:mrp.field_report_mrp_inout_company_id
#: model:ir.ui.view,arch_db:mrp.view_mrp_workcenter_search
msgid "Company"
msgstr "Vállalat"

#. module: mrp
#: model:ir.ui.view,arch_db:mrp.mrp_bom_component_tree_view
#: model:ir.ui.view,arch_db:mrp.mrp_bom_form_view
#: model:ir.ui.view,arch_db:mrp.product_template_search_view_procurment
#: model:ir.ui.view,arch_db:mrp.view_mrp_bom_filter
msgid "Components"
msgstr "Összetevők"

#. module: mrp
#: model:ir.ui.view,arch_db:mrp.mrp_production_form_view
msgid "Compute Data"
msgstr "Adatok kiszámítása"

#. module: mrp
#: model:ir.ui.menu,name:mrp.menu_mrp_configuration
msgid "Configuration"
msgstr "Beállítások"

#. module: mrp
#: model:ir.actions.act_window,name:mrp.action_mrp_configuration
#: model:ir.ui.view,arch_db:mrp.view_mrp_config
msgid "Configure Manufacturing"
msgstr "Gyártás beállítása"

#. module: mrp
#: model:ir.ui.view,arch_db:mrp.view_mrp_product_produce_wizard
msgid "Confirm"
msgstr "Jóváhagyás"

#. module: mrp
#: model:ir.ui.view,arch_db:mrp.mrp_production_form_view
msgid "Confirm Production"
msgstr "Gyártás jóváhagyása"

#. module: mrp
#: selection:mrp.product.produce,mode:0
msgid "Consume & Produce"
msgstr "Felhasználás és gyártás"

#. module: mrp
#: model:ir.ui.view,arch_db:mrp.view_mrp_product_produce_wizard
msgid "Consume Lines"
msgstr "Felhasználási sorok"

#. module: mrp
#: model:ir.actions.act_window,name:mrp.move_consume
#: model:ir.ui.view,arch_db:mrp.view_stock_move_consume_wizard
msgid "Consume Move"
msgstr "Felhasználási mozgás"

#. module: mrp
#: selection:mrp.product.produce,mode:0
msgid "Consume Only"
msgstr "Csak felhasználás"

#. module: mrp
#: model:ir.model,name:mrp.model_stock_move_consume
#: model:ir.ui.view,arch_db:mrp.mrp_production_form_view
#: model:ir.ui.view,arch_db:mrp.view_stock_move_consume_wizard
msgid "Consume Products"
msgstr "Termékek felhasználása"

#. module: mrp
#: model:ir.model.fields,field_description:mrp.field_mrp_production_move_lines2
#: model:ir.ui.view,arch_db:mrp.mrp_production_form_view
msgid "Consumed Products"
msgstr "Felhasznált termékek"

#. module: mrp
#: model:ir.model.fields,field_description:mrp.field_stock_move_consumed_for
msgid "Consumed for"
msgstr "Felhasznált ehhez"

#. module: mrp
#: model:ir.ui.view,arch_db:mrp.mrp_bom_cost
msgid "Cost Structure"
msgstr "Költségszerkezet"

#. module: mrp
#: model:ir.model.fields,field_description:mrp.field_mrp_workcenter_costs_cycle
msgid "Cost per cycle"
msgstr "Költség/ciklus"

#. module: mrp
#: model:ir.model.fields,field_description:mrp.field_mrp_workcenter_costs_hour
msgid "Cost per hour"
msgstr "Költség/óra"

#. module: mrp
#: model:ir.ui.view,arch_db:mrp.mrp_workcenter_view
msgid "Costing Information"
msgstr "Költségszámítási információk"

#. module: mrp
#: model:ir.model.fields,field_description:mrp.field_change_production_qty_create_uid
#: model:ir.model.fields,field_description:mrp.field_mrp_bom_create_uid
#: model:ir.model.fields,field_description:mrp.field_mrp_bom_line_create_uid
#: model:ir.model.fields,field_description:mrp.field_mrp_config_settings_create_uid
#: model:ir.model.fields,field_description:mrp.field_mrp_product_produce_create_uid
#: model:ir.model.fields,field_description:mrp.field_mrp_product_produce_line_create_uid
#: model:ir.model.fields,field_description:mrp.field_mrp_production_create_uid
#: model:ir.model.fields,field_description:mrp.field_mrp_production_product_line_create_uid
#: model:ir.model.fields,field_description:mrp.field_mrp_production_workcenter_line_create_uid
#: model:ir.model.fields,field_description:mrp.field_mrp_property_create_uid
#: model:ir.model.fields,field_description:mrp.field_mrp_property_group_create_uid
#: model:ir.model.fields,field_description:mrp.field_mrp_routing_create_uid
#: model:ir.model.fields,field_description:mrp.field_mrp_routing_workcenter_create_uid
#: model:ir.model.fields,field_description:mrp.field_mrp_workcenter_create_uid
#: model:ir.model.fields,field_description:mrp.field_stock_move_consume_create_uid
msgid "Created by"
msgstr "Készítette"

#. module: mrp
#: model:ir.model.fields,field_description:mrp.field_change_production_qty_create_date
#: model:ir.model.fields,field_description:mrp.field_mrp_bom_create_date
#: model:ir.model.fields,field_description:mrp.field_mrp_bom_line_create_date
#: model:ir.model.fields,field_description:mrp.field_mrp_config_settings_create_date
#: model:ir.model.fields,field_description:mrp.field_mrp_product_produce_create_date
#: model:ir.model.fields,field_description:mrp.field_mrp_product_produce_line_create_date
#: model:ir.model.fields,field_description:mrp.field_mrp_production_create_date
#: model:ir.model.fields,field_description:mrp.field_mrp_production_product_line_create_date
#: model:ir.model.fields,field_description:mrp.field_mrp_production_workcenter_line_create_date
#: model:ir.model.fields,field_description:mrp.field_mrp_property_create_date
#: model:ir.model.fields,field_description:mrp.field_mrp_property_group_create_date
#: model:ir.model.fields,field_description:mrp.field_mrp_routing_create_date
#: model:ir.model.fields,field_description:mrp.field_mrp_routing_workcenter_create_date
#: model:ir.model.fields,field_description:mrp.field_mrp_workcenter_create_date
#: model:ir.model.fields,field_description:mrp.field_stock_move_consume_create_date
msgid "Created on"
msgstr "Létrehozás dátuma"

#. module: mrp
#: model:ir.model.fields,field_description:mrp.field_mrp_workcenter_costs_cycle_account_id
msgid "Cycle Account"
msgstr "Munkaciklus gyűjtőkód"

#. module: mrp
#: model:ir.ui.view,arch_db:mrp.view_mrp_bom_filter
#: model:ir.ui.view,arch_db:mrp.view_mrp_bom_line_filter
msgid "Default Unit of Measure"
msgstr "Alapértelmezett mértékegység"

#. module: mrp
#: model:ir.actions.act_window,help:mrp.mrp_property_group_action
msgid ""
"Define specific property groups that can be assigned to your\n"
"                bill of materials and sales orders. Properties allows Odoo\n"
"                to automatically select the right bill of materials "
"according\n"
"                to properties selected in the sales order by salesperson."
msgstr ""
"Határozzon meg tulajdonság csoportokat, melyeket hozzárendelhet \n"
"                a anyagjegyzékhez és vásárlói megrendelésekhez. A "
"tulajdonságok lehetővé teszik \n"
"                az Odoo rendszer számára a megfelelő darabjegyzék "
"automatikus kiválasztását \n"
"                az értékesítő által a vásárlói megrendelésen kiválasztott "
"tulajdonságok alapján."

#. module: mrp
#: model:ir.model.fields,help:mrp.field_mrp_workcenter_calendar_id
msgid "Define the schedule of resource"
msgstr "Az erőforrás ütemezésének a meghatározása."

#. module: mrp
#: model:ir.model.fields,field_description:mrp.field_mrp_property_description
#: model:ir.model.fields,field_description:mrp.field_mrp_property_group_description
#: model:ir.model.fields,field_description:mrp.field_mrp_routing_note
#: model:ir.model.fields,field_description:mrp.field_mrp_routing_workcenter_note
#: model:ir.model.fields,field_description:mrp.field_mrp_workcenter_note
#: model:ir.ui.view,arch_db:mrp.mrp_property_form_view
#: model:ir.ui.view,arch_db:mrp.mrp_property_group_form_view
#: model:ir.ui.view,arch_db:mrp.mrp_workcenter_view
msgid "Description"
msgstr "Leírás"

#. module: mrp
#: model:ir.model.fields,help:mrp.field_mrp_workcenter_note
msgid ""
"Description of the Work Center. Explain here what's a cycle according to "
"this Work Center."
msgstr ""
"Munkaállomás leírása. Fejtse ki mit ért ennek a munkaállomásnak a ciklus "
"idején."

#. module: mrp
#: model:ir.ui.view,arch_db:mrp.mrp_production_form_view
msgid "Destination Loc."
msgstr "Célállomás helye"

#. module: mrp
#: model:ir.model.fields,field_description:mrp.field_change_production_qty_display_name
#: model:ir.model.fields,field_description:mrp.field_mrp_bom_display_name
#: model:ir.model.fields,field_description:mrp.field_mrp_bom_line_display_name
#: model:ir.model.fields,field_description:mrp.field_mrp_config_settings_display_name
#: model:ir.model.fields,field_description:mrp.field_mrp_product_produce_display_name
#: model:ir.model.fields,field_description:mrp.field_mrp_product_produce_line_display_name
#: model:ir.model.fields,field_description:mrp.field_mrp_production_display_name
#: model:ir.model.fields,field_description:mrp.field_mrp_production_product_line_display_name
#: model:ir.model.fields,field_description:mrp.field_mrp_production_workcenter_line_display_name
#: model:ir.model.fields,field_description:mrp.field_mrp_property_display_name
#: model:ir.model.fields,field_description:mrp.field_mrp_property_group_display_name
#: model:ir.model.fields,field_description:mrp.field_mrp_routing_display_name
#: model:ir.model.fields,field_description:mrp.field_mrp_routing_workcenter_display_name
#: model:ir.model.fields,field_description:mrp.field_mrp_workcenter_display_name
#: model:ir.model.fields,field_description:mrp.field_report_mrp_bom_cost_display_name
#: model:ir.model.fields,field_description:mrp.field_report_mrp_inout_display_name
#: model:ir.model.fields,field_description:mrp.field_report_mrp_report_mrpbomstructure_display_name
#: model:ir.model.fields,field_description:mrp.field_report_workcenter_load_display_name
#: model:ir.model.fields,field_description:mrp.field_stock_move_consume_display_name
msgid "Display Name"
msgstr "Név megjelenítése"

#. module: mrp
#: selection:mrp.config.settings,module_mrp_operations:0
msgid "Do not use a planning for the work orders "
msgstr "Ne használjon tervezést a munka megrendelésehez"

#. module: mrp
#: selection:mrp.production,state:0
msgid "Done"
msgstr "Kész"

#. module: mrp
#: model:ir.model.fields,field_description:mrp.field_mrp_workcenter_time_efficiency
msgid "Efficiency Factor"
msgstr "Hatékonysági tényező"

#. module: mrp
#: model:ir.model.fields,field_description:mrp.field_mrp_production_date_finished
msgid "End Date"
msgstr "Dátum-ig:"

#. module: mrp
#: model:ir.ui.view,arch_db:mrp.mrp_production_form_view
msgid "Extra Information"
msgstr "Extra információ"

#. module: mrp
#: model:ir.model.fields,help:mrp.field_mrp_workcenter_costs_cycle_account_id
#: model:ir.model.fields,help:mrp.field_mrp_workcenter_costs_hour_account_id
msgid ""
"Fill this only if you want automatic analytic accounting entries on "
"production orders."
msgstr ""
"Csak akkor töltse ki, ha automatikus analitikai könyvelési bevitel feladást "
"szeretne a munka megbízásokon."

#. module: mrp
#: model:ir.model.fields,help:mrp.field_mrp_workcenter_product_id
msgid ""
"Fill this product to easily track your production costs in the analytic "
"accounting."
msgstr ""
"Töltse ki ezt a terméket az analitikai könyvelés anyag költség könnyű nyomon "
"követéséhez."

#. module: mrp
#: model:ir.ui.view,arch_db:mrp.mrp_production_form_view
msgid "Finished Products"
msgstr "Késztermékek"

#. module: mrp
#: model:ir.model.fields,field_description:mrp.field_mrp_production_location_dest_id
msgid "Finished Products Location"
msgstr "Késztermékek helye"

#. module: mrp
#: model:ir.actions.act_window,help:mrp.mrp_property_group_action
msgid ""
"For instance, in the property group \"Warranty\", you an have\n"
"                two properties: 1 year warranty, 3 years warranty. "
"Depending\n"
"                on the propoerties selected in the sales order, Odoo will\n"
"                schedule a production using the matching bill of materials."
msgstr ""
"Például, a tulajdonságok \"Garancia\" csoportban, két\n"
"                tulajdonság van: 1 éves garancia, 3 éves garancia. A "
"vásárlói \n"
"                megrendelésen kiválasztott tulajdonságtól függően, Odoo "
"rendszer\n"
"                beütemezi a gyártáshoz a megfelelő anyagjegyzékek "
"használatát."

#. module: mrp
#: model:ir.ui.view,arch_db:mrp.mrp_production_form_view
msgid "Force Reservation"
msgstr "Foglalás erőltetése"

#. module: mrp
#: model:ir.model.fields,field_description:mrp.field_mrp_workcenter_costs_general_account_id
msgid "General Account"
msgstr "Főkönyvi számla"

#. module: mrp
#: model:ir.ui.view,arch_db:mrp.mrp_workcenter_view
msgid "General Information"
msgstr "Általános információk"

#. module: mrp
#: model:ir.model.fields,help:mrp.field_mrp_bom_sequence
msgid "Gives the sequence order when displaying a list of bills of material."
msgstr "Megadja a sorrendet, amikor az anyagjegyzékek listáját kiállítjuk."

#. module: mrp
#: model:ir.model.fields,help:mrp.field_mrp_routing_workcenter_sequence
msgid ""
"Gives the sequence order when displaying a list of routing Work Centers."
msgstr ""
"Megrendelés sorrendet ad, ha a munkaállomások irányításainak listáját "
"mutatja."

#. module: mrp
#: model:ir.model.fields,help:mrp.field_mrp_production_workcenter_line_sequence
msgid "Gives the sequence order when displaying a list of work orders."
msgstr "Megadja a sorrendet, amikor a munka megbízások listáját kiállítjuk."

#. module: mrp
#: model:ir.model.fields,help:mrp.field_mrp_bom_line_sequence
msgid "Gives the sequence order when displaying."
msgstr "Kijelzéskor egy sorrendet ad."

#. module: mrp
#: model:ir.ui.view,arch_db:mrp.view_mrp_property_search
msgid "Group By"
msgstr "Csoportosítás..."

#. module: mrp
#: model:ir.ui.view,arch_db:mrp.mrp_routing_search_view
#: model:ir.ui.view,arch_db:mrp.view_mrp_bom_filter
#: model:ir.ui.view,arch_db:mrp.view_mrp_bom_line_filter
#: model:ir.ui.view,arch_db:mrp.view_mrp_production_filter
#: model:ir.ui.view,arch_db:mrp.view_mrp_workcenter_search
msgid "Group By..."
msgstr "Csoportosítás..."

#. module: mrp
#: model:ir.model.fields,field_description:mrp.field_mrp_workcenter_costs_hour_account_id
msgid "Hour Account"
msgstr "Óra számla"

#. module: mrp
#: model:ir.model.fields,field_description:mrp.field_change_production_qty_id
#: model:ir.model.fields,field_description:mrp.field_mrp_bom_id
#: model:ir.model.fields,field_description:mrp.field_mrp_bom_line_id
#: model:ir.model.fields,field_description:mrp.field_mrp_config_settings_id
#: model:ir.model.fields,field_description:mrp.field_mrp_product_produce_id
#: model:ir.model.fields,field_description:mrp.field_mrp_product_produce_line_id
#: model:ir.model.fields,field_description:mrp.field_mrp_production_id
#: model:ir.model.fields,field_description:mrp.field_mrp_production_product_line_id
#: model:ir.model.fields,field_description:mrp.field_mrp_production_workcenter_line_id
#: model:ir.model.fields,field_description:mrp.field_mrp_property_group_id
#: model:ir.model.fields,field_description:mrp.field_mrp_property_id
#: model:ir.model.fields,field_description:mrp.field_mrp_routing_id
#: model:ir.model.fields,field_description:mrp.field_mrp_routing_workcenter_id
#: model:ir.model.fields,field_description:mrp.field_mrp_workcenter_id
#: model:ir.model.fields,field_description:mrp.field_report_mrp_bom_cost_id
#: model:ir.model.fields,field_description:mrp.field_report_mrp_inout_id
#: model:ir.model.fields,field_description:mrp.field_report_mrp_report_mrpbomstructure_id
#: model:ir.model.fields,field_description:mrp.field_report_workcenter_load_id
#: model:ir.model.fields,field_description:mrp.field_stock_move_consume_id
msgid "ID"
msgstr "ID"

#. module: mrp
#: model:ir.model.fields,help:mrp.field_mrp_bom_product_id
msgid ""
"If a product variant is defined the BOM is available only for this product."
msgstr ""
"Ha egy termék variáns meghatározott akkor a anyagjegyzék csak erre a "
"termékre vonatkozik. "

#. module: mrp
#: model:ir.model.fields,help:mrp.field_mrp_bom_active
msgid ""
"If the active field is set to False, it will allow you to hide the bills of "
"material without removing it."
msgstr ""
"Ha az aktív mező \"Hamis\"-ra van állítva, ez lehetővé teszi, hogy elrejtse "
"az anyagjegyzékeket, anélkül, hogy törölné azokat."
<<<<<<< HEAD
=======

#. module: mrp
#: model:ir.model.fields,help:mrp.field_mrp_workcenter_active
msgid ""
"If the active field is set to False, it will allow you to hide the resource "
"record without removing it."
msgstr ""
"Ha az aktív mező hamisra van állítva, akkor elrejtheti az erőforrást, "
"anélkül, hogy törölné azt."
>>>>>>> bc1a0a32

#. module: mrp
#: model:ir.model.fields,help:mrp.field_mrp_routing_active
msgid ""
"If the active field is set to False, it will allow you to hide the routing "
"without removing it."
msgstr ""
"Ha az aktív mezőt \"Hamis\"-ra állítja, akkor törlés nélkül el tudja rejteni "
"a gyártási eljárást."

#. module: mrp
#: model:ir.ui.view,arch_db:mrp.view_mrp_production_filter
msgid "In Production"
msgstr "Termelésben"

#. module: mrp
#: model:ir.model.fields,field_description:mrp.field_mrp_bom_position
msgid "Internal Reference"
msgstr "Belső hivatkozás"

#. module: mrp
#: model:ir.model.fields,help:mrp.field_mrp_routing_location_id
msgid ""
"Keep empty if you produce at the location where the finished products are "
"needed.Set a location if you produce at a fixed location. This can be a "
"partner location if you subcontract the manufacturing operations."
msgstr ""
"Hagyja üresen, ha a gyártást ugyanazon a helyen végzi, ahol a késztermékre "
"szüksége van. Válasszon egy helyszínt, ha fix helyen gyárt. Ez lehet egy "
"partner székhelye is, amennyiben a gyártási eljárást kiszervezi "
"alvállalkozókhoz."

#. module: mrp
#: model:ir.model.fields,field_description:mrp.field_change_production_qty___last_update
#: model:ir.model.fields,field_description:mrp.field_mrp_bom___last_update
#: model:ir.model.fields,field_description:mrp.field_mrp_bom_line___last_update
#: model:ir.model.fields,field_description:mrp.field_mrp_config_settings___last_update
#: model:ir.model.fields,field_description:mrp.field_mrp_product_produce___last_update
#: model:ir.model.fields,field_description:mrp.field_mrp_product_produce_line___last_update
#: model:ir.model.fields,field_description:mrp.field_mrp_production___last_update
#: model:ir.model.fields,field_description:mrp.field_mrp_production_product_line___last_update
#: model:ir.model.fields,field_description:mrp.field_mrp_production_workcenter_line___last_update
#: model:ir.model.fields,field_description:mrp.field_mrp_property___last_update
#: model:ir.model.fields,field_description:mrp.field_mrp_property_group___last_update
#: model:ir.model.fields,field_description:mrp.field_mrp_routing___last_update
#: model:ir.model.fields,field_description:mrp.field_mrp_routing_workcenter___last_update
#: model:ir.model.fields,field_description:mrp.field_mrp_workcenter___last_update
#: model:ir.model.fields,field_description:mrp.field_report_mrp_bom_cost___last_update
#: model:ir.model.fields,field_description:mrp.field_report_mrp_inout___last_update
#: model:ir.model.fields,field_description:mrp.field_report_mrp_report_mrpbomstructure___last_update
#: model:ir.model.fields,field_description:mrp.field_report_workcenter_load___last_update
#: model:ir.model.fields,field_description:mrp.field_stock_move_consume___last_update
msgid "Last Modified on"
msgstr "Utolsó frissítés dátuma"

#. module: mrp
#: model:ir.model.fields,field_description:mrp.field_change_production_qty_write_uid
#: model:ir.model.fields,field_description:mrp.field_mrp_bom_line_write_uid
#: model:ir.model.fields,field_description:mrp.field_mrp_bom_write_uid
#: model:ir.model.fields,field_description:mrp.field_mrp_config_settings_write_uid
#: model:ir.model.fields,field_description:mrp.field_mrp_product_produce_line_write_uid
#: model:ir.model.fields,field_description:mrp.field_mrp_product_produce_write_uid
#: model:ir.model.fields,field_description:mrp.field_mrp_production_product_line_write_uid
#: model:ir.model.fields,field_description:mrp.field_mrp_production_workcenter_line_write_uid
#: model:ir.model.fields,field_description:mrp.field_mrp_production_write_uid
#: model:ir.model.fields,field_description:mrp.field_mrp_property_group_write_uid
#: model:ir.model.fields,field_description:mrp.field_mrp_property_write_uid
#: model:ir.model.fields,field_description:mrp.field_mrp_routing_workcenter_write_uid
#: model:ir.model.fields,field_description:mrp.field_mrp_routing_write_uid
#: model:ir.model.fields,field_description:mrp.field_mrp_workcenter_write_uid
#: model:ir.model.fields,field_description:mrp.field_stock_move_consume_write_uid
msgid "Last Updated by"
msgstr "Utoljára frissítve, által"

#. module: mrp
#: model:ir.model.fields,field_description:mrp.field_change_production_qty_write_date
#: model:ir.model.fields,field_description:mrp.field_mrp_bom_line_write_date
#: model:ir.model.fields,field_description:mrp.field_mrp_bom_write_date
#: model:ir.model.fields,field_description:mrp.field_mrp_config_settings_write_date
#: model:ir.model.fields,field_description:mrp.field_mrp_product_produce_line_write_date
#: model:ir.model.fields,field_description:mrp.field_mrp_product_produce_write_date
#: model:ir.model.fields,field_description:mrp.field_mrp_production_product_line_write_date
#: model:ir.model.fields,field_description:mrp.field_mrp_production_workcenter_line_write_date
#: model:ir.model.fields,field_description:mrp.field_mrp_production_write_date
#: model:ir.model.fields,field_description:mrp.field_mrp_property_group_write_date
#: model:ir.model.fields,field_description:mrp.field_mrp_property_write_date
#: model:ir.model.fields,field_description:mrp.field_mrp_routing_workcenter_write_date
#: model:ir.model.fields,field_description:mrp.field_mrp_routing_write_date
#: model:ir.model.fields,field_description:mrp.field_mrp_workcenter_write_date
#: model:ir.model.fields,field_description:mrp.field_stock_move_consume_write_date
msgid "Last Updated on"
msgstr "Utoljára frissítve "

#. module: mrp
#: model:ir.ui.view,arch_db:mrp.view_mrp_production_filter
msgid "Late"
msgstr "Később"

#. module: mrp
#: model:ir.model.fields,field_description:mrp.field_stock_move_consume_location_id
msgid "Location"
msgstr "Helyszín"

#. module: mrp
#: model:ir.model.fields,help:mrp.field_mrp_production_location_src_id
msgid "Location where the system will look for components."
msgstr "A hozzávalókat ezen a helyen keresi majd a rendszer."

#. module: mrp
#: model:ir.model.fields,help:mrp.field_mrp_production_location_dest_id
msgid "Location where the system will stock the finished products."
msgstr "A késztermékek tárolásának helye a rendszerben."

#. module: mrp
#: model:ir.model.fields,field_description:mrp.field_mrp_product_produce_line_lot_id
#: model:ir.model.fields,field_description:mrp.field_mrp_product_produce_lot_id
#: model:ir.model.fields,field_description:mrp.field_stock_move_consume_restrict_lot_id
msgid "Lot"
msgstr "Résztétel / csomag"

#. module: mrp
#: model:res.groups,name:mrp.group_mrp_routings
msgid "Manage Work Order Operations"
msgstr "Munka megrendelés műveletek kezelése"

#. module: mrp
#: selection:mrp.config.settings,group_mrp_routings:0
msgid "Manage production by manufacturing orders"
msgstr "Termelés kezelés gyártási megrendelésenként"

#. module: mrp
#: selection:mrp.config.settings,group_mrp_routings:0
msgid "Manage production by work orders"
msgstr "Termelés kezelés munka megrendelésenként"

#. module: mrp
#: model:res.groups,name:mrp.group_rounding_efficiency
msgid "Manage rounding and efficiency of BoM components"
msgstr "Kerekítés és hatékonyság kezelés anyagjegyzék elemei alapján"

#. module: mrp
#: selection:mrp.config.settings,group_rounding_efficiency:0
msgid "Manage rounding and efficiency of bills of materials components"
msgstr "Kerekítés és hatékonyság kezelés anyagjegyzék elemei alapján"

#. module: mrp
#: model:res.groups,name:mrp.group_mrp_manager
msgid "Manager"
msgstr "Igazgató"

#. module: mrp
<<<<<<< HEAD
#: code:addons/mrp/procurement.py:15 code:addons/mrp/stock.py:244
=======
#: code:addons/mrp/procurement.py:15 code:addons/mrp/stock.py:225
>>>>>>> bc1a0a32
#: model:stock.location.route,name:mrp.route_warehouse0_manufacture
#, python-format
msgid "Manufacture"
msgstr "Gyártás"

#. module: mrp
#: model:ir.model.fields,field_description:mrp.field_stock_warehouse_manufacture_pull_id
msgid "Manufacture Rule"
msgstr "Gyártási szabály"

#. module: mrp
#: model:ir.model.fields,field_description:mrp.field_stock_warehouse_manufacture_to_resupply
msgid "Manufacture in this Warehouse"
msgstr "Gyártás ehhez a raktárépülethez"

#. module: mrp
#: selection:mrp.bom,type:0
msgid "Manufacture this product"
msgstr "Gyártsa le ezt a terméket"

#. module: mrp
#: model:ir.ui.menu,name:mrp.menu_mrp_manufacturing
#: model:ir.ui.view,arch_db:mrp.product_product_form_view_bom_button
#: model:ir.ui.view,arch_db:mrp.product_template_form_view_bom_button
msgid "Manufacturing"
msgstr "Gyártás"

#. module: mrp
#: model:ir.model.fields,field_description:mrp.field_mrp_bom_line_product_efficiency
#: model:ir.model.fields,field_description:mrp.field_mrp_bom_product_efficiency
msgid "Manufacturing Efficiency"
msgstr "Gyártási hatékonyság"

#. module: mrp
#: model:ir.model.fields,field_description:mrp.field_product_product_produce_delay
#: model:ir.model.fields,field_description:mrp.field_product_template_produce_delay
#: model:ir.model.fields,field_description:mrp.field_res_company_manufacturing_lead
msgid "Manufacturing Lead Time"
msgstr "Gyártási átfutási idő"

#. module: mrp
#: model:ir.model.fields,field_description:mrp.field_mrp_production_workcenter_line_production_id
#: model:ir.model.fields,field_description:mrp.field_procurement_order_production_id
#: model:ir.ui.view,arch_db:mrp.view_mrp_config
msgid "Manufacturing Order"
msgstr "Gyártási utasítás"

#. module: mrp
#: code:addons/mrp/procurement.py:114
#, python-format
msgid "Manufacturing Order <em>%s</em> created."
msgstr "Gyártási rendelés <em>%s</em> létrehozva."

#. module: mrp
#: model:ir.actions.act_window,name:mrp.act_product_mrp_production
#: model:ir.actions.act_window,name:mrp.mrp_production_action
#: model:ir.actions.act_window,name:mrp.mrp_production_action_planning
#: model:ir.ui.menu,name:mrp.menu_mrp_production_action
#: model:ir.ui.view,arch_db:mrp.mrp_production_form_view
#: model:ir.ui.view,arch_db:mrp.mrp_production_tree_view
#: model:ir.ui.view,arch_db:mrp.view_production_calendar
#: model:ir.ui.view,arch_db:mrp.view_production_graph
#: model:ir.ui.view,arch_db:mrp.view_production_pivot
msgid "Manufacturing Orders"
msgstr "Gyártási rendelések"

#. module: mrp
#: model:ir.ui.view,arch_db:mrp.view_mrp_production_filter
msgid "Manufacturing Orders which are currently in production."
msgstr "Gyártási megrendelések melyek termelési folyamatban vannak."

#. module: mrp
#: model:ir.ui.view,arch_db:mrp.view_mrp_production_filter
msgid "Manufacturing Orders which are ready to start production."
msgstr "Gyártási rendelések, melyek a gyártás elindítására várnak."

#. module: mrp
#: model:ir.ui.view,arch_db:mrp.view_mrp_production_filter
msgid "Manufacturing Orders which are waiting for raw materials."
msgstr "Gyártáasi rendelések, melyek nyersanyagra várnak."

#. module: mrp
#: model:ir.ui.view,arch_db:mrp.mrp_production_form_view
msgid "Manufacturing Reference"
msgstr "Gyártási hivatkozás"

#. module: mrp
<<<<<<< HEAD
#: code:addons/mrp/mrp.py:786
=======
#: code:addons/mrp/mrp.py:784
>>>>>>> bc1a0a32
#, python-format
msgid "Manufacturing order cancelled."
msgstr "Gyártási rendelés visszavonva."

#. module: mrp
#: model:ir.actions.act_window,help:mrp.mrp_production_action
#: model:ir.actions.act_window,help:mrp.mrp_production_action_planning
msgid ""
"Manufacturing orders are usually proposed automatically based\n"
"                on customer requirements or automated rules like the "
"minimum\n"
"                stock rule."
msgstr ""
"Gyártási megrendelések általában automatikusan felajánlottak \n"
"                a vásárlói igények vagy automatikus szabályok, mint minimum "
"raktárkészlet\n"
"                alapján."

#. module: mrp
#: model:ir.ui.view,arch_db:mrp.mrp_production_form_view
msgid "Mark as Started"
msgstr "Jelölje meg mint elkezdett"

#. module: mrp
#: model:ir.ui.view,arch_db:mrp.view_mrp_config
msgid "Master Data"
msgstr "Törzsadatok"

#. module: mrp
#: model:ir.model.fields,field_description:mrp.field_mrp_product_produce_mode
msgid "Mode"
msgstr "Mód"

#. module: mrp
#: model:ir.ui.view,arch_db:mrp.view_mrp_workcenter_search
msgid "Mrp Workcenter"
msgstr "Mrp munkaállomás"

#. module: mrp
#: model:ir.model.fields,field_description:mrp.field_mrp_production_product_line_name
#: model:ir.model.fields,field_description:mrp.field_mrp_property_name
#: model:ir.model.fields,field_description:mrp.field_mrp_routing_name
#: model:ir.model.fields,field_description:mrp.field_mrp_routing_workcenter_name
#: model:ir.model.fields,field_description:mrp.field_mrp_workcenter_name
#: model:ir.ui.view,arch_db:mrp.view_mrp_property_search
msgid "Name"
msgstr "Név"

#. module: mrp
#: selection:mrp.production,state:0
msgid "New"
msgstr "Új"

#. module: mrp
#: code:addons/mrp/procurement.py:110
#, python-format
msgid "No BoM exists for this product!"
msgstr "Nem létezik anyagjegyzék (BoM) ehhez a termékhez!"

#. module: mrp
#: selection:mrp.product.produce,tracking:0
msgid "No Tracking"
msgstr "Nincs nyomonkövetés"

#. module: mrp
#: selection:mrp.config.settings,module_mrp_byproduct:0
msgid "No by-products in bills of materials (A + B --> C)"
msgstr "Nincs mellék termék az anyagjegyzéken (A + B --> C)"

#. module: mrp
#: selection:mrp.config.settings,group_rounding_efficiency:0
msgid "No rounding and efficiency on bills of materials"
msgstr "Nincs Kerekítés és hatékonyság az anyagjegyzékekekn"

#. module: mrp
#: selection:mrp.config.settings,group_product_variant:0
msgid "No variants on products"
msgstr "Nincsenek variációk a termékre"

#. module: mrp
#: selection:mrp.production,priority:0
msgid "Normal"
msgstr "Normál"

#. module: mrp
#: selection:mrp.production,priority:0
msgid "Not urgent"
msgstr "Nem sürgős"

#. module: mrp
#: model:ir.model.fields,help:mrp.field_mrp_property_composition
msgid "Not used in computations, for information purpose only."
msgstr "Nem használt a számításhoz, csak információként szolgál."

#. module: mrp
#: model:ir.ui.view,arch_db:mrp.mrp_routing_form_view
msgid "Notes"
msgstr "Jegyzetek"

#. module: mrp
#: model:ir.model.fields,field_description:mrp.field_mrp_production_workcenter_line_cycle
#: model:ir.model.fields,field_description:mrp.field_mrp_routing_workcenter_cycle_nbr
#: model:ir.model.fields,field_description:mrp.field_report_workcenter_load_cycle
msgid "Number of Cycles"
msgstr "Ciklusok száma"

#. module: mrp
#: model:ir.model.fields,field_description:mrp.field_mrp_production_workcenter_line_hour
#: model:ir.model.fields,field_description:mrp.field_mrp_routing_workcenter_hour_nbr
#: model:ir.model.fields,field_description:mrp.field_report_workcenter_load_hour
msgid "Number of Hours"
msgstr "Órák száma"

#. module: mrp
#: model:ir.model.fields,help:mrp.field_mrp_routing_workcenter_cycle_nbr
msgid ""
"Number of iterations this work center has to do in the specified operation "
"of the routing."
msgstr ""
"Megadja, hogy az eljárás adott műveletnél ezt a munkaállomást hányszor kell "
"igénybe venni."

#. module: mrp
#: model:ir.model.fields,help:mrp.field_mrp_workcenter_capacity_per_cycle
msgid ""
"Number of operations this Work Center can do in parallel. If this Work "
"Center represents a team of 5 workers, the capacity per cycle is 5."
msgstr ""
"Ez a Munkaállomás ennyi párhuzamos műveletet tud végrehajtani. Ha ez a "
"Munkaállomás 5 munkavállalót magában foglaló csoportot képvisel, akkor a "
"kapacitása az 5 per ciklus."

#. module: mrp
#: model:ir.actions.act_window,help:mrp.mrp_bom_form_action
msgid ""
"Odoo uses these BoMs to automatically propose manufacturing\n"
"                orders according to procurement needs."
msgstr ""
"Odoo rendszer ezeket az anyagjegyzékeket használja az automatikus gyártási "
"megrendelés \n"
"                javaslatokhoz a beszerzési igényeknek megfelelően."

#. module: mrp
#: model:ir.ui.view,arch_db:mrp.view_stock_move_consume_wizard
msgid "Ok"
msgstr "Rendben"

#. module: mrp
#: model:ir.ui.view,arch_db:mrp.mrp_routing_form_view
msgid "Operation"
msgstr "Művelet"

#. module: mrp
#: model:ir.ui.menu,name:mrp.menu_mrp_production_order_action
msgid "Order Planning"
msgstr "Megrendelés tervezése"

#. module: mrp
#: constraint:mrp.production:0
msgid "Order quantity cannot be negative or zero!"
msgstr "Megrendelt mennyiség nem lehet negatív vagy nullla!"

#. module: mrp
#: model:ir.model.fields,field_description:mrp.field_mrp_bom_line_bom_id
msgid "Parent BoM"
msgstr "Fölérendelt anyagjegyzék"

#. module: mrp
#: model:ir.model.fields,field_description:mrp.field_mrp_routing_workcenter_routing_id
msgid "Parent Routing"
msgstr "Fölérendelt útvonal"

#. module: mrp
#: model:ir.ui.view,arch_db:mrp.view_mrp_production_filter
msgid "Pending"
msgstr "Függőben lévő"

#. module: mrp
#: model:ir.ui.menu,name:mrp.menu_mrp_planning
msgid "Planning"
msgstr "Tervezés"

#. module: mrp
<<<<<<< HEAD
#: code:addons/mrp/stock.py:155
=======
#: code:addons/mrp/stock.py:136
>>>>>>> bc1a0a32
#, python-format
msgid "Please provide proper quantity."
msgstr "Kérem adjon meg megfelelő mennyiséget."

#. module: mrp
#: model:ir.model.fields,field_description:mrp.field_mrp_production_priority
msgid "Priority"
msgstr "Prioritás"

#. module: mrp
#: model:ir.model,name:mrp.model_procurement_order
msgid "Procurement"
msgstr "Beszerzés"

#. module: mrp
#: model:ir.model,name:mrp.model_procurement_rule
msgid "Procurement Rule"
msgstr "Beszerzési szabály"

#. module: mrp
#: model:ir.actions.act_window,name:mrp.act_mrp_product_produce
#: model:ir.model.fields,field_description:mrp.field_mrp_product_produce_line_produce_id
#: model:ir.ui.view,arch_db:mrp.mrp_production_form_view
#: model:ir.ui.view,arch_db:mrp.view_mrp_product_produce_wizard
msgid "Produce"
msgstr "Gyártás"

#. module: mrp
#: model:ir.model.fields,field_description:mrp.field_mrp_production_move_created_ids2
#: model:ir.ui.view,arch_db:mrp.mrp_production_form_view
msgid "Produced Products"
msgstr "Előállított termékek"

#. module: mrp
#: model:ir.model,name:mrp.model_product_product
#: model:ir.model.fields,field_description:mrp.field_mrp_bom_line_product_id
#: model:ir.model.fields,field_description:mrp.field_mrp_bom_product_tmpl_id
#: model:ir.model.fields,field_description:mrp.field_mrp_product_produce_line_product_id
#: model:ir.model.fields,field_description:mrp.field_mrp_production_product_id
#: model:ir.model.fields,field_description:mrp.field_mrp_production_product_line_product_id
#: model:ir.model.fields,field_description:mrp.field_mrp_production_product_tmpl_id
#: model:ir.model.fields,field_description:mrp.field_stock_move_consume_product_id
#: model:ir.ui.view,arch_db:mrp.view_mrp_bom_filter
#: model:ir.ui.view,arch_db:mrp.view_mrp_bom_line_filter
#: model:ir.ui.view,arch_db:mrp.view_mrp_production_filter
msgid "Product"
msgstr "Termék"

#. module: mrp
#: model:ir.model.fields,field_description:mrp.field_mrp_production_move_prod_id
msgid "Product Move"
msgstr "Termék mozgás"

#. module: mrp
#: model:ir.model,name:mrp.model_mrp_product_produce
msgid "Product Produce"
msgstr "Termék gyártása"

#. module: mrp
#: model:ir.model,name:mrp.model_mrp_product_produce_line
msgid "Product Produce Consume lines"
msgstr "Termék előállítási felhasználási sorok"

#. module: mrp
#: model:ir.model.fields,field_description:mrp.field_change_production_qty_product_qty
msgid "Product Qty"
msgstr "Termékmenny."

#. module: mrp
#: model:ir.model.fields,field_description:mrp.field_mrp_bom_line_product_qty
#: model:ir.model.fields,field_description:mrp.field_mrp_bom_product_qty
#: model:ir.model.fields,field_description:mrp.field_mrp_production_product_line_product_qty
#: model:ir.model.fields,field_description:mrp.field_mrp_production_product_qty
msgid "Product Quantity"
msgstr "Termékmennyiség"

#. module: mrp
#: model:ir.model.fields,field_description:mrp.field_mrp_bom_line_product_rounding
#: model:ir.model.fields,field_description:mrp.field_mrp_bom_product_rounding
msgid "Product Rounding"
msgstr "Termék kerekítése"

#. module: mrp
#: model:ir.model,name:mrp.model_product_template
msgid "Product Template"
msgstr "Terméksablon"

#. module: mrp
#: model:ir.model.fields,field_description:mrp.field_mrp_bom_line_product_uom
#: model:ir.model.fields,field_description:mrp.field_mrp_bom_product_uom
#: model:ir.model.fields,field_description:mrp.field_mrp_production_product_line_product_uom
#: model:ir.model.fields,field_description:mrp.field_mrp_production_product_uom
#: model:ir.model.fields,field_description:mrp.field_stock_move_consume_product_uom
msgid "Product Unit of Measure"
msgstr "Termék mértékegysége"

#. module: mrp
#: model:ir.model.fields,field_description:mrp.field_mrp_bom_product_id
msgid "Product Variant"
msgstr "Termékváltozat"

#. module: mrp
#: model:ir.model.fields,field_description:mrp.field_mrp_config_settings_group_product_variant
msgid "Product Variants"
msgstr "Termékváltozatok"

#. module: mrp
#: model:ir.model,name:mrp.model_mrp_production
#: model:ir.ui.view,arch_db:mrp.view_mrp_production_filter
msgid "Production"
msgstr "Termelés"

#. module: mrp
#: model:ir.model.fields,field_description:mrp.field_mrp_routing_location_id
#: model:ir.ui.view,arch_db:mrp.mrp_routing_search_view
msgid "Production Location"
msgstr "Gyártási hely"

#. module: mrp
#: model:ir.actions.report.xml,name:mrp.action_report_production_order
#: model:ir.model.fields,field_description:mrp.field_mrp_production_product_line_production_id
msgid "Production Order"
msgstr "Termelési megrendelés"

#. module: mrp
#: model:ir.ui.view,arch_db:mrp.report_mrporder
msgid "Production Order # :"
msgstr "Munka megbízás # :"

#. module: mrp
#: model:ir.model.fields,field_description:mrp.field_stock_move_production_id
msgid "Production Order for Produced Products"
msgstr "Termelési megrendelés a megtermelt termékekhez"

#. module: mrp
#: model:ir.model.fields,field_description:mrp.field_stock_move_raw_material_production_id
msgid "Production Order for Raw Materials"
msgstr "Termelési megrendelés a nyersanyagokhoz"

#. module: mrp
#: model:ir.model,name:mrp.model_mrp_production_product_line
msgid "Production Scheduled Product"
msgstr "Gyártásra ütemezett termék"

#. module: mrp
#: selection:mrp.production,state:0
msgid "Production Started"
msgstr "Termelés elindítva"

#. module: mrp
#: model:ir.ui.view,arch_db:mrp.mrp_production_form_view
msgid "Production Work Centers"
msgstr "Gyártási munkaállomások"

#. module: mrp
#: model:ir.model.fields,field_description:mrp.field_mrp_production_progress
msgid "Production progress"
msgstr "Termelési folyamat"

#. module: mrp
#: model:ir.ui.view,arch_db:mrp.view_mrp_production_filter
msgid "Production started late"
msgstr "A termelés késve indított"

#. module: mrp
#: model:ir.ui.view,arch_db:mrp.view_production_gantt
msgid "Productions"
msgstr "Gyártások"

#. module: mrp
#: model:ir.actions.act_window,name:mrp.product_template_action
#: model:ir.ui.menu,name:mrp.menu_mrp_bom
#: model:ir.ui.menu,name:mrp.menu_mrp_product_form
msgid "Products"
msgstr "Termékek"

#. module: mrp
#: model:ir.model.fields,field_description:mrp.field_mrp_product_produce_consume_lines
msgid "Products Consumed"
msgstr "Felhasznált termékek"

#. module: mrp
#: selection:mrp.config.settings,group_product_variant:0
msgid ""
"Products can have several attributes, defining variants (Example: size, "
"color,...)"
msgstr ""
"Termék több jellemzővel rendelkezhet, meghatározó variációk (Példa: szín, "
"méret,...)"

#. module: mrp
#: model:ir.model.fields,field_description:mrp.field_mrp_production_move_lines
#: model:ir.ui.view,arch_db:mrp.mrp_production_form_view
msgid "Products to Consume"
msgstr "Felhasználandó termékek"

#. module: mrp
#: model:ir.ui.view,arch_db:mrp.mrp_production_form_view
msgid "Products to Finish"
msgstr "Befejezendő termékek"

#. module: mrp
#: model:ir.model.fields,field_description:mrp.field_mrp_production_move_created_ids
#: model:ir.ui.view,arch_db:mrp.mrp_production_form_view
msgid "Products to Produce"
msgstr "Termék az előállításhoz"

#. module: mrp
#: model:ir.actions.act_window,name:mrp.mrp_property_action
#: model:ir.model.fields,field_description:mrp.field_mrp_bom_line_property_ids
#: model:ir.model.fields,field_description:mrp.field_mrp_bom_property_ids
#: model:ir.model.fields,field_description:mrp.field_procurement_order_property_ids
#: model:ir.ui.menu,name:mrp.menu_mrp_property_action
#: model:ir.ui.view,arch_db:mrp.mrp_bom_form_view
#: model:ir.ui.view,arch_db:mrp.mrp_property_form_view
#: model:ir.ui.view,arch_db:mrp.mrp_property_tree_view
msgid "Properties"
msgstr "Jellemzők"

#. module: mrp
#: model:ir.ui.view,arch_db:mrp.mrp_property_group_form_view
msgid "Properties categories"
msgstr "Tulajdonságok kategóriái"

#. module: mrp
#: model:ir.model.fields,field_description:mrp.field_mrp_property_composition
msgid "Properties composition"
msgstr "Összetételek tulajdonságai"

#. module: mrp
#: model:ir.model,name:mrp.model_mrp_property
msgid "Property"
msgstr "Tulajdonság"

#. module: mrp
#: model:ir.model,name:mrp.model_mrp_property_group
<<<<<<< HEAD
#: model:ir.model.fields,field_description:mrp.field_mrp_property_group_id_9622
=======
#: model:ir.model.fields,field_description:mrp.field_mrp_property_group_id_9665
>>>>>>> bc1a0a32
#: model:ir.model.fields,field_description:mrp.field_mrp_property_group_name
#: model:ir.ui.view,arch_db:mrp.view_mrp_property_search
msgid "Property Group"
msgstr "Tulajdonságcsoport"

#. module: mrp
#: model:ir.actions.act_window,name:mrp.mrp_property_group_action
#: model:ir.ui.menu,name:mrp.menu_mrp_property_group_action
msgid "Property Groups"
msgstr "Tulajdonság-csoportok"

#. module: mrp
#: model:ir.model.fields,field_description:mrp.field_stock_move_consume_product_qty
#: model:ir.ui.view,arch_db:mrp.mrp_bom_cost
#: model:ir.ui.view,arch_db:mrp.mrp_bom_form_view
#: model:ir.ui.view,arch_db:mrp.mrp_production_form_view
#: model:ir.ui.view,arch_db:mrp.report_mrpbomstructure
msgid "Quantity"
msgstr "Mennyiség"

#. module: mrp
#: model:ir.model.fields,field_description:mrp.field_mrp_product_produce_line_product_qty
msgid "Quantity (in default UoM)"
msgstr "Mennyiség (az alapértelmezett mértékegységben)"

#. module: mrp
#: model:ir.ui.view,arch_db:mrp.mrp_bom_cost
msgid "Raw Materials"
msgstr "Nyersanyagok"

#. module: mrp
#: model:ir.model.fields,field_description:mrp.field_mrp_production_location_src_id
msgid "Raw Materials Location"
msgstr "Alapanyagok helye"

#. module: mrp
#: model:ir.ui.view,arch_db:mrp.view_mrp_production_filter
msgid "Ready"
msgstr "Kész"

#. module: mrp
#: model:ir.model.fields,field_description:mrp.field_mrp_production_ready_production
msgid "Ready for production"
msgstr "Gyártásra készen áll"

#. module: mrp
#: selection:mrp.production,state:0
msgid "Ready to Produce"
msgstr "Gyártásra kész"

#. module: mrp
#: model:ir.model.fields,field_description:mrp.field_mrp_bom_code
#: model:ir.model.fields,field_description:mrp.field_mrp_production_name
msgid "Reference"
msgstr "Hivatkozás"

#. module: mrp
#: sql_constraint:mrp.production:0
msgid "Reference must be unique per Company!"
msgstr "Minden vállalkozáshoz egyedi hivatkozás kell!"

#. module: mrp
#: model:ir.model.fields,help:mrp.field_mrp_production_origin
msgid "Reference of the document that generated this production order request."
msgstr "A dokumentum hivatkozása hozta létre ezt a munka megbízás igényt."

#. module: mrp
#: model:ir.model.fields,help:mrp.field_mrp_bom_position
msgid "Reference to a position in an external plan."
msgstr "Hivatkozás egy külső területre."

#. module: mrp
#: model:ir.model.fields,help:mrp.field_mrp_workcenter_user_id
msgid "Related user name for the resource to manage its access."
msgstr ""
"Az erőforráshoz kapcsolódó felhasználó neve, aki kezeli a hozzáférést az "
"erőforráshoz."

#. module: mrp
#: model:ir.ui.view,arch_db:mrp.mrp_production_form_view
msgid "Reserve"
msgstr "Lefoglalás"

#. module: mrp
#: model:ir.model.fields,field_description:mrp.field_mrp_workcenter_resource_id
msgid "Resource"
msgstr "Erőforrás"

#. module: mrp
#: model:ir.ui.menu,name:mrp.menu_view_resource_calendar_leaves_search_mrp
msgid "Resource Leaves"
msgstr "Erőforrás-szabadság"

#. module: mrp
#: model:ir.model.fields,field_description:mrp.field_mrp_workcenter_resource_type
msgid "Resource Type"
msgstr "Erőforrás típus"

#. module: mrp
#: model:ir.ui.menu,name:mrp.menu_pm_resources_config
msgid "Resources"
msgstr "Erőforrások"

#. module: mrp
#: model:ir.model.fields,field_description:mrp.field_mrp_production_user_id
msgid "Responsible"
msgstr "Felelős"

#. module: mrp
#: model:ir.model.fields,help:mrp.field_mrp_bom_line_product_rounding
#: model:ir.model.fields,help:mrp.field_mrp_bom_product_rounding
msgid "Rounding applied on the product quantity."
msgstr "A termékmennyiségen alkalmazott kerekítés."

#. module: mrp
#: model:ir.model.fields,field_description:mrp.field_mrp_config_settings_group_rounding_efficiency
msgid "Rounding efficiency"
msgstr "Kerekítési hatékonyság"

#. module: mrp
#: model:ir.model.fields,field_description:mrp.field_mrp_bom_line_routing_id
#: model:ir.model.fields,field_description:mrp.field_mrp_bom_routing_id
#: model:ir.model.fields,field_description:mrp.field_mrp_production_routing_id
#: model:ir.ui.view,arch_db:mrp.mrp_routing_form_view
#: model:ir.ui.view,arch_db:mrp.mrp_routing_search_view
#: model:ir.ui.view,arch_db:mrp.mrp_routing_tree_view
#: model:ir.ui.view,arch_db:mrp.view_mrp_production_filter
msgid "Routing"
msgstr "Útvonal"

#. module: mrp
#: model:ir.ui.view,arch_db:mrp.mrp_routing_workcenter_form_view
#: model:ir.ui.view,arch_db:mrp.mrp_routing_workcenter_tree_view
msgid "Routing Work Centers"
msgstr "Munkaállomások irányítása"

#. module: mrp
#: model:ir.actions.act_window,name:mrp.mrp_routing_action
#: model:ir.model,name:mrp.model_mrp_routing
#: model:ir.model.fields,field_description:mrp.field_mrp_config_settings_group_mrp_routings
#: model:ir.ui.menu,name:mrp.menu_mrp_routing_action
#: model:ir.ui.view,arch_db:mrp.view_mrp_bom_filter
#: model:ir.ui.view,arch_db:mrp.view_mrp_bom_line_filter
msgid "Routings"
msgstr "Eljárás"

#. module: mrp
#: model:ir.actions.act_window,help:mrp.mrp_routing_action
msgid ""
"Routings allow you to create and manage the manufacturing\n"
"                operations that should be followed within your work centers "
"in\n"
"                order to produce a product.  They are attached to bills of\n"
"                materials that will define the required raw materials."
msgstr ""
"Útvonalak lehetővé teszik a gyártási műveletek létrehozását és \n"
"                kezelését, melyeket a munka állomásainak kell követnie \n"
"                a termék létrehozásához.  Hozzá vannak rendelve az "
"anyagjegyzékekhez\n"
"                melyek a nyersanyag szükségleteket határozzák meg."

#. module: mrp
#: model:ir.model.fields,help:mrp.field_mrp_routing_workcenter_routing_id
msgid ""
"Routings indicates all the Work Centers used, for how long and/or cycles.If "
"Routings is set then,the third tab of a production order (Work Centers) will "
"be automatically pre-completed."
msgstr ""
"Az útvonal az összes használatban lévő Munka Állomást, futási idejét és/agy "
"ciklusai mutatja. Ha az útvonal be van állítva,  akkor a gyártási "
"megbízásnál (Munka Állomás) automatikusan előre-gyártást lesz végezve."

#. module: mrp
#: model:ir.model.fields,field_description:mrp.field_mrp_production_date_planned
msgid "Scheduled Date"
msgstr "Tervezett dátum"

#. module: mrp
#: model:ir.ui.view,arch_db:mrp.view_mrp_production_filter
msgid "Scheduled Date by Month"
msgstr "Tervezett idő havi lebontásban"

#. module: mrp
#: model:ir.ui.view,arch_db:mrp.view_mrp_production_filter
msgid "Scheduled Month"
msgstr "Ütemezés hónapja"

#. module: mrp
#: model:ir.ui.view,arch_db:mrp.mrp_production_form_view
#: model:ir.ui.view,arch_db:mrp.mrp_production_product_form_view
#: model:ir.ui.view,arch_db:mrp.mrp_production_product_tree_view
msgid "Scheduled Products"
msgstr "Tervezett termékek"

#. module: mrp
#: model:ir.model.fields,field_description:mrp.field_mrp_production_product_lines
msgid "Scheduled goods"
msgstr "Tervezett áruk"

#. module: mrp
#: model:ir.ui.view,arch_db:mrp.mrp_production_form_view
msgid "Scrap Products"
msgstr "Selejt termék"

#. module: mrp
#: model:ir.ui.view,arch_db:mrp.view_mrp_property_search
msgid "Search"
msgstr "Keresés"

#. module: mrp
#: model:ir.ui.view,arch_db:mrp.view_mrp_bom_filter
msgid "Search Bill Of Material"
msgstr "Anyagjegyzék keresése"

#. module: mrp
#: model:ir.ui.view,arch_db:mrp.view_mrp_bom_line_filter
msgid "Search Bill Of Material Components"
msgstr "anyagjegyzék alkotó elemeinek keresése"

#. module: mrp
#: model:ir.ui.view,arch_db:mrp.view_mrp_production_filter
msgid "Search Production"
msgstr "Gyártás keresése"

#. module: mrp
#: model:ir.ui.view,arch_db:mrp.view_mrp_workcenter_search
msgid "Search for mrp workcenter"
msgstr "MRP munkaállomás keresése"

#. module: mrp
#: model:ir.model.fields,help:mrp.field_res_company_manufacturing_lead
msgid "Security days for each manufacturing operation."
msgstr "Minden gyártási művelet biztonsági ideje."

#. module: mrp
#: model:ir.model.fields,field_description:mrp.field_mrp_product_produce_product_qty
msgid "Select Quantity"
msgstr "Mennyiség kiválasztása"

#. module: mrp
#: model:ir.model.fields,field_description:mrp.field_mrp_bom_line_sequence
#: model:ir.model.fields,field_description:mrp.field_mrp_bom_sequence
#: model:ir.model.fields,field_description:mrp.field_mrp_production_workcenter_line_sequence
#: model:ir.model.fields,field_description:mrp.field_mrp_routing_workcenter_sequence
msgid "Sequence"
msgstr "Sorszám"

#. module: mrp
#: model:ir.model.fields,help:mrp.field_mrp_bom_type
msgid ""
"Set: When processing a sales order for this product, the delivery order will "
"contain the raw materials, instead of the finished product."
msgstr ""
"Beállítás: ha egy vásárlói megrendelést dolgoz fel erre a termékre "
"vonatkozólag, a kézbesítési bizonylat/szállítólevél a nyersanyagokat fogja "
"tartalmazni a késztermék helyett."

#. module: mrp
#: selection:mrp.bom,type:0
msgid "Ship this product as a set of components (kit)"
msgstr "Szállítsa ezt a terméket, mint alkatrész szett (készlet)"

#. module: mrp
#: model:ir.model.fields,field_description:mrp.field_mrp_production_origin
msgid "Source Document"
msgstr "Forrás dokumentum"

#. module: mrp
#: model:ir.model.fields,help:mrp.field_mrp_workcenter_costs_cycle
msgid "Specify Cost of Work Center per cycle."
msgstr "Adjon meg munkaállomás költséget."

#. module: mrp
#: model:ir.model.fields,help:mrp.field_mrp_workcenter_costs_hour
msgid "Specify Cost of Work Center per hour."
msgstr "Határozzon meg óránkénti munkaállomás költséget"

#. module: mrp
#: model:ir.model.fields,field_description:mrp.field_mrp_production_date_start
msgid "Start Date"
msgstr "Kezdő dátum"

#. module: mrp
#: model:ir.model.fields,field_description:mrp.field_mrp_production_state
#: model:ir.ui.view,arch_db:mrp.view_mrp_production_filter
msgid "Status"
msgstr "Állapot"

#. module: mrp
#: model:ir.model,name:mrp.model_stock_move
msgid "Stock Move"
msgstr "Készletmozgás"

#. module: mrp
#: model:ir.model.fields,field_description:mrp.field_report_mrp_inout_value
msgid "Stock value"
msgstr "Készletérték"

#. module: mrp
#: model:ir.model,name:mrp.model_report_mrp_inout
#: model:ir.ui.view,arch_db:mrp.view_report_in_out_picking_form
#: model:ir.ui.view,arch_db:mrp.view_report_in_out_picking_graph
#: model:ir.ui.view,arch_db:mrp.view_report_in_out_picking_tree
msgid "Stock value variation"
msgstr "Készletérték változás"

#. module: mrp
#: model:ir.model.fields,help:mrp.field_stock_move_consumed_for
msgid "Technical field used to make the traceability of produced products"
msgstr "Technikai mező a megtermelt termékek nyomon követhetőségéhez."

#. module: mrp
<<<<<<< HEAD
#: code:addons/mrp/mrp.py:353 code:addons/mrp/mrp.py:452
=======
#: code:addons/mrp/mrp.py:351 code:addons/mrp/mrp.py:450
>>>>>>> bc1a0a32
#, python-format
msgid ""
"The Product Unit of Measure you chose has a different category than in the "
"product form."
msgstr ""
"A kiválasztott mértékegység különbözik attól a kategóriától, ami a termék "
"űrlapján van."

#. module: mrp
#: model:ir.actions.act_window,help:mrp.mrp_property_action
msgid ""
"The Properties in Odoo are used to select the right bill of\n"
"                materials for manufacturing a product when you have "
"different\n"
"                ways of building the same product.  You can assign several\n"
"                properties to each bill of materials.  When a salesperson\n"
"                creates a sales order, they can relate it to several "
"properties\n"
"                and Odoo will automatically select the BoM to use according\n"
"                the needs."
msgstr ""
"A tulajdonságok az Odoo rendszer a gyártáshoz megfelelő \n"
"                anyagjegyzék kiválasztására használja, ha különböző termék "
"felépítési \n"
"                módjai vannak ugyanarra a termékre.  Hozzárendelhet több\n"
"                tulajdonságot mindegyik anyagjegyzékhez.  Ha egy értékesítő\n"
"                létrehoz egy vásárlói megrendelést, kapcsolhatja több "
"tulajdonsághoz\n"
"                és az Odoo rendszer automatikusan kiválasztja a "
"követelményeknek megfelelő \n"
"                anyagjegyzéket."

#. module: mrp
#: constraint:mrp.workcenter:0
msgid "The capacity per cycle must be strictly positive."
msgstr "A ciklusonkénti kapacitásnak mindenképpen pozitívnak kell lennie."

#. module: mrp
#: model:ir.model.fields,help:mrp.field_mrp_production_routing_id
msgid ""
"The list of operations (list of work centers) to produce the finished "
"product. The routing is mainly used to compute work center costs during "
"operations and to plan future loads on work centers based on production "
"plannification."
msgstr ""
"A késztermék létrehozásához szükséges műveletek (munkaállomások) listája. A "
"gyártási eljárások fő funkciója a munkaállomások működési költségeinek "
"számítása és a munkaállomások terheltségének tervezése a gyártási tervezésén "
"keresztül."

#. module: mrp
#: model:ir.model.fields,help:mrp.field_mrp_bom_line_routing_id
#: model:ir.model.fields,help:mrp.field_mrp_bom_routing_id
msgid ""
"The list of operations (list of work centers) to produce the finished "
"product. The routing is mainly used to compute work center costs during "
"operations and to plan future loads on work centers based on production "
"planning."
msgstr ""
"A késztermék gyártásához szükséges műveletek listája (munkaállomások "
"listája). Az eljárás főleg arra szolgál, hogy a műveletek alatt a "
"munkaállomások költségei ki legyenek számítva, és hogy a munkaállomások "
"jövőbeni terheltsége meg legyen tervezve a gyártási terv alapján."

#. module: mrp
#: model:ir.model.fields,help:mrp.field_mrp_config_settings_module_mrp_operations
msgid ""
"This allows to add state, date_start,date_stop in production order operation "
"lines (in the \"Work Centers\" tab).\n"
"-This installs the module mrp_operations."
msgstr ""
"Ez lehetővé teszi az állapot, elkezdés_dátuma,befelyezés_dátuma sorok "
"hozzáadását a termelési megrendelés soraihoz (a \"Munka állomások\" fülön).\n"
"-Ez a mrp_operations modult telepíti."

#. module: mrp
#: model:ir.model.fields,help:mrp.field_mrp_workcenter_time_efficiency
msgid ""
"This field depict the efficiency of the resource to complete tasks. e.g  "
"resource put alone on a phase of 5 days with 5 tasks assigned to him, will "
"show a load of 100% for this phase by default, but if we put a efficiency of "
"200%, then his load will only be 50%."
msgstr ""
"Ez a mező ábrázolja a kutatás hatékonyságát a teljes feladaton. pl. egyedül "
"végrehajtott kutatási 5 napos fázis 5 tárgyban kiosztva neki, ez a 100% "
"terhelés erre a fázisra alap értelmezve, de ha a hatékonyságot 200% tesszük "
"akkor ez a terhelés \"csak\" 50%."

#. module: mrp
#: model:ir.model.fields,field_description:mrp.field_mrp_workcenter_time_stop
msgid "Time after prod."
msgstr "Gyártás utáni idő"

#. module: mrp
#: model:ir.model.fields,field_description:mrp.field_mrp_workcenter_time_start
msgid "Time before prod."
msgstr "Gyártás előkészületi idő"

#. module: mrp
#: model:ir.model.fields,field_description:mrp.field_mrp_workcenter_time_cycle
msgid "Time for 1 cycle (hour)"
msgstr "Ciklusidő (óra)"

#. module: mrp
#: model:ir.model.fields,help:mrp.field_mrp_workcenter_time_cycle
msgid "Time in hours for doing one cycle."
msgstr "Idő (órában), ami egy ciklus elvégzéséhez szükséges"

#. module: mrp
#: model:ir.model.fields,help:mrp.field_mrp_workcenter_time_stop
msgid "Time in hours for the cleaning."
msgstr "A tisztítás ideje (órákban)."

#. module: mrp
#: model:ir.model.fields,help:mrp.field_mrp_workcenter_time_start
msgid "Time in hours for the setup."
msgstr "A beállításhoz szükséges idő órákban megadva."

#. module: mrp
#: model:ir.model.fields,help:mrp.field_mrp_routing_workcenter_hour_nbr
msgid ""
"Time in hours for this Work Center to achieve the operation of the specified "
"routing."
msgstr ""
"Ennek a Munkaállomásnak a meghatározott útvonal végrehajtás ideje órákban "
"megadva."

#. module: mrp
#: model:ir.ui.view,arch_db:mrp.view_mrp_product_produce_wizard
msgid "To Consume"
msgstr "Használja fel"

#. module: mrp
#: model:ir.ui.view,arch_db:mrp.mrp_bom_cost
msgid "Total Cost"
msgstr "Összes költség"

#. module: mrp
#: model:ir.ui.view,arch_db:mrp.mrp_bom_cost
msgid "Total Cost of Raw Materials"
msgstr "Nyersanyagok összes költsége"

#. module: mrp
#: model:ir.model.fields,field_description:mrp.field_mrp_production_cycle_total
#: model:ir.ui.view,arch_db:mrp.mrp_production_tree_view
msgid "Total Cycles"
msgstr "Összes ciklus"

#. module: mrp
#: model:ir.model.fields,field_description:mrp.field_mrp_production_hour_total
#: model:ir.ui.view,arch_db:mrp.mrp_production_tree_view
msgid "Total Hours"
msgstr "Összes óra"

#. module: mrp
#: model:ir.ui.view,arch_db:mrp.mrp_production_tree_view
msgid "Total Qty"
msgstr "Összmennyiség"

#. module: mrp
#: model:ir.ui.view,arch_db:mrp.view_mrp_workcenter_search
msgid "Type"
msgstr "Típus"

#. module: mrp
#: model:ir.ui.view,arch_db:mrp.mrp_bom_cost
msgid "Unit Cost"
msgstr "Egységár"

#. module: mrp
#: model:ir.ui.view,arch_db:mrp.mrp_production_form_view
msgid "Unit of Measure"
msgstr "Mértékegység"

#. module: mrp
#: model:ir.model.fields,help:mrp.field_mrp_bom_line_product_uom
#: model:ir.model.fields,help:mrp.field_mrp_bom_product_uom
msgid ""
"Unit of Measure (Unit of Measure) is the unit of measurement for the "
"inventory control"
msgstr "Mértékegység (Mértékegység) a készlet ellenőrzés mértékegysége"

#. module: mrp
#: model:ir.ui.view,arch_db:mrp.mrp_production_form_view
msgid "Update"
msgstr "Frissít"

#. module: mrp
#: selection:mrp.production,priority:0
msgid "Urgent"
msgstr "Sürgős"

#. module: mrp
#: model:ir.model.fields,field_description:mrp.field_mrp_workcenter_user_id
#: model:res.groups,name:mrp.group_mrp_user
msgid "User"
msgstr "Felhasználó"

#. module: mrp
#: model:ir.model.fields,field_description:mrp.field_mrp_bom_date_start
#: model:ir.model.fields,field_description:mrp.field_mrp_bom_line_date_start
msgid "Valid From"
msgstr "Érvényesség kezdete"

#. module: mrp
#: model:ir.ui.view,arch_db:mrp.view_mrp_bom_filter
#: model:ir.ui.view,arch_db:mrp.view_mrp_bom_line_filter
msgid "Valid From Date by Month"
msgstr "Ettől a havi dátumtól érvényes"

#. module: mrp
#: model:ir.ui.view,arch_db:mrp.view_mrp_bom_filter
#: model:ir.ui.view,arch_db:mrp.view_mrp_bom_line_filter
msgid "Valid From Month"
msgstr "Ettől a hónaptól érvényes"

#. module: mrp
#: model:ir.model.fields,field_description:mrp.field_mrp_bom_date_stop
#: model:ir.model.fields,field_description:mrp.field_mrp_bom_line_date_stop
msgid "Valid Until"
msgstr "Érvényesség vége"

#. module: mrp
#: model:ir.model.fields,help:mrp.field_mrp_bom_line_date_start
#: model:ir.model.fields,help:mrp.field_mrp_bom_line_date_stop
msgid "Validity of component. Keep empty if it's always valid."
msgstr "Összetevő érvényessége. Hagyja üresen, ha mindíg érvényes."

#. module: mrp
#: model:ir.model.fields,help:mrp.field_mrp_bom_date_start
#: model:ir.model.fields,help:mrp.field_mrp_bom_date_stop
msgid "Validity of this BoM. Keep empty if it's always valid."
msgstr "Érvényesítés erre a anyagjegyzékre. Hagyja üresen, ha mindig érvényes."

#. module: mrp
#: model:ir.model.fields,field_description:mrp.field_mrp_bom_line_attribute_value_ids
msgid "Variants"
msgstr "Változatok"

#. module: mrp
#: selection:mrp.production,priority:0
msgid "Very Urgent"
msgstr "Nagyon sürgős"

#. module: mrp
#: model:ir.model,name:mrp.model_stock_warehouse
msgid "Warehouse"
msgstr "Raktár"

#. module: mrp
<<<<<<< HEAD
#: code:addons/mrp/mrp.py:353 code:addons/mrp/mrp.py:452
=======
#: code:addons/mrp/mrp.py:351 code:addons/mrp/mrp.py:450
>>>>>>> bc1a0a32
#, python-format
msgid "Warning"
msgstr "Figyelem"

#. module: mrp
#: model:ir.model.fields,field_description:mrp.field_report_mrp_inout_date
#: model:ir.model.fields,field_description:mrp.field_report_workcenter_load_name
#: model:ir.ui.view,arch_db:mrp.view_workcenter_load_search
msgid "Week"
msgstr "Hét"

#. module: mrp
#: model:ir.actions.act_window,name:mrp.action_report_in_out_picking_tree
msgid "Weekly Stock Value Variation"
msgstr "Heti készletérték változása"

#. module: mrp
#: model:ir.actions.act_window,help:mrp.action_report_in_out_picking_tree
msgid ""
"Weekly Stock Value Variation enables you to track the stock value evolution "
"linked to manufacturing activities, receipts of products and delivery orders."
msgstr ""
"Heti raktár érték variáció lehetővé teszi a raktár értékelés nyomon "
"követését, melyek gyártási tevékenységhez, termék fogadáshoz és "
"megrendelések kiszállításához kapcsoltak."

#. module: mrp
#: model:ir.model.fields,help:mrp.field_stock_warehouse_manufacture_to_resupply
msgid ""
"When products are manufactured, they can be manufactured in this warehouse."
msgstr ""
"Ha a termékek legyártottak, akkor azokat ebben a raktárépületben lehet "
"gyártani."

#. module: mrp
#: model:ir.model.fields,help:mrp.field_mrp_production_state
msgid ""
"When the production order is created the status is set to 'Draft'.\n"
"If the order is confirmed the status is set to 'Waiting Goods.\n"
"If any exceptions are there, the status is set to 'Picking Exception.\n"
"If the stock is available then the status is set to 'Ready to Produce.\n"
"When the production gets started then the status is set to 'In Production.\n"
"When the production is over, the status is set to 'Done'."
msgstr ""
"Ha a munka megbízás elkészült, akkor az állapot jelző a 'Terv'-re lesz "
"állítva.\n"
"                Ha a megrendelés visszaigazolt, akkor az állapot jelző a "
"'Várakozó termék'-ra lesz állítva.\n"
"                Ha kifogás van ebben, akkor az állapot jelző a 'Kiválogatás "
"kivétel'-re lesz állítva.\n"
"                Ha a raktáron vannak a termékek, akkor az állapot jelző a "
"'Gyártásra kész'-re lesz állítva.\n"
"                Ha a gyártás elindul, akkor az állapot jelző a 'Gyártás "
"alatt'-ra lesz állítva.\n"
"                Ha a gyártás elkészült, akkor az állapot jelző a 'Elkészült'-"
"re lesz állítva."

#. module: mrp
#: model:ir.model,name:mrp.model_mrp_workcenter
#: model:ir.model.fields,field_description:mrp.field_mrp_production_workcenter_line_workcenter_id
#: model:ir.model.fields,field_description:mrp.field_mrp_routing_workcenter_workcenter_id
#: model:ir.model.fields,field_description:mrp.field_report_workcenter_load_workcenter_id
#: model:ir.ui.view,arch_db:mrp.mrp_workcenter_tree_view
#: model:ir.ui.view,arch_db:mrp.mrp_workcenter_view
msgid "Work Center"
msgstr "Munkaállomás"

#. module: mrp
#: model:ir.model,name:mrp.model_report_workcenter_load
msgid "Work Center Load"
msgstr "Munkaállomás terheltsége"

#. module: mrp
#: model:ir.ui.view,arch_db:mrp.view_workcenter_load_tree
msgid "Work Center Loads"
msgstr "Munkaállomások terheltsége"

#. module: mrp
#: model:ir.ui.view,arch_db:mrp.mrp_routing_form_view
msgid "Work Center Operations"
msgstr "Munkaállomás műveletei"

#. module: mrp
#: model:ir.model.fields,field_description:mrp.field_mrp_workcenter_product_id
msgid "Work Center Product"
msgstr "Munkaállomás termék"

#. module: mrp
#: model:ir.model,name:mrp.model_mrp_routing_workcenter
msgid "Work Center Usage"
msgstr "Munkaállomás használata"

#. module: mrp
#: model:ir.ui.view,arch_db:mrp.view_workcenter_load_graph
#: model:ir.ui.view,arch_db:mrp.view_workcenter_load_search
msgid "Work Center load"
msgstr "Munkaállomás terheltsége"

#. module: mrp
#: model:ir.actions.act_window,name:mrp.mrp_workcenter_action
#: model:ir.model.fields,field_description:mrp.field_mrp_routing_workcenter_lines
#: model:ir.ui.menu,name:mrp.menu_view_resource_search_mrp
msgid "Work Centers"
msgstr "Munkaállomások"

#. module: mrp
#: model:ir.model.fields,field_description:mrp.field_mrp_production_workcenter_lines
msgid "Work Centers Utilisation"
msgstr "Munkaállomások használata"

#. module: mrp
#: model:ir.actions.act_window,help:mrp.mrp_workcenter_action
msgid ""
"Work Centers allow you to create and manage manufacturing\n"
"                units. They consist of workers and/or machines, which are\n"
"                considered as units for task assignation as well as "
"capacity\n"
"                and planning forecast."
msgstr ""
"Munka állomások lehetővé teszik a gyártási egységek létrehozását és\n"
"                kezelését. Ezek munkásokból és/vagy gépekből állnak, melyek\n"
"                mint feladat hozzárendelési egységek úgy mint kapacitás és "
"tervezési előrejelzés."

#. module: mrp
#: model:ir.model,name:mrp.model_mrp_production_workcenter_line
#: model:ir.model.fields,field_description:mrp.field_mrp_production_workcenter_line_name
msgid "Work Order"
msgstr "Munka megrendelés"

#. module: mrp
#: model:ir.model.fields,help:mrp.field_mrp_config_settings_group_mrp_routings
msgid ""
"Work Order Operations allow you to create and manage the manufacturing "
"operations that should be followed within your work centers in order to "
"produce a product. They are attached to bills of materials that will define "
"the required raw materials."
msgstr ""
"Munka megrendelés műveletek lehetővé teszik gyártási műveletek létrehozását "
"és kezelését, melyeket a munkaállomásaiban kell követniük a termék "
"létrehozásához. Ezekhez anyagjegyzékek kapcsolódnak melyek meghatározzák a "
"szükséges nyersanyagokat."

#. module: mrp
#: model:ir.model.fields,field_description:mrp.field_mrp_config_settings_module_mrp_operations
msgid "Work Order Planning"
msgstr "Munka megrendelés tervezés"

#. module: mrp
#: model:ir.ui.view,arch_db:mrp.mrp_production_form_view
msgid "Work Orders"
msgstr "Munka megrendelések"

#. module: mrp
#: model:ir.model.fields,help:mrp.field_mrp_config_settings_group_product_variant
msgid ""
"Work with product variant allows you to define some variant of the same "
"products, an ease the product management in the ecommerce for example"
msgstr ""
"Termék variációkkal történő munka lehetővé teszi a termékekhez több variáció "
"meghatározását, egy termék kezelés bővítését az e-értékesítéshez például"

#. module: mrp
#: model:ir.model.fields,field_description:mrp.field_mrp_workcenter_calendar_id
#: model:ir.ui.menu,name:mrp.menu_view_resource_calendar_search_mrp
msgid "Working Time"
msgstr "Munkaidő"

#. module: mrp
#: model:ir.model.fields,help:mrp.field_mrp_config_settings_module_mrp_byproduct
msgid ""
"You can configure by-products in the bill of material.\n"
"Without this module: A + B + C -> D.\n"
"With this module: A + B + C -> D + E.\n"
"-This installs the module mrp_byproduct."
msgstr ""
"Be tudja állítani termékenként a anyagjegyzéken.\n"
"A modul nélkül: A + B + C -> D.\n"
"Ezzel a modullal: A + B + C -> D + E.\n"
"-Ez a mrp_byproduct modult telepíti."

#. module: mrp
<<<<<<< HEAD
#: code:addons/mrp/mrp.py:359
=======
#: code:addons/mrp/mrp.py:357
>>>>>>> bc1a0a32
#, python-format
msgid ""
"You can not delete a Bill of Material with running manufacturing orders.\n"
"Please close or cancel it first."
msgstr ""
"Nem tudja a gyártási megrendeléseket éppen futtató anyagjegyzéket törölni.\n"
"Kérem zárja be vagy törölje azokat először."

#. module: mrp
#: model:ir.ui.view,arch_db:mrp.view_mrp_product_template_form_inherited
msgid "days"
msgstr "napok"

#. module: mrp
#: selection:mrp.property,composition:0
msgid "max"
msgstr "max."

#. module: mrp
#: selection:mrp.property,composition:0
msgid "min"
msgstr "perc"

#. module: mrp
#: model:ir.model,name:mrp.model_mrp_bom_line
msgid "mrp.bom.line"
msgstr "mrp.bom.line"

#. module: mrp
#: model:ir.model,name:mrp.model_mrp_config_settings
msgid "mrp.config.settings"
msgstr "mrp.config.settings"

#. module: mrp
#: selection:mrp.property,composition:0
msgid "plus"
msgstr "plusz"

#. module: mrp
#: model:ir.model,name:mrp.model_report_mrp_report_mrpbomstructure
msgid "report.mrp.report_mrpbomstructure"
msgstr "report.mrp.report_mrpbomstructure"

#. module: mrp
#: model:ir.model,name:mrp.model_report_mrp_bom_cost
#, fuzzy
msgid "report.mrp_bom_cost"
msgstr "report.mrp.report_mrpbomstructure"

#. module: mrp
#: model:ir.model.fields,field_description:mrp.field_mrp_product_produce_product_id
#: model:ir.model.fields,field_description:mrp.field_mrp_product_produce_tracking
msgid "unknown"
msgstr "ismeretlen"

#~ msgid "Action Needed"
#~ msgstr "Művelet szükséges"

#~ msgid "Change Quantity"
#~ msgstr "Mennyiség változtatása"

#~ msgid "Date of the last message posted on the record."
#~ msgstr "A feljegyzésen történt utolsó levelezés dátuma."

#~ msgid "Followers"
#~ msgstr "Követők"

#~ msgid "Followers (Channels)"
#~ msgstr "Követők (csatornák)"

#~ msgid "Followers (Partners)"
#~ msgstr "Követők (Partnerek)"

#~ msgid "If checked new messages require your attention."
#~ msgstr "Ha be van jelölve, akkor figyelje az új üzeneteket."

#~ msgid "If checked, new messages require your attention."
#~ msgstr "Ha be van jelölve, akkor figyelje az új üzeneteket."

<<<<<<< HEAD
#~ msgid ""
#~ "If the active field is set to False, it will allow you to hide the "
#~ "resource record without removing it."
#~ msgstr ""
#~ "Ha az aktív mező hamisra van állítva, akkor elrejtheti az erőforrást, "
#~ "anélkül, hogy törölné azt."

#~ msgid "Inactive"
#~ msgstr "Inaktív"

=======
>>>>>>> bc1a0a32
#~ msgid "Is Follower"
#~ msgstr "Ez egy követő"

#~ msgid "Last Message Date"
#~ msgstr "Utolsó üzenet dátuma"

#~ msgid "Messages"
#~ msgstr "Üzenetek"

#~ msgid "Messages and communication history"
#~ msgstr "Üzenetek és kommunikáció történet"

#~ msgid "Number of Actions"
#~ msgstr "Műveletek száma"

#~ msgid "Number of messages which requires an action"
#~ msgstr "Üzenetek száma, melyek közbenjárást igényelnek"

#~ msgid "Number of unread messages"
#~ msgstr "Olvasatlan üzenetek száma"

#~ msgid "Open MRP Menu"
#~ msgstr "Open MRP Gyártási erőforrás/ Menü"

#~ msgid "Unread Messages"
#~ msgstr "Olvasatlan üzenetek"

#~ msgid "Unread Messages Counter"
#~ msgstr "Olvasatlan üzenetek számlálója"

#~ msgid "Website Messages"
#~ msgstr "Weboldal üzenetek"

#~ msgid "Website communication history"
#~ msgstr "Weboldal  kommunikáció történet"<|MERGE_RESOLUTION|>--- conflicted
+++ resolved
@@ -9,11 +9,7 @@
 msgstr ""
 "Project-Id-Version: Odoo 9.0\n"
 "Report-Msgid-Bugs-To: \n"
-<<<<<<< HEAD
-"POT-Creation-Date: 2016-08-19 10:24+0000\n"
-=======
 "POT-Creation-Date: 2016-08-18 14:06+0000\n"
->>>>>>> bc1a0a32
 "PO-Revision-Date: 2016-07-06 08:44+0000\n"
 "Last-Translator: krnkris\n"
 "Language-Team: Hungarian (http://www.transifex.com/odoo/odoo-9/language/"
@@ -25,11 +21,7 @@
 "Plural-Forms: nplurals=2; plural=(n != 1);\n"
 
 #. module: mrp
-<<<<<<< HEAD
-#: code:addons/mrp/stock.py:250
-=======
 #: code:addons/mrp/stock.py:231
->>>>>>> bc1a0a32
 #, python-format
 msgid " Manufacture"
 msgstr " Gyártás"
@@ -47,21 +39,13 @@
 msgstr "# Gyártási megrendelések"
 
 #. module: mrp
-<<<<<<< HEAD
-#: code:addons/mrp/mrp.py:343
-=======
 #: code:addons/mrp/mrp.py:341
->>>>>>> bc1a0a32
 #, python-format
 msgid "%s (copy)"
 msgstr "%s (másolat)"
 
 #. module: mrp
-<<<<<<< HEAD
-#: code:addons/mrp/mrp.py:1051
-=======
 #: code:addons/mrp/mrp.py:1052
->>>>>>> bc1a0a32
 #, python-format
 msgid "%s produced"
 msgstr "%s legyártott"
@@ -248,13 +232,6 @@
 msgstr "Jóváhagyás"
 
 #. module: mrp
-#: model:ir.ui.view,arch_db:mrp.mrp_routing_search_view
-#: model:ir.ui.view,arch_db:mrp.view_mrp_bom_filter
-#: model:ir.ui.view,arch_db:mrp.view_mrp_workcenter_search
-msgid "Archived"
-msgstr ""
-
-#. module: mrp
 #: model:ir.model.fields,help:mrp.field_product_product_produce_delay
 #: model:ir.model.fields,help:mrp.field_product_template_produce_delay
 msgid ""
@@ -303,7 +280,7 @@
 msgstr "Anyagjegyzék tétel sorok a hivatkozott darabjegyzékből"
 
 #. module: mrp
-#: code:addons/mrp/stock.py:44
+#: code:addons/mrp/stock.py:25
 #, python-format
 msgid ""
 "Because the product %s requires it, you must assign a serial number to your "
@@ -378,11 +355,7 @@
 msgstr "Anyagjegyzék"
 
 #. module: mrp
-<<<<<<< HEAD
-#: code:addons/mrp/mrp.py:318
-=======
 #: code:addons/mrp/mrp.py:316
->>>>>>> bc1a0a32
 #, python-format
 msgid "BoM \"%s\" contains a BoM line with a product recursion: \"%s\"."
 msgstr "Anyagjegyzék (BoM) \"%s\" tartalmaz egy ismétlődő terméksort: \"%s\"."
@@ -413,11 +386,7 @@
 msgstr "Termékenként"
 
 #. module: mrp
-<<<<<<< HEAD
-#: code:addons/mrp/stock.py:247
-=======
 #: code:addons/mrp/stock.py:228
->>>>>>> bc1a0a32
 #, python-format
 msgid "Can't find any generic Manufacture route."
 msgstr "Nem található egyetlen általános gyátási útvonal."
@@ -441,31 +410,19 @@
 msgstr "Törölt"
 
 #. module: mrp
-<<<<<<< HEAD
-#: code:addons/mrp/stock.py:169
-=======
 #: code:addons/mrp/stock.py:150
->>>>>>> bc1a0a32
 #, python-format
 msgid "Cannot consume a move with negative or zero quantity."
 msgstr "Nem tud elhasználni ebből, mivel negatív vagy nulla ma mennyiség."
 
 #. module: mrp
-<<<<<<< HEAD
-#: code:addons/mrp/mrp.py:651
-=======
 #: code:addons/mrp/mrp.py:649
->>>>>>> bc1a0a32
 #, python-format
 msgid "Cannot delete a manufacturing order in state '%s'."
 msgstr "Nem lehet a gyártási megrendelést törölni ezen az állapoton '%s'."
 
 #. module: mrp
-<<<<<<< HEAD
-#: code:addons/mrp/mrp.py:721
-=======
 #: code:addons/mrp/mrp.py:719
->>>>>>> bc1a0a32
 #, python-format
 msgid "Cannot find a bill of material for this product."
 msgstr "Nem található anyagjegyzék ehhez a termékhez."
@@ -935,8 +892,6 @@
 msgstr ""
 "Ha az aktív mező \"Hamis\"-ra van állítva, ez lehetővé teszi, hogy elrejtse "
 "az anyagjegyzékeket, anélkül, hogy törölné azokat."
-<<<<<<< HEAD
-=======
 
 #. module: mrp
 #: model:ir.model.fields,help:mrp.field_mrp_workcenter_active
@@ -946,7 +901,6 @@
 msgstr ""
 "Ha az aktív mező hamisra van állítva, akkor elrejtheti az erőforrást, "
 "anélkül, hogy törölné azt."
->>>>>>> bc1a0a32
 
 #. module: mrp
 #: model:ir.model.fields,help:mrp.field_mrp_routing_active
@@ -961,6 +915,12 @@
 #: model:ir.ui.view,arch_db:mrp.view_mrp_production_filter
 msgid "In Production"
 msgstr "Termelésben"
+
+#. module: mrp
+#: model:ir.ui.view,arch_db:mrp.mrp_routing_search_view
+#: model:ir.ui.view,arch_db:mrp.view_mrp_workcenter_search
+msgid "Inactive"
+msgstr "Inaktív"
 
 #. module: mrp
 #: model:ir.model.fields,field_description:mrp.field_mrp_bom_position
@@ -1098,11 +1058,7 @@
 msgstr "Igazgató"
 
 #. module: mrp
-<<<<<<< HEAD
-#: code:addons/mrp/procurement.py:15 code:addons/mrp/stock.py:244
-=======
 #: code:addons/mrp/procurement.py:15 code:addons/mrp/stock.py:225
->>>>>>> bc1a0a32
 #: model:stock.location.route,name:mrp.route_warehouse0_manufacture
 #, python-format
 msgid "Manufacture"
@@ -1151,7 +1107,7 @@
 msgstr "Gyártási utasítás"
 
 #. module: mrp
-#: code:addons/mrp/procurement.py:114
+#: code:addons/mrp/procurement.py:112
 #, python-format
 msgid "Manufacturing Order <em>%s</em> created."
 msgstr "Gyártási rendelés <em>%s</em> létrehozva."
@@ -1190,11 +1146,7 @@
 msgstr "Gyártási hivatkozás"
 
 #. module: mrp
-<<<<<<< HEAD
-#: code:addons/mrp/mrp.py:786
-=======
 #: code:addons/mrp/mrp.py:784
->>>>>>> bc1a0a32
 #, python-format
 msgid "Manufacturing order cancelled."
 msgstr "Gyártási rendelés visszavonva."
@@ -1249,7 +1201,7 @@
 msgstr "Új"
 
 #. module: mrp
-#: code:addons/mrp/procurement.py:110
+#: code:addons/mrp/procurement.py:108
 #, python-format
 msgid "No BoM exists for this product!"
 msgstr "Nem létezik anyagjegyzék (BoM) ehhez a termékhez!"
@@ -1378,11 +1330,7 @@
 msgstr "Tervezés"
 
 #. module: mrp
-<<<<<<< HEAD
-#: code:addons/mrp/stock.py:155
-=======
 #: code:addons/mrp/stock.py:136
->>>>>>> bc1a0a32
 #, python-format
 msgid "Please provide proper quantity."
 msgstr "Kérem adjon meg megfelelő mennyiséget."
@@ -1619,11 +1567,7 @@
 
 #. module: mrp
 #: model:ir.model,name:mrp.model_mrp_property_group
-<<<<<<< HEAD
-#: model:ir.model.fields,field_description:mrp.field_mrp_property_group_id_9622
-=======
 #: model:ir.model.fields,field_description:mrp.field_mrp_property_group_id_9665
->>>>>>> bc1a0a32
 #: model:ir.model.fields,field_description:mrp.field_mrp_property_group_name
 #: model:ir.ui.view,arch_db:mrp.view_mrp_property_search
 msgid "Property Group"
@@ -1936,11 +1880,7 @@
 msgstr "Technikai mező a megtermelt termékek nyomon követhetőségéhez."
 
 #. module: mrp
-<<<<<<< HEAD
-#: code:addons/mrp/mrp.py:353 code:addons/mrp/mrp.py:452
-=======
 #: code:addons/mrp/mrp.py:351 code:addons/mrp/mrp.py:450
->>>>>>> bc1a0a32
 #, python-format
 msgid ""
 "The Product Unit of Measure you chose has a different category than in the "
@@ -2191,11 +2131,7 @@
 msgstr "Raktár"
 
 #. module: mrp
-<<<<<<< HEAD
-#: code:addons/mrp/mrp.py:353 code:addons/mrp/mrp.py:452
-=======
 #: code:addons/mrp/mrp.py:351 code:addons/mrp/mrp.py:450
->>>>>>> bc1a0a32
 #, python-format
 msgid "Warning"
 msgstr "Figyelem"
@@ -2378,11 +2314,7 @@
 "-Ez a mrp_byproduct modult telepíti."
 
 #. module: mrp
-<<<<<<< HEAD
-#: code:addons/mrp/mrp.py:359
-=======
 #: code:addons/mrp/mrp.py:357
->>>>>>> bc1a0a32
 #, python-format
 msgid ""
 "You can not delete a Bill of Material with running manufacturing orders.\n"
@@ -2462,19 +2394,6 @@
 #~ msgid "If checked, new messages require your attention."
 #~ msgstr "Ha be van jelölve, akkor figyelje az új üzeneteket."
 
-<<<<<<< HEAD
-#~ msgid ""
-#~ "If the active field is set to False, it will allow you to hide the "
-#~ "resource record without removing it."
-#~ msgstr ""
-#~ "Ha az aktív mező hamisra van állítva, akkor elrejtheti az erőforrást, "
-#~ "anélkül, hogy törölné azt."
-
-#~ msgid "Inactive"
-#~ msgstr "Inaktív"
-
-=======
->>>>>>> bc1a0a32
 #~ msgid "Is Follower"
 #~ msgstr "Ez egy követő"
 
