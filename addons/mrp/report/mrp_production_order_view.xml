--- conflicted
+++ resolved
@@ -80,7 +80,7 @@
                       <newline/>
                         <field name="date_start"/>
                       <field name="date_planned"/>
-                      <field name="date_finnished"/>
+                      <field name="date_finished"/>
                     </group>
                    <newline/>
                    <group expand="1" string="Group By...">
@@ -100,23 +100,6 @@
                     	<separator orientation="vertical"/>
                     	<filter string="Year" icon="terp-go-year" context="{'group_by':'year'}"/>
                    </group>
-<<<<<<< HEAD
-=======
-                    <newline/>
-	                <group expand="0" string="Extended Filters..." groups="base.group_extended">
-	                    <filter icon="terp-emblem-important" string="Picking Exception" domain="[('state','=','picking_except')]"/>
-	                    <filter icon="terp-gtk-media-pause" string="Waiting Goods" domain="[('state','=','confirmed')]"/>
-	                    <filter icon="terp-camera_test" string="Ready to Produce" domain="[('state','=','ready')]"/>
-	                    <separator orientation="vertical"/>
-                      <field name="priority"/>
-                      <separator orientation="vertical"/>
-                      <field name="company_id" groups="base.group_multi_company"/>
-                      <newline/>
-	                    <field name="date_start"/>
-                      <field name="date_planned"/>
-                      <field name="date_finished"/>
-	                </group>
->>>>>>> dd2b1bed
                   </search>
             </field>
         </record>
