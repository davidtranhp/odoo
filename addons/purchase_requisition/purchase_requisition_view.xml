<?xml version="1.0"?>
<openerp>
    <data>

    <record model="ir.ui.view" id="purchase_order_tree_inherit">
        <field name="name">purchase.order.tree.inherit</field>
        <field name="type">tree</field>
        <field name="model">purchase.order</field>
        <field name="inherit_id" ref="purchase.purchase_order_tree"/>
        <field name="arch" type="xml">
            <field name="name" position="after">
                <field name="requisition_id" groups="base.group_extended"/>
            </field>
        </field>
    </record>

    <record model="ir.ui.view" id="purchase_order_form_inherit">
        <field name="name">purchase.order.form.inherit</field>
        <field name="type">form</field>
        <field name="model">purchase.order</field>
        <field name="inherit_id" ref="purchase.purchase_order_form"/>
        <field name="arch" type="xml">
            <field name="partner_ref" position="after">
                <field name="requisition_id" groups="base.group_extended"/>
            </field>
        </field>
    </record>

    <record model="ir.ui.view" id="view_purchase_requisition_form">
        <field name="name">purchase.requisition.form</field>
        <field name="type">form</field>
        <field name="model">purchase.requisition</field>
        <field name="arch" type="xml">
            <form string="Purchase Requisition">
                <group colspan="4" col="6">
                    <field name="name" select="1"/>
                    <field name="user_id" select="1"/>
                    <field name="exclusive" select="1"/>
                    <field name="date_start"/>
                    <field name="date_end"/>
                    <field name="origin"/>
					<field name="company_id" select="1" groups="base.group_multi_company" widget="selection"/>
                </group>

                <notebook colspan="4">
                    <page string="Products">
                        <field name="line_ids" colspan="4" nolabel="1">
                            <tree string="Products" editable="bottom">
                                <field name="product_id" on_change="onchange_product_id(product_id)"/>
                                <field name="product_qty"/>
                                <field name="product_uom_id"/>
                            </tree>
                            <form string="Products" editable="bottom">
                                <field name="product_id"/>
								<field name="product_qty"/>
                                <field name="product_uom_id"/>
								<field name="company_id" groups="base.group_multi_company" widget="selection"/>
                            </form>

                        </field>
                    </page>
                    <page string="Notes">
                        <field name="description" colspan="4" nolabel="1"/>
                    </page>
                    <page string="Quotations">
                     	<group col="8" colspan="4">
                    	<button name="%(action_purchase_requisition_partner)d" string="New RfQr" type="action" />
                    	 <label colspan="6"  string=""/>
                    	  </group>
                    	<field name="purchase_ids" nolabel="1" colspan="4"/>
                   </page>
                </notebook>
				<separator colspan="4"/>
	                <group col="8" colspan="4">
	                    <field name="state" select="1" readonly ="1"/>
						<button name="tender_in_progress" states="draft" string="Confirm" type="object" icon="gtk-apply" />
	                    <button name="tender_reset" states="done,cancel" string="Reset to Draft" type="object" icon="gtk-convert" />
						<button name="tender_done" states="in_progress" string="Done" type="object" icon="gtk-jump-to" />
<<<<<<< HEAD
=======
						<button name="tender_cancel" states="draft,in_progress" string="Cancel" type="object" icon="gtk-cancel" />
>>>>>>> f3aa3468
	                </group>


            </form>
        </field>
    </record>
    <record model="ir.ui.view" id="view_purchase_requisition_tree">
        <field name="name">purchase.requisition.tree</field>
        <field name="type">tree</field>
        <field name="model">purchase.requisition</field>
        <field name="arch" type="xml">
            <tree string="Purchase Requisition">
                <field name="name"/>
                <field name="user_id"/>
                <field name="date_start"/>
                <field name="date_end"/>
                <field name="origin"/>
                <field name="state"/>
            </tree>
        </field>
    </record>

	<record id="view_purchase_requisition_filter" model="ir.ui.view">
            <field name="name">purchase.requisition.list.select</field>
            <field name="model">purchase.requisition</field>
            <field name="type">search</field>
            <field name="arch" type="xml">
                <search string="Search Purchase Requisition">
                 <group col='10' colspan='4'>
                    <filter icon="terp-purchase" string=" Current" domain="[('state','=','draft,in_progress')]" separator="1" help="Current Purchaes Requisition"/>
                    <separator orientation="vertical"/>
                    <field name="name" select="1" string="Requisition Reference"/>
                    <field name="purchase_ids" select="1"/>
                    <field name="user_id" select="1" widget="selection">
                        <filter icon="terp-partner" domain="[('create_uid','=',uid)]" help="My Requisition "/>
                    </field>
                    <field name="exclusive" select="1" />
                    <field name="company_id" select="1" groups="base.group_multi_company" widget="selection"/>
                </group>
                <newline/>
                  <group expand="1" string="Group By..." colspan="4" col="10">
                    <filter string="State" icon="terp-sale" domain="[]" context="{'group_by':'state'}"/>
                    <filter string="Date Start" icon="terp-purchase" domain="[]" context="{'group_by':'date_start'}"/>
                    <filter string="Date End" icon="terp-purchase" domain="[]" context="{'group_by':'date_end'}"/>
                </group>
              </search>
            </field>
        </record>


    <record model="ir.actions.act_window" id="action_purchase_requisition">
        <field name="name">Purchase Requisitions</field>
        <field name="type">ir.actions.act_window</field>
        <field name="res_model">purchase.requisition</field>
        <field name="view_type">form</field>
		<field name="view_mode">tree,form</field>
        <field name="search_view_id" ref="view_purchase_requisition_filter"/>
    </record>

    <menuitem
        id="menu_purchase_requisition_pro_mgt"
        sequence="0"
        groups="base.group_extended"
        parent="purchase.menu_procurement_management"
        action="action_purchase_requisition"/>

    <record model="ir.ui.view" id="product_normal_form_view_inherit">
        <field name="name">product.form.inherit</field>
        <field name="type">form</field>
        <field name="model">product.product</field>
        <field name="inherit_id" ref="product.product_normal_form_view"/>
        <field name="arch" type="xml">
            <field name="supply_method" position="after">
                <group colspan="2" col="2" attrs="{'invisible': [('supply_method','&lt;&gt;','buy')]}">
                <field name="purchase_requisition"/>
                </group>
            </field>
        </field>
    </record>

    </data>
</openerp><|MERGE_RESOLUTION|>--- conflicted
+++ resolved
@@ -76,10 +76,7 @@
 						<button name="tender_in_progress" states="draft" string="Confirm" type="object" icon="gtk-apply" />
 	                    <button name="tender_reset" states="done,cancel" string="Reset to Draft" type="object" icon="gtk-convert" />
 						<button name="tender_done" states="in_progress" string="Done" type="object" icon="gtk-jump-to" />
-<<<<<<< HEAD
-=======
 						<button name="tender_cancel" states="draft,in_progress" string="Cancel" type="object" icon="gtk-cancel" />
->>>>>>> f3aa3468
 	                </group>
 
 
