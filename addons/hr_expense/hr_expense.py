--- conflicted
+++ resolved
@@ -153,16 +153,12 @@
                 else:
                     acc = property_obj.get(cr, uid, 'property_account_expense_categ', 'product.category', context={'force_company': company_id})
                     if not acc:
-<<<<<<< HEAD
-                        raise osv.except_osv(_('Error !'), _('Please configure Default Expense account for Product purchase, `property_account_expense_categ`'))
+                        raise osv.except_osv(_('Error!'), _('Please configure Default Expense account for Product purchase: `property_account_expense_categ`.'))
                 total_amount = 0.0
                 if exp.company_id.currency_id != exp.currency_id:
                     total_amount = currency_obj.compute(cr, uid, exp.currency_id.id, exp.company_id.currency_id.id, line.total_amount, context=ctx)
                 else:
                     total_amount = line.total_amount
-=======
-                        raise osv.except_osv(_('Error!'), _('Please configure Default Expense account for Product purchase: `property_account_expense_categ`.'))
->>>>>>> 174e3ba5
                 lines.append((0, False, {
                     'name': line.name,
                     'account_id': acc.id,
