# Translation of Odoo Server.
# This file contains the translation of the following modules:
# 	* hr_expense
# 
# Translators:
# son dang <son.dang@doda100.com>, 2019
# fanha99 <fanha99@hotmail.com>, 2019
# Thang Duong Bao <nothingctrl@gmail.com>, 2019
# Trinh Tran Thi Phuong <trinhttp@trobz.com>, 2019
# Dung Nguyen Thi <dungnt@trobz.com>, 2019
# Phuc Tran Thanh <phuctran.odoo@gmail.com>, 2019
# Dao Nguyen <trucdao.uel@gmail.com>, 2019
# Nancy Momoland <thanhnguyen.icsc@gmail.com>, 2019
# Duy BQ <duybq86@gmail.com>, 2020
# Uyen Vo <uyen@trobz.com>, 2020
# Martin Trigaux, 2020
# 
msgid ""
msgstr ""
"Project-Id-Version: Odoo Server 13.0\n"
"Report-Msgid-Bugs-To: \n"
"POT-Creation-Date: 2019-12-05 09:01+0000\n"
"PO-Revision-Date: 2019-08-26 09:10+0000\n"
"Last-Translator: Martin Trigaux, 2020\n"
"Language-Team: Vietnamese (https://www.transifex.com/odoo/teams/41243/vi/)\n"
"MIME-Version: 1.0\n"
"Content-Type: text/plain; charset=UTF-8\n"
"Content-Transfer-Encoding: \n"
"Language: vi\n"
"Plural-Forms: nplurals=1; plural=0;\n"

#. module: hr_expense
#: model:ir.actions.report,print_report_name:hr_expense.action_report_hr_expense_sheet
msgid ""
"'Expenses - %s - %s' % (object.employee_id.name, (object.name).replace('/', "
"''))"
msgstr ""

#. module: hr_expense
#: model_terms:ir.ui.view,arch_db:hr_expense.product_product_expense_form_view
msgid ""
"<i class=\"text-muted oe_edit_only\">Use this reference as a subject prefix "
"when submitting by email.</i>"
msgstr ""

#. module: hr_expense
#. openerp-web
#: code:addons/hr_expense/static/src/js/tours/hr_expense.js:0
#, python-format
msgid ""
"<p>Approve the report here.</p><p>Tip: if you refuse, don’t forget to give "
"the reason thanks to the hereunder message tool</p>"
msgstr ""
"<p>Chấp thuận báo cáo ở đây.</p><p>Mẹo: nếu bạn từ chối, đừng quên để lại lý "
"do nhờ vào công cụ nhắn tin dưới đây</p>"

#. module: hr_expense
#. openerp-web
#: code:addons/hr_expense/static/src/js/tours/hr_expense.js:0
#, python-format
msgid ""
"<p>Click on <b> Action Create Report </b> to submit selected expenses to "
"your manager</p>"
msgstr ""
"<p>Bấm vào <b> Hành động Tạo Báo cáo </b> để trình các chi tiêu được chọn cho "
"quản lý của bạn</p>"

#. module: hr_expense
#. openerp-web
#: code:addons/hr_expense/static/src/js/tours/hr_expense.js:0
#, python-format
msgid "<p>Click on <b> Create Report </b> to create the report.</p>"
msgstr "<p>Bấm vào <b> Tạo báo cáo </b> để tạo báo cáo.</p>"

#. module: hr_expense
#. openerp-web
#: code:addons/hr_expense/static/src/js/tours/hr_expense.js:0
#, python-format
msgid "<p>Once your <b> Expense </b> is ready, you can save it.</p>"
msgstr ""
"<p>Một khi <b> Chi tiêu </b> của bạn đã ghi nhận xong, bạn có thể bấm lưu "
"nó.</p>"

#. module: hr_expense
#. openerp-web
#: code:addons/hr_expense/static/src/js/tours/hr_expense.js:0
#, python-format
msgid "<p>Select expenses to submit them to your manager</p>"
msgstr "<p>Chọn các khoản chi tiêu cần trình cho quản lý của bạn</p>"

#. module: hr_expense
#. openerp-web
#: code:addons/hr_expense/static/src/js/tours/hr_expense.js:0
#, python-format
msgid ""
"<p>The accountant receive approved expense reports.</p><p>He can post "
"journal entries in one click if taxes and accounts are right.</p>"
msgstr ""
"<p>Kế toán viên nhận kê khai Chi tiêu đã được duyệt.</p><p>Anh/Cô ấy có thể "
"vào sổ bút toán chỉ với một click nếu thuế và tài khoản được cấu hình "
"đúng.</p>"

#. module: hr_expense
#: model_terms:ir.ui.view,arch_db:hr_expense.report_expense_sheet
msgid "<strong>Date:</strong>"
msgstr "<strong>Ngày:</strong>"

#. module: hr_expense
#: model_terms:ir.ui.view,arch_db:hr_expense.report_expense_sheet
msgid "<strong>Description:</strong>"
msgstr "<strong>Mô tả:</strong>"

#. module: hr_expense
#: model_terms:ir.ui.view,arch_db:hr_expense.report_expense_sheet
msgid "<strong>Employee:</strong>"
msgstr "<strong>Nhân viên:</strong>"

#. module: hr_expense
#: model_terms:ir.ui.view,arch_db:hr_expense.report_expense_sheet
msgid "<strong>Payment By:</strong>"
msgstr "<strong>Thanh toán Bởi:</strong>"

#. module: hr_expense
#: model_terms:ir.ui.view,arch_db:hr_expense.report_expense_sheet
msgid "<strong>Total</strong>"
msgstr "<strong>Tổng</strong>"

#. module: hr_expense
#: model_terms:ir.ui.view,arch_db:hr_expense.report_expense_sheet
msgid "<strong>Validated By:</strong>"
msgstr "<strong>Xác nhận Bởi:</strong>"

#. module: hr_expense
#: code:addons/hr_expense/wizard/hr_expense_sheet_register_payment.py:0
#, python-format
msgid ""
"A payment of %s %s with the reference <a href='/mail/view?%s'>%s</a> related"
" to your expense %s has been made."
msgstr ""
"Một khoản thanh toán %s %s với tham chiếu <a href='/mail/view?%s'>%s</a> "
"liên quan đến chi tiêu %s của bạn đã được thực hiện."

#. module: hr_expense
#: model:ir.model.fields,field_description:hr_expense.field_hr_expense__account_id
msgid "Account"
msgstr "Tài khoản"

#. module: hr_expense
#: model_terms:ir.ui.view,arch_db:hr_expense.product_product_expense_form_view
msgid "Accounting"
msgstr "Kế toán"

#. module: hr_expense
#: model:ir.model.fields,field_description:hr_expense.field_hr_expense__message_needaction
#: model:ir.model.fields,field_description:hr_expense.field_hr_expense_sheet__message_needaction
msgid "Action Needed"
msgstr "Cần có Hành động"

#. module: hr_expense
#: model:ir.model.fields,field_description:hr_expense.field_hr_expense__activity_ids
#: model:ir.model.fields,field_description:hr_expense.field_hr_expense_sheet__activity_ids
msgid "Activities"
msgstr "Hoạt động"

#. module: hr_expense
#: model:ir.model.fields,field_description:hr_expense.field_hr_expense__activity_exception_decoration
#: model:ir.model.fields,field_description:hr_expense.field_hr_expense_sheet__activity_exception_decoration
msgid "Activity Exception Decoration"
msgstr "Trang trí cho Hoạt động ngoại lệ"

#. module: hr_expense
#: model:ir.model.fields,field_description:hr_expense.field_hr_expense__activity_state
#: model:ir.model.fields,field_description:hr_expense.field_hr_expense_sheet__activity_state
msgid "Activity State"
msgstr "Trạng thái Hoạt động"

#. module: hr_expense
#: model:ir.actions.act_window,name:hr_expense.mail_activity_type_action_config_hr_expense
#: model:ir.ui.menu,name:hr_expense.hr_expense_menu_config_activity_type
msgid "Activity Types"
msgstr "Kiểu Hoạt động"

#. module: hr_expense
#: code:addons/hr_expense/models/hr_expense.py:0
#, python-format
msgid "Add a new expense,"
msgstr "Thêm khoản chi tiêu/Chi tiêu mới,"

#. module: hr_expense
#: model:res.groups,name:hr_expense.group_hr_expense_manager
msgid "Administrator"
msgstr "Quản trị viên"

#. module: hr_expense
#: model:product.product,name:hr_expense.air_ticket
#: model:product.template,name:hr_expense.air_ticket_product_template
msgid "Air Flight"
msgstr "Vé máy may"

#. module: hr_expense
#: model_terms:ir.ui.view,arch_db:hr_expense.res_config_settings_view_form
msgid "Alias"
msgstr "Bí danh"

#. module: hr_expense
#: model:res.groups,name:hr_expense.group_hr_expense_user
msgid "All Approver"
msgstr "Duyệt cho tất cả"

#. module: hr_expense
#: model:ir.actions.act_window,name:hr_expense.action_hr_expense_sheet_all_all
msgid "All Expense Reports"
msgstr "Tất cả Kê khai Chi tiêu"

#. module: hr_expense
#: model:ir.actions.act_window,name:hr_expense.hr_expense_actions_all
msgid "All Expenses"
msgstr "Tất cả Chi tiêu"

#. module: hr_expense
#. openerp-web
#: code:addons/hr_expense/static/src/js/upload_mixin.js:0
#, python-format
msgid "An error occurred during the upload"
msgstr ""

#. module: hr_expense
#: model:ir.model.fields,help:hr_expense.field_hr_expense__account_id
msgid "An expense account is expected"
msgstr "Một tài khoản Chi tiêu được mong đợi"

#. module: hr_expense
#: code:addons/hr_expense/models/hr_expense.py:0
#, python-format
msgid "An expense report must contain only lines from the same company."
msgstr ""

#. module: hr_expense
#: model:ir.model.fields,field_description:hr_expense.field_hr_expense__analytic_account_id
#: model_terms:ir.ui.view,arch_db:hr_expense.hr_expense_view_search
msgid "Analytic Account"
msgstr "Tài khoản quản trị"

#. module: hr_expense
#: model:ir.model.fields,field_description:hr_expense.field_hr_expense__analytic_tag_ids
msgid "Analytic Tags"
msgstr "Từ khoá phân tích"

#. module: hr_expense
#: model_terms:ir.ui.view,arch_db:hr_expense.view_hr_expense_sheet_form
msgid "Approve"
msgstr "Duyệt"

#. module: hr_expense
#: model:ir.model.fields.selection,name:hr_expense.selection__hr_expense__state__approved
#: model:ir.model.fields.selection,name:hr_expense.selection__hr_expense_sheet__state__approve
#: model:mail.message.subtype,name:hr_expense.mt_expense_approved
msgid "Approved"
msgstr "Được Duyệt"

#. module: hr_expense
#: model_terms:ir.ui.view,arch_db:hr_expense.hr_expense_sheet_view_search
msgid "Approved Expenses"
msgstr "Chi tiêu đã Duyệt"

#. module: hr_expense
#: model_terms:ir.ui.view,arch_db:hr_expense.product_product_expense_form_view
msgid "Archived"
msgstr "Đã lưu trữ"

#. module: hr_expense
#: model_terms:ir.ui.view,arch_db:hr_expense.hr_expense_view_form
msgid "Attach Document"
msgstr "Đính kèm chứng từ"

#. module: hr_expense
#. openerp-web
#: code:addons/hr_expense/static/src/js/tours/hr_expense.js:0
#, python-format
msgid "Attach your receipt here."
msgstr "Đính kèm biên lai của bạn ở đây."

#. module: hr_expense
#: model:ir.model.fields,field_description:hr_expense.field_hr_expense__message_attachment_count
#: model:ir.model.fields,field_description:hr_expense.field_hr_expense_sheet__message_attachment_count
msgid "Attachment Count"
msgstr "Số lượng đính kèm"

#. module: hr_expense
#: model:ir.model.fields,field_description:hr_expense.field_hr_expense_sheet__bank_journal_id
msgid "Bank Journal"
msgstr "Sổ Nhật ký Ngân hàng"

#. module: hr_expense
#: model:ir.model.fields,field_description:hr_expense.field_hr_expense__reference
msgid "Bill Reference"
msgstr "Mã/Số hoá đơn"

#. module: hr_expense
#: model:ir.model.fields,field_description:hr_expense.field_hr_expense_sheet__can_reset
msgid "Can Reset"
msgstr "Có thể Reset"

#. module: hr_expense
#: model:ir.model.fields,field_description:hr_expense.field_product_product__can_be_expensed
#: model:ir.model.fields,field_description:hr_expense.field_product_template__can_be_expensed
msgid "Can be Expensed"
msgstr "Có thể là Chi tiêu/Chi tiêu"

#. module: hr_expense
#: model_terms:ir.ui.view,arch_db:hr_expense.hr_expense_refuse_wizard_view_form
#: model_terms:ir.ui.view,arch_db:hr_expense.hr_expense_sheet_register_payment_view_form
msgid "Cancel"
msgstr "Hủy"

#. module: hr_expense
#: model:product.product,name:hr_expense.car_travel
#: model:product.template,name:hr_expense.car_travel_product_template
msgid "Car Travel Expenses"
msgstr "Chi tiêu Đi lại bằng Xe hơi"

#. module: hr_expense
#: model:ir.model.fields,field_description:hr_expense.field_hr_expense__product_uom_category_id
msgid "Category"
msgstr "Chuyên mục"

#. module: hr_expense
#: model_terms:ir.ui.view,arch_db:hr_expense.report_expense_sheet
msgid "Certified honest and conform,<br/>(Date and signature).<br/><br/>"
msgstr ""
"Cam kết trung thực và thích đáng,<br />(Ngày tháng và Chữ ký).<br/><br/>"

#. module: hr_expense
#: model:ir.model.fields,field_description:hr_expense.field_hr_expense__company_id
#: model:ir.model.fields,field_description:hr_expense.field_hr_expense_sheet__company_id
#: model:ir.model.fields,field_description:hr_expense.field_hr_expense_sheet_register_payment_wizard__company_id
#: model:ir.model.fields.selection,name:hr_expense.selection__hr_expense__payment_mode__company_account
#: model_terms:ir.ui.view,arch_db:hr_expense.hr_expense_sheet_view_search
#: model_terms:ir.ui.view,arch_db:hr_expense.hr_expense_view_search
msgid "Company"
msgstr "Công ty"

#. module: hr_expense
#: model:ir.model,name:hr_expense.model_res_config_settings
msgid "Config Settings"
msgstr "Thiết lập Cấu hình"

#. module: hr_expense
#: model:ir.ui.menu,name:hr_expense.menu_hr_expense_configuration
msgid "Configuration"
msgstr "Cấu hình"

#. module: hr_expense
#: model_terms:ir.ui.view,arch_db:hr_expense.hr_expense_sheet_view_search
msgid "Confirmed Expenses"
msgstr "Chi tiêu đã xác nhận"

#. module: hr_expense
#: model:ir.model.fields,help:hr_expense.field_hr_expense__product_uom_category_id
msgid ""
"Conversion between Units of Measure can only occur if they belong to the "
"same category. The conversion will be made based on the ratios."
msgstr ""
"Việc chuyển đổi qua lại giữa các Đơn vị tính chỉ có thể xảy ra nếu chúng"
" thuộc cùng một nhóm. Việc chuyển đổi sẽ dựa trên tỉ lệ."

#. module: hr_expense
#: model:ir.actions.server,name:hr_expense.hr_expense_submit_action_server
#: model_terms:ir.ui.view,arch_db:hr_expense.hr_expense_view_form
msgid "Create Report"
msgstr "Tạo Bảng kê"

#. module: hr_expense
#: model_terms:ir.actions.act_window,help:hr_expense.action_request_approve_expense_sheet
#: model_terms:ir.actions.act_window,help:hr_expense.action_request_to_pay_expense_sheet
#: model_terms:ir.actions.act_window,help:hr_expense.action_request_to_post_expense_sheet
#: model_terms:ir.actions.act_window,help:hr_expense.hr_expense_actions_all
#: model_terms:ir.actions.act_window,help:hr_expense.hr_expense_actions_my_unsubmitted
msgid "Create a new expense"
msgstr "Tạo mới một chi tiêu"

#. module: hr_expense
#: model_terms:ir.actions.act_window,help:hr_expense.hr_expense_product
msgid "Create a new expense product"
msgstr "Tạo mới một sản phẩm chi tiêu"

#. module: hr_expense
#: model_terms:ir.actions.act_window,help:hr_expense.action_hr_expense_sheet_all_all
#: model_terms:ir.actions.act_window,help:hr_expense.action_hr_expense_sheet_all_to_pay
#: model_terms:ir.actions.act_window,help:hr_expense.action_hr_expense_sheet_all_to_post
#: model_terms:ir.actions.act_window,help:hr_expense.action_hr_expense_sheet_my_all
msgid "Create a new expense report"
msgstr "Tạo báo cáo chi tiêu mới"

#. module: hr_expense
#: model_terms:ir.ui.view,arch_db:hr_expense.res_config_settings_view_form
msgid "Create expenses from incoming emails"
msgstr "Tạo chi tiêu từ các email gửi đến"

#. module: hr_expense
#: model:ir.model.fields,field_description:hr_expense.field_hr_expense__create_uid
#: model:ir.model.fields,field_description:hr_expense.field_hr_expense_refuse_wizard__create_uid
#: model:ir.model.fields,field_description:hr_expense.field_hr_expense_sheet__create_uid
#: model:ir.model.fields,field_description:hr_expense.field_hr_expense_sheet_register_payment_wizard__create_uid
msgid "Created by"
msgstr "Được tạo bởi"

#. module: hr_expense
#: model:ir.model.fields,field_description:hr_expense.field_hr_expense__create_date
#: model:ir.model.fields,field_description:hr_expense.field_hr_expense_refuse_wizard__create_date
#: model:ir.model.fields,field_description:hr_expense.field_hr_expense_sheet__create_date
#: model:ir.model.fields,field_description:hr_expense.field_hr_expense_sheet_register_payment_wizard__create_date
msgid "Created on"
msgstr "Thời điểm tạo"

#. module: hr_expense
#: model:ir.model.fields,field_description:hr_expense.field_hr_expense__currency_id
#: model:ir.model.fields,field_description:hr_expense.field_hr_expense_sheet__currency_id
#: model:ir.model.fields,field_description:hr_expense.field_hr_expense_sheet_register_payment_wizard__currency_id
msgid "Currency"
msgstr "Tiền tệ"

#. module: hr_expense
#: model:ir.model.fields,field_description:hr_expense.field_hr_expense__date
#: model:ir.model.fields,field_description:hr_expense.field_hr_expense_sheet__accounting_date
#: model_terms:ir.ui.view,arch_db:hr_expense.hr_expense_sheet_view_search
#: model_terms:ir.ui.view,arch_db:hr_expense.hr_expense_view_search
#: model_terms:ir.ui.view,arch_db:hr_expense.report_expense_sheet
msgid "Date"
msgstr "Ngày"

#. module: hr_expense
#: model_terms:ir.ui.view,arch_db:hr_expense.hr_expense_template_register
msgid "Dear"
msgstr "Gửi"

#. module: hr_expense
#: model:ir.model.fields,field_description:hr_expense.field_res_config_settings__expense_alias_prefix
msgid "Default Alias Name for Expenses"
msgstr "Tên Bí danh Mặc định cho Chi tiêu"

#. module: hr_expense
#: model:ir.model.fields,field_description:hr_expense.field_hr_expense_sheet__department_id
#: model_terms:ir.ui.view,arch_db:hr_expense.hr_expense_sheet_view_search
msgid "Department"
msgstr "Phòng/Ban"

#. module: hr_expense
#: model:ir.model.fields,field_description:hr_expense.field_hr_expense__name
msgid "Description"
msgstr "Miêu tả"

#. module: hr_expense
#: model:ir.model.fields,field_description:hr_expense.field_hr_expense__display_name
#: model:ir.model.fields,field_description:hr_expense.field_hr_expense_refuse_wizard__display_name
#: model:ir.model.fields,field_description:hr_expense.field_hr_expense_sheet__display_name
#: model:ir.model.fields,field_description:hr_expense.field_hr_expense_sheet_register_payment_wizard__display_name
msgid "Display Name"
msgstr "Tên hiển thị"

#. module: hr_expense
#: model_terms:ir.ui.view,arch_db:hr_expense.hr_expense_view_form
#: model_terms:ir.ui.view,arch_db:hr_expense.view_hr_expense_sheet_form
msgid "Documents"
msgstr "Tài liệu"

#. module: hr_expense
#: model:ir.model.fields.selection,name:hr_expense.selection__hr_expense_sheet__state__draft
msgid "Draft"
msgstr "Dự thảo"

#. module: hr_expense
#: model_terms:ir.ui.view,arch_db:hr_expense.hr_expense_sheet_register_payment_view_form
msgid "Draft Payment"
msgstr "Thanh toán Dự thảo"

#. module: hr_expense
#: model:ir.model,name:hr_expense.model_hr_employee
#: model:ir.model.fields,field_description:hr_expense.field_hr_expense__employee_id
#: model:ir.model.fields,field_description:hr_expense.field_hr_expense_sheet__employee_id
#: model_terms:ir.ui.view,arch_db:hr_expense.hr_expense_sheet_view_search
#: model_terms:ir.ui.view,arch_db:hr_expense.hr_expense_view_search
msgid "Employee"
msgstr "Nhân viên"

#. module: hr_expense
#: model:ir.model.fields.selection,name:hr_expense.selection__hr_expense__payment_mode__own_account
msgid "Employee (to reimburse)"
msgstr "Nhân viên (để bồi hoàn)"

#. module: hr_expense
#: model:ir.actions.act_window,name:hr_expense.action_approved_expense
msgid "Employee Expenses"
msgstr "Chi tiêu Nhân viên"

#. module: hr_expense
#: model:ir.model.fields,field_description:hr_expense.field_hr_expense_sheet__address_id
msgid "Employee Home Address"
msgstr "Địa chỉ Nhà Nhân viên"

#. module: hr_expense
#. openerp-web
#: code:addons/hr_expense/static/src/js/upload_mixin.js:0
#, python-format
msgid "Error"
msgstr "Lỗi"

#. module: hr_expense
#: model:ir.model,name:hr_expense.model_hr_expense
#: model:ir.model.fields,field_description:hr_expense.field_account_move_line__expense_id
#: model:ir.model.fields,field_description:hr_expense.field_hr_employee__expense_manager_id
#: model:ir.model.fields,field_description:hr_expense.field_res_users__expense_manager_id
#: model_terms:ir.ui.view,arch_db:hr_expense.hr_expense_sheet_view_search
#: model_terms:ir.ui.view,arch_db:hr_expense.hr_expense_view_search
#: model_terms:ir.ui.view,arch_db:hr_expense.view_hr_expense_sheet_form
msgid "Expense"
msgstr "Chi tiêu"

#. module: hr_expense
#: model:mail.activity.type,name:hr_expense.mail_act_expense_approval
msgid "Expense Approval"
msgstr "Xác nhận Chi tiêu"

#. module: hr_expense
#: model_terms:ir.ui.view,arch_db:hr_expense.hr_expense_view_search
msgid "Expense Date"
msgstr "Ngày Chi tiêu"

#. module: hr_expense
#: model:ir.model.fields,field_description:hr_expense.field_hr_expense_sheet__journal_id
msgid "Expense Journal"
msgstr "Sổ nhật ký Chi tiêu"

#. module: hr_expense
#: model:ir.model.fields,field_description:hr_expense.field_hr_expense_sheet__expense_line_ids
msgid "Expense Lines"
msgstr "Các dòng Chi tiêu"

#. module: hr_expense
#: model:ir.model.fields,field_description:hr_expense.field_hr_employee_public__expense_manager_id
msgid "Expense Manager"
msgstr ""

#. module: hr_expense
#: model:ir.actions.act_window,name:hr_expense.hr_expense_product
#: model:ir.ui.menu,name:hr_expense.menu_hr_product
#: model_terms:ir.ui.view,arch_db:hr_expense.product_product_expense_form_view
msgid "Expense Products"
msgstr "Sản phẩm Chi tiêu"

#. module: hr_expense
#: model:ir.model,name:hr_expense.model_hr_expense_refuse_wizard
msgid "Expense Refuse Reason Wizard"
msgstr "Tính năng ghi nhận lý do từ chối chi tiêu"

#. module: hr_expense
#: model:ir.model,name:hr_expense.model_hr_expense_sheet_register_payment_wizard
msgid "Expense Register Payment Wizard"
msgstr "Tính năng ghi nhận thanh toán chi tiêu"

#. module: hr_expense
#: model:ir.model,name:hr_expense.model_hr_expense_sheet
#: model:ir.model.fields,field_description:hr_expense.field_hr_expense__sheet_id
#: model:ir.model.fields,field_description:hr_expense.field_hr_expense_sheet_register_payment_wizard__expense_sheet_id
#: model_terms:ir.ui.view,arch_db:hr_expense.hr_expense_sheet_view_search
#: model_terms:ir.ui.view,arch_db:hr_expense.view_hr_expense_sheet_tree
msgid "Expense Report"
msgstr "Kê khai Chi tiêu"

#. module: hr_expense
#: model:ir.model.fields,help:hr_expense.field_hr_expense_sheet__state
msgid "Expense Report State"
msgstr "Trạng thái"

#. module: hr_expense
#: model:ir.model.fields,field_description:hr_expense.field_hr_expense_sheet__name
msgid "Expense Report Summary"
msgstr "Tổng hợp Kê khai Chi tiêu"

#. module: hr_expense
#: model:ir.ui.menu,name:hr_expense.menu_hr_expense_report
#: model_terms:ir.ui.view,arch_db:hr_expense.hr_department_view_kanban
#: model_terms:ir.ui.view,arch_db:hr_expense.view_hr_expense_sheet_form
#: model_terms:ir.ui.view,arch_db:hr_expense.view_hr_expense_sheet_tree
msgid "Expense Reports"
msgstr "Kê khai Chi tiêu"

#. module: hr_expense
#: model:ir.actions.act_window,name:hr_expense.action_hr_expense_sheet_department_filtered
msgid "Expense Reports Analysis"
msgstr "Phân tích Kê khai Chi tiêu"

#. module: hr_expense
#: model:ir.actions.act_window,name:hr_expense.action_hr_expense_sheet_all_to_pay
msgid "Expense Reports To Pay"
msgstr "Kê khai Chi tiêu chờ Thanh toán"

#. module: hr_expense
#: model:ir.actions.act_window,name:hr_expense.action_hr_expense_sheet_all_to_post
msgid "Expense Reports To Post"
msgstr "Kê khai Chi tiêu chờ Vào sổ"

#. module: hr_expense
#: model:ir.actions.act_window,name:hr_expense.action_hr_expense_sheet_all_to_approve
#: model:ir.actions.act_window,name:hr_expense.action_hr_expense_sheet_department_to_approve
msgid "Expense Reports to Approve"
msgstr "Kê khai Chi tiêu chờ Duyệt"

#. module: hr_expense
#: model_terms:ir.ui.view,arch_db:hr_expense.hr_expense_refuse_wizard_view_form
msgid "Expense refuse reason"
msgstr "Lý do từ chối khoản chi"

#. module: hr_expense
#: model:mail.message.subtype,description:hr_expense.mt_expense_approved
msgid "Expense report approved"
msgstr "Kê khai chi tiêu được duyệt"

#. module: hr_expense
#: model:mail.message.subtype,description:hr_expense.mt_expense_paid
msgid "Expense report paid"
msgstr "Kê khai chi tiêu được thanh toán"

#. module: hr_expense
#: model:mail.message.subtype,description:hr_expense.mt_expense_refused
msgid "Expense report refused"
msgstr "Kê khai chi tiêu bị từ chối"

#. module: hr_expense
#: model:ir.model.fields,help:hr_expense.field_account_move_line__expense_id
msgid "Expense where the move line come from"
msgstr "Chi tiêu mà từ đó các phát sinh kế toán được tạo ra"

#. module: hr_expense
#: model:ir.ui.menu,name:hr_expense.menu_hr_expense_root
#: model_terms:ir.ui.view,arch_db:hr_expense.hr_expense_sheet_view_activity
#: model_terms:ir.ui.view,arch_db:hr_expense.hr_expense_view_activity
#: model_terms:ir.ui.view,arch_db:hr_expense.hr_expense_view_form
#: model_terms:ir.ui.view,arch_db:hr_expense.res_config_settings_view_form
#: model_terms:ir.ui.view,arch_db:hr_expense.view_expenses_tree
#: model:product.product,name:hr_expense.product_product_fixed_cost
#: model:product.template,name:hr_expense.product_product_fixed_cost_product_template
msgid "Expenses"
msgstr "Chi tiêu (HR)"

#. module: hr_expense
#: model:ir.actions.act_window,name:hr_expense.hr_expense_action
#: model:ir.ui.menu,name:hr_expense.menu_hr_expense_all_expenses
#: model_terms:ir.ui.view,arch_db:hr_expense.hr_expense_view_graph
#: model_terms:ir.ui.view,arch_db:hr_expense.hr_expense_view_pivot
#: model_terms:ir.ui.view,arch_db:hr_expense.view_hr_expense_sheet_graph
#: model_terms:ir.ui.view,arch_db:hr_expense.view_hr_expense_sheet_pivot
msgid "Expenses Analysis"
msgstr "Phân tích Chi tiêu"

#. module: hr_expense
#: model:ir.actions.report,name:hr_expense.action_report_hr_expense_sheet
#: model_terms:ir.ui.view,arch_db:hr_expense.report_expense_sheet
msgid "Expenses Report"
msgstr "Kê khai Chi tiêu"

#. module: hr_expense
#: model:ir.model.fields,field_description:hr_expense.field_hr_department__expense_sheets_to_approve_count
msgid "Expenses Reports to Approve"
msgstr "Kê khai Chi tiêu chờ Duyệt"

#. module: hr_expense
#: model_terms:ir.ui.view,arch_db:hr_expense.hr_expense_sheet_view_search
msgid "Expenses by Date"
msgstr "Chi tiêu theo thời gian"

#. module: hr_expense
#: model_terms:ir.ui.view,arch_db:hr_expense.res_config_settings_view_form
msgid "Expenses can be reimbursed in payslips."
msgstr ""

#. module: hr_expense
#: code:addons/hr_expense/models/hr_expense.py:0
#, python-format
msgid "Expenses must be paid by the same entity (Company or employee)."
msgstr ""
"Các chi tiêu phải được thanh toán bởi cùng một thực thể (Công ty hoặc nhân "
"viên)."

#. module: hr_expense
#: code:addons/hr_expense/models/hr_expense.py:0
#, python-format
msgid ""
"Expenses must have an expense journal specified to generate accounting "
"entries."
msgstr ""
"Chi tiêu phải có một sổ nhật ký chi tiêu được khai báo để có thể tạo các bút"
" toán kế toán."

#. module: hr_expense
#: model_terms:ir.ui.view,arch_db:hr_expense.hr_expense_sheet_view_search
#: model_terms:ir.ui.view,arch_db:hr_expense.hr_expense_view_search
msgid "Expenses of Your Team Member"
msgstr "Chi tiêu của Thành viên của đội"

#. module: hr_expense
#: model_terms:ir.ui.view,arch_db:hr_expense.hr_expense_sheet_view_search
msgid "Expenses to Invoice"
msgstr "Chi tiêu chờ Xuất hoá đơn"

#. module: hr_expense
#: model_terms:ir.ui.view,arch_db:hr_expense.account_journal_dashboard_kanban_view_inherit_hr_expense
msgid "Expenses to Process"
msgstr "Chi tiêu chờ Xử lý"

#. module: hr_expense
#: model:ir.model.fields,field_description:hr_expense.field_hr_expense__is_refused
msgid "Explicitely Refused by manager or acccountant"
msgstr "Rõ ràng bị từ chối bởi người quản lý hoặc kế toán"

#. module: hr_expense
#: model:ir.model.fields,field_description:hr_expense.field_hr_expense__message_follower_ids
#: model:ir.model.fields,field_description:hr_expense.field_hr_expense_sheet__message_follower_ids
msgid "Followers"
msgstr "Người theo dõi"

#. module: hr_expense
#: model:ir.model.fields,field_description:hr_expense.field_hr_expense__message_channel_ids
#: model:ir.model.fields,field_description:hr_expense.field_hr_expense_sheet__message_channel_ids
msgid "Followers (Channels)"
msgstr "Người theo dõi (Các kênh)"

#. module: hr_expense
#: model:ir.model.fields,field_description:hr_expense.field_hr_expense__message_partner_ids
#: model:ir.model.fields,field_description:hr_expense.field_hr_expense_sheet__message_partner_ids
msgid "Followers (Partners)"
msgstr "Người theo dõi (Các đối tác)"

#. module: hr_expense
#: model_terms:ir.ui.view,arch_db:hr_expense.hr_expense_sheet_view_search
#: model_terms:ir.ui.view,arch_db:hr_expense.hr_expense_view_search
msgid "Former Employees"
msgstr "Nhân viên cũ"

#. module: hr_expense
#: model_terms:ir.actions.act_window,help:hr_expense.action_approved_expense
#: model_terms:ir.actions.act_window,help:hr_expense.action_unsubmitted_expense
msgid ""
"From here the accountant will be able to approve as well as refuse the "
"expenses which are verified by the HR Manager."
msgstr ""
"Từ đây, kế toán viên có thể phê duyệt cũng như từ chối các chí do nhân viên "
"kê khai và được duyệt bởi HR Manager"

#. module: hr_expense
#: model_terms:ir.ui.view,arch_db:hr_expense.hr_expense_sheet_view_search
#: model_terms:ir.ui.view,arch_db:hr_expense.hr_expense_view_search
msgid "Future Activities"
msgstr "Hoạt động tương lai"

#. module: hr_expense
#: model_terms:ir.ui.view,arch_db:hr_expense.product_product_expense_form_view
msgid "General Information"
msgstr "Thông tin chung"

#. module: hr_expense
#: code:addons/hr_expense/models/hr_expense.py:0
#, python-format
msgid "Generated Expense"
msgstr ""

#. module: hr_expense
#: code:addons/hr_expense/models/hr_expense.py:0
#, python-format
msgid "Generated Expenses"
msgstr ""

#. module: hr_expense
#: model_terms:ir.ui.view,arch_db:hr_expense.hr_expense_sheet_view_search
#: model_terms:ir.ui.view,arch_db:hr_expense.hr_expense_view_search
msgid "Group By"
msgstr "Nhóm theo"

#. module: hr_expense
#: model:ir.model,name:hr_expense.model_hr_department
msgid "HR Department"
msgstr "Phòng / Ban"

#. module: hr_expense
#: model:ir.model.fields,field_description:hr_expense.field_hr_expense_sheet__is_multiple_currency
msgid "Handle lines with different currencies"
msgstr "Kiểm soát chi tiết theo các loại tiền khác nhau"

#. module: hr_expense
#: model:ir.model.fields,field_description:hr_expense.field_hr_expense_sheet_register_payment_wizard__hide_payment_method
msgid "Hide Payment Method"
msgstr "Ẩn phương thức thanh toán"

#. module: hr_expense
#: model:ir.model.fields,field_description:hr_expense.field_hr_expense_refuse_wizard__hr_expense_ids
msgid "Hr Expense"
msgstr "Chi tiêu HR"

#. module: hr_expense
#: model:ir.model.fields,field_description:hr_expense.field_hr_expense_refuse_wizard__hr_expense_sheet_id
msgid "Hr Expense Sheet"
msgstr "Bảng chi tiêu nhân viên"

#. module: hr_expense
#: model:ir.model.fields,field_description:hr_expense.field_hr_expense__id
#: model:ir.model.fields,field_description:hr_expense.field_hr_expense_refuse_wizard__id
#: model:ir.model.fields,field_description:hr_expense.field_hr_expense_sheet__id
#: model:ir.model.fields,field_description:hr_expense.field_hr_expense_sheet_register_payment_wizard__id
msgid "ID"
msgstr "ID"

#. module: hr_expense
#: model:ir.model.fields,field_description:hr_expense.field_hr_expense__activity_exception_icon
#: model:ir.model.fields,field_description:hr_expense.field_hr_expense_sheet__activity_exception_icon
msgid "Icon"
msgstr "Biểu tượng"

#. module: hr_expense
#: model:ir.model.fields,help:hr_expense.field_hr_expense__activity_exception_icon
#: model:ir.model.fields,help:hr_expense.field_hr_expense_sheet__activity_exception_icon
msgid "Icon to indicate an exception activity."
msgstr "Biểu tượng để chỉ ra một hoạt động ngoại lệ."

#. module: hr_expense
#: model:ir.model.fields,help:hr_expense.field_hr_expense__message_needaction
#: model:ir.model.fields,help:hr_expense.field_hr_expense__message_unread
#: model:ir.model.fields,help:hr_expense.field_hr_expense_sheet__message_needaction
#: model:ir.model.fields,help:hr_expense.field_hr_expense_sheet__message_unread
msgid "If checked, new messages require your attention."
msgstr "Nếu đánh dấu kiểm, các thông điệp mới yêu cầu sự có mặt của bạn."

#. module: hr_expense
#: model:ir.model.fields,help:hr_expense.field_hr_expense__message_has_error
#: model:ir.model.fields,help:hr_expense.field_hr_expense__message_has_sms_error
#: model:ir.model.fields,help:hr_expense.field_hr_expense_sheet__message_has_error
#: model:ir.model.fields,help:hr_expense.field_hr_expense_sheet__message_has_sms_error
msgid "If checked, some messages have a delivery error."
msgstr "Nếu chọn, sẽ hiển thị thông báo lỗi."

#. module: hr_expense
#: model_terms:ir.ui.view,arch_db:hr_expense.res_config_settings_view_form
msgid "Incoming Emails"
msgstr "Email gửi đến"

#. module: hr_expense
#: code:addons/hr_expense/models/hr_expense.py:0
#, python-format
msgid "Invalid attachments!"
msgstr ""

#. module: hr_expense
#: model:ir.model.fields,field_description:hr_expense.field_hr_expense__is_editable
msgid "Is Editable By Current User"
msgstr ""

#. module: hr_expense
#: model:ir.model.fields,field_description:hr_expense.field_hr_expense__message_is_follower
#: model:ir.model.fields,field_description:hr_expense.field_hr_expense_sheet__message_is_follower
msgid "Is Follower"
msgstr "Là người theo dõi"

#. module: hr_expense
#: model:ir.model,name:hr_expense.model_account_journal
#: model_terms:ir.ui.view,arch_db:hr_expense.hr_expense_sheet_view_search
msgid "Journal"
msgstr "Sổ nhật ký"

#. module: hr_expense
#: model:ir.model.fields,field_description:hr_expense.field_hr_expense_sheet__account_move_id
msgid "Journal Entry"
msgstr "Bút toán sổ nhật ký"

#. module: hr_expense
#: model:ir.model,name:hr_expense.model_account_move_line
msgid "Journal Item"
msgstr "Phát sinh"

#. module: hr_expense
#: model:ir.model.fields,field_description:hr_expense.field_hr_expense____last_update
#: model:ir.model.fields,field_description:hr_expense.field_hr_expense_refuse_wizard____last_update
#: model:ir.model.fields,field_description:hr_expense.field_hr_expense_sheet____last_update
#: model:ir.model.fields,field_description:hr_expense.field_hr_expense_sheet_register_payment_wizard____last_update
msgid "Last Modified on"
msgstr "Sửa lần cuối"

#. module: hr_expense
#: model:ir.model.fields,field_description:hr_expense.field_hr_expense__write_uid
#: model:ir.model.fields,field_description:hr_expense.field_hr_expense_refuse_wizard__write_uid
#: model:ir.model.fields,field_description:hr_expense.field_hr_expense_sheet__write_uid
#: model:ir.model.fields,field_description:hr_expense.field_hr_expense_sheet_register_payment_wizard__write_uid
msgid "Last Updated by"
msgstr "Cập nhật lần cuối bởi"

#. module: hr_expense
#: model:ir.model.fields,field_description:hr_expense.field_hr_expense__write_date
#: model:ir.model.fields,field_description:hr_expense.field_hr_expense_refuse_wizard__write_date
#: model:ir.model.fields,field_description:hr_expense.field_hr_expense_sheet__write_date
#: model:ir.model.fields,field_description:hr_expense.field_hr_expense_sheet_register_payment_wizard__write_date
msgid "Last Updated on"
msgstr "Cập nhật lần cuối"

#. module: hr_expense
#: model_terms:ir.ui.view,arch_db:hr_expense.hr_expense_sheet_view_search
#: model_terms:ir.ui.view,arch_db:hr_expense.hr_expense_view_search
msgid "Late Activities"
msgstr "Các hoạt động gần nhất"

#. module: hr_expense
#: model:ir.model.fields,field_description:hr_expense.field_res_config_settings__use_mailgateway
msgid "Let your employees record expenses by email"
msgstr ""
"Cho phép nhân viên của bạn ghi nhận các khoản Chi tiêu/chi tiêu qua email"

#. module: hr_expense
#: model:ir.model.fields,field_description:hr_expense.field_hr_expense__message_main_attachment_id
#: model:ir.model.fields,field_description:hr_expense.field_hr_expense_sheet__message_main_attachment_id
msgid "Main Attachment"
msgstr "Đính kèm chính"

#. module: hr_expense
#: model:ir.model.fields,field_description:hr_expense.field_hr_expense_sheet__user_id
msgid "Manager"
msgstr "Quản lý"

#. module: hr_expense
#. openerp-web
#: code:addons/hr_expense/static/src/js/tours/hr_expense.js:0
#, python-format
msgid "Managers can get all reports to approve from this menu."
msgstr ""
"Quản lý có thể nhận được toàn bộ Kê khai và duyệt chúng từ trình đơn này."

#. module: hr_expense
#: model:ir.model.fields,field_description:hr_expense.field_hr_expense_sheet_register_payment_wizard__communication
msgid "Memo"
msgstr "Ghi nhớ"

#. module: hr_expense
#: model:ir.model.fields,field_description:hr_expense.field_hr_expense__message_has_error
#: model:ir.model.fields,field_description:hr_expense.field_hr_expense_sheet__message_has_error
msgid "Message Delivery error"
msgstr "Thông báo gửi đi gặp lỗi"

#. module: hr_expense
#: model:ir.model.fields,field_description:hr_expense.field_hr_expense__message_ids
#: model:ir.model.fields,field_description:hr_expense.field_hr_expense_sheet__message_ids
msgid "Messages"
msgstr "Thông điệp"

#. module: hr_expense
#: model:ir.actions.act_window,name:hr_expense.action_hr_expense_sheet_my_all
#: model:ir.ui.menu,name:hr_expense.menu_hr_expense_sheet_my_reports
msgid "My Expense Reports"
msgstr "Báo cáo chi tiêu của tôi"

#. module: hr_expense
#: model:ir.actions.act_window,name:hr_expense.hr_expense_actions_my_unsubmitted
#: model:ir.ui.menu,name:hr_expense.menu_hr_expense_my_expenses
#: model:ir.ui.menu,name:hr_expense.menu_hr_expense_my_expenses_to_submit
#: model_terms:ir.ui.view,arch_db:hr_expense.hr_expense_view_search
msgid "My Expenses"
msgstr "Chi tiêu của tôi"

#. module: hr_expense
#: model_terms:ir.ui.view,arch_db:hr_expense.hr_expense_sheet_view_search
msgid "My Reports"
msgstr "Kê khai của Tôi"

#. module: hr_expense
#: model_terms:ir.ui.view,arch_db:hr_expense.hr_expense_sheet_view_search
#: model_terms:ir.ui.view,arch_db:hr_expense.hr_expense_view_search
msgid "My Team"
msgstr "Đội của tôi"

#. module: hr_expense
#: model_terms:ir.ui.view,arch_db:hr_expense.report_expense_sheet
msgid "Name"
msgstr "Tên"

#. module: hr_expense
#: code:addons/hr_expense/models/hr_expense.py:0
#, python-format
msgid "New Expense Report"
msgstr "Báo cáo Chi tiêu mới"

#. module: hr_expense
#: model:ir.model.fields,field_description:hr_expense.field_hr_expense__activity_date_deadline
#: model:ir.model.fields,field_description:hr_expense.field_hr_expense_sheet__activity_date_deadline
msgid "Next Activity Deadline"
msgstr "Hạn chót lần hành động kế tiếp"

#. module: hr_expense
#: model:ir.model.fields,field_description:hr_expense.field_hr_expense__activity_summary
#: model:ir.model.fields,field_description:hr_expense.field_hr_expense_sheet__activity_summary
msgid "Next Activity Summary"
msgstr "Tóm tắt hoạt động tiếp theo"

#. module: hr_expense
#: model:ir.model.fields,field_description:hr_expense.field_hr_expense__activity_type_id
#: model:ir.model.fields,field_description:hr_expense.field_hr_expense_sheet__activity_type_id
msgid "Next Activity Type"
msgstr "Kiểu hành động kế tiếp"

#. module: hr_expense
#: code:addons/hr_expense/models/hr_expense.py:0
#, python-format
msgid ""
"No Expense account found for the product %s (or for its category), please "
"configure one."
msgstr ""
<<<<<<< HEAD
"Không tìm thấy tài khoản Chi tiêu cho sản phẩm % s (hoặc cho danh mục), vui "
=======
"Không tìm thấy tài khoản chi phí cho sản phẩm  %s (hoặc cho danh mục), vui "
>>>>>>> 26fac2af
"lòng cấu hình tài khoản."

#. module: hr_expense
#: code:addons/hr_expense/models/hr_expense.py:0
#, python-format
msgid "No Home Address found for the employee %s, please configure one."
msgstr ""
"Không tìm thấy địa chỉ nhà của nhân viên %s, hãy thiết lập địa chỉ nhà trên "
"Hồ sơ nhân viên."

#. module: hr_expense
#: model_terms:ir.actions.act_window,help:hr_expense.action_approved_expense
msgid "No approved employee expenses"
msgstr "Không có Chi tiêu nhân viên được duyệt"

#. module: hr_expense
#: code:addons/hr_expense/models/hr_expense.py:0
#, python-format
msgid "No attachment was provided"
msgstr ""

#. module: hr_expense
#: code:addons/hr_expense/models/hr_expense.py:0
#: code:addons/hr_expense/models/hr_expense.py:0
#, python-format
msgid "No credit account found for the %s journal, please configure one."
msgstr ""
"Không tìm thấy tài khoản ghi có cho sổ nhật ký %s, hãy cấu hình lại sổ nhật "
"ký."

#. module: hr_expense
#: model_terms:ir.actions.act_window,help:hr_expense.action_hr_expense_sheet_all_to_approve
msgid "No expense reports to approve"
msgstr "Không có báo cáo Chi tiêu cần xác nhận"

#. module: hr_expense
#: model_terms:ir.actions.act_window,help:hr_expense.action_unsubmitted_expense
msgid "No unreported employee expenses"
msgstr "Không có Chi tiêu nhân viên không được báo cáo"

#. module: hr_expense
#: model:ir.model.fields,field_description:hr_expense.field_hr_expense__description
#: model_terms:ir.ui.view,arch_db:hr_expense.hr_expense_view_form
msgid "Notes..."
msgstr "Ghi chú..."

#. module: hr_expense
#: model:ir.model.fields,field_description:hr_expense.field_hr_expense__message_needaction_counter
#: model:ir.model.fields,field_description:hr_expense.field_hr_expense_sheet__message_needaction_counter
msgid "Number of Actions"
msgstr "Số lượng Hành động"

#. module: hr_expense
#: model:ir.model.fields,field_description:hr_expense.field_hr_expense__attachment_number
#: model:ir.model.fields,field_description:hr_expense.field_hr_expense_sheet__attachment_number
msgid "Number of Attachments"
msgstr "Số lượng đính kèm"

#. module: hr_expense
#: model:ir.model.fields,field_description:hr_expense.field_hr_expense__message_has_error_counter
#: model:ir.model.fields,field_description:hr_expense.field_hr_expense_sheet__message_has_error_counter
msgid "Number of errors"
msgstr "Số lượng lỗi"

#. module: hr_expense
#: model:ir.model.fields,help:hr_expense.field_hr_expense__message_needaction_counter
#: model:ir.model.fields,help:hr_expense.field_hr_expense_sheet__message_needaction_counter
msgid "Number of messages which requires an action"
msgstr "Số thông điệp cần có hành động"

#. module: hr_expense
#: model:ir.model.fields,help:hr_expense.field_hr_expense__message_has_error_counter
#: model:ir.model.fields,help:hr_expense.field_hr_expense_sheet__message_has_error_counter
msgid "Number of messages with delivery error"
msgstr "Số tin gửi đi bị lỗi"

#. module: hr_expense
#: model:ir.model.fields,help:hr_expense.field_hr_expense__message_unread_counter
#: model:ir.model.fields,help:hr_expense.field_hr_expense_sheet__message_unread_counter
msgid "Number of unread messages"
msgstr "Số thông điệp chưa đọc"

#. module: hr_expense
#: model_terms:ir.ui.view,arch_db:hr_expense.hr_expense_template_register_no_user
msgid "Odoo"
msgstr "Odoo"

#. module: hr_expense
#: model_terms:ir.actions.act_window,help:hr_expense.action_hr_expense_sheet_all_all
#: model_terms:ir.actions.act_window,help:hr_expense.action_hr_expense_sheet_all_to_pay
#: model_terms:ir.actions.act_window,help:hr_expense.action_hr_expense_sheet_all_to_post
#: model_terms:ir.actions.act_window,help:hr_expense.action_hr_expense_sheet_my_all
#: model_terms:ir.actions.act_window,help:hr_expense.action_request_approve_expense_sheet
#: model_terms:ir.actions.act_window,help:hr_expense.action_request_to_pay_expense_sheet
#: model_terms:ir.actions.act_window,help:hr_expense.action_request_to_post_expense_sheet
msgid ""
"Once you have created your expense, submit it to your manager who will "
"validate it."
msgstr ""
"Một khi bạn đã kê khai chi tiêu, hãy trình nó cho người quản lý của bạn để "
"được phê duyệt."

#. module: hr_expense
#. openerp-web
#: code:addons/hr_expense/static/src/js/tours/hr_expense.js:0
#, python-format
msgid ""
"Once your <b>Expense report</b> is ready, you can submit it to your manager "
"and wait for the approval from your manager."
msgstr ""
"Khi <b>báo cáo chi tiêu của bạn</b> sẵn sàng, bạn có thể gửi nó cho người "
"quản lý của mình và chờ phê duyệt từ người quản lý của bạn."

#. module: hr_expense
#: code:addons/hr_expense/models/hr_expense.py:0
#, python-format
msgid "Only HR Officers or the concerned employee can reset to draft."
msgstr ""
"Chỉ nhân viên nhân sự hoặc nhân viên có liên quan mới có thể thiết lập về "
"bản nháp."

#. module: hr_expense
#: code:addons/hr_expense/models/hr_expense.py:0
#: code:addons/hr_expense/models/hr_expense.py:0
#, python-format
msgid "Only Managers and HR Officers can approve expenses"
msgstr "Chỉ có quản lý và cán bộ nhân sự mới có thể phê duyệt Chi tiêu"

#. module: hr_expense
#: model_terms:ir.ui.view,arch_db:hr_expense.view_hr_expense_sheet_form
msgid "Other Info"
msgstr "Thông tin khác"

#. module: hr_expense
#: model:ir.model.fields.selection,name:hr_expense.selection__hr_expense__state__done
#: model:ir.model.fields.selection,name:hr_expense.selection__hr_expense_sheet__state__done
#: model:mail.message.subtype,name:hr_expense.mt_expense_paid
msgid "Paid"
msgstr "Đã thanh toán"

#. module: hr_expense
#: model:ir.model.fields,field_description:hr_expense.field_hr_expense__payment_mode
#: model:ir.model.fields,field_description:hr_expense.field_hr_expense_sheet__payment_mode
msgid "Paid By"
msgstr "Thanh toán bởi"

#. module: hr_expense
#: model:ir.model.fields,field_description:hr_expense.field_hr_expense_sheet_register_payment_wizard__partner_id
msgid "Partner"
msgstr "Đối tác"

#. module: hr_expense
#: model:ir.model.fields,field_description:hr_expense.field_hr_expense_sheet_register_payment_wizard__amount
msgid "Payment Amount"
msgstr "Số tiền thanh toán"

#. module: hr_expense
#: model:ir.model.fields,field_description:hr_expense.field_hr_expense_sheet_register_payment_wizard__payment_date
msgid "Payment Date"
msgstr "Ngày thanh toán"

#. module: hr_expense
#: model:ir.model.fields,field_description:hr_expense.field_hr_expense_sheet_register_payment_wizard__journal_id
msgid "Payment Method"
msgstr "Phương thức thanh toán"

#. module: hr_expense
#: model:ir.model.fields,field_description:hr_expense.field_hr_expense_sheet_register_payment_wizard__payment_method_id
msgid "Payment Type"
msgstr "Kiểu thanh toán"

#. module: hr_expense
#: code:addons/hr_expense/models/hr_expense.py:0
#, python-format
msgid ""
"Please configure Default Expense account for Product expense: "
"`property_account_expense_categ_id`."
msgstr ""
"Vui lòng cấu hình tài khoản Chi tiêu Mặc định cho Chi tiêu Sản phẩm: "
"`property_account_expense_categ_id`."

#. module: hr_expense
#: model_terms:ir.ui.view,arch_db:hr_expense.view_hr_expense_sheet_form
msgid "Post Journal Entries"
msgstr "Vào sổ bút toán"

#. module: hr_expense
#: model:ir.model.fields.selection,name:hr_expense.selection__hr_expense_sheet__state__post
msgid "Posted"
msgstr "Đã vào sổ"

#. module: hr_expense
#: model_terms:ir.ui.view,arch_db:hr_expense.hr_expense_template_register_no_user
msgid "Powered by"
msgstr "Nền tảng"

#. module: hr_expense
#: model_terms:ir.ui.view,arch_db:hr_expense.report_expense_sheet
msgid "Price"
msgstr "Giá"

#. module: hr_expense
#: model_terms:ir.ui.view,arch_db:hr_expense.report_expense_sheet
msgid "Price in Company Currency"
msgstr "Giá theo Tiền tệ Công ty"

#. module: hr_expense
#: model_terms:ir.ui.view,arch_db:hr_expense.hr_expense_template_register
msgid "Price:"
msgstr "Giá:"

#. module: hr_expense
#: model:ir.model.fields,field_description:hr_expense.field_hr_expense__product_id
#: model_terms:ir.ui.view,arch_db:hr_expense.hr_expense_view_search
msgid "Product"
msgstr "Sản phẩm"

#. module: hr_expense
#: model_terms:ir.ui.view,arch_db:hr_expense.product_product_expense_form_view
msgid "Product Name"
msgstr "Tên Sản phẩm"

#. module: hr_expense
#: model:ir.model,name:hr_expense.model_product_template
msgid "Product Template"
msgstr "Mẫu sản phẩm"

#. module: hr_expense
#: model_terms:ir.ui.view,arch_db:hr_expense.product_product_expense_tree_view
msgid "Product Variants"
msgstr "Biến thể Sản phẩm"

#. module: hr_expense
#: model_terms:ir.ui.view,arch_db:hr_expense.hr_expense_template_register
msgid "Product:"
msgstr "Sản phẩm:"

#. module: hr_expense
#: model_terms:ir.ui.view,arch_db:hr_expense.hr_expense_template_register
msgid "Product: not found"
msgstr ""

#. module: hr_expense
#: model:ir.model,name:hr_expense.model_hr_employee_public
msgid "Public Employee"
msgstr ""

#. module: hr_expense
#: model_terms:ir.ui.view,arch_db:hr_expense.report_expense_sheet
msgid "Qty"
msgstr "SL"

#. module: hr_expense
#: model:ir.model.fields,field_description:hr_expense.field_hr_expense__quantity
msgid "Quantity"
msgstr "Số lượng"

#. module: hr_expense
#: model:ir.model.fields,field_description:hr_expense.field_hr_expense_refuse_wizard__reason
msgid "Reason"
msgstr "Lý do"

#. module: hr_expense
#: model_terms:ir.ui.view,arch_db:hr_expense.hr_expense_template_refuse_reason
msgid "Reason :"
msgstr "Lý do: "

#. module: hr_expense
#: model_terms:ir.ui.view,arch_db:hr_expense.hr_expense_refuse_wizard_view_form
msgid "Reason to refuse Expense"
msgstr "Lý do từ chối chi tiêu"

#. module: hr_expense
#: model:ir.model.fields,field_description:hr_expense.field_hr_expense_sheet_register_payment_wizard__partner_bank_account_id
msgid "Recipient Bank Account"
msgstr "Tài khoản ngân hàng người nhận"

#. module: hr_expense
#: model_terms:ir.ui.view,arch_db:hr_expense.report_expense_sheet
msgid "Ref."
msgstr "Tham chiếu"

#. module: hr_expense
#: model:ir.model.fields,field_description:hr_expense.field_hr_expense__is_ref_editable
msgid "Reference Is Editable By Current User"
msgstr ""

#. module: hr_expense
#: model_terms:ir.ui.view,arch_db:hr_expense.hr_expense_refuse_wizard_view_form
#: model_terms:ir.ui.view,arch_db:hr_expense.view_hr_expense_sheet_form
msgid "Refuse"
msgstr "Từ chối"

#. module: hr_expense
#: model:ir.actions.act_window,name:hr_expense.hr_expense_refuse_wizard_action
msgid "Refuse Expense"
msgstr "Từ chối Chi tiêu"

#. module: hr_expense
#: model:ir.model.fields.selection,name:hr_expense.selection__hr_expense__state__refused
#: model:ir.model.fields.selection,name:hr_expense.selection__hr_expense_sheet__state__cancel
#: model_terms:ir.ui.view,arch_db:hr_expense.hr_expense_sheet_view_search
#: model_terms:ir.ui.view,arch_db:hr_expense.hr_expense_view_search
#: model:mail.message.subtype,name:hr_expense.mt_expense_refused
msgid "Refused"
msgstr "Bị từ chối"

#. module: hr_expense
#: model_terms:ir.ui.view,arch_db:hr_expense.hr_expense_view_search
msgid "Refused Expenses"
msgstr "Chi tiêu bị Từ chối"

#. module: hr_expense
#: model:ir.actions.act_window,name:hr_expense.hr_expense_sheet_register_payment_wizard_action
#: model_terms:ir.ui.view,arch_db:hr_expense.hr_expense_sheet_register_payment_view_form
#: model_terms:ir.ui.view,arch_db:hr_expense.view_hr_expense_sheet_form
msgid "Register Payment"
msgstr "Thanh toán"

#. module: hr_expense
#: model:ir.model.fields,field_description:hr_expense.field_res_config_settings__module_hr_payroll_expense
msgid "Reimburse Expenses in Payslip"
msgstr ""

#. module: hr_expense
#: model_terms:ir.ui.view,arch_db:hr_expense.res_config_settings_view_form
msgid "Reimburse in Payslip"
msgstr ""

#. module: hr_expense
#: model_terms:ir.ui.view,arch_db:hr_expense.hr_expense_template_refuse_reason
msgid "Report"
msgstr "Báo cáo"

#. module: hr_expense
#: model:ir.model.fields,field_description:hr_expense.field_hr_expense__company_currency_id
msgid "Report Company Currency"
msgstr ""

#. module: hr_expense
#: model:ir.ui.menu,name:hr_expense.menu_hr_expense_reports
msgid "Reporting"
msgstr "Báo cáo"

#. module: hr_expense
#: model:ir.actions.act_window,name:hr_expense.action_request_approve_expense_sheet
msgid "Reports to Approve"
msgstr "Kê khai chờ Duyệt"

#. module: hr_expense
#: model:ir.actions.act_window,name:hr_expense.action_request_to_pay_expense_sheet
msgid "Reports to Pay"
msgstr "Kê khai chờ Thanh toán"

#. module: hr_expense
#: model:ir.actions.act_window,name:hr_expense.action_request_to_post_expense_sheet
msgid "Reports to Post"
msgstr "Kê khai chờ Vào sổ"

#. module: hr_expense
#: model:ir.model.fields,field_description:hr_expense.field_hr_expense_sheet_register_payment_wizard__require_partner_bank_account
msgid "Require Partner Bank Account"
msgstr ""

#. module: hr_expense
#: model_terms:ir.ui.view,arch_db:hr_expense.view_hr_expense_sheet_form
msgid "Reset to Draft"
msgstr "Đặt về dự thảo"

#. module: hr_expense
#: model:ir.model.fields,field_description:hr_expense.field_hr_expense__activity_user_id
#: model:ir.model.fields,field_description:hr_expense.field_hr_expense_sheet__activity_user_id
msgid "Responsible User"
msgstr "Người chịu trách nhiệm"

#. module: hr_expense
#: model:ir.model.fields,field_description:hr_expense.field_hr_expense__message_has_sms_error
#: model:ir.model.fields,field_description:hr_expense.field_hr_expense_sheet__message_has_sms_error
msgid "SMS Delivery error"
msgstr "Có lỗi gửi SMS"

#. module: hr_expense
#: code:addons/hr_expense/models/hr_expense.py:0
#, python-format
msgid ""
"Selected Unit of Measure does not belong to the same category as the product"
" Unit of Measure."
msgstr ""
"Đơn vị tính đã chọn không thuộc cùng một nhóm với Đơn vị tính của "
"sản phẩm."

#. module: hr_expense
#: model_terms:ir.ui.view,arch_db:hr_expense.res_config_settings_view_form
msgid ""
"Send an email to this email alias with the receipt in attachment to create "
"an expense in one click. If the first word of the mail subject contains the "
"product's internal reference or the product name, the corresponding product "
"will automatically be set. Type the expense amount in the mail subject to "
"set it on the expense too."
msgstr ""

#. module: hr_expense
#: model:ir.actions.act_window,name:hr_expense.action_hr_expense_configuration
#: model:ir.ui.menu,name:hr_expense.menu_hr_expense_global_settings
msgid "Settings"
msgstr "Thiết lập"

#. module: hr_expense
#: model_terms:ir.ui.view,arch_db:hr_expense.res_config_settings_view_form
msgid "Setup your domain alias"
msgstr "Thiết lập bí danh miền"

#. module: hr_expense
#: model:ir.model.fields,field_description:hr_expense.field_hr_expense_sheet_register_payment_wizard__show_partner_bank_account
msgid "Show Partner Bank Account"
msgstr "Hiển thị tài khoản ngân hàng đối tác"

#. module: hr_expense
#: model_terms:ir.ui.view,arch_db:hr_expense.hr_expense_sheet_view_search
#: model_terms:ir.ui.view,arch_db:hr_expense.hr_expense_view_search
msgid "Show all records which has next action date is before today"
msgstr "Hiển thị tất cả dữ liệu có ngày xử lý tiếp theo trước ngày hôm nay"

#. module: hr_expense
#: model:ir.model.fields,help:hr_expense.field_product_product__can_be_expensed
#: model:ir.model.fields,help:hr_expense.field_product_template__can_be_expensed
msgid "Specify whether the product can be selected in an expense."
msgstr "Xác định xem sản phẩm có thể chọn được ở trong một chi tiêu."

#. module: hr_expense
#: model:ir.model.fields,field_description:hr_expense.field_hr_expense__state
#: model:ir.model.fields,field_description:hr_expense.field_hr_expense_sheet__state
#: model_terms:ir.ui.view,arch_db:hr_expense.hr_expense_sheet_view_search
#: model_terms:ir.ui.view,arch_db:hr_expense.hr_expense_view_search
msgid "Status"
msgstr "Tình trạng"

#. module: hr_expense
#: model:ir.model.fields,help:hr_expense.field_hr_expense__activity_state
#: model:ir.model.fields,help:hr_expense.field_hr_expense_sheet__activity_state
msgid ""
"Status based on activities\n"
"Overdue: Due date is already passed\n"
"Today: Activity date is today\n"
"Planned: Future activities."
msgstr ""
"Trạng thái dựa trên hoạt động\n"
"Quá hạn: Ngày đến hạn đã trôi qua\n"
"Hôm nay: Hôm nay là ngày phải thực hiện\n"
"Đã hoạch định: Các hoạt động trong tương lai."

#. module: hr_expense
#: model:ir.model.fields,help:hr_expense.field_hr_expense__state
msgid "Status of the expense."
msgstr "Tình trạng của chi tiêu."

#. module: hr_expense
#: model_terms:ir.ui.view,arch_db:hr_expense.view_hr_expense_sheet_form
msgid "Submit to Manager"
msgstr "Trình cho Người Quản lý"

#. module: hr_expense
#: model:ir.model.fields.selection,name:hr_expense.selection__hr_expense__state__reported
#: model:ir.model.fields.selection,name:hr_expense.selection__hr_expense_sheet__state__submit
msgid "Submitted"
msgstr "Đã Trình"

#. module: hr_expense
#: model:ir.model.fields,field_description:hr_expense.field_hr_expense__untaxed_amount
msgid "Subtotal"
msgstr "Tổng phụ"

#. module: hr_expense
#: model:ir.model.fields,field_description:hr_expense.field_hr_expense__tax_ids
#: model_terms:ir.ui.view,arch_db:hr_expense.report_expense_sheet
msgid "Taxes"
msgstr "Thuế"

#. module: hr_expense
#: model:res.groups,name:hr_expense.group_hr_expense_team_approver
msgid "Team Approver"
msgstr "Duyệt cho nhóm của mình"

#. module: hr_expense
#: model:ir.model.fields,help:hr_expense.field_hr_expense_sheet_register_payment_wizard__hide_payment_method
msgid ""
"Technical field used to hide the payment method if the selected journal has "
"only one available which is 'manual'"
msgstr ""
"Technical field used to hide the payment method if the selected journal has "
"only one available which is 'manual'"

#. module: hr_expense
#: model:ir.model.fields,help:hr_expense.field_hr_expense_sheet_register_payment_wizard__show_partner_bank_account
msgid ""
"Technical field used to know whether the field `partner_bank_account_id` "
"needs to be displayed or not in the payments form views"
msgstr ""
"Technical field used to know whether the field `partner_bank_account_id` "
"needs to be displayed or not in the payments form views"

#. module: hr_expense
#: model:ir.model.fields,help:hr_expense.field_hr_expense_sheet_register_payment_wizard__require_partner_bank_account
msgid ""
"Technical field used to know whether the field `partner_bank_account_id` "
"needs to be required or not in the payments form views"
msgstr ""

#. module: hr_expense
#. openerp-web
#: code:addons/hr_expense/static/src/js/tours/hr_expense.js:0
#, python-format
msgid ""
"The accountant can register a payment to reimburse the employee directly."
msgstr ""
"Kế toán viên có thể ghi nhận một khoản thanh toán để bồi hoàn trực tiếp cho "
"nhân viên."

#. module: hr_expense
#: model_terms:ir.ui.view,arch_db:hr_expense.hr_expense_template_register
msgid ""
"The first word of the email subject did not correspond to any product code. "
"You'll have to set the product manually on the expense."
msgstr ""

#. module: hr_expense
#: model:ir.model.constraint,message:hr_expense.constraint_hr_expense_sheet_journal_id_required_posted
msgid "The journal must be set on posted expense"
msgstr ""

#. module: hr_expense
#: model:ir.model.fields,help:hr_expense.field_hr_expense_sheet__journal_id
msgid "The journal used when the expense is done."
msgstr "Sổ nhật ký được sử dụng khi chi tiêu hoàn thành."

#. module: hr_expense
#: code:addons/hr_expense/wizard/hr_expense_sheet_register_payment.py:0
#, python-format
msgid "The payment amount must be strictly positive."
msgstr ""
"Phương thức thanh toán được sử dụng khi kê khai chi tiêu được thanh toán bởi"
" công ty."

#. module: hr_expense
#: model:ir.model.fields,help:hr_expense.field_hr_expense_sheet__bank_journal_id
msgid "The payment method used when the expense is paid by the company."
msgstr ""
"Phương thức thanh toán được sử dụng khi Chi tiêu được thanh toán bởi công ty"

#. module: hr_expense
#: model:ir.ui.menu,name:hr_expense.menu_hr_expense_sheet_all_to_approve
#: model_terms:ir.ui.view,arch_db:hr_expense.hr_expense_sheet_view_search
msgid "To Approve"
msgstr "Chờ duyệt"

#. module: hr_expense
#: model:ir.ui.menu,name:hr_expense.menu_hr_expense_sheet_all_to_pay
#: model_terms:ir.ui.view,arch_db:hr_expense.hr_expense_sheet_view_search
msgid "To Pay"
msgstr "Chờ Thanh toán"

#. module: hr_expense
#: model:ir.ui.menu,name:hr_expense.menu_hr_expense_sheet_all_to_post
#: model_terms:ir.ui.view,arch_db:hr_expense.hr_expense_sheet_view_search
msgid "To Post"
msgstr "Chờ Vào sổ"

#. module: hr_expense
#: model_terms:ir.ui.view,arch_db:hr_expense.hr_expense_view_search
msgid "To Report"
msgstr ""

#. module: hr_expense
#: model:ir.model.fields.selection,name:hr_expense.selection__hr_expense__state__draft
msgid "To Submit"
msgstr "Chờ Trình"

#. module: hr_expense
#: model_terms:ir.ui.view,arch_db:hr_expense.hr_expense_sheet_view_search
#: model_terms:ir.ui.view,arch_db:hr_expense.hr_expense_view_search
msgid "Today Activities"
msgstr "Hoạt động hôm nay"

#. module: hr_expense
#: model:ir.model.fields,field_description:hr_expense.field_hr_expense__total_amount
msgid "Total"
msgstr "Tổng"

#. module: hr_expense
#: model:ir.model.fields,field_description:hr_expense.field_hr_expense__total_amount_company
msgid "Total (Company Currency)"
msgstr "Tổng (đơn vị tiền tệ của công ty)"

#. module: hr_expense
#: model:ir.model.fields,field_description:hr_expense.field_hr_expense_sheet__total_amount
#: model_terms:ir.ui.view,arch_db:hr_expense.view_expenses_tree
#: model_terms:ir.ui.view,arch_db:hr_expense.view_hr_expense_sheet_tree
msgid "Total Amount"
msgstr "Tổng số tiền"

#. module: hr_expense
#: model:ir.model.fields,help:hr_expense.field_hr_expense__activity_exception_decoration
#: model:ir.model.fields,help:hr_expense.field_hr_expense_sheet__activity_exception_decoration
msgid "Type of the exception activity on record."
msgstr "Loại hoạt động ngoại lệ trên hồ sơ."

#. module: hr_expense
#: model:ir.model.fields,field_description:hr_expense.field_hr_expense__unit_amount
#: model_terms:ir.ui.view,arch_db:hr_expense.report_expense_sheet
msgid "Unit Price"
msgstr "Đơn giá"

#. module: hr_expense
#: model:ir.model.fields,field_description:hr_expense.field_hr_expense__product_uom_id
msgid "Unit of Measure"
msgstr "Đơn vị tính"

#. module: hr_expense
#: model:product.product,uom_name:hr_expense.air_ticket
#: model:product.product,uom_name:hr_expense.product_product_fixed_cost
#: model:product.template,uom_name:hr_expense.air_ticket_product_template
#: model:product.template,uom_name:hr_expense.product_product_fixed_cost_product_template
msgid "Units"
msgstr "Đơn vị"

#. module: hr_expense
#: model:ir.model.fields,field_description:hr_expense.field_hr_expense__message_unread
#: model:ir.model.fields,field_description:hr_expense.field_hr_expense_sheet__message_unread
msgid "Unread Messages"
msgstr "Tin chưa đọc"

#. module: hr_expense
#: model:ir.model.fields,field_description:hr_expense.field_hr_expense__message_unread_counter
#: model:ir.model.fields,field_description:hr_expense.field_hr_expense_sheet__message_unread_counter
msgid "Unread Messages Counter"
msgstr "Bộ đếm Thông điệp chưa đọc"

#. module: hr_expense
#: model:ir.actions.act_window,name:hr_expense.action_unsubmitted_expense
msgid "Unreported Expenses"
msgstr "Chi tiêu Chưa kê khai"

#. module: hr_expense
#. openerp-web
#: code:addons/hr_expense/static/src/xml/documents_upload_views.xml:0
#, python-format
msgid "Upload"
msgstr "Tải lên"

#. module: hr_expense
#: code:addons/hr_expense/models/hr_expense.py:0
#, python-format
msgid "Uploaded Attachment"
msgstr ""

#. module: hr_expense
#: model:ir.model.fields,help:hr_expense.field_hr_employee__expense_manager_id
#: model:ir.model.fields,help:hr_expense.field_res_users__expense_manager_id
msgid "User responsible of expense approval. Should be Expense approver."
msgstr ""

#. module: hr_expense
#: model:ir.model,name:hr_expense.model_res_users
msgid "Users"
msgstr "Người dùng"

#. module: hr_expense
#: model_terms:ir.ui.view,arch_db:hr_expense.hr_expense_sheet_register_payment_view_form
msgid "Validate"
msgstr "Xác nhận"

#. module: hr_expense
#: model_terms:ir.ui.view,arch_db:hr_expense.view_expenses_tree
msgid "View Attached Documents"
msgstr "Xem Tài liệu Đính kèm"

#. module: hr_expense
#: model_terms:ir.ui.view,arch_db:hr_expense.view_hr_expense_sheet_form
msgid "View Attachments"
msgstr "Xem Đính kèm"

#. module: hr_expense
#: model_terms:ir.ui.view,arch_db:hr_expense.hr_expense_template_register
msgid "View Expense"
msgstr ""

#. module: hr_expense
#: model_terms:ir.ui.view,arch_db:hr_expense.hr_expense_view_form
msgid "View Report"
msgstr "Xem Kê khai"

#. module: hr_expense
#. openerp-web
#: code:addons/hr_expense/static/src/js/tours/hr_expense.js:0
#: code:addons/hr_expense/static/src/js/tours/hr_expense.js:0
#, python-format
msgid "Want to manage your expenses? It starts here."
msgstr "Bạn muốn quản lý chi tiêu của bạn? Nó bắt đầu từ đây."

#. module: hr_expense
#: model:ir.model.fields,field_description:hr_expense.field_hr_expense__website_message_ids
#: model:ir.model.fields,field_description:hr_expense.field_hr_expense_sheet__website_message_ids
msgid "Website Messages"
msgstr "Thông điệp Website"

#. module: hr_expense
#: model:ir.model.fields,help:hr_expense.field_hr_expense__website_message_ids
#: model:ir.model.fields,help:hr_expense.field_hr_expense_sheet__website_message_ids
msgid "Website communication history"
msgstr "Lịch sử thông tin liên lạc website"

#. module: hr_expense
#: code:addons/hr_expense/models/hr_expense.py:0
#, python-format
msgid "You are not authorized to edit the reference of this expense report."
msgstr ""

#. module: hr_expense
#: code:addons/hr_expense/models/hr_expense.py:0
#, python-format
msgid "You are not authorized to edit this expense report."
msgstr ""

#. module: hr_expense
#: code:addons/hr_expense/models/hr_expense.py:0
#, python-format
msgid "You can not create report without product."
msgstr ""

#. module: hr_expense
#: model_terms:ir.ui.view,arch_db:hr_expense.hr_expense_template_register
msgid "You can now submit it to the manager from the following link."
msgstr ""

#. module: hr_expense
#: code:addons/hr_expense/wizard/hr_expense_sheet_register_payment.py:0
#, python-format
msgid "You can only apply this action from an expense report."
msgstr ""

#. module: hr_expense
#: code:addons/hr_expense/models/hr_expense.py:0
#, python-format
msgid "You can only approve your department expenses"
msgstr "Bạn chỉ có thể phê duyệt Chi tiêu bộ phận của bạn"

#. module: hr_expense
#: code:addons/hr_expense/models/hr_expense.py:0
#, python-format
msgid "You can only generate accounting entry for approved expense(s)."
msgstr ""
"Bạn chỉ có thể tạo các bút toán kế toán cho các khoản chi tiêu đã được "
"duyệt."

#. module: hr_expense
#: code:addons/hr_expense/models/hr_expense.py:0
#, python-format
msgid "You can only refuse your department expenses"
msgstr "Bạn chỉ có thể phê duyệt Chi tiêu bộ phận của bạn"

#. module: hr_expense
#: code:addons/hr_expense/models/hr_expense.py:0
#, python-format
msgid "You cannot add expenses of another employee."
msgstr "Bạn không thể thêm Chi tiêu của nhân viên khác."

#. module: hr_expense
#: code:addons/hr_expense/models/hr_expense.py:0
#, python-format
msgid "You cannot approve your own expenses"
msgstr "Bạn không thể duyệt chí phí của bạn"

#. module: hr_expense
#: code:addons/hr_expense/models/hr_expense.py:0
#, python-format
msgid "You cannot delete a posted or approved expense."
msgstr "Bạn không thể xóa một Chi tiêu đã lên sổ hoặc đã phê duyệt."

#. module: hr_expense
#: code:addons/hr_expense/models/hr_expense.py:0
#, python-format
msgid "You cannot delete a posted or paid expense."
msgstr "Bạn không thể xóa một chí phí đã lên sổ hoặc đã thanh toán"

#. module: hr_expense
#: code:addons/hr_expense/models/hr_expense.py:0
#, python-format
msgid "You cannot refuse your own expenses"
msgstr "Bạn không thể từ chối Chi tiêu của mình"

#. module: hr_expense
#: code:addons/hr_expense/models/hr_expense.py:0
#, python-format
msgid "You cannot report expenses for different employees in the same report."
msgstr ""
"Bạn không thể báo cáo Chi tiêu cho các nhân viên khác nhau trong cùng một báo"
" cáo."

#. module: hr_expense
#: code:addons/hr_expense/models/hr_expense.py:0
#, python-format
msgid "You cannot report twice the same line!"
msgstr "Bạn không thể kê khai hai lần cho cùng một dòng"

#. module: hr_expense
#: model_terms:ir.ui.view,arch_db:hr_expense.hr_expense_template_refuse_reason
msgid "Your Expense"
msgstr "Chi tiêu của bạn"

#. module: hr_expense
#: model_terms:ir.ui.view,arch_db:hr_expense.hr_expense_template_register
msgid "Your expense has been successfully registered."
msgstr "Chi tiêu của bạn đã được ghi nhận thành công."

#. module: hr_expense
#: model_terms:ir.ui.view,arch_db:hr_expense.product_product_expense_form_view
msgid "e.g. Lunch"
msgstr "vd: Ăn trưa"

#. module: hr_expense
#: model_terms:ir.ui.view,arch_db:hr_expense.hr_expense_view_form
msgid "e.g. Lunch with Customer"
msgstr "vd: Ăn trưa với Khách hàng"

#. module: hr_expense
#: model_terms:ir.ui.view,arch_db:hr_expense.view_hr_expense_sheet_form
msgid "e.g. Trip to NY"
msgstr "Vd: Đi công tác Nghệ An"

#. module: hr_expense
#: model_terms:ir.ui.view,arch_db:hr_expense.hr_expense_template_refuse_reason
msgid "has been refused"
msgstr "đã bị từ chối"

#. module: hr_expense
#: model:product.product,uom_name:hr_expense.car_travel
#: model:product.template,uom_name:hr_expense.car_travel_product_template
msgid "km"
msgstr "km"

#. module: hr_expense
#: code:addons/hr_expense/models/hr_expense.py:0
#, python-format
msgid "or send receipts by email to %s."
msgstr "hoặc gửi biên lai bằng email đến %s."<|MERGE_RESOLUTION|>--- conflicted
+++ resolved
@@ -1008,11 +1008,7 @@
 "No Expense account found for the product %s (or for its category), please "
 "configure one."
 msgstr ""
-<<<<<<< HEAD
-"Không tìm thấy tài khoản Chi tiêu cho sản phẩm % s (hoặc cho danh mục), vui "
-=======
-"Không tìm thấy tài khoản chi phí cho sản phẩm  %s (hoặc cho danh mục), vui "
->>>>>>> 26fac2af
+"Không tìm thấy tài khoản Chi tiêu cho sản phẩm %s (hoặc cho danh mục), vui "
 "lòng cấu hình tài khoản."
 
 #. module: hr_expense
