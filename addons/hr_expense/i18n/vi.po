# Translation of Odoo Server.
# This file contains the translation of the following modules:
# 	* hr_expense
# 
# Translators:
# son dang <son.dang@doda100.com>, 2019
# Martin Trigaux, 2019
# fanha99 <fanha99@hotmail.com>, 2019
# Thang Duong Bao <nothingctrl@gmail.com>, 2019
# Trinh Tran Thi Phuong <trinhttp@trobz.com>, 2019
# Dung Nguyen Thi <dungnt@trobz.com>, 2019
# Phuc Tran Thanh <phuctran.odoo@gmail.com>, 2019
# Dao Nguyen <trucdao.uel@gmail.com>, 2019
# Nancy Momoland <thanhnguyen.icsc@gmail.com>, 2019
# Duy BQ <duybq86@gmail.com>, 2020
# Uyen Vo <uyen@trobz.com>, 2020
# 
msgid ""
msgstr ""
"Project-Id-Version: Odoo Server 13.0\n"
"Report-Msgid-Bugs-To: \n"
"POT-Creation-Date: 2019-12-05 09:01+0000\n"
"PO-Revision-Date: 2019-08-26 09:10+0000\n"
"Last-Translator: Uyen Vo <uyen@trobz.com>, 2020\n"
"Language-Team: Vietnamese (https://www.transifex.com/odoo/teams/41243/vi/)\n"
"MIME-Version: 1.0\n"
"Content-Type: text/plain; charset=UTF-8\n"
"Content-Transfer-Encoding: \n"
"Language: vi\n"
"Plural-Forms: nplurals=1; plural=0;\n"

#. module: hr_expense
#: model:ir.actions.report,print_report_name:hr_expense.action_report_hr_expense_sheet
msgid ""
"'Expenses - %s - %s' % (object.employee_id.name, (object.name).replace('/', "
"''))"
msgstr ""

#. module: hr_expense
#: model_terms:ir.ui.view,arch_db:hr_expense.product_product_expense_form_view
msgid ""
"<i class=\"text-muted oe_edit_only\">Use this reference as a subject prefix "
"when submitting by email.</i>"
msgstr ""

#. module: hr_expense
#. openerp-web
#: code:addons/hr_expense/static/src/js/tours/hr_expense.js:0
#, python-format
msgid ""
"<p>Approve the report here.</p><p>Tip: if you refuse, don’t forget to give "
"the reason thanks to the hereunder message tool</p>"
msgstr ""
"<p>Xác nhận báo cáo ở đây.</p><p>Mẹo: nếu bạn từ chối, đừng quên để lại lý "
"do nhờ vào công cụ nhắn tin dưới đây</p>"

#. module: hr_expense
#. openerp-web
#: code:addons/hr_expense/static/src/js/tours/hr_expense.js:0
#, python-format
msgid ""
"<p>Click on <b> Action Create Report </b> to submit selected expenses to "
"your manager</p>"
msgstr ""
<<<<<<< HEAD
"<p>Bấm vào <b> Hành động Tạo Báo cáo </b> để trình các chi tiêu được chọn cho "
"quản lý của bạn</p>"
=======
"<p>Nhấp vào <b> Hành động tạo báo cáo </b> dể gửi chi phí đã chọn tới quản "
"lý của bạn</p>"
>>>>>>> 84843618

#. module: hr_expense
#. openerp-web
#: code:addons/hr_expense/static/src/js/tours/hr_expense.js:0
#, python-format
msgid "<p>Click on <b> Create Report </b> to create the report.</p>"
msgstr "<p>Bấm vào <b> Tạo báo cáo </b> để tạo báo cáo.</p>"

#. module: hr_expense
#. openerp-web
#: code:addons/hr_expense/static/src/js/tours/hr_expense.js:0
#, python-format
msgid "<p>Once your <b> Expense </b> is ready, you can save it.</p>"
msgstr ""
"<p>Một khi <b> Chi tiêu </b> của bạn đã ghi nhận xong, bạn có thể bấm lưu "
"nó.</p>"

#. module: hr_expense
#. openerp-web
#: code:addons/hr_expense/static/src/js/tours/hr_expense.js:0
#, python-format
msgid "<p>Select expenses to submit them to your manager</p>"
msgstr "<p>Chọn các khoản chi tiêu cần trình cho quản lý của bạn</p>"

#. module: hr_expense
#. openerp-web
#: code:addons/hr_expense/static/src/js/tours/hr_expense.js:0
#, python-format
msgid ""
"<p>The accountant receive approved expense reports.</p><p>He can post "
"journal entries in one click if taxes and accounts are right.</p>"
msgstr ""
"<p>Kế toán viên nhận kê khai chi phí đã được duyệt.</p><p>Anh/Cô ấy có thể "
"vào sổ bút toán chỉ với một click nếu thuế và tài khoản được cấu hình "
"đúng.</p>"

#. module: hr_expense
#: model_terms:ir.ui.view,arch_db:hr_expense.report_expense_sheet
msgid "<strong>Date:</strong>"
msgstr "<strong>Ngày:</strong>"

#. module: hr_expense
#: model_terms:ir.ui.view,arch_db:hr_expense.report_expense_sheet
msgid "<strong>Description:</strong>"
msgstr "<strong>Mô tả:</strong>"

#. module: hr_expense
#: model_terms:ir.ui.view,arch_db:hr_expense.report_expense_sheet
msgid "<strong>Employee:</strong>"
msgstr "<strong>Nhân viên:</strong>"

#. module: hr_expense
#: model_terms:ir.ui.view,arch_db:hr_expense.report_expense_sheet
msgid "<strong>Payment By:</strong>"
msgstr "<strong>Thanh toán Bởi:</strong>"

#. module: hr_expense
#: model_terms:ir.ui.view,arch_db:hr_expense.report_expense_sheet
msgid "<strong>Total</strong>"
msgstr "<strong>Tổng</strong>"

#. module: hr_expense
#: model_terms:ir.ui.view,arch_db:hr_expense.report_expense_sheet
msgid "<strong>Validated By:</strong>"
msgstr "<strong>Xác nhận Bởi:</strong>"

#. module: hr_expense
#: code:addons/hr_expense/wizard/hr_expense_sheet_register_payment.py:0
#, python-format
msgid ""
"A payment of %s %s with the reference <a href='/mail/view?%s'>%s</a> related"
" to your expense %s has been made."
msgstr ""
"Một khoản thanh toán %s %s với tham chiếu <a href='/mail/view?%s'>%s</a> "
"liên quan đến chi tiêu %s của bạn đã được thực hiện."

#. module: hr_expense
#: model:ir.model.fields,field_description:hr_expense.field_hr_expense__account_id
msgid "Account"
msgstr "Tài khoản"

#. module: hr_expense
#: model_terms:ir.ui.view,arch_db:hr_expense.product_product_expense_form_view
msgid "Accounting"
msgstr "Kế toán"

#. module: hr_expense
#: model:ir.model.fields,field_description:hr_expense.field_hr_expense__message_needaction
#: model:ir.model.fields,field_description:hr_expense.field_hr_expense_sheet__message_needaction
msgid "Action Needed"
msgstr "Cần có Hành động"

#. module: hr_expense
#: model:ir.model.fields,field_description:hr_expense.field_hr_expense__activity_ids
#: model:ir.model.fields,field_description:hr_expense.field_hr_expense_sheet__activity_ids
msgid "Activities"
msgstr "Các hoạt động"

#. module: hr_expense
#: model:ir.model.fields,field_description:hr_expense.field_hr_expense__activity_exception_decoration
#: model:ir.model.fields,field_description:hr_expense.field_hr_expense_sheet__activity_exception_decoration
msgid "Activity Exception Decoration"
msgstr "Hành động ngoại lệ"

#. module: hr_expense
#: model:ir.model.fields,field_description:hr_expense.field_hr_expense__activity_state
#: model:ir.model.fields,field_description:hr_expense.field_hr_expense_sheet__activity_state
msgid "Activity State"
msgstr "Trạng thái Hoạt động"

#. module: hr_expense
#: model:ir.actions.act_window,name:hr_expense.mail_activity_type_action_config_hr_expense
#: model:ir.ui.menu,name:hr_expense.hr_expense_menu_config_activity_type
msgid "Activity Types"
msgstr "Kiểu Hoạt động"

#. module: hr_expense
#: code:addons/hr_expense/models/hr_expense.py:0
#, python-format
msgid "Add a new expense,"
msgstr "Thêm khoản chi tiêu/chi phí mới,"

#. module: hr_expense
#: model:res.groups,name:hr_expense.group_hr_expense_manager
msgid "Administrator"
msgstr "Quản trị viên"

#. module: hr_expense
#: model:product.product,name:hr_expense.air_ticket
#: model:product.template,name:hr_expense.air_ticket_product_template
msgid "Air Flight"
msgstr "Vé máy may"

#. module: hr_expense
#: model_terms:ir.ui.view,arch_db:hr_expense.res_config_settings_view_form
msgid "Alias"
msgstr "Bí danh"

#. module: hr_expense
#: model:res.groups,name:hr_expense.group_hr_expense_user
msgid "All Approver"
msgstr "Duyệt cho tất cả"

#. module: hr_expense
#: model:ir.actions.act_window,name:hr_expense.action_hr_expense_sheet_all_all
msgid "All Expense Reports"
msgstr "Tất cả Kê khai Chi tiêu"

#. module: hr_expense
#: model:ir.actions.act_window,name:hr_expense.hr_expense_actions_all
msgid "All Expenses"
msgstr "Tất cả Chi tiêu"

#. module: hr_expense
#. openerp-web
#: code:addons/hr_expense/static/src/js/upload_mixin.js:0
#, python-format
msgid "An error occurred during the upload"
msgstr ""

#. module: hr_expense
#: model:ir.model.fields,help:hr_expense.field_hr_expense__account_id
msgid "An expense account is expected"
msgstr "Một tài khoản chi phí được mong đợi"

#. module: hr_expense
#: code:addons/hr_expense/models/hr_expense.py:0
#, python-format
msgid "An expense report must contain only lines from the same company."
msgstr ""

#. module: hr_expense
#: model:ir.model.fields,field_description:hr_expense.field_hr_expense__analytic_account_id
#: model_terms:ir.ui.view,arch_db:hr_expense.hr_expense_view_search
msgid "Analytic Account"
msgstr "Tài khoản quản trị"

#. module: hr_expense
#: model:ir.model.fields,field_description:hr_expense.field_hr_expense__analytic_tag_ids
msgid "Analytic Tags"
msgstr "Từ khoá phân tích"

#. module: hr_expense
#: model_terms:ir.ui.view,arch_db:hr_expense.view_hr_expense_sheet_form
msgid "Approve"
msgstr "Duyệt"

#. module: hr_expense
#: model:ir.model.fields.selection,name:hr_expense.selection__hr_expense__state__approved
#: model:ir.model.fields.selection,name:hr_expense.selection__hr_expense_sheet__state__approve
#: model:mail.message.subtype,name:hr_expense.mt_expense_approved
msgid "Approved"
msgstr "Được Duyệt"

#. module: hr_expense
#: model_terms:ir.ui.view,arch_db:hr_expense.hr_expense_sheet_view_search
msgid "Approved Expenses"
msgstr "Chi tiêu đã Duyệt"

#. module: hr_expense
#: model_terms:ir.ui.view,arch_db:hr_expense.product_product_expense_form_view
msgid "Archived"
msgstr "Đã lưu trữ"

#. module: hr_expense
#: model_terms:ir.ui.view,arch_db:hr_expense.hr_expense_view_form
msgid "Attach Document"
msgstr "Đính kèm chứng từ"

#. module: hr_expense
#. openerp-web
#: code:addons/hr_expense/static/src/js/tours/hr_expense.js:0
#, python-format
msgid "Attach your receipt here."
msgstr "Đính kèm biên lai của bạn ở đây."

#. module: hr_expense
#: model:ir.model.fields,field_description:hr_expense.field_hr_expense__message_attachment_count
#: model:ir.model.fields,field_description:hr_expense.field_hr_expense_sheet__message_attachment_count
msgid "Attachment Count"
msgstr "Số lượng đính kèm"

#. module: hr_expense
#: model:ir.model.fields,field_description:hr_expense.field_hr_expense_sheet__bank_journal_id
msgid "Bank Journal"
msgstr "Sổ Nhật ký Ngân hàng"

#. module: hr_expense
#: model:ir.model.fields,field_description:hr_expense.field_hr_expense__reference
msgid "Bill Reference"
msgstr "Mã/Số hoá đơn"

#. module: hr_expense
#: model:ir.model.fields,field_description:hr_expense.field_hr_expense_sheet__can_reset
msgid "Can Reset"
msgstr "Có thể Reset"

#. module: hr_expense
#: model:ir.model.fields,field_description:hr_expense.field_product_product__can_be_expensed
#: model:ir.model.fields,field_description:hr_expense.field_product_template__can_be_expensed
msgid "Can be Expensed"
msgstr "Có thể là Chi tiêu/Chi phí"

#. module: hr_expense
#: model_terms:ir.ui.view,arch_db:hr_expense.hr_expense_refuse_wizard_view_form
#: model_terms:ir.ui.view,arch_db:hr_expense.hr_expense_sheet_register_payment_view_form
msgid "Cancel"
msgstr "Hủy"

#. module: hr_expense
#: model:product.product,name:hr_expense.car_travel
#: model:product.template,name:hr_expense.car_travel_product_template
msgid "Car Travel Expenses"
msgstr "Chi tiêu Đi lại bằng Xe hơi"

#. module: hr_expense
#: model:ir.model.fields,field_description:hr_expense.field_hr_expense__product_uom_category_id
msgid "Category"
msgstr "Chuyên mục"

#. module: hr_expense
#: model_terms:ir.ui.view,arch_db:hr_expense.report_expense_sheet
msgid "Certified honest and conform,<br/>(Date and signature).<br/><br/>"
msgstr ""
"Cam kết trung thực và thích đáng,<br />(Ngày tháng và Chữ ký).<br/><br/>"

#. module: hr_expense
#: model:ir.model.fields,field_description:hr_expense.field_hr_expense__company_id
#: model:ir.model.fields,field_description:hr_expense.field_hr_expense_sheet__company_id
#: model:ir.model.fields,field_description:hr_expense.field_hr_expense_sheet_register_payment_wizard__company_id
#: model:ir.model.fields.selection,name:hr_expense.selection__hr_expense__payment_mode__company_account
#: model_terms:ir.ui.view,arch_db:hr_expense.hr_expense_sheet_view_search
#: model_terms:ir.ui.view,arch_db:hr_expense.hr_expense_view_search
msgid "Company"
msgstr "Công ty"

#. module: hr_expense
#: model:ir.model,name:hr_expense.model_res_config_settings
msgid "Config Settings"
msgstr "Thiết lập Cấu hình"

#. module: hr_expense
#: model:ir.ui.menu,name:hr_expense.menu_hr_expense_configuration
msgid "Configuration"
msgstr "Cấu hình"

#. module: hr_expense
#: model_terms:ir.ui.view,arch_db:hr_expense.hr_expense_sheet_view_search
msgid "Confirmed Expenses"
msgstr "Chi tiêu đã xác nhận"

#. module: hr_expense
#: model:ir.model.fields,help:hr_expense.field_hr_expense__product_uom_category_id
msgid ""
"Conversion between Units of Measure can only occur if they belong to the "
"same category. The conversion will be made based on the ratios."
msgstr ""
"Việc chuyển đổi qua lại giữa các đơn vị đo lường chỉ có thể xảy ra nếu chúng"
" thuộc cùng một nhóm. Việc chuyển đổi sẽ dựa trên tỉ lệ."

#. module: hr_expense
#: model:ir.actions.server,name:hr_expense.hr_expense_submit_action_server
#: model_terms:ir.ui.view,arch_db:hr_expense.hr_expense_view_form
msgid "Create Report"
<<<<<<< HEAD
msgstr "Tạo Báo cáo"
=======
msgstr "Tạo báo cáo"
>>>>>>> 84843618

#. module: hr_expense
#: model_terms:ir.actions.act_window,help:hr_expense.action_request_approve_expense_sheet
#: model_terms:ir.actions.act_window,help:hr_expense.action_request_to_pay_expense_sheet
#: model_terms:ir.actions.act_window,help:hr_expense.action_request_to_post_expense_sheet
#: model_terms:ir.actions.act_window,help:hr_expense.hr_expense_actions_all
#: model_terms:ir.actions.act_window,help:hr_expense.hr_expense_actions_my_unsubmitted
msgid "Create a new expense"
<<<<<<< HEAD
msgstr "Tạo mới một chi tiêu"
=======
msgstr "Tạo mới một chi phí"
>>>>>>> 84843618

#. module: hr_expense
#: model_terms:ir.actions.act_window,help:hr_expense.hr_expense_product
msgid "Create a new expense product"
msgstr "Tạo mới một sản phẩm chi tiêu"

#. module: hr_expense
#: model_terms:ir.actions.act_window,help:hr_expense.action_hr_expense_sheet_all_all
#: model_terms:ir.actions.act_window,help:hr_expense.action_hr_expense_sheet_all_to_pay
#: model_terms:ir.actions.act_window,help:hr_expense.action_hr_expense_sheet_all_to_post
#: model_terms:ir.actions.act_window,help:hr_expense.action_hr_expense_sheet_my_all
msgid "Create a new expense report"
msgstr "Tạo báo cáo chi tiêu mới"

#. module: hr_expense
#: model_terms:ir.ui.view,arch_db:hr_expense.res_config_settings_view_form
msgid "Create expenses from incoming emails"
msgstr "Tạo chi tiêu từ các email gửi đến"

#. module: hr_expense
#: model:ir.model.fields,field_description:hr_expense.field_hr_expense__create_uid
#: model:ir.model.fields,field_description:hr_expense.field_hr_expense_refuse_wizard__create_uid
#: model:ir.model.fields,field_description:hr_expense.field_hr_expense_sheet__create_uid
#: model:ir.model.fields,field_description:hr_expense.field_hr_expense_sheet_register_payment_wizard__create_uid
msgid "Created by"
msgstr "Được tạo bởi"

#. module: hr_expense
#: model:ir.model.fields,field_description:hr_expense.field_hr_expense__create_date
#: model:ir.model.fields,field_description:hr_expense.field_hr_expense_refuse_wizard__create_date
#: model:ir.model.fields,field_description:hr_expense.field_hr_expense_sheet__create_date
#: model:ir.model.fields,field_description:hr_expense.field_hr_expense_sheet_register_payment_wizard__create_date
msgid "Created on"
msgstr "Thời điểm tạo"

#. module: hr_expense
#: model:ir.model.fields,field_description:hr_expense.field_hr_expense__currency_id
#: model:ir.model.fields,field_description:hr_expense.field_hr_expense_sheet__currency_id
#: model:ir.model.fields,field_description:hr_expense.field_hr_expense_sheet_register_payment_wizard__currency_id
msgid "Currency"
msgstr "Tiền tệ"

#. module: hr_expense
#: model:ir.model.fields,field_description:hr_expense.field_hr_expense__date
#: model:ir.model.fields,field_description:hr_expense.field_hr_expense_sheet__accounting_date
#: model_terms:ir.ui.view,arch_db:hr_expense.hr_expense_sheet_view_search
#: model_terms:ir.ui.view,arch_db:hr_expense.hr_expense_view_search
#: model_terms:ir.ui.view,arch_db:hr_expense.report_expense_sheet
msgid "Date"
msgstr "Ngày"

#. module: hr_expense
#: model_terms:ir.ui.view,arch_db:hr_expense.hr_expense_template_register
msgid "Dear"
msgstr "Gửi"

#. module: hr_expense
#: model:ir.model.fields,field_description:hr_expense.field_res_config_settings__expense_alias_prefix
msgid "Default Alias Name for Expenses"
msgstr "Tên Bí danh Mặc định cho Chi tiêu"

#. module: hr_expense
#: model:ir.model.fields,field_description:hr_expense.field_hr_expense_sheet__department_id
#: model_terms:ir.ui.view,arch_db:hr_expense.hr_expense_sheet_view_search
msgid "Department"
msgstr "Phòng/Ban"

#. module: hr_expense
#: model:ir.model.fields,field_description:hr_expense.field_hr_expense__name
msgid "Description"
msgstr "Miêu tả"

#. module: hr_expense
#: model:ir.model.fields,field_description:hr_expense.field_hr_expense__display_name
#: model:ir.model.fields,field_description:hr_expense.field_hr_expense_refuse_wizard__display_name
#: model:ir.model.fields,field_description:hr_expense.field_hr_expense_sheet__display_name
#: model:ir.model.fields,field_description:hr_expense.field_hr_expense_sheet_register_payment_wizard__display_name
msgid "Display Name"
msgstr "Tên hiển thị"

#. module: hr_expense
#: model_terms:ir.ui.view,arch_db:hr_expense.hr_expense_view_form
#: model_terms:ir.ui.view,arch_db:hr_expense.view_hr_expense_sheet_form
msgid "Documents"
msgstr "Tài liệu"

#. module: hr_expense
#: model:ir.model.fields.selection,name:hr_expense.selection__hr_expense_sheet__state__draft
msgid "Draft"
msgstr "Dự thảo"

#. module: hr_expense
#: model_terms:ir.ui.view,arch_db:hr_expense.hr_expense_sheet_register_payment_view_form
msgid "Draft Payment"
msgstr "Thanh toán Dự thảo"

#. module: hr_expense
#: model:ir.model,name:hr_expense.model_hr_employee
#: model:ir.model.fields,field_description:hr_expense.field_hr_expense__employee_id
#: model:ir.model.fields,field_description:hr_expense.field_hr_expense_sheet__employee_id
#: model_terms:ir.ui.view,arch_db:hr_expense.hr_expense_sheet_view_search
#: model_terms:ir.ui.view,arch_db:hr_expense.hr_expense_view_search
msgid "Employee"
msgstr "Nhân viên"

#. module: hr_expense
#: model:ir.model.fields.selection,name:hr_expense.selection__hr_expense__payment_mode__own_account
msgid "Employee (to reimburse)"
msgstr "Nhân viên (để bồi hoàn)"

#. module: hr_expense
#: model:ir.actions.act_window,name:hr_expense.action_approved_expense
msgid "Employee Expenses"
msgstr "Chi tiêu Nhân viên"

#. module: hr_expense
#: model:ir.model.fields,field_description:hr_expense.field_hr_expense_sheet__address_id
msgid "Employee Home Address"
msgstr "Địa chỉ Nhà Nhân viên"

#. module: hr_expense
#. openerp-web
#: code:addons/hr_expense/static/src/js/upload_mixin.js:0
#, python-format
msgid "Error"
msgstr "Lỗi"

#. module: hr_expense
#: model:ir.model,name:hr_expense.model_hr_expense
#: model:ir.model.fields,field_description:hr_expense.field_account_move_line__expense_id
#: model:ir.model.fields,field_description:hr_expense.field_hr_employee__expense_manager_id
#: model:ir.model.fields,field_description:hr_expense.field_res_users__expense_manager_id
#: model_terms:ir.ui.view,arch_db:hr_expense.hr_expense_sheet_view_search
#: model_terms:ir.ui.view,arch_db:hr_expense.hr_expense_view_search
#: model_terms:ir.ui.view,arch_db:hr_expense.view_hr_expense_sheet_form
msgid "Expense"
msgstr "Chi tiêu"

#. module: hr_expense
#: model:mail.activity.type,name:hr_expense.mail_act_expense_approval
msgid "Expense Approval"
msgstr "Xác nhận Chi tiêu"

#. module: hr_expense
#: model_terms:ir.ui.view,arch_db:hr_expense.hr_expense_view_search
msgid "Expense Date"
msgstr "Ngày Chi tiêu"

#. module: hr_expense
#: model:ir.model.fields,field_description:hr_expense.field_hr_expense_sheet__journal_id
msgid "Expense Journal"
msgstr "Sổ nhật ký Chi tiêu"

#. module: hr_expense
#: model:ir.model.fields,field_description:hr_expense.field_hr_expense_sheet__expense_line_ids
msgid "Expense Lines"
msgstr "Các dòng Chi tiêu"

#. module: hr_expense
#: model:ir.model.fields,field_description:hr_expense.field_hr_employee_public__expense_manager_id
msgid "Expense Manager"
msgstr ""

#. module: hr_expense
#: model:ir.actions.act_window,name:hr_expense.hr_expense_product
#: model:ir.ui.menu,name:hr_expense.menu_hr_product
#: model_terms:ir.ui.view,arch_db:hr_expense.product_product_expense_form_view
msgid "Expense Products"
msgstr "Sản phẩm Chi tiêu"

#. module: hr_expense
#: model:ir.model,name:hr_expense.model_hr_expense_refuse_wizard
msgid "Expense Refuse Reason Wizard"
msgstr "Tính năng ghi nhận lý do từ chối chi tiêu"

#. module: hr_expense
#: model:ir.model,name:hr_expense.model_hr_expense_sheet_register_payment_wizard
msgid "Expense Register Payment Wizard"
msgstr "Tính năng ghi nhận thanh toán chi tiêu"

#. module: hr_expense
#: model:ir.model,name:hr_expense.model_hr_expense_sheet
#: model:ir.model.fields,field_description:hr_expense.field_hr_expense__sheet_id
#: model:ir.model.fields,field_description:hr_expense.field_hr_expense_sheet_register_payment_wizard__expense_sheet_id
#: model_terms:ir.ui.view,arch_db:hr_expense.hr_expense_sheet_view_search
#: model_terms:ir.ui.view,arch_db:hr_expense.view_hr_expense_sheet_tree
msgid "Expense Report"
msgstr "Kê khai Chi tiêu"

#. module: hr_expense
#: model:ir.model.fields,help:hr_expense.field_hr_expense_sheet__state
msgid "Expense Report State"
msgstr "Trạng thái"

#. module: hr_expense
#: model:ir.model.fields,field_description:hr_expense.field_hr_expense_sheet__name
msgid "Expense Report Summary"
msgstr "Tổng hợp Kê khai Chi tiêu"

#. module: hr_expense
#: model:ir.ui.menu,name:hr_expense.menu_hr_expense_report
#: model_terms:ir.ui.view,arch_db:hr_expense.hr_department_view_kanban
#: model_terms:ir.ui.view,arch_db:hr_expense.view_hr_expense_sheet_form
#: model_terms:ir.ui.view,arch_db:hr_expense.view_hr_expense_sheet_tree
msgid "Expense Reports"
msgstr "Kê khai Chi tiêu"

#. module: hr_expense
#: model:ir.actions.act_window,name:hr_expense.action_hr_expense_sheet_department_filtered
msgid "Expense Reports Analysis"
msgstr "Phân tích Kê khai Chi tiêu"

#. module: hr_expense
#: model:ir.actions.act_window,name:hr_expense.action_hr_expense_sheet_all_to_pay
msgid "Expense Reports To Pay"
msgstr "Kê khai Chi tiêu chờ Thanh toán"

#. module: hr_expense
#: model:ir.actions.act_window,name:hr_expense.action_hr_expense_sheet_all_to_post
msgid "Expense Reports To Post"
msgstr "Kê khai Chi tiêu chờ Vào sổ"

#. module: hr_expense
#: model:ir.actions.act_window,name:hr_expense.action_hr_expense_sheet_all_to_approve
#: model:ir.actions.act_window,name:hr_expense.action_hr_expense_sheet_department_to_approve
msgid "Expense Reports to Approve"
msgstr "Kê khai Chi tiêu chờ Duyệt"

#. module: hr_expense
#: model_terms:ir.ui.view,arch_db:hr_expense.hr_expense_refuse_wizard_view_form
msgid "Expense refuse reason"
msgstr "Lý do từ chối khoản chi"

#. module: hr_expense
#: model:mail.message.subtype,description:hr_expense.mt_expense_approved
msgid "Expense report approved"
msgstr "Kê khai chi tiêu được duyệt"

#. module: hr_expense
#: model:mail.message.subtype,description:hr_expense.mt_expense_paid
msgid "Expense report paid"
msgstr "Kê khai chi tiêu được thanh toán"

#. module: hr_expense
#: model:mail.message.subtype,description:hr_expense.mt_expense_refused
msgid "Expense report refused"
msgstr "Kê khai chi tiêu bị từ chối"

#. module: hr_expense
#: model:ir.model.fields,help:hr_expense.field_account_move_line__expense_id
msgid "Expense where the move line come from"
msgstr "Chi phí từ nơi mà dòng dịch chuyển đến "

#. module: hr_expense
#: model:ir.ui.menu,name:hr_expense.menu_hr_expense_root
#: model_terms:ir.ui.view,arch_db:hr_expense.hr_expense_sheet_view_activity
#: model_terms:ir.ui.view,arch_db:hr_expense.hr_expense_view_activity
#: model_terms:ir.ui.view,arch_db:hr_expense.hr_expense_view_form
#: model_terms:ir.ui.view,arch_db:hr_expense.res_config_settings_view_form
#: model_terms:ir.ui.view,arch_db:hr_expense.view_expenses_tree
#: model:product.product,name:hr_expense.product_product_fixed_cost
#: model:product.template,name:hr_expense.product_product_fixed_cost_product_template
msgid "Expenses"
msgstr "Chi tiêu (HR)"

#. module: hr_expense
#: model:ir.actions.act_window,name:hr_expense.hr_expense_action
#: model:ir.ui.menu,name:hr_expense.menu_hr_expense_all_expenses
#: model_terms:ir.ui.view,arch_db:hr_expense.hr_expense_view_graph
#: model_terms:ir.ui.view,arch_db:hr_expense.hr_expense_view_pivot
#: model_terms:ir.ui.view,arch_db:hr_expense.view_hr_expense_sheet_graph
#: model_terms:ir.ui.view,arch_db:hr_expense.view_hr_expense_sheet_pivot
msgid "Expenses Analysis"
msgstr "Phân tích Chi tiêu"

#. module: hr_expense
#: model:ir.actions.report,name:hr_expense.action_report_hr_expense_sheet
#: model_terms:ir.ui.view,arch_db:hr_expense.report_expense_sheet
msgid "Expenses Report"
msgstr "Kê khai Chi tiêu"

#. module: hr_expense
#: model:ir.model.fields,field_description:hr_expense.field_hr_department__expense_sheets_to_approve_count
msgid "Expenses Reports to Approve"
msgstr "Kê khai Chi tiêu chờ Duyệt"

#. module: hr_expense
#: model_terms:ir.ui.view,arch_db:hr_expense.hr_expense_sheet_view_search
msgid "Expenses by Date"
msgstr "Chi phí theo ngày"

#. module: hr_expense
#: model_terms:ir.ui.view,arch_db:hr_expense.res_config_settings_view_form
msgid "Expenses can be reimbursed in payslips."
msgstr ""

#. module: hr_expense
#: code:addons/hr_expense/models/hr_expense.py:0
#, python-format
msgid "Expenses must be paid by the same entity (Company or employee)."
msgstr ""
"Các chi phí phải được thanh toán bởi cùng một thực thể (Công ty hoặc nhân "
"viên)."

#. module: hr_expense
#: code:addons/hr_expense/models/hr_expense.py:0
#, python-format
msgid ""
"Expenses must have an expense journal specified to generate accounting "
"entries."
msgstr ""
"Chi tiêu phải có một sổ nhật ký chi tiêu được khai báo để có thể tạo các bút"
" toán kế toán."

#. module: hr_expense
#: model_terms:ir.ui.view,arch_db:hr_expense.hr_expense_sheet_view_search
#: model_terms:ir.ui.view,arch_db:hr_expense.hr_expense_view_search
msgid "Expenses of Your Team Member"
msgstr "Chi tiêu của Thành viên của đội"

#. module: hr_expense
#: model_terms:ir.ui.view,arch_db:hr_expense.hr_expense_sheet_view_search
msgid "Expenses to Invoice"
msgstr "Chi tiêu chờ Xuất hoá đơn"

#. module: hr_expense
#: model_terms:ir.ui.view,arch_db:hr_expense.account_journal_dashboard_kanban_view_inherit_hr_expense
msgid "Expenses to Process"
msgstr "Chi tiêu chờ Xử lý"

#. module: hr_expense
#: model:ir.model.fields,field_description:hr_expense.field_hr_expense__is_refused
msgid "Explicitely Refused by manager or acccountant"
msgstr "Rõ ràng bị từ chối bởi người quản lý hoặc kế toán"

#. module: hr_expense
#: model:ir.model.fields,field_description:hr_expense.field_hr_expense__message_follower_ids
#: model:ir.model.fields,field_description:hr_expense.field_hr_expense_sheet__message_follower_ids
msgid "Followers"
msgstr "Theo dõi"

#. module: hr_expense
#: model:ir.model.fields,field_description:hr_expense.field_hr_expense__message_channel_ids
#: model:ir.model.fields,field_description:hr_expense.field_hr_expense_sheet__message_channel_ids
msgid "Followers (Channels)"
msgstr "Người theo dõi (Các kênh)"

#. module: hr_expense
#: model:ir.model.fields,field_description:hr_expense.field_hr_expense__message_partner_ids
#: model:ir.model.fields,field_description:hr_expense.field_hr_expense_sheet__message_partner_ids
msgid "Followers (Partners)"
msgstr "Người theo dõi (Các đối tác)"

#. module: hr_expense
#: model_terms:ir.ui.view,arch_db:hr_expense.hr_expense_sheet_view_search
#: model_terms:ir.ui.view,arch_db:hr_expense.hr_expense_view_search
msgid "Former Employees"
msgstr "Nhân viên cũ"

#. module: hr_expense
#: model_terms:ir.actions.act_window,help:hr_expense.action_approved_expense
#: model_terms:ir.actions.act_window,help:hr_expense.action_unsubmitted_expense
msgid ""
"From here the accountant will be able to approve as well as refuse the "
"expenses which are verified by the HR Manager."
msgstr ""
"Từ đây, kế toán viên có thể phê duyệt cũng như từ chối các chí do nhân viên "
"kê khai và được duyệt bởi HR Manager"

#. module: hr_expense
#: model_terms:ir.ui.view,arch_db:hr_expense.hr_expense_sheet_view_search
#: model_terms:ir.ui.view,arch_db:hr_expense.hr_expense_view_search
msgid "Future Activities"
msgstr "Hoạt động tương lai"

#. module: hr_expense
#: model_terms:ir.ui.view,arch_db:hr_expense.product_product_expense_form_view
msgid "General Information"
msgstr "Thông tin chung"

#. module: hr_expense
#: code:addons/hr_expense/models/hr_expense.py:0
#, python-format
msgid "Generated Expense"
msgstr ""

#. module: hr_expense
#: code:addons/hr_expense/models/hr_expense.py:0
#, python-format
msgid "Generated Expenses"
msgstr ""

#. module: hr_expense
#: model_terms:ir.ui.view,arch_db:hr_expense.hr_expense_sheet_view_search
#: model_terms:ir.ui.view,arch_db:hr_expense.hr_expense_view_search
msgid "Group By"
msgstr "Nhóm theo"

#. module: hr_expense
#: model:ir.model,name:hr_expense.model_hr_department
msgid "HR Department"
msgstr "Phòng / Ban"

#. module: hr_expense
#: model:ir.model.fields,field_description:hr_expense.field_hr_expense_sheet__is_multiple_currency
msgid "Handle lines with different currencies"
msgstr "Kiểm soát chi tiết theo các loại tiền khác nhau"

#. module: hr_expense
#: model:ir.model.fields,field_description:hr_expense.field_hr_expense_sheet_register_payment_wizard__hide_payment_method
msgid "Hide Payment Method"
msgstr "Ẩn phương thức thanh toán"

#. module: hr_expense
#: model:ir.model.fields,field_description:hr_expense.field_hr_expense_refuse_wizard__hr_expense_ids
msgid "Hr Expense"
msgstr "Chi phí nhân sự"

#. module: hr_expense
#: model:ir.model.fields,field_description:hr_expense.field_hr_expense_refuse_wizard__hr_expense_sheet_id
msgid "Hr Expense Sheet"
msgstr "Bảng chi phí nhân sự"

#. module: hr_expense
#: model:ir.model.fields,field_description:hr_expense.field_hr_expense__id
#: model:ir.model.fields,field_description:hr_expense.field_hr_expense_refuse_wizard__id
#: model:ir.model.fields,field_description:hr_expense.field_hr_expense_sheet__id
#: model:ir.model.fields,field_description:hr_expense.field_hr_expense_sheet_register_payment_wizard__id
msgid "ID"
msgstr "ID"

#. module: hr_expense
#: model:ir.model.fields,field_description:hr_expense.field_hr_expense__activity_exception_icon
#: model:ir.model.fields,field_description:hr_expense.field_hr_expense_sheet__activity_exception_icon
msgid "Icon"
msgstr "Biểu tượng"

#. module: hr_expense
#: model:ir.model.fields,help:hr_expense.field_hr_expense__activity_exception_icon
#: model:ir.model.fields,help:hr_expense.field_hr_expense_sheet__activity_exception_icon
msgid "Icon to indicate an exception activity."
msgstr "Biểu tượng để chỉ ra một hoạt động ngoại lệ."

#. module: hr_expense
#: model:ir.model.fields,help:hr_expense.field_hr_expense__message_needaction
#: model:ir.model.fields,help:hr_expense.field_hr_expense__message_unread
#: model:ir.model.fields,help:hr_expense.field_hr_expense_sheet__message_needaction
#: model:ir.model.fields,help:hr_expense.field_hr_expense_sheet__message_unread
msgid "If checked, new messages require your attention."
msgstr "Nếu đánh dấu kiểm, các thông điệp mới yêu cầu sự có mặt của bạn."

#. module: hr_expense
#: model:ir.model.fields,help:hr_expense.field_hr_expense__message_has_error
#: model:ir.model.fields,help:hr_expense.field_hr_expense__message_has_sms_error
#: model:ir.model.fields,help:hr_expense.field_hr_expense_sheet__message_has_error
#: model:ir.model.fields,help:hr_expense.field_hr_expense_sheet__message_has_sms_error
msgid "If checked, some messages have a delivery error."
msgstr "Nếu chọn, sẽ hiển thị thông báo lỗi."

#. module: hr_expense
#: model_terms:ir.ui.view,arch_db:hr_expense.res_config_settings_view_form
msgid "Incoming Emails"
msgstr "Email gửi đến"

#. module: hr_expense
#: code:addons/hr_expense/models/hr_expense.py:0
#, python-format
msgid "Invalid attachments!"
msgstr ""

#. module: hr_expense
#: model:ir.model.fields,field_description:hr_expense.field_hr_expense__is_editable
msgid "Is Editable By Current User"
msgstr ""

#. module: hr_expense
#: model:ir.model.fields,field_description:hr_expense.field_hr_expense__message_is_follower
#: model:ir.model.fields,field_description:hr_expense.field_hr_expense_sheet__message_is_follower
msgid "Is Follower"
msgstr "Là người theo dõi"

#. module: hr_expense
#: model:ir.model,name:hr_expense.model_account_journal
#: model_terms:ir.ui.view,arch_db:hr_expense.hr_expense_sheet_view_search
msgid "Journal"
msgstr "Sổ nhật ký"

#. module: hr_expense
#: model:ir.model.fields,field_description:hr_expense.field_hr_expense_sheet__account_move_id
msgid "Journal Entry"
msgstr "Bút toán sổ nhật ký"

#. module: hr_expense
#: model:ir.model,name:hr_expense.model_account_move_line
msgid "Journal Item"
msgstr "Phát sinh"

#. module: hr_expense
#: model:ir.model.fields,field_description:hr_expense.field_hr_expense____last_update
#: model:ir.model.fields,field_description:hr_expense.field_hr_expense_refuse_wizard____last_update
#: model:ir.model.fields,field_description:hr_expense.field_hr_expense_sheet____last_update
#: model:ir.model.fields,field_description:hr_expense.field_hr_expense_sheet_register_payment_wizard____last_update
msgid "Last Modified on"
msgstr "Sửa lần cuối"

#. module: hr_expense
#: model:ir.model.fields,field_description:hr_expense.field_hr_expense__write_uid
#: model:ir.model.fields,field_description:hr_expense.field_hr_expense_refuse_wizard__write_uid
#: model:ir.model.fields,field_description:hr_expense.field_hr_expense_sheet__write_uid
#: model:ir.model.fields,field_description:hr_expense.field_hr_expense_sheet_register_payment_wizard__write_uid
msgid "Last Updated by"
msgstr "Cập nhật lần cuối bởi"

#. module: hr_expense
#: model:ir.model.fields,field_description:hr_expense.field_hr_expense__write_date
#: model:ir.model.fields,field_description:hr_expense.field_hr_expense_refuse_wizard__write_date
#: model:ir.model.fields,field_description:hr_expense.field_hr_expense_sheet__write_date
#: model:ir.model.fields,field_description:hr_expense.field_hr_expense_sheet_register_payment_wizard__write_date
msgid "Last Updated on"
msgstr "Cập nhật lần cuối"

#. module: hr_expense
#: model_terms:ir.ui.view,arch_db:hr_expense.hr_expense_sheet_view_search
#: model_terms:ir.ui.view,arch_db:hr_expense.hr_expense_view_search
msgid "Late Activities"
msgstr "Các hoạt động gần nhất"

#. module: hr_expense
#: model:ir.model.fields,field_description:hr_expense.field_res_config_settings__use_mailgateway
msgid "Let your employees record expenses by email"
msgstr ""
"Cho phép nhân viên của bạn ghi nhận các khoản chi phí/chi tiêu qua email"

#. module: hr_expense
#: model:ir.model.fields,field_description:hr_expense.field_hr_expense__message_main_attachment_id
#: model:ir.model.fields,field_description:hr_expense.field_hr_expense_sheet__message_main_attachment_id
msgid "Main Attachment"
msgstr "Đính kèm chính"

#. module: hr_expense
#: model:ir.model.fields,field_description:hr_expense.field_hr_expense_sheet__user_id
msgid "Manager"
msgstr "Quản lý"

#. module: hr_expense
#. openerp-web
#: code:addons/hr_expense/static/src/js/tours/hr_expense.js:0
#, python-format
msgid "Managers can get all reports to approve from this menu."
msgstr ""
"Quản lý có thể nhận được toàn bộ Kê khai và duyệt chúng từ trình đơn này."

#. module: hr_expense
#: model:ir.model.fields,field_description:hr_expense.field_hr_expense_sheet_register_payment_wizard__communication
msgid "Memo"
msgstr "Ghi nhớ"

#. module: hr_expense
#: model:ir.model.fields,field_description:hr_expense.field_hr_expense__message_has_error
#: model:ir.model.fields,field_description:hr_expense.field_hr_expense_sheet__message_has_error
msgid "Message Delivery error"
msgstr "Thông báo gửi đi gặp lỗi"

#. module: hr_expense
#: model:ir.model.fields,field_description:hr_expense.field_hr_expense__message_ids
#: model:ir.model.fields,field_description:hr_expense.field_hr_expense_sheet__message_ids
msgid "Messages"
msgstr "Thông điệp"

#. module: hr_expense
#: model:ir.actions.act_window,name:hr_expense.action_hr_expense_sheet_my_all
#: model:ir.ui.menu,name:hr_expense.menu_hr_expense_sheet_my_reports
msgid "My Expense Reports"
<<<<<<< HEAD
msgstr "Báo cáo chi tiêu của tôi"
=======
msgstr "Báo cáo chi phí của tôi"
>>>>>>> 84843618

#. module: hr_expense
#: model:ir.actions.act_window,name:hr_expense.hr_expense_actions_my_unsubmitted
#: model:ir.ui.menu,name:hr_expense.menu_hr_expense_my_expenses
#: model:ir.ui.menu,name:hr_expense.menu_hr_expense_my_expenses_to_submit
#: model_terms:ir.ui.view,arch_db:hr_expense.hr_expense_view_search
msgid "My Expenses"
msgstr "Chi tiêu của tôi"

#. module: hr_expense
#: model_terms:ir.ui.view,arch_db:hr_expense.hr_expense_sheet_view_search
msgid "My Reports"
msgstr "Kê khai của Tôi"

#. module: hr_expense
#: model_terms:ir.ui.view,arch_db:hr_expense.hr_expense_sheet_view_search
#: model_terms:ir.ui.view,arch_db:hr_expense.hr_expense_view_search
msgid "My Team"
msgstr "Đội của tôi"

#. module: hr_expense
#: model_terms:ir.ui.view,arch_db:hr_expense.report_expense_sheet
msgid "Name"
msgstr "Tên"

#. module: hr_expense
#: code:addons/hr_expense/models/hr_expense.py:0
#, python-format
msgid "New Expense Report"
msgstr "Báo cáo chi phí mới"

#. module: hr_expense
#: model:ir.model.fields,field_description:hr_expense.field_hr_expense__activity_date_deadline
#: model:ir.model.fields,field_description:hr_expense.field_hr_expense_sheet__activity_date_deadline
msgid "Next Activity Deadline"
msgstr "Hạn chót lần hành động kế tiếp"

#. module: hr_expense
#: model:ir.model.fields,field_description:hr_expense.field_hr_expense__activity_summary
#: model:ir.model.fields,field_description:hr_expense.field_hr_expense_sheet__activity_summary
msgid "Next Activity Summary"
msgstr "Tóm tắt hoạt động tiếp theo"

#. module: hr_expense
#: model:ir.model.fields,field_description:hr_expense.field_hr_expense__activity_type_id
#: model:ir.model.fields,field_description:hr_expense.field_hr_expense_sheet__activity_type_id
msgid "Next Activity Type"
msgstr "Kiểu hành động kế tiếp"

#. module: hr_expense
#: code:addons/hr_expense/models/hr_expense.py:0
#, python-format
msgid ""
"No Expense account found for the product %s (or for its category), please "
"configure one."
msgstr ""
"Không tìm thấy tài khoản chi phí cho sản phẩm % s (hoặc cho danh mục), vui "
"lòng cấu hình tài khoản."

#. module: hr_expense
#: code:addons/hr_expense/models/hr_expense.py:0
#, python-format
msgid "No Home Address found for the employee %s, please configure one."
msgstr ""
"Không tìm thấy địa chỉ nhà của nhân viên %s, hãy thiết lập địa chỉ nhà trên "
"Hồ sơ nhân viên."

#. module: hr_expense
#: model_terms:ir.actions.act_window,help:hr_expense.action_approved_expense
msgid "No approved employee expenses"
msgstr "Không có chi phí nhân viên được xác nhận"

#. module: hr_expense
#: code:addons/hr_expense/models/hr_expense.py:0
#, python-format
msgid "No attachment was provided"
msgstr ""

#. module: hr_expense
#: code:addons/hr_expense/models/hr_expense.py:0
#: code:addons/hr_expense/models/hr_expense.py:0
#, python-format
msgid "No credit account found for the %s journal, please configure one."
msgstr ""
"Không tìm thấy tài khoản ghi có cho sổ nhật ký %s, hãy cấu hình lại sổ nhật "
"ký."

#. module: hr_expense
#: model_terms:ir.actions.act_window,help:hr_expense.action_hr_expense_sheet_all_to_approve
msgid "No expense reports to approve"
msgstr "Không có báo cáo chi phí cần xác nhận"

#. module: hr_expense
#: model_terms:ir.actions.act_window,help:hr_expense.action_unsubmitted_expense
msgid "No unreported employee expenses"
msgstr "Không có chi phí nhân viên không được báo cáo"

#. module: hr_expense
#: model:ir.model.fields,field_description:hr_expense.field_hr_expense__description
#: model_terms:ir.ui.view,arch_db:hr_expense.hr_expense_view_form
msgid "Notes..."
msgstr "Ghi chú..."

#. module: hr_expense
#: model:ir.model.fields,field_description:hr_expense.field_hr_expense__message_needaction_counter
#: model:ir.model.fields,field_description:hr_expense.field_hr_expense_sheet__message_needaction_counter
msgid "Number of Actions"
msgstr "Số lượng Hành động"

#. module: hr_expense
#: model:ir.model.fields,field_description:hr_expense.field_hr_expense__attachment_number
#: model:ir.model.fields,field_description:hr_expense.field_hr_expense_sheet__attachment_number
msgid "Number of Attachments"
msgstr "Số lượng đính kèm"

#. module: hr_expense
#: model:ir.model.fields,field_description:hr_expense.field_hr_expense__message_has_error_counter
#: model:ir.model.fields,field_description:hr_expense.field_hr_expense_sheet__message_has_error_counter
msgid "Number of errors"
msgstr "Số lượng lỗi"

#. module: hr_expense
#: model:ir.model.fields,help:hr_expense.field_hr_expense__message_needaction_counter
#: model:ir.model.fields,help:hr_expense.field_hr_expense_sheet__message_needaction_counter
msgid "Number of messages which requires an action"
msgstr "Số thông điệp cần có hành động"

#. module: hr_expense
#: model:ir.model.fields,help:hr_expense.field_hr_expense__message_has_error_counter
#: model:ir.model.fields,help:hr_expense.field_hr_expense_sheet__message_has_error_counter
msgid "Number of messages with delivery error"
msgstr "Số tin gửi đi bị lỗi"

#. module: hr_expense
#: model:ir.model.fields,help:hr_expense.field_hr_expense__message_unread_counter
#: model:ir.model.fields,help:hr_expense.field_hr_expense_sheet__message_unread_counter
msgid "Number of unread messages"
msgstr "Số thông điệp chưa đọc"

#. module: hr_expense
#: model_terms:ir.ui.view,arch_db:hr_expense.hr_expense_template_register_no_user
msgid "Odoo"
msgstr "Odoo"

#. module: hr_expense
#: model_terms:ir.actions.act_window,help:hr_expense.action_hr_expense_sheet_all_all
#: model_terms:ir.actions.act_window,help:hr_expense.action_hr_expense_sheet_all_to_pay
#: model_terms:ir.actions.act_window,help:hr_expense.action_hr_expense_sheet_all_to_post
#: model_terms:ir.actions.act_window,help:hr_expense.action_hr_expense_sheet_my_all
#: model_terms:ir.actions.act_window,help:hr_expense.action_request_approve_expense_sheet
#: model_terms:ir.actions.act_window,help:hr_expense.action_request_to_pay_expense_sheet
#: model_terms:ir.actions.act_window,help:hr_expense.action_request_to_post_expense_sheet
msgid ""
"Once you have created your expense, submit it to your manager who will "
"validate it."
msgstr ""
"Một khi bạn đã kê khai chi tiêu, hãy trình nó cho người quản lý của bạn để "
"được phê duyệt."

#. module: hr_expense
#. openerp-web
#: code:addons/hr_expense/static/src/js/tours/hr_expense.js:0
#, python-format
msgid ""
"Once your <b>Expense report</b> is ready, you can submit it to your manager "
"and wait for the approval from your manager."
msgstr ""
"Khi <b>báo cáo chi phí của bạn</b> sẵn sàng, bạn có thể gửi nó cho người "
"quản lý của mình và chờ phê duyệt từ người quản lý của bạn."

#. module: hr_expense
#: code:addons/hr_expense/models/hr_expense.py:0
#, python-format
msgid "Only HR Officers or the concerned employee can reset to draft."
msgstr ""
"Chỉ nhân viên nhân sự hoặc nhân viên có liên quan mới có thể thiết lập về "
"bản nháp."

#. module: hr_expense
#: code:addons/hr_expense/models/hr_expense.py:0
#: code:addons/hr_expense/models/hr_expense.py:0
#, python-format
msgid "Only Managers and HR Officers can approve expenses"
msgstr "Chỉ có quản lý và nhân viên nhân sự mới có thể phê duyệt chi phí"

#. module: hr_expense
#: model_terms:ir.ui.view,arch_db:hr_expense.view_hr_expense_sheet_form
msgid "Other Info"
msgstr "Thông tin khác"

#. module: hr_expense
#: model:ir.model.fields.selection,name:hr_expense.selection__hr_expense__state__done
#: model:ir.model.fields.selection,name:hr_expense.selection__hr_expense_sheet__state__done
#: model:mail.message.subtype,name:hr_expense.mt_expense_paid
msgid "Paid"
msgstr "Đã thanh toán"

#. module: hr_expense
#: model:ir.model.fields,field_description:hr_expense.field_hr_expense__payment_mode
#: model:ir.model.fields,field_description:hr_expense.field_hr_expense_sheet__payment_mode
msgid "Paid By"
<<<<<<< HEAD
msgstr "Thanh toán bởi"
=======
msgstr "Thanh toán bằng"
>>>>>>> 84843618

#. module: hr_expense
#: model:ir.model.fields,field_description:hr_expense.field_hr_expense_sheet_register_payment_wizard__partner_id
msgid "Partner"
msgstr "Đối tác"

#. module: hr_expense
#: model:ir.model.fields,field_description:hr_expense.field_hr_expense_sheet_register_payment_wizard__amount
msgid "Payment Amount"
msgstr "Số tiền thanh toán"

#. module: hr_expense
#: model:ir.model.fields,field_description:hr_expense.field_hr_expense_sheet_register_payment_wizard__payment_date
msgid "Payment Date"
msgstr "Ngày thanh toán"

#. module: hr_expense
#: model:ir.model.fields,field_description:hr_expense.field_hr_expense_sheet_register_payment_wizard__journal_id
msgid "Payment Method"
msgstr "Phương thức thanh toán"

#. module: hr_expense
#: model:ir.model.fields,field_description:hr_expense.field_hr_expense_sheet_register_payment_wizard__payment_method_id
msgid "Payment Type"
msgstr "Kiểu thanh toán"

#. module: hr_expense
#: code:addons/hr_expense/models/hr_expense.py:0
#, python-format
msgid ""
"Please configure Default Expense account for Product expense: "
"`property_account_expense_categ_id`."
msgstr ""
"Vui lòng cấu hình tài khoản Chi phí Mặc định cho chi phí Sản phẩm: "
"`property_account_expense_categ_id`."

#. module: hr_expense
#: model_terms:ir.ui.view,arch_db:hr_expense.view_hr_expense_sheet_form
msgid "Post Journal Entries"
msgstr "Vào sổ bút toán"

#. module: hr_expense
#: model:ir.model.fields.selection,name:hr_expense.selection__hr_expense_sheet__state__post
msgid "Posted"
msgstr "Đã vào sổ"

#. module: hr_expense
#: model_terms:ir.ui.view,arch_db:hr_expense.hr_expense_template_register_no_user
msgid "Powered by"
msgstr "Nền tảng"

#. module: hr_expense
#: model_terms:ir.ui.view,arch_db:hr_expense.report_expense_sheet
msgid "Price"
msgstr "Giá"

#. module: hr_expense
#: model_terms:ir.ui.view,arch_db:hr_expense.report_expense_sheet
msgid "Price in Company Currency"
<<<<<<< HEAD
msgstr "Giá theo Tiền tệ Công ty"
=======
msgstr "Giá trong đơn vị tiền tệ của công ty"
>>>>>>> 84843618

#. module: hr_expense
#: model_terms:ir.ui.view,arch_db:hr_expense.hr_expense_template_register
msgid "Price:"
msgstr "Giá:"

#. module: hr_expense
#: model:ir.model.fields,field_description:hr_expense.field_hr_expense__product_id
#: model_terms:ir.ui.view,arch_db:hr_expense.hr_expense_view_search
msgid "Product"
msgstr "Sản phẩm"

#. module: hr_expense
#: model_terms:ir.ui.view,arch_db:hr_expense.product_product_expense_form_view
msgid "Product Name"
msgstr "Tên Sản phẩm"

#. module: hr_expense
#: model:ir.model,name:hr_expense.model_product_template
msgid "Product Template"
msgstr "Mẫu sản phẩm"

#. module: hr_expense
#: model_terms:ir.ui.view,arch_db:hr_expense.product_product_expense_tree_view
msgid "Product Variants"
msgstr "Biến thể Sản phẩm"

#. module: hr_expense
#: model_terms:ir.ui.view,arch_db:hr_expense.hr_expense_template_register
msgid "Product:"
msgstr "Sản phẩm:"

#. module: hr_expense
#: model_terms:ir.ui.view,arch_db:hr_expense.hr_expense_template_register
msgid "Product: not found"
msgstr ""

#. module: hr_expense
#: model:ir.model,name:hr_expense.model_hr_employee_public
msgid "Public Employee"
msgstr ""

#. module: hr_expense
#: model_terms:ir.ui.view,arch_db:hr_expense.report_expense_sheet
msgid "Qty"
msgstr "SL"

#. module: hr_expense
#: model:ir.model.fields,field_description:hr_expense.field_hr_expense__quantity
msgid "Quantity"
msgstr "Số lượng"

#. module: hr_expense
#: model:ir.model.fields,field_description:hr_expense.field_hr_expense_refuse_wizard__reason
msgid "Reason"
msgstr "Lý do"

#. module: hr_expense
#: model_terms:ir.ui.view,arch_db:hr_expense.hr_expense_template_refuse_reason
msgid "Reason :"
msgstr "Lý do :"

#. module: hr_expense
#: model_terms:ir.ui.view,arch_db:hr_expense.hr_expense_refuse_wizard_view_form
msgid "Reason to refuse Expense"
msgstr "Lý do từ chối chi phí"

#. module: hr_expense
#: model:ir.model.fields,field_description:hr_expense.field_hr_expense_sheet_register_payment_wizard__partner_bank_account_id
msgid "Recipient Bank Account"
msgstr "Tài khoản ngân hàng người nhận"

#. module: hr_expense
#: model_terms:ir.ui.view,arch_db:hr_expense.report_expense_sheet
msgid "Ref."
msgstr "Tham chiếu"

#. module: hr_expense
#: model:ir.model.fields,field_description:hr_expense.field_hr_expense__is_ref_editable
msgid "Reference Is Editable By Current User"
msgstr ""

#. module: hr_expense
#: model_terms:ir.ui.view,arch_db:hr_expense.hr_expense_refuse_wizard_view_form
#: model_terms:ir.ui.view,arch_db:hr_expense.view_hr_expense_sheet_form
msgid "Refuse"
msgstr "Từ chối"

#. module: hr_expense
#: model:ir.actions.act_window,name:hr_expense.hr_expense_refuse_wizard_action
msgid "Refuse Expense"
msgstr "Từ chối Chi tiêu"

#. module: hr_expense
#: model:ir.model.fields.selection,name:hr_expense.selection__hr_expense__state__refused
#: model:ir.model.fields.selection,name:hr_expense.selection__hr_expense_sheet__state__cancel
#: model_terms:ir.ui.view,arch_db:hr_expense.hr_expense_sheet_view_search
#: model_terms:ir.ui.view,arch_db:hr_expense.hr_expense_view_search
#: model:mail.message.subtype,name:hr_expense.mt_expense_refused
msgid "Refused"
msgstr "Bị từ chối"

#. module: hr_expense
#: model_terms:ir.ui.view,arch_db:hr_expense.hr_expense_view_search
msgid "Refused Expenses"
msgstr "Chi tiêu bị Từ chối"

#. module: hr_expense
#: model:ir.actions.act_window,name:hr_expense.hr_expense_sheet_register_payment_wizard_action
#: model_terms:ir.ui.view,arch_db:hr_expense.hr_expense_sheet_register_payment_view_form
#: model_terms:ir.ui.view,arch_db:hr_expense.view_hr_expense_sheet_form
msgid "Register Payment"
msgstr "Thanh toán"

#. module: hr_expense
#: model:ir.model.fields,field_description:hr_expense.field_res_config_settings__module_hr_payroll_expense
msgid "Reimburse Expenses in Payslip"
msgstr ""

#. module: hr_expense
#: model_terms:ir.ui.view,arch_db:hr_expense.res_config_settings_view_form
msgid "Reimburse in Payslip"
msgstr ""

#. module: hr_expense
#: model_terms:ir.ui.view,arch_db:hr_expense.hr_expense_template_refuse_reason
msgid "Report"
msgstr "Báo cáo"

#. module: hr_expense
#: model:ir.model.fields,field_description:hr_expense.field_hr_expense__company_currency_id
msgid "Report Company Currency"
msgstr "Báo cáo đơn vị tiền tệ của công ty"

#. module: hr_expense
#: model:ir.ui.menu,name:hr_expense.menu_hr_expense_reports
msgid "Reporting"
msgstr "Báo cáo"

#. module: hr_expense
#: model:ir.actions.act_window,name:hr_expense.action_request_approve_expense_sheet
msgid "Reports to Approve"
msgstr "Kê khai chờ Duyệt"

#. module: hr_expense
#: model:ir.actions.act_window,name:hr_expense.action_request_to_pay_expense_sheet
msgid "Reports to Pay"
msgstr "Kê khai chờ Thanh toán"

#. module: hr_expense
#: model:ir.actions.act_window,name:hr_expense.action_request_to_post_expense_sheet
msgid "Reports to Post"
msgstr "Kê khai chờ Vào sổ"

#. module: hr_expense
#: model:ir.model.fields,field_description:hr_expense.field_hr_expense_sheet_register_payment_wizard__require_partner_bank_account
msgid "Require Partner Bank Account"
msgstr ""

#. module: hr_expense
#: model_terms:ir.ui.view,arch_db:hr_expense.view_hr_expense_sheet_form
msgid "Reset to Draft"
msgstr "Thiết lập về dự thảo"

#. module: hr_expense
#: model:ir.model.fields,field_description:hr_expense.field_hr_expense__activity_user_id
#: model:ir.model.fields,field_description:hr_expense.field_hr_expense_sheet__activity_user_id
msgid "Responsible User"
msgstr "Người chịu trách nhiệm"

#. module: hr_expense
#: model:ir.model.fields,field_description:hr_expense.field_hr_expense__message_has_sms_error
#: model:ir.model.fields,field_description:hr_expense.field_hr_expense_sheet__message_has_sms_error
msgid "SMS Delivery error"
msgstr "Có lỗi gửi SMS"

#. module: hr_expense
#: code:addons/hr_expense/models/hr_expense.py:0
#, python-format
msgid ""
"Selected Unit of Measure does not belong to the same category as the product"
" Unit of Measure."
msgstr ""
"Đơn vị đo lường đã chọn không thuộc cùng một nhóm với đơn vị đo lường của "
"sản phẩm."

#. module: hr_expense
#: model_terms:ir.ui.view,arch_db:hr_expense.res_config_settings_view_form
msgid ""
"Send an email to this email alias with the receipt in attachment to create "
"an expense in one click. If the first word of the mail subject contains the "
"product's internal reference or the product name, the corresponding product "
"will automatically be set. Type the expense amount in the mail subject to "
"set it on the expense too."
msgstr ""

#. module: hr_expense
#: model:ir.actions.act_window,name:hr_expense.action_hr_expense_configuration
#: model:ir.ui.menu,name:hr_expense.menu_hr_expense_global_settings
msgid "Settings"
msgstr "Thiết lập"

#. module: hr_expense
#: model_terms:ir.ui.view,arch_db:hr_expense.res_config_settings_view_form
msgid "Setup your domain alias"
msgstr "Thiết lập bí danh miền"

#. module: hr_expense
#: model:ir.model.fields,field_description:hr_expense.field_hr_expense_sheet_register_payment_wizard__show_partner_bank_account
msgid "Show Partner Bank Account"
msgstr "Hiển thị tài khoản ngân hàng đối tác"

#. module: hr_expense
#: model_terms:ir.ui.view,arch_db:hr_expense.hr_expense_sheet_view_search
#: model_terms:ir.ui.view,arch_db:hr_expense.hr_expense_view_search
msgid "Show all records which has next action date is before today"
msgstr "Hiển thị tất cả dữ liệu có ngày xử lý tiếp theo trước ngày hôm nay"

#. module: hr_expense
#: model:ir.model.fields,help:hr_expense.field_product_product__can_be_expensed
#: model:ir.model.fields,help:hr_expense.field_product_template__can_be_expensed
msgid "Specify whether the product can be selected in an expense."
msgstr "Chỉ định xem sản phẩm có thể được chọn trong một chi phí."

#. module: hr_expense
#: model:ir.model.fields,field_description:hr_expense.field_hr_expense__state
#: model:ir.model.fields,field_description:hr_expense.field_hr_expense_sheet__state
#: model_terms:ir.ui.view,arch_db:hr_expense.hr_expense_sheet_view_search
#: model_terms:ir.ui.view,arch_db:hr_expense.hr_expense_view_search
msgid "Status"
msgstr "Tình trạng"

#. module: hr_expense
#: model:ir.model.fields,help:hr_expense.field_hr_expense__activity_state
#: model:ir.model.fields,help:hr_expense.field_hr_expense_sheet__activity_state
msgid ""
"Status based on activities\n"
"Overdue: Due date is already passed\n"
"Today: Activity date is today\n"
"Planned: Future activities."
msgstr ""
"Trạng thái dựa trên hoạt động\n"
"Quá hạn: Ngày đến hạn đã trôi qua\n"
"Hôm nay: Hôm nay là ngày phải thực hiện\n"
"Đã hoạch định: Các hoạt động trong tương lai."

#. module: hr_expense
#: model:ir.model.fields,help:hr_expense.field_hr_expense__state
msgid "Status of the expense."
msgstr "Tình trạng của chi tiêu."

#. module: hr_expense
#: model_terms:ir.ui.view,arch_db:hr_expense.view_hr_expense_sheet_form
msgid "Submit to Manager"
msgstr "Trình cho Người Quản lý"

#. module: hr_expense
#: model:ir.model.fields.selection,name:hr_expense.selection__hr_expense__state__reported
#: model:ir.model.fields.selection,name:hr_expense.selection__hr_expense_sheet__state__submit
msgid "Submitted"
msgstr "Đã Trình"

#. module: hr_expense
#: model:ir.model.fields,field_description:hr_expense.field_hr_expense__untaxed_amount
msgid "Subtotal"
msgstr "Tổng phụ"

#. module: hr_expense
#: model:ir.model.fields,field_description:hr_expense.field_hr_expense__tax_ids
#: model_terms:ir.ui.view,arch_db:hr_expense.report_expense_sheet
msgid "Taxes"
msgstr "Thuế"

#. module: hr_expense
#: model:res.groups,name:hr_expense.group_hr_expense_team_approver
msgid "Team Approver"
msgstr "Duyệt cho nhóm của mình"

#. module: hr_expense
#: model:ir.model.fields,help:hr_expense.field_hr_expense_sheet_register_payment_wizard__hide_payment_method
msgid ""
"Technical field used to hide the payment method if the selected journal has "
"only one available which is 'manual'"
msgstr ""
"Technical field used to hide the payment method if the selected journal has "
"only one available which is 'manual'"

#. module: hr_expense
#: model:ir.model.fields,help:hr_expense.field_hr_expense_sheet_register_payment_wizard__show_partner_bank_account
msgid ""
"Technical field used to know whether the field `partner_bank_account_id` "
"needs to be displayed or not in the payments form views"
msgstr ""
"Technical field used to know whether the field `partner_bank_account_id` "
"needs to be displayed or not in the payments form views"

#. module: hr_expense
#: model:ir.model.fields,help:hr_expense.field_hr_expense_sheet_register_payment_wizard__require_partner_bank_account
msgid ""
"Technical field used to know whether the field `partner_bank_account_id` "
"needs to be required or not in the payments form views"
msgstr ""

#. module: hr_expense
#. openerp-web
#: code:addons/hr_expense/static/src/js/tours/hr_expense.js:0
#, python-format
msgid ""
"The accountant can register a payment to reimburse the employee directly."
msgstr ""
"Kế toán viên có thể ghi nhận một khoản thanh toán để bồi hoàn trực tiếp cho "
"nhân viên."

#. module: hr_expense
#: model_terms:ir.ui.view,arch_db:hr_expense.hr_expense_template_register
msgid ""
"The first word of the email subject did not correspond to any product code. "
"You'll have to set the product manually on the expense."
msgstr ""

#. module: hr_expense
#: model:ir.model.constraint,message:hr_expense.constraint_hr_expense_sheet_journal_id_required_posted
msgid "The journal must be set on posted expense"
msgstr ""

#. module: hr_expense
#: model:ir.model.fields,help:hr_expense.field_hr_expense_sheet__journal_id
msgid "The journal used when the expense is done."
msgstr "Sổ nhật ký được sử dụng khi chi tiêu hoàn thành."

#. module: hr_expense
#: code:addons/hr_expense/wizard/hr_expense_sheet_register_payment.py:0
#, python-format
msgid "The payment amount must be strictly positive."
msgstr ""
"Phương thức thanh toán được sử dụng khi kê khai chi tiêu được thanh toán bởi"
" công ty."

#. module: hr_expense
#: model:ir.model.fields,help:hr_expense.field_hr_expense_sheet__bank_journal_id
msgid "The payment method used when the expense is paid by the company."
msgstr ""
<<<<<<< HEAD
"Phương thức thanh toán được sử dụng khi chi phí được thanh toán bởi công ty"
=======
"Phương thức thanh toán được sử dụng khi chi phí được thanh toán bởi công ty."
>>>>>>> 84843618

#. module: hr_expense
#: model:ir.ui.menu,name:hr_expense.menu_hr_expense_sheet_all_to_approve
#: model_terms:ir.ui.view,arch_db:hr_expense.hr_expense_sheet_view_search
msgid "To Approve"
msgstr "Chờ duyệt"

#. module: hr_expense
#: model:ir.ui.menu,name:hr_expense.menu_hr_expense_sheet_all_to_pay
#: model_terms:ir.ui.view,arch_db:hr_expense.hr_expense_sheet_view_search
msgid "To Pay"
msgstr "Chờ Thanh toán"

#. module: hr_expense
#: model:ir.ui.menu,name:hr_expense.menu_hr_expense_sheet_all_to_post
#: model_terms:ir.ui.view,arch_db:hr_expense.hr_expense_sheet_view_search
msgid "To Post"
msgstr "Chờ Vào sổ"

#. module: hr_expense
#: model_terms:ir.ui.view,arch_db:hr_expense.hr_expense_view_search
msgid "To Report"
msgstr ""

#. module: hr_expense
#: model:ir.model.fields.selection,name:hr_expense.selection__hr_expense__state__draft
msgid "To Submit"
msgstr "Chờ Trình"

#. module: hr_expense
#: model_terms:ir.ui.view,arch_db:hr_expense.hr_expense_sheet_view_search
#: model_terms:ir.ui.view,arch_db:hr_expense.hr_expense_view_search
msgid "Today Activities"
msgstr "Hoạt động hôm nay"

#. module: hr_expense
#: model:ir.model.fields,field_description:hr_expense.field_hr_expense__total_amount
msgid "Total"
msgstr "Tổng"

#. module: hr_expense
#: model:ir.model.fields,field_description:hr_expense.field_hr_expense__total_amount_company
msgid "Total (Company Currency)"
msgstr "Tổng (đơn vị tiền tệ của công ty)"

#. module: hr_expense
#: model:ir.model.fields,field_description:hr_expense.field_hr_expense_sheet__total_amount
#: model_terms:ir.ui.view,arch_db:hr_expense.view_expenses_tree
#: model_terms:ir.ui.view,arch_db:hr_expense.view_hr_expense_sheet_tree
msgid "Total Amount"
msgstr "Tổng số tiền"

#. module: hr_expense
#: model:ir.model.fields,help:hr_expense.field_hr_expense__activity_exception_decoration
#: model:ir.model.fields,help:hr_expense.field_hr_expense_sheet__activity_exception_decoration
msgid "Type of the exception activity on record."
msgstr "Loại hoạt động ngoại lệ trên hồ sơ."

#. module: hr_expense
#: model:ir.model.fields,field_description:hr_expense.field_hr_expense__unit_amount
#: model_terms:ir.ui.view,arch_db:hr_expense.report_expense_sheet
msgid "Unit Price"
msgstr "Đơn giá"

#. module: hr_expense
#: model:ir.model.fields,field_description:hr_expense.field_hr_expense__product_uom_id
msgid "Unit of Measure"
msgstr "Đơn vị Đo lường"

#. module: hr_expense
#: model:product.product,uom_name:hr_expense.air_ticket
#: model:product.product,uom_name:hr_expense.product_product_fixed_cost
#: model:product.template,uom_name:hr_expense.air_ticket_product_template
#: model:product.template,uom_name:hr_expense.product_product_fixed_cost_product_template
msgid "Units"
msgstr "Đơn vị"

#. module: hr_expense
#: model:ir.model.fields,field_description:hr_expense.field_hr_expense__message_unread
#: model:ir.model.fields,field_description:hr_expense.field_hr_expense_sheet__message_unread
msgid "Unread Messages"
msgstr "Tin chưa đọc"

#. module: hr_expense
#: model:ir.model.fields,field_description:hr_expense.field_hr_expense__message_unread_counter
#: model:ir.model.fields,field_description:hr_expense.field_hr_expense_sheet__message_unread_counter
msgid "Unread Messages Counter"
msgstr "Bộ đếm Thông điệp chưa đọc"

#. module: hr_expense
#: model:ir.actions.act_window,name:hr_expense.action_unsubmitted_expense
msgid "Unreported Expenses"
msgstr "Chi tiêu Chưa kê khai"

#. module: hr_expense
#. openerp-web
#: code:addons/hr_expense/static/src/xml/documents_upload_views.xml:0
#, python-format
msgid "Upload"
msgstr "Tải lên"

#. module: hr_expense
#: code:addons/hr_expense/models/hr_expense.py:0
#, python-format
msgid "Uploaded Attachment"
msgstr ""

#. module: hr_expense
#: model:ir.model.fields,help:hr_expense.field_hr_employee__expense_manager_id
#: model:ir.model.fields,help:hr_expense.field_res_users__expense_manager_id
msgid "User responsible of expense approval. Should be Expense approver."
msgstr ""

#. module: hr_expense
#: model:ir.model,name:hr_expense.model_res_users
msgid "Users"
msgstr "Người dùng"

#. module: hr_expense
#: model_terms:ir.ui.view,arch_db:hr_expense.hr_expense_sheet_register_payment_view_form
msgid "Validate"
msgstr "Xác nhận"

#. module: hr_expense
#: model_terms:ir.ui.view,arch_db:hr_expense.view_expenses_tree
msgid "View Attached Documents"
msgstr "Xem Tài liệu Đính kèm"

#. module: hr_expense
#: model_terms:ir.ui.view,arch_db:hr_expense.view_hr_expense_sheet_form
msgid "View Attachments"
msgstr "Xem Đính kèm"

#. module: hr_expense
#: model_terms:ir.ui.view,arch_db:hr_expense.hr_expense_template_register
msgid "View Expense"
msgstr ""

#. module: hr_expense
#: model_terms:ir.ui.view,arch_db:hr_expense.hr_expense_view_form
msgid "View Report"
msgstr "Xem Kê khai"

#. module: hr_expense
#. openerp-web
#: code:addons/hr_expense/static/src/js/tours/hr_expense.js:0
#: code:addons/hr_expense/static/src/js/tours/hr_expense.js:0
#, python-format
msgid "Want to manage your expenses? It starts here."
msgstr "Bạn muốn quản lý chi tiêu của bạn? Nó bắt đầu từ đây."

#. module: hr_expense
#: model:ir.model.fields,field_description:hr_expense.field_hr_expense__website_message_ids
#: model:ir.model.fields,field_description:hr_expense.field_hr_expense_sheet__website_message_ids
msgid "Website Messages"
msgstr "Thông điệp Website"

#. module: hr_expense
#: model:ir.model.fields,help:hr_expense.field_hr_expense__website_message_ids
#: model:ir.model.fields,help:hr_expense.field_hr_expense_sheet__website_message_ids
msgid "Website communication history"
msgstr "Lịch sử thông tin liên lạc website"

#. module: hr_expense
#: code:addons/hr_expense/models/hr_expense.py:0
#, python-format
msgid "You are not authorized to edit the reference of this expense report."
msgstr ""

#. module: hr_expense
#: code:addons/hr_expense/models/hr_expense.py:0
#, python-format
msgid "You are not authorized to edit this expense report."
msgstr ""

#. module: hr_expense
#: code:addons/hr_expense/models/hr_expense.py:0
#, python-format
msgid "You can not create report without product."
msgstr ""

#. module: hr_expense
#: model_terms:ir.ui.view,arch_db:hr_expense.hr_expense_template_register
msgid "You can now submit it to the manager from the following link."
msgstr ""

#. module: hr_expense
#: code:addons/hr_expense/wizard/hr_expense_sheet_register_payment.py:0
#, python-format
msgid "You can only apply this action from an expense report."
msgstr ""

#. module: hr_expense
#: code:addons/hr_expense/models/hr_expense.py:0
#, python-format
msgid "You can only approve your department expenses"
msgstr "Bạn chỉ có thể phê duyệt chi phí bộ phận của bạn"

#. module: hr_expense
#: code:addons/hr_expense/models/hr_expense.py:0
#, python-format
msgid "You can only generate accounting entry for approved expense(s)."
msgstr ""
"Bạn chỉ có thể tạo các bút toán kế toán cho các khoản chi tiêu đã được "
"duyệt."

#. module: hr_expense
#: code:addons/hr_expense/models/hr_expense.py:0
#, python-format
msgid "You can only refuse your department expenses"
msgstr "Bạn chỉ có thể phê duyệt chi phí bộ phận của bạn"

#. module: hr_expense
#: code:addons/hr_expense/models/hr_expense.py:0
#, python-format
msgid "You cannot add expenses of another employee."
msgstr "Bạn không thể thêm chi phí của nhân viên khác."

#. module: hr_expense
#: code:addons/hr_expense/models/hr_expense.py:0
#, python-format
msgid "You cannot approve your own expenses"
msgstr "Bạn không thể duyệt chí phí của bạn"

#. module: hr_expense
#: code:addons/hr_expense/models/hr_expense.py:0
#, python-format
msgid "You cannot delete a posted or approved expense."
msgstr "Bạn không thể xóa một chi phí đã lên sổ hoặc đã phê duyệt."

#. module: hr_expense
#: code:addons/hr_expense/models/hr_expense.py:0
#, python-format
msgid "You cannot delete a posted or paid expense."
msgstr "Bạn không thể xóa một chí phí đã lên sổ hoặc đã thanh toán"

#. module: hr_expense
#: code:addons/hr_expense/models/hr_expense.py:0
#, python-format
msgid "You cannot refuse your own expenses"
msgstr "Bạn không thể từ chối chi phí của mình"

#. module: hr_expense
#: code:addons/hr_expense/models/hr_expense.py:0
#, python-format
msgid "You cannot report expenses for different employees in the same report."
msgstr ""
"Bạn không thể báo cáo chi phí cho các nhân viên khác nhau trong cùng một báo"
" cáo."

#. module: hr_expense
#: code:addons/hr_expense/models/hr_expense.py:0
#, python-format
msgid "You cannot report twice the same line!"
msgstr "Bạn không thể kê khai hai lần cho cùng một dòng"

#. module: hr_expense
#: model_terms:ir.ui.view,arch_db:hr_expense.hr_expense_template_refuse_reason
msgid "Your Expense"
msgstr "Chi phí của bạn"

#. module: hr_expense
#: model_terms:ir.ui.view,arch_db:hr_expense.hr_expense_template_register
msgid "Your expense has been successfully registered."
msgstr ""

#. module: hr_expense
#: model_terms:ir.ui.view,arch_db:hr_expense.product_product_expense_form_view
msgid "e.g. Lunch"
msgstr "vd: Ăn trưa"

#. module: hr_expense
#: model_terms:ir.ui.view,arch_db:hr_expense.hr_expense_view_form
msgid "e.g. Lunch with Customer"
msgstr "vd: Ăn trưa với Khách hàng"

#. module: hr_expense
#: model_terms:ir.ui.view,arch_db:hr_expense.view_hr_expense_sheet_form
msgid "e.g. Trip to NY"
msgstr "Vd: Đi công tác Nghệ An"

#. module: hr_expense
#: model_terms:ir.ui.view,arch_db:hr_expense.hr_expense_template_refuse_reason
msgid "has been refused"
msgstr "đã bị từ chối"

#. module: hr_expense
#: model:product.product,uom_name:hr_expense.car_travel
#: model:product.template,uom_name:hr_expense.car_travel_product_template
msgid "km"
msgstr "km"

#. module: hr_expense
#: code:addons/hr_expense/models/hr_expense.py:0
#, python-format
msgid "or send receipts by email to %s."
msgstr "hoặc gửi biên lai bằng email đến %s."<|MERGE_RESOLUTION|>--- conflicted
+++ resolved
@@ -51,7 +51,7 @@
 "<p>Approve the report here.</p><p>Tip: if you refuse, don’t forget to give "
 "the reason thanks to the hereunder message tool</p>"
 msgstr ""
-"<p>Xác nhận báo cáo ở đây.</p><p>Mẹo: nếu bạn từ chối, đừng quên để lại lý "
+"<p>Chấp thuận báo cáo ở đây.</p><p>Mẹo: nếu bạn từ chối, đừng quên để lại lý "
 "do nhờ vào công cụ nhắn tin dưới đây</p>"
 
 #. module: hr_expense
@@ -62,13 +62,8 @@
 "<p>Click on <b> Action Create Report </b> to submit selected expenses to "
 "your manager</p>"
 msgstr ""
-<<<<<<< HEAD
 "<p>Bấm vào <b> Hành động Tạo Báo cáo </b> để trình các chi tiêu được chọn cho "
 "quản lý của bạn</p>"
-=======
-"<p>Nhấp vào <b> Hành động tạo báo cáo </b> dể gửi chi phí đã chọn tới quản "
-"lý của bạn</p>"
->>>>>>> 84843618
 
 #. module: hr_expense
 #. openerp-web
@@ -101,7 +96,7 @@
 "<p>The accountant receive approved expense reports.</p><p>He can post "
 "journal entries in one click if taxes and accounts are right.</p>"
 msgstr ""
-"<p>Kế toán viên nhận kê khai chi phí đã được duyệt.</p><p>Anh/Cô ấy có thể "
+"<p>Kế toán viên nhận kê khai Chi tiêu đã được duyệt.</p><p>Anh/Cô ấy có thể "
 "vào sổ bút toán chỉ với một click nếu thuế và tài khoản được cấu hình "
 "đúng.</p>"
 
@@ -189,7 +184,7 @@
 #: code:addons/hr_expense/models/hr_expense.py:0
 #, python-format
 msgid "Add a new expense,"
-msgstr "Thêm khoản chi tiêu/chi phí mới,"
+msgstr "Thêm khoản chi tiêu/Chi tiêu mới,"
 
 #. module: hr_expense
 #: model:res.groups,name:hr_expense.group_hr_expense_manager
@@ -232,7 +227,7 @@
 #. module: hr_expense
 #: model:ir.model.fields,help:hr_expense.field_hr_expense__account_id
 msgid "An expense account is expected"
-msgstr "Một tài khoản chi phí được mong đợi"
+msgstr "Một tài khoản Chi tiêu được mong đợi"
 
 #. module: hr_expense
 #: code:addons/hr_expense/models/hr_expense.py:0
@@ -310,7 +305,7 @@
 #: model:ir.model.fields,field_description:hr_expense.field_product_product__can_be_expensed
 #: model:ir.model.fields,field_description:hr_expense.field_product_template__can_be_expensed
 msgid "Can be Expensed"
-msgstr "Có thể là Chi tiêu/Chi phí"
+msgstr "Có thể là Chi tiêu/Chi tiêu"
 
 #. module: hr_expense
 #: model_terms:ir.ui.view,arch_db:hr_expense.hr_expense_refuse_wizard_view_form
@@ -373,11 +368,7 @@
 #: model:ir.actions.server,name:hr_expense.hr_expense_submit_action_server
 #: model_terms:ir.ui.view,arch_db:hr_expense.hr_expense_view_form
 msgid "Create Report"
-<<<<<<< HEAD
-msgstr "Tạo Báo cáo"
-=======
-msgstr "Tạo báo cáo"
->>>>>>> 84843618
+msgstr "Tạo Bảng kê"
 
 #. module: hr_expense
 #: model_terms:ir.actions.act_window,help:hr_expense.action_request_approve_expense_sheet
@@ -386,11 +377,7 @@
 #: model_terms:ir.actions.act_window,help:hr_expense.hr_expense_actions_all
 #: model_terms:ir.actions.act_window,help:hr_expense.hr_expense_actions_my_unsubmitted
 msgid "Create a new expense"
-<<<<<<< HEAD
 msgstr "Tạo mới một chi tiêu"
-=======
-msgstr "Tạo mới một chi phí"
->>>>>>> 84843618
 
 #. module: hr_expense
 #: model_terms:ir.actions.act_window,help:hr_expense.hr_expense_product
@@ -642,7 +629,7 @@
 #. module: hr_expense
 #: model:ir.model.fields,help:hr_expense.field_account_move_line__expense_id
 msgid "Expense where the move line come from"
-msgstr "Chi phí từ nơi mà dòng dịch chuyển đến "
+msgstr "Chi tiêu mà từ đó các phát sinh kế toán được tạo ra"
 
 #. module: hr_expense
 #: model:ir.ui.menu,name:hr_expense.menu_hr_expense_root
@@ -680,7 +667,7 @@
 #. module: hr_expense
 #: model_terms:ir.ui.view,arch_db:hr_expense.hr_expense_sheet_view_search
 msgid "Expenses by Date"
-msgstr "Chi phí theo ngày"
+msgstr "Chi tiêu theo thời gian"
 
 #. module: hr_expense
 #: model_terms:ir.ui.view,arch_db:hr_expense.res_config_settings_view_form
@@ -692,7 +679,7 @@
 #, python-format
 msgid "Expenses must be paid by the same entity (Company or employee)."
 msgstr ""
-"Các chi phí phải được thanh toán bởi cùng một thực thể (Công ty hoặc nhân "
+"Các chi tiêu phải được thanh toán bởi cùng một thực thể (Công ty hoặc nhân "
 "viên)."
 
 #. module: hr_expense
@@ -730,7 +717,7 @@
 #: model:ir.model.fields,field_description:hr_expense.field_hr_expense__message_follower_ids
 #: model:ir.model.fields,field_description:hr_expense.field_hr_expense_sheet__message_follower_ids
 msgid "Followers"
-msgstr "Theo dõi"
+msgstr "Người theo dõi"
 
 #. module: hr_expense
 #: model:ir.model.fields,field_description:hr_expense.field_hr_expense__message_channel_ids
@@ -807,12 +794,12 @@
 #. module: hr_expense
 #: model:ir.model.fields,field_description:hr_expense.field_hr_expense_refuse_wizard__hr_expense_ids
 msgid "Hr Expense"
-msgstr "Chi phí nhân sự"
+msgstr "Chi tiêu HR"
 
 #. module: hr_expense
 #: model:ir.model.fields,field_description:hr_expense.field_hr_expense_refuse_wizard__hr_expense_sheet_id
 msgid "Hr Expense Sheet"
-msgstr "Bảng chi phí nhân sự"
+msgstr "Bảng chi tiêu nhân viên"
 
 #. module: hr_expense
 #: model:ir.model.fields,field_description:hr_expense.field_hr_expense__id
@@ -922,7 +909,7 @@
 #: model:ir.model.fields,field_description:hr_expense.field_res_config_settings__use_mailgateway
 msgid "Let your employees record expenses by email"
 msgstr ""
-"Cho phép nhân viên của bạn ghi nhận các khoản chi phí/chi tiêu qua email"
+"Cho phép nhân viên của bạn ghi nhận các khoản Chi tiêu/chi tiêu qua email"
 
 #. module: hr_expense
 #: model:ir.model.fields,field_description:hr_expense.field_hr_expense__message_main_attachment_id
@@ -964,11 +951,7 @@
 #: model:ir.actions.act_window,name:hr_expense.action_hr_expense_sheet_my_all
 #: model:ir.ui.menu,name:hr_expense.menu_hr_expense_sheet_my_reports
 msgid "My Expense Reports"
-<<<<<<< HEAD
 msgstr "Báo cáo chi tiêu của tôi"
-=======
-msgstr "Báo cáo chi phí của tôi"
->>>>>>> 84843618
 
 #. module: hr_expense
 #: model:ir.actions.act_window,name:hr_expense.hr_expense_actions_my_unsubmitted
@@ -998,7 +981,7 @@
 #: code:addons/hr_expense/models/hr_expense.py:0
 #, python-format
 msgid "New Expense Report"
-msgstr "Báo cáo chi phí mới"
+msgstr "Báo cáo Chi tiêu mới"
 
 #. module: hr_expense
 #: model:ir.model.fields,field_description:hr_expense.field_hr_expense__activity_date_deadline
@@ -1025,7 +1008,7 @@
 "No Expense account found for the product %s (or for its category), please "
 "configure one."
 msgstr ""
-"Không tìm thấy tài khoản chi phí cho sản phẩm % s (hoặc cho danh mục), vui "
+"Không tìm thấy tài khoản Chi tiêu cho sản phẩm % s (hoặc cho danh mục), vui "
 "lòng cấu hình tài khoản."
 
 #. module: hr_expense
@@ -1039,7 +1022,7 @@
 #. module: hr_expense
 #: model_terms:ir.actions.act_window,help:hr_expense.action_approved_expense
 msgid "No approved employee expenses"
-msgstr "Không có chi phí nhân viên được xác nhận"
+msgstr "Không có Chi tiêu nhân viên được duyệt"
 
 #. module: hr_expense
 #: code:addons/hr_expense/models/hr_expense.py:0
@@ -1059,12 +1042,12 @@
 #. module: hr_expense
 #: model_terms:ir.actions.act_window,help:hr_expense.action_hr_expense_sheet_all_to_approve
 msgid "No expense reports to approve"
-msgstr "Không có báo cáo chi phí cần xác nhận"
+msgstr "Không có báo cáo Chi tiêu cần xác nhận"
 
 #. module: hr_expense
 #: model_terms:ir.actions.act_window,help:hr_expense.action_unsubmitted_expense
 msgid "No unreported employee expenses"
-msgstr "Không có chi phí nhân viên không được báo cáo"
+msgstr "Không có Chi tiêu nhân viên không được báo cáo"
 
 #. module: hr_expense
 #: model:ir.model.fields,field_description:hr_expense.field_hr_expense__description
@@ -1136,7 +1119,7 @@
 "Once your <b>Expense report</b> is ready, you can submit it to your manager "
 "and wait for the approval from your manager."
 msgstr ""
-"Khi <b>báo cáo chi phí của bạn</b> sẵn sàng, bạn có thể gửi nó cho người "
+"Khi <b>báo cáo chi tiêu của bạn</b> sẵn sàng, bạn có thể gửi nó cho người "
 "quản lý của mình và chờ phê duyệt từ người quản lý của bạn."
 
 #. module: hr_expense
@@ -1152,7 +1135,7 @@
 #: code:addons/hr_expense/models/hr_expense.py:0
 #, python-format
 msgid "Only Managers and HR Officers can approve expenses"
-msgstr "Chỉ có quản lý và nhân viên nhân sự mới có thể phê duyệt chi phí"
+msgstr "Chỉ có quản lý và cán bộ nhân sự mới có thể phê duyệt Chi tiêu"
 
 #. module: hr_expense
 #: model_terms:ir.ui.view,arch_db:hr_expense.view_hr_expense_sheet_form
@@ -1170,11 +1153,7 @@
 #: model:ir.model.fields,field_description:hr_expense.field_hr_expense__payment_mode
 #: model:ir.model.fields,field_description:hr_expense.field_hr_expense_sheet__payment_mode
 msgid "Paid By"
-<<<<<<< HEAD
 msgstr "Thanh toán bởi"
-=======
-msgstr "Thanh toán bằng"
->>>>>>> 84843618
 
 #. module: hr_expense
 #: model:ir.model.fields,field_description:hr_expense.field_hr_expense_sheet_register_payment_wizard__partner_id
@@ -1208,7 +1187,7 @@
 "Please configure Default Expense account for Product expense: "
 "`property_account_expense_categ_id`."
 msgstr ""
-"Vui lòng cấu hình tài khoản Chi phí Mặc định cho chi phí Sản phẩm: "
+"Vui lòng cấu hình tài khoản Chi tiêu Mặc định cho Chi tiêu Sản phẩm: "
 "`property_account_expense_categ_id`."
 
 #. module: hr_expense
@@ -1234,11 +1213,7 @@
 #. module: hr_expense
 #: model_terms:ir.ui.view,arch_db:hr_expense.report_expense_sheet
 msgid "Price in Company Currency"
-<<<<<<< HEAD
 msgstr "Giá theo Tiền tệ Công ty"
-=======
-msgstr "Giá trong đơn vị tiền tệ của công ty"
->>>>>>> 84843618
 
 #. module: hr_expense
 #: model_terms:ir.ui.view,arch_db:hr_expense.hr_expense_template_register
@@ -1299,12 +1274,12 @@
 #. module: hr_expense
 #: model_terms:ir.ui.view,arch_db:hr_expense.hr_expense_template_refuse_reason
 msgid "Reason :"
-msgstr "Lý do :"
+msgstr "Lý do: "
 
 #. module: hr_expense
 #: model_terms:ir.ui.view,arch_db:hr_expense.hr_expense_refuse_wizard_view_form
 msgid "Reason to refuse Expense"
-msgstr "Lý do từ chối chi phí"
+msgstr "Lý do từ chối chi tiêu"
 
 #. module: hr_expense
 #: model:ir.model.fields,field_description:hr_expense.field_hr_expense_sheet_register_payment_wizard__partner_bank_account_id
@@ -1371,7 +1346,7 @@
 #. module: hr_expense
 #: model:ir.model.fields,field_description:hr_expense.field_hr_expense__company_currency_id
 msgid "Report Company Currency"
-msgstr "Báo cáo đơn vị tiền tệ của công ty"
+msgstr ""
 
 #. module: hr_expense
 #: model:ir.ui.menu,name:hr_expense.menu_hr_expense_reports
@@ -1401,7 +1376,7 @@
 #. module: hr_expense
 #: model_terms:ir.ui.view,arch_db:hr_expense.view_hr_expense_sheet_form
 msgid "Reset to Draft"
-msgstr "Thiết lập về dự thảo"
+msgstr "Đặt về dự thảo"
 
 #. module: hr_expense
 #: model:ir.model.fields,field_description:hr_expense.field_hr_expense__activity_user_id
@@ -1461,7 +1436,7 @@
 #: model:ir.model.fields,help:hr_expense.field_product_product__can_be_expensed
 #: model:ir.model.fields,help:hr_expense.field_product_template__can_be_expensed
 msgid "Specify whether the product can be selected in an expense."
-msgstr "Chỉ định xem sản phẩm có thể được chọn trong một chi phí."
+msgstr "Xác định xem sản phẩm có thể chọn được ở trong một chi tiêu."
 
 #. module: hr_expense
 #: model:ir.model.fields,field_description:hr_expense.field_hr_expense__state
@@ -1581,11 +1556,7 @@
 #: model:ir.model.fields,help:hr_expense.field_hr_expense_sheet__bank_journal_id
 msgid "The payment method used when the expense is paid by the company."
 msgstr ""
-<<<<<<< HEAD
-"Phương thức thanh toán được sử dụng khi chi phí được thanh toán bởi công ty"
-=======
-"Phương thức thanh toán được sử dụng khi chi phí được thanh toán bởi công ty."
->>>>>>> 84843618
+"Phương thức thanh toán được sử dụng khi Chi tiêu được thanh toán bởi công ty"
 
 #. module: hr_expense
 #: model:ir.ui.menu,name:hr_expense.menu_hr_expense_sheet_all_to_approve
@@ -1782,7 +1753,7 @@
 #: code:addons/hr_expense/models/hr_expense.py:0
 #, python-format
 msgid "You can only approve your department expenses"
-msgstr "Bạn chỉ có thể phê duyệt chi phí bộ phận của bạn"
+msgstr "Bạn chỉ có thể phê duyệt Chi tiêu bộ phận của bạn"
 
 #. module: hr_expense
 #: code:addons/hr_expense/models/hr_expense.py:0
@@ -1796,13 +1767,13 @@
 #: code:addons/hr_expense/models/hr_expense.py:0
 #, python-format
 msgid "You can only refuse your department expenses"
-msgstr "Bạn chỉ có thể phê duyệt chi phí bộ phận của bạn"
+msgstr "Bạn chỉ có thể phê duyệt Chi tiêu bộ phận của bạn"
 
 #. module: hr_expense
 #: code:addons/hr_expense/models/hr_expense.py:0
 #, python-format
 msgid "You cannot add expenses of another employee."
-msgstr "Bạn không thể thêm chi phí của nhân viên khác."
+msgstr "Bạn không thể thêm Chi tiêu của nhân viên khác."
 
 #. module: hr_expense
 #: code:addons/hr_expense/models/hr_expense.py:0
@@ -1814,7 +1785,7 @@
 #: code:addons/hr_expense/models/hr_expense.py:0
 #, python-format
 msgid "You cannot delete a posted or approved expense."
-msgstr "Bạn không thể xóa một chi phí đã lên sổ hoặc đã phê duyệt."
+msgstr "Bạn không thể xóa một Chi tiêu đã lên sổ hoặc đã phê duyệt."
 
 #. module: hr_expense
 #: code:addons/hr_expense/models/hr_expense.py:0
@@ -1826,14 +1797,14 @@
 #: code:addons/hr_expense/models/hr_expense.py:0
 #, python-format
 msgid "You cannot refuse your own expenses"
-msgstr "Bạn không thể từ chối chi phí của mình"
+msgstr "Bạn không thể từ chối Chi tiêu của mình"
 
 #. module: hr_expense
 #: code:addons/hr_expense/models/hr_expense.py:0
 #, python-format
 msgid "You cannot report expenses for different employees in the same report."
 msgstr ""
-"Bạn không thể báo cáo chi phí cho các nhân viên khác nhau trong cùng một báo"
+"Bạn không thể báo cáo Chi tiêu cho các nhân viên khác nhau trong cùng một báo"
 " cáo."
 
 #. module: hr_expense
@@ -1845,12 +1816,12 @@
 #. module: hr_expense
 #: model_terms:ir.ui.view,arch_db:hr_expense.hr_expense_template_refuse_reason
 msgid "Your Expense"
-msgstr "Chi phí của bạn"
+msgstr "Chi tiêu của bạn"
 
 #. module: hr_expense
 #: model_terms:ir.ui.view,arch_db:hr_expense.hr_expense_template_register
 msgid "Your expense has been successfully registered."
-msgstr ""
+msgstr "Chi tiêu của bạn đã được ghi nhận thành công."
 
 #. module: hr_expense
 #: model_terms:ir.ui.view,arch_db:hr_expense.product_product_expense_form_view
