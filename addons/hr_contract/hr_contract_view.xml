--- conflicted
+++ resolved
@@ -355,20 +355,12 @@
         <menuitem action="action_hr_contract" id="hr_menu_contract" parent="hr.menu_hr_main" name="Contracts" sequence="4" groups="base.group_hr_manager"/>
 
         <!-- Contracts Button on Employee Form -->
-<<<<<<< HEAD
-
-        <act_window 
-        context="{'search_default_employee_id': [active_id], 'default_employee_id': active_id}"
-        id="act_hr_employee_2_hr_contract" 
-        name="Contracts" 
-        res_model="hr.contract" 
-=======
+
         <act_window
         context="{'search_default_employee_id': [active_id], 'default_employee_id': active_id}"
         id="act_hr_employee_2_hr_contract"
         name="Contracts"
         res_model="hr.contract"
->>>>>>> 2dc26c64
         src_model="hr.employee"
         groups="base.group_hr_manager"/>
 
