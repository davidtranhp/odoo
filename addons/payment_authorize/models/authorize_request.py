# -*- coding: utf-8 -*-
import io
import requests
from lxml import etree, objectify
from xml.etree import ElementTree as ET
from uuid import uuid4
import pprint
import logging

from odoo import _
from odoo.exceptions import ValidationError, UserError
from odoo import _

_logger = logging.getLogger(__name__)

XMLNS = 'AnetApi/xml/v1/schema/AnetApiSchema.xsd'


def strip_ns(xml, ns):
    """Strip the provided name from tag names.

    :param str xml: xml document
    :param str ns: namespace to strip

    :rtype: etree._Element
    :return: the parsed xml string with the namespace prefix removed
    """
    it = ET.iterparse(io.BytesIO(xml))
    ns_prefix = '{%s}' % XMLNS
    for _, el in it:
        if el.tag.startswith(ns_prefix):
            el.tag = el.tag[len(ns_prefix):]  # strip all Auth.net namespaces
    return it.root


def error_check(elem):
    """Check if the response sent by Authorize.net contains an error.

    Errors can be a failure to try the transaction (in that case, the transasctionResponse
    is empty, and the meaningful error message will be in message/code) or a failure to process
    the transaction (in that case, the message/code content will be generic and the actual error
    message is in transactionResponse/errors/error/errorText).

    :param etree._Element elem: the root element of the response that will be parsed

    :rtype: tuple (bool, str)
    :return: tuple containnig a boolean indicating if the response should be considered
             as an error and the most meaningful error message found in it.
    """
    result_code = elem.find('messages/resultCode')
    msg = 'No meaningful error message found, please check logs or the Authorize.net backend'
    has_error = result_code is not None and result_code.text == 'Error'
    if has_error:
        # accumulate the most meangingful error
        error = elem.find('transactionResponse/errors/error')
        error = error if error is not None else elem.find('messages/message')
        if error is not None:
            code = error[0].text
            text = error[1].text
            msg = '%s: %s' % (code, text)
    return (has_error, msg)


class AuthorizeAPI():
    """Authorize.net Gateway API integration.

    This class allows contacting the Authorize.net API with simple operation
    requests. It implements a *very limited* subset of the complete API
    (http://developer.authorize.net/api/reference); namely:
        - Customer Profile/Payment Profile creation
        - Transaction authorization/capture/voiding
    """

    AUTH_ERROR_STATUS = 3

    def __init__(self, acquirer):
        """Initiate the environment with the acquirer data.

        :param record acquirer: payment.acquirer account that will be contacted
        """
        if acquirer.environment == 'test':
            self.url = 'https://apitest.authorize.net/xml/v1/request.api'
        else:
            self.url = 'https://api.authorize.net/xml/v1/request.api'
        self.name = acquirer.authorize_login
        self.transaction_key = acquirer.authorize_transaction_key

    def _authorize_request(self, data):
        """Encode, send and process the request to the Authorize.net API.

        Encodes the xml data and process the response. Note that only a basic
        processing is done at this level (namespace cleanup, basic error management).

        :param etree._Element data: etree data to process
        """
        logged_data = data
        data = etree.tostring(data, encoding='utf-8')

        for node in logged_data.xpath('//merchantAuthentication'):
            node.getparent().remove(node)
        logged_data = str(etree.tostring(logged_data, encoding='utf-8', pretty_print=True)).replace(r'\n', '\n')
        _logger.info('_authorize_request: Sending values to URL %s, values:\n%s', self.url, logged_data)

        r = requests.post(self.url, data=data, headers={'Content-Type': 'text/xml'})
        r.raise_for_status()
        response = strip_ns(r.content, XMLNS)
<<<<<<< HEAD

        logged_data = etree.XML(r.content)
        logged_data = str(etree.tostring(logged_data, encoding='utf-8', pretty_print=True)).replace(r'\n', '\n')
        _logger.info('_authorize_request: Values received\n%s', logged_data)
        if response.find('messages/resultCode').text == 'Error':
            messages = [m.text for m in response.findall('messages/message/text')]
            raise ValidationError(_('Authorize.net Error Message(s):\n %s') % '\n'.join(messages))
=======
>>>>>>> c201cf2b
        return response

    def _base_tree(self, requestType):
        """Create a basic tree containing authentication information.

        Create a etree Element of type requestType and appends the Authorize.net
        credentials (they are always required).
        :param str requestType: the type of request to send to Authorize.net
                                See http://developer.authorize.net/api/reference
                                for available types.
        :return: basic etree Element of the requested type
                               containing credentials information
        :rtype: etree._Element
        """
        root = etree.Element(requestType, xmlns=XMLNS)
        auth = etree.SubElement(root, "merchantAuthentication")
        etree.SubElement(auth, "name").text = self.name
        etree.SubElement(auth, "transactionKey").text = self.transaction_key
        return root

    # Customer profiles
    def create_customer_profile(self, partner, cardnumber, expiration_date, card_code):
        """Create a payment and customer profile in the Authorize.net backend.

        Creates a customer profile for the partner/credit card combination and links
        a corresponding payment profile to it. Note that a single partner in the Odoo
        database can have multiple customer profiles in Authorize.net (i.e. a customer
        profile is created for every res.partner/payment.token couple).

        :param record partner: the res.partner record of the customer
        :param str cardnumber: cardnumber in string format (numbers only, no separator)
        :param str expiration_date: expiration date in 'YYYY-MM' string format
        :param str card_code: three- or four-digit verification number

        :return: a dict containing the profile_id and payment_profile_id of the
                 newly created customer profile and payment profile
        :rtype: dict
        """
        root = self._base_tree('createCustomerProfileRequest')
        profile = etree.SubElement(root, "profile")
        etree.SubElement(profile, "merchantCustomerId").text = 'ODOO-%s-%s' % (partner.id, uuid4().hex[:8])
        etree.SubElement(profile, "email").text = partner.email
        payment_profile = etree.SubElement(profile, "paymentProfiles")
        etree.SubElement(payment_profile, "customerType").text = 'business' if partner.is_company else 'individual'
        billTo = etree.SubElement(payment_profile, "billTo")
        etree.SubElement(billTo, "address").text = (partner.street or '' + (partner.street2 if partner.street2 else '')) or None
        etree.SubElement(billTo, "city").text = partner.city
        etree.SubElement(billTo, "state").text = partner.state_id.name or None
        etree.SubElement(billTo, "zip").text = partner.zip
        etree.SubElement(billTo, "country").text = partner.country_id.name or None
        payment = etree.SubElement(payment_profile, "payment")
        creditCard = etree.SubElement(payment, "creditCard")
        etree.SubElement(creditCard, "cardNumber").text = cardnumber
        etree.SubElement(creditCard, "expirationDate").text = expiration_date
        etree.SubElement(creditCard, "cardCode").text = card_code
        etree.SubElement(root, "validationMode").text = 'liveMode'
        response = self._authorize_request(root)
        res = dict()
        res['profile_id'] = response.find('customerProfileId').text
        res['payment_profile_id'] = response.find('customerPaymentProfileIdList/numericString').text
        return res

    def create_customer_profile_from_tx(self, partner, transaction_id):
        """Create an Auth.net payment/customer profile from an existing transaction.

        Creates a customer profile for the partner/credit card combination and links
        a corresponding payment profile to it. Note that a single partner in the Odoo
        database can have multiple customer profiles in Authorize.net (i.e. a customer
        profile is created for every res.partner/payment.token couple).

        Note that this function makes 2 calls to the authorize api, since we need to
        obtain a partial cardnumber to generate a meaningful payment.token name.

        :param record partner: the res.partner record of the customer
        :param str transaction_id: id of the authorized transaction in the
                                   Authorize.net backend

        :return: a dict containing the profile_id and payment_profile_id of the
                 newly created customer profile and payment profile as well as the
                 last digits of the card number
        :rtype: dict
        """
        root = self._base_tree('createCustomerProfileFromTransactionRequest')
        etree.SubElement(root, "transId").text = transaction_id
        customer = etree.SubElement(root, "customer")
        etree.SubElement(customer, "merchantCustomerId").text = 'ODOO-%s-%s' % (partner.id, uuid4().hex[:8])
        etree.SubElement(customer, "email").text = partner.email or ''
        response = self._authorize_request(root)
        res = dict()
        res['profile_id'] = response.find('customerProfileId').text
        res['payment_profile_id'] = response.find('customerPaymentProfileIdList/numericString').text
        root_profile = self._base_tree('getCustomerPaymentProfileRequest')
        etree.SubElement(root_profile, "customerProfileId").text = res['profile_id']
        etree.SubElement(root_profile, "customerPaymentProfileId").text = res['payment_profile_id']
        response_profile = self._authorize_request(root_profile)
        res['name'] = response_profile.find('paymentProfile/payment/creditCard/cardNumber').text
        return res

    def credit(self, token, amount, transaction_id):
        """ Refund a payment for the given amount.

        :param record token: the payment.token record that must be refunded.
        :param str amount: transaction amount
        :param str transaction_id: the reference of the transacation that is going to be refunded.

        :return: a dict containing the response code, transaction id and transaction type
        :rtype: dict
        """
        root = self._base_tree('createTransactionRequest')
        tx = etree.SubElement(root, "transactionRequest")
        etree.SubElement(tx, "transactionType").text = "refundTransaction"
        etree.SubElement(tx, "amount").text = str(amount)
        payment = etree.SubElement(tx, "payment")
        credit_card = etree.SubElement(payment, "creditCard")
        idx = token.name.find(' - ')
        etree.SubElement(credit_card, "cardNumber").text = token.name[idx-4:idx] # shitty hack, but that's the only way to get the 4 last digits
        etree.SubElement(credit_card, "expirationDate").text = "XXXX"
        etree.SubElement(tx, "refTransId").text = transaction_id
        response = self._authorize_request(root)
        res = dict()
        res['x_response_code'] = response.find('transactionResponse/responseCode').text
        res['x_trans_id'] = transaction_id
        res['x_type'] = 'refund'
        return res

    # Transaction management
    def auth_and_capture(self, token, amount, reference):
        """Authorize and capture a payment for the given amount.

        Authorize and immediately capture a payment for the given payment.token
        record for the specified amount with reference as communication.

        :param record token: the payment.token record that must be charged
        :param str amount: transaction amount (up to 15 digits with decimal point)
        :param str reference: used as "invoiceNumber" in the Authorize.net backend

        :return: a dict containing the response code, transaction id and transaction type
        :rtype: dict
        """
        root = self._base_tree('createTransactionRequest')
        tx = etree.SubElement(root, "transactionRequest")
        etree.SubElement(tx, "transactionType").text = "authCaptureTransaction"
        etree.SubElement(tx, "amount").text = str(amount)
        profile = etree.SubElement(tx, "profile")
        etree.SubElement(profile, "customerProfileId").text = token.authorize_profile
        payment_profile = etree.SubElement(profile, "paymentProfile")
        etree.SubElement(payment_profile, "paymentProfileId").text = token.acquirer_ref
        order = etree.SubElement(tx, "order")
        etree.SubElement(order, "invoiceNumber").text = reference
        response = self._authorize_request(root)
        res = dict()
        (has_error, error_msg) = error_check(response)
        if has_error:
            res['x_response_code'] = self.AUTH_ERROR_STATUS
            res['x_response_reason_text'] = error_msg
            return res
        res['x_response_code'] = response.find('transactionResponse/responseCode').text
        res['x_trans_id'] = response.find('transactionResponse/transId').text
        res['x_type'] = 'auth_capture'
        return res

    def authorize(self, token, amount, reference):
        """Authorize a payment for the given amount.

        Authorize (without capture) a payment for the given payment.token
        record for the specified amount with reference as communication.

        :param record token: the payment.token record that must be charged
        :param str amount: transaction amount (up to 15 digits with decimal point)
        :param str reference: used as "invoiceNumber" in the Authorize.net backend

        :return: a dict containing the response code, transaction id and transaction type
        :rtype: dict
        """
        root = self._base_tree('createTransactionRequest')
        tx = etree.SubElement(root, "transactionRequest")
        etree.SubElement(tx, "transactionType").text = "authOnlyTransaction"
        etree.SubElement(tx, "amount").text = str(amount)
        profile = etree.SubElement(tx, "profile")
        etree.SubElement(profile, "customerProfileId").text = token.authorize_profile
        payment_profile = etree.SubElement(profile, "paymentProfile")
        etree.SubElement(payment_profile, "paymentProfileId").text = token.acquirer_ref
        order = etree.SubElement(tx, "order")
        etree.SubElement(order, "invoiceNumber").text = reference
        response = self._authorize_request(root)
        res = dict()
        (has_error, error_msg) = error_check(response)
        if has_error:
            res['x_response_code'] = self.AUTH_ERROR_STATUS
            res['x_response_reason_text'] = error_msg
            return res
        res['x_response_code'] = response.find('transactionResponse/responseCode').text
        res['x_trans_id'] = response.find('transactionResponse/transId').text
        res['x_type'] = 'auth_only'
        return res

    def capture(self, transaction_id, amount):
        """Capture a previously authorized payment for the given amount.

        Capture a previsouly authorized payment. Note that the amount is required
        even though we do not support partial capture.

        :param str transaction_id: id of the authorized transaction in the
                                   Authorize.net backend
        :param str amount: transaction amount (up to 15 digits with decimal point)

        :return: a dict containing the response code, transaction id and transaction type
        :rtype: dict
        """
        root = self._base_tree('createTransactionRequest')
        tx = etree.SubElement(root, "transactionRequest")
        etree.SubElement(tx, "transactionType").text = "priorAuthCaptureTransaction"
        etree.SubElement(tx, "amount").text = str(amount)
        etree.SubElement(tx, "refTransId").text = transaction_id
        response = self._authorize_request(root)
        res = dict()
        (has_error, error_msg) = error_check(response)
        if has_error:
            res['x_response_code'] = self.AUTH_ERROR_STATUS
            res['x_response_reason_text'] = error_msg
            return res
        res['x_response_code'] = response.find('transactionResponse/responseCode').text
        res['x_trans_id'] = response.find('transactionResponse/transId').text
        res['x_type'] = 'prior_auth_capture'
        return res

    def void(self, transaction_id):
        """Void a previously authorized payment.

        :param str transaction_id: the id of the authorized transaction in the
                                   Authorize.net backend

        :return: a dict containing the response code, transaction id and transaction type
        :rtype: dict
        """
        root = self._base_tree('createTransactionRequest')
        tx = etree.SubElement(root, "transactionRequest")
        etree.SubElement(tx, "transactionType").text = "voidTransaction"
        etree.SubElement(tx, "refTransId").text = transaction_id
        response = self._authorize_request(root)
        res = dict()
        (has_error, error_msg) = error_check(response)
        if has_error:
            res['x_response_code'] = self.AUTH_ERROR_STATUS
            res['x_response_reason_text'] = error_msg
            return res
        res['x_response_code'] = response.find('transactionResponse/responseCode').text
        res['x_trans_id'] = response.find('transactionResponse/transId').text
        res['x_type'] = 'void'
        return res

    # Test
    def test_authenticate(self):
        """Test Authorize.net communication with a simple credentials check.

        :return: True if authentication was successful, else False (or throws an error)
        :rtype: bool
        """
        test_auth = self._base_tree('authenticateTestRequest')
        response = self._authorize_request(test_auth)
        root = objectify.fromstring(response)
        if root.find('{ns}messages/{ns}resultCode'.format(ns='{%s}' % XMLNS)) == 'Ok':
            return True
        return False<|MERGE_RESOLUTION|>--- conflicted
+++ resolved
@@ -104,16 +104,10 @@
         r = requests.post(self.url, data=data, headers={'Content-Type': 'text/xml'})
         r.raise_for_status()
         response = strip_ns(r.content, XMLNS)
-<<<<<<< HEAD
 
         logged_data = etree.XML(r.content)
         logged_data = str(etree.tostring(logged_data, encoding='utf-8', pretty_print=True)).replace(r'\n', '\n')
         _logger.info('_authorize_request: Values received\n%s', logged_data)
-        if response.find('messages/resultCode').text == 'Error':
-            messages = [m.text for m in response.findall('messages/message/text')]
-            raise ValidationError(_('Authorize.net Error Message(s):\n %s') % '\n'.join(messages))
-=======
->>>>>>> c201cf2b
         return response
 
     def _base_tree(self, requestType):
