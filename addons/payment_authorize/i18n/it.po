# Translation of Odoo Server.
# This file contains the translation of the following modules:
# * payment_authorize
#
# Translators:
msgid ""
msgstr ""
"Project-Id-Version: Odoo 9.0\n"
"Report-Msgid-Bugs-To: \n"
<<<<<<< HEAD
"POT-Creation-Date: 2016-08-19 10:25+0000\n"
=======
"POT-Creation-Date: 2016-08-18 14:07+0000\n"
>>>>>>> bc1a0a32
"PO-Revision-Date: 2016-04-20 19:03+0000\n"
"Last-Translator: Martin Trigaux\n"
"Language-Team: Italian (http://www.transifex.com/odoo/odoo-9/language/it/)\n"
"Language: it\n"
"MIME-Version: 1.0\n"
"Content-Type: text/plain; charset=UTF-8\n"
"Content-Transfer-Encoding: \n"
"Plural-Forms: nplurals=2; plural=(n != 1);\n"

#. module: payment_authorize
<<<<<<< HEAD
=======
#: model:payment.acquirer,cancel_msg:payment_authorize.payment_acquirer_authorize
msgid "<span><i>Cancel,</i> Your payment has been cancelled.</span>"
msgstr "<span><i>Cancella,</i> Il tuo pagamento è stato cancellato.</span>"

#. module: payment_authorize
#: model:payment.acquirer,done_msg:payment_authorize.payment_acquirer_authorize
msgid ""
"<span><i>Done,</i> Your online payment has been successfully processed. "
"Thank you for your order.</span>"
msgstr ""
"<span><i>Fatto,</i> Il tuo pagamento è stato effettuato correttamente. "
"Grazie per il tuo ordine.</span>"

#. module: payment_authorize
#: model:payment.acquirer,error_msg:payment_authorize.payment_acquirer_authorize
msgid ""
"<span><i>Error,</i> Please be aware that an error occurred during the "
"transaction. The order has been confirmed but won't be paid. Don't hesitate "
"to contact us if you have any questions on the status of your order.</span>"
msgstr ""
"<span><i>Errore,</i> Per favore fai attenzione, si è verificato un errore "
"durante la transazione. L'ordine è stato confermato ma non pagato. Non "
"esitare a contattarci se hai qualunque domanda riguardo lo stato del tuo "
"ordine.</span>"

#. module: payment_authorize
#: model:payment.acquirer,pending_msg:payment_authorize.payment_acquirer_authorize
msgid ""
"<span><i>Pending,</i> Your online payment has been successfully processed. "
"But your order is not validated yet.</span>"
msgstr ""
"<span><i>In corso,</i> Il tuo pagamento è stato correttamente processato ma "
"il tuo ordine non ancora convalidato.</span>"

#. module: payment_authorize
>>>>>>> bc1a0a32
#: model:ir.model.fields,field_description:payment_authorize.field_payment_acquirer_authorize_login
msgid "API Login Id"
msgstr ""

#. module: payment_authorize
#: model:ir.model.fields,field_description:payment_authorize.field_payment_acquirer_authorize_transaction_key
msgid "API Transaction Key"
msgstr ""

#. module: payment_authorize
#: model:ir.ui.view,arch_db:payment_authorize.acquirer_form_authorize
msgid ""
"How to configure your Authorize.Net account (look for Getting Started "
"Guide) ?"
msgstr ""

#. module: payment_authorize
#: model:ir.model,name:payment_authorize.model_payment_acquirer
msgid "Payment Acquirer"
msgstr "Acquirente del pagamento"

#. module: payment_authorize
#: model:ir.model,name:payment_authorize.model_payment_transaction
msgid "Payment Transaction"
msgstr "Transazione Pagamento"

#~ msgid "<span><i>Cancel,</i> Your payment has been cancelled.</span>"
#~ msgstr "<span><i>Cancella,</i> Il tuo pagamento è stato cancellato.</span>"

#~ msgid ""
#~ "<span><i>Done,</i> Your online payment has been successfully processed. "
#~ "Thank you for your order.</span>"
#~ msgstr ""
#~ "<span><i>Fatto,</i> Il tuo pagamento è stato effettuato correttamente. "
#~ "Grazie per il tuo ordine.</span>"

#~ msgid ""
#~ "<span><i>Error,</i> Please be aware that an error occurred during the "
#~ "transaction. The order has been confirmed but won't be paid. Don't "
#~ "hesitate to contact us if you have any questions on the status of your "
#~ "order.</span>"
#~ msgstr ""
#~ "<span><i>Errore,</i> Per favore fai attenzione, si è verificato un errore "
#~ "durante la transazione. L'ordine è stato confermato ma non pagato. Non "
#~ "esitare a contattarci se hai qualunque domanda riguardo lo stato del tuo "
#~ "ordine.</span>"

#~ msgid ""
#~ "<span><i>Pending,</i> Your online payment has been successfully "
#~ "processed. But your order is not validated yet.</span>"
#~ msgstr ""
#~ "<span><i>In corso,</i> Il tuo pagamento è stato correttamente processato "
#~ "ma il tuo ordine non ancora convalidato.</span>"<|MERGE_RESOLUTION|>--- conflicted
+++ resolved
@@ -7,11 +7,7 @@
 msgstr ""
 "Project-Id-Version: Odoo 9.0\n"
 "Report-Msgid-Bugs-To: \n"
-<<<<<<< HEAD
-"POT-Creation-Date: 2016-08-19 10:25+0000\n"
-=======
 "POT-Creation-Date: 2016-08-18 14:07+0000\n"
->>>>>>> bc1a0a32
 "PO-Revision-Date: 2016-04-20 19:03+0000\n"
 "Last-Translator: Martin Trigaux\n"
 "Language-Team: Italian (http://www.transifex.com/odoo/odoo-9/language/it/)\n"
@@ -22,8 +18,6 @@
 "Plural-Forms: nplurals=2; plural=(n != 1);\n"
 
 #. module: payment_authorize
-<<<<<<< HEAD
-=======
 #: model:payment.acquirer,cancel_msg:payment_authorize.payment_acquirer_authorize
 msgid "<span><i>Cancel,</i> Your payment has been cancelled.</span>"
 msgstr "<span><i>Cancella,</i> Il tuo pagamento è stato cancellato.</span>"
@@ -59,7 +53,6 @@
 "il tuo ordine non ancora convalidato.</span>"
 
 #. module: payment_authorize
->>>>>>> bc1a0a32
 #: model:ir.model.fields,field_description:payment_authorize.field_payment_acquirer_authorize_login
 msgid "API Login Id"
 msgstr ""
@@ -67,6 +60,11 @@
 #. module: payment_authorize
 #: model:ir.model.fields,field_description:payment_authorize.field_payment_acquirer_authorize_transaction_key
 msgid "API Transaction Key"
+msgstr ""
+
+#. module: payment_authorize
+#: model:payment.acquirer,name:payment_authorize.payment_acquirer_authorize
+msgid "Authorize.Net"
 msgstr ""
 
 #. module: payment_authorize
@@ -86,30 +84,9 @@
 msgid "Payment Transaction"
 msgstr "Transazione Pagamento"
 
-#~ msgid "<span><i>Cancel,</i> Your payment has been cancelled.</span>"
-#~ msgstr "<span><i>Cancella,</i> Il tuo pagamento è stato cancellato.</span>"
-
-#~ msgid ""
-#~ "<span><i>Done,</i> Your online payment has been successfully processed. "
-#~ "Thank you for your order.</span>"
-#~ msgstr ""
-#~ "<span><i>Fatto,</i> Il tuo pagamento è stato effettuato correttamente. "
-#~ "Grazie per il tuo ordine.</span>"
-
-#~ msgid ""
-#~ "<span><i>Error,</i> Please be aware that an error occurred during the "
-#~ "transaction. The order has been confirmed but won't be paid. Don't "
-#~ "hesitate to contact us if you have any questions on the status of your "
-#~ "order.</span>"
-#~ msgstr ""
-#~ "<span><i>Errore,</i> Per favore fai attenzione, si è verificato un errore "
-#~ "durante la transazione. L'ordine è stato confermato ma non pagato. Non "
-#~ "esitare a contattarci se hai qualunque domanda riguardo lo stato del tuo "
-#~ "ordine.</span>"
-
-#~ msgid ""
-#~ "<span><i>Pending,</i> Your online payment has been successfully "
-#~ "processed. But your order is not validated yet.</span>"
-#~ msgstr ""
-#~ "<span><i>In corso,</i> Il tuo pagamento è stato correttamente processato "
-#~ "ma il tuo ordine non ancora convalidato.</span>"+#. module: payment_authorize
+#: model:payment.acquirer,pre_msg:payment_authorize.payment_acquirer_authorize
+msgid ""
+"You will be redirected to the Authorize website after clicking on the "
+"payment button."
+msgstr ""