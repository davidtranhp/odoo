--- conflicted
+++ resolved
@@ -3,12 +3,7 @@
 #
 #    OpenERP, Open Source Management Solution	
 #    Copyright (C) 2004-2009 Tiny SPRL (<http://tiny.be>). All Rights Reserved
-<<<<<<< HEAD
-#    Copyright (C) 2008-2009 B2CK, Cedric Krier, Bertrand Chenal (the methods "check_vat_[a-z]{2}"
-#    $Id$
-=======
 #    Copyright (C) 2008-2009 B2CK, Cedric Krier, Bertrand Chenal (the methods "check_vat_[a-z]{2}" 
->>>>>>> 272b3b65
 #
 #    This program is free software: you can redistribute it and/or modify
 #    it under the terms of the GNU General Public License as published by
