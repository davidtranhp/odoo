<?xml version="1.0" ?>
<openerp>
    <data noupdate="1">
<!--
This Demo data file Human Resources, Phases and Resources,Tasks allocation and  also run scheduling of phase and tasks.
-->
<<<<<<< HEAD
        <!-- Users -->

        <record id="res_users_analyst" model="res.users">
            <field name="name">Phuong</field>
            <field eval="[(6, 0, [ref('base.group_user'), ref('project.group_project_manager')])]" name="groups_id"/>
            <field name="login">phu</field>
            <field name="password">phu</field>
        </record>
        <record id="res_users_project_manager" model="res.users">
            <field name="name">Anthony</field>
            <field eval="[(6, 0, [ref('base.group_user'), ref('project.group_project_manager')])]" name="groups_id"/>
            <field name="login">al</field>
            <field name="password">al</field>
        </record>
        <record id="res_users_technical_leader" model="res.users">
            <field name="name">Quentin</field>
            <field eval="[(6, 0, [ref('base.group_user'), ref('project.group_project_user')])]" name="groups_id"/>
            <field name="login">qdp</field>
            <field name="password">qdp</field>
        </record>
        <record id="res_users_developer" model="res.users">
            <field name="name">Francois</field>
            <field eval="[(6, 0, [ref('base.group_user'), ref('project.group_project_user')])]" name="groups_id"/>
            <field name="login">fpi</field>
            <field name="password">fpi</field>
        </record>
        <record id="res_users_designer" model="res.users">
            <field name="name">Julien</field>
            <field eval="[(6, 0, [ref('base.group_user'), ref('project.group_project_user')])]" name="groups_id"/>
            <field name="login">jth</field>
            <field name="password">jth</field>
        </record>
        <record id="res_users_tester" model="res.users">
            <field name="name">Aline</field>
            <field eval="[(6, 0, [ref('base.group_user'), ref('project.group_project_user')])]" name="groups_id"/>
            <field name="login">apr</field>
            <field name="password">apr</field>
        </record>
        <record id="res_users_finacial_manager" model="res.users">
            <field name="name">Fabian</field>
            <field eval="[(6, 0, [ref('base.group_user'), ref('project.group_project_finance')])]" name="groups_id"/>
            <field name="login">fbs</field>
            <field name="password">fbs</field>
        </record>
=======
       
>>>>>>> 3ce6888e

        <!-- Human Resources -->
        <record id="resource_analyst" model="resource.resource">
            <field name="user_id" ref="project.res_users_analyst"/>
            <field name="name">Analyst</field>
            <field name="calendar_id" ref="resource.timesheet_group1"/>
        </record>

        <record id="resource_project_manager" model="resource.resource">
            <field name="user_id" ref="project.res_users_project_manager"/>
            <field name="name">Project Manager</field>
            <field name="calendar_id" ref="resource.timesheet_group1"/>
        </record>

         <record id="resource_technical_leader" model="resource.resource">
            <field name="user_id" ref="project.res_users_technical_leader"/>
            <field name="name">Technical Leader</field>
            <field name="calendar_id" ref="resource.timesheet_group1"/>
        </record>

        <record id="resource_developer" model="resource.resource">
            <field name="user_id" ref="project.res_users_developer"/>
            <field name="name">Developer</field>
            <field name="calendar_id" ref="resource.timesheet_group1"/>
        </record>

        <record id="resource_designer" model="resource.resource">
            <field name="user_id" ref="project.res_users_designer"/>
            <field name="name">Designer</field>
            <field name="calendar_id" ref="resource.timesheet_group1"/>
        </record>

        <record id="resource_tester" model="resource.resource">
            <field name="user_id" ref="project.res_users_tester"/>
            <field name="name">Tester</field>
            <field name="calendar_id" ref="resource.timesheet_group1"/>
        </record>

        <record id="resource_finacial_manager" model="resource.resource">
            <field name="user_id" ref="project.res_users_finacial_manager"/>
            <field name="name">Project Finacial Manager</field>
            <field name="calendar_id" ref="resource.timesheet_group1"/>
        </record>



        

        <!-- Project Phases -->
        <record id="project_phase_1" model="project.phase">
            <field eval="[(6, 0, [])]" name="previous_phase_ids"/>
            <field name="name">Collect Requirement and Make SRS</field>
            <field name="product_uom" ref="product.uom_day"/>
            <field eval="1" name="sequence"/>
            <field name="duration">30</field>
            <field name="responsible_id" ref="project.res_users_analyst"/>
            <field name="project_id" ref="project.project_integrate_openerp"/>
        </record>

        <record id="project_phase_2" model="project.phase">
            <field eval="[(6, 0, [ref('project_phase_1')])]" name="previous_phase_ids"/>
            <field name="name">Design Model</field>
            <field name="product_uom" ref="product.uom_day"/>
            <field eval="2" name="sequence"/>
            <field name="duration">20</field>
            <field name="responsible_id" ref="project.res_users_project_manager"/>
            <field name="project_id" ref="project.project_integrate_openerp"/>
        </record>

        <record id="project_phase_3" model="project.phase">
            <field eval="[(6, 0, [ref('project_phase_2')])]" name="previous_phase_ids"/>
            <field name="name">Planning and compute Risk analysis, Time chart </field>
            <field name="product_uom" ref="product.uom_day"/>
            <field eval="3" name="sequence"/>
            <field name="duration">20</field>
            <field name="responsible_id" ref="project.res_users_project_manager"/>
            <field name="project_id" ref="project.project_integrate_openerp"/>
        </record>

        <record id="project_phase_4" model="project.phase">
            <field eval="[(6, 0, [ref('project_phase_2')])]" name="previous_phase_ids"/>
            <field name="name">Development and Integration</field>
            <field name="product_uom" ref="product.uom_day"/>
            <field eval="4" name="sequence"/>
            <field name="duration">90</field>
            <field name="responsible_id" ref="project.res_users_technical_leader"/>
            <field name="project_id" ref="project.project_integrate_openerp"/>
        </record>

        <record id="project_phase_5" model="project.phase">
            <field eval="[(6, 0, [ref('project_phase_4')])]" name="previous_phase_ids"/>
            <field name="name">Review and Testing</field>
            <field name="product_uom" ref="product.uom_day"/>
            <field eval="5" name="sequence"/>
            <field name="duration">30</field>
            <field name="responsible_id" ref="project.res_users_project_manager"/>
            <field name="project_id" ref="project.project_integrate_openerp"/>
        </record>

        <record id="project_phase_6" model="project.phase">
            <field eval="[(6, 0, [ref('project_phase_5')])]" name="previous_phase_ids"/>
            <field name="name">Deployement and Training</field>
            <field name="product_uom" ref="product.uom_day"/>
            <field eval="5" name="sequence"/>
            <field name="duration">10</field>
            <field name="responsible_id" ref="project.res_users_analyst"/>
            <field name="project_id" ref="project.project_integrate_openerp"/>
        </record>

        <!--  Project Resource Allocation -->
        <record id="resource_allocation_1" model="project.resource.allocation">
            <field name="resource_id" ref="resource_analyst"/>
            <field name="phase_id" ref="project_phase_1"/>
        </record>

        <record id="resource_allocation_2" model="project.resource.allocation">
            <field name="resource_id" ref="resource_project_manager"/>
            <field name="phase_id" ref="project_phase_2"/>
        </record>

        <record id="resource_allocation_3" model="project.resource.allocation">
            <field name="resource_id" ref="resource_project_manager"/>
            <field name="phase_id" ref="project_phase_3"/>
        </record>

        <record id="resource_allocation_4" model="project.resource.allocation">
            <field name="resource_id" ref="resource_technical_leader"/>
            <field name="phase_id" ref="project_phase_4"/>
        </record>

        <record id="resource_allocation_5" model="project.resource.allocation">
            <field name="resource_id" ref="resource_developer"/>
            <field name="phase_id" ref="project_phase_4"/>
        </record>

        <record id="resource_allocation_6" model="project.resource.allocation">
            <field name="resource_id" ref="resource_designer"/>
            <field name="phase_id" ref="project_phase_4"/>
        </record>

        <record id="resource_allocation_7" model="project.resource.allocation">
            <field name="resource_id" ref="resource_tester"/>
            <field name="phase_id" ref="project_phase_4"/>
        </record>

        <record id="resource_allocation_8" model="project.resource.allocation">
            <field name="resource_id" ref="resource_project_manager"/>
            <field name="phase_id" ref="project_phase_5"/>
        </record>

        <record id="resource_allocation_9" model="project.resource.allocation">
            <field name="resource_id" ref="resource_analyst"/>
            <field name="phase_id" ref="project_phase_6"/>
        </record>

        <!-- Tasks -->

        <record id="project.project_task_1" model="project.task">
            <field name="phase_id" ref="project_phase_1"/>
        </record>

        <record id="project.project_task_2" model="project.task">
            <field name="phase_id" ref="project_phase_1"/>
        </record>

        <record id="project.project_task_3" model="project.task">
            <field name="phase_id" ref="project_phase_2"/>
        </record>

        <record id="project.project_task_4" model="project.task">
            <field name="phase_id" ref="project_phase_3"/>
        </record>

        <record id="project.project_task_5" model="project.task">
            <field name="phase_id" ref="project_phase_3"/>
        </record>

        <record id="project.project_task_6" model="project.task">
            <field name="phase_id" ref="project_phase_3"/>
        </record>

        <record id="project.project_task_7" model="project.task">
            <field name="phase_id" ref="project_phase_3"/>
        </record>

        <record id="project.project_task_8" model="project.task">
            <field name="phase_id" ref="project_phase_3"/>
        </record>

        <record id="project.project_task_9" model="project.task">
            <field name="phase_id" ref="project_phase_3"/>
        </record>

        <record id="project.project_task_10" model="project.task">
            <field name="phase_id" ref="project_phase_4"/>
        </record>

        <record id="project.project_task_11" model="project.task">
            <field name="phase_id" ref="project_phase_4"/>
        </record>

        <record id="project.project_task_12" model="project.task">
            <field name="phase_id" ref="project_phase_4"/>
        </record>

        <record id="project.project_task_13" model="project.task">
            <field name="phase_id" ref="project_phase_4"/>
        </record>

        <record id="project.project_task_14" model="project.task">
            <field name="phase_id" ref="project_phase_4"/>
        </record>

        <record id="project.project_task_15" model="project.task">
            <field name="phase_id" ref="project_phase_4"/>
        </record>

        <record id="project.project_task_16" model="project.task">
            <field name="phase_id" ref="project_phase_4"/>
        </record>

        <record id="project.project_task_17" model="project.task">
            <field name="phase_id" ref="project_phase_6"/>
        </record>

        <record id="project.project_task_18" model="project.task">
            <field name="phase_id" ref="project_phase_6"/>
        </record>

        <!-- run scheduling of phase -->
        <function model="project.project" name="schedule_phases" eval="(ref('project.project_integrate_openerp'),)"/>
        <!-- run scheduling of tasks -->
        <function model="project.project" name="schedule_tasks" eval="(ref('project.project_integrate_openerp'),)"/>

    </data>
</openerp><|MERGE_RESOLUTION|>--- conflicted
+++ resolved
@@ -4,55 +4,6 @@
 <!--
 This Demo data file Human Resources, Phases and Resources,Tasks allocation and  also run scheduling of phase and tasks.
 -->
-<<<<<<< HEAD
-        <!-- Users -->
-
-        <record id="res_users_analyst" model="res.users">
-            <field name="name">Phuong</field>
-            <field eval="[(6, 0, [ref('base.group_user'), ref('project.group_project_manager')])]" name="groups_id"/>
-            <field name="login">phu</field>
-            <field name="password">phu</field>
-        </record>
-        <record id="res_users_project_manager" model="res.users">
-            <field name="name">Anthony</field>
-            <field eval="[(6, 0, [ref('base.group_user'), ref('project.group_project_manager')])]" name="groups_id"/>
-            <field name="login">al</field>
-            <field name="password">al</field>
-        </record>
-        <record id="res_users_technical_leader" model="res.users">
-            <field name="name">Quentin</field>
-            <field eval="[(6, 0, [ref('base.group_user'), ref('project.group_project_user')])]" name="groups_id"/>
-            <field name="login">qdp</field>
-            <field name="password">qdp</field>
-        </record>
-        <record id="res_users_developer" model="res.users">
-            <field name="name">Francois</field>
-            <field eval="[(6, 0, [ref('base.group_user'), ref('project.group_project_user')])]" name="groups_id"/>
-            <field name="login">fpi</field>
-            <field name="password">fpi</field>
-        </record>
-        <record id="res_users_designer" model="res.users">
-            <field name="name">Julien</field>
-            <field eval="[(6, 0, [ref('base.group_user'), ref('project.group_project_user')])]" name="groups_id"/>
-            <field name="login">jth</field>
-            <field name="password">jth</field>
-        </record>
-        <record id="res_users_tester" model="res.users">
-            <field name="name">Aline</field>
-            <field eval="[(6, 0, [ref('base.group_user'), ref('project.group_project_user')])]" name="groups_id"/>
-            <field name="login">apr</field>
-            <field name="password">apr</field>
-        </record>
-        <record id="res_users_finacial_manager" model="res.users">
-            <field name="name">Fabian</field>
-            <field eval="[(6, 0, [ref('base.group_user'), ref('project.group_project_finance')])]" name="groups_id"/>
-            <field name="login">fbs</field>
-            <field name="password">fbs</field>
-        </record>
-=======
-       
->>>>>>> 3ce6888e
-
         <!-- Human Resources -->
         <record id="resource_analyst" model="resource.resource">
             <field name="user_id" ref="project.res_users_analyst"/>
