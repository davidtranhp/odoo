--- conflicted
+++ resolved
@@ -1,92 +1,22 @@
-# Spanish translation for openobject-addons
-# Copyright (c) 2010 Rosetta Contributors and Canonical Ltd 2010
-# This file is distributed under the same license as the openobject-addons package.
-# FIRST AUTHOR <EMAIL@ADDRESS>, 2010.
-#
+# Translation of Odoo Server.
+# This file contains the translation of the following modules:
+# * product_visible_discount
+# 
+# Translators:
+# FIRST AUTHOR <EMAIL@ADDRESS>, 2010
 msgid ""
 msgstr ""
-<<<<<<< HEAD
-"Project-Id-Version: openobject-addons\n"
-"Report-Msgid-Bugs-To: FULL NAME <EMAIL@ADDRESS>\n"
-"POT-Creation-Date: 2011-01-11 11:15+0000\n"
-"PO-Revision-Date: 2011-01-01 07:19+0000\n"
-"Last-Translator: Jordi Esteve (www.zikzakmedia.com) "
-"<jesteve@zikzakmedia.com>\n"
-"Language-Team: Spanish <es@li.org>\n"
-=======
 "Project-Id-Version: Odoo 8.0\n"
 "Report-Msgid-Bugs-To: \n"
 "POT-Creation-Date: 2015-01-21 14:08+0000\n"
 "PO-Revision-Date: 2016-01-12 16:13+0000\n"
 "Last-Translator: Martin Trigaux\n"
 "Language-Team: Spanish (Mexico) (http://www.transifex.com/odoo/odoo-8/language/es_MX/)\n"
->>>>>>> 1812b8f3
 "MIME-Version: 1.0\n"
 "Content-Type: text/plain; charset=UTF-8\n"
-"Content-Transfer-Encoding: 8bit\n"
-"X-Launchpad-Export-Date: 2011-09-05 05:47+0000\n"
-"X-Generator: Launchpad (build 13830)\n"
-
-#. module: product_visible_discount
-#: code:addons/product_visible_discount/product_visible_discount.py:147
-#, python-format
-msgid "No Purchase Pricelist Found !"
-msgstr "¡No se ha encontrado tarifa de compra!"
-
-#. module: product_visible_discount
-#: code:addons/product_visible_discount/product_visible_discount.py:155
-#, python-format
-msgid "No Sale Pricelist Found "
-msgstr "No se ha encontrado tarifa de venta "
-
-#. module: product_visible_discount
-#: model:ir.module.module,description:product_visible_discount.module_meta_information
-msgid ""
-"\n"
-"    This module lets you calculate discounts on Sale Order lines and Invoice "
-"lines base on the partner's pricelist.\n"
-"    To this end, a new check box named \"Visible Discount\" is added to the "
-"pricelist form.\n"
-"    Example:\n"
-"        For the product PC1 and the partner \"Asustek\": if listprice=450, "
-"and the price calculated using Asustek's pricelist is 225\n"
-"        If the check box is checked, we will have on the sale order line: "
-"Unit price=450, Discount=50,00, Net price=225\n"
-"        If the check box is unchecked, we will have on Sale Order and "
-"Invoice lines: Unit price=225, Discount=0,00, Net price=225\n"
-"    "
-msgstr ""
-"\n"
-"    Este módulo permite calcular descuentos en las líneas del Pedido de "
-"Ventas y en las de la Factura basados en la tarifa de la empresa.\n"
-"    Para ello se añade al formulario de la tarifa una nueva opción llamada "
-"\"Descuento visible\".\n"
-"    Ejemplo:\n"
-"        Para el producto PC1 y la empresa \"Asustek\": si el precio de venta "
-"es 450 y el precio calculado con la tarifa de Asustek es 225:\n"
-"        Si la opción \"Descuento visible\" está activada, en la línea del "
-"pedido aparecerá: precio unitario=450, Descuento=50,00, Precio neto=225\n"
-"        Si la opción \"Descuento visible\" está desactivada, en la línea del "
-"pedido y en la factura aparecerá: Precio unitario=225, Descuento=0,00, "
-"Precio neto=225\n"
-"    "
-
-#. module: product_visible_discount
-#: model:ir.module.module,shortdesc:product_visible_discount.module_meta_information
-#: field:product.pricelist,visible_discount:0
-msgid "Visible Discount"
-msgstr "Descuento visible"
-
-#. module: product_visible_discount
-#: model:ir.model,name:product_visible_discount.model_account_invoice_line
-msgid "Invoice Line"
-msgstr "Línea factura"
-
-#. module: product_visible_discount
-#: code:addons/product_visible_discount/product_visible_discount.py:155
-#, python-format
-msgid "You must first define a pricelist for Customer !"
-msgstr "¡Primero debe definir una tarifa para el cliente!"
+"Content-Transfer-Encoding: \n"
+"Language: es_MX\n"
+"Plural-Forms: nplurals=2; plural=(n != 1);\n"
 
 #. module: product_visible_discount
 #: model:ir.model,name:product_visible_discount.model_product_pricelist
@@ -94,15 +24,11 @@
 msgstr "Tarifa"
 
 #. module: product_visible_discount
-#: code:addons/product_visible_discount/product_visible_discount.py:147
-#, python-format
-msgid "You must first define a pricelist for Supplier !"
-msgstr "¡Primero debe definir una tarifa para el proveedor!"
-
-#. module: product_visible_discount
 #: model:ir.model,name:product_visible_discount.model_sale_order_line
 msgid "Sales Order Line"
 msgstr "Línea pedido de venta"
 
-#~ msgid "Invalid XML for View Architecture!"
-#~ msgstr "¡XML no válido para la definición de la vista!"+#. module: product_visible_discount
+#: field:product.pricelist,visible_discount:0
+msgid "Visible Discount"
+msgstr "Descuento visible"