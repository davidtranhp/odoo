--- conflicted
+++ resolved
@@ -11,13 +11,8 @@
                   <field name="msg"/>
                   <separator string="" colspan="4"/>
                 <group colspan="4" col="6">
-<<<<<<< HEAD
-            		<button  icon="gtk-close" special="cancel" string="Close"/>
-            		<button icon="gtk-ok" name="confirm" string="Confirm Anyway" type="object"/>
-=======
                     <button  icon="gtk-close" special="cancel" string="Close"/>
                     <button icon="gtk-ok" name="confirm" string="Confirm Anyway" type="object"/>
->>>>>>> 49554033
                 </group>
             </form>
             </field>
