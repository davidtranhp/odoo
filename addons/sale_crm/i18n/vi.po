# Translation of Odoo Server.
# This file contains the translation of the following modules:
# 	* sale_crm
#
# Translators:
# Martin Trigaux, 2019
# fanha99 <fanha99@hotmail.com>, 2019
# Nancy Momoland <thanhnguyen.icsc@gmail.com>, 2019
# Trinh Tran Thi Phuong <trinhttp@trobz.com>, 2019
# Dao Nguyen <trucdao.uel@gmail.com>, 2019
<<<<<<< HEAD
#
=======
# Duy BQ <duybq86@gmail.com>, 2020
# 
>>>>>>> 26fac2af
msgid ""
msgstr ""
"Project-Id-Version: Odoo Server saas~12.5\n"
"Report-Msgid-Bugs-To: \n"
"POT-Creation-Date: 2019-08-26 08:17+0000\n"
"PO-Revision-Date: 2019-08-26 09:14+0000\n"
"Last-Translator: Duy BQ <duybq86@gmail.com>, 2020\n"
"Language-Team: Vietnamese (https://www.transifex.com/odoo/teams/41243/vi/)\n"
"MIME-Version: 1.0\n"
"Content-Type: text/plain; charset=UTF-8\n"
"Content-Transfer-Encoding: \n"
"Language: vi\n"
"Plural-Forms: nplurals=1; plural=0;\n"

#. module: sale_crm
#: model_terms:ir.ui.view,arch_db:sale_crm.crm_case_form_view_oppor
msgid "<span class=\"o_stat_text\"> Orders</span>"
msgstr "<span class=\"o_stat_text\"> Đơn bán</span>"

#. module: sale_crm
#: model:ir.model.fields,field_description:sale_crm.field_crm_quotation_partner__lead_id
msgid "Associated Lead"
msgstr "Liên kết tiềm năng"

#. module: sale_crm
#: model_terms:ir.ui.view,arch_db:sale_crm.crm_quotation_partner_view_form
msgid "Cancel"
msgstr "Hủy"

#. module: sale_crm
#: model_terms:ir.ui.view,arch_db:sale_crm.crm_quotation_partner_view_form
msgid "Confirm"
msgstr "Xác nhận"

#. module: sale_crm
#: model:ir.model,name:sale_crm.model_crm_quotation_partner
msgid "Create new or use existing Customer on new Quotation"
msgstr "Tạo mới hoặc dùng một Khách hàng có sẵn cho Báo giá mới"

#. module: sale_crm
#: model:ir.model.fields,field_description:sale_crm.field_crm_quotation_partner__create_uid
msgid "Created by"
msgstr "Được tạo bởi"

#. module: sale_crm
#: model:ir.model.fields,field_description:sale_crm.field_crm_quotation_partner__create_date
msgid "Created on"
msgstr "Thời điểm tạo"

#. module: sale_crm
#: model:ir.model.fields,field_description:sale_crm.field_crm_quotation_partner__partner_id
msgid "Customer"
msgstr "Khách hàng"

#. module: sale_crm
#: model:ir.model.fields,field_description:sale_crm.field_crm_quotation_partner__display_name
msgid "Display Name"
msgstr "Tên hiển thị"

#. module: sale_crm
#: model:ir.model.fields,field_description:sale_crm.field_crm_quotation_partner__id
msgid "ID"
msgstr "ID"

#. module: sale_crm
#: model:ir.model.fields,field_description:sale_crm.field_res_users__target_sales_invoiced
msgid "Invoiced in Sales Orders Target"
msgstr "Đã xuất hoá đơn trong Mục tiêu Đơn bán"

#. module: sale_crm
#: model:ir.model.fields,field_description:sale_crm.field_crm_quotation_partner____last_update
msgid "Last Modified on"
msgstr "Sửa lần cuối"

#. module: sale_crm
#: model:ir.model.fields,field_description:sale_crm.field_crm_quotation_partner__write_uid
msgid "Last Updated by"
msgstr "Cập nhật gần đây bởi"

#. module: sale_crm
#: model:ir.model.fields,field_description:sale_crm.field_crm_quotation_partner__write_date
msgid "Last Updated on"
msgstr "Cập nhật gần đây vào"

#. module: sale_crm
#: model:ir.model,name:sale_crm.model_crm_lead
msgid "Lead/Opportunity"
msgstr "Tiềm năng/Cơ hội"

#. module: sale_crm
#: model_terms:ir.ui.view,arch_db:sale_crm.sale_view_inherit123
msgid "Log in the chatter from which opportunity the order originates"
msgstr "Đăng nhập vào cuộc trò chuyện mà từ đó cơ hội bắt nguồn"

#. module: sale_crm
#: model:ir.ui.menu,name:sale_crm.sale_order_menu_quotations_crm
msgid "My Quotations"
msgstr "Báo giá của Tôi"

#. module: sale_crm
#: model:ir.actions.act_window,name:sale_crm.crm_quotation_partner_action
#: model_terms:ir.ui.view,arch_db:sale_crm.crm_case_form_view_oppor
#: model_terms:ir.ui.view,arch_db:sale_crm.crm_quotation_partner_view_form
msgid "New Quotation"
msgstr "Báo giá Mới"

#. module: sale_crm
#: model:ir.model.fields,field_description:sale_crm.field_crm_lead__quotation_count
msgid "Number of Quotations"
msgstr "SL Báo giá"

#. module: sale_crm
#: model:ir.model.fields,field_description:sale_crm.field_crm_lead__sale_order_count
msgid "Number of Sale Orders"
msgstr "Số đơn hàng"

#. module: sale_crm
#: model:ir.model.fields,field_description:sale_crm.field_sale_order__opportunity_id
msgid "Opportunity"
msgstr "Cơ hội"

#. module: sale_crm
#: model:ir.model.fields,field_description:sale_crm.field_crm_lead__order_ids
msgid "Orders"
msgstr "Đơn bán"

#. module: sale_crm
#: model:ir.actions.act_window,name:sale_crm.sale_action_quotations_new
msgid "Quotation"
msgstr "Báo giá"

#. module: sale_crm
#: model:ir.model.fields,field_description:sale_crm.field_crm_quotation_partner__action
msgid "Quotation Customer"
msgstr "Báo giá khách hàng"

#. module: sale_crm
#: model_terms:ir.ui.view,arch_db:sale_crm.crm_case_form_view_oppor
msgid "Quotations"
msgstr "Báo giá"

#. module: sale_crm
#: code:addons/sale_crm/models/crm_team.py:0
#, python-format
msgid "Sales Analysis"
msgstr "Phân tích Kinh doanh"

#. module: sale_crm
#: model:ir.model,name:sale_crm.model_sale_order
msgid "Sales Order"
msgstr "Đơn Bán"

#. module: sale_crm
#: model:ir.model,name:sale_crm.model_crm_team
msgid "Sales Team"
msgstr "Đội ngũ bán hàng"

#. module: sale_crm
#: code:addons/sale_crm/models/crm_team.py:0
#, python-format
msgid "Sales: Untaxed Total"
msgstr "Bán: Tổng chưa thuế"

#. module: sale_crm
#: model:ir.model.fields,field_description:sale_crm.field_crm_lead__sale_amount_total
msgid "Sum of Orders"
msgstr "Tổng Đơn bán"

#. module: sale_crm
#: model:ir.model.fields,field_description:sale_crm.field_sale_order__tag_ids
msgid "Tags"
msgstr "Từ khóa"

#. module: sale_crm
#: model:ir.model.fields,help:sale_crm.field_crm_lead__sale_amount_total
msgid "Untaxed Total of Confirmed Orders"
msgstr "Tổng trước thuế của các Đơn đã Xác nhận"

#. module: sale_crm
#: model:ir.model,name:sale_crm.model_res_users
msgid "Users"
msgstr "Người dùng"

#. module: sale_crm
#: code:addons/sale_crm/wizard/crm_opportunity_to_quotation.py:0
#, python-format
msgid "You can only apply this action from a lead."
msgstr "Bạn chỉ có thể áp dụng hành động này từ một tiềm năng."<|MERGE_RESOLUTION|>--- conflicted
+++ resolved
@@ -1,19 +1,15 @@
 # Translation of Odoo Server.
 # This file contains the translation of the following modules:
 # 	* sale_crm
-#
+# 
 # Translators:
 # Martin Trigaux, 2019
 # fanha99 <fanha99@hotmail.com>, 2019
 # Nancy Momoland <thanhnguyen.icsc@gmail.com>, 2019
 # Trinh Tran Thi Phuong <trinhttp@trobz.com>, 2019
 # Dao Nguyen <trucdao.uel@gmail.com>, 2019
-<<<<<<< HEAD
-#
-=======
 # Duy BQ <duybq86@gmail.com>, 2020
 # 
->>>>>>> 26fac2af
 msgid ""
 msgstr ""
 "Project-Id-Version: Odoo Server saas~12.5\n"
@@ -36,7 +32,7 @@
 #. module: sale_crm
 #: model:ir.model.fields,field_description:sale_crm.field_crm_quotation_partner__lead_id
 msgid "Associated Lead"
-msgstr "Liên kết tiềm năng"
+msgstr "Tiềm năng liên quan"
 
 #. module: sale_crm
 #: model_terms:ir.ui.view,arch_db:sale_crm.crm_quotation_partner_view_form
@@ -128,7 +124,7 @@
 #. module: sale_crm
 #: model:ir.model.fields,field_description:sale_crm.field_crm_lead__sale_order_count
 msgid "Number of Sale Orders"
-msgstr "Số đơn hàng"
+msgstr "Số lượng đơn bán"
 
 #. module: sale_crm
 #: model:ir.model.fields,field_description:sale_crm.field_sale_order__opportunity_id
@@ -148,7 +144,7 @@
 #. module: sale_crm
 #: model:ir.model.fields,field_description:sale_crm.field_crm_quotation_partner__action
 msgid "Quotation Customer"
-msgstr "Báo giá khách hàng"
+msgstr "Khách hàng được Báo giá"
 
 #. module: sale_crm
 #: model_terms:ir.ui.view,arch_db:sale_crm.crm_case_form_view_oppor
