--- conflicted
+++ resolved
@@ -1,30 +1,22 @@
-# Polish translation for openobject-addons
-# Copyright (c) 2014 Rosetta Contributors and Canonical Ltd 2014
-# This file is distributed under the same license as the openobject-addons package.
-# FIRST AUTHOR <EMAIL@ADDRESS>, 2014.
-#
+# Translation of Odoo Server.
+# This file contains the translation of the following modules:
+# * website_gengo
+# 
+# Translators:
+# FIRST AUTHOR <EMAIL@ADDRESS>, 2014
 msgid ""
 msgstr ""
-<<<<<<< HEAD
-"Project-Id-Version: openobject-addons\n"
-"Report-Msgid-Bugs-To: FULL NAME <EMAIL@ADDRESS>\n"
-"POT-Creation-Date: 2014-08-14 13:09+0000\n"
-"PO-Revision-Date: 2014-08-29 15:57+0000\n"
-"Last-Translator: Grzegorz Grzelak (OpenGLOBE.pl) <grzegorz@openglobe.pl>\n"
-"Language-Team: Polish <pl@li.org>\n"
-=======
 "Project-Id-Version: Odoo 8.0\n"
 "Report-Msgid-Bugs-To: \n"
 "POT-Creation-Date: 2015-01-21 14:08+0000\n"
 "PO-Revision-Date: 2016-06-03 11:49+0000\n"
 "Last-Translator: Martin Trigaux\n"
 "Language-Team: Polish (http://www.transifex.com/odoo/odoo-8/language/pl/)\n"
->>>>>>> b9a006c1
 "MIME-Version: 1.0\n"
 "Content-Type: text/plain; charset=UTF-8\n"
-"Content-Transfer-Encoding: 8bit\n"
-"X-Launchpad-Export-Date: 2014-08-30 08:39+0000\n"
-"X-Generator: Launchpad (build 17176)\n"
+"Content-Transfer-Encoding: \n"
+"Language: pl\n"
+"Plural-Forms: nplurals=3; plural=(n==1 ? 0 : n%10>=2 && n%10<=4 && (n%100<10 || n%100>=20) ? 1 : 2);\n"
 
 #. module: website_gengo
 #. openerp-web
@@ -170,10 +162,8 @@
 #: code:addons/website_gengo/static/src/xml/website.gengo.xml:34
 #, python-format
 msgid ""
-"In this mode, you can translate texts or post texts to Gengo for "
-"translation.\n"
-"                            To change the structure of the page, you must "
-"edit the\n"
+"In this mode, you can translate texts or post texts to Gengo for translation.\n"
+"                            To change the structure of the page, you must edit the\n"
 "                            master page."
 msgstr ""
 
@@ -182,7 +172,7 @@
 #: code:addons/website_gengo/static/src/xml/website.gengo.xml:47
 #, python-format
 msgid "Ok"
-msgstr ""
+msgstr "Ok"
 
 #. module: website_gengo
 #. openerp-web
@@ -203,7 +193,7 @@
 #: code:addons/website_gengo/static/src/xml/website.gengo.xml:76
 #, python-format
 msgid "Post"
-msgstr ""
+msgstr "Zaksięguj"
 
 #. module: website_gengo
 #. openerp-web
@@ -359,4 +349,4 @@
 #: code:addons/website_gengo/static/src/xml/website.gengo.xml:154
 #, python-format
 msgid "or"
-msgstr ""+msgstr "lub"