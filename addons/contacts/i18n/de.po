# German translation for openobject-addons
# Copyright (c) 2014 Rosetta Contributors and Canonical Ltd 2014
# This file is distributed under the same license as the openobject-addons package.
# FIRST AUTHOR <EMAIL@ADDRESS>, 2014.
#
msgid ""
msgstr ""
<<<<<<< HEAD
"Project-Id-Version: openobject-addons\n"
"Report-Msgid-Bugs-To: FULL NAME <EMAIL@ADDRESS>\n"
"POT-Creation-Date: 2014-08-14 13:09+0000\n"
"PO-Revision-Date: 2014-08-18 18:25+0000\n"
"Last-Translator: Rudolf Schnapka <rs@techno-flex.de>\n"
"Language-Team: German <de@li.org>\n"
=======
"Project-Id-Version: Odoo 8.0\n"
"Report-Msgid-Bugs-To: \n"
"POT-Creation-Date: 2015-01-21 14:07+0000\n"
"PO-Revision-Date: 2016-01-21 11:39+0000\n"
"Last-Translator: Martin Trigaux\n"
"Language-Team: German (http://www.transifex.com/odoo/odoo-8/language/de/)\n"
>>>>>>> ab245fca
"MIME-Version: 1.0\n"
"Content-Type: text/plain; charset=UTF-8\n"
"Content-Transfer-Encoding: 8bit\n"
"X-Launchpad-Export-Date: 2014-08-19 07:04+0000\n"
"X-Generator: Launchpad (build 17156)\n"

#. module: contacts
#: model:ir.actions.act_window,help:contacts.action_contacts
msgid ""
"<p class=\"oe_view_nocontent_create\">\n"
"            Click to add a contact in your address book.\n"
"          </p><p>\n"
"            Odoo helps you easily track all activities related to\n"
"            a customer; discussions, history of business opportunities,\n"
"            documents, etc.\n"
"          </p>\n"
"        "
msgstr ""
"<p class=\"oe_view_nocontent_create\">\n"
"            Klicken, um Ihrem Addressbuch einen Kontakt hinzuzufügen.\n"
"          </p><p>\n"
"            Odoo hilft Ihnen alle Aktivitäten mit Bezug auf einen Kunden \n"
"            im Auge zu behalten; Diskussionen, geschäftliche Gelegenheiten,\n"
"            Dokumente, usw.\n"
"          </p>\n"
"        "

#. module: contacts
#: model:ir.actions.act_window,name:contacts.action_contacts
#: model:ir.ui.menu,name:contacts.menu_contacts
msgid "Contacts"
msgstr "Kontakte"<|MERGE_RESOLUTION|>--- conflicted
+++ resolved
@@ -1,30 +1,22 @@
-# German translation for openobject-addons
-# Copyright (c) 2014 Rosetta Contributors and Canonical Ltd 2014
-# This file is distributed under the same license as the openobject-addons package.
-# FIRST AUTHOR <EMAIL@ADDRESS>, 2014.
-#
+# Translation of Odoo Server.
+# This file contains the translation of the following modules:
+# * contacts
+# 
+# Translators:
+# FIRST AUTHOR <EMAIL@ADDRESS>, 2014
 msgid ""
 msgstr ""
-<<<<<<< HEAD
-"Project-Id-Version: openobject-addons\n"
-"Report-Msgid-Bugs-To: FULL NAME <EMAIL@ADDRESS>\n"
-"POT-Creation-Date: 2014-08-14 13:09+0000\n"
-"PO-Revision-Date: 2014-08-18 18:25+0000\n"
-"Last-Translator: Rudolf Schnapka <rs@techno-flex.de>\n"
-"Language-Team: German <de@li.org>\n"
-=======
 "Project-Id-Version: Odoo 8.0\n"
 "Report-Msgid-Bugs-To: \n"
 "POT-Creation-Date: 2015-01-21 14:07+0000\n"
 "PO-Revision-Date: 2016-01-21 11:39+0000\n"
 "Last-Translator: Martin Trigaux\n"
 "Language-Team: German (http://www.transifex.com/odoo/odoo-8/language/de/)\n"
->>>>>>> ab245fca
 "MIME-Version: 1.0\n"
 "Content-Type: text/plain; charset=UTF-8\n"
-"Content-Transfer-Encoding: 8bit\n"
-"X-Launchpad-Export-Date: 2014-08-19 07:04+0000\n"
-"X-Generator: Launchpad (build 17156)\n"
+"Content-Transfer-Encoding: \n"
+"Language: de\n"
+"Plural-Forms: nplurals=2; plural=(n != 1);\n"
 
 #. module: contacts
 #: model:ir.actions.act_window,help:contacts.action_contacts
@@ -37,15 +29,7 @@
 "            documents, etc.\n"
 "          </p>\n"
 "        "
-msgstr ""
-"<p class=\"oe_view_nocontent_create\">\n"
-"            Klicken, um Ihrem Addressbuch einen Kontakt hinzuzufügen.\n"
-"          </p><p>\n"
-"            Odoo hilft Ihnen alle Aktivitäten mit Bezug auf einen Kunden \n"
-"            im Auge zu behalten; Diskussionen, geschäftliche Gelegenheiten,\n"
-"            Dokumente, usw.\n"
-"          </p>\n"
-"        "
+msgstr "<p class=\"oe_view_nocontent_create\">\n            Klicken, um Ihrem Addressbuch einen Kontakt hinzuzufügen.\n          </p><p>\n            Odoo hilft Ihnen alle Aktivitäten mit Bezug auf einen Kunden \n            im Auge zu behalten; Diskussionen, geschäftliche Gelegenheiten,\n            Dokumente, usw.\n          </p>\n        "
 
 #. module: contacts
 #: model:ir.actions.act_window,name:contacts.action_contacts
