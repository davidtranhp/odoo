--- conflicted
+++ resolved
@@ -13,12 +13,8 @@
 # Dao Nguyen <trucdao.uel@gmail.com>, 2019
 # Chinh Chinh <trinhttp@trobz.com>, 2019
 # Phuc Tran Thanh <phuctran.odoo@gmail.com>, 2019
-<<<<<<< HEAD
+# Nancy Momoland <thanhnguyen.icsc@gmail.com>, 2019
 #
-=======
-# Nancy Momoland <thanhnguyen.icsc@gmail.com>, 2019
-# 
->>>>>>> 5f717b50
 msgid ""
 msgstr ""
 "Project-Id-Version: Odoo Server saas~12.5\n"
@@ -540,7 +536,7 @@
 #. module: note
 #: model:ir.model.fields,help:note.field_note_note__activity_exception_decoration
 msgid "Type of the exception activity on record."
-msgstr "Loại hoạt động ngoại lệ trên hồ sơ."
+msgstr ""
 
 #. module: note
 #: model:ir.model.fields,field_description:note.field_note_note__message_unread
