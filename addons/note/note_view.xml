<?xml version="1.0"?>
<openerp>
  <data>
    <!-- note Stage Form View -->
    <record model="ir.ui.view" id="view_note_stage_form">
      <field name="name">note.stage.form</field>
      <field name="model">note.stage</field>
      <field name="arch" type="xml">
        <form string="Stage of Notes" version="7.0">
          <group>
            <field name="name"/>
          </group>
        </form>
      </field>
    </record>

    <!-- note Stage Tree View -->
    <record model="ir.ui.view" id="view_note_stage_tree">
      <field name="name">note.stage.tree</field>
      <field name="model">note.stage</field>
      <field name="field_parent"></field>
      <field name="arch" type="xml">
        <tree string="Stages of Notes" editable="bottom">
            <field name="sequence" widget="handle"/>
            <field name="name"/>
            <field name="fold"/>
        </tree>
      </field>
    </record>

    <!-- note Stage Action -->
    <record model="ir.actions.act_window" id="action_note_stage">
        <field name="name">Stages</field>
        <field name="res_model">note.stage</field>
        <field name="view_mode">tree,form</field>
        <field name="domain">[('user_id','=',uid)]</field>
    </record>

    <!-- New note Kanban View -->
    <record model="ir.ui.view" id="view_note_note_kanban">
      <field name="name">note.note.kanban</field>
      <field name="model">note.note</field>
      <field name="arch" type="xml">
        <kanban default_group_by="stage_id" class="oe_notes oe_kanban_quickcreate_textarea" version="7.0">
          <field name="color"/>
          <field name="sequence"/>
          <field name="name"/>
          <field name="stage_id"/>
          <field name="open"/>
          <field name="memo"/>
          <field name="date_done"/>
          <field name="current_partner_id"/>
          <field name="message_follower_ids"/>
          <field name="tag_ids"/>
          <templates>
            <t t-name="kanban-box">

              <t t-set="record.group_fancy" t-value="1"  groups="note.group_note_fancy"/>

              <div t-attf-class="oe_kanban_color_#{kanban_getcolor(record.color.raw_value)} oe_kanban_global_click_edit oe_semantic_html_override oe_kanban_card #{record.group_fancy==1 ? 'oe_kanban_card_fancy' : ''}">
                <div class="oe_dropdown_kanban">
                  <span>
                    <a name="onclick_note_is_done" type="object" t-if="record.open.raw_value" class="oe_e">W</a>
                    <a name="onclick_note_not_done" type="object" t-if="!record.open.raw_value" class="oe_e">è</a>
                  </span>

                  <!-- dropdown menu -->
                  <div class="oe_dropdown_toggle">
                    <span class="oe_e">í</span>
                    <ul class="oe_dropdown_menu">
                      <li><a type="delete">Delete</a></li>
                      <li><ul class="oe_kanban_colorpicker" data-field="color"/></li>
                    </ul>
                  </div>
                </div>
                <!-- kanban note -->
                <div t-attf-class="oe_kanban_content #{record.open.raw_value ? '' : 'note_text_line_through'}">
                  <!-- title -->
                  <field name="name"/>
                </div>
                <field name="tag_ids"/>
                <div class="oe_right">
                  <t t-foreach="record.message_follower_ids.raw_value" t-as="follower">
                    <img t-if="record.current_partner_id.raw_value!=follower" t-att-src="kanban_image('res.partner', 'image_small', follower)" width="24" height="24" class="oe_kanban_avatar" t-att-data-member_id="follower"/>
                  </t>
                </div>
                <div class="oe_clear"></div>
              </div>
            </t>
          </templates>
        </kanban>
      </field>
    </record>

    <!-- New note Form View -->
    <record model="ir.ui.view" id="view_note_note_tree">
      <field name="name">note.note.tree</field>
      <field name="model">note.note</field>
      <field name="arch" type="xml">
        <tree string="Stages">
          <field name="name"/>
          <field name="open"/>
          <field name="stage_id"/>
          <field name="tag_ids" widget="many2many_tags" groups="note.group_note_tags"/>
        </tree>
      </field>
    </record>

    <!-- New note Form View -->
    <record model="ir.ui.view" id="view_note_note_form">
      <field name="name">note.note.form</field>
      <field name="model">note.note</field>
      <field name="arch" type="xml">
        <form string="Note" version="7.0">
          <header>
            <field name="tag_ids" widget="many2many_tags" class="oe_inline" placeholder="Tags"/>
            <field name="stage_id" domain="[('user_id','=',uid)]" widget="statusbar" clickable="1"/>
          </header>
          <field name="memo" widget="html"/><!-- editor_width="100%%" editor_height="60%%" -->
<<<<<<< HEAD
          <group groups="note.group_note_tags" col="2">
            <field name="tag_ids" widget="many2many_tags"/>
          </group>
          <div class="oe_chatter">
            <field name="message_is_follower" invisible="1"/>
            <field name="message_ids" widget="mail_thread"/>
            <field name="message_follower_ids" widget="mail_followers"/>
          </div>
=======
          <field name="message_follower_ids" widget="mail_followers"/>
          <field class="oe_chatter" name="message_ids" widget="mail_thread"/>
>>>>>>> 8e6135b4
        </form>
      </field>
    </record>

    <!-- Search note  -->
    <record model="ir.ui.view" id="view_note_note_filter">
      <field name="name">note.note.search</field>
      <field name="model">note.note</field>
      <field name="arch" type="xml">
        <search string="Notes">
          <field name="memo" string="Note"/>
          <field name="tag_ids" groups="note.group_note_tags"/>
          <filter name="open_true" string="Active" domain="['|',('open', '=', True),('date_done','=',time.strftime('%%Y-%%m-%%d'))]"/>
          <filter name="open_false" string="Archive" domain="[('open', '=', False)]"/>
          <group expand="0" string="Group By...">
            <filter icon="terp-stock_symbol-selection" string="Stage" help="By sticky note Category" context="{'group_by':'stage_id'}"/>
          </group>
        </search>
      </field>
    </record>


    <!-- general settings -->
    <record model="ir.ui.view" id="view_general_settings_note_form">
      <field name="name">note.view.general_settings.form</field>
      <field name="model">base.config.settings</field>
      <field name="inherit_id" ref="base_setup.view_general_configuration"/>
      <field name="arch" type="xml">
        <xpath expr="//label[@string='Authentication']/.." position="after">
          <group>
              <label for="id" string="Notes"/>
              <div name="note">
                  <div>
                      <field name="module_note_pad" class="oe_inline"/>
                      <label for="module_note_pad"/>
                  </div>
                  <div>
                      <field name="group_note_fancy" class="oe_inline"/>
                      <label for="group_note_fancy"/>
                  </div>
                  <div>
                      <field name="group_note_tags" class="oe_inline"/>
                      <label for="group_note_tags"/>
                  </div>
              </div>
          </group>
        </xpath>
      </field>
    </record>

    <!-- Action -->
    <record model="ir.actions.act_window" id="action_note_note">
      <field name="name">Notes</field>
      <field name="res_model">note.note</field>
      <field name="view_type">form</field>
      <field name="view_mode">kanban,tree,form</field>
      <field name="search_view_id" ref="view_note_note_filter"/>
      <field name="context">{'search_default_open_true':True}</field>
    </record>

    <menuitem name="Notes" id="menu_note_notes" parent="mail.mail_my_stuff" sequence="20" action="note.action_note_note"/>
    <menuitem name="Categories" id="menu_notes_stage" parent="mail.mail_my_stuff" action="note.action_note_stage" sequence="21" groups="base.group_no_one"/>

  </data>
</openerp><|MERGE_RESOLUTION|>--- conflicted
+++ resolved
@@ -117,19 +117,11 @@
             <field name="stage_id" domain="[('user_id','=',uid)]" widget="statusbar" clickable="1"/>
           </header>
           <field name="memo" widget="html"/><!-- editor_width="100%%" editor_height="60%%" -->
-<<<<<<< HEAD
-          <group groups="note.group_note_tags" col="2">
-            <field name="tag_ids" widget="many2many_tags"/>
-          </group>
           <div class="oe_chatter">
             <field name="message_is_follower" invisible="1"/>
             <field name="message_ids" widget="mail_thread"/>
             <field name="message_follower_ids" widget="mail_followers"/>
           </div>
-=======
-          <field name="message_follower_ids" widget="mail_followers"/>
-          <field class="oe_chatter" name="message_ids" widget="mail_thread"/>
->>>>>>> 8e6135b4
         </form>
       </field>
     </record>
