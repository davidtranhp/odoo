--- conflicted
+++ resolved
@@ -30,13 +30,8 @@
     _columns = {
         'name': fields.char('Name', size=64, required=True, select=1),
         'note': fields.text('Note'),
-<<<<<<< HEAD
         'journal_analytic_id': fields.many2one('account.analytic.journal', 'Analytic journal'),
         'account_analytic_id': fields.many2one('account.analytic.account', 'Analytic account'),
-=======
-        'journal_analytic_id': fields.many2one('account.analytic.journal', 'Analytic Journal'), #FIXME:add in the form view  with group = analytic
-        'account_analytic_id': fields.many2one('account.analytic.account', 'Analytic Account'), #FIXME:add in the form view  with group = analytic
->>>>>>> 00a6908e
         'account_asset_id': fields.many2one('account.account', 'Asset Account', required=True),
         'account_depreciation_id': fields.many2one('account.account', 'Depreciation Account', required=True),
         'account_expense_depreciation_id': fields.many2one('account.account', 'Depr. Expense Account', required=True),
