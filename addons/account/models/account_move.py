--- conflicted
+++ resolved
@@ -266,13 +266,8 @@
             #unreconcile all lines reversed
             aml = ac_move.line_ids.filtered(lambda x: x.account_id.reconcile or x.account_id.internal_type == 'liquidity')
             aml.remove_move_reconcile()
-<<<<<<< HEAD
             #reconcile together the reconcilable (or the liquidity aml) and their newly created counterpart
-            for account in list(set([x.account_id for x in aml])):
-=======
-            #reconcile together the reconciliable (or the liquidity aml) and their newly created counterpart
             for account in set([x.account_id for x in aml]):
->>>>>>> bab5ccfd
                 to_rec = aml.filtered(lambda y: y.account_id == account)
                 to_rec |= reversed_move.line_ids.filtered(lambda y: y.account_id == account)
                 #reconciliation will be full, so speed up the computation by using skip_full_reconcile_check in the context
