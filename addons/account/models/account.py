# -*- coding: utf-8 -*-

import time
import math

from odoo.osv import expression
from odoo.tools.float_utils import float_round as round
from odoo.tools import DEFAULT_SERVER_DATETIME_FORMAT
from odoo.exceptions import UserError, ValidationError
from odoo import api, fields, models, _


class AccountAccountType(models.Model):
    _name = "account.account.type"
    _description = "Account Type"

    name = fields.Char(string='Account Type', required=True, translate=True)
    include_initial_balance = fields.Boolean(string="Bring Accounts Balance Forward", help="Used in reports to know if we should consider journal items from the beginning of time instead of from the fiscal year only. Account types that should be reset to zero at each new fiscal year (like expenses, revenue..) should not have this option set.")
    type = fields.Selection([
        ('other', 'Regular'),
        ('receivable', 'Receivable'),
        ('payable', 'Payable'),
        ('liquidity', 'Liquidity'),
    ], required=True, default='other',
        help="The 'Internal Type' is used for features available on "\
        "different types of accounts: liquidity type is for cash or bank accounts"\
        ", payable/receivable is for vendor/customer accounts.")
    note = fields.Text(string='Description')


class AccountAccountTag(models.Model):
    _name = 'account.account.tag'
    _description = 'Account Tag'

    name = fields.Char(required=True)
    applicability = fields.Selection([('accounts', 'Accounts'), ('taxes', 'Taxes')], required=True, default='accounts')
    color = fields.Integer('Color Index')
    active = fields.Boolean(default=True, help="Set active to false to hide the Account Tag without removing it.")

#----------------------------------------------------------
# Accounts
#----------------------------------------------------------


class AccountAccount(models.Model):
    _name = "account.account"
    _description = "Account"
    _order = "code"

    @api.multi
    @api.constrains('internal_type', 'reconcile')
    def _check_reconcile(self):
        for account in self:
            if account.internal_type in ('receivable', 'payable') and account.reconcile == False:
                raise ValidationError(_('You cannot have a receivable/payable account that is not reconcilable. (account code: %s)') % account.code)

    name = fields.Char(required=True, index=True)
    currency_id = fields.Many2one('res.currency', string='Account Currency',
        help="Forces all moves for this account to have this account currency.")
    code = fields.Char(size=64, required=True, index=True)
    deprecated = fields.Boolean(index=True, default=False)
    user_type_id = fields.Many2one('account.account.type', string='Type', required=True, oldname="user_type",
        help="Account Type is used for information purpose, to generate country-specific legal reports, and set the rules to close a fiscal year and generate opening entries.")
    internal_type = fields.Selection(related='user_type_id.type', string="Internal Type", store=True, readonly=True)
    #has_unreconciled_entries = fields.Boolean(compute='_compute_has_unreconciled_entries',
    #    help="The account has at least one unreconciled debit and credit since last time the invoices & payments matching was performed.")
    last_time_entries_checked = fields.Datetime(string='Latest Invoices & Payments Matching Date', readonly=True, copy=False,
        help='Last time the invoices & payments matching was performed on this account. It is set either if there\'s not at least '\
        'an unreconciled debit and an unreconciled credit Or if you click the "Done" button.')
    reconcile = fields.Boolean(string='Allow Reconciliation', default=False,
        help="Check this box if this account allows invoices & payments matching of journal items.")
    tax_ids = fields.Many2many('account.tax', 'account_account_tax_default_rel',
        'account_id', 'tax_id', string='Default Taxes')
    note = fields.Text('Internal Notes')
    company_id = fields.Many2one('res.company', string='Company', required=True,
        default=lambda self: self.env['res.company']._company_default_get('account.account'))
    tag_ids = fields.Many2many('account.account.tag', 'account_account_account_tag', string='Tags', help="Optional tags you may want to assign for custom reporting")
    group_id = fields.Many2one('account.group')

    opening_debit = fields.Monetary(string="Opening debit", compute='_compute_opening_debit_credit', inverse='_set_opening_debit', help="Opening debit value for this account.")
    opening_credit = fields.Monetary(string="Opening credit", compute='_compute_opening_debit_credit', inverse='_set_opening_credit', help="Opening credit value for this account.")

    _sql_constraints = [
        ('code_company_uniq', 'unique (code,company_id)', 'The code of the account must be unique per company !')
    ]

    def _compute_opening_debit_credit(self):
        for record in self:
            opening_debit = opening_credit = 0.0
            if record.company_id.account_opening_move_id:
                for line in self.env['account.move.line'].search([('account_id', '=', record.id),
                                                                 ('move_id','=', record.company_id.account_opening_move_id.id)]):
                    #could be executed at most twice: once for credit, once for debit
                    if line.debit:
                        opening_debit = line.debit
                    elif line.credit:
                        opening_credit = line.credit
            record.opening_debit = opening_debit
            record.opening_credit = opening_credit

    def _set_opening_debit(self):
        self._set_opening_debit_credit(self.opening_debit, 'debit')

    def _set_opening_credit(self):
        self._set_opening_debit_credit(self.opening_credit, 'credit')

    def _set_opening_debit_credit(self, amount, field):
        """ Generic function called by both opening_debit and opening_credit's
        inverse function. 'Amount' parameter is the value to be set, and field
        either 'debit' or 'credit', depending on which one of these two fields
        got assigned.
        """
        opening_move = self.company_id.account_opening_move_id

        if not opening_move:
            raise UserError(_("No opening move defined !"))

        if opening_move.state == 'draft':
            # check whether we should create a new move line or modify an existing one
            opening_move_line = self.env['account.move.line'].search([('account_id', '=', self.id),
                                                                      ('move_id','=', opening_move.id),
                                                                      (field,'!=', False),
                                                                      (field,'!=', 0.0)]) # 0.0 condition important for import

            counter_part_map = {'debit': opening_move_line.credit, 'credit': opening_move_line.debit}
            # No typo here! We want the credit value when treating debit and debit value when treating credit

            if opening_move_line:
                if amount:
                    # modify the line
                    setattr(opening_move_line.with_context({'check_move_validity': False}), field, amount)
                elif counter_part_map[field]:
                    # delete the line (no need to keep a line with value = 0)
                    opening_move_line.with_context({'check_move_validity': False}).unlink()
            elif amount:
                # create a new line, as none existed before
                self.env['account.move.line'].with_context({'check_move_validity': False}).create({
                        'name': _('Opening balance'),
                        field: amount,
                        'move_id': opening_move.id,
                        'account_id': self.id,
                })

            # Then, we automatically balance the opening move, to make sure it stays valid
            if not 'import_file' in self.env.context:
                # When importing a file, avoid recomputing the opening move for each account and do it at the end, for better performances
                self.company_id._auto_balance_opening_move()

    @api.model
    def default_get(self, default_fields):
        """If we're creating a new account through a many2one, there are chances that we typed the account code
        instead of its name. In that case, switch both fields values.
        """
        default_name = self._context.get('default_name')
        default_code = self._context.get('default_code')
        if default_name and not default_code:
            try:
                default_code = int(default_name)
            except ValueError:
                pass
            if default_code:
                default_name = False
        contextual_self = self.with_context(default_name=default_name, default_code=default_code)
        return super(AccountAccount, contextual_self).default_get(default_fields)

    @api.model
    def name_search(self, name, args=None, operator='ilike', limit=100):
        args = args or []
        domain = []
        if name:
            domain = ['|', ('code', '=ilike', name + '%'), ('name', operator, name)]
            if operator in expression.NEGATIVE_TERM_OPERATORS:
                domain = ['&', '!'] + domain[1:]
        accounts = self.search(domain + args, limit=limit)
        return accounts.name_get()

    @api.onchange('internal_type')
    def onchange_internal_type(self):
        self.reconcile = self.internal_type in ('receivable', 'payable')

    @api.onchange('code')
    def onchange_code(self):
        AccountGroup = self.env['account.group']

        group = False
        code_prefix = self.code

        # find group with longest matching prefix
        while code_prefix:
            matching_group = AccountGroup.search([('code_prefix', '=', code_prefix)], limit=1)
            if matching_group:
                group = matching_group
                break
            code_prefix = code_prefix[:-1]
        self.group_id = group

    @api.multi
    @api.depends('name', 'code')
    def name_get(self):
        result = []
        for account in self:
            name = account.code + ' ' + account.name
            result.append((account.id, name))
        return result

    @api.one
    @api.returns('self', lambda value: value.id)
    def copy(self, default=None):
        default = dict(default or {})
        default.setdefault('code', _("%s (copy)") % (self.code or ''))
        return super(AccountAccount, self).copy(default)

    @api.model
    def load(self, fields, data):
        """ Overridden for better performances when importing a list of account
        with opening debit/credit. In that case, the auto-balance is postpone
        until the whole file has been imported.
        """
        rslt = super(AccountAccount, self).load(fields, data)

        if 'import_file' in self.env.context:
            companies = self.search([('id', 'in', rslt['ids'])]).mapped('company_id')
            for company in companies:
                company._auto_balance_opening_move()
        return rslt

    def _toggle_reconcile_to_true(self):
        '''Toggle the `reconcile´ boolean from False -> True

        Note that: lines with debit = credit = amount_currency = 0 are set to `reconciled´ = True
        '''
        query = """
            UPDATE account_move_line SET
                reconciled = CASE WHEN debit = 0 AND credit = 0 AND amount_currency = 0
                    THEN true ELSE false END,
                amount_residual = (debit-credit),
                amount_residual_currency = amount_currency
            WHERE full_reconcile_id IS NULL and account_id IN %s
        """
        self.env.cr.execute(query, [tuple(self.ids)])

    def _toggle_reconcile_to_false(self):
        '''Toggle the `reconcile´ boolean from True -> False

        Note that it is disallowed if some lines are partially reconciled.
        '''
        partial_lines_count = self.env['account.move.line'].search_count([
            ('account_id', 'in', self.ids),
            ('full_reconcile_id', '=', False),
            ('|'),
            ('matched_debit_ids', '!=', False),
            ('matched_credit_ids', '!=', False),
        ])
        if partial_lines_count > 0:
            raise UserError(_('You cannot switch an account to not allow the reconciliation'
                              'if some partial reconciliations are still pending.'))
        query = """
            UPDATE account_move_line
                SET amount_residual = 0, amount_residual_currency = 0
            WHERE full_reconcile_id = NULL AND account_id IN %s
        """
        self.env.cr.execute(query, [tuple(self.ids)])

    @api.multi
    def write(self, vals):
        # Do not allow changing the company_id when account_move_line already exist
        if vals.get('company_id', False):
            move_lines = self.env['account.move.line'].search([('account_id', 'in', self.ids)], limit=1)
            for account in self:
                if (account.company_id.id != vals['company_id']) and move_lines:
                    raise UserError(_('You cannot change the owner company of an account that already contains journal items.'))
        if 'reconcile' in vals:
            if vals['reconcile']:
                self.filtered(lambda r: not r.reconcile)._toggle_reconcile_to_true()
            else:
                self.filtered(lambda r: r.reconcile)._toggle_reconcile_to_false()
        return super(AccountAccount, self).write(vals)

    @api.multi
    def unlink(self):
        if self.env['account.move.line'].search([('account_id', 'in', self.ids)], limit=1):
            raise UserError(_('You cannot do that on an account that contains journal items.'))
        #Checking whether the account is set as a property to any Partner or not
        values = ['account.account,%s' % (account_id,) for account_id in self.ids]
        partner_prop_acc = self.env['ir.property'].search([('value_reference', 'in', values)], limit=1)
        if partner_prop_acc:
            raise UserError(_('You cannot remove/deactivate an account which is set on a customer or vendor.'))
        return super(AccountAccount, self).unlink()

    @api.multi
    def mark_as_reconciled(self):
        return self.write({'last_time_entries_checked': time.strftime(DEFAULT_SERVER_DATETIME_FORMAT)})

    @api.multi
    def action_open_reconcile(self):
        self.ensure_one()
        # Open reconciliation view for this account
        if self.internal_type == 'payable':
            action_context = {'show_mode_selector': False, 'mode': 'suppliers'}
        elif self.internal_type == 'receivable':
            action_context = {'show_mode_selector': False, 'mode': 'customers'}
        else:
            action_context = {'show_mode_selector': False, 'mode': 'accounts', 'account_ids': [self.id,]}
        return {
            'type': 'ir.actions.client',
            'tag': 'manual_reconciliation_view',
            'context': action_context,
        }


class AccountGroup(models.Model):
    _name = "account.group"

    _parent_store = True
    _order = 'code_prefix'

    parent_id = fields.Many2one('account.group', index=True, ondelete='cascade')
    parent_left = fields.Integer('Left Parent', index=True)
    parent_right = fields.Integer('Right Parent', index=True)
    name = fields.Char(required=True)
    code_prefix = fields.Char()

    def name_get(self):
        result = []
        for group in self:
            name = group.name
            if group.code_prefix:
                name = group.code_prefix + ' ' + name
            result.append((group.id, name))
        return result

    @api.model
    def name_search(self, name='', args=None, operator='ilike', limit=100):
        if not args:
            args = []
        criteria_operator = ['|'] if operator not in expression.NEGATIVE_TERM_OPERATORS else ['&', '!']
        domain = criteria_operator + [('code_prefix', '=ilike', name + '%'), ('name', operator, name)]
        return self.search(domain + args, limit=limit).name_get()

class AccountJournal(models.Model):
    _name = "account.journal"
    _description = "Journal"
    _order = 'sequence, type, code'

    def _default_inbound_payment_methods(self):
        return self.env.ref('account.account_payment_method_manual_in')

    def _default_outbound_payment_methods(self):
        return self.env.ref('account.account_payment_method_manual_out')

    name = fields.Char(string='Journal Name', required=True)
    code = fields.Char(string='Short Code', size=5, required=True, help="The journal entries of this journal will be named using this prefix.")
    active = fields.Boolean(default=True, help="Set active to false to hide the Journal without removing it.")
    type = fields.Selection([
            ('sale', 'Sale'),
            ('purchase', 'Purchase'),
            ('cash', 'Cash'),
            ('bank', 'Bank'),
            ('general', 'Miscellaneous'),
        ], required=True,
        help="Select 'Sale' for customer invoices journals.\n"\
        "Select 'Purchase' for vendor bills journals.\n"\
        "Select 'Cash' or 'Bank' for journals that are used in customer or vendor payments.\n"\
        "Select 'General' for miscellaneous operations journals.")
    type_control_ids = fields.Many2many('account.account.type', 'account_journal_type_rel', 'journal_id', 'type_id', string='Account Types Allowed')
    account_control_ids = fields.Many2many('account.account', 'account_account_type_rel', 'journal_id', 'account_id', string='Accounts Allowed',
        domain=[('deprecated', '=', False)])
    default_credit_account_id = fields.Many2one('account.account', string='Default Credit Account',
        domain=[('deprecated', '=', False)], help="It acts as a default account for credit amount")
    default_debit_account_id = fields.Many2one('account.account', string='Default Debit Account',
        domain=[('deprecated', '=', False)], help="It acts as a default account for debit amount")
    update_posted = fields.Boolean(string='Allow Cancelling Entries',
        help="Check this box if you want to allow the cancellation the entries related to this journal or of the invoice related to this journal")
    group_invoice_lines = fields.Boolean(string='Group Invoice Lines',
        help="If this box is checked, the system will try to group the accounting lines when generating them from invoices.")
    sequence_id = fields.Many2one('ir.sequence', string='Entry Sequence',
        help="This field contains the information related to the numbering of the journal entries of this journal.", required=True, copy=False)
    refund_sequence_id = fields.Many2one('ir.sequence', string='Credit Note Entry Sequence',
        help="This field contains the information related to the numbering of the credit note entries of this journal.", copy=False)
    sequence = fields.Integer(help='Used to order Journals in the dashboard view', default=10)
    sequence_number_next = fields.Integer(string='Next Number',
        help='The next sequence number will be used for the next invoice.',
        compute='_compute_seq_number_next',
        inverse='_inverse_seq_number_next')
    refund_sequence_number_next = fields.Integer(string='Credit Notes: Next Number',
        help='The next sequence number will be used for the next credit note.',
        compute='_compute_refund_seq_number_next',
        inverse='_inverse_refund_seq_number_next')

    #groups_id = fields.Many2many('res.groups', 'account_journal_group_rel', 'journal_id', 'group_id', string='Groups')
    currency_id = fields.Many2one('res.currency', help='The currency used to enter statement', string="Currency", oldname='currency')
    company_id = fields.Many2one('res.company', string='Company', required=True, index=True, default=lambda self: self.env.user.company_id,
        help="Company related to this journal")

    refund_sequence = fields.Boolean(string='Dedicated Credit Note Sequence', help="Check this box if you don't want to share the same sequence for invoices and credit notes made from this journal", default=False)

    inbound_payment_method_ids = fields.Many2many('account.payment.method', 'account_journal_inbound_payment_method_rel', 'journal_id', 'inbound_payment_method',
        domain=[('payment_type', '=', 'inbound')], string='Debit Methods', default=lambda self: self._default_inbound_payment_methods(),
        help="Manual: Get paid by cash, check or any other method outside of Odoo.\n"\
             "Electronic: Get paid automatically through a payment acquirer by requesting a transaction on a card saved by the customer when buying or subscribing online (payment token).\n"\
             "Batch Deposit: Encase several customer checks at once by generating a batch deposit to submit to your bank. When encoding the bank statement in Odoo,you are suggested to reconcile the transaction with the batch deposit. Enable this option from the settings.")
    outbound_payment_method_ids = fields.Many2many('account.payment.method', 'account_journal_outbound_payment_method_rel', 'journal_id', 'outbound_payment_method',
        domain=[('payment_type', '=', 'outbound')], string='Payment Methods', default=lambda self: self._default_outbound_payment_methods(),
        help="Manual:Pay bill by cash or any other method outside of Odoo.\n"\
             "Check:Pay bill by check and print it from Odoo.\n"\
             "SEPA Credit Transfer: Pay bill from a SEPA Credit Transfer file you submit to your bank. Enable this option from the settings.")
    at_least_one_inbound = fields.Boolean(compute='_methods_compute', store=True)
    at_least_one_outbound = fields.Boolean(compute='_methods_compute', store=True)
    profit_account_id = fields.Many2one('account.account', string='Profit Account', domain=[('deprecated', '=', False)], help="Used to register a profit when the ending balance of a cash register differs from what the system computes")
    loss_account_id = fields.Many2one('account.account', string='Loss Account', domain=[('deprecated', '=', False)], help="Used to register a loss when the ending balance of a cash register differs from what the system computes")

    belongs_to_company = fields.Boolean('Belong to the user\'s current company', compute="_belong_to_company", search="_search_company_journals",)

    # Bank journals fields
    bank_account_id = fields.Many2one('res.partner.bank', string="Bank Account", ondelete='restrict', copy=False)
    bank_statements_source = fields.Selection([('undefined', 'Undefined Yet'),('manual', 'Record Manually')], string='Bank Feeds', default='undefined')
    bank_acc_number = fields.Char(related='bank_account_id.acc_number')
    bank_id = fields.Many2one('res.bank', related='bank_account_id.bank_id')

    _sql_constraints = [
        ('code_company_uniq', 'unique (code, name, company_id)', 'The code and name of the journal must be unique per company !'),
    ]

    @api.multi
    # do not depend on 'sequence_id.date_range_ids', because
    # sequence_id._get_current_sequence() may invalidate it!
    @api.depends('sequence_id.use_date_range', 'sequence_id.number_next_actual')
    def _compute_seq_number_next(self):
        '''Compute 'sequence_number_next' according to the current sequence in use,
        an ir.sequence or an ir.sequence.date_range.
        '''
        for journal in self:
            if journal.sequence_id:
                sequence = journal.sequence_id._get_current_sequence()
                journal.sequence_number_next = sequence.number_next_actual
            else:
                journal.sequence_number_next = 1

    @api.multi
    def _inverse_seq_number_next(self):
        '''Inverse 'sequence_number_next' to edit the current sequence next number.
        '''
        for journal in self:
            if journal.sequence_id and journal.sequence_number_next:
                sequence = journal.sequence_id._get_current_sequence()
                sequence.sudo().number_next = journal.sequence_number_next

    @api.multi
    # do not depend on 'refund_sequence_id.date_range_ids', because
    # refund_sequence_id._get_current_sequence() may invalidate it!
    @api.depends('refund_sequence_id.use_date_range', 'refund_sequence_id.number_next_actual')
    def _compute_refund_seq_number_next(self):
        '''Compute 'sequence_number_next' according to the current sequence in use,
        an ir.sequence or an ir.sequence.date_range.
        '''
        for journal in self:
            if journal.refund_sequence_id and journal.refund_sequence:
                sequence = journal.refund_sequence_id._get_current_sequence()
                journal.refund_sequence_number_next = sequence.number_next_actual
            else:
                journal.refund_sequence_number_next = 1

    @api.multi
    def _inverse_refund_seq_number_next(self):
        '''Inverse 'refund_sequence_number_next' to edit the current sequence next number.
        '''
        for journal in self:
            if journal.refund_sequence_id and journal.refund_sequence and journal.refund_sequence_number_next:
                sequence = journal.refund_sequence_id._get_current_sequence()
                sequence.number_next = journal.refund_sequence_number_next

    @api.one
    @api.constrains('currency_id', 'default_credit_account_id', 'default_debit_account_id')
    def _check_currency(self):
        if self.currency_id:
            if self.default_credit_account_id and not self.default_credit_account_id.currency_id.id == self.currency_id.id:
                raise ValidationError(_('Configuration error!\nThe currency of the journal should be the same than the default credit account.'))
            if self.default_debit_account_id and not self.default_debit_account_id.currency_id.id == self.currency_id.id:
                raise ValidationError(_('Configuration error!\nThe currency of the journal should be the same than the default debit account.'))

    @api.one
    @api.constrains('type', 'bank_account_id')
    def _check_bank_account(self):
        if self.type == 'bank' and self.bank_account_id:
            if self.bank_account_id.company_id != self.company_id:
                raise ValidationError(_('The bank account of a bank journal must belong to the same company (%s).') % self.company_id.name)
            # A bank account can belong to a customer/supplier, in which case their partner_id is the customer/supplier.
            # Or they are part of a bank journal and their partner_id must be the company's partner_id.
            if self.bank_account_id.partner_id != self.company_id.partner_id:
                raise ValidationError(_('The holder of a journal\'s bank account must be the company (%s).') % self.company_id.name)

    @api.onchange('default_debit_account_id')
    def onchange_debit_account_id(self):
        if not self.default_credit_account_id:
            self.default_credit_account_id = self.default_debit_account_id

    @api.onchange('default_credit_account_id')
    def onchange_credit_account_id(self):
        if not self.default_debit_account_id:
            self.default_debit_account_id = self.default_credit_account_id

    @api.multi
    def unlink(self):
        bank_accounts = self.env['res.partner.bank'].browse()
        for bank_account in self.mapped('bank_account_id'):
            accounts = self.search([('bank_account_id', '=', bank_account.id)])
            if accounts <= self:
                bank_accounts += bank_account
        ret = super(AccountJournal, self).unlink()
        bank_accounts.unlink()
        return ret

    @api.one
    @api.returns('self', lambda value: value.id)
    def copy(self, default=None):
        default = dict(default or {})
        default.update(
            code=_("%s (copy)") % (self.code or ''),
            name=_("%s (copy)") % (self.name or ''))
        return super(AccountJournal, self).copy(default)

    @api.multi
    def write(self, vals):
        for journal in self:
            company = journal.company_id
            if ('company_id' in vals and journal.company_id.id != vals['company_id']):
                if self.env['account.move'].search([('journal_id', 'in', self.ids)], limit=1):
                    raise UserError(_('This journal already contains items, therefore you cannot modify its company.'))
                company = self.env['res.company'].browse(vals['company_id'])
                if self.bank_account_id.company_id and self.bank_account_id.company_id != company:
                    self.bank_account_id.write({
                        'company_id': company.id,
                        'partner_id': company.partner_id.id,
                    })
            if ('code' in vals and journal.code != vals['code']):
                if self.env['account.move'].search([('journal_id', 'in', self.ids)], limit=1):
                    raise UserError(_('This journal already contains items, therefore you cannot modify its short name.'))
                new_prefix = self._get_sequence_prefix(vals['code'], refund=False)
                journal.sequence_id.write({'prefix': new_prefix})
                if journal.refund_sequence_id:
                    new_prefix = self._get_sequence_prefix(vals['code'], refund=True)
                    journal.refund_sequence_id.write({'prefix': new_prefix})
            if 'currency_id' in vals:
                if not 'default_debit_account_id' in vals and self.default_debit_account_id:
                    self.default_debit_account_id.currency_id = vals['currency_id']
                if not 'default_credit_account_id' in vals and self.default_credit_account_id:
                    self.default_credit_account_id.currency_id = vals['currency_id']
                if self.bank_account_id:
                    self.bank_account_id.currency_id = vals['currency_id']
<<<<<<< HEAD
            if 'bank_account_id' in vals and not vals.get('bank_account_id'):
                raise UserError(_('You cannot remove the bank account from the journal once set.'))
=======
            if 'bank_account_id' in vals:
                if not vals.get('bank_account_id'):
                    raise UserError(_('You cannot empty the bank account once set.'))
                else:
                    bank_account = self.env['res.partner.bank'].browse(vals['bank_account_id'])
                    if bank_account.partner_id != company.partner_id:
                        raise UserError(_("The partners of the journal's company and the related bank account mismatch."))

>>>>>>> 2835d299
        result = super(AccountJournal, self).write(vals)

        # Create the bank_account_id if necessary
        if 'bank_acc_number' in vals:
            for journal in self.filtered(lambda r: r.type == 'bank' and not r.bank_account_id):
                journal.set_bank_account(vals.get('bank_acc_number'), vals.get('bank_id'))
        # create the relevant refund sequence
        if vals.get('refund_sequence'):
            for journal in self.filtered(lambda j: j.type in ('sale', 'purchase') and not j.refund_sequence_id):
                journal_vals = {
                    'name': journal.name,
                    'company_id': journal.company_id.id,
                    'code': journal.code,
                    'refund_sequence_number_next': vals.get('refund_sequence_number_next', journal.refund_sequence_number_next),
                }
                journal.refund_sequence_id = self.sudo()._create_sequence(journal_vals, refund=True).id
        return result

    @api.model
    def _get_sequence_prefix(self, code, refund=False):
        prefix = code.upper()
        if refund:
            prefix = 'R' + prefix
        return prefix + '/%(range_year)s/'

    @api.model
    def _create_sequence(self, vals, refund=False):
        """ Create new no_gap entry sequence for every new Journal"""
        prefix = self._get_sequence_prefix(vals['code'], refund)
        seq = {
            'name': refund and vals['name'] + _(': Refund') or vals['name'],
            'implementation': 'no_gap',
            'prefix': prefix,
            'padding': 4,
            'number_increment': 1,
            'use_date_range': True,
        }
        if 'company_id' in vals:
            seq['company_id'] = vals['company_id']
        seq = self.env['ir.sequence'].create(seq)
        seq_date_range = seq._get_current_sequence()
        seq_date_range.number_next = refund and vals.get('refund_sequence_number_next', 1) or vals.get('sequence_number_next', 1)
        return seq

    @api.model
    def _prepare_liquidity_account(self, name, company, currency_id, type):
        '''
        This function prepares the value to use for the creation of the default debit and credit accounts of a
        liquidity journal (created through the wizard of generating COA from templates for example).

        :param name: name of the bank account
        :param company: company for which the wizard is running
        :param currency_id: ID of the currency in which is the bank account
        :param type: either 'cash' or 'bank'
        :return: mapping of field names and values
        :rtype: dict
        '''
        digits = 6
        acc = self.env['account.account'].search([('company_id', '=', company.id)], limit=1)
        if acc:
            digits = len(acc.code)
        # Seek the next available number for the account code
        if type == 'bank':
            account_code_prefix = company.bank_account_code_prefix or ''
        else:
            account_code_prefix = company.cash_account_code_prefix or company.bank_account_code_prefix or ''
        for num in range(1, 100):
            new_code = str(account_code_prefix.ljust(digits - 1, '0')) + str(num)
            rec = self.env['account.account'].search([('code', '=', new_code), ('company_id', '=', company.id)], limit=1)
            if not rec:
                break
        else:
            raise UserError(_('Cannot generate an unused account code.'))

        liquidity_type = self.env.ref('account.data_account_type_liquidity')
        return {
                'name': name,
                'currency_id': currency_id or False,
                'code': new_code,
                'user_type_id': liquidity_type and liquidity_type.id or False,
                'company_id': company.id,
        }

    @api.model
    def create(self, vals):
        company_id = vals.get('company_id', self.env.user.company_id.id)
        if vals.get('type') in ('bank', 'cash'):
            # For convenience, the name can be inferred from account number
            if not vals.get('name') and 'bank_acc_number' in vals:
                vals['name'] = vals['bank_acc_number']

            # If no code provided, loop to find next available journal code
            if not vals.get('code'):
                journal_code_base = (vals['type'] == 'cash' and 'CSH' or 'BNK')
                journals = self.env['account.journal'].search([('code', 'like', journal_code_base + '%'), ('company_id', '=', company_id)])
                for num in range(1, 100):
                    # journal_code has a maximal size of 5, hence we can enforce the boundary num < 100
                    journal_code = journal_code_base + str(num)
                    if journal_code not in journals.mapped('code'):
                        vals['code'] = journal_code
                        break
                else:
                    raise UserError(_("Cannot generate an unused journal code. Please fill the 'Shortcode' field."))

            # Create a default debit/credit account if not given
            default_account = vals.get('default_debit_account_id') or vals.get('default_credit_account_id')
            if not default_account:
                company = self.env['res.company'].browse(company_id)
                account_vals = self._prepare_liquidity_account(vals.get('name'), company, vals.get('currency_id'), vals.get('type'))
                default_account = self.env['account.account'].create(account_vals)
                vals['default_debit_account_id'] = default_account.id
                vals['default_credit_account_id'] = default_account.id

        # We just need to create the relevant sequences according to the chosen options
        if not vals.get('sequence_id'):
            vals.update({'sequence_id': self.sudo()._create_sequence(vals).id})
        if vals.get('type') in ('sale', 'purchase') and vals.get('refund_sequence') and not vals.get('refund_sequence_id'):
            vals.update({'refund_sequence_id': self.sudo()._create_sequence(vals, refund=True).id})

        journal = super(AccountJournal, self).create(vals)

        # Create the bank_account_id if necessary
        if journal.type == 'bank' and not journal.bank_account_id and vals.get('bank_acc_number'):
            journal.set_bank_account(vals.get('bank_acc_number'), vals.get('bank_id'))

        return journal

    def set_bank_account(self, acc_number, bank_id=None):
        """ Create a res.partner.bank and set it as value of the  field bank_account_id """
        self.ensure_one()
        self.bank_account_id = self.env['res.partner.bank'].create({
            'acc_number': acc_number,
            'bank_id': bank_id,
            'company_id': self.company_id.id,
            'currency_id': self.currency_id.id,
            'partner_id': self.company_id.partner_id.id,
        }).id

    @api.multi
    @api.depends('name', 'currency_id', 'company_id', 'company_id.currency_id')
    def name_get(self):
        res = []
        for journal in self:
            currency = journal.currency_id or journal.company_id.currency_id
            name = "%s (%s)" % (journal.name, currency.name)
            res += [(journal.id, name)]
        return res

    @api.model
    def name_search(self, name='', args=None, operator='ilike', limit=100):
        args = args or []
        connector = '|'
        if operator in expression.NEGATIVE_TERM_OPERATORS:
            connector = '&'
        recs = self.search([connector, ('code', operator, name), ('name', operator, name)] + args, limit=limit)
        return recs.name_get()

    @api.multi
    @api.depends('company_id')
    def _belong_to_company(self):
        for journal in self:
            journal.belong_to_company = (journal.company_id.id == self.env.user.company_id.id)

    @api.multi
    def _search_company_journals(self, operator, value):
        if value:
            recs = self.search([('company_id', operator, self.env.user.company_id.id)])
        elif operator == '=':
            recs = self.search([('company_id', '!=', self.env.user.company_id.id)])
        else:
            recs = self.search([('company_id', operator, self.env.user.company_id.id)])
        return [('id', 'in', [x.id for x in recs])]

    @api.multi
    @api.depends('inbound_payment_method_ids', 'outbound_payment_method_ids')
    def _methods_compute(self):
        for journal in self:
            journal.at_least_one_inbound = bool(len(journal.inbound_payment_method_ids))
            journal.at_least_one_outbound = bool(len(journal.outbound_payment_method_ids))

    def setup_save_journal_and_create_more(self):
        """ This function is triggered by the button allowing to create more
        bank accounts, displayed in the "Bank Accounts" wizard of the setup bar.

        Button execution is done in Python, so that the model is validated and saved
        before executing the action.
        """
        return self.env.ref('account.action_account_bank_journal_form').read()[0]


class ResPartnerBank(models.Model):
    _inherit = "res.partner.bank"

    journal_id = fields.One2many('account.journal', 'bank_account_id', domain=[('type', '=', 'bank')], string='Account Journal', readonly=True,
        help="The accounting journal corresponding to this bank account.")

    @api.one
    @api.constrains('journal_id')
    def _check_journal_id(self):
        if len(self.journal_id) > 1:
            raise ValidationError(_('A bank account can only belong to one journal.'))


#----------------------------------------------------------
# Tax
#----------------------------------------------------------

class AccountTaxGroup(models.Model):
    _name = 'account.tax.group'
    _order = 'sequence asc'

    name = fields.Char(required=True, translate=True)
    sequence = fields.Integer(default=10)

class AccountTax(models.Model):
    _name = 'account.tax'
    _description = 'Tax'
    _order = 'sequence,id'

    @api.model
    def _default_tax_group(self):
        return self.env['account.tax.group'].search([], limit=1)

    name = fields.Char(string='Tax Name', required=True, translate=True)
    type_tax_use = fields.Selection([('sale', 'Sales'), ('purchase', 'Purchases'), ('none', 'None'), ('adjustment', 'Adjustment')], string='Tax Scope', required=True, default="sale",
        help="Determines where the tax is selectable. Note : 'None' means a tax can't be used by itself, however it can still be used in a group. 'adjustment' is used to perform tax adjustment.")
    amount_type = fields.Selection(default='percent', string="Tax Computation", required=True, oldname='type',
        selection=[('group', 'Group of Taxes'), ('fixed', 'Fixed'), ('percent', 'Percentage of Price'), ('division', 'Percentage of Price Tax Included')])
    active = fields.Boolean(default=True, help="Set active to false to hide the tax without removing it.")
    company_id = fields.Many2one('res.company', string='Company', required=True, default=lambda self: self.env.user.company_id)
    children_tax_ids = fields.Many2many('account.tax', 'account_tax_filiation_rel', 'parent_tax', 'child_tax', string='Children Taxes')
    sequence = fields.Integer(required=True, default=1,
        help="The sequence field is used to define order in which the tax lines are applied.")
    amount = fields.Float(required=True, digits=(16, 4))
    account_id = fields.Many2one('account.account', domain=[('deprecated', '=', False)], string='Tax Account', ondelete='restrict',
        help="Account that will be set on invoice tax lines for invoices. Leave empty to use the expense account.", oldname='account_collected_id')
    refund_account_id = fields.Many2one('account.account', domain=[('deprecated', '=', False)], string='Tax Account on Credit Notes', ondelete='restrict',
        help="Account that will be set on invoice tax lines for credit notes. Leave empty to use the expense account.", oldname='account_paid_id')
    description = fields.Char(string='Label on Invoices', translate=True)
    price_include = fields.Boolean(string='Included in Price', default=False,
        help="Check this if the price you use on the product and invoices includes this tax.")
    include_base_amount = fields.Boolean(string='Affect Base of Subsequent Taxes', default=False,
        help="If set, taxes which are computed after this one will be computed based on the price tax included.")
    analytic = fields.Boolean(string="Include in Analytic Cost", help="If set, the amount computed by this tax will be assigned to the same analytic account as the invoice line (if any)")
    tag_ids = fields.Many2many('account.account.tag', 'account_tax_account_tag', string='Tags', help="Optional tags you may want to assign for custom reporting")
    tax_group_id = fields.Many2one('account.tax.group', string="Tax Group", default=_default_tax_group, required=True)
    # Technical field to make the 'tax_exigibility' field invisible if the same named field is set to false in 'res.company' model
    hide_tax_exigibility = fields.Boolean(string='Hide Use Cash Basis Option', related='company_id.tax_exigibility')
    tax_exigibility = fields.Selection(
        [('on_invoice', 'Based on Invoice'),
         ('on_payment', 'Based on Payment'),
        ], string='Tax Due', default='on_invoice',
        oldname='use_cash_basis',
        help="Based on Invoice: the tax is due as soon as the invoice is validated.\n"
        "Based on Payment: the tax is due as soon as the payment of the invoice is received.")
    cash_basis_account = fields.Many2one(
        'account.account',
        string='Tax Received Account',
        domain=[('deprecated', '=', False)],
        help='Account used as counterpart for the journal entry, for taxes eligible based on payments.')

    _sql_constraints = [
        ('name_company_uniq', 'unique(name, company_id, type_tax_use)', 'Tax names must be unique !'),
    ]

    @api.one
    @api.constrains('children_tax_ids', 'type_tax_use')
    def _check_children_scope(self):
        if not all(child.type_tax_use in ('none', self.type_tax_use) for child in self.children_tax_ids):
            raise ValidationError(_('The application scope of taxes in a group must be either the same as the group or "None".'))

    @api.one
    @api.returns('self', lambda value: value.id)
    def copy(self, default=None):
        default = dict(default or {}, name=_("%s (Copy)") % self.name)
        return super(AccountTax, self).copy(default=default)

    @api.model
    def name_search(self, name, args=None, operator='ilike', limit=80):
        """ Returns a list of tuples containing id, name, as internally it is called {def name_get}
            result format: {[(id, name), (id, name), ...]}
        """
        args = args or []
        if operator in expression.NEGATIVE_TERM_OPERATORS:
            domain = [('description', operator, name), ('name', operator, name)]
        else:
            domain = ['|', ('description', operator, name), ('name', operator, name)]
        taxes = self.search(expression.AND([domain, args]), limit=limit)
        return taxes.name_get()

    @api.model
    def search(self, args, offset=0, limit=None, order=None, count=False):
        context = self._context or {}

        if context.get('type'):
            if context.get('type') in ('out_invoice', 'out_refund'):
                args += [('type_tax_use', '=', 'sale')]
            elif context.get('type') in ('in_invoice', 'in_refund'):
                args += [('type_tax_use', '=', 'purchase')]

        if context.get('journal_id'):
            journal = self.env['account.journal'].browse(context.get('journal_id'))
            if journal.type in ('sale', 'purchase'):
                args += [('type_tax_use', '=', journal.type)]

        return super(AccountTax, self).search(args, offset, limit, order, count=count)

    @api.onchange('amount')
    def onchange_amount(self):
        if self.amount_type in ('percent', 'division') and self.amount != 0.0 and not self.description:
            self.description = "{0:.4g}%".format(self.amount)

    @api.onchange('account_id')
    def onchange_account_id(self):
        self.refund_account_id = self.account_id

    @api.onchange('price_include')
    def onchange_price_include(self):
        if self.price_include:
            self.include_base_amount = True

    def get_grouping_key(self, invoice_tax_val):
        """ Returns a string that will be used to group account.invoice.tax sharing the same properties"""
        self.ensure_one()
        return str(invoice_tax_val['tax_id']) + '-' + \
               str(invoice_tax_val['account_id']) + '-' + \
               str(invoice_tax_val['account_analytic_id']) + '-' + \
               str(invoice_tax_val.get('analytic_tag_ids', []))

    def _compute_amount(self, base_amount, price_unit, quantity=1.0, product=None, partner=None):
        """ Returns the amount of a single tax. base_amount is the actual amount on which the tax is applied, which is
            price_unit * quantity eventually affected by previous taxes (if tax is include_base_amount XOR price_include)
        """
        self.ensure_one()
        if self.amount_type == 'fixed':
            # Use copysign to take into account the sign of the base amount which includes the sign
            # of the quantity and the sign of the price_unit
            # Amount is the fixed price for the tax, it can be negative
            # Base amount included the sign of the quantity and the sign of the unit price and when
            # a product is returned, it can be done either by changing the sign of quantity or by changing the
            # sign of the price unit.
            # When the price unit is equal to 0, the sign of the quantity is absorbed in base_amount then
            # a "else" case is needed.
            if base_amount:
                return math.copysign(quantity, base_amount) * self.amount
            else:
                return quantity * self.amount
        if (self.amount_type == 'percent' and not self.price_include) or (self.amount_type == 'division' and self.price_include):
            return base_amount * self.amount / 100
        if self.amount_type == 'percent' and self.price_include:
            return base_amount - (base_amount / (1 + self.amount / 100))
        if self.amount_type == 'division' and not self.price_include:
            return base_amount / (1 - self.amount / 100) - base_amount

    @api.multi
    def json_friendly_compute_all(self, price_unit, currency_id=None, quantity=1.0, product_id=None, partner_id=None):
        """ Just converts parameters in browse records and calls for compute_all, because js widgets can't serialize browse records """
        if currency_id:
            currency_id = self.env['res.currency'].browse(currency_id)
        if product_id:
            product_id = self.env['product.product'].browse(product_id)
        if partner_id:
            partner_id = self.env['res.partner'].browse(partner_id)
        return self.compute_all(price_unit, currency=currency_id, quantity=quantity, product=product_id, partner=partner_id)

    @api.multi
    def compute_all(self, price_unit, currency=None, quantity=1.0, product=None, partner=None):
        """ Returns all information required to apply taxes (in self + their children in case of a tax group).
            We consider the sequence of the parent for group of taxes.
                Eg. considering letters as taxes and alphabetic order as sequence :
                [G, B([A, D, F]), E, C] will be computed as [A, D, F, C, E, G]

        RETURN: {
            'total_excluded': 0.0,    # Total without taxes
            'total_included': 0.0,    # Total with taxes
            'taxes': [{               # One dict for each tax in self and their children
                'id': int,
                'name': str,
                'amount': float,
                'sequence': int,
                'account_id': int,
                'refund_account_id': int,
                'analytic': boolean,
            }]
        } """
        if len(self) == 0:
            company_id = self.env.user.company_id
        else:
            company_id = self[0].company_id
        if not currency:
            currency = company_id.currency_id
        taxes = []
        # By default, for each tax, tax amount will first be computed
        # and rounded at the 'Account' decimal precision for each
        # PO/SO/invoice line and then these rounded amounts will be
        # summed, leading to the total amount for that tax. But, if the
        # company has tax_calculation_rounding_method = round_globally,
        # we still follow the same method, but we use a much larger
        # precision when we round the tax amount for each line (we use
        # the 'Account' decimal precision + 5), and that way it's like
        # rounding after the sum of the tax amounts of each line
        prec = currency.decimal_places

        # In some cases, it is necessary to force/prevent the rounding of the tax and the total
        # amounts. For example, in SO/PO line, we don't want to round the price unit at the
        # precision of the currency.
        # The context key 'round' allows to force the standard behavior.
        round_tax = False if company_id.tax_calculation_rounding_method == 'round_globally' else True
        round_total = True
        if 'round' in self.env.context:
            round_tax = bool(self.env.context['round'])
            round_total = bool(self.env.context['round'])

        if not round_tax:
            prec += 5

        base_values = self.env.context.get('base_values')
        if not base_values:
            total_excluded = total_included = base = round(price_unit * quantity, prec)
        else:
            total_excluded, total_included, base = base_values

        # Sorting key is mandatory in this case. When no key is provided, sorted() will perform a
        # search. However, the search method is overridden in account.tax in order to add a domain
        # depending on the context. This domain might filter out some taxes from self, e.g. in the
        # case of group taxes.
        for tax in self.sorted(key=lambda r: r.sequence):
            if tax.amount_type == 'group':
                children = tax.children_tax_ids.with_context(base_values=(total_excluded, total_included, base))
                ret = children.compute_all(price_unit, currency, quantity, product, partner)
                total_excluded = ret['total_excluded']
                base = ret['base'] if tax.include_base_amount else base
                total_included = ret['total_included']
                tax_amount = total_included - total_excluded
                taxes += ret['taxes']
                continue

            tax_amount = tax._compute_amount(base, price_unit, quantity, product, partner)
            if not round_tax:
                tax_amount = round(tax_amount, prec)
            else:
                tax_amount = currency.round(tax_amount)

            if tax.price_include:
                total_excluded -= tax_amount
                base -= tax_amount
            else:
                total_included += tax_amount

            # Keep base amount used for the current tax
            tax_base = base

            if tax.include_base_amount:
                base += tax_amount

            taxes.append({
                'id': tax.id,
                'name': tax.with_context(**{'lang': partner.lang} if partner else {}).name,
                'amount': tax_amount,
                'base': tax_base,
                'sequence': tax.sequence,
                'account_id': tax.account_id.id,
                'refund_account_id': tax.refund_account_id.id,
                'analytic': tax.analytic,
                'price_include': tax.price_include,
            })

        return {
            'taxes': sorted(taxes, key=lambda k: k['sequence']),
            'total_excluded': currency.round(total_excluded) if round_total else total_excluded,
            'total_included': currency.round(total_included) if round_total else total_included,
            'base': base,
        }

    @api.model
    def _fix_tax_included_price(self, price, prod_taxes, line_taxes):
        """Subtract tax amount from price when corresponding "price included" taxes do not apply"""
        # FIXME get currency in param?
        incl_tax = prod_taxes.filtered(lambda tax: tax not in line_taxes and tax.price_include)
        if incl_tax:
            return incl_tax.compute_all(price)['total_excluded']
        return price

    @api.model
    def _fix_tax_included_price_company(self, price, prod_taxes, line_taxes, company_id):
        if company_id:
            #To keep the same behavior as in _compute_tax_id
            prod_taxes = prod_taxes.filtered(lambda tax: tax.company_id == company_id)
            line_taxes = line_taxes.filtered(lambda tax: tax.company_id == company_id)
        return self._fix_tax_included_price(price, prod_taxes, line_taxes)


class AccountReconcileModel(models.Model):
    _name = "account.reconcile.model"
    _description = "Preset to create journal entries during a invoices and payments matching"

    name = fields.Char(string='Button Label', required=True)
    sequence = fields.Integer(required=True, default=10)
    has_second_line = fields.Boolean(string='Add a second line', default=False)
    company_id = fields.Many2one('res.company', string='Company', required=True, default=lambda self: self.env.user.company_id)

    account_id = fields.Many2one('account.account', string='Account', ondelete='cascade', domain=[('deprecated', '=', False)])
    journal_id = fields.Many2one('account.journal', string='Journal', ondelete='cascade', help="This field is ignored in a bank statement reconciliation.")
    label = fields.Char(string='Journal Item Label')
    amount_type = fields.Selection([
        ('fixed', 'Fixed'),
        ('percentage', 'Percentage of balance')
        ], required=True, default='percentage')
    amount = fields.Float(digits=0, required=True, default=100.0, help="Fixed amount will count as a debit if it is negative, as a credit if it is positive.")
    tax_id = fields.Many2one('account.tax', string='Tax', ondelete='restrict')
    analytic_account_id = fields.Many2one('account.analytic.account', string='Analytic Account', ondelete='set null')
    analytic_tag_ids = fields.Many2many('account.analytic.tag', string='Analytic Tags')

    second_account_id = fields.Many2one('account.account', string='Second Account', ondelete='cascade', domain=[('deprecated', '=', False)])
    second_journal_id = fields.Many2one('account.journal', string='Second Journal', ondelete='cascade', help="This field is ignored in a bank statement reconciliation.")
    second_label = fields.Char(string='Second Journal Item Label')
    second_amount_type = fields.Selection([
        ('fixed', 'Fixed'),
        ('percentage', 'Percentage of amount')
        ], string="Second Amount type",required=True, default='percentage')
    second_amount = fields.Float(string='Second Amount', digits=0, required=True, default=100.0, help="Fixed amount will count as a debit if it is negative, as a credit if it is positive.")
    second_tax_id = fields.Many2one('account.tax', string='Second Tax', ondelete='restrict', domain=[('type_tax_use', '=', 'purchase')])
    second_analytic_account_id = fields.Many2one('account.analytic.account', string='Second Analytic Account', ondelete='set null')
    second_analytic_tag_ids = fields.Many2many('account.analytic.tag', string='Second Analytic Tags')

    @api.onchange('name')
    def onchange_name(self):
        self.label = self.name<|MERGE_RESOLUTION|>--- conflicted
+++ resolved
@@ -547,19 +547,14 @@
                     self.default_credit_account_id.currency_id = vals['currency_id']
                 if self.bank_account_id:
                     self.bank_account_id.currency_id = vals['currency_id']
-<<<<<<< HEAD
-            if 'bank_account_id' in vals and not vals.get('bank_account_id'):
-                raise UserError(_('You cannot remove the bank account from the journal once set.'))
-=======
             if 'bank_account_id' in vals:
                 if not vals.get('bank_account_id'):
-                    raise UserError(_('You cannot empty the bank account once set.'))
+                    raise UserError(_('You cannot remove the bank account from the journal once set.'))
                 else:
                     bank_account = self.env['res.partner.bank'].browse(vals['bank_account_id'])
                     if bank_account.partner_id != company.partner_id:
                         raise UserError(_("The partners of the journal's company and the related bank account mismatch."))
 
->>>>>>> 2835d299
         result = super(AccountJournal, self).write(vals)
 
         # Create the bank_account_id if necessary
