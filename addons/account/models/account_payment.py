--- conflicted
+++ resolved
@@ -372,54 +372,11 @@
                                              record.move_line_ids.mapped('matched_credit_ids.credit_move_id.invoice_id'))
             record.has_invoices = bool(record.reconciled_invoice_ids)
 
-<<<<<<< HEAD
-    @api.onchange('partner_type')
-    def _onchange_partner_type(self):
-        self.ensure_one()
-        # Set partner_id domain
-        if self.partner_type:
-            return {'domain': {'partner_id': [(self.partner_type, '=', True)]}}
-
-    @api.onchange('payment_type')
-    def _onchange_payment_type(self):
-        if not self.invoice_ids and not self.partner_type:
-            # Set default partner type for the payment type
-            if self.payment_type == 'inbound':
-                self.partner_type = 'customer'
-            elif self.payment_type == 'outbound':
-                self.partner_type = 'supplier'
-        elif self.payment_type not in ('inbound', 'outbound'):
-            self.partner_type = False
-        # Set payment method domain
-        res = self._onchange_journal()
-        if not res.get('domain', {}):
-            res['domain'] = {}
-        jrnl_filters = self._compute_journal_domain_and_types()
-        journal_types = jrnl_filters['journal_types']
-        journal_types.update(['bank', 'cash'])
-        res['domain']['journal_id'] = jrnl_filters['domain'] + [('type', 'in', list(journal_types))]
-        return res
-
-    @api.model
-    def default_get(self, fields):
-        rec = super(account_payment, self).default_get(fields)
-        invoice_defaults = self.resolve_2many_commands('invoice_ids', rec.get('invoice_ids'))
-        if invoice_defaults and len(invoice_defaults) == 1:
-            invoice = invoice_defaults[0]
-            rec['communication'] = invoice['reference'] or invoice['name'] or invoice['number']
-            rec['currency_id'] = invoice['currency_id'][0]
-            rec['payment_type'] = invoice['type'] in ('out_invoice', 'in_refund') and 'inbound' or 'outbound'
-            rec['partner_type'] = MAP_INVOICE_TYPE_PARTNER_TYPE[invoice['type']]
-            rec['partner_id'] = invoice['partner_id'][0]
-            rec['amount'] = invoice['residual']
-        return rec
-=======
     @api.multi
     def action_register_payment(self):
         active_ids = self.env.context.get('active_ids')
         if not active_ids:
             return ''
->>>>>>> 120359bf
 
         return {
             'name': _('Register Payment'),
