<?xml version="1.0" encoding="utf-8"?>
<openerp>
<data>
    <record id="view_analytic_report_tree" model="ir.ui.view">
        <field name="name">analytic.report.tree</field>
        <field name="model">analytic.report</field>
        <field name="type">tree</field>
        <field name="arch" type="xml">
            <tree string="Analytic Accounts Statistics">
            	<field name="parent_id" invisible="1" string="Analytic Account"/>
            	<field name="product_id" invisible="1"/>
                <field name="name" invisible="1"/>
                <field name="partner_id" invisible="1"/>
                <field name="journal_id" string="Analytic Journal" invisible="1"/>
                <field name="user_id" invisible="1"/>
                <field name="date_start" invisible="1"/>
                <field name="date_end" invisible="1"/>
                <field name="total_quantity" sum=" # Total Quantity"/>
                <field name="nbr" sum ="# of Lines"/>
                <field name="company_id" invisible="1" groups="base.group_multi_company"/>
                <field name="type" invisible="1"/>
                <field name="debit"/>
                <field name="credit"/>
                <field name="balance"/>
                <field name="state" invisible="1"/>
                <field name="day" invisible="1"/>
                <field name="month" invisible="1"/>
                <field name="year" invisible="1"/>
            </tree>
        </field>
    </record>
    <record id="view_analytic_report_search" model="ir.ui.view">
        <field name="name">analytic.report.search</field>
        <field name="model">analytic.report</field>
        <field name="type">search</field>
        <field name="arch" type="xml">
            <search string="Analytic Accounts">
            	<group>
	                <filter icon="terp-account"
	                    	string="This Year"
	                    	domain="[('year','=',time.strftime('%%Y'))]"/>
	                <filter icon="terp-account"
	                    	string="This Month"
	                    	name="This Month"
	                    	domain="[('month','=',time.strftime('%%m'))]"/>
	                <filter icon="gtk-media-rewind"
	                        string="    7 Days    "
	                        separator="1"
	                        domain="[('day','&lt;=', time.strftime('%%Y-%%m-%%d')), ('day','&gt;',(datetime.date.today()-datetime.timedelta(days=7)).strftime('%%Y-%%m-%%d'))]"
	                        help="Entries during last 7 days"/>
	                <separator orientation="vertical"/>
	                <filter icon="terp-account"
                    		string="Draft"
                    		domain="[('state','=','draft')]"/>
                    <filter icon="terp-account"
                    		string="Open"
                    		domain="[('state','=','open')]"/>
                    <filter icon="terp-account"
                    		string="Pending"
                    		domain="[('state','=','pending')]"/>
                     <separator orientation="vertical"/>
	                <field name="name"/>
	                <field name="user_id" widget="selection">
	                    <filter icon="terp-account"
	                        	string="My Accounts"
	                        	help="My Account"
	                        	domain="[('user_id','=',uid)]"/>
	                </field>
	                <field name="partner_id"/>
                </group>
                <newline/>
<<<<<<< HEAD
                <group expand="1" string="Group By..." colspan="10" col="12">
                    <filter string="Partner" icon="terp-account" context="{'group_by':'partner_id'}"/>
                    <filter string="User" name='User' icon="terp-account" context="{'group_by':'user_id'}"/>
                    <separator orientation="vertical"/>
                    <filter string="Product" icon="terp-account" context="{'group_by':'product_id'}"/>
                    <filter string="Analytic Journal" icon="terp-account" context="{'group_by':'journal_id'}"/>
                    <filter string="Analytic Account" icon="terp-account" context="{'group_by':'parent_id'}"/>
                    <filter string="State" icon="terp-account" context="{'group_by':'state'}"/>
                    <separator orientation="vertical"/>
                    <filter string="Month" icon="terp-account" context="{'group_by':'month'}"/>
                    <filter string="Year" icon="terp-account" context="{'group_by':'year'}"/>
                </group>

                <group expand="0" string="Extended options..." colspan="10" col="12">
                    <filter icon="terp-account"
                    		string="Draft"
                    		domain="[('state','=','draft')]"/>
                    <filter icon="terp-account"
                    		string="Open"
                    		domain="[('state','=','open')]"/>
                    <filter icon="terp-account"
                    		string="Pending"
                    		domain="[('state','=','pending')]"/>
=======
                <group expand="0" string="Extended options..." colspan="10" col="12">
>>>>>>> bd50a157
                    <filter icon="terp-account"
                    		string="Close"
                    		domain="[('state','=','close')]"/>
                    <filter icon="terp-account"
                    		string="Template"
                    		domain="[('state','=','template')]"/>
                    <separator orientation="vertical"/>
                    <field name="company_id" widget="selection" groups="base.group_multi_company"/>
                    <field name="parent_id"/>
                    <field name="journal_id" widget="selection"/>
                    <newline/>
                    <field name="product_id" />
                    <field name="type"/>
                    <separator orientation="vertical"/>
                    <field name="date_start"/>
                    <field name="date_end"/>
                </group>
                <newline/>
<<<<<<< HEAD
=======
                <group expand="1" string="Group By..." colspan="10" col="12">
                	<filter string="User" name="User" icon="terp-account" context="{'group_by':'user_id'}"/>
                    <filter string="Associated Partner" icon="terp-account" context="{'group_by':'partner_id'}"/>
                    <separator orientation="vertical"/>
					<filter string="Company" icon="terp-account" context="{'group_by':'company_id'}" groups="base.group_multi_company"/>
                    <filter string="Analytic Account" icon="terp-account" context="{'group_by':'parent_id'}"/>
                    <filter string="Analytic Journal" icon="terp-account" context="{'group_by':'journal_id'}"/>
                    <separator orientation="vertical"/>
                    <filter string="Product" icon="terp-account" context="{'group_by':'product_id'}"/>
                    <filter string="Account Type" icon="terp-account" context="{'group_by':'type'}"/>
                    <filter string="State" icon="terp-account" context="{'group_by':'state'}"/>
                    <separator orientation="vertical"/>
                    <filter string="Day" icon="terp-account" context="{'group_by':'day'}"/>
                    <filter string="Month" icon="terp-account" context="{'group_by':'month'}"/>
                    <filter string="Year" icon="terp-account" context="{'group_by':'year'}"/>
                </group>
>>>>>>> bd50a157
            </search>
        </field>
    </record>
    <record id="view_account_analytic_report_search" model="ir.ui.view">
         <field name="name">account.analytic.report.graph</field>
         <field name="model">analytic.report</field>
         <field name="type">graph</field>
         <field name="arch" type="xml">
             <graph string="Analytic Accounts" type="bar">
             	<field name="user_id"/>
                <field name="credit" operator="+"/>
                <field name="debit" operator="+"/>
                <field name="balance" operator="+"/>
                <field name="nbr" operator="+"/>
             </graph>
         </field>
    </record>
    <record id="action_analytic_report_all" model="ir.actions.act_window">
        <field name="name">Analytic Accounts</field>
        <field name="res_model">analytic.report</field>
        <field name="view_type">form</field>
        <field name="view_mode">tree,graph</field>
        <field name="context">{'search_default_This Month':1,'search_default_User':1,'group_by_no_leaf':1,'group_by':[]}</field>
        <field name="search_view_id" ref="view_analytic_report_search"/>
    </record>
    <menuitem action="action_analytic_report_all" id="menu_action_analytic_report_all" parent="account.menu_finance_statastic_report_statement" sequence="8"/>

</data>
</openerp><|MERGE_RESOLUTION|>--- conflicted
+++ resolved
@@ -69,7 +69,6 @@
 	                <field name="partner_id"/>
                 </group>
                 <newline/>
-<<<<<<< HEAD
                 <group expand="1" string="Group By..." colspan="10" col="12">
                     <filter string="Partner" icon="terp-account" context="{'group_by':'partner_id'}"/>
                     <filter string="User" name='User' icon="terp-account" context="{'group_by':'user_id'}"/>
@@ -79,6 +78,22 @@
                     <filter string="Analytic Account" icon="terp-account" context="{'group_by':'parent_id'}"/>
                     <filter string="State" icon="terp-account" context="{'group_by':'state'}"/>
                     <separator orientation="vertical"/>
+                    <filter string="Month" icon="terp-account" context="{'group_by':'month'}"/>
+                    <filter string="Year" icon="terp-account" context="{'group_by':'year'}"/>
+                </group>
+                 <group expand="1" string="Group By..." colspan="10" col="12">
+                    <filter string="User" name="User" icon="terp-account" context="{'group_by':'user_id'}"/>
+                    <filter string="Associated Partner" icon="terp-account" context="{'group_by':'partner_id'}"/>
+                    <separator orientation="vertical"/>
+                    <filter string="Company" icon="terp-account" context="{'group_by':'company_id'}" groups="base.group_multi_company"/>
+                    <filter string="Analytic Account" icon="terp-account" context="{'group_by':'parent_id'}"/>
+                    <filter string="Analytic Journal" icon="terp-account" context="{'group_by':'journal_id'}"/>
+                    <separator orientation="vertical"/>
+                    <filter string="Product" icon="terp-account" context="{'group_by':'product_id'}"/>
+                    <filter string="Account Type" icon="terp-account" context="{'group_by':'type'}"/>
+                    <filter string="State" icon="terp-account" context="{'group_by':'state'}"/>
+                    <separator orientation="vertical"/>
+                    <filter string="Day" icon="terp-account" context="{'group_by':'day'}"/>
                     <filter string="Month" icon="terp-account" context="{'group_by':'month'}"/>
                     <filter string="Year" icon="terp-account" context="{'group_by':'year'}"/>
                 </group>
@@ -93,9 +108,6 @@
                     <filter icon="terp-account"
                     		string="Pending"
                     		domain="[('state','=','pending')]"/>
-=======
-                <group expand="0" string="Extended options..." colspan="10" col="12">
->>>>>>> bd50a157
                     <filter icon="terp-account"
                     		string="Close"
                     		domain="[('state','=','close')]"/>
@@ -114,25 +126,7 @@
                     <field name="date_end"/>
                 </group>
                 <newline/>
-<<<<<<< HEAD
-=======
-                <group expand="1" string="Group By..." colspan="10" col="12">
-                	<filter string="User" name="User" icon="terp-account" context="{'group_by':'user_id'}"/>
-                    <filter string="Associated Partner" icon="terp-account" context="{'group_by':'partner_id'}"/>
-                    <separator orientation="vertical"/>
-					<filter string="Company" icon="terp-account" context="{'group_by':'company_id'}" groups="base.group_multi_company"/>
-                    <filter string="Analytic Account" icon="terp-account" context="{'group_by':'parent_id'}"/>
-                    <filter string="Analytic Journal" icon="terp-account" context="{'group_by':'journal_id'}"/>
-                    <separator orientation="vertical"/>
-                    <filter string="Product" icon="terp-account" context="{'group_by':'product_id'}"/>
-                    <filter string="Account Type" icon="terp-account" context="{'group_by':'type'}"/>
-                    <filter string="State" icon="terp-account" context="{'group_by':'state'}"/>
-                    <separator orientation="vertical"/>
-                    <filter string="Day" icon="terp-account" context="{'group_by':'day'}"/>
-                    <filter string="Month" icon="terp-account" context="{'group_by':'month'}"/>
-                    <filter string="Year" icon="terp-account" context="{'group_by':'year'}"/>
-                </group>
->>>>>>> bd50a157
+
             </search>
         </field>
     </record>
