<?xml version="1.0"?>
<document filename="Invoices.pdf">
  <template pageSize="(595.0,842.0)" title="Invoices" author="OpenERP S.A.(sales@openerp.com)" allowSplitting="20">
    <pageTemplate id="first">
      <frame id="first" x1="34.0" y1="28.0" width="530" height="786"/>
    </pageTemplate>
  </template>
  <stylesheet>
    <blockTableStyle id="Standard_Outline">
      <blockAlignment value="LEFT"/>
      <blockValign value="TOP"/>
    </blockTableStyle>
    <blockTableStyle id="Table_Partner_Address">
      <blockAlignment value="LEFT"/>
      <blockValign value="TOP"/>
    </blockTableStyle>
    <blockTableStyle id="Table_Invoice_General_Header">
      <blockAlignment value="LEFT"/>
      <blockValign value="TOP"/>
      <lineStyle kind="LINEBEFORE" colorName="#e6e6e6" start="0,0" stop="0,-1"/>
      <lineStyle kind="LINEABOVE" colorName="#e6e6e6" start="0,0" stop="0,0"/>
      <lineStyle kind="LINEBELOW" colorName="#e6e6e6" start="0,-1" stop="0,-1"/>
      <lineStyle kind="LINEBEFORE" colorName="#e6e6e6" start="1,0" stop="1,-1"/>
      <lineStyle kind="LINEABOVE" colorName="#e6e6e6" start="1,0" stop="1,0"/>
      <lineStyle kind="LINEBELOW" colorName="#e6e6e6" start="1,-1" stop="1,-1"/>
      <lineStyle kind="LINEBEFORE" colorName="#e6e6e6" start="2,0" stop="2,-1"/>
      <lineStyle kind="LINEAFTER" colorName="#e6e6e6" start="2,0" stop="2,-1"/>
      <lineStyle kind="LINEABOVE" colorName="#e6e6e6" start="2,0" stop="2,0"/>
      <lineStyle kind="LINEBELOW" colorName="#e6e6e6" start="2,-1" stop="2,-1"/>
    </blockTableStyle>
    <blockTableStyle id="Table_General_Detail_Content">
      <blockAlignment value="LEFT"/>
      <blockValign value="TOP"/>
      <lineStyle kind="LINEBEFORE" colorName="#e6e6e6" start="0,0" stop="0,-1"/>
      <lineStyle kind="LINEABOVE" colorName="#e6e6e6" start="0,0" stop="0,0"/>
      <lineStyle kind="LINEBELOW" colorName="#e6e6e6" start="0,-1" stop="0,-1"/>
      <lineStyle kind="LINEBEFORE" colorName="#e6e6e6" start="1,0" stop="1,-1"/>
      <lineStyle kind="LINEABOVE" colorName="#e6e6e6" start="1,0" stop="1,0"/>
      <lineStyle kind="LINEBELOW" colorName="#e6e6e6" start="1,-1" stop="1,-1"/>
      <lineStyle kind="LINEBEFORE" colorName="#e6e6e6" start="2,0" stop="2,-1"/>
      <lineStyle kind="LINEAFTER" colorName="#e6e6e6" start="2,0" stop="2,-1"/>
      <lineStyle kind="LINEABOVE" colorName="#e6e6e6" start="2,0" stop="2,0"/>
      <lineStyle kind="LINEBELOW" colorName="#e6e6e6" start="2,-1" stop="2,-1"/>
    </blockTableStyle>
    <blockTableStyle id="Table7">
      <blockAlignment value="LEFT"/>
      <blockValign value="TOP"/>
      <lineStyle kind="LINEBELOW" colorName="#000000" start="0,-1" stop="0,-1"/>
      <lineStyle kind="LINEBELOW" colorName="#000000" start="1,-1" stop="1,-1"/>
      <lineStyle kind="LINEBELOW" colorName="#000000" start="2,-1" stop="2,-1"/>
      <lineStyle kind="LINEBELOW" colorName="#000000" start="3,-1" stop="3,-1"/>
      <lineStyle kind="LINEBELOW" colorName="#000000" start="4,-1" stop="4,-1"/>
      <lineStyle kind="LINEBELOW" colorName="#000000" start="5,-1" stop="5,-1"/>
    </blockTableStyle>
    <blockTableStyle id="Table8">
      <blockAlignment value="LEFT"/>
      <blockValign value="TOP"/>
      <lineStyle kind="LINEBELOW" colorName="#e6e6e6" start="0,-1" stop="0,-1"/>
      <lineStyle kind="LINEBELOW" colorName="#e6e6e6" start="1,-1" stop="1,-1"/>
      <lineStyle kind="LINEBELOW" colorName="#e6e6e6" start="2,-1" stop="2,-1"/>
      <lineStyle kind="LINEBELOW" colorName="#e6e6e6" start="3,-1" stop="3,-1"/>
      <lineStyle kind="LINEBELOW" colorName="#e6e6e6" start="4,-1" stop="4,-1"/>
      <lineStyle kind="LINEBELOW" colorName="#e6e6e6" start="5,-1" stop="5,-1"/>
    </blockTableStyle>
    <blockTableStyle id="Table10">
      <blockAlignment value="LEFT"/>
      <blockValign value="TOP"/>
      <lineStyle kind="LINEABOVE" colorName="#000000" start="1,0" stop="1,0"/>
      <lineStyle kind="LINEABOVE" colorName="#000000" start="2,0" stop="2,0"/>
      <lineStyle kind="LINEABOVE" colorName="#000000" start="1,2" stop="1,2"/>
      <lineStyle kind="LINEABOVE" colorName="#000000" start="2,2" stop="2,2"/>
    </blockTableStyle>
    <blockTableStyle id="Table9">
      <blockAlignment value="LEFT"/>
      <blockValign value="TOP"/>
      <lineStyle kind="LINEBELOW" colorName="#000000" start="0,-1" stop="0,-1"/>
      <lineStyle kind="LINEBELOW" colorName="#000000" start="1,-1" stop="1,-1"/>
      <lineStyle kind="LINEBELOW" colorName="#000000" start="2,-1" stop="2,-1"/>
    </blockTableStyle>
    <blockTableStyle id="Table2">
      <blockAlignment value="LEFT"/>
      <blockValign value="TOP"/>
      <lineStyle kind="LINEBELOW" colorName="#e6e6e6" start="0,-1" stop="0,-1"/>
      <lineStyle kind="LINEBELOW" colorName="#e6e6e6" start="1,-1" stop="1,-1"/>
      <lineStyle kind="LINEBELOW" colorName="#e6e6e6" start="2,-1" stop="2,-1"/>
    </blockTableStyle>
    <blockTableStyle id="Table1">
      <blockAlignment value="LEFT"/>
      <blockValign value="TOP"/>
    </blockTableStyle>
    <initialize>
      <paraStyle name="all" alignment="justify"/>
    </initialize>
    <paraStyle name="Standard" fontName="Helvetica"/>
    <paraStyle name="Text body" fontName="Helvetica" spaceBefore="0.0" spaceAfter="6.0"/>
    <paraStyle name="List" fontName="Helvetica" spaceBefore="0.0" spaceAfter="6.0"/>
    <paraStyle name="Table Contents" fontName="Helvetica" spaceBefore="0.0" spaceAfter="6.0"/>
    <paraStyle name="Table Heading" fontName="Helvetica" alignment="CENTER" spaceBefore="0.0" spaceAfter="6.0"/>
    <paraStyle name="Caption" fontName="Helvetica" fontSize="10.0" leading="13" spaceBefore="6.0" spaceAfter="6.0"/>
    <paraStyle name="Index" fontName="Helvetica"/>
    <paraStyle name="Heading" fontName="Helvetica" fontSize="15.0" leading="19" spaceBefore="12.0" spaceAfter="6.0"/>
    <paraStyle name="terp_header" fontName="Helvetica-Bold" fontSize="12.0" leading="15" alignment="LEFT" spaceBefore="12.0" spaceAfter="6.0"/>
    <paraStyle name="terp_default_8" rightIndent="0.0" leftIndent="0.0" fontName="Helvetica" fontSize="8.0" leading="10" alignment="LEFT" spaceBefore="0.0" spaceAfter="0.0"/>
    <paraStyle name="Footer" fontName="Helvetica"/>
    <paraStyle name="Horizontal Line" fontName="Helvetica" fontSize="6.0" leading="8" spaceBefore="0.0" spaceAfter="14.0"/>
    <paraStyle name="Heading 9" fontName="Helvetica-Bold" fontSize="75%" leading="NaN" spaceBefore="12.0" spaceAfter="6.0"/>
    <paraStyle name="terp_tblheader_General" fontName="Helvetica-Bold" fontSize="8.0" leading="10" alignment="LEFT" spaceBefore="6.0" spaceAfter="6.0"/>
    <paraStyle name="terp_tblheader_Details" fontName="Helvetica-Bold" fontSize="9.0" leading="11" alignment="LEFT" spaceBefore="6.0" spaceAfter="6.0"/>
    <paraStyle name="terp_default_Bold_8" rightIndent="0.0" leftIndent="0.0" fontName="Helvetica-Bold" fontSize="8.0" leading="10" alignment="LEFT" spaceBefore="0.0" spaceAfter="0.0"/>
    <paraStyle name="terp_tblheader_General_Centre" fontName="Helvetica-Bold" fontSize="8.0" leading="10" alignment="CENTER" spaceBefore="6.0" spaceAfter="6.0"/>
    <paraStyle name="terp_tblheader_General_Right" fontName="Helvetica-Bold" fontSize="8.0" leading="10" alignment="RIGHT" spaceBefore="6.0" spaceAfter="6.0"/>
    <paraStyle name="terp_tblheader_Details_Centre" fontName="Helvetica-Bold" fontSize="9.0" leading="11" alignment="CENTER" spaceBefore="6.0" spaceAfter="6.0"/>
    <paraStyle name="terp_tblheader_Details_Right" fontName="Helvetica-Bold" fontSize="9.0" leading="11" alignment="RIGHT" spaceBefore="6.0" spaceAfter="6.0"/>
    <paraStyle name="terp_default_Right_8" rightIndent="0.0" leftIndent="0.0" fontName="Helvetica" fontSize="8.0" leading="10" alignment="RIGHT" spaceBefore="0.0" spaceAfter="0.0"/>
    <paraStyle name="terp_default_Centre_8" rightIndent="0.0" leftIndent="0.0" fontName="Helvetica" fontSize="8.0" leading="10" alignment="CENTER" spaceBefore="0.0" spaceAfter="0.0"/>
    <paraStyle name="terp_header_Right" fontName="Helvetica-Bold" fontSize="15.0" leading="19" alignment="LEFT" spaceBefore="12.0" spaceAfter="6.0"/>
    <paraStyle name="terp_header_Centre" fontName="Helvetica-Bold" fontSize="12.0" leading="15" alignment="CENTER" spaceBefore="12.0" spaceAfter="6.0"/>
    <paraStyle name="terp_default_address" rightIndent="0.0" leftIndent="0.0" fontName="Helvetica" fontSize="10.0" leading="13" alignment="LEFT" spaceBefore="0.0" spaceAfter="0.0"/>
    <paraStyle name="terp_default_9" rightIndent="0.0" leftIndent="0.0" fontName="Helvetica" fontSize="9.0" leading="11" alignment="LEFT" spaceBefore="0.0" spaceAfter="0.0"/>
    <paraStyle name="terp_default_Bold_9" rightIndent="0.0" leftIndent="-3.0" fontName="Helvetica-Bold" fontSize="9.0" leading="11" alignment="LEFT" spaceBefore="0.0" spaceAfter="0.0"/>
    <paraStyle name="terp_default_Centre_9" rightIndent="0.0" leftIndent="0.0" fontName="Helvetica" fontSize="9.0" leading="11" alignment="CENTER" spaceBefore="0.0" spaceAfter="0.0"/>
    <paraStyle name="terp_default_Right_9" rightIndent="0.0" leftIndent="0.0" fontName="Helvetica" fontSize="9.0" leading="11" alignment="RIGHT" spaceBefore="0.0" spaceAfter="0.0"/>
    <paraStyle name="terp_default_Bold_Right_9" rightIndent="0.0" leftIndent="-3.0" fontName="Helvetica-Bold" fontSize="9.0" leading="11" alignment="RIGHT" spaceBefore="0.0" spaceAfter="0.0"/>
    <paraStyle name="terp_default_2" rightIndent="0.0" leftIndent="0.0" fontName="Helvetica" fontSize="2.0" leading="3" alignment="LEFT" spaceBefore="0.0" spaceAfter="0.0"/>
    <paraStyle name="terp_default_White_2" rightIndent="0.0" leftIndent="0.0" fontName="Helvetica" fontSize="2.0" leading="3" alignment="LEFT" spaceBefore="0.0" spaceAfter="0.0" textColor="#ffffff"/>
    <paraStyle name="terp_default_Note" rightIndent="0.0" leftIndent="9.0" fontName="Helvetica-Oblique" fontSize="8.0" leading="10" alignment="LEFT" spaceBefore="0.0" spaceAfter="0.0"/>
    <paraStyle name="Table" fontName="Helvetica" fontSize="10.0" leading="13" spaceBefore="6.0" spaceAfter="6.0"/>
    <paraStyle name="User Index 10" rightIndent="0.0" leftIndent="127.0" fontName="Helvetica"/>
    <paraStyle name="Preformatted Text" fontName="Helvetica" fontSize="10.0" leading="13" spaceBefore="0.0" spaceAfter="0.0"/>
    <images/>
  </stylesheet>
  <story>
  <pto>
<<<<<<< HEAD
  <pto_header>
    <blockTable colWidths="185.0,70.0,80.0,60.0,50.0,85.0" style="Table7">
      <tr>
        <td>
          <para style="terp_tblheader_General">Description</para>
        </td>
        <td>
          <para style="terp_tblheader_General_Centre">Taxes</para>
        </td>
        <td>
          <para style="terp_tblheader_General_Right">Quantity</para>
        </td>
        <td>
          <para style="terp_tblheader_General_Right">Unit Price</para>
        </td>
        <td>
          <para style="terp_tblheader_General_Right">Disc.(%)</para>
        </td>
        <td>
          <para style="terp_tblheader_General_Right">Price</para>
        </td>
      </tr>
    </blockTable>
  </pto_header>
=======
>>>>>>> 783ece7b
    <para style="terp_default_8">[[ repeatIn(objects,'o') ]]</para>
    <para style="terp_default_8">[[ setLang(o.partner_id.lang) ]]</para>
    <pto_header><!-- Must be after setLang() -->
	<blockTable colWidths="202.0,87.0,71.0,57.0,42.0,71.0" style="Table7">
	<tr>
	    <td> <para style="terp_tblheader_Details">Description</para> </td>
	    <td> <para style="terp_tblheader_Details_Centre">Taxes</para> </td>
	    <td> <para style="terp_tblheader_Details_Centre">Quantity</para> </td>
	    <td> <para style="terp_tblheader_Details_Right">Unit Price </para> </td>
	    <td> <para style="terp_tblheader_Details_Right">Disc.(%)</para> </td>
	    <td> <para style="terp_tblheader_Details_Right">Price</para> </td>
	</tr>
	</blockTable>
    </pto_header>
    <blockTable colWidths="297.0,233.0" style="Table_Partner_Address">
      <tr>
        <td>
          <para style="terp_default_8">
            <font color="white"> </font>
          </para>
        </td>
        <td>
          <para style="terp_default_8">[[ (o.partner_id and o.partner_id.title and o.partner_id.title.name) or '' ]] [[ (o.partner_id and o.partner_id.name) or '' ]]</para>
          <para style="terp_default_8">[[ (o.address_invoice_id and o.address_invoice_id.street) or '' ]]</para>
          <para style="terp_default_8">[[ (o.address_invoice_id and o.address_invoice_id.street2) or removeParentNode('para') ]]</para>
          <para style="terp_default_8">[[ (o.address_invoice_id and o.address_invoice_id.zip) or '' ]] [[ (o.address_invoice_id and o.address_invoice_id.city) or '' ]]</para>
          <para style="terp_default_8">[[ (o.address_invoice_id and o.address_invoice_id.state_id and o.address_invoice_id.state_id.name) or removeParentNode('para') ]]</para>
          <para style="terp_default_8">[[ (o.address_invoice_id and o.address_invoice_id.country_id and o.address_invoice_id.country_id.name) or '' ]]</para>
          <para style="terp_default_8">
            <font color="white"> </font>
          </para>
          <para style="terp_default_8">Tel. : [[ (o.address_invoice_id and o.address_invoice_id.phone) or removeParentNode('para') ]]</para>
          <para style="terp_default_8">Fax : [[ (o.address_invoice_id and o.address_invoice_id.fax) or removeParentNode('para') ]]</para>
          <para style="terp_default_8">VAT : [[ (o.partner_id and o.partner_id.vat) or removeParentNode('para') ]]</para>
        </td>
      </tr>
    </blockTable>
    <para style="terp_header">Invoice [[ ((o.type == 'out_invoice' and (o.state == 'open' or o.state == 'paid')) or removeParentNode('para')) and '' ]] [[ o.number ]]</para>
    <para style="terp_header">PRO-FORMA [[ ((o.type == 'out_invoice' and o.state == 'proforma2') or removeParentNode('para')) and '' ]]</para>
    <para style="terp_header">Draft Invoice [[ ((o.type == 'out_invoice' and o.state == 'draft') or removeParentNode('para')) and '' ]]</para>
    <para style="terp_header">Cancelled Invoice [[ ((o.type == 'out_invoice' and o.state == 'cancel') or removeParentNode('para')) and '' ]] [[ o.number ]]</para>
    <para style="terp_header">Refund [[ (o.type=='out_refund' or removeParentNode('para')) and '' ]] [[ o.number ]]</para>
    <para style="terp_header">Supplier Refund [[ (o.type=='in_refund' or removeParentNode('para')) and '' ]] [[ o.number ]]</para>
    <para style="terp_header">Supplier Invoice [[ (o.type=='in_invoice' or removeParentNode('para')) and '' ]] [[ o.number ]]</para>
    <para style="terp_default_8">
      <font color="white"> </font>
    </para>
    <blockTable colWidths="177.0,177.0,177.0" style="Table_Invoice_General_Header">
      <tr>
        <td>
          <para style="terp_tblheader_General_Centre">Description</para>
        </td>
        <td>
          <para style="terp_tblheader_General_Centre">Invoice Date</para>
        </td>
        <td>
          <para style="terp_tblheader_General_Centre">Your Reference</para>
        </td>
      </tr>
    </blockTable>
    <blockTable colWidths="177.0,177.0,177.0" style="Table_General_Detail_Content">
      <tr>
        <td>
          <para style="terp_default_Centre_9">[[ o.name or ' ' ]]</para>
        </td>
        <td>
          <para style="terp_default_Centre_9">[[ formatLang(o.date_invoice,date=True) ]]</para>
        </td>
        <td>
          <para style="terp_default_Centre_9">[[ (o.address_invoice_id and o.address_invoice_id.partner_id and o.address_invoice_id.partner_id.ref) or ' ' ]]</para>
        </td>
      </tr>
    </blockTable>
    <para style="terp_default_8">
      <font color="white"> </font>
    </para>
    <blockTable colWidths="185.0,70.0,80.0,60.0,50.0,85.0" style="Table7">
      <tr>
        <td>
          <para style="terp_tblheader_General">Description</para>
        </td>
        <td>
          <para style="terp_tblheader_General_Centre">Taxes</para>
        </td>
        <td>
          <para style="terp_tblheader_General_Right">Quantity</para>
        </td>
        <td>
          <para style="terp_tblheader_General_Right">Unit Price</para>
        </td>
        <td>
          <para style="terp_tblheader_General_Right">Disc.(%)</para>
        </td>
        <td>
          <para style="terp_tblheader_General_Right">Price</para>
        </td>
      </tr>
    </blockTable>
    <section>
      <para style="terp_default_2">[[ repeatIn(o.invoice_line,'l') ]]</para>
      <blockTable colWidths="185.0,70.0,80.0,60.0,50.0,85.0" style="Table8">
        <tr>
          <td>
            <para style="terp_default_9">[[ l.name ]]</para>
          </td>
          <td>
            <para style="terp_default_Centre_9">[[ ', '.join([ lt.name or '' for lt in l.invoice_line_tax_id ]) ]]</para>
          </td>
          <td>
            <para style="terp_default_Right_9">[[ formatLang(l.quantity)]] [[ (l.uos_id and l.uos_id.name) or '' ]]</para>
          </td>
          <td>
            <para style="terp_default_Right_9">[[ formatLang(l.price_unit) ]]</para>
          </td>
          <td>
            <para style="terp_default_Centre_9">[[ formatLang(l.discount, digits=get_digits(dp='Account')) ]] </para>
          </td>
          <td>
            <para style="terp_default_Right_9">[[ formatLang(l.price_subtotal, digits=get_digits(dp='Account')) ]] [[ o.currency_id.symbol ]]</para>
          </td>
        </tr>
        <tr>
          <td>
            <para style="terp_default_Note">[[ format(l.note or '') or removeParentNode('tr') ]]</para>
          </td>
          <td>
            <para style="terp_default_9">
              <font color="white"> </font>
            </para>
          </td>
          <td>
            <para style="terp_default_Right_9">
              <font color="white"> </font>
            </para>
          </td>
          <td>
            <para style="terp_default_Right_9">
              <font color="white"> </font>
            </para>
          </td>
          <td>
            <para style="terp_default_Right_9">
              <font color="white"> </font>
            </para>
          </td>
          <td>
            <para style="terp_default_Right_9">
              <font color="white"> </font>
            </para>
          </td>
        </tr>
      </blockTable>
    </section>
    <blockTable colWidths="385.0,60.0,85.0" style="Table10">
      <tr>
        <td>
          <para style="terp_default_8">
            <font color="white"> </font>
          </para>
        </td>
        <td>
          <para style="terp_default_9">Net Total:</para>
        </td>
        <td>
          <para style="terp_default_Right_9">[[ formatLang(o.amount_untaxed, digits=get_digits(dp='Account')) ]] [[ o.currency_id.symbol ]]</para>
        </td>
      </tr>
      <tr>
        <td>
          <para style="terp_default_8">
            <font color="white"> </font>
          </para>
        </td>
        <td>
          <para style="terp_default_9">Taxes:</para>
        </td>
        <td>
          <para style="terp_default_Right_9">[[ formatLang(o.amount_tax, digits=get_digits(dp='Account')) ]] [[ o.currency_id.symbol ]]</para>
        </td>
      </tr>
      <tr>
        <td>
          <para style="terp_default_8">
            <font color="white"> </font>
          </para>
        </td>
        <td>
          <para style="terp_tblheader_Details">Total:</para>
        </td>
        <td>
          <para style="terp_default_Bold_Right_9">[[ formatLang(o.amount_total, digits=get_digits(dp='Account')) ]] [[ o.currency_id.symbol ]]</para>
        </td>
      </tr>
    </blockTable>
    <para style="Text body">
      <font color="white"> </font>
    </para>
    <blockTable colWidths="205.0,71.0,71.0,183.0" style="Table9">
      <tr>
        <td>
          <para style="terp_tblheader_Details">Tax [[ o.tax_line==[] and removeParentNode('blockTable') ]]</para>
        </td>
        <td>
          <para style="terp_tblheader_Details_Right">Base </para>
        </td>
        <td>
          <para style="terp_tblheader_Details_Right">Amount </para>
        </td>
        <td>
          <para style="terp_default_8">
            <font color="white"> </font>
          </para>
        </td>
      </tr>
    </blockTable>
    <section>
      <para style="terp_default_2">[[ repeatIn(o.tax_line,'t') ]]</para>
      <blockTable colWidths="205.0,71.0,71.0,184.0" style="Table2">
        <tr>
          <td>
            <para style="terp_default_8">[[ t.name ]]</para>
          </td>
          <td>
            <para style="terp_default_Right_8">[[ formatLang(t.base, digits=get_digits(dp='Account')) ]] [[ o.currency_id.symbol ]]</para>
          </td>
          <td>
            <para style="terp_default_Right_8">[[ (t.tax_code_id and t.tax_code_id.notprintable) and removeParentNode('blockTable') or '' ]] [[ formatLang(t.amount, digits=get_digits(dp='Account')) ]] [[ o.currency_id.symbol ]]</para>
          </td>
          <td>
            <para style="terp_default_8">
              <font color="white"> </font>
            </para>
          </td>
        </tr>
      </blockTable>
    </section>
    <para style="terp_default_9">
      <font color="white"> </font>
    </para>
    <para style="terp_default_9">[[ (o.comment and format(o.comment )) or removeParentNode('para') ]]</para>
    <para style="terp_default_8">
      <font color="white"> </font>
    </para>
    <para style="terp_default_9">[[ (o.payment_term and o.payment_term.note and format(o.payment_term and o.payment_term.note)) or removeParentNode('para') ]]</para>
    <para style="terp_default_9">
      <font color="white"> </font>
    </para>
    <blockTable colWidths="120.0,410.0" style="Table1">
      <tr>
        <td>
          <para style="terp_default_Bold_9">Fiscal Position Remark : </para>
        </td>
        <td>
          <para style="terp_default_9">[[ (o.fiscal_position and o.fiscal_position.note and format(o.fiscal_position.note)) or removeParentNode('blockTable') ]]</para>
        </td>
      </tr>
    </blockTable>
    <para style="terp_default_2">
      <font color="white"> </font>
    </para>
  </pto>
  </story>
</document><|MERGE_RESOLUTION|>--- conflicted
+++ resolved
@@ -131,33 +131,6 @@
   </stylesheet>
   <story>
   <pto>
-<<<<<<< HEAD
-  <pto_header>
-    <blockTable colWidths="185.0,70.0,80.0,60.0,50.0,85.0" style="Table7">
-      <tr>
-        <td>
-          <para style="terp_tblheader_General">Description</para>
-        </td>
-        <td>
-          <para style="terp_tblheader_General_Centre">Taxes</para>
-        </td>
-        <td>
-          <para style="terp_tblheader_General_Right">Quantity</para>
-        </td>
-        <td>
-          <para style="terp_tblheader_General_Right">Unit Price</para>
-        </td>
-        <td>
-          <para style="terp_tblheader_General_Right">Disc.(%)</para>
-        </td>
-        <td>
-          <para style="terp_tblheader_General_Right">Price</para>
-        </td>
-      </tr>
-    </blockTable>
-  </pto_header>
-=======
->>>>>>> 783ece7b
     <para style="terp_default_8">[[ repeatIn(objects,'o') ]]</para>
     <para style="terp_default_8">[[ setLang(o.partner_id.lang) ]]</para>
     <pto_header><!-- Must be after setLang() -->
