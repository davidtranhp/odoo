# -*- coding: utf-8 -*-
##############################################################################
#
#    OpenERP, Open Source Management Solution
#    Copyright (C) 2004-2010 Tiny SPRL (<http://tiny.be>).
#
#    This program is free software: you can redistribute it and/or modify
#    it under the terms of the GNU Affero General Public License as
#    published by the Free Software Foundation, either version 3 of the
#    License, or (at your option) any later version.
#
#    This program is distributed in the hope that it will be useful,
#    but WITHOUT ANY WARRANTY; without even the implied warranty of
#    MERCHANTABILITY or FITNESS FOR A PARTICULAR PURPOSE.  See the
#    GNU Affero General Public License for more details.
#
#    You should have received a copy of the GNU Affero General Public License
#    along with this program.  If not, see <http://www.gnu.org/licenses/>.
#
##############################################################################

import itertools
from lxml import etree

from openerp import models, fields, api, _
from openerp.exceptions import except_orm, Warning, RedirectWarning
from openerp.tools import float_compare
import openerp.addons.decimal_precision as dp

# mapping invoice type to journal type
TYPE2JOURNAL = {
    'out_invoice': 'sale',
    'in_invoice': 'purchase',
    'out_refund': 'sale_refund',
    'in_refund': 'purchase_refund',
}

# mapping invoice type to refund type
TYPE2REFUND = {
    'out_invoice': 'out_refund',        # Customer Invoice
    'in_invoice': 'in_refund',          # Supplier Invoice
    'out_refund': 'out_invoice',        # Customer Refund
    'in_refund': 'in_invoice',          # Supplier Refund
}

MAGIC_COLUMNS = ('id', 'create_uid', 'create_date', 'write_uid', 'write_date')


class account_invoice(models.Model):
    _name = "account.invoice"
    _inherit = ['mail.thread']
    _description = "Invoice"
    _order = "number desc, id desc"
    _track = {
        'type': {
        },
        'state': {
            'account.mt_invoice_paid': lambda self, cr, uid, obj, ctx=None: obj.state == 'paid' and obj.type in ('out_invoice', 'out_refund'),
            'account.mt_invoice_validated': lambda self, cr, uid, obj, ctx=None: obj.state == 'open' and obj.type in ('out_invoice', 'out_refund'),
        },
    }

    @api.one
    @api.depends('invoice_line.price_subtotal', 'tax_line.amount')
    def _compute_amount(self):
        self.amount_untaxed = sum(line.price_subtotal for line in self.invoice_line)
        self.amount_tax = sum(line.amount for line in self.tax_line)
        self.amount_total = self.amount_untaxed + self.amount_tax

    @api.model
    def _default_journal(self):
        inv_type = self._context.get('type', 'out_invoice')
        inv_types = inv_type if isinstance(inv_type, list) else [inv_type]
        company_id = self._context.get('company_id', self.env.user.company_id.id)
        domain = [
            ('type', 'in', filter(None, map(TYPE2JOURNAL.get, inv_types))),
            ('company_id', '=', company_id),
        ]
        return self.env['account.journal'].search(domain, limit=1)

    @api.model
    def _default_currency(self):
        journal = self._default_journal()
        return journal.currency or journal.company_id.currency_id

    @api.model
    @api.returns('account.analytic.journal', lambda r: r.id)
    def _get_journal_analytic(self, inv_type):
        """ Return the analytic journal corresponding to the given invoice type. """
        type2journal = {'out_invoice': 'sale', 'in_invoice': 'purchase', 'out_refund': 'sale', 'in_refund': 'purchase'}
        journal_type = type2journal.get(inv_type, 'sale')
        journal = self.env['account.analytic.journal'].search([('type', '=', journal_type)], limit=1)
        if not journal:
            raise except_orm(_('No Analytic Journal!'),
                _("You must define an analytic journal of type '%s'!") % (journal_type,))
        return journal[0]

    @api.one
    @api.depends('account_id', 'move_id.line_id.account_id', 'move_id.line_id.reconcile_id')
    def _compute_reconciled(self):
        self.reconciled = self.test_paid()

    @api.model
    def _get_reference_type(self):
        return [('none', _('Free Reference'))]

    @api.one
    @api.depends(
        'state', 'currency_id', 'invoice_line.price_subtotal',
        'move_id.line_id.account_id.type',
        'move_id.line_id.amount_residual',
        # Fixes the fact that move_id.line_id.amount_residual, being not stored and old API, doesn't trigger recomputation
        'move_id.line_id.reconcile_id',
        'move_id.line_id.amount_residual_currency',
        'move_id.line_id.currency_id',
        'move_id.line_id.reconcile_partial_id.line_partial_ids.invoice.type',
    )
    # An invoice's residual amount is the sum of its unreconciled move lines and,
    # for partially reconciled move lines, their residual amount divided by the
    # number of times this reconciliation is used in an invoice (so we split
    # the residual amount between all invoice)
    def _compute_residual(self):
        self.residual = 0.0
        # Each partial reconciliation is considered only once for each invoice it appears into,
        # and its residual amount is divided by this number of invoices
        partial_reconciliations_done = []
        for line in self.sudo().move_id.line_id:
            if line.account_id.type not in ('receivable', 'payable'):
                continue
            if line.reconcile_partial_id and line.reconcile_partial_id.id in partial_reconciliations_done:
                continue
            # Get the correct line residual amount
            if line.currency_id == self.currency_id:
                line_amount = line.currency_id and line.amount_residual_currency or line.amount_residual
            else:
                from_currency = line.company_id.currency_id.with_context(date=line.date)
                line_amount = from_currency.compute(line.amount_residual, self.currency_id)
            # For partially reconciled lines, split the residual amount
            if line.reconcile_partial_id:
                partial_reconciliation_invoices = set()
                for pline in line.reconcile_partial_id.line_partial_ids:
                    if pline.invoice and self.type == pline.invoice.type:
                        partial_reconciliation_invoices.update([pline.invoice.id])
                line_amount = self.currency_id.round(line_amount / len(partial_reconciliation_invoices))
                partial_reconciliations_done.append(line.reconcile_partial_id.id)
            self.residual += line_amount
        self.residual = max(self.residual, 0.0)

    @api.one
    @api.depends(
        'move_id.line_id.account_id',
        'move_id.line_id.reconcile_id.line_id',
        'move_id.line_id.reconcile_partial_id.line_partial_ids',
    )
    def _compute_move_lines(self):
        # Give Journal Items related to the payment reconciled to this invoice.
        # Return partial and total payments related to the selected invoice.
        self.move_lines = self.env['account.move.line']
        if not self.move_id:
            return
        data_lines = self.move_id.line_id.filtered(lambda l: l.account_id == self.account_id)
        partial_lines = self.env['account.move.line']
        for data_line in data_lines:
            if data_line.reconcile_id:
                lines = data_line.reconcile_id.line_id
            elif data_line.reconcile_partial_id:
                lines = data_line.reconcile_partial_id.line_partial_ids
            else:
                lines = self.env['account.move.line']
            partial_lines += data_line
            self.move_lines = lines - partial_lines

    @api.one
    @api.depends(
        'move_id.line_id.reconcile_id.line_id',
        'move_id.line_id.reconcile_partial_id.line_partial_ids',
    )
    def _compute_payments(self):
        partial_lines = lines = self.env['account.move.line']
        for line in self.move_id.line_id:
            if line.account_id != self.account_id:
                continue
            if line.reconcile_id:
                lines |= line.reconcile_id.line_id
            elif line.reconcile_partial_id:
                lines |= line.reconcile_partial_id.line_partial_ids
            partial_lines += line
        self.payment_ids = (lines - partial_lines).sorted()

    name = fields.Char(string='Reference/Description', index=True,
        readonly=True, states={'draft': [('readonly', False)]})
    origin = fields.Char(string='Source Document',
        help="Reference of the document that produced this invoice.",
        readonly=True, states={'draft': [('readonly', False)]})
    supplier_invoice_number = fields.Char(string='Supplier Invoice Number',
        help="The reference of this invoice as provided by the supplier.",
        readonly=True, states={'draft': [('readonly', False)]})
    type = fields.Selection([
            ('out_invoice','Customer Invoice'),
            ('in_invoice','Supplier Invoice'),
            ('out_refund','Customer Refund'),
            ('in_refund','Supplier Refund'),
        ], string='Type', readonly=True, index=True, change_default=True,
        default=lambda self: self._context.get('type', 'out_invoice'),
        track_visibility='always')

    number = fields.Char(related='move_id.name', store=True, readonly=True, copy=False)
    internal_number = fields.Char(string='Invoice Number', readonly=True,
        default=False, copy=False,
        help="Unique number of the invoice, computed automatically when the invoice is created.")
    reference = fields.Char(string='Invoice Reference',
        help="The partner reference of this invoice.")
    reference_type = fields.Selection('_get_reference_type', string='Payment Reference',
        required=True, readonly=True, states={'draft': [('readonly', False)]},
        default='none')
    comment = fields.Text('Additional Information')

    state = fields.Selection([
            ('draft','Draft'),
            ('proforma','Pro-forma'),
            ('proforma2','Pro-forma'),
            ('open','Open'),
            ('paid','Paid'),
            ('cancel','Cancelled'),
        ], string='Status', index=True, readonly=True, default='draft',
        track_visibility='onchange', copy=False,
        help=" * The 'Draft' status is used when a user is encoding a new and unconfirmed Invoice.\n"
             " * The 'Pro-forma' when invoice is in Pro-forma status,invoice does not have an invoice number.\n"
             " * The 'Open' status is used when user create invoice,a invoice number is generated.Its in open status till user does not pay invoice.\n"
             " * The 'Paid' status is set automatically when the invoice is paid. Its related journal entries may or may not be reconciled.\n"
             " * The 'Cancelled' status is used when user cancel invoice.")
    sent = fields.Boolean(readonly=True, default=False, copy=False,
        help="It indicates that the invoice has been sent.")
    date_invoice = fields.Date(string='Invoice Date',
        readonly=True, states={'draft': [('readonly', False)]}, index=True,
        help="Keep empty to use the current date", copy=False)
    date_due = fields.Date(string='Due Date',
        readonly=True, states={'draft': [('readonly', False)]}, index=True, copy=False,
        help="If you use payment terms, the due date will be computed automatically at the generation "
             "of accounting entries. The payment term may compute several due dates, for example 50% "
             "now and 50% in one month, but if you want to force a due date, make sure that the payment "
             "term is not set on the invoice. If you keep the payment term and the due date empty, it "
             "means direct payment.")
    partner_id = fields.Many2one('res.partner', string='Partner', change_default=True,
        required=True, readonly=True, states={'draft': [('readonly', False)]},
        track_visibility='always')
    payment_term = fields.Many2one('account.payment.term', string='Payment Terms',
        readonly=True, states={'draft': [('readonly', False)]},
        help="If you use payment terms, the due date will be computed automatically at the generation "
             "of accounting entries. If you keep the payment term and the due date empty, it means direct payment. "
             "The payment term may compute several due dates, for example 50% now, 50% in one month.")
    period_id = fields.Many2one('account.period', string='Force Period',
        domain=[('state', '!=', 'done')], copy=False,
        help="Keep empty to use the period of the validation(invoice) date.",
        readonly=True, states={'draft': [('readonly', False)]})

    account_id = fields.Many2one('account.account', string='Account',
        required=True, readonly=True, states={'draft': [('readonly', False)]},
        help="The partner account used for this invoice.")
    invoice_line = fields.One2many('account.invoice.line', 'invoice_id', string='Invoice Lines',
        readonly=True, states={'draft': [('readonly', False)]}, copy=True)
    tax_line = fields.One2many('account.invoice.tax', 'invoice_id', string='Tax Lines',
        readonly=True, states={'draft': [('readonly', False)]}, copy=True)
    move_id = fields.Many2one('account.move', string='Journal Entry',
        readonly=True, index=True, ondelete='restrict', copy=False,
        help="Link to the automatically generated Journal Items.")

    amount_untaxed = fields.Float(string='Subtotal', digits=dp.get_precision('Account'),
        store=True, readonly=True, compute='_compute_amount', track_visibility='always')
    amount_tax = fields.Float(string='Tax', digits=dp.get_precision('Account'),
        store=True, readonly=True, compute='_compute_amount')
    amount_total = fields.Float(string='Total', digits=dp.get_precision('Account'),
        store=True, readonly=True, compute='_compute_amount')

    currency_id = fields.Many2one('res.currency', string='Currency',
        required=True, readonly=True, states={'draft': [('readonly', False)]},
        default=_default_currency, track_visibility='always')
    journal_id = fields.Many2one('account.journal', string='Journal',
        required=True, readonly=True, states={'draft': [('readonly', False)]},
        default=_default_journal,
        domain="[('type', 'in', {'out_invoice': ['sale'], 'out_refund': ['sale_refund'], 'in_refund': ['purchase_refund'], 'in_invoice': ['purchase']}.get(type, [])), ('company_id', '=', company_id)]")
    company_id = fields.Many2one('res.company', string='Company', change_default=True,
        required=True, readonly=True, states={'draft': [('readonly', False)]},
        default=lambda self: self.env['res.company']._company_default_get('account.invoice'))
    check_total = fields.Float(string='Verification Total', digits=dp.get_precision('Account'),
        readonly=True, states={'draft': [('readonly', False)]}, default=0.0)

    reconciled = fields.Boolean(string='Paid/Reconciled',
        store=True, readonly=True, compute='_compute_reconciled',
        help="It indicates that the invoice has been paid and the journal entry of the invoice has been reconciled with one or several journal entries of payment.")
    partner_bank_id = fields.Many2one('res.partner.bank', string='Bank Account',
        help='Bank Account Number to which the invoice will be paid. A Company bank account if this is a Customer Invoice or Supplier Refund, otherwise a Partner bank account number.',
        readonly=True, states={'draft': [('readonly', False)]})

    move_lines = fields.Many2many('account.move.line', string='Entry Lines',
        compute='_compute_move_lines')
    residual = fields.Float(string='Balance', digits=dp.get_precision('Account'),
        compute='_compute_residual', store=True,
        help="Remaining amount due.")
    payment_ids = fields.Many2many('account.move.line', string='Payments',
        compute='_compute_payments')
    move_name = fields.Char(string='Journal Entry', readonly=True,
        states={'draft': [('readonly', False)]}, copy=False)
    user_id = fields.Many2one('res.users', string='Salesperson', track_visibility='onchange',
        readonly=True, states={'draft': [('readonly', False)]},
        default=lambda self: self.env.user)
    fiscal_position = fields.Many2one('account.fiscal.position', string='Fiscal Position',
        readonly=True, states={'draft': [('readonly', False)]})
    commercial_partner_id = fields.Many2one('res.partner', string='Commercial Entity',
        related='partner_id.commercial_partner_id', store=True, readonly=True,
        help="The commercial entity that will be used on Journal Entries for this invoice")

    _sql_constraints = [
        ('number_uniq', 'unique(number, company_id, journal_id, type)',
            'Invoice Number must be unique per Company!'),
    ]

    @api.model
    def fields_view_get(self, view_id=None, view_type=False, toolbar=False, submenu=False):
        context = self._context

        def get_view_id(xid, name):
            try:
                return self.env['ir.model.data'].xmlid_to_res_id('account.' + xid, raise_if_not_found=True)
            except ValueError:
                try:
                    return self.env['ir.ui.view'].search([('name', '=', name)], limit=1).id
                except Exception:
                    return False    # view not found

        if context.get('active_model') == 'res.partner' and context.get('active_ids'):
            partner = self.env['res.partner'].browse(context['active_ids'])[0]
            if not view_type:
                view_id = get_view_id('invoice_tree', 'account.invoice.tree')
                view_type = 'tree'
            elif view_type == 'form':
                if partner.supplier and not partner.customer:
                    view_id = get_view_id('invoice_supplier_form', 'account.invoice.supplier.form')
                elif partner.customer and not partner.supplier:
                    view_id = get_view_id('invoice_form', 'account.invoice.form')

        res = super(account_invoice, self).fields_view_get(view_id=view_id, view_type=view_type, toolbar=toolbar, submenu=submenu)

        # adapt selection of field journal_id
        for field in res['fields']:
            if field == 'journal_id' and type:
                journal_select = self.env['account.journal']._name_search('', [('type', '=', type)], name_get_uid=1)
                res['fields'][field]['selection'] = journal_select

        doc = etree.XML(res['arch'])

        if context.get('type'):
            for node in doc.xpath("//field[@name='partner_bank_id']"):
                if context['type'] == 'in_refund':
                    node.set('domain', "[('partner_id.ref_companies', 'in', [company_id])]")
                elif context['type'] == 'out_refund':
                    node.set('domain', "[('partner_id', '=', partner_id)]")

        if view_type == 'search':
            if context.get('type') in ('out_invoice', 'out_refund'):
                for node in doc.xpath("//group[@name='extended filter']"):
                    doc.remove(node)

        if view_type == 'tree':
            partner_string = _('Customer')
            if context.get('type') in ('in_invoice', 'in_refund'):
                partner_string = _('Supplier')
                for node in doc.xpath("//field[@name='reference']"):
                    node.set('invisible', '0')
            for node in doc.xpath("//field[@name='partner_id']"):
                node.set('string', partner_string)

        res['arch'] = etree.tostring(doc)
        return res

    @api.multi
    def invoice_print(self):
        """ Print the invoice and mark it as sent, so that we can see more
            easily the next step of the workflow
        """
        assert len(self) == 1, 'This option should only be used for a single id at a time.'
        self.sent = True
        return self.env['report'].get_action(self, 'account.report_invoice')

    @api.multi
    def action_invoice_sent(self):
        """ Open a window to compose an email, with the edi invoice template
            message loaded by default
        """
        assert len(self) == 1, 'This option should only be used for a single id at a time.'
        template = self.env.ref('account.email_template_edi_invoice', False)
        compose_form = self.env.ref('mail.email_compose_message_wizard_form', False)
        ctx = dict(
            default_model='account.invoice',
            default_res_id=self.id,
            default_use_template=bool(template),
            default_template_id=template.id,
            default_composition_mode='comment',
            mark_invoice_as_sent=True,
        )
        return {
            'name': _('Compose Email'),
            'type': 'ir.actions.act_window',
            'view_type': 'form',
            'view_mode': 'form',
            'res_model': 'mail.compose.message',
            'views': [(compose_form.id, 'form')],
            'view_id': compose_form.id,
            'target': 'new',
            'context': ctx,
        }

    @api.multi
    def confirm_paid(self):
        return self.write({'state': 'paid'})

    @api.multi
    def unlink(self):
        for invoice in self:
            if invoice.state not in ('draft', 'cancel'):
                raise Warning(_('You cannot delete an invoice which is not draft or cancelled. You should refund it instead.'))
            elif invoice.internal_number:
                raise Warning(_('You cannot delete an invoice after it has been validated (and received a number).  You can set it back to "Draft" state and modify its content, then re-confirm it.'))
        return super(account_invoice, self).unlink()

    @api.multi
    def onchange_partner_id(self, type, partner_id, date_invoice=False,
            payment_term=False, partner_bank_id=False, company_id=False):
        account_id = False
        payment_term_id = False
        fiscal_position = False
        bank_id = False

        if partner_id:
            p = self.env['res.partner'].browse(partner_id)
            rec_account = p.property_account_receivable
            pay_account = p.property_account_payable
            if company_id:
                if p.property_account_receivable.company_id and \
                        p.property_account_receivable.company_id.id != company_id and \
                        p.property_account_payable.company_id and \
                        p.property_account_payable.company_id.id != company_id:
                    prop = self.env['ir.property']
                    rec_dom = [('name', '=', 'property_account_receivable'), ('company_id', '=', company_id)]
                    pay_dom = [('name', '=', 'property_account_payable'), ('company_id', '=', company_id)]
                    res_dom = [('res_id', '=', 'res.partner,%s' % partner_id)]
                    rec_prop = prop.search(rec_dom + res_dom) or prop.search(rec_dom)
                    pay_prop = prop.search(pay_dom + res_dom) or prop.search(pay_dom)
                    rec_account = rec_prop.get_by_record(rec_prop)
                    pay_account = pay_prop.get_by_record(pay_prop)
                    if not rec_account and not pay_account:
                        action = self.env.ref('account.action_account_config')
                        msg = _('Cannot find a chart of accounts for this company, You should configure it. \nPlease go to Account Configuration.')
                        raise RedirectWarning(msg, action.id, _('Go to the configuration panel'))

            if type in ('out_invoice', 'out_refund'):
                account_id = rec_account.id
                payment_term_id = p.property_payment_term.id
            else:
                account_id = pay_account.id
                payment_term_id = p.property_supplier_payment_term.id
            fiscal_position = p.property_account_position.id
            bank_id = p.bank_ids and p.bank_ids[0].id or False

        result = {'value': {
            'account_id': account_id,
            'payment_term': payment_term_id,
            'fiscal_position': fiscal_position,
        }}

        if type in ('in_invoice', 'in_refund'):
            result['value']['partner_bank_id'] = bank_id

        if payment_term != payment_term_id:
            if payment_term_id:
                to_update = self.onchange_payment_term_date_invoice(payment_term_id, date_invoice)
                result['value'].update(to_update.get('value', {}))
            else:
                result['value']['date_due'] = False

        if partner_bank_id != bank_id:
            to_update = self.onchange_partner_bank(bank_id)
            result['value'].update(to_update.get('value', {}))

        return result

    @api.multi
    def onchange_journal_id(self, journal_id=False):
        if journal_id:
            journal = self.env['account.journal'].browse(journal_id)
            return {
                'value': {
                    'currency_id': journal.currency.id or journal.company_id.currency_id.id,
                    'company_id': journal.company_id.id,
                }
            }
        return {}

    @api.multi
    def onchange_payment_term_date_invoice(self, payment_term_id, date_invoice):
        if not date_invoice:
            date_invoice = fields.Date.context_today(self)
        if not payment_term_id:
            # To make sure the invoice due date should contain due date which is
            # entered by user when there is no payment term defined
            return {'value': {'date_due': self.date_due or date_invoice}}
        pterm = self.env['account.payment.term'].browse(payment_term_id)
        pterm_list = pterm.compute(value=1, date_ref=date_invoice)[0]
        if pterm_list:
            return {'value': {'date_due': max(line[0] for line in pterm_list)}}
        else:
            raise except_orm(_('Insufficient Data!'),
                _('The payment term of supplier does not have a payment term line.'))

    @api.multi
    def onchange_invoice_line(self, lines):
        return {}

    @api.multi
    def onchange_partner_bank(self, partner_bank_id=False):
        return {'value': {}}

    @api.multi
    def onchange_company_id(self, company_id, part_id, type, invoice_line, currency_id):
        # TODO: add the missing context parameter when forward-porting in trunk
        # so we can remove this hack!
        self = self.with_context(self.env['res.users'].context_get())

        values = {}
        domain = {}

        if company_id and part_id and type:
            p = self.env['res.partner'].browse(part_id)
            if p.property_account_payable and p.property_account_receivable and \
                    p.property_account_payable.company_id.id != company_id and \
                    p.property_account_receivable.company_id.id != company_id:
                prop = self.env['ir.property']
                rec_dom = [('name', '=', 'property_account_receivable'), ('company_id', '=', company_id)]
                pay_dom = [('name', '=', 'property_account_payable'), ('company_id', '=', company_id)]
                res_dom = [('res_id', '=', 'res.partner,%s' % part_id)]
                rec_prop = prop.search(rec_dom + res_dom) or prop.search(rec_dom)
                pay_prop = prop.search(pay_dom + res_dom) or prop.search(pay_dom)
                rec_account = rec_prop.get_by_record(rec_prop)
                pay_account = pay_prop.get_by_record(pay_prop)
                if not rec_account and not pay_account:
                    action = self.env.ref('account.action_account_config')
                    msg = _('Cannot find a chart of accounts for this company, You should configure it. \nPlease go to Account Configuration.')
                    raise RedirectWarning(msg, action.id, _('Go to the configuration panel'))

                if type in ('out_invoice', 'out_refund'):
                    acc_id = rec_account.id
                else:
                    acc_id = pay_account.id
                values= {'account_id': acc_id}

            if self:
                if company_id:
                    for line in self.invoice_line:
                        if not line.account_id:
                            continue
                        if line.account_id.company_id.id == company_id:
                            continue
                        accounts = self.env['account.account'].search([('name', '=', line.account_id.name), ('company_id', '=', company_id)])
                        if not accounts:
                            action = self.env.ref('account.action_account_config')
                            msg = _('Cannot find a chart of accounts for this company, You should configure it. \nPlease go to Account Configuration.')
                            raise RedirectWarning(msg, action.id, _('Go to the configuration panel'))
                        line.write({'account_id': accounts[-1].id})
            else:
                for line_cmd in invoice_line or []:
                    if len(line_cmd) >= 3 and isinstance(line_cmd[2], dict):
                        line = self.env['account.account'].browse(line_cmd[2]['account_id'])
                        if line.company_id.id != company_id:
                            raise except_orm(
                                _('Configuration Error!'),
                                _("Invoice line account's company and invoice's company does not match.")
                            )

        if company_id and type:
            journal_type = TYPE2JOURNAL[type]
            journals = self.env['account.journal'].search([('type', '=', journal_type), ('company_id', '=', company_id)])
            if journals:
                values['journal_id'] = journals[0].id
            journal_defaults = self.env['ir.values'].get_defaults_dict('account.invoice', 'type=%s' % type)
            if 'journal_id' in journal_defaults:
                values['journal_id'] = journal_defaults['journal_id']
            if not values.get('journal_id'):
                field_desc = journals.fields_get(['type'])
                type_label = next(t for t, label in field_desc['type']['selection'] if t == journal_type)
                action = self.env.ref('account.action_account_journal_form')
                msg = _('Cannot find any account journal of type "%s" for this company, You should create one.\n Please go to Journal Configuration') % type_label
                raise RedirectWarning(msg, action.id, _('Go to the configuration panel'))
            domain = {'journal_id':  [('id', 'in', journals.ids)]}

        return {'value': values, 'domain': domain}

    @api.multi
    def action_cancel_draft(self):
        # go from canceled state to draft state
        self.write({'state': 'draft'})
        self.delete_workflow()
        self.create_workflow()
        return True

    @api.one
    @api.returns('ir.ui.view')
    def get_formview_id(self):
        """ Update form view id of action to open the invoice """
        if self.type == 'in_invoice':
            return self.env.ref('account.invoice_supplier_form')
        else:
            return self.env.ref('account.invoice_form')

    @api.multi
    def move_line_id_payment_get(self):
        # return the move line ids with the same account as the invoice self
        if not self.id:
            return []
        query = """ SELECT l.id
                    FROM account_move_line l, account_invoice i
                    WHERE i.id = %s AND l.move_id = i.move_id AND l.account_id = i.account_id
                """
        self._cr.execute(query, (self.id,))
        return [row[0] for row in self._cr.fetchall()]

    @api.multi
    def test_paid(self):
        # check whether all corresponding account move lines are reconciled
        line_ids = self.move_line_id_payment_get()
        if not line_ids:
            return False
        query = "SELECT reconcile_id FROM account_move_line WHERE id IN %s"
        self._cr.execute(query, (tuple(line_ids),))
        return all(row[0] for row in self._cr.fetchall())

    @api.multi
    def button_reset_taxes(self):
        account_invoice_tax = self.env['account.invoice.tax']
        ctx = dict(self._context)
        for invoice in self:
            self._cr.execute("DELETE FROM account_invoice_tax WHERE invoice_id=%s AND manual is False", (invoice.id,))
            self.invalidate_cache()
            partner = invoice.partner_id
            if partner.lang:
                ctx['lang'] = partner.lang
            for taxe in account_invoice_tax.compute(invoice).values():
                account_invoice_tax.create(taxe)
        # dummy write on self to trigger recomputations
        return self.with_context(ctx).write({'invoice_line': []})

    @api.multi
    def button_compute(self, set_total=False):
        self.button_reset_taxes()
        for invoice in self:
            if set_total:
                invoice.check_total = invoice.amount_total
        return True

    @api.multi
    def _get_analytic_lines(self):
        """ Return a list of dict for creating analytic lines for self[0] """
        company_currency = self.company_id.currency_id
        sign = 1 if self.type in ('out_invoice', 'in_refund') else -1

        iml = self.env['account.invoice.line'].move_line_get(self.id)
        for il in iml:
            if il['account_analytic_id']:
                if self.type in ('in_invoice', 'in_refund'):
                    ref = self.reference
                else:
                    ref = self.number
                if not self.journal_id.analytic_journal_id:
                    raise except_orm(_('No Analytic Journal!'),
                        _("You have to define an analytic journal on the '%s' journal!") % (self.journal_id.name,))
                currency = self.currency_id.with_context(date=self.date_invoice)
                il['analytic_lines'] = [(0,0, {
                    'name': il['name'],
                    'date': self.date_invoice,
                    'account_id': il['account_analytic_id'],
                    'unit_amount': il['quantity'],
                    'amount': currency.compute(il['price'], company_currency) * sign,
                    'product_id': il['product_id'],
                    'product_uom_id': il['uos_id'],
                    'general_account_id': il['account_id'],
                    'journal_id': self.journal_id.analytic_journal_id.id,
                    'ref': ref,
                })]
        return iml

    @api.multi
    def action_date_assign(self):
        for inv in self:
            res = inv.onchange_payment_term_date_invoice(inv.payment_term.id, inv.date_invoice)
            if res and res.get('value'):
                inv.write(res['value'])
        return True

    @api.multi
    def finalize_invoice_move_lines(self, move_lines):
        """ finalize_invoice_move_lines(move_lines) -> move_lines

            Hook method to be overridden in additional modules to verify and
            possibly alter the move lines to be created by an invoice, for
            special cases.
            :param move_lines: list of dictionaries with the account.move.lines (as for create())
            :return: the (possibly updated) final move_lines to create for this invoice
        """
        return move_lines

    @api.multi
    def check_tax_lines(self, compute_taxes):
        account_invoice_tax = self.env['account.invoice.tax']
        company_currency = self.company_id.currency_id
        if not self.tax_line:
            for tax in compute_taxes.values():
                account_invoice_tax.create(tax)
        else:
            tax_key = []
            precision = self.env['decimal.precision'].precision_get('Account')
            for tax in self.tax_line:
                if tax.manual:
                    continue
                key = (tax.tax_code_id.id, tax.base_code_id.id, tax.account_id.id)
                tax_key.append(key)
                if key not in compute_taxes:
                    raise except_orm(_('Warning!'), _('Global taxes defined, but they are not in invoice lines !'))
                base = compute_taxes[key]['base']
                if float_compare(abs(base - tax.base), company_currency.rounding, precision_digits=precision) == 1:
                    raise except_orm(_('Warning!'), _('Tax base different!\nClick on compute to update the tax base.'))
            for key in compute_taxes:
                if key not in tax_key:
                    raise except_orm(_('Warning!'), _('Taxes are missing!\nClick on compute button.'))

    @api.multi
    def compute_invoice_totals(self, company_currency, ref, invoice_move_lines):
        total = 0
        total_currency = 0
        for line in invoice_move_lines:
            if self.currency_id != company_currency:
                currency = self.currency_id.with_context(date=self.date_invoice or fields.Date.context_today(self))
                line['currency_id'] = currency.id
                line['amount_currency'] = line['price']
                line['price'] = currency.compute(line['price'], company_currency)
            else:
                line['currency_id'] = False
                line['amount_currency'] = False
            line['ref'] = ref
            if self.type in ('out_invoice','in_refund'):
                total += line['price']
                total_currency += line['amount_currency'] or line['price']
                line['price'] = - line['price']
            else:
                total -= line['price']
                total_currency -= line['amount_currency'] or line['price']
        return total, total_currency, invoice_move_lines

    def inv_line_characteristic_hashcode(self, invoice_line):
        """Overridable hashcode generation for invoice lines. Lines having the same hashcode
        will be grouped together if the journal has the 'group line' option. Of course a module
        can add fields to invoice lines that would need to be tested too before merging lines
        or not."""
        return "%s-%s-%s-%s-%s" % (
            invoice_line['account_id'],
            invoice_line.get('tax_code_id', 'False'),
            invoice_line.get('product_id', 'False'),
            invoice_line.get('analytic_account_id', 'False'),
            invoice_line.get('date_maturity', 'False'),
        )

    def group_lines(self, iml, line):
        """Merge account move lines (and hence analytic lines) if invoice line hashcodes are equals"""
        if self.journal_id.group_invoice_lines:
            line2 = {}
            for x, y, l in line:
                tmp = self.inv_line_characteristic_hashcode(l)
                if tmp in line2:
                    am = line2[tmp]['debit'] - line2[tmp]['credit'] + (l['debit'] - l['credit'])
                    line2[tmp]['debit'] = (am > 0) and am or 0.0
                    line2[tmp]['credit'] = (am < 0) and -am or 0.0
                    line2[tmp]['tax_amount'] += l['tax_amount']
                    line2[tmp]['analytic_lines'] += l['analytic_lines']
                else:
                    line2[tmp] = l
            line = []
            for key, val in line2.items():
                line.append((0,0,val))
        return line

    @api.multi
    def action_move_create(self):
        """ Creates invoice related analytics and financial move lines """
        account_invoice_tax = self.env['account.invoice.tax']
        account_move = self.env['account.move']

        for inv in self:
            if not inv.journal_id.sequence_id:
                raise except_orm(_('Error!'), _('Please define sequence on the journal related to this invoice.'))
            if not inv.invoice_line:
                raise except_orm(_('No Invoice Lines!'), _('Please create some invoice lines.'))
            if inv.move_id:
                continue

            ctx = dict(self._context, lang=inv.partner_id.lang)

            if not inv.date_invoice:
                inv.with_context(ctx).write({'date_invoice': fields.Date.context_today(self)})
            date_invoice = inv.date_invoice

            company_currency = inv.company_id.currency_id
            # create the analytical lines, one move line per invoice line
            iml = inv._get_analytic_lines()
            # check if taxes are all computed
            compute_taxes = account_invoice_tax.compute(inv)
            inv.check_tax_lines(compute_taxes)

            # I disabled the check_total feature
            if self.env['res.users'].has_group('account.group_supplier_inv_check_total'):
                if inv.type in ('in_invoice', 'in_refund') and abs(inv.check_total - inv.amount_total) >= (inv.currency_id.rounding / 2.0):
                    raise except_orm(_('Bad Total!'), _('Please verify the price of the invoice!\nThe encoded total does not match the computed total.'))

            if inv.payment_term:
                total_fixed = total_percent = 0
                for line in inv.payment_term.line_ids:
                    if line.value == 'fixed':
                        total_fixed += line.value_amount
                    if line.value == 'procent':
                        total_percent += line.value_amount
                total_fixed = (total_fixed * 100) / (inv.amount_total or 1.0)
                if (total_fixed + total_percent) > 100:
                    raise except_orm(_('Error!'), _("Cannot create the invoice.\nThe related payment term is probably misconfigured as it gives a computed amount greater than the total invoiced amount. In order to avoid rounding issues, the latest line of your payment term must be of type 'balance'."))

            # one move line per tax line
            iml += account_invoice_tax.move_line_get(inv.id)

            if inv.type in ('in_invoice', 'in_refund'):
                ref = inv.reference
            else:
                ref = inv.number

            diff_currency = inv.currency_id != company_currency
            # create one move line for the total and possibly adjust the other lines amount
            total, total_currency, iml = inv.with_context(ctx).compute_invoice_totals(company_currency, ref, iml)

            name = inv.name or inv.supplier_invoice_number or '/'
            totlines = []
            if inv.payment_term:
                totlines = inv.with_context(ctx).payment_term.compute(total, date_invoice)[0]
            if totlines:
                res_amount_currency = total_currency
                ctx['date'] = date_invoice
                for i, t in enumerate(totlines):
                    if inv.currency_id != company_currency:
                        amount_currency = company_currency.with_context(ctx).compute(t[1], inv.currency_id)
                    else:
                        amount_currency = False

                    # last line: add the diff
                    res_amount_currency -= amount_currency or 0
                    if i + 1 == len(totlines):
                        amount_currency += res_amount_currency

                    iml.append({
                        'type': 'dest',
                        'name': name,
                        'price': t[1],
                        'account_id': inv.account_id.id,
                        'date_maturity': t[0],
                        'amount_currency': diff_currency and amount_currency,
                        'currency_id': diff_currency and inv.currency_id.id,
                        'ref': ref,
                    })
            else:
                iml.append({
                    'type': 'dest',
                    'name': name,
                    'price': total,
                    'account_id': inv.account_id.id,
                    'date_maturity': inv.date_due,
                    'amount_currency': diff_currency and total_currency,
                    'currency_id': diff_currency and inv.currency_id.id,
                    'ref': ref
                })

            date = date_invoice

            part = self.env['res.partner']._find_accounting_partner(inv.partner_id)

            line = [(0, 0, self.line_get_convert(l, part.id, date)) for l in iml]
            line = inv.group_lines(iml, line)

            journal = inv.journal_id.with_context(ctx)
            if journal.centralisation:
                raise except_orm(_('User Error!'),
                        _('You cannot create an invoice on a centralized journal. Uncheck the centralized counterpart box in the related journal from the configuration menu.'))

            line = inv.finalize_invoice_move_lines(line)

            move_vals = {
                'ref': inv.reference or inv.name,
                'line_id': line,
                'journal_id': journal.id,
                'date': inv.date_invoice,
                'narration': inv.comment,
                'company_id': inv.company_id.id,
            }
            ctx['company_id'] = inv.company_id.id
            period = inv.period_id
            if not period:
                period = period.with_context(ctx).find(date_invoice)[:1]
            if period:
                move_vals['period_id'] = period.id
                for i in line:
                    i[2]['period_id'] = period.id

            ctx['invoice'] = inv
            move = account_move.with_context(ctx).create(move_vals)
            # make the invoice point to that move
            vals = {
                'move_id': move.id,
                'period_id': period.id,
                'move_name': move.name,
            }
            inv.with_context(ctx).write(vals)
            # Pass invoice in context in method post: used if you want to get the same
            # account move reference when creating the same invoice after a cancelled one:
            move.post()
        self._log_event()
        return True

    @api.multi
    def invoice_validate(self):
        return self.write({'state': 'open'})

    @api.model
    def line_get_convert(self, line, part, date):
        return {
            'date_maturity': line.get('date_maturity', False),
            'partner_id': part,
            'name': line['name'][:64],
            'date': date,
            'debit': line['price']>0 and line['price'],
            'credit': line['price']<0 and -line['price'],
            'account_id': line['account_id'],
            'analytic_lines': line.get('analytic_lines', []),
            'amount_currency': line['price']>0 and abs(line.get('amount_currency', False)) or -abs(line.get('amount_currency', False)),
            'currency_id': line.get('currency_id', False),
            'tax_code_id': line.get('tax_code_id', False),
            'tax_amount': line.get('tax_amount', False),
            'ref': line.get('ref', False),
            'quantity': line.get('quantity',1.00),
            'product_id': line.get('product_id', False),
            'product_uom_id': line.get('uos_id', False),
            'analytic_account_id': line.get('account_analytic_id', False),
        }

    @api.multi
    def action_number(self):
        #TODO: not correct fix but required a fresh values before reading it.
        self.write({})

        for inv in self:
            self.write({'internal_number': inv.number})

            if inv.type in ('in_invoice', 'in_refund'):
                if not inv.reference:
                    ref = inv.number
                else:
                    ref = inv.reference
            else:
                ref = inv.number

            self._cr.execute(""" UPDATE account_move SET ref=%s
                           WHERE id=%s AND (ref IS NULL OR ref = '')""",
                        (ref, inv.move_id.id))
            self._cr.execute(""" UPDATE account_move_line SET ref=%s
                           WHERE move_id=%s AND (ref IS NULL OR ref = '')""",
                        (ref, inv.move_id.id))
            self._cr.execute(""" UPDATE account_analytic_line SET ref=%s
                           FROM account_move_line
                           WHERE account_move_line.move_id = %s AND
                                 account_analytic_line.move_id = account_move_line.id""",
                        (ref, inv.move_id.id))
            self.invalidate_cache()

        return True

    @api.multi
    def action_cancel(self):
        moves = self.env['account.move']
        for inv in self:
            if inv.move_id:
                moves += inv.move_id
            if inv.payment_ids:
                for move_line in inv.payment_ids:
                    if move_line.reconcile_partial_id.line_partial_ids:
                        raise except_orm(_('Error!'), _('You cannot cancel an invoice which is partially paid. You need to unreconcile related payment entries first.'))

        # First, set the invoices as cancelled and detach the move ids
        self.write({'state': 'cancel', 'move_id': False})
        if moves:
            # second, invalidate the move(s)
            moves.button_cancel()
            # delete the move this invoice was pointing to
            # Note that the corresponding move_lines and move_reconciles
            # will be automatically deleted too
            moves.unlink()
        self._log_event(-1.0, 'Cancel Invoice')
        return True

    ###################

    @api.multi
    def _log_event(self, factor=1.0, name='Open Invoice'):
        #TODO: implement messages system
        return True

    @api.multi
    def name_get(self):
        TYPES = {
            'out_invoice': _('Invoice'),
            'in_invoice': _('Supplier Invoice'),
            'out_refund': _('Refund'),
            'in_refund': _('Supplier Refund'),
        }
        result = []
        for inv in self:
            result.append((inv.id, "%s %s" % (inv.number or TYPES[inv.type], inv.name or '')))
        return result

    @api.model
    def name_search(self, name, args=None, operator='ilike', limit=100):
        args = args or []
        recs = self.browse()
        if name:
            recs = self.search([('number', '=', name)] + args, limit=limit)
        if not recs:
            recs = self.search([('name', operator, name)] + args, limit=limit)
        return recs.name_get()

    @api.model
    def _refund_cleanup_lines(self, lines):
        """ Convert records to dict of values suitable for one2many line creation

            :param recordset lines: records to convert
            :return: list of command tuple for one2many line creation [(0, 0, dict of valueis), ...]
        """
        result = []
        for line in lines:
            values = {}
            for name, field in line._fields.iteritems():
                if name in MAGIC_COLUMNS:
                    continue
                elif field.type == 'many2one':
                    values[name] = line[name].id
                elif field.type not in ['many2many', 'one2many']:
                    values[name] = line[name]
                elif name == 'invoice_line_tax_id':
                    values[name] = [(6, 0, line[name].ids)]
            result.append((0, 0, values))
        return result

    @api.model
    def _prepare_refund(self, invoice, date=None, period_id=None, description=None, journal_id=None):
        """ Prepare the dict of values to create the new refund from the invoice.
            This method may be overridden to implement custom
            refund generation (making sure to call super() to establish
            a clean extension chain).

            :param record invoice: invoice to refund
            :param string date: refund creation date from the wizard
            :param integer period_id: force account.period from the wizard
            :param string description: description of the refund from the wizard
            :param integer journal_id: account.journal from the wizard
            :return: dict of value to create() the refund
        """
        values = {}
        for field in ['name', 'reference', 'comment', 'date_due', 'partner_id', 'company_id',
                'account_id', 'currency_id', 'payment_term', 'user_id', 'fiscal_position']:
            if invoice._fields[field].type == 'many2one':
                values[field] = invoice[field].id
            else:
                values[field] = invoice[field] or False

        values['invoice_line'] = self._refund_cleanup_lines(invoice.invoice_line)

        tax_lines = filter(lambda l: l.manual, invoice.tax_line)
        values['tax_line'] = self._refund_cleanup_lines(tax_lines)

        if journal_id:
            journal = self.env['account.journal'].browse(journal_id)
        elif invoice['type'] == 'in_invoice':
            journal = self.env['account.journal'].search([('type', '=', 'purchase_refund')], limit=1)
        else:
            journal = self.env['account.journal'].search([('type', '=', 'sale_refund')], limit=1)
        values['journal_id'] = journal.id

        values['type'] = TYPE2REFUND[invoice['type']]
        values['date_invoice'] = date or fields.Date.context_today(invoice)
        values['state'] = 'draft'
        values['number'] = False

        if period_id:
            values['period_id'] = period_id
        if description:
            values['name'] = description
        return values

    @api.multi
    @api.returns('self')
    def refund(self, date=None, period_id=None, description=None, journal_id=None):
        new_invoices = self.browse()
        for invoice in self:
            # create the new invoice
            values = self._prepare_refund(invoice, date=date, period_id=period_id,
                                    description=description, journal_id=journal_id)
            new_invoices += self.create(values)
        return new_invoices

    @api.v8
    def pay_and_reconcile(self, pay_amount, pay_account_id, period_id, pay_journal_id,
                          writeoff_acc_id, writeoff_period_id, writeoff_journal_id, name=''):
        # TODO check if we can use different period for payment and the writeoff line
        assert len(self)==1, "Can only pay one invoice at a time."
        # Take the seq as name for move
        SIGN = {'out_invoice': -1, 'in_invoice': 1, 'out_refund': 1, 'in_refund': -1}
        direction = SIGN[self.type]
        # take the chosen date
        date = self._context.get('date_p') or fields.Date.context_today(self)

        # Take the amount in currency and the currency of the payment
        if self._context.get('amount_currency') and self._context.get('currency_id'):
            amount_currency = self._context['amount_currency']
            currency_id = self._context['currency_id']
        else:
            amount_currency = False
            currency_id = False

        pay_journal = self.env['account.journal'].browse(pay_journal_id)
        if self.type in ('in_invoice', 'in_refund'):
            ref = self.reference
        else:
            ref = self.number
        partner = self.partner_id._find_accounting_partner(self.partner_id)
        name = name or self.invoice_line.name or self.number
        # Pay attention to the sign for both debit/credit AND amount_currency
        l1 = {
            'name': name,
            'debit': direction * pay_amount > 0 and direction * pay_amount,
            'credit': direction * pay_amount < 0 and -direction * pay_amount,
            'account_id': self.account_id.id,
            'partner_id': partner.id,
            'ref': ref,
            'date': date,
            'currency_id': currency_id,
            'amount_currency': direction * (amount_currency or 0.0),
            'company_id': self.company_id.id,
        }
        l2 = {
            'name': name,
            'debit': direction * pay_amount < 0 and -direction * pay_amount,
            'credit': direction * pay_amount > 0 and direction * pay_amount,
            'account_id': pay_account_id,
            'partner_id': partner.id,
            'ref': ref,
            'date': date,
            'currency_id': currency_id,
            'amount_currency': -direction * (amount_currency or 0.0),
            'company_id': self.company_id.id,
        }
        move = self.env['account.move'].create({
            'ref': ref,
            'line_id': [(0, 0, l1), (0, 0, l2)],
            'journal_id': pay_journal_id,
            'period_id': period_id,
            'date': date,
        })

        move_ids = (move | self.move_id).ids
        self._cr.execute("SELECT id FROM account_move_line WHERE move_id IN %s",
                         (tuple(move_ids),))
        lines = self.env['account.move.line'].browse([r[0] for r in self._cr.fetchall()])
        lines2rec = lines.browse()
        total = 0.0
        for line in itertools.chain(lines, self.payment_ids):
            if line.account_id == self.account_id:
                lines2rec += line
                total += (line.debit or 0.0) - (line.credit or 0.0)

        inv_id, name = self.name_get()[0]
        if not round(total, self.env['decimal.precision'].precision_get('Account')) or writeoff_acc_id:
            lines2rec.reconcile('manual', writeoff_acc_id, writeoff_period_id, writeoff_journal_id)
        else:
            code = self.currency_id.symbol
            # TODO: use currency's formatting function
            msg = _("Invoice partially paid: %s%s of %s%s (%s%s remaining).") % \
                    (pay_amount, code, self.amount_total, code, total, code)
            self.message_post(body=msg)
            lines2rec.reconcile_partial('manual')

        # Update the stored value (fields.function), so we write to trigger recompute
        return self.write({})

    @api.v7
    def pay_and_reconcile(self, cr, uid, ids, pay_amount, pay_account_id, period_id, pay_journal_id,
                          writeoff_acc_id, writeoff_period_id, writeoff_journal_id, context=None, name=''):
        recs = self.browse(cr, uid, ids, context)
        return recs.pay_and_reconcile(pay_amount, pay_account_id, period_id, pay_journal_id,
                    writeoff_acc_id, writeoff_period_id, writeoff_journal_id, name=name)

class account_invoice_line(models.Model):
    _name = "account.invoice.line"
    _description = "Invoice Line"
    _order = "invoice_id,sequence,id"

    @api.one
    @api.depends('price_unit', 'discount', 'invoice_line_tax_id', 'quantity',
        'product_id', 'invoice_id.partner_id', 'invoice_id.currency_id')
    def _compute_price(self):
        price = self.price_unit * (1 - (self.discount or 0.0) / 100.0)
        taxes = self.invoice_line_tax_id.compute_all(price, self.quantity, product=self.product_id, partner=self.invoice_id.partner_id)
        self.price_subtotal = taxes['total']
        if self.invoice_id:
            self.price_subtotal = self.invoice_id.currency_id.round(self.price_subtotal)

    @api.model
    def _default_price_unit(self):
        if not self._context.get('check_total'):
            return 0
        total = self._context['check_total']
        for l in self._context.get('invoice_line', []):
            if isinstance(l, (list, tuple)) and len(l) >= 3 and l[2]:
                vals = l[2]
                price = vals.get('price_unit', 0) * (1 - vals.get('discount', 0) / 100.0)
                total = total - (price * vals.get('quantity'))
                taxes = vals.get('invoice_line_tax_id')
                if taxes and len(taxes[0]) >= 3 and taxes[0][2]:
                    taxes = self.env['account.tax'].browse(taxes[0][2])
                    tax_res = taxes.compute_all(price, vals.get('quantity'),
                        product=vals.get('product_id'), partner=self._context.get('partner_id'))
                    for tax in tax_res['taxes']:
                        total = total - tax['amount']
        return total

    @api.model
    def _default_account(self):
        # XXX this gets the default account for the user's company,
        # it should get the default account for the invoice's company
        # however, the invoice's company does not reach this point
        if self._context.get('type') in ('out_invoice', 'out_refund'):
            return self.env['ir.property'].get('property_account_income_categ', 'product.category')
        else:
            return self.env['ir.property'].get('property_account_expense_categ', 'product.category')

    name = fields.Text(string='Description', required=True)
    origin = fields.Char(string='Source Document',
        help="Reference of the document that produced this invoice.")
    sequence = fields.Integer(string='Sequence', default=10,
        help="Gives the sequence of this line when displaying the invoice.")
    invoice_id = fields.Many2one('account.invoice', string='Invoice Reference',
        ondelete='cascade', index=True)
    uos_id = fields.Many2one('product.uom', string='Unit of Measure',
        ondelete='set null', index=True)
    product_id = fields.Many2one('product.product', string='Product',
        ondelete='set null', index=True)
    account_id = fields.Many2one('account.account', string='Account',
        required=True, domain=[('type', 'not in', ['view', 'closed'])],
        default=_default_account,
        help="The income or expense account related to the selected product.")
    price_unit = fields.Float(string='Unit Price', required=True,
        digits= dp.get_precision('Product Price'),
        default=_default_price_unit)
    price_subtotal = fields.Float(string='Amount', digits= dp.get_precision('Account'),
        store=True, readonly=True, compute='_compute_price')
    quantity = fields.Float(string='Quantity', digits= dp.get_precision('Product Unit of Measure'),
        required=True, default=1)
    discount = fields.Float(string='Discount (%)', digits= dp.get_precision('Discount'),
        default=0.0)
    invoice_line_tax_id = fields.Many2many('account.tax',
        'account_invoice_line_tax', 'invoice_line_id', 'tax_id',
        string='Taxes', domain=[('parent_id', '=', False)])
    account_analytic_id = fields.Many2one('account.analytic.account',
        string='Analytic Account')
    company_id = fields.Many2one('res.company', string='Company',
        related='invoice_id.company_id', store=True, readonly=True)
    partner_id = fields.Many2one('res.partner', string='Partner',
        related='invoice_id.partner_id', store=True, readonly=True)

    @api.model
    def fields_view_get(self, view_id=None, view_type='form', toolbar=False, submenu=False):
        res = super(account_invoice_line, self).fields_view_get(
            view_id=view_id, view_type=view_type, toolbar=toolbar, submenu=submenu)
        if self._context.get('type'):
            doc = etree.XML(res['arch'])
            for node in doc.xpath("//field[@name='product_id']"):
                if self._context['type'] in ('in_invoice', 'in_refund'):
                    node.set('domain', "[('purchase_ok', '=', True)]")
                else:
                    node.set('domain', "[('sale_ok', '=', True)]")
            res['arch'] = etree.tostring(doc)
        return res

    @api.multi
    def product_id_change(self, product, uom_id, qty=0, name='', type='out_invoice',
            partner_id=False, fposition_id=False, price_unit=False, currency_id=False,
            company_id=None):
        context = self._context
        company_id = company_id if company_id is not None else context.get('company_id', False)
        self = self.with_context(company_id=company_id, force_company=company_id)

        if not partner_id:
            raise except_orm(_('No Partner Defined!'), _("You must first select a partner!"))
        if not product:
            if type in ('in_invoice', 'in_refund'):
                return {'value': {}, 'domain': {'product_uom': []}}
            else:
                return {'value': {'price_unit': 0.0}, 'domain': {'product_uom': []}}

        values = {}

        part = self.env['res.partner'].browse(partner_id)
        fpos = self.env['account.fiscal.position'].browse(fposition_id)

        if part.lang:
            self = self.with_context(lang=part.lang)
        product = self.env['product.product'].browse(product)

        values['name'] = product.partner_ref
        if type in ('out_invoice', 'out_refund'):
            account = product.property_account_income or product.categ_id.property_account_income_categ
        else:
            account = product.property_account_expense or product.categ_id.property_account_expense_categ
        account = fpos.map_account(account)
        if account:
            values['account_id'] = account.id

        if type in ('out_invoice', 'out_refund'):
            taxes = product.taxes_id or account.tax_ids
            if product.description_sale:
                values['name'] += '\n' + product.description_sale
        else:
            taxes = product.supplier_taxes_id or account.tax_ids
            if product.description_purchase:
                values['name'] += '\n' + product.description_purchase

        taxes = fpos.map_tax(taxes)
        values['invoice_line_tax_id'] = taxes.ids

        if type in ('in_invoice', 'in_refund'):
            values['price_unit'] = price_unit or product.standard_price
        else:
            values['price_unit'] = product.list_price

        values['uos_id'] = uom_id or product.uom_id.id
        domain = {'uos_id': [('category_id', '=', product.uom_id.category_id.id)]}

        company = self.env['res.company'].browse(company_id)
        currency = self.env['res.currency'].browse(currency_id)

        if company and currency:
            if company.currency_id != currency:
                if type in ('in_invoice', 'in_refund'):
                    values['price_unit'] = product.standard_price
                values['price_unit'] = values['price_unit'] * currency.rate

            if values['uos_id'] and values['uos_id'] != product.uom_id.id:
                values['price_unit'] = self.env['product.uom']._compute_price(
                    product.uom_id.id, values['price_unit'], values['uos_id'])

        return {'value': values, 'domain': domain}

    @api.multi
    def uos_id_change(self, product, uom, qty=0, name='', type='out_invoice', partner_id=False,
            fposition_id=False, price_unit=False, currency_id=False, company_id=None):
        context = self._context
        company_id = company_id if company_id != None else context.get('company_id', False)
        self = self.with_context(company_id=company_id)

        result = self.product_id_change(
            product, uom, qty, name, type, partner_id, fposition_id, price_unit,
            currency_id, company_id=company_id,
        )
        warning = {}
        if not uom:
            result['value']['price_unit'] = 0.0
        if product and uom:
            prod = self.env['product.product'].browse(product)
            prod_uom = self.env['product.uom'].browse(uom)
            if prod.uom_id.category_id != prod_uom.category_id:
                warning = {
                    'title': _('Warning!'),
                    'message': _('The selected unit of measure is not compatible with the unit of measure of the product.'),
                }
                result['value']['uos_id'] = prod.uom_id.id
        if warning:
            result['warning'] = warning
        return result

    @api.model
    def move_line_get(self, invoice_id):
        inv = self.env['account.invoice'].browse(invoice_id)
        currency = inv.currency_id.with_context(date=inv.date_invoice)
        company_currency = inv.company_id.currency_id

        res = []
        for line in inv.invoice_line:
            mres = self.move_line_get_item(line)
            mres['invl_id'] = line.id
            res.append(mres)
            tax_code_found = False
            taxes = line.invoice_line_tax_id.compute_all(
                (line.price_unit * (1.0 - (line.discount or 0.0) / 100.0)),
                line.quantity, line.product_id, inv.partner_id)['taxes']
            for tax in taxes:
                if inv.type in ('out_invoice', 'in_invoice'):
                    tax_code_id = tax['base_code_id']
                    tax_amount = line.price_subtotal * tax['base_sign']
                else:
                    tax_code_id = tax['ref_base_code_id']
                    tax_amount = line.price_subtotal * tax['ref_base_sign']

                if tax_code_found:
                    if not tax_code_id:
                        continue
                    res.append(dict(mres))
                    res[-1]['price'] = 0.0
                    res[-1]['account_analytic_id'] = False
                elif not tax_code_id:
                    continue
                tax_code_found = True

                res[-1]['tax_code_id'] = tax_code_id
                res[-1]['tax_amount'] = currency.compute(tax_amount, company_currency)

        return res

    @api.model
    def move_line_get_item(self, line):
        return {
            'type': 'src',
            'name': line.name.split('\n')[0][:64],
            'price_unit': line.price_unit,
            'quantity': line.quantity,
            'price': line.price_subtotal,
            'account_id': line.account_id.id,
            'product_id': line.product_id.id,
            'uos_id': line.uos_id.id,
            'account_analytic_id': line.account_analytic_id.id,
            'taxes': line.invoice_line_tax_id,
        }

    #
    # Set the tax field according to the account and the fiscal position
    #
    @api.multi
    def onchange_account_id(self, product_id, partner_id, inv_type, fposition_id, account_id):
        if not account_id:
            return {}
        unique_tax_ids = []
        account = self.env['account.account'].browse(account_id)
        if not product_id:
            fpos = self.env['account.fiscal.position'].browse(fposition_id)
            unique_tax_ids = fpos.map_tax(account.tax_ids).ids
        else:
            product_change_result = self.product_id_change(product_id, False, type=inv_type,
                partner_id=partner_id, fposition_id=fposition_id, company_id=account.company_id.id)
            if 'invoice_line_tax_id' in product_change_result.get('value', {}):
                unique_tax_ids = product_change_result['value']['invoice_line_tax_id']
        return {'value': {'invoice_line_tax_id': unique_tax_ids}}


class account_invoice_tax(models.Model):
    _name = "account.invoice.tax"
    _description = "Invoice Tax"
    _order = 'sequence'

    @api.one
    @api.depends('base', 'base_amount', 'amount', 'tax_amount')
    def _compute_factors(self):
        self.factor_base = self.base_amount / self.base if self.base else 1.0
        self.factor_tax = self.tax_amount / self.amount if self.amount else 1.0

    invoice_id = fields.Many2one('account.invoice', string='Invoice Line',
        ondelete='cascade', index=True)
    name = fields.Char(string='Tax Description',
        required=True)
    account_id = fields.Many2one('account.account', string='Tax Account',
        required=True, domain=[('type', 'not in', ['view', 'income', 'closed'])])
    account_analytic_id = fields.Many2one('account.analytic.account', string='Analytic account')
    base = fields.Float(string='Base', digits=dp.get_precision('Account'))
    amount = fields.Float(string='Amount', digits=dp.get_precision('Account'))
    manual = fields.Boolean(string='Manual', default=True)
    sequence = fields.Integer(string='Sequence',
        help="Gives the sequence order when displaying a list of invoice tax.")
    base_code_id = fields.Many2one('account.tax.code', string='Base Code',
        help="The account basis of the tax declaration.")
    base_amount = fields.Float(string='Base Code Amount', digits=dp.get_precision('Account'),
        default=0.0)
    tax_code_id = fields.Many2one('account.tax.code', string='Tax Code',
        help="The tax basis of the tax declaration.")
    tax_amount = fields.Float(string='Tax Code Amount', digits=dp.get_precision('Account'),
        default=0.0)

    company_id = fields.Many2one('res.company', string='Company',
        related='account_id.company_id', store=True, readonly=True)
    factor_base = fields.Float(string='Multipication factor for Base code',
        compute='_compute_factors')
    factor_tax = fields.Float(string='Multipication factor Tax code',
        compute='_compute_factors')

    @api.multi
    def base_change(self, base, currency_id=False, company_id=False, date_invoice=False):
        factor = self.factor_base if self else 1
        company = self.env['res.company'].browse(company_id)
        if currency_id and company.currency_id:
            currency = self.env['res.currency'].browse(currency_id)
            currency = currency.with_context(date=date_invoice or fields.Date.context_today(self))
            base = currency.compute(base * factor, company.currency_id, round=False)
        return {'value': {'base_amount': base}}

    @api.multi
    def amount_change(self, amount, currency_id=False, company_id=False, date_invoice=False):
        factor = self.factor_tax if self else 1
        company = self.env['res.company'].browse(company_id)
        if currency_id and company.currency_id:
            currency = self.env['res.currency'].browse(currency_id)
            currency = currency.with_context(date=date_invoice or fields.Date.context_today(self))
            amount = currency.compute(amount * factor, company.currency_id, round=False)
        return {'value': {'tax_amount': amount}}

    @api.v8
    def compute(self, invoice):
        tax_grouped = {}
        currency = invoice.currency_id.with_context(date=invoice.date_invoice or fields.Date.context_today(invoice))
        company_currency = invoice.company_id.currency_id
        for line in invoice.invoice_line:
            taxes = line.invoice_line_tax_id.compute_all(
                (line.price_unit * (1 - (line.discount or 0.0) / 100.0)),
                line.quantity, line.product_id, invoice.partner_id)['taxes']
            for tax in taxes:
                val = {
                    'invoice_id': invoice.id,
                    'name': tax['name'],
                    'amount': tax['amount'],
                    'manual': False,
                    'sequence': tax['sequence'],
                    'base': currency.round(tax['price_unit'] * line['quantity']),
                }
                if invoice.type in ('out_invoice','in_invoice'):
                    val['base_code_id'] = tax['base_code_id']
                    val['tax_code_id'] = tax['tax_code_id']
                    val['base_amount'] = currency.compute(val['base'] * tax['base_sign'], company_currency, round=False)
                    val['tax_amount'] = currency.compute(val['amount'] * tax['tax_sign'], company_currency, round=False)
                    val['account_id'] = tax['account_collected_id'] or line.account_id.id
                    val['account_analytic_id'] = tax['account_analytic_collected_id']
                else:
                    val['base_code_id'] = tax['ref_base_code_id']
                    val['tax_code_id'] = tax['ref_tax_code_id']
                    val['base_amount'] = currency.compute(val['base'] * tax['ref_base_sign'], company_currency, round=False)
                    val['tax_amount'] = currency.compute(val['amount'] * tax['ref_tax_sign'], company_currency, round=False)
                    val['account_id'] = tax['account_paid_id'] or line.account_id.id
                    val['account_analytic_id'] = tax['account_analytic_paid_id']

                # If the taxes generate moves on the same financial account as the invoice line
                # and no default analytic account is defined at the tax level, propagate the
                # analytic account from the invoice line to the tax line. This is necessary
                # in situations were (part of) the taxes cannot be reclaimed,
                # to ensure the tax move is allocated to the proper analytic account.
                if not val.get('account_analytic_id') and line.account_analytic_id and val['account_id'] == line.account_id.id:
                    val['account_analytic_id'] = line.account_analytic_id.id

                key = (val['tax_code_id'], val['base_code_id'], val['account_id'])
                if not key in tax_grouped:
                    tax_grouped[key] = val
                else:
                    tax_grouped[key]['base'] += val['base']
                    tax_grouped[key]['amount'] += val['amount']
                    tax_grouped[key]['base_amount'] += val['base_amount']
                    tax_grouped[key]['tax_amount'] += val['tax_amount']

        for t in tax_grouped.values():
            t['base'] = currency.round(t['base'])
            t['amount'] = currency.round(t['amount'])
            t['base_amount'] = currency.round(t['base_amount'])
            t['tax_amount'] = currency.round(t['tax_amount'])

        return tax_grouped

    @api.v7
    def compute(self, cr, uid, invoice_id, context=None):
        recs = self.browse(cr, uid, [], context)
        invoice = recs.env['account.invoice'].browse(invoice_id)
        return recs.compute(invoice)

    @api.model
    def move_line_get(self, invoice_id):
        res = []
        self._cr.execute(
            'SELECT * FROM account_invoice_tax WHERE invoice_id = %s',
            (invoice_id,)
        )
        for row in self._cr.dictfetchall():
            if not (row['amount'] or row['tax_code_id'] or row['tax_amount']):
                continue
            res.append({
                'type': 'tax',
                'name': row['name'],
                'price_unit': row['amount'],
                'quantity': 1,
                'price': row['amount'] or 0.0,
                'account_id': row['account_id'],
                'tax_code_id': row['tax_code_id'],
                'tax_amount': row['tax_amount'],
                'account_analytic_id': row['account_analytic_id'],
            })
        return res


class res_partner(models.Model):
    # Inherits partner and adds invoice information in the partner form
    _inherit = 'res.partner'

    invoice_ids = fields.One2many('account.invoice', 'partner_id', string='Invoices',
        readonly=True)

    def _find_accounting_partner(self, partner):
        '''
        Find the partner for which the accounting entries will be created
        '''
        return partner.commercial_partner_id

<<<<<<< HEAD
class mail_compose_message(models.Model):
=======
    def copy_data(self, cr, uid, id, default=None, context=None):
        default = default or {}
        default.update({'invoice_ids' : []})
        return super(res_partner, self).copy_data(cr, uid, id, default=default, context=context)


class mail_compose_message(osv.Model):
>>>>>>> e1e7dc0a
    _inherit = 'mail.compose.message'

    @api.multi
    def send_mail(self):
        context = self._context
        if context.get('default_model') == 'account.invoice' and \
                context.get('default_res_id') and context.get('mark_invoice_as_sent'):
            invoice = self.env['account.invoice'].browse(context['default_res_id'])
            invoice = invoice.with_context(mail_post_autofollow=True)
            invoice.write({'sent': True})
            invoice.message_post(body=_("Invoice sent"))
        return super(mail_compose_message, self).send_mail()

# vim:expandtab:smartindent:tabstop=4:softtabstop=4:shiftwidth=4:<|MERGE_RESOLUTION|>--- conflicted
+++ resolved
@@ -1620,7 +1620,7 @@
     _inherit = 'res.partner'
 
     invoice_ids = fields.One2many('account.invoice', 'partner_id', string='Invoices',
-        readonly=True)
+        readonly=True, copy=False)
 
     def _find_accounting_partner(self, partner):
         '''
@@ -1628,17 +1628,7 @@
         '''
         return partner.commercial_partner_id
 
-<<<<<<< HEAD
 class mail_compose_message(models.Model):
-=======
-    def copy_data(self, cr, uid, id, default=None, context=None):
-        default = default or {}
-        default.update({'invoice_ids' : []})
-        return super(res_partner, self).copy_data(cr, uid, id, default=default, context=context)
-
-
-class mail_compose_message(osv.Model):
->>>>>>> e1e7dc0a
     _inherit = 'mail.compose.message'
 
     @api.multi
