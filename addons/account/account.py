# -*- coding: utf-8 -*-
##############################################################################
#
#    OpenERP, Open Source Management Solution
#    Copyright (C) 2004-2010 Tiny SPRL (<http://tiny.be>).
#
#    This program is free software: you can redistribute it and/or modify
#    it under the terms of the GNU Affero General Public License as
#    published by the Free Software Foundation, either version 3 of the
#    License, or (at your option) any later version.
#
#    This program is distributed in the hope that it will be useful,
#    but WITHOUT ANY WARRANTY; without even the implied warranty of
#    MERCHANTABILITY or FITNESS FOR A PARTICULAR PURPOSE.  See the
#    GNU Affero General Public License for more details.
#
#    You should have received a copy of the GNU Affero General Public License
#    along with this program.  If not, see <http://www.gnu.org/licenses/>.
#
##############################################################################

import logging
from datetime import datetime
from dateutil.relativedelta import relativedelta
from operator import itemgetter
import time

import openerp
from openerp import SUPERUSER_ID
from openerp import tools
from openerp.osv import fields, osv
from openerp.tools.translate import _
from openerp.tools.float_utils import float_round

import openerp.addons.decimal_precision as dp

_logger = logging.getLogger(__name__)

def check_cycle(self, cr, uid, ids, context=None):
    """ climbs the ``self._table.parent_id`` chains for 100 levels or
    until it can't find any more parent(s)

    Returns true if it runs out of parents (no cycle), false if
    it can recurse 100 times without ending all chains
    """
    level = 100
    while len(ids):
        cr.execute('SELECT DISTINCT parent_id '\
                    'FROM '+self._table+' '\
                    'WHERE id IN %s '\
                    'AND parent_id IS NOT NULL',(tuple(ids),))
        ids = map(itemgetter(0), cr.fetchall())
        if not level:
            return False
        level -= 1
    return True

class account_payment_term(osv.osv):
    _name = "account.payment.term"
    _description = "Payment Term"
    _columns = {
        'name': fields.char('Payment Term', size=64, translate=True, required=True),
        'active': fields.boolean('Active', help="If the active field is set to False, it will allow you to hide the payment term without removing it."),
        'note': fields.text('Description', translate=True),
        'line_ids': fields.one2many('account.payment.term.line', 'payment_id', 'Terms'),
    }
    _defaults = {
        'active': 1,
    }
    _order = "name"

    def compute(self, cr, uid, id, value, date_ref=False, context=None):
        if not date_ref:
            date_ref = datetime.now().strftime('%Y-%m-%d')
        pt = self.browse(cr, uid, id, context=context)
        amount = value
        result = []
        obj_precision = self.pool.get('decimal.precision')
        prec = obj_precision.precision_get(cr, uid, 'Account')
        for line in pt.line_ids:
            if line.value == 'fixed':
                amt = round(line.value_amount, prec)
            elif line.value == 'procent':
                amt = round(value * line.value_amount, prec)
            elif line.value == 'balance':
                amt = round(amount, prec)
            if amt:
                next_date = (datetime.strptime(date_ref, '%Y-%m-%d') + relativedelta(days=line.days))
                if line.days2 < 0:
                    next_first_date = next_date + relativedelta(day=1,months=1) #Getting 1st of next month
                    next_date = next_first_date + relativedelta(days=line.days2)
                if line.days2 > 0:
                    next_date += relativedelta(day=line.days2, months=1)
                result.append( (next_date.strftime('%Y-%m-%d'), amt) )
                amount -= amt

        amount = reduce(lambda x,y: x+y[1], result, 0.0)
        dist = round(value-amount, prec)
        if dist:
            result.append( (time.strftime('%Y-%m-%d'), dist) )
        return result

class account_payment_term_line(osv.osv):
    _name = "account.payment.term.line"
    _description = "Payment Term Line"
    _columns = {
        'value': fields.selection([('procent', 'Percent'),
                                   ('balance', 'Balance'),
                                   ('fixed', 'Fixed Amount')], 'Computation',
                                   required=True, help="""Select here the kind of valuation related to this payment term line. Note that you should have your last line with the type 'Balance' to ensure that the whole amount will be treated."""),

        'value_amount': fields.float('Amount To Pay', digits_compute=dp.get_precision('Payment Term'), help="For percent enter a ratio between 0-1."),
        'days': fields.integer('Number of Days', required=True, help="Number of days to add before computation of the day of month." \
            "If Date=15/01, Number of Days=22, Day of Month=-1, then the due date is 28/02."),
        'days2': fields.integer('Day of the Month', required=True, help="Day of the month, set -1 for the last day of the current month. If it's positive, it gives the day of the next month. Set 0 for net days (otherwise it's based on the beginning of the month)."),
        'payment_id': fields.many2one('account.payment.term', 'Payment Term', required=True, select=True, ondelete='cascade'),
    }
    _defaults = {
        'value': 'balance',
        'days': 30,
        'days2': 0,
    }
    _order = "value desc,days"

    def _check_percent(self, cr, uid, ids, context=None):
        obj = self.browse(cr, uid, ids[0], context=context)
        if obj.value == 'procent' and ( obj.value_amount < 0.0 or obj.value_amount > 1.0):
            return False
        return True

    _constraints = [
        (_check_percent, 'Percentages for Payment Term Line must be between 0 and 1, Example: 0.02 for 2%.', ['value_amount']),
    ]


class account_account_type(osv.osv):
    _name = "account.account.type"
    _description = "Account Type"

    def _get_current_report_type(self, cr, uid, ids, name, arg, context=None):
        obj_data = self.pool.get('ir.model.data')
        obj_financial_report = self.pool.get('account.financial.report')
        res = {}
        financial_report_ref = {
            'asset': obj_financial_report.browse(cr, uid, obj_data.get_object_reference(cr, uid, 'account','account_financial_report_assets0')[1], context=context),
            'liability': obj_financial_report.browse(cr, uid, obj_data.get_object_reference(cr, uid, 'account','account_financial_report_liability0')[1], context=context),
            'income': obj_financial_report.browse(cr, uid, obj_data.get_object_reference(cr, uid, 'account','account_financial_report_income0')[1], context=context),
            'expense': obj_financial_report.browse(cr, uid, obj_data.get_object_reference(cr, uid, 'account','account_financial_report_expense0')[1], context=context),
        }
        for record in self.browse(cr, uid, ids, context=context):
            res[record.id] = 'none'
            for key, financial_report in financial_report_ref.items():
                list_ids = [x.id for x in financial_report.account_type_ids]
                if record.id in list_ids:
                    res[record.id] = key
        return res

    def _save_report_type(self, cr, uid, account_type_id, field_name, field_value, arg, context=None):
        field_value = field_value or 'none'
        obj_data = self.pool.get('ir.model.data')
        obj_financial_report = self.pool.get('account.financial.report')
        #unlink if it exists somewhere in the financial reports related to BS or PL
        financial_report_ref = {
            'asset': obj_financial_report.browse(cr, uid, obj_data.get_object_reference(cr, uid, 'account','account_financial_report_assets0')[1], context=context),
            'liability': obj_financial_report.browse(cr, uid, obj_data.get_object_reference(cr, uid, 'account','account_financial_report_liability0')[1], context=context),
            'income': obj_financial_report.browse(cr, uid, obj_data.get_object_reference(cr, uid, 'account','account_financial_report_income0')[1], context=context),
            'expense': obj_financial_report.browse(cr, uid, obj_data.get_object_reference(cr, uid, 'account','account_financial_report_expense0')[1], context=context),
        }
        for key, financial_report in financial_report_ref.items():
            list_ids = [x.id for x in financial_report.account_type_ids]
            if account_type_id in list_ids:
                obj_financial_report.write(cr, uid, [financial_report.id], {'account_type_ids': [(3, account_type_id)]})
        #write it in the good place
        if field_value != 'none':
            return obj_financial_report.write(cr, uid, [financial_report_ref[field_value].id], {'account_type_ids': [(4, account_type_id)]})

    _columns = {
        'name': fields.char('Account Type', size=64, required=True, translate=True),
        'code': fields.char('Code', size=32, required=True, select=True),
        'close_method': fields.selection([('none', 'None'), ('balance', 'Balance'), ('detail', 'Detail'), ('unreconciled', 'Unreconciled')], 'Deferral Method', required=True, help="""Set here the method that will be used to generate the end of year journal entries for all the accounts of this type.

 'None' means that nothing will be done.
 'Balance' will generally be used for cash accounts.
 'Detail' will copy each existing journal item of the previous year, even the reconciled ones.
 'Unreconciled' will copy only the journal items that were unreconciled on the first day of the new fiscal year."""),
        'report_type': fields.function(_get_current_report_type, fnct_inv=_save_report_type, type='selection', string='P&L / BS Category', store=True,
            selection= [('none','/'),
                        ('income', _('Profit & Loss (Income account)')),
                        ('expense', _('Profit & Loss (Expense account)')),
                        ('asset', _('Balance Sheet (Asset account)')),
                        ('liability', _('Balance Sheet (Liability account)'))], help="This field is used to generate legal reports: profit and loss, balance sheet.", required=True),
        'note': fields.text('Description'),
    }
    _defaults = {
        'close_method': 'none',
        'report_type': 'none',
    }
    _order = "code"


def _code_get(self, cr, uid, context=None):
    acc_type_obj = self.pool.get('account.account.type')
    ids = acc_type_obj.search(cr, uid, [])
    res = acc_type_obj.read(cr, uid, ids, ['code', 'name'], context=context)
    return [(r['code'], r['name']) for r in res]

#----------------------------------------------------------
# Accounts
#----------------------------------------------------------

class account_tax(osv.osv):
    _name = 'account.tax'

class account_account(osv.osv):
    _order = "parent_left"
    _parent_order = "code"
    _name = "account.account"
    _description = "Account"
    _parent_store = True

    def search(self, cr, uid, args, offset=0, limit=None, order=None,
            context=None, count=False):
        if context is None:
            context = {}
        pos = 0

        while pos < len(args):

            if args[pos][0] == 'code' and args[pos][1] in ('like', 'ilike') and args[pos][2]:
                args[pos] = ('code', '=like', tools.ustr(args[pos][2].replace('%', ''))+'%')
            if args[pos][0] == 'journal_id':
                if not args[pos][2]:
                    del args[pos]
                    continue
                jour = self.pool.get('account.journal').browse(cr, uid, args[pos][2], context=context)
                if (not (jour.account_control_ids or jour.type_control_ids)) or not args[pos][2]:
                    args[pos] = ('type','not in',('consolidation','view'))
                    continue
                ids3 = map(lambda x: x.id, jour.type_control_ids)
                ids1 = super(account_account, self).search(cr, uid, [('user_type', 'in', ids3)])
                ids1 += map(lambda x: x.id, jour.account_control_ids)
                args[pos] = ('id', 'in', ids1)
            pos += 1

        if context and context.has_key('consolidate_children'): #add consolidated children of accounts
            ids = super(account_account, self).search(cr, uid, args, offset, limit,
                order, context=context, count=count)
            for consolidate_child in self.browse(cr, uid, context['account_id'], context=context).child_consol_ids:
                ids.append(consolidate_child.id)
            return ids

        return super(account_account, self).search(cr, uid, args, offset, limit,
                order, context=context, count=count)

    def _get_children_and_consol(self, cr, uid, ids, context=None):
        #this function search for all the children and all consolidated children (recursively) of the given account ids
        ids2 = self.search(cr, uid, [('parent_id', 'child_of', ids)], context=context)
        ids3 = []
        for rec in self.browse(cr, uid, ids2, context=context):
            for child in rec.child_consol_ids:
                ids3.append(child.id)
        if ids3:
            ids3 = self._get_children_and_consol(cr, uid, ids3, context)
        return ids2 + ids3

    def __compute(self, cr, uid, ids, field_names, arg=None, context=None,
                  query='', query_params=()):
        """ compute the balance, debit and/or credit for the provided
        account ids
        Arguments:
        `ids`: account ids
        `field_names`: the fields to compute (a list of any of
                       'balance', 'debit' and 'credit')
        `arg`: unused fields.function stuff
        `query`: additional query filter (as a string)
        `query_params`: parameters for the provided query string
                        (__compute will handle their escaping) as a
                        tuple
        """
        mapping = {
            'balance': "COALESCE(SUM(l.debit),0) - COALESCE(SUM(l.credit), 0) as balance",
            'debit': "COALESCE(SUM(l.debit), 0) as debit",
            'credit': "COALESCE(SUM(l.credit), 0) as credit",
            # by convention, foreign_balance is 0 when the account has no secondary currency, because the amounts may be in different currencies
            'foreign_balance': "(SELECT CASE WHEN currency_id IS NULL THEN 0 ELSE COALESCE(SUM(l.amount_currency), 0) END FROM account_account WHERE id IN (l.account_id)) as foreign_balance",
        }
        #get all the necessary accounts
        children_and_consolidated = self._get_children_and_consol(cr, uid, ids, context=context)
        #compute for each account the balance/debit/credit from the move lines
        accounts = {}
        res = {}
        null_result = dict((fn, 0.0) for fn in field_names)
        if children_and_consolidated:
            aml_query = self.pool.get('account.move.line')._query_get(cr, uid, context=context)

            wheres = [""]
            if query.strip():
                wheres.append(query.strip())
            if aml_query.strip():
                wheres.append(aml_query.strip())
            filters = " AND ".join(wheres)
            # IN might not work ideally in case there are too many
            # children_and_consolidated, in that case join on a
            # values() e.g.:
            # SELECT l.account_id as id FROM account_move_line l
            # INNER JOIN (VALUES (id1), (id2), (id3), ...) AS tmp (id)
            # ON l.account_id = tmp.id
            # or make _get_children_and_consol return a query and join on that
            request = ("SELECT l.account_id as id, " +\
                       ', '.join(mapping.values()) +
                       " FROM account_move_line l" \
                       " WHERE l.account_id IN %s " \
                            + filters +
                       " GROUP BY l.account_id")
            params = (tuple(children_and_consolidated),) + query_params
            cr.execute(request, params)

            for row in cr.dictfetchall():
                accounts[row['id']] = row

            # consolidate accounts with direct children
            children_and_consolidated.reverse()
            brs = list(self.browse(cr, uid, children_and_consolidated, context=context))
            sums = {}
            currency_obj = self.pool.get('res.currency')
            while brs:
                current = brs.pop(0)
#                can_compute = True
#                for child in current.child_id:
#                    if child.id not in sums:
#                        can_compute = False
#                        try:
#                            brs.insert(0, brs.pop(brs.index(child)))
#                        except ValueError:
#                            brs.insert(0, child)
#                if can_compute:
                for fn in field_names:
                    sums.setdefault(current.id, {})[fn] = accounts.get(current.id, {}).get(fn, 0.0)
                    for child in current.child_id:
                        if child.company_id.currency_id.id == current.company_id.currency_id.id:
                            sums[current.id][fn] += sums[child.id][fn]
                        else:
                            sums[current.id][fn] += currency_obj.compute(cr, uid, child.company_id.currency_id.id, current.company_id.currency_id.id, sums[child.id][fn], context=context)

                # as we have to relay on values computed before this is calculated separately than previous fields
                if current.currency_id and current.exchange_rate and \
                            ('adjusted_balance' in field_names or 'unrealized_gain_loss' in field_names):
                    # Computing Adjusted Balance and Unrealized Gains and losses
                    # Adjusted Balance = Foreign Balance / Exchange Rate
                    # Unrealized Gains and losses = Adjusted Balance - Balance
                    adj_bal = sums[current.id].get('foreign_balance', 0.0) / current.exchange_rate
                    sums[current.id].update({'adjusted_balance': adj_bal, 'unrealized_gain_loss': adj_bal - sums[current.id].get('balance', 0.0)})

            for id in ids:
                res[id] = sums.get(id, null_result)
        else:
            for id in ids:
                res[id] = null_result
        return res

    def _get_company_currency(self, cr, uid, ids, field_name, arg, context=None):
        result = {}
        for rec in self.browse(cr, uid, ids, context=context):
            result[rec.id] = (rec.company_id.currency_id.id,rec.company_id.currency_id.symbol)
        return result

    def _get_child_ids(self, cr, uid, ids, field_name, arg, context=None):
        result = {}
        for record in self.browse(cr, uid, ids, context=context):
            if record.child_parent_ids:
                result[record.id] = [x.id for x in record.child_parent_ids]
            else:
                result[record.id] = []

            if record.child_consol_ids:
                for acc in record.child_consol_ids:
                    if acc.id not in result[record.id]:
                        result[record.id].append(acc.id)

        return result

    def _get_level(self, cr, uid, ids, field_name, arg, context=None):
        res = {}
        for account in self.browse(cr, uid, ids, context=context):
            #we may not know the level of the parent at the time of computation, so we
            # can't simply do res[account.id] = account.parent_id.level + 1
            level = 0
            parent = account.parent_id
            while parent:
                level += 1
                parent = parent.parent_id
            res[account.id] = level
        return res

    def _set_credit_debit(self, cr, uid, account_id, name, value, arg, context=None):
        if context.get('config_invisible', True):
            return True

        account = self.browse(cr, uid, account_id, context=context)
        diff = value - getattr(account,name)
        if not diff:
            return True

        journal_obj = self.pool.get('account.journal')
        jids = journal_obj.search(cr, uid, [('type','=','situation'),('centralisation','=',1),('company_id','=',account.company_id.id)], context=context)
        if not jids:
            raise osv.except_osv(_('Error!'),_("You need an Opening journal with centralisation checked to set the initial balance."))

        period_obj = self.pool.get('account.period')
        pids = period_obj.search(cr, uid, [('special','=',True),('company_id','=',account.company_id.id)], context=context)
        if not pids:
            raise osv.except_osv(_('Error!'),_("There is no opening/closing period defined, please create one to set the initial balance."))

        move_obj = self.pool.get('account.move.line')
        move_id = move_obj.search(cr, uid, [
            ('journal_id','=',jids[0]),
            ('period_id','=',pids[0]),
            ('account_id','=', account_id),
            (name,'>', 0.0),
            ('name','=', _('Opening Balance'))
        ], context=context)
        if move_id:
            move = move_obj.browse(cr, uid, move_id[0], context=context)
            move_obj.write(cr, uid, move_id[0], {
                name: diff+getattr(move,name)
            }, context=context)
        else:
            if diff<0.0:
                raise osv.except_osv(_('Error!'),_("Unable to adapt the initial balance (negative value)."))
            nameinv = (name=='credit' and 'debit') or 'credit'
            move_id = move_obj.create(cr, uid, {
                'name': _('Opening Balance'),
                'account_id': account_id,
                'journal_id': jids[0],
                'period_id': pids[0],
                name: diff,
                nameinv: 0.0
            }, context=context)
        return True

    _columns = {
        'name': fields.char('Name', size=256, required=True, select=True),
        'currency_id': fields.many2one('res.currency', 'Secondary Currency', help="Forces all moves for this account to have this secondary currency."),
        'code': fields.char('Code', size=64, required=True, select=1),
        'type': fields.selection([
            ('view', 'View'),
            ('other', 'Regular'),
            ('receivable', 'Receivable'),
            ('payable', 'Payable'),
            ('liquidity','Liquidity'),
            ('consolidation', 'Consolidation'),
            ('closed', 'Closed'),
        ], 'Internal Type', required=True, help="The 'Internal Type' is used for features available on "\
            "different types of accounts: view can not have journal items, consolidation are accounts that "\
            "can have children accounts for multi-company consolidations, payable/receivable are for "\
            "partners accounts (for debit/credit computations), closed for depreciated accounts."),
        'user_type': fields.many2one('account.account.type', 'Account Type', required=True,
            help="Account Type is used for information purpose, to generate "
              "country-specific legal reports, and set the rules to close a fiscal year and generate opening entries."),
        'financial_report_ids': fields.many2many('account.financial.report', 'account_account_financial_report', 'account_id', 'report_line_id', 'Financial Reports'),
        'parent_id': fields.many2one('account.account', 'Parent', ondelete='cascade', domain=[('type','=','view')]),
        'child_parent_ids': fields.one2many('account.account','parent_id','Children'),
        'child_consol_ids': fields.many2many('account.account', 'account_account_consol_rel', 'child_id', 'parent_id', 'Consolidated Children'),
        'child_id': fields.function(_get_child_ids, type='many2many', relation="account.account", string="Child Accounts"),
        'balance': fields.function(__compute, digits_compute=dp.get_precision('Account'), string='Balance', multi='balance'),
        'credit': fields.function(__compute, fnct_inv=_set_credit_debit, digits_compute=dp.get_precision('Account'), string='Credit', multi='balance'),
        'debit': fields.function(__compute, fnct_inv=_set_credit_debit, digits_compute=dp.get_precision('Account'), string='Debit', multi='balance'),
        'foreign_balance': fields.function(__compute, digits_compute=dp.get_precision('Account'), string='Foreign Balance', multi='balance',
                                           help="Total amount (in Secondary currency) for transactions held in secondary currency for this account."),
        'adjusted_balance': fields.function(__compute, digits_compute=dp.get_precision('Account'), string='Adjusted Balance', multi='balance',
                                            help="Total amount (in Company currency) for transactions held in secondary currency for this account."),
        'unrealized_gain_loss': fields.function(__compute, digits_compute=dp.get_precision('Account'), string='Unrealized Gain or Loss', multi='balance',
                                                help="Value of Loss or Gain due to changes in exchange rate when doing multi-currency transactions."),
        'reconcile': fields.boolean('Allow Reconciliation', help="Check this box if this account allows reconciliation of journal items."),
        'exchange_rate': fields.related('currency_id', 'rate', type='float', string='Exchange Rate', digits=(12,6)),
        'shortcut': fields.char('Shortcut', size=12),
        'tax_ids': fields.many2many('account.tax', 'account_account_tax_default_rel',
            'account_id', 'tax_id', 'Default Taxes'),
        'note': fields.text('Internal Notes'),
        'company_currency_id': fields.function(_get_company_currency, type='many2one', relation='res.currency', string='Company Currency'),
        'company_id': fields.many2one('res.company', 'Company', required=True),
        'active': fields.boolean('Active', select=2, help="If the active field is set to False, it will allow you to hide the account without removing it."),

        'parent_left': fields.integer('Parent Left', select=1),
        'parent_right': fields.integer('Parent Right', select=1),
        'currency_mode': fields.selection([('current', 'At Date'), ('average', 'Average Rate')], 'Outgoing Currencies Rate',
            help=
            'This will select how the current currency rate for outgoing transactions is computed. '\
            'In most countries the legal method is "average" but only a few software systems are able to '\
            'manage this. So if you import from another software system you may have to use the rate at date. ' \
            'Incoming transactions always use the rate at date.', \
            required=True),
        'level': fields.function(_get_level, string='Level', method=True, type='integer',
             store={
                    'account.account': (_get_children_and_consol, ['level', 'parent_id'], 10),
                   }),
    }

    _defaults = {
        'type': 'other',
        'reconcile': False,
        'active': True,
        'currency_mode': 'current',
        'company_id': lambda s, cr, uid, c: s.pool.get('res.company')._company_default_get(cr, uid, 'account.account', context=c),
    }

    def _check_recursion(self, cr, uid, ids, context=None):
        obj_self = self.browse(cr, uid, ids[0], context=context)
        p_id = obj_self.parent_id and obj_self.parent_id.id
        if (obj_self in obj_self.child_consol_ids) or (p_id and (p_id is obj_self.id)):
            return False
        while(ids):
            cr.execute('SELECT DISTINCT child_id '\
                       'FROM account_account_consol_rel '\
                       'WHERE parent_id IN %s', (tuple(ids),))
            child_ids = map(itemgetter(0), cr.fetchall())
            c_ids = child_ids
            if (p_id and (p_id in c_ids)) or (obj_self.id in c_ids):
                return False
            while len(c_ids):
                s_ids = self.search(cr, uid, [('parent_id', 'in', c_ids)])
                if p_id and (p_id in s_ids):
                    return False
                c_ids = s_ids
            ids = child_ids
        return True

    def _check_type(self, cr, uid, ids, context=None):
        if context is None:
            context = {}
        accounts = self.browse(cr, uid, ids, context=context)
        for account in accounts:
            if account.child_id and account.type not in ('view', 'consolidation'):
                return False
        return True

    def _check_account_type(self, cr, uid, ids, context=None):
        for account in self.browse(cr, uid, ids, context=context):
            if account.type in ('receivable', 'payable') and account.user_type.close_method != 'unreconciled':
                return False
        return True

    def _check_company_account(self, cr, uid, ids, context=None):
        for account in self.browse(cr, uid, ids, context=context):
            if account.parent_id:
                if account.company_id != account.parent_id.company_id:
                    return False
        return True

    _constraints = [
        (_check_recursion, 'Error!\nYou cannot create recursive accounts.', ['parent_id']),
        (_check_type, 'Configuration Error!\nYou cannot define children to an account with internal type different of "View".', ['type']),
        (_check_account_type, 'Configuration Error!\nYou cannot select an account type with a deferral method different of "Unreconciled" for accounts with internal type "Payable/Receivable".', ['user_type','type']),
        (_check_company_account, 'Error!\nYou cannot create an account which has parent account of different company.', ['parent_id']),
    ]
    _sql_constraints = [
        ('code_company_uniq', 'unique (code,company_id)', 'The code of the account must be unique per company !')
    ]
    def name_search(self, cr, user, name, args=None, operator='ilike', context=None, limit=100):
        if not args:
            args = []
        args = args[:]
        ids = []
        try:
            if name and str(name).startswith('partner:'):
                part_id = int(name.split(':')[1])
                part = self.pool.get('res.partner').browse(cr, user, part_id, context=context)
                args += [('id', 'in', (part.property_account_payable.id, part.property_account_receivable.id))]
                name = False
            if name and str(name).startswith('type:'):
                type = name.split(':')[1]
                args += [('type', '=', type)]
                name = False
        except:
            pass
        if name:
            ids = self.search(cr, user, [('code', '=like', name+"%")]+args, limit=limit)
            if not ids:
                ids = self.search(cr, user, [('shortcut', '=', name)]+ args, limit=limit)
            if not ids:
                ids = self.search(cr, user, [('name', operator, name)]+ args, limit=limit)
            if not ids and len(name.split()) >= 2:
                #Separating code and name of account for searching
                operand1,operand2 = name.split(' ',1) #name can contain spaces e.g. OpenERP S.A.
                ids = self.search(cr, user, [('code', operator, operand1), ('name', operator, operand2)]+ args, limit=limit)
        else:
            ids = self.search(cr, user, args, context=context, limit=limit)
        return self.name_get(cr, user, ids, context=context)

    def name_get(self, cr, uid, ids, context=None):
        if not ids:
            return []
        if isinstance(ids, (int, long)):
                    ids = [ids]
        reads = self.read(cr, uid, ids, ['name', 'code'], context=context)
        res = []
        for record in reads:
            name = record['name']
            if record['code']:
                name = record['code'] + ' ' + name
            res.append((record['id'], name))
        return res

    def copy(self, cr, uid, id, default=None, context=None, done_list=None, local=False):
        default = {} if default is None else default.copy()
        if done_list is None:
            done_list = []
        account = self.browse(cr, uid, id, context=context)
        new_child_ids = []
        default.update(code=_("%s (copy)") % (account['code'] or ''))
        if not local:
            done_list = []
        if account.id in done_list:
            return False
        done_list.append(account.id)
        if account:
            for child in account.child_id:
                child_ids = self.copy(cr, uid, child.id, default, context=context, done_list=done_list, local=True)
                if child_ids:
                    new_child_ids.append(child_ids)
            default['child_parent_ids'] = [(6, 0, new_child_ids)]
        else:
            default['child_parent_ids'] = False
        return super(account_account, self).copy(cr, uid, id, default, context=context)

    def _check_moves(self, cr, uid, ids, method, context=None):
        line_obj = self.pool.get('account.move.line')
        account_ids = self.search(cr, uid, [('id', 'child_of', ids)])

        if line_obj.search(cr, uid, [('account_id', 'in', account_ids)]):
            if method == 'write':
                raise osv.except_osv(_('Error!'), _('You cannot deactivate an account that contains journal items.'))
            elif method == 'unlink':
                raise osv.except_osv(_('Error!'), _('You cannot remove an account that contains journal items.'))
        #Checking whether the account is set as a property to any Partner or not
        value = 'account.account,' + str(ids[0])
        partner_prop_acc = self.pool.get('ir.property').search(cr, uid, [('value_reference','=',value)], context=context)
        if partner_prop_acc:
            raise osv.except_osv(_('Warning!'), _('You cannot remove/deactivate an account which is set on a customer or supplier.'))
        return True

    def _check_allow_type_change(self, cr, uid, ids, new_type, context=None):
        restricted_groups = ['consolidation','view']
        line_obj = self.pool.get('account.move.line')
        for account in self.browse(cr, uid, ids, context=context):
            old_type = account.type
            account_ids = self.search(cr, uid, [('id', 'child_of', [account.id])])
            if line_obj.search(cr, uid, [('account_id', 'in', account_ids)]):
                #Check for 'Closed' type
                if old_type == 'closed' and new_type !='closed':
                    raise osv.except_osv(_('Warning!'), _("You cannot change the type of account from 'Closed' to any other type as it contains journal items!"))
                # Forbid to change an account type for restricted_groups as it contains journal items (or if one of its children does)
                if (new_type in restricted_groups):
                    raise osv.except_osv(_('Warning!'), _("You cannot change the type of account to '%s' type as it contains journal items!") % (new_type,))

        return True

    # For legal reason (forbiden to modify journal entries which belongs to a closed fy or period), Forbid to modify
    # the code of an account if journal entries have been already posted on this account. This cannot be simply 
    # 'configurable' since it can lead to a lack of confidence in OpenERP and this is what we want to change.
    def _check_allow_code_change(self, cr, uid, ids, context=None):
        line_obj = self.pool.get('account.move.line')
        for account in self.browse(cr, uid, ids, context=context):
            account_ids = self.search(cr, uid, [('id', 'child_of', [account.id])], context=context)
            if line_obj.search(cr, uid, [('account_id', 'in', account_ids)], context=context):
                raise osv.except_osv(_('Warning !'), _("You cannot change the code of account which contains journal items!"))
        return True

    def write(self, cr, uid, ids, vals, context=None):
        if context is None:
            context = {}
        if not ids:
            return True
        if isinstance(ids, (int, long)):
            ids = [ids]

        # Dont allow changing the company_id when account_move_line already exist
        if 'company_id' in vals:
            move_lines = self.pool.get('account.move.line').search(cr, uid, [('account_id', 'in', ids)])
            if move_lines:
                # Allow the write if the value is the same
                for i in [i['company_id'][0] for i in self.read(cr,uid,ids,['company_id'])]:
                    if vals['company_id']!=i:
                        raise osv.except_osv(_('Warning!'), _('You cannot change the owner company of an account that already contains journal items.'))
        if 'active' in vals and not vals['active']:
            self._check_moves(cr, uid, ids, "write", context=context)
        if 'type' in vals.keys():
            self._check_allow_type_change(cr, uid, ids, vals['type'], context=context)
        if 'code' in vals.keys():
            self._check_allow_code_change(cr, uid, ids, context=context)
        return super(account_account, self).write(cr, uid, ids, vals, context=context)

    def unlink(self, cr, uid, ids, context=None):
        self._check_moves(cr, uid, ids, "unlink", context=context)
        return super(account_account, self).unlink(cr, uid, ids, context=context)


class account_journal(osv.osv):
    _name = "account.journal"
    _description = "Journal"
    _columns = {
        'with_last_closing_balance' : fields.boolean('Opening With Last Closing Balance'),
        'name': fields.char('Journal Name', size=64, required=True),
        'code': fields.char('Code', size=5, required=True, help="The code will be displayed on reports."),
        'type': fields.selection([('sale', 'Sale'),('sale_refund','Sale Refund'), ('purchase', 'Purchase'), ('purchase_refund','Purchase Refund'), ('cash', 'Cash'), ('bank', 'Bank and Checks'), ('general', 'General'), ('situation', 'Opening/Closing Situation')], 'Type', size=32, required=True,
                                 help="Select 'Sale' for customer invoices journals."\
                                 " Select 'Purchase' for supplier invoices journals."\
                                 " Select 'Cash' or 'Bank' for journals that are used in customer or supplier payments."\
                                 " Select 'General' for miscellaneous operations journals."\
                                 " Select 'Opening/Closing Situation' for entries generated for new fiscal years."),
        'type_control_ids': fields.many2many('account.account.type', 'account_journal_type_rel', 'journal_id','type_id', 'Type Controls', domain=[('code','<>','view'), ('code', '<>', 'closed')]),
        'account_control_ids': fields.many2many('account.account', 'account_account_type_rel', 'journal_id','account_id', 'Account', domain=[('type','<>','view'), ('type', '<>', 'closed')]),
        'default_credit_account_id': fields.many2one('account.account', 'Default Credit Account', domain="[('type','!=','view')]", help="It acts as a default account for credit amount"),
        'default_debit_account_id': fields.many2one('account.account', 'Default Debit Account', domain="[('type','!=','view')]", help="It acts as a default account for debit amount"),
        'centralisation': fields.boolean('Centralized Counterpart', help="Check this box to determine that each entry of this journal won't create a new counterpart but will share the same counterpart. This is used in fiscal year closing."),
        'update_posted': fields.boolean('Allow Cancelling Entries', help="Check this box if you want to allow the cancellation the entries related to this journal or of the invoice related to this journal"),
        'group_invoice_lines': fields.boolean('Group Invoice Lines', help="If this box is checked, the system will try to group the accounting lines when generating them from invoices."),
        'sequence_id': fields.many2one('ir.sequence', 'Entry Sequence', help="This field contains the information related to the numbering of the journal entries of this journal.", required=True),
        'user_id': fields.many2one('res.users', 'User', help="The user responsible for this journal"),
        'groups_id': fields.many2many('res.groups', 'account_journal_group_rel', 'journal_id', 'group_id', 'Groups'),
        'currency': fields.many2one('res.currency', 'Currency', help='The currency used to enter statement'),
        'entry_posted': fields.boolean('Skip \'Draft\' State for Manual Entries', help='Check this box if you don\'t want new journal entries to pass through the \'draft\' state and instead goes directly to the \'posted state\' without any manual validation. \nNote that journal entries that are automatically created by the system are always skipping that state.'),
        'company_id': fields.many2one('res.company', 'Company', required=True, select=1, help="Company related to this journal"),
        'allow_date':fields.boolean('Check Date in Period', help= 'If set to True then do not accept the entry if the entry date is not into the period dates'),

        'profit_account_id' : fields.many2one('account.account', 'Profit Account'),
        'loss_account_id' : fields.many2one('account.account', 'Loss Account'),
        'internal_account_id' : fields.many2one('account.account', 'Internal Transfers Account', select=1),
        'cash_control' : fields.boolean('Cash Control', help='If you want the journal should be control at opening/closing, check this option'),
    }

    _defaults = {
        'cash_control' : False,
        'with_last_closing_balance' : False,
        'user_id': lambda self, cr, uid, context: uid,
        'company_id': lambda self, cr, uid, c: self.pool.get('res.users').browse(cr, uid, uid, c).company_id.id,
    }
    _sql_constraints = [
        ('code_company_uniq', 'unique (code, company_id)', 'The code of the journal must be unique per company !'),
        ('name_company_uniq', 'unique (name, company_id)', 'The name of the journal must be unique per company !'),
    ]

    _order = 'code'

    def _check_currency(self, cr, uid, ids, context=None):
        for journal in self.browse(cr, uid, ids, context=context):
            if journal.currency:
                if journal.default_credit_account_id and not journal.default_credit_account_id.currency_id.id == journal.currency.id:
                    return False
                if journal.default_debit_account_id and not journal.default_debit_account_id.currency_id.id == journal.currency.id:
                    return False
        return True

    _constraints = [
        (_check_currency, 'Configuration error!\nThe currency chosen should be shared by the default accounts too.', ['currency','default_debit_account_id','default_credit_account_id']),
    ]

    def copy(self, cr, uid, id, default=None, context=None, done_list=None, local=False):
        default = {} if default is None else default.copy()
        if done_list is None:
            done_list = []
        journal = self.browse(cr, uid, id, context=context)
        default.update(
            code=_("%s (copy)") % (journal['code'] or ''),
            name=_("%s (copy)") % (journal['name'] or ''),
            sequence_id=False)
        return super(account_journal, self).copy(cr, uid, id, default, context=context)

    def write(self, cr, uid, ids, vals, context=None):
        if context is None:
            context = {}
        if isinstance(ids, (int, long)):
            ids = [ids]
        for journal in self.browse(cr, uid, ids, context=context):
            if 'company_id' in vals and journal.company_id.id != vals['company_id']:
                move_lines = self.pool.get('account.move.line').search(cr, uid, [('journal_id', 'in', ids)])
                if move_lines:
                    raise osv.except_osv(_('Warning!'), _('This journal already contains items, therefore you cannot modify its company field.'))
        return super(account_journal, self).write(cr, uid, ids, vals, context=context)

    def create_sequence(self, cr, uid, vals, context=None):
        """ Create new no_gap entry sequence for every new Joural
        """
        # in account.journal code is actually the prefix of the sequence
        # whereas ir.sequence code is a key to lookup global sequences.
        prefix = vals['code'].upper()

        seq = {
            'name': vals['name'],
            'implementation':'no_gap',
            'prefix': prefix + "/%(year)s/",
            'padding': 4,
            'number_increment': 1
        }
        if 'company_id' in vals:
            seq['company_id'] = vals['company_id']
        return self.pool.get('ir.sequence').create(cr, uid, seq)

    def create(self, cr, uid, vals, context=None):
        if not 'sequence_id' in vals or not vals['sequence_id']:
            # if we have the right to create a journal, we should be able to
            # create it's sequence.
            vals.update({'sequence_id': self.create_sequence(cr, SUPERUSER_ID, vals, context)})
        return super(account_journal, self).create(cr, uid, vals, context)

    def name_get(self, cr, user, ids, context=None):
        """
        Returns a list of tupples containing id, name.
        result format: {[(id, name), (id, name), ...]}

        @param cr: A database cursor
        @param user: ID of the user currently logged in
        @param ids: list of ids for which name should be read
        @param context: context arguments, like lang, time zone

        @return: Returns a list of tupples containing id, name
        """
        if not ids:
            return []
        if isinstance(ids, (int, long)):
            ids = [ids]
        result = self.browse(cr, user, ids, context=context)
        res = []
        for rs in result:
            if rs.currency:
                currency = rs.currency
            else:
                currency = rs.company_id.currency_id
            name = "%s (%s)" % (rs.name, currency.name)
            res += [(rs.id, name)]
        return res

    def name_search(self, cr, user, name, args=None, operator='ilike', context=None, limit=100):
        if not args:
            args = []
        if context is None:
            context = {}
        ids = []
        if context.get('journal_type', False):
            args += [('type','=',context.get('journal_type'))]
        if name:
            ids = self.search(cr, user, [('code', 'ilike', name)]+ args, limit=limit, context=context)
        if not ids:
            ids = self.search(cr, user, [('name', 'ilike', name)]+ args, limit=limit, context=context)#fix it ilike should be replace with operator

        return self.name_get(cr, user, ids, context=context)


class account_fiscalyear(osv.osv):
    _name = "account.fiscalyear"
    _description = "Fiscal Year"
    _columns = {
        'name': fields.char('Fiscal Year', size=64, required=True),
        'code': fields.char('Code', size=6, required=True),
        'company_id': fields.many2one('res.company', 'Company', required=True),
        'date_start': fields.date('Start Date', required=True),
        'date_stop': fields.date('End Date', required=True),
        'period_ids': fields.one2many('account.period', 'fiscalyear_id', 'Periods'),
        'state': fields.selection([('draft','Open'), ('done','Closed')], 'Status', readonly=True),
    }
    _defaults = {
        'state': 'draft',
        'company_id': lambda self,cr,uid,c: self.pool.get('res.users').browse(cr, uid, uid, c).company_id.id,
    }
    _order = "date_start, id"


    def _check_duration(self, cr, uid, ids, context=None):
        obj_fy = self.browse(cr, uid, ids[0], context=context)
        if obj_fy.date_stop < obj_fy.date_start:
            return False
        return True

    _constraints = [
        (_check_duration, 'Error!\nThe start date of a fiscal year must precede its end date.', ['date_start','date_stop'])
    ]

    def create_period3(self, cr, uid, ids, context=None):
        return self.create_period(cr, uid, ids, context, 3)

    def create_period(self, cr, uid, ids, context=None, interval=1):
        period_obj = self.pool.get('account.period')
        for fy in self.browse(cr, uid, ids, context=context):
            ds = datetime.strptime(fy.date_start, '%Y-%m-%d')
            period_obj.create(cr, uid, {
                    'name':  "%s %s" % (_('Opening Period'), ds.strftime('%Y')),
                    'code': ds.strftime('00/%Y'),
                    'date_start': ds,
                    'date_stop': ds,
                    'special': True,
                    'fiscalyear_id': fy.id,
                })
            while ds.strftime('%Y-%m-%d') < fy.date_stop:
                de = ds + relativedelta(months=interval, days=-1)

                if de.strftime('%Y-%m-%d') > fy.date_stop:
                    de = datetime.strptime(fy.date_stop, '%Y-%m-%d')

                period_obj.create(cr, uid, {
                    'name': ds.strftime('%m/%Y'),
                    'code': ds.strftime('%m/%Y'),
                    'date_start': ds.strftime('%Y-%m-%d'),
                    'date_stop': de.strftime('%Y-%m-%d'),
                    'fiscalyear_id': fy.id,
                })
                ds = ds + relativedelta(months=interval)
        return True

    def find(self, cr, uid, dt=None, exception=True, context=None):
        res = self.finds(cr, uid, dt, exception, context=context)
        return res and res[0] or False

    def finds(self, cr, uid, dt=None, exception=True, context=None):
        if context is None: context = {}
        if not dt:
            dt = fields.date.context_today(self,cr,uid,context=context)
        args = [('date_start', '<=' ,dt), ('date_stop', '>=', dt)]
        if context.get('company_id', False):
            company_id = context['company_id']
        else:
            company_id = self.pool.get('res.users').browse(cr, uid, uid, context=context).company_id.id
        args.append(('company_id', '=', company_id))
        ids = self.search(cr, uid, args, context=context)
        if not ids:
            if exception:
                raise osv.except_osv(_('Error!'), _('There is no fiscal year defined for this date.\nPlease create one from the configuration of the accounting menu.'))
            else:
                return []
        return ids

    def name_search(self, cr, user, name, args=None, operator='ilike', context=None, limit=80):
        if args is None:
            args = []
        if context is None:
            context = {}
        ids = []
        if name:
            ids = self.search(cr, user, [('code', 'ilike', name)]+ args, limit=limit)
        if not ids:
            ids = self.search(cr, user, [('name', operator, name)]+ args, limit=limit)
        return self.name_get(cr, user, ids, context=context)


class account_period(osv.osv):
    _name = "account.period"
    _description = "Account period"
    _columns = {
        'name': fields.char('Period Name', size=64, required=True),
        'code': fields.char('Code', size=12),
        'special': fields.boolean('Opening/Closing Period', size=12,
            help="These periods can overlap."),
        'date_start': fields.date('Start of Period', required=True, states={'done':[('readonly',True)]}),
        'date_stop': fields.date('End of Period', required=True, states={'done':[('readonly',True)]}),
        'fiscalyear_id': fields.many2one('account.fiscalyear', 'Fiscal Year', required=True, states={'done':[('readonly',True)]}, select=True),
        'state': fields.selection([('draft','Open'), ('done','Closed')], 'Status', readonly=True,
                                  help='When monthly periods are created. The status is \'Draft\'. At the end of monthly period it is in \'Done\' status.'),
        'company_id': fields.related('fiscalyear_id', 'company_id', type='many2one', relation='res.company', string='Company', store=True, readonly=True)
    }
    _defaults = {
        'state': 'draft',
    }
    _order = "date_start, special desc"
    _sql_constraints = [
        ('name_company_uniq', 'unique(name, company_id)', 'The name of the period must be unique per company!'),
    ]

    def _check_duration(self,cr,uid,ids,context=None):
        obj_period = self.browse(cr, uid, ids[0], context=context)
        if obj_period.date_stop < obj_period.date_start:
            return False
        return True

    def _check_year_limit(self,cr,uid,ids,context=None):
        for obj_period in self.browse(cr, uid, ids, context=context):
            if obj_period.special:
                continue

            if obj_period.fiscalyear_id.date_stop < obj_period.date_stop or \
               obj_period.fiscalyear_id.date_stop < obj_period.date_start or \
               obj_period.fiscalyear_id.date_start > obj_period.date_start or \
               obj_period.fiscalyear_id.date_start > obj_period.date_stop:
                return False

            pids = self.search(cr, uid, [('date_stop','>=',obj_period.date_start),('date_start','<=',obj_period.date_stop),('special','=',False),('id','<>',obj_period.id)])
            for period in self.browse(cr, uid, pids):
                if period.fiscalyear_id.company_id.id==obj_period.fiscalyear_id.company_id.id:
                    return False
        return True

    _constraints = [
        (_check_duration, 'Error!\nThe duration of the Period(s) is/are invalid.', ['date_stop']),
        (_check_year_limit, 'Error!\nThe period is invalid. Either some periods are overlapping or the period\'s dates are not matching the scope of the fiscal year.', ['date_stop'])
    ]

    def next(self, cr, uid, period, step, context=None):
        ids = self.search(cr, uid, [('date_start','>',period.date_start)])
        if len(ids)>=step:
            return ids[step-1]
        return False

    def find(self, cr, uid, dt=None, context=None):
        if context is None: context = {}
        if not dt:
            dt = fields.date.context_today(self, cr, uid, context=context)
        args = [('date_start', '<=' ,dt), ('date_stop', '>=', dt)]
        if context.get('company_id', False):
            args.append(('company_id', '=', context['company_id']))
        else:
            company_id = self.pool.get('res.users').browse(cr, uid, uid, context=context).company_id.id
            args.append(('company_id', '=', company_id))
        result = []
        if context.get('account_period_prefer_normal', True):
            # look for non-special periods first, and fallback to all if no result is found
            result = self.search(cr, uid, args + [('special', '=', False)], context=context)
        if not result:
            result = self.search(cr, uid, args, context=context)
        if not result:
            raise osv.except_osv(_('Error!'), _('There is no period defined for this date: %s.\nPlease create one.')%dt)
        return result

    def action_draft(self, cr, uid, ids, *args):
        mode = 'draft'
        for period in self.browse(cr, uid, ids):
            if period.fiscalyear_id.state == 'done':
                raise osv.except_osv(_('Warning!'), _('You can not re-open a period which belongs to closed fiscal year'))
        cr.execute('update account_journal_period set state=%s where period_id in %s', (mode, tuple(ids),))
        cr.execute('update account_period set state=%s where id in %s', (mode, tuple(ids),))
        return True

    def name_search(self, cr, user, name, args=None, operator='ilike', context=None, limit=100):
        if args is None:
            args = []
        if context is None:
            context = {}
        ids = []
        if name:
            ids = self.search(cr, user,
                              [('code', 'ilike', name)] + args,
                              limit=limit,
                              context=context)
        if not ids:
            ids = self.search(cr, user,
                              [('name', operator, name)] + args,
                              limit=limit,
                              context=context)
        return self.name_get(cr, user, ids, context=context)

    def write(self, cr, uid, ids, vals, context=None):
        if 'company_id' in vals:
            move_lines = self.pool.get('account.move.line').search(cr, uid, [('period_id', 'in', ids)])
            if move_lines:
                raise osv.except_osv(_('Warning!'), _('This journal already contains items for this period, therefore you cannot modify its company field.'))
        return super(account_period, self).write(cr, uid, ids, vals, context=context)

    def build_ctx_periods(self, cr, uid, period_from_id, period_to_id):
        if period_from_id == period_to_id:
            return [period_from_id]
        period_from = self.browse(cr, uid, period_from_id)
        period_date_start = period_from.date_start
        company1_id = period_from.company_id.id
        period_to = self.browse(cr, uid, period_to_id)
        period_date_stop = period_to.date_stop
        company2_id = period_to.company_id.id
        if company1_id != company2_id:
            raise osv.except_osv(_('Error!'), _('You should choose the periods that belong to the same company.'))
        if period_date_start > period_date_stop:
            raise osv.except_osv(_('Error!'), _('Start period should precede then end period.'))

        # /!\ We do not include a criterion on the company_id field below, to allow producing consolidated reports
        # on multiple companies. It will only work when start/end periods are selected and no fiscal year is chosen.

        #for period from = january, we want to exclude the opening period (but it has same date_from, so we have to check if period_from is special or not to include that clause or not in the search).
        if period_from.special:
            return self.search(cr, uid, [('date_start', '>=', period_date_start), ('date_stop', '<=', period_date_stop)])
        return self.search(cr, uid, [('date_start', '>=', period_date_start), ('date_stop', '<=', period_date_stop), ('special', '=', False)])


class account_journal_period(osv.osv):
    _name = "account.journal.period"
    _description = "Journal Period"

    def _icon_get(self, cr, uid, ids, field_name, arg=None, context=None):
        result = {}.fromkeys(ids, 'STOCK_NEW')
        for r in self.read(cr, uid, ids, ['state']):
            result[r['id']] = {
                'draft': 'STOCK_NEW',
                'printed': 'STOCK_PRINT_PREVIEW',
                'done': 'STOCK_DIALOG_AUTHENTICATION',
            }.get(r['state'], 'STOCK_NEW')
        return result

    _columns = {
        'name': fields.char('Journal-Period Name', size=64, required=True),
        'journal_id': fields.many2one('account.journal', 'Journal', required=True, ondelete="cascade"),
        'period_id': fields.many2one('account.period', 'Period', required=True, ondelete="cascade"),
        'icon': fields.function(_icon_get, string='Icon', type='char', size=32),
        'active': fields.boolean('Active', help="If the active field is set to False, it will allow you to hide the journal period without removing it."),
        'state': fields.selection([('draft','Draft'), ('printed','Printed'), ('done','Done')], 'Status', required=True, readonly=True,
                                  help='When journal period is created. The status is \'Draft\'. If a report is printed it comes to \'Printed\' status. When all transactions are done, it comes in \'Done\' status.'),
        'fiscalyear_id': fields.related('period_id', 'fiscalyear_id', string='Fiscal Year', type='many2one', relation='account.fiscalyear'),
        'company_id': fields.related('journal_id', 'company_id', type='many2one', relation='res.company', string='Company', store=True, readonly=True)
    }

    def _check(self, cr, uid, ids, context=None):
        for obj in self.browse(cr, uid, ids, context=context):
            cr.execute('select * from account_move_line where journal_id=%s and period_id=%s limit 1', (obj.journal_id.id, obj.period_id.id))
            res = cr.fetchall()
            if res:
                raise osv.except_osv(_('Error!'), _('You cannot modify/delete a journal with entries for this period.'))
        return True

    def write(self, cr, uid, ids, vals, context=None):
        self._check(cr, uid, ids, context=context)
        return super(account_journal_period, self).write(cr, uid, ids, vals, context=context)

    def create(self, cr, uid, vals, context=None):
        period_id = vals.get('period_id',False)
        if period_id:
            period = self.pool.get('account.period').browse(cr, uid, period_id, context=context)
            vals['state']=period.state
        return super(account_journal_period, self).create(cr, uid, vals, context)

    def unlink(self, cr, uid, ids, context=None):
        self._check(cr, uid, ids, context=context)
        return super(account_journal_period, self).unlink(cr, uid, ids, context=context)

    _defaults = {
        'state': 'draft',
        'active': True,
    }
    _order = "period_id"


class account_fiscalyear(osv.osv):
    _inherit = "account.fiscalyear"
    _description = "Fiscal Year"
    _columns = {
        'end_journal_period_id':fields.many2one('account.journal.period','End of Year Entries Journal', readonly=True),
    }

    def copy(self, cr, uid, id, default=None, context=None):
        default = {} if default is None else default.copy()
        default.update({
            'period_ids': [],
            'end_journal_period_id': False
        })
        return super(account_fiscalyear, self).copy(cr, uid, id, default=default, context=context)

#----------------------------------------------------------
# Entries
#----------------------------------------------------------
class account_move(osv.osv):
    _name = "account.move"
    _description = "Account Entry"
    _order = 'id desc'

    def account_move_prepare(self, cr, uid, journal_id, date=False, ref='', company_id=False, context=None):
        '''
        Prepares and returns a dictionary of values, ready to be passed to create() based on the parameters received.
        '''
        if not date:
            date = fields.date.today()
        period_obj = self.pool.get('account.period')
        if not company_id:
            user = self.pool.get('res.users').browse(cr, uid, uid, context=context)
            company_id = user.company_id.id
        if context is None:
            context = {}
        #put the company in context to find the good period
        ctx = context.copy()
        ctx.update({'company_id': company_id})
        return {
            'journal_id': journal_id,
            'date': date,
            'period_id': period_obj.find(cr, uid, date, context=ctx)[0],
            'ref': ref,
            'company_id': company_id,
        }

    def name_search(self, cr, user, name, args=None, operator='ilike', context=None, limit=80):
        """
        Returns a list of tupples containing id, name, as internally it is called {def name_get}
        result format: {[(id, name), (id, name), ...]}

        @param cr: A database cursor
        @param user: ID of the user currently logged in
        @param name: name to search
        @param args: other arguments
        @param operator: default operator is 'ilike', it can be changed
        @param context: context arguments, like lang, time zone
        @param limit: Returns first 'n' ids of complete result, default is 80.

        @return: Returns a list of tuples containing id and name
        """

        if not args:
          args = []
        ids = []
        if name:
            ids += self.search(cr, user, [('name','ilike',name)]+args, limit=limit, context=context)

        if not ids and name and type(name) == int:
            ids += self.search(cr, user, [('id','=',name)]+args, limit=limit, context=context)

        if not ids:
            ids += self.search(cr, user, args, limit=limit, context=context)

        return self.name_get(cr, user, ids, context=context)

    def name_get(self, cursor, user, ids, context=None):
        if isinstance(ids, (int, long)):
            ids = [ids]
        if not ids:
            return []
        res = []
        data_move = self.pool.get('account.move').browse(cursor, user, ids, context=context)
        for move in data_move:
            if move.state=='draft':
                name = '*' + str(move.id)
            else:
                name = move.name
            res.append((move.id, name))
        return res

    def _get_period(self, cr, uid, context=None):
        ctx = dict(context or {})
        period_ids = self.pool.get('account.period').find(cr, uid, context=ctx)
        return period_ids[0]

    def _amount_compute(self, cr, uid, ids, name, args, context, where =''):
        if not ids: return {}
        cr.execute( 'SELECT move_id, SUM(debit) '\
                    'FROM account_move_line '\
                    'WHERE move_id IN %s '\
                    'GROUP BY move_id', (tuple(ids),))
        result = dict(cr.fetchall())
        for id in ids:
            result.setdefault(id, 0.0)
        return result

    def _search_amount(self, cr, uid, obj, name, args, context):
        ids = set()
        for cond in args:
            amount = cond[2]
            if isinstance(cond[2],(list,tuple)):
                if cond[1] in ['in','not in']:
                    amount = tuple(cond[2])
                else:
                    continue
            else:
                if cond[1] in ['=like', 'like', 'not like', 'ilike', 'not ilike', 'in', 'not in', 'child_of']:
                    continue

            cr.execute("select move_id from account_move_line group by move_id having sum(debit) %s %%s" % (cond[1]),(amount,))
            res_ids = set(id[0] for id in cr.fetchall())
            ids = ids and (ids & res_ids) or res_ids
        if ids:
            return [('id', 'in', tuple(ids))]
        return [('id', '=', '0')]

    _columns = {
        'name': fields.char('Number', size=64, required=True),
        'ref': fields.char('Reference', size=64),
        'period_id': fields.many2one('account.period', 'Period', required=True, states={'posted':[('readonly',True)]}),
        'journal_id': fields.many2one('account.journal', 'Journal', required=True, states={'posted':[('readonly',True)]}),
        'state': fields.selection([('draft','Unposted'), ('posted','Posted')], 'Status', required=True, readonly=True,
            help='All manually created new journal entries are usually in the status \'Unposted\', but you can set the option to skip that status on the related journal. In that case, they will behave as journal entries automatically created by the system on document validation (invoices, bank statements...) and will be created in \'Posted\' status.'),
        'line_id': fields.one2many('account.move.line', 'move_id', 'Entries', states={'posted':[('readonly',True)]}),
        'to_check': fields.boolean('To Review', help='Check this box if you are unsure of that journal entry and if you want to note it as \'to be reviewed\' by an accounting expert.'),
        'partner_id': fields.related('line_id', 'partner_id', type="many2one", relation="res.partner", string="Partner", store=True),
        'amount': fields.function(_amount_compute, string='Amount', digits_compute=dp.get_precision('Account'), type='float', fnct_search=_search_amount),
        'date': fields.date('Date', required=True, states={'posted':[('readonly',True)]}, select=True),
        'narration':fields.text('Internal Note'),
        'company_id': fields.related('journal_id','company_id',type='many2one',relation='res.company',string='Company', store=True, readonly=True),
        'balance': fields.float('balance', digits_compute=dp.get_precision('Account'), help="This is a field only used for internal purpose and shouldn't be displayed"),
    }

    _defaults = {
        'name': '/',
        'state': 'draft',
        'period_id': _get_period,
        'date': fields.date.context_today,
        'company_id': lambda self, cr, uid, c: self.pool.get('res.users').browse(cr, uid, uid, c).company_id.id,
    }

    def _check_centralisation(self, cursor, user, ids, context=None):
        for move in self.browse(cursor, user, ids, context=context):
            if move.journal_id.centralisation:
                move_ids = self.search(cursor, user, [
                    ('period_id', '=', move.period_id.id),
                    ('journal_id', '=', move.journal_id.id),
                    ])
                if len(move_ids) > 1:
                    return False
        return True

    _constraints = [
        (_check_centralisation,
            'You cannot create more than one move per period on a centralized journal.',
            ['journal_id']),
    ]

    def post(self, cr, uid, ids, context=None):
        if context is None:
            context = {}
        invoice = context.get('invoice', False)
        valid_moves = self.validate(cr, uid, ids, context)

        if not valid_moves:
            raise osv.except_osv(_('Error!'), _('You cannot validate a non-balanced entry.\nMake sure you have configured payment terms properly.\nThe latest payment term line should be of the "Balance" type.'))
        obj_sequence = self.pool.get('ir.sequence')
        for move in self.browse(cr, uid, valid_moves, context=context):
            if move.name =='/':
                new_name = False
                journal = move.journal_id

                if invoice and invoice.internal_number:
                    new_name = invoice.internal_number
                else:
                    if journal.sequence_id:
                        c = {'fiscalyear_id': move.period_id.fiscalyear_id.id}
                        new_name = obj_sequence.next_by_id(cr, uid, journal.sequence_id.id, c)
                    else:
                        raise osv.except_osv(_('Error!'), _('Please define a sequence on the journal.'))

                if new_name:
                    self.write(cr, uid, [move.id], {'name':new_name})

        cr.execute('UPDATE account_move '\
                   'SET state=%s '\
                   'WHERE id IN %s',
                   ('posted', tuple(valid_moves),))
        return True

    def button_validate(self, cursor, user, ids, context=None):
        for move in self.browse(cursor, user, ids, context=context):
            # check that all accounts have the same topmost ancestor
            top_common = None
            for line in move.line_id:
                account = line.account_id
                top_account = account
                while top_account.parent_id:
                    top_account = top_account.parent_id
                if not top_common:
                    top_common = top_account
                elif top_account.id != top_common.id:
                    raise osv.except_osv(_('Error!'),
                                         _('You cannot validate this journal entry because account "%s" does not belong to chart of accounts "%s".') % (account.name, top_common.name))
        return self.post(cursor, user, ids, context=context)

    def button_cancel(self, cr, uid, ids, context=None):
        for line in self.browse(cr, uid, ids, context=context):
            if not line.journal_id.update_posted:
                raise osv.except_osv(_('Error!'), _('You cannot modify a posted entry of this journal.\nFirst you should set the journal to allow cancelling entries.'))
        if ids:
            cr.execute('UPDATE account_move '\
                       'SET state=%s '\
                       'WHERE id IN %s', ('draft', tuple(ids),))
        return True

    def write(self, cr, uid, ids, vals, context=None):
        if context is None:
            context = {}
        c = context.copy()
        c['novalidate'] = True
        result = super(account_move, self).write(cr, uid, ids, vals, c)
        self.validate(cr, uid, ids, context=context)
        return result

    #
    # TODO: Check if period is closed !
    #
    def create(self, cr, uid, vals, context=None):
        if context is None:
            context = {}
        if 'line_id' in vals and context.get('copy'):
            for l in vals['line_id']:
                if not l[0]:
                    l[2].update({
                        'reconcile_id':False,
                        'reconcile_partial_id':False,
                        'analytic_lines':False,
                        'invoice':False,
                        'ref':False,
                        'balance':False,
                        'account_tax_id':False,
                        'statement_id': False,
                    })

            if 'journal_id' in vals and vals.get('journal_id', False):
                for l in vals['line_id']:
                    if not l[0]:
                        l[2]['journal_id'] = vals['journal_id']
                context['journal_id'] = vals['journal_id']
            if 'period_id' in vals:
                for l in vals['line_id']:
                    if not l[0]:
                        l[2]['period_id'] = vals['period_id']
                context['period_id'] = vals['period_id']
            else:
                default_period = self._get_period(cr, uid, context)
                for l in vals['line_id']:
                    if not l[0]:
                        l[2]['period_id'] = default_period
                context['period_id'] = default_period

        if vals.get('line_id', False):
            c = context.copy()
            c['novalidate'] = True
            c['period_id'] = vals['period_id'] if 'period_id' in vals else self._get_period(cr, uid, context)
            c['journal_id'] = vals['journal_id']
            if 'date' in vals: c['date'] = vals['date']
            result = super(account_move, self).create(cr, uid, vals, c)
            tmp = self.validate(cr, uid, [result], context)
            journal = self.pool.get('account.journal').browse(cr, uid, vals['journal_id'], context)
            if journal.entry_posted and tmp:
                self.button_validate(cr,uid, [result], context)
        else:
            result = super(account_move, self).create(cr, uid, vals, context)
        return result

    def copy(self, cr, uid, id, default=None, context=None):
        default = {} if default is None else default.copy()
        context = {} if context is None else context.copy()
        default.update({
            'state':'draft',
            'ref': False,
            'name':'/',
        })
        context.update({
            'copy':True
        })
        return super(account_move, self).copy(cr, uid, id, default, context)

    def unlink(self, cr, uid, ids, context=None, check=True):
        if context is None:
            context = {}
        toremove = []
        obj_move_line = self.pool.get('account.move.line')
        for move in self.browse(cr, uid, ids, context=context):
            if move['state'] != 'draft':
                raise osv.except_osv(_('User Error!'),
                        _('You cannot delete a posted journal entry "%s".') % \
                                move['name'])
            for line in move.line_id:
                if line.invoice:
                    raise osv.except_osv(_('User Error!'),
                            _("Move cannot be deleted if linked to an invoice. (Invoice: %s - Move ID:%s)") % \
                                    (line.invoice.number,move.name))
            line_ids = map(lambda x: x.id, move.line_id)
            context['journal_id'] = move.journal_id.id
            context['period_id'] = move.period_id.id
            obj_move_line._update_check(cr, uid, line_ids, context)
            obj_move_line.unlink(cr, uid, line_ids, context=context)
            toremove.append(move.id)
        result = super(account_move, self).unlink(cr, uid, toremove, context)
        return result

    def _compute_balance(self, cr, uid, id, context=None):
        move = self.browse(cr, uid, id, context=context)
        amount = 0
        for line in move.line_id:
            amount+= (line.debit - line.credit)
        return amount

    def _centralise(self, cr, uid, move, mode, context=None):
        assert mode in ('debit', 'credit'), 'Invalid Mode' #to prevent sql injection
        currency_obj = self.pool.get('res.currency')
        if context is None:
            context = {}

        if mode=='credit':
            account_id = move.journal_id.default_debit_account_id.id
            mode2 = 'debit'
            if not account_id:
                raise osv.except_osv(_('User Error!'),
                        _('There is no default debit account defined \n' \
                                'on journal "%s".') % move.journal_id.name)
        else:
            account_id = move.journal_id.default_credit_account_id.id
            mode2 = 'credit'
            if not account_id:
                raise osv.except_osv(_('User Error!'),
                        _('There is no default credit account defined \n' \
                                'on journal "%s".') % move.journal_id.name)

        # find the first line of this move with the current mode
        # or create it if it doesn't exist
        cr.execute('select id from account_move_line where move_id=%s and centralisation=%s limit 1', (move.id, mode))
        res = cr.fetchone()
        if res:
            line_id = res[0]
        else:
            context.update({'journal_id': move.journal_id.id, 'period_id': move.period_id.id})
            line_id = self.pool.get('account.move.line').create(cr, uid, {
                'name': _(mode.capitalize()+' Centralisation'),
                'centralisation': mode,
                'partner_id': False,
                'account_id': account_id,
                'move_id': move.id,
                'journal_id': move.journal_id.id,
                'period_id': move.period_id.id,
                'date': move.period_id.date_stop,
                'debit': 0.0,
                'credit': 0.0,
            }, context)

        # find the first line of this move with the other mode
        # so that we can exclude it from our calculation
        cr.execute('select id from account_move_line where move_id=%s and centralisation=%s limit 1', (move.id, mode2))
        res = cr.fetchone()
        if res:
            line_id2 = res[0]
        else:
            line_id2 = 0

        cr.execute('SELECT SUM(%s) FROM account_move_line WHERE move_id=%%s AND id!=%%s' % (mode,), (move.id, line_id2))
        result = cr.fetchone()[0] or 0.0
        cr.execute('update account_move_line set '+mode2+'=%s where id=%s', (result, line_id))

        #adjust also the amount in currency if needed
        cr.execute("select currency_id, sum(amount_currency) as amount_currency from account_move_line where move_id = %s and currency_id is not null group by currency_id", (move.id,))
        for row in cr.dictfetchall():
            currency_id = currency_obj.browse(cr, uid, row['currency_id'], context=context)
            if not currency_obj.is_zero(cr, uid, currency_id, row['amount_currency']):
                amount_currency = row['amount_currency'] * -1
                account_id = amount_currency > 0 and move.journal_id.default_debit_account_id.id or move.journal_id.default_credit_account_id.id
                cr.execute('select id from account_move_line where move_id=%s and centralisation=\'currency\' and currency_id = %slimit 1', (move.id, row['currency_id']))
                res = cr.fetchone()
                if res:
                    cr.execute('update account_move_line set amount_currency=%s , account_id=%s where id=%s', (amount_currency, account_id, res[0]))
                else:
                    context.update({'journal_id': move.journal_id.id, 'period_id': move.period_id.id})
                    line_id = self.pool.get('account.move.line').create(cr, uid, {
                        'name': _('Currency Adjustment'),
                        'centralisation': 'currency',
                        'partner_id': False,
                        'account_id': account_id,
                        'move_id': move.id,
                        'journal_id': move.journal_id.id,
                        'period_id': move.period_id.id,
                        'date': move.period_id.date_stop,
                        'debit': 0.0,
                        'credit': 0.0,
                        'currency_id': row['currency_id'],
                        'amount_currency': amount_currency,
                    }, context)

        return True

    #
    # Validate a balanced move. If it is a centralised journal, create a move.
    #
    def validate(self, cr, uid, ids, context=None):
        if context and ('__last_update' in context):
            del context['__last_update']

        valid_moves = [] #Maintains a list of moves which can be responsible to create analytic entries
        obj_analytic_line = self.pool.get('account.analytic.line')
        obj_move_line = self.pool.get('account.move.line')
        for move in self.browse(cr, uid, ids, context):
            # Unlink old analytic lines on move_lines
            for obj_line in move.line_id:
                for obj in obj_line.analytic_lines:
                    obj_analytic_line.unlink(cr,uid,obj.id)

            journal = move.journal_id
            amount = 0
            line_ids = []
            line_draft_ids = []
            company_id = None
            for line in move.line_id:
                amount += line.debit - line.credit
                line_ids.append(line.id)
                if line.state=='draft':
                    line_draft_ids.append(line.id)

                if not company_id:
                    company_id = line.account_id.company_id.id
                if not company_id == line.account_id.company_id.id:
                    raise osv.except_osv(_('Error!'), _("Cannot create moves for different companies."))

                if line.account_id.currency_id and line.currency_id:
                    if line.account_id.currency_id.id != line.currency_id.id and (line.account_id.currency_id.id != line.account_id.company_id.currency_id.id):
                        raise osv.except_osv(_('Error!'), _("""Cannot create move with currency different from ..""") % (line.account_id.code, line.account_id.name))

            if abs(amount) < 10 ** -4:
                # If the move is balanced
                # Add to the list of valid moves
                # (analytic lines will be created later for valid moves)
                valid_moves.append(move)

                # Check whether the move lines are confirmed

                if not line_draft_ids:
                    continue
                # Update the move lines (set them as valid)

                obj_move_line.write(cr, uid, line_draft_ids, {
                    'state': 'valid'
                }, context, check=False)

                account = {}
                account2 = {}

                if journal.type in ('purchase','sale'):
                    for line in move.line_id:
                        code = amount = 0
                        key = (line.account_id.id, line.tax_code_id.id)
                        if key in account2:
                            code = account2[key][0]
                            amount = account2[key][1] * (line.debit + line.credit)
                        elif line.account_id.id in account:
                            code = account[line.account_id.id][0]
                            amount = account[line.account_id.id][1] * (line.debit + line.credit)
                        if (code or amount) and not (line.tax_code_id or line.tax_amount):
                            obj_move_line.write(cr, uid, [line.id], {
                                'tax_code_id': code,
                                'tax_amount': amount
                            }, context, check=False)
            elif journal.centralisation:
                # If the move is not balanced, it must be centralised...

                # Add to the list of valid moves
                # (analytic lines will be created later for valid moves)
                valid_moves.append(move)

                #
                # Update the move lines (set them as valid)
                #
                self._centralise(cr, uid, move, 'debit', context=context)
                self._centralise(cr, uid, move, 'credit', context=context)
                obj_move_line.write(cr, uid, line_draft_ids, {
                    'state': 'valid'
                }, context, check=False)
            else:
                # We can't validate it (it's unbalanced)
                # Setting the lines as draft
                obj_move_line.write(cr, uid, line_ids, {
                    'state': 'draft'
                }, context, check=False)
        # Create analytic lines for the valid moves
        for record in valid_moves:
            obj_move_line.create_analytic_lines(cr, uid, [line.id for line in record.line_id], context)

        valid_moves = [move.id for move in valid_moves]
        return len(valid_moves) > 0 and valid_moves or False


class account_move_reconcile(osv.osv):
    _name = "account.move.reconcile"
    _description = "Account Reconciliation"
    _columns = {
        'name': fields.char('Name', size=64, required=True),
        'type': fields.char('Type', size=16, required=True),
        'line_id': fields.one2many('account.move.line', 'reconcile_id', 'Entry Lines'),
        'line_partial_ids': fields.one2many('account.move.line', 'reconcile_partial_id', 'Partial Entry lines'),
        'create_date': fields.date('Creation date', readonly=True),
        'opening_reconciliation': fields.boolean('Opening Entries Reconciliation', help="Is this reconciliation produced by the opening of a new fiscal year ?."),
    }
    _defaults = {
        'name': lambda self,cr,uid,ctx=None: self.pool.get('ir.sequence').get(cr, uid, 'account.reconcile', context=ctx) or '/',
    }
    
    # You cannot unlink a reconciliation if it is a opening_reconciliation one,
    # you should use the generate opening entries wizard for that
    def unlink(self, cr, uid, ids, context=None):
        for move_rec in self.browse(cr, uid, ids, context=context):
            if move_rec.opening_reconciliation:
                raise osv.except_osv(_('Error!'), _('You cannot unreconcile journal items if they has been generated by the \
                                                        opening/closing fiscal year process.'))
        return super(account_move_reconcile, self).unlink(cr, uid, ids, context=context)
    
    # Look in the line_id and line_partial_ids to ensure the partner is the same or empty
    # on all lines. We allow that only for opening/closing period
    def _check_same_partner(self, cr, uid, ids, context=None):
        for reconcile in self.browse(cr, uid, ids, context=context):
            move_lines = []
            if not reconcile.opening_reconciliation:
                if reconcile.line_id:
                    first_partner = reconcile.line_id[0].partner_id.id
                    move_lines = reconcile.line_id
                elif reconcile.line_partial_ids:
                    first_partner = reconcile.line_partial_ids[0].partner_id.id
                    move_lines = reconcile.line_partial_ids
                if any([(line.account_id.type in ('receivable', 'payable') and line.partner_id.id != first_partner) for line in move_lines]):
                    return False
        return True

    _constraints = [
        (_check_same_partner, 'You can only reconcile journal items with the same partner.', ['line_id']),
    ]
    
    def reconcile_partial_check(self, cr, uid, ids, type='auto', context=None):
        total = 0.0
        for rec in self.browse(cr, uid, ids, context=context):
            for line in rec.line_partial_ids:
                if line.account_id.currency_id:
                    total += line.amount_currency
                else:
                    total += (line.debit or 0.0) - (line.credit or 0.0)
        if not total:
            self.pool.get('account.move.line').write(cr, uid,
                map(lambda x: x.id, rec.line_partial_ids),
                {'reconcile_id': rec.id }
            )
        return True

    def name_get(self, cr, uid, ids, context=None):
        if not ids:
            return []
        result = []
        for r in self.browse(cr, uid, ids, context=context):
            total = reduce(lambda y,t: (t.debit or 0.0) - (t.credit or 0.0) + y, r.line_partial_ids, 0.0)
            if total:
                name = '%s (%.2f)' % (r.name, total)
                result.append((r.id,name))
            else:
                result.append((r.id,r.name))
        return result


#----------------------------------------------------------
# Tax
#----------------------------------------------------------
"""
a documenter
child_depend: la taxe depend des taxes filles
"""
class account_tax_code(osv.osv):
    """
    A code for the tax object.

    This code is used for some tax declarations.
    """
    def _sum(self, cr, uid, ids, name, args, context, where ='', where_params=()):
        parent_ids = tuple(self.search(cr, uid, [('parent_id', 'child_of', ids)]))
        if context.get('based_on', 'invoices') == 'payments':
            cr.execute('SELECT line.tax_code_id, sum(line.tax_amount) \
                    FROM account_move_line AS line, \
                        account_move AS move \
                        LEFT JOIN account_invoice invoice ON \
                            (invoice.move_id = move.id) \
                    WHERE line.tax_code_id IN %s '+where+' \
                        AND move.id = line.move_id \
                        AND ((invoice.state = \'paid\') \
                            OR (invoice.id IS NULL)) \
                            GROUP BY line.tax_code_id',
                                (parent_ids,) + where_params)
        else:
            cr.execute('SELECT line.tax_code_id, sum(line.tax_amount) \
                    FROM account_move_line AS line, \
                    account_move AS move \
                    WHERE line.tax_code_id IN %s '+where+' \
                    AND move.id = line.move_id \
                    GROUP BY line.tax_code_id',
                       (parent_ids,) + where_params)
        res=dict(cr.fetchall())
        obj_precision = self.pool.get('decimal.precision')
        res2 = {}
        for record in self.browse(cr, uid, ids, context=context):
            def _rec_get(record):
                amount = res.get(record.id, 0.0)
                for rec in record.child_ids:
                    amount += _rec_get(rec) * rec.sign
                return amount
            res2[record.id] = round(_rec_get(record), obj_precision.precision_get(cr, uid, 'Account'))
        return res2

    def _sum_year(self, cr, uid, ids, name, args, context=None):
        if context is None:
            context = {}
        move_state = ('posted', )
        if context.get('state', 'all') == 'all':
            move_state = ('draft', 'posted', )
        if context.get('fiscalyear_id', False):
            fiscalyear_id = [context['fiscalyear_id']]
        else:
            fiscalyear_id = self.pool.get('account.fiscalyear').finds(cr, uid, exception=False)
        where = ''
        where_params = ()
        if fiscalyear_id:
            pids = []
            for fy in fiscalyear_id:
                pids += map(lambda x: str(x.id), self.pool.get('account.fiscalyear').browse(cr, uid, fy).period_ids)
            if pids:
                where = ' AND line.period_id IN %s AND move.state IN %s '
                where_params = (tuple(pids), move_state)
        return self._sum(cr, uid, ids, name, args, context,
                where=where, where_params=where_params)

    def _sum_period(self, cr, uid, ids, name, args, context):
        if context is None:
            context = {}
        move_state = ('posted', )
        if context.get('state', False) == 'all':
            move_state = ('draft', 'posted', )
        if context.get('period_id', False):
            period_id = context['period_id']
        else:
            period_id = self.pool.get('account.period').find(cr, uid, context=context)
            if not period_id:
                return dict.fromkeys(ids, 0.0)
            period_id = period_id[0]
        return self._sum(cr, uid, ids, name, args, context,
                where=' AND line.period_id=%s AND move.state IN %s', where_params=(period_id, move_state))

    _name = 'account.tax.code'
    _description = 'Tax Code'
    _rec_name = 'code'
    _columns = {
        'name': fields.char('Tax Case Name', size=64, required=True, translate=True),
        'code': fields.char('Case Code', size=64),
        'info': fields.text('Description'),
        'sum': fields.function(_sum_year, string="Year Sum"),
        'sum_period': fields.function(_sum_period, string="Period Sum"),
        'parent_id': fields.many2one('account.tax.code', 'Parent Code', select=True),
        'child_ids': fields.one2many('account.tax.code', 'parent_id', 'Child Codes'),
        'line_ids': fields.one2many('account.move.line', 'tax_code_id', 'Lines'),
        'company_id': fields.many2one('res.company', 'Company', required=True),
        'sign': fields.float('Coefficent for parent', required=True, help='You can specify here the coefficient that will be used when consolidating the amount of this case into its parent. For example, set 1/-1 if you want to add/substract it.'),
        'notprintable':fields.boolean("Not Printable in Invoice", help="Check this box if you don't want any tax related to this tax code to appear on invoices"),
        'sequence': fields.integer('Sequence', help="Determine the display order in the report 'Accounting \ Reporting \ Generic Reporting \ Taxes \ Taxes Report'"),
    }

    def name_search(self, cr, user, name, args=None, operator='ilike', context=None, limit=80):
        if not args:
            args = []
        if context is None:
            context = {}
        ids = self.search(cr, user, ['|',('name',operator,name),('code',operator,name)] + args, limit=limit, context=context)
        return self.name_get(cr, user, ids, context)

    def name_get(self, cr, uid, ids, context=None):
        if isinstance(ids, (int, long)):
            ids = [ids]
        if not ids:
            return []
        if isinstance(ids, (int, long)):
            ids = [ids]
        reads = self.read(cr, uid, ids, ['name','code'], context, load='_classic_write')
        return [(x['id'], (x['code'] and (x['code'] + ' - ') or '') + x['name']) \
                for x in reads]

    def _default_company(self, cr, uid, context=None):
        user = self.pool.get('res.users').browse(cr, uid, uid, context=context)
        if user.company_id:
            return user.company_id.id
        return self.pool.get('res.company').search(cr, uid, [('parent_id', '=', False)])[0]
    _defaults = {
        'company_id': _default_company,
        'sign': 1.0,
        'notprintable': False,
    }

    def copy(self, cr, uid, id, default=None, context=None):
        if default is None:
            default = {}
        default = default.copy()
        default.update({'line_ids': []})
        return super(account_tax_code, self).copy(cr, uid, id, default, context)

    _check_recursion = check_cycle
    _constraints = [
        (_check_recursion, 'Error!\nYou cannot create recursive accounts.', ['parent_id'])
    ]
    _order = 'code'


def get_precision_tax():
    def change_digit_tax(cr):
        res = openerp.registry(cr.dbname)['decimal.precision'].precision_get(cr, SUPERUSER_ID, 'Account')
        return (16, res+3)
    return change_digit_tax

class account_tax(osv.osv):
    """
    A tax object.

    Type: percent, fixed, none, code
        PERCENT: tax = price * amount
        FIXED: tax = price + amount
        NONE: no tax line
        CODE: execute python code. localcontext = {'price_unit':pu}
            return result in the context
            Ex: result=round(price_unit*0.21,4)
    """
    def copy_data(self, cr, uid, id, default=None, context=None):
        if default is None:
            default = {}
        name = self.read(cr, uid, id, ['name'], context=context)['name']
        default = default.copy()
        default.update({'name': name + _(' (Copy)')})
        return super(account_tax, self).copy_data(cr, uid, id, default=default, context=context)

    _name = 'account.tax'
    _description = 'Tax'
    _columns = {
        'name': fields.char('Tax Name', size=64, required=True, translate=True, help="This name will be displayed on reports"),
        'sequence': fields.integer('Sequence', required=True, help="The sequence field is used to order the tax lines from the lowest sequences to the higher ones. The order is important if you have a tax with several tax children. In this case, the evaluation order is important."),
        'amount': fields.float('Amount', required=True, digits_compute=get_precision_tax(), help="For taxes of type percentage, enter % ratio between 0-1."),
        'active': fields.boolean('Active', help="If the active field is set to False, it will allow you to hide the tax without removing it."),
        'type': fields.selection( [('percent','Percentage'), ('fixed','Fixed Amount'), ('none','None'), ('code','Python Code'), ('balance','Balance')], 'Tax Type', required=True,
            help="The computation method for the tax amount."),
        'applicable_type': fields.selection( [('true','Always'), ('code','Given by Python Code')], 'Applicability', required=True,
            help="If not applicable (computed through a Python code), the tax won't appear on the invoice."),
        'domain':fields.char('Domain', size=32, help="This field is only used if you develop your own module allowing developers to create specific taxes in a custom domain."),
        'account_collected_id':fields.many2one('account.account', 'Invoice Tax Account', help="Set the account that will be set by default on invoice tax lines for invoices. Leave empty to use the expense account."),
        'account_paid_id':fields.many2one('account.account', 'Refund Tax Account', help="Set the account that will be set by default on invoice tax lines for refunds. Leave empty to use the expense account."),
        'account_analytic_collected_id':fields.many2one('account.analytic.account', 'Invoice Tax Analytic Account', help="Set the analytic account that will be used by default on the invoice tax lines for invoices. Leave empty if you don't want to use an analytic account on the invoice tax lines by default."),
        'account_analytic_paid_id':fields.many2one('account.analytic.account', 'Refund Tax Analytic Account', help="Set the analytic account that will be used by default on the invoice tax lines for refunds. Leave empty if you don't want to use an analytic account on the invoice tax lines by default."),
        'parent_id':fields.many2one('account.tax', 'Parent Tax Account', select=True),
        'child_ids':fields.one2many('account.tax', 'parent_id', 'Child Tax Accounts'),
        'child_depend':fields.boolean('Tax on Children', help="Set if the tax computation is based on the computation of child taxes rather than on the total amount."),
        'python_compute':fields.text('Python Code'),
        'python_compute_inv':fields.text('Python Code (reverse)'),
        'python_applicable':fields.text('Python Code'),

        #
        # Fields used for the Tax declaration
        #
        'base_code_id': fields.many2one('account.tax.code', 'Account Base Code', help="Use this code for the tax declaration."),
        'tax_code_id': fields.many2one('account.tax.code', 'Account Tax Code', help="Use this code for the tax declaration."),
        'base_sign': fields.float('Base Code Sign', help="Usually 1 or -1."),
        'tax_sign': fields.float('Tax Code Sign', help="Usually 1 or -1."),

        # Same fields for refund invoices

        'ref_base_code_id': fields.many2one('account.tax.code', 'Refund Base Code', help="Use this code for the tax declaration."),
        'ref_tax_code_id': fields.many2one('account.tax.code', 'Refund Tax Code', help="Use this code for the tax declaration."),
        'ref_base_sign': fields.float('Base Code Sign', help="Usually 1 or -1."),
        'ref_tax_sign': fields.float('Tax Code Sign', help="Usually 1 or -1."),
        'include_base_amount': fields.boolean('Included in base amount', help="Indicates if the amount of tax must be included in the base amount for the computation of the next taxes"),
        'company_id': fields.many2one('res.company', 'Company', required=True),
        'description': fields.char('Tax Code'),
        'price_include': fields.boolean('Tax Included in Price', help="Check this if the price you use on the product and invoices includes this tax."),
        'type_tax_use': fields.selection([('sale','Sale'),('purchase','Purchase'),('all','All')], 'Tax Application', required=True)

    }
    _sql_constraints = [
        ('name_company_uniq', 'unique(name, company_id)', 'Tax Name must be unique per company!'),
    ]

    def name_search(self, cr, user, name, args=None, operator='ilike', context=None, limit=80):
        """
        Returns a list of tupples containing id, name, as internally it is called {def name_get}
        result format: {[(id, name), (id, name), ...]}

        @param cr: A database cursor
        @param user: ID of the user currently logged in
        @param name: name to search
        @param args: other arguments
        @param operator: default operator is 'ilike', it can be changed
        @param context: context arguments, like lang, time zone
        @param limit: Returns first 'n' ids of complete result, default is 80.

        @return: Returns a list of tupples containing id and name
        """
        if not args:
            args = []
        if context is None:
            context = {}
        ids = []
        if name:
            ids = self.search(cr, user, [('description', '=', name)] + args, limit=limit, context=context)
            if not ids:
                ids = self.search(cr, user, [('name', operator, name)] + args, limit=limit, context=context)
        else:
            ids = self.search(cr, user, args, limit=limit, context=context or {})
        return self.name_get(cr, user, ids, context=context)

    def write(self, cr, uid, ids, vals, context=None):
        if vals.get('type', False) and vals['type'] in ('none', 'code'):
            vals.update({'amount': 0.0})
        return super(account_tax, self).write(cr, uid, ids, vals, context=context)

    def search(self, cr, uid, args, offset=0, limit=None, order=None, context=None, count=False):
        journal_pool = self.pool.get('account.journal')

        if context and context.has_key('type'):
            if context.get('type') in ('out_invoice','out_refund'):
                args += [('type_tax_use','in',['sale','all'])]
            elif context.get('type') in ('in_invoice','in_refund'):
                args += [('type_tax_use','in',['purchase','all'])]

        if context and context.has_key('journal_id'):
            journal = journal_pool.browse(cr, uid, context.get('journal_id'))
            if journal.type in ('sale', 'purchase'):
                args += [('type_tax_use','in',[journal.type,'all'])]

        return super(account_tax, self).search(cr, uid, args, offset, limit, order, context, count)

    def name_get(self, cr, uid, ids, context=None):
        if not ids:
            return []
        res = []
        for record in self.read(cr, uid, ids, ['description','name'], context=context):
            name = record['description'] and record['description'] or record['name']
            res.append((record['id'],name ))
        return res

    def _default_company(self, cr, uid, context=None):
        user = self.pool.get('res.users').browse(cr, uid, uid, context=context)
        if user.company_id:
            return user.company_id.id
        return self.pool.get('res.company').search(cr, uid, [('parent_id', '=', False)])[0]

    _defaults = {
        'python_compute': '''# price_unit\n# or False\n# product: product.product object or None\n# partner: res.partner object or None\n\nresult = price_unit * 0.10''',
        'python_compute_inv': '''# price_unit\n# product: product.product object or False\n\nresult = price_unit * 0.10''',
        'applicable_type': 'true',
        'type': 'percent',
        'amount': 0,
        'price_include': 0,
        'active': 1,
        'type_tax_use': 'all',
        'sequence': 1,
        'ref_tax_sign': 1,
        'ref_base_sign': 1,
        'tax_sign': 1,
        'base_sign': 1,
        'include_base_amount': False,
        'company_id': _default_company,
    }
    _order = 'sequence'

    def _applicable(self, cr, uid, taxes, price_unit, product=None, partner=None):
        res = []
        for tax in taxes:
            if tax.applicable_type=='code':
                localdict = {'price_unit':price_unit, 'product':product, 'partner':partner}
                exec tax.python_applicable in localdict
                if localdict.get('result', False):
                    res.append(tax)
            else:
                res.append(tax)
        return res

    def _unit_compute(self, cr, uid, taxes, price_unit, product=None, partner=None, quantity=0):
        taxes = self._applicable(cr, uid, taxes, price_unit ,product, partner)
        res = []
        cur_price_unit=price_unit
        for tax in taxes:
            # we compute the amount for the current tax object and append it to the result
            data = {'id':tax.id,
                    'name':tax.description and tax.description + " - " + tax.name or tax.name,
                    'account_collected_id':tax.account_collected_id.id,
                    'account_paid_id':tax.account_paid_id.id,
                    'account_analytic_collected_id': tax.account_analytic_collected_id.id,
                    'account_analytic_paid_id': tax.account_analytic_paid_id.id,
                    'base_code_id': tax.base_code_id.id,
                    'ref_base_code_id': tax.ref_base_code_id.id,
                    'sequence': tax.sequence,
                    'base_sign': tax.base_sign,
                    'tax_sign': tax.tax_sign,
                    'ref_base_sign': tax.ref_base_sign,
                    'ref_tax_sign': tax.ref_tax_sign,
                    'price_unit': cur_price_unit,
                    'tax_code_id': tax.tax_code_id.id,
                    'ref_tax_code_id': tax.ref_tax_code_id.id,
            }
            res.append(data)
            if tax.type=='percent':
                amount = cur_price_unit * tax.amount
                data['amount'] = amount

            elif tax.type=='fixed':
                data['amount'] = tax.amount
                data['tax_amount']=quantity
               # data['amount'] = quantity
            elif tax.type=='code':
                localdict = {'price_unit':cur_price_unit, 'product':product, 'partner':partner}
                exec tax.python_compute in localdict
                amount = localdict['result']
                data['amount'] = amount
            elif tax.type=='balance':
                data['amount'] = cur_price_unit - reduce(lambda x,y: y.get('amount',0.0)+x, res, 0.0)
                data['balance'] = cur_price_unit

            amount2 = data.get('amount', 0.0)
            if tax.child_ids:
                if tax.child_depend:
                    latest = res.pop()
                amount = amount2
                child_tax = self._unit_compute(cr, uid, tax.child_ids, amount, product, partner, quantity)
                res.extend(child_tax)
                if tax.child_depend:
                    for r in res:
                        for name in ('base','ref_base'):
                            if latest[name+'_code_id'] and latest[name+'_sign'] and not r[name+'_code_id']:
                                r[name+'_code_id'] = latest[name+'_code_id']
                                r[name+'_sign'] = latest[name+'_sign']
                                r['price_unit'] = latest['price_unit']
                                latest[name+'_code_id'] = False
                        for name in ('tax','ref_tax'):
                            if latest[name+'_code_id'] and latest[name+'_sign'] and not r[name+'_code_id']:
                                r[name+'_code_id'] = latest[name+'_code_id']
                                r[name+'_sign'] = latest[name+'_sign']
                                r['amount'] = data['amount']
                                latest[name+'_code_id'] = False
            if tax.include_base_amount:
                cur_price_unit+=amount2
        return res

    def compute_all(self, cr, uid, taxes, price_unit, quantity, product=None, partner=None, force_excluded=False):
        """
        :param force_excluded: boolean used to say that we don't want to consider the value of field price_include of
            tax. It's used in encoding by line where you don't matter if you encoded a tax with that boolean to True or
            False
        RETURN: {
                'total': 0.0,                # Total without taxes
                'total_included: 0.0,        # Total with taxes
                'taxes': []                  # List of taxes, see compute for the format
            }
        """

        # By default, for each tax, tax amount will first be computed
        # and rounded at the 'Account' decimal precision for each
        # PO/SO/invoice line and then these rounded amounts will be
        # summed, leading to the total amount for that tax. But, if the
        # company has tax_calculation_rounding_method = round_globally,
        # we still follow the same method, but we use a much larger
        # precision when we round the tax amount for each line (we use
        # the 'Account' decimal precision + 5), and that way it's like
        # rounding after the sum of the tax amounts of each line
        precision = self.pool.get('decimal.precision').precision_get(cr, uid, 'Account')
        tax_compute_precision = precision
        if taxes and taxes[0].company_id.tax_calculation_rounding_method == 'round_globally':
            tax_compute_precision += 5
        totalin = totalex = float_round(price_unit * quantity, precision)
        tin = []
        tex = []
        for tax in taxes:
            if not tax.price_include or force_excluded:
                tex.append(tax)
            else:
                tin.append(tax)
        tin = self.compute_inv(cr, uid, tin, price_unit, quantity, product=product, partner=partner, precision=tax_compute_precision)
        for r in tin:
            totalex -= r.get('amount', 0.0)
        totlex_qty = 0.0
        try:
            totlex_qty = totalex/quantity
        except:
            pass
        tex = self._compute(cr, uid, tex, totlex_qty, quantity, product=product, partner=partner, precision=tax_compute_precision)
        for r in tex:
            totalin += r.get('amount', 0.0)
        return {
            'total': totalex,
            'total_included': totalin,
            'taxes': tin + tex
        }

    def compute(self, cr, uid, taxes, price_unit, quantity,  product=None, partner=None):
        _logger.warning("Deprecated, use compute_all(...)['taxes'] instead of compute(...) to manage prices with tax included.")
        return self._compute(cr, uid, taxes, price_unit, quantity, product, partner)

    def _compute(self, cr, uid, taxes, price_unit, quantity, product=None, partner=None, precision=None):
        """
        Compute tax values for given PRICE_UNIT, QUANTITY and a buyer/seller ADDRESS_ID.

        RETURN:
            [ tax ]
            tax = {'name':'', 'amount':0.0, 'account_collected_id':1, 'account_paid_id':2}
            one tax for each tax id in IDS and their children
        """
        if not precision:
            precision = self.pool.get('decimal.precision').precision_get(cr, uid, 'Account')
        res = self._unit_compute(cr, uid, taxes, price_unit, product, partner, quantity)
        total = 0.0
        for r in res:
            if r.get('balance',False):
                r['amount'] = round(r.get('balance', 0.0) * quantity, precision) - total
            else:
                r['amount'] = round(r.get('amount', 0.0) * quantity, precision)
                total += r['amount']
        return res

    def _unit_compute_inv(self, cr, uid, taxes, price_unit, product=None, partner=None):
        taxes = self._applicable(cr, uid, taxes, price_unit,  product, partner)
        res = []
        taxes.reverse()
        cur_price_unit = price_unit

        tax_parent_tot = 0.0
        for tax in taxes:
            if (tax.type=='percent') and not tax.include_base_amount:
                tax_parent_tot += tax.amount

        for tax in taxes:
            if (tax.type=='fixed') and not tax.include_base_amount:
                cur_price_unit -= tax.amount

        for tax in taxes:
            if tax.type=='percent':
                if tax.include_base_amount:
                    amount = cur_price_unit - (cur_price_unit / (1 + tax.amount))
                else:
                    amount = (cur_price_unit / (1 + tax_parent_tot)) * tax.amount

            elif tax.type=='fixed':
                amount = tax.amount

            elif tax.type=='code':
                localdict = {'price_unit':cur_price_unit, 'product':product, 'partner':partner}
                exec tax.python_compute_inv in localdict
                amount = localdict['result']
            elif tax.type=='balance':
                amount = cur_price_unit - reduce(lambda x,y: y.get('amount',0.0)+x, res, 0.0)

            if tax.include_base_amount:
                cur_price_unit -= amount
                todo = 0
            else:
                todo = 1
            res.append({
                'id': tax.id,
                'todo': todo,
                'name': tax.name,
                'amount': amount,
                'account_collected_id': tax.account_collected_id.id,
                'account_paid_id': tax.account_paid_id.id,
                'account_analytic_collected_id': tax.account_analytic_collected_id.id,
                'account_analytic_paid_id': tax.account_analytic_paid_id.id,
                'base_code_id': tax.base_code_id.id,
                'ref_base_code_id': tax.ref_base_code_id.id,
                'sequence': tax.sequence,
                'base_sign': tax.base_sign,
                'tax_sign': tax.tax_sign,
                'ref_base_sign': tax.ref_base_sign,
                'ref_tax_sign': tax.ref_tax_sign,
                'price_unit': cur_price_unit,
                'tax_code_id': tax.tax_code_id.id,
                'ref_tax_code_id': tax.ref_tax_code_id.id,
            })
            if tax.child_ids:
                if tax.child_depend:
                    del res[-1]
                    amount = price_unit

            parent_tax = self._unit_compute_inv(cr, uid, tax.child_ids, amount, product, partner)
            res.extend(parent_tax)

        total = 0.0
        for r in res:
            if r['todo']:
                total += r['amount']
        for r in res:
            r['price_unit'] -= total
            r['todo'] = 0
        return res

    def compute_inv(self, cr, uid, taxes, price_unit, quantity, product=None, partner=None, precision=None):
        """
        Compute tax values for given PRICE_UNIT, QUANTITY and a buyer/seller ADDRESS_ID.
        Price Unit is a Tax included price

        RETURN:
            [ tax ]
            tax = {'name':'', 'amount':0.0, 'account_collected_id':1, 'account_paid_id':2}
            one tax for each tax id in IDS and their children
        """
        if not precision:
            precision = self.pool.get('decimal.precision').precision_get(cr, uid, 'Account')
        res = self._unit_compute_inv(cr, uid, taxes, price_unit, product, partner=None)
        total = 0.0
        for r in res:
            if r.get('balance',False):
                r['amount'] = round(r['balance'] * quantity, precision) - total
            else:
                r['amount'] = round(r['amount'] * quantity, precision)
                total += r['amount']
        return res


# ---------------------------------------------------------
# Account Entries Models
# ---------------------------------------------------------

class account_model(osv.osv):
    _name = "account.model"
    _description = "Account Model"
    _columns = {
        'name': fields.char('Model Name', size=64, required=True, help="This is a model for recurring accounting entries"),
        'journal_id': fields.many2one('account.journal', 'Journal', required=True),
        'company_id': fields.related('journal_id', 'company_id', type='many2one', relation='res.company', string='Company', store=True, readonly=True),
        'lines_id': fields.one2many('account.model.line', 'model_id', 'Model Entries'),
        'legend': fields.text('Legend', readonly=True, size=100),
    }

    _defaults = {
        'legend': lambda self, cr, uid, context:_('You can specify year, month and date in the name of the model using the following labels:\n\n%(year)s: To Specify Year \n%(month)s: To Specify Month \n%(date)s: Current Date\n\ne.g. My model on %(date)s'),
    }

    def generate(self, cr, uid, ids, data=None, context=None):
        if data is None:
            data = {}
        move_ids = []
        entry = {}
        account_move_obj = self.pool.get('account.move')
        account_move_line_obj = self.pool.get('account.move.line')
        pt_obj = self.pool.get('account.payment.term')
        period_obj = self.pool.get('account.period')

        if context is None:
            context = {}

        if data.get('date', False):
            context.update({'date': data['date']})

        move_date = context.get('date', time.strftime('%Y-%m-%d'))
        move_date = datetime.strptime(move_date,"%Y-%m-%d")
        for model in self.browse(cr, uid, ids, context=context):
            ctx = context.copy()
            ctx.update({'company_id': model.company_id.id})
            period_ids = period_obj.find(cr, uid, dt=context.get('date', False), context=ctx)
            period_id = period_ids and period_ids[0] or False
            ctx.update({'journal_id': model.journal_id.id,'period_id': period_id})
            try:
                entry['name'] = model.name%{'year': move_date.strftime('%Y'), 'month': move_date.strftime('%m'), 'date': move_date.strftime('%Y-%m')}
            except:
                raise osv.except_osv(_('Wrong Model!'), _('You have a wrong expression "%(...)s" in your model!'))
            move_id = account_move_obj.create(cr, uid, {
                'ref': entry['name'],
                'period_id': period_id,
                'journal_id': model.journal_id.id,
                'date': context.get('date', fields.date.context_today(self,cr,uid,context=context))
            })
            move_ids.append(move_id)
            for line in model.lines_id:
                analytic_account_id = False
                if line.analytic_account_id:
                    if not model.journal_id.analytic_journal_id:
                        raise osv.except_osv(_('No Analytic Journal!'),_("You have to define an analytic journal on the '%s' journal!") % (model.journal_id.name,))
                    analytic_account_id = line.analytic_account_id.id
                val = {
                    'move_id': move_id,
                    'journal_id': model.journal_id.id,
                    'period_id': period_id,
                    'analytic_account_id': analytic_account_id
                }

                date_maturity = context.get('date',time.strftime('%Y-%m-%d'))
                if line.date_maturity == 'partner':
                    if not line.partner_id:
                        raise osv.except_osv(_('Error!'), _("Maturity date of entry line generated by model line '%s' of model '%s' is based on partner payment term!" \
                                                                "\nPlease define partner on it!")%(line.name, model.name))

                    payment_term_id = False
                    if model.journal_id.type in ('purchase', 'purchase_refund') and line.partner_id.property_supplier_payment_term:
                        payment_term_id = line.partner_id.property_supplier_payment_term.id
                    elif line.partner_id.property_payment_term:
                        payment_term_id = line.partner_id.property_payment_term.id
                    if payment_term_id:
                        pterm_list = pt_obj.compute(cr, uid, payment_term_id, value=1, date_ref=date_maturity)
                        if pterm_list:
                            pterm_list = [l[0] for l in pterm_list]
                            pterm_list.sort()
                            date_maturity = pterm_list[-1]

                val.update({
                    'name': line.name,
                    'quantity': line.quantity,
                    'debit': line.debit,
                    'credit': line.credit,
                    'account_id': line.account_id.id,
                    'move_id': move_id,
                    'partner_id': line.partner_id.id,
                    'date': context.get('date', fields.date.context_today(self,cr,uid,context=context)),
                    'date_maturity': date_maturity
                })
                account_move_line_obj.create(cr, uid, val, context=ctx)

        return move_ids

    def onchange_journal_id(self, cr, uid, ids, journal_id, context=None):
        company_id = False

        if journal_id:
            journal = self.pool.get('account.journal').browse(cr, uid, journal_id, context=context)
            if journal.company_id.id:
                company_id = journal.company_id.id

        return {'value': {'company_id': company_id}}


class account_model_line(osv.osv):
    _name = "account.model.line"
    _description = "Account Model Entries"
    _columns = {
        'name': fields.char('Name', size=64, required=True),
        'sequence': fields.integer('Sequence', required=True, help="The sequence field is used to order the resources from lower sequences to higher ones."),
        'quantity': fields.float('Quantity', digits_compute=dp.get_precision('Account'), help="The optional quantity on entries."),
        'debit': fields.float('Debit', digits_compute=dp.get_precision('Account')),
        'credit': fields.float('Credit', digits_compute=dp.get_precision('Account')),
        'account_id': fields.many2one('account.account', 'Account', required=True, ondelete="cascade"),
        'analytic_account_id': fields.many2one('account.analytic.account', 'Analytic Account', ondelete="cascade"),
        'model_id': fields.many2one('account.model', 'Model', required=True, ondelete="cascade", select=True),
        'amount_currency': fields.float('Amount Currency', help="The amount expressed in an optional other currency."),
        'currency_id': fields.many2one('res.currency', 'Currency'),
        'partner_id': fields.many2one('res.partner', 'Partner'),
        'date_maturity': fields.selection([('today','Date of the day'), ('partner','Partner Payment Term')], 'Maturity Date', help="The maturity date of the generated entries for this model. You can choose between the creation date or the creation date of the entries plus the partner payment terms."),
    }
    _order = 'sequence'
    _sql_constraints = [
        ('credit_debit1', 'CHECK (credit*debit=0)',  'Wrong credit or debit value in model, they must be positive!'),
        ('credit_debit2', 'CHECK (credit+debit>=0)', 'Wrong credit or debit value in model, they must be positive!'),
    ]

# ---------------------------------------------------------
# Account Subscription
# ---------------------------------------------------------


class account_subscription(osv.osv):
    _name = "account.subscription"
    _description = "Account Subscription"
    _columns = {
        'name': fields.char('Name', size=64, required=True),
        'ref': fields.char('Reference', size=16),
        'model_id': fields.many2one('account.model', 'Model', required=True),
        'date_start': fields.date('Start Date', required=True),
        'period_total': fields.integer('Number of Periods', required=True),
        'period_nbr': fields.integer('Period', required=True),
        'period_type': fields.selection([('day','days'),('month','month'),('year','year')], 'Period Type', required=True),
        'state': fields.selection([('draft','Draft'),('running','Running'),('done','Done')], 'Status', required=True, readonly=True),
        'lines_id': fields.one2many('account.subscription.line', 'subscription_id', 'Subscription Lines')
    }
    _defaults = {
        'date_start': fields.date.context_today,
        'period_type': 'month',
        'period_total': 12,
        'period_nbr': 1,
        'state': 'draft',
    }
    def state_draft(self, cr, uid, ids, context=None):
        self.write(cr, uid, ids, {'state':'draft'})
        return False

    def check(self, cr, uid, ids, context=None):
        todone = []
        for sub in self.browse(cr, uid, ids, context=context):
            ok = True
            for line in sub.lines_id:
                if not line.move_id.id:
                    ok = False
                    break
            if ok:
                todone.append(sub.id)
        if todone:
            self.write(cr, uid, todone, {'state':'done'})
        return False

    def remove_line(self, cr, uid, ids, context=None):
        toremove = []
        for sub in self.browse(cr, uid, ids, context=context):
            for line in sub.lines_id:
                if not line.move_id.id:
                    toremove.append(line.id)
        if toremove:
            self.pool.get('account.subscription.line').unlink(cr, uid, toremove)
        self.write(cr, uid, ids, {'state':'draft'})
        return False

    def compute(self, cr, uid, ids, context=None):
        for sub in self.browse(cr, uid, ids, context=context):
            ds = sub.date_start
            for i in range(sub.period_total):
                self.pool.get('account.subscription.line').create(cr, uid, {
                    'date': ds,
                    'subscription_id': sub.id,
                })
                if sub.period_type=='day':
                    ds = (datetime.strptime(ds, '%Y-%m-%d') + relativedelta(days=sub.period_nbr)).strftime('%Y-%m-%d')
                if sub.period_type=='month':
                    ds = (datetime.strptime(ds, '%Y-%m-%d') + relativedelta(months=sub.period_nbr)).strftime('%Y-%m-%d')
                if sub.period_type=='year':
                    ds = (datetime.strptime(ds, '%Y-%m-%d') + relativedelta(years=sub.period_nbr)).strftime('%Y-%m-%d')
        self.write(cr, uid, ids, {'state':'running'})
        return True


class account_subscription_line(osv.osv):
    _name = "account.subscription.line"
    _description = "Account Subscription Line"
    _columns = {
        'subscription_id': fields.many2one('account.subscription', 'Subscription', required=True, select=True),
        'date': fields.date('Date', required=True),
        'move_id': fields.many2one('account.move', 'Entry'),
    }

    def move_create(self, cr, uid, ids, context=None):
        tocheck = {}
        all_moves = []
        obj_model = self.pool.get('account.model')
        for line in self.browse(cr, uid, ids, context=context):
            data = {
                'date': line.date,
            }
            move_ids = obj_model.generate(cr, uid, [line.subscription_id.model_id.id], data, context)
            tocheck[line.subscription_id.id] = True
            self.write(cr, uid, [line.id], {'move_id':move_ids[0]})
            all_moves.extend(move_ids)
        if tocheck:
            self.pool.get('account.subscription').check(cr, uid, tocheck.keys(), context)
        return all_moves

    _rec_name = 'date'


#  ---------------------------------------------------------------
#   Account Templates: Account, Tax, Tax Code and chart. + Wizard
#  ---------------------------------------------------------------

class account_tax_template(osv.osv):
    _name = 'account.tax.template'

class account_account_template(osv.osv):
    _order = "code"
    _name = "account.account.template"
    _description ='Templates for Accounts'

    _columns = {
        'name': fields.char('Name', size=256, required=True, select=True),
        'currency_id': fields.many2one('res.currency', 'Secondary Currency', help="Forces all moves for this account to have this secondary currency."),
        'code': fields.char('Code', size=64, required=True, select=1),
        'type': fields.selection([
            ('receivable','Receivable'),
            ('payable','Payable'),
            ('view','View'),
            ('consolidation','Consolidation'),
            ('liquidity','Liquidity'),
            ('other','Regular'),
            ('closed','Closed'),
            ], 'Internal Type', required=True,help="This type is used to differentiate types with "\
            "special effects in OpenERP: view can not have entries, consolidation are accounts that "\
            "can have children accounts for multi-company consolidations, payable/receivable are for "\
            "partners accounts (for debit/credit computations), closed for depreciated accounts."),
        'user_type': fields.many2one('account.account.type', 'Account Type', required=True,
            help="These types are defined according to your country. The type contains more information "\
            "about the account and its specificities."),
        'financial_report_ids': fields.many2many('account.financial.report', 'account_template_financial_report', 'account_template_id', 'report_line_id', 'Financial Reports'),
        'reconcile': fields.boolean('Allow Reconciliation', help="Check this option if you want the user to reconcile entries in this account."),
        'shortcut': fields.char('Shortcut', size=12),
        'note': fields.text('Note'),
        'parent_id': fields.many2one('account.account.template', 'Parent Account Template', ondelete='cascade', domain=[('type','=','view')]),
        'child_parent_ids':fields.one2many('account.account.template', 'parent_id', 'Children'),
        'tax_ids': fields.many2many('account.tax.template', 'account_account_template_tax_rel', 'account_id', 'tax_id', 'Default Taxes'),
        'nocreate': fields.boolean('Optional create', help="If checked, the new chart of accounts will not contain this by default."),
        'chart_template_id': fields.many2one('account.chart.template', 'Chart Template', help="This optional field allow you to link an account template to a specific chart template that may differ from the one its root parent belongs to. This allow you to define chart templates that extend another and complete it with few new accounts (You don't need to define the whole structure that is common to both several times)."),
    }

    _defaults = {
        'reconcile': False,
        'type': 'view',
        'nocreate': False,
    }

    _check_recursion = check_cycle
    _constraints = [
        (_check_recursion, 'Error!\nYou cannot create recursive account templates.', ['parent_id']),
    ]

    def name_get(self, cr, uid, ids, context=None):
        if not ids:
            return []
        reads = self.read(cr, uid, ids, ['name','code'], context=context)
        res = []
        for record in reads:
            name = record['name']
            if record['code']:
                name = record['code']+' '+name
            res.append((record['id'],name ))
        return res

    def generate_account(self, cr, uid, chart_template_id, tax_template_ref, acc_template_ref, code_digits, company_id, context=None):
        """
        This method for generating accounts from templates.

        :param chart_template_id: id of the chart template chosen in the wizard
        :param tax_template_ref: Taxes templates reference for write taxes_id in account_account.
        :paramacc_template_ref: dictionary with the mappping between the account templates and the real accounts.
        :param code_digits: number of digits got from wizard.multi.charts.accounts, this is use for account code.
        :param company_id: company_id selected from wizard.multi.charts.accounts.
        :returns: return acc_template_ref for reference purpose.
        :rtype: dict
        """
        if context is None:
            context = {}
        obj_acc = self.pool.get('account.account')
        company_name = self.pool.get('res.company').browse(cr, uid, company_id, context=context).name
        template = self.pool.get('account.chart.template').browse(cr, uid, chart_template_id, context=context)
        #deactivate the parent_store functionnality on account_account for rapidity purpose
        ctx = context.copy()
        ctx.update({'defer_parent_store_computation': True})
        level_ref = {}
        children_acc_criteria = [('chart_template_id','=', chart_template_id)]
        if template.account_root_id.id:
            children_acc_criteria = ['|'] + children_acc_criteria + ['&',('parent_id','child_of', [template.account_root_id.id]),('chart_template_id','=', False)]
        children_acc_template = self.search(cr, uid, [('nocreate','!=',True)] + children_acc_criteria, order='id')
        for account_template in self.browse(cr, uid, children_acc_template, context=context):
            # skip the root of COA if it's not the main one
            if (template.account_root_id.id == account_template.id) and template.parent_id:
                continue
            tax_ids = []
            for tax in account_template.tax_ids:
                tax_ids.append(tax_template_ref[tax.id])

            code_main = account_template.code and len(account_template.code) or 0
            code_acc = account_template.code or ''
            if code_main > 0 and code_main <= code_digits and account_template.type != 'view':
                code_acc = str(code_acc) + (str('0'*(code_digits-code_main)))
            parent_id = account_template.parent_id and ((account_template.parent_id.id in acc_template_ref) and acc_template_ref[account_template.parent_id.id]) or False
            #the level as to be given as well at the creation time, because of the defer_parent_store_computation in
            #context. Indeed because of this, the parent_left and parent_right are not computed and thus the child_of
            #operator does not return the expected values, with result of having the level field not computed at all.
            if parent_id:
                level = parent_id in level_ref and level_ref[parent_id] + 1 or obj_acc._get_level(cr, uid, [parent_id], 'level', None, context=context)[parent_id] + 1
            else:
                level = 0
            vals={
                'name': (template.account_root_id.id == account_template.id) and company_name or account_template.name,
                'currency_id': account_template.currency_id and account_template.currency_id.id or False,
                'code': code_acc,
                'type': account_template.type,
                'user_type': account_template.user_type and account_template.user_type.id or False,
                'reconcile': account_template.reconcile,
                'shortcut': account_template.shortcut,
                'note': account_template.note,
                'financial_report_ids': account_template.financial_report_ids and [(6,0,[x.id for x in account_template.financial_report_ids])] or False,
                'parent_id': parent_id,
                'tax_ids': [(6,0,tax_ids)],
                'company_id': company_id,
                'level': level,
            }
            new_account = obj_acc.create(cr, uid, vals, context=ctx)
            acc_template_ref[account_template.id] = new_account
            level_ref[new_account] = level

        #reactivate the parent_store functionnality on account_account
        obj_acc._parent_store_compute(cr)
        return acc_template_ref


class account_add_tmpl_wizard(osv.osv_memory):
    """Add one more account from the template.

    With the 'nocreate' option, some accounts may not be created. Use this to add them later."""
    _name = 'account.addtmpl.wizard'

    def _get_def_cparent(self, cr, uid, context=None):
        acc_obj = self.pool.get('account.account')
        tmpl_obj = self.pool.get('account.account.template')
        tids = tmpl_obj.read(cr, uid, [context['tmpl_ids']], ['parent_id'])
        if not tids or not tids[0]['parent_id']:
            return False
        ptids = tmpl_obj.read(cr, uid, [tids[0]['parent_id'][0]], ['code'])
        res = None
        if not ptids or not ptids[0]['code']:
            raise osv.except_osv(_('Error!'), _('There is no parent code for the template account.'))
            res = acc_obj.search(cr, uid, [('code','=',ptids[0]['code'])])
        return res and res[0] or False

    _columns = {
        'cparent_id':fields.many2one('account.account', 'Parent target', help="Creates an account with the selected template under this existing parent.", required=True),
    }
    _defaults = {
        'cparent_id': _get_def_cparent,
    }

    def action_create(self,cr,uid,ids,context=None):
        if context is None:
            context = {}
        acc_obj = self.pool.get('account.account')
        tmpl_obj = self.pool.get('account.account.template')
        data = self.read(cr, uid, ids)[0]
        company_id = acc_obj.read(cr, uid, [data['cparent_id'][0]], ['company_id'])[0]['company_id'][0]
        account_template = tmpl_obj.browse(cr, uid, context['tmpl_ids'])
        vals = {
            'name': account_template.name,
            'currency_id': account_template.currency_id and account_template.currency_id.id or False,
            'code': account_template.code,
            'type': account_template.type,
            'user_type': account_template.user_type and account_template.user_type.id or False,
            'reconcile': account_template.reconcile,
            'shortcut': account_template.shortcut,
            'note': account_template.note,
            'parent_id': data['cparent_id'][0],
            'company_id': company_id,
            }
        acc_obj.create(cr, uid, vals)
        return {'type':'state', 'state': 'end' }

    def action_cancel(self, cr, uid, ids, context=None):
        return { 'type': 'state', 'state': 'end' }


class account_tax_code_template(osv.osv):

    _name = 'account.tax.code.template'
    _description = 'Tax Code Template'
    _order = 'code'
    _rec_name = 'code'
    _columns = {
        'name': fields.char('Tax Case Name', size=64, required=True),
        'code': fields.char('Case Code', size=64),
        'info': fields.text('Description'),
        'parent_id': fields.many2one('account.tax.code.template', 'Parent Code', select=True),
        'child_ids': fields.one2many('account.tax.code.template', 'parent_id', 'Child Codes'),
        'sign': fields.float('Sign For Parent', required=True),
        'notprintable':fields.boolean("Not Printable in Invoice", help="Check this box if you don't want any tax related to this tax Code to appear on invoices."),
    }

    _defaults = {
        'sign': 1.0,
        'notprintable': False,
    }

    def generate_tax_code(self, cr, uid, tax_code_root_id, company_id, context=None):
        '''
        This function generates the tax codes from the templates of tax code that are children of the given one passed
        in argument. Then it returns a dictionary with the mappping between the templates and the real objects.

        :param tax_code_root_id: id of the root of all the tax code templates to process
        :param company_id: id of the company the wizard is running for
        :returns: dictionary with the mappping between the templates and the real objects.
        :rtype: dict
        '''
        obj_tax_code_template = self.pool.get('account.tax.code.template')
        obj_tax_code = self.pool.get('account.tax.code')
        tax_code_template_ref = {}
        company = self.pool.get('res.company').browse(cr, uid, company_id, context=context)

        #find all the children of the tax_code_root_id
        children_tax_code_template = tax_code_root_id and obj_tax_code_template.search(cr, uid, [('parent_id','child_of',[tax_code_root_id])], order='id') or []
        for tax_code_template in obj_tax_code_template.browse(cr, uid, children_tax_code_template, context=context):
            vals = {
                'name': (tax_code_root_id == tax_code_template.id) and company.name or tax_code_template.name,
                'code': tax_code_template.code,
                'info': tax_code_template.info,
                'parent_id': tax_code_template.parent_id and ((tax_code_template.parent_id.id in tax_code_template_ref) and tax_code_template_ref[tax_code_template.parent_id.id]) or False,
                'company_id': company_id,
                'sign': tax_code_template.sign,
            }
            #check if this tax code already exists
            rec_list = obj_tax_code.search(cr, uid, [('name', '=', vals['name']),('code', '=', vals['code']),('company_id', '=', vals['company_id'])], context=context)
            if not rec_list:
                #if not yet, create it
                new_tax_code = obj_tax_code.create(cr, uid, vals)
                #recording the new tax code to do the mapping
                tax_code_template_ref[tax_code_template.id] = new_tax_code
        return tax_code_template_ref

    def name_get(self, cr, uid, ids, context=None):
        if not ids:
            return []
        if isinstance(ids, (int, long)):
            ids = [ids]
        reads = self.read(cr, uid, ids, ['name','code'], context, load='_classic_write')
        return [(x['id'], (x['code'] and x['code'] + ' - ' or '') + x['name']) \
                for x in reads]

    _check_recursion = check_cycle
    _constraints = [
        (_check_recursion, 'Error!\nYou cannot create recursive Tax Codes.', ['parent_id'])
    ]
    _order = 'code,name'


class account_chart_template(osv.osv):
    _name="account.chart.template"
    _description= "Templates for Account Chart"

    _columns={
        'name': fields.char('Name', size=64, required=True),
        'parent_id': fields.many2one('account.chart.template', 'Parent Chart Template'),
        'code_digits': fields.integer('# of Digits', required=True, help="No. of Digits to use for account code"),
        'visible': fields.boolean('Can be Visible?', help="Set this to False if you don't want this template to be used actively in the wizard that generate Chart of Accounts from templates, this is useful when you want to generate accounts of this template only when loading its child template."),
        'complete_tax_set': fields.boolean('Complete Set of Taxes', help='This boolean helps you to choose if you want to propose to the user to encode the sale and purchase rates or choose from list of taxes. This last choice assumes that the set of tax defined on this template is complete'),
        'account_root_id': fields.many2one('account.account.template', 'Root Account', domain=[('parent_id','=',False)]),
        'tax_code_root_id': fields.many2one('account.tax.code.template', 'Root Tax Code', domain=[('parent_id','=',False)]),
        'tax_template_ids': fields.one2many('account.tax.template', 'chart_template_id', 'Tax Template List', help='List of all the taxes that have to be installed by the wizard'),
        'bank_account_view_id': fields.many2one('account.account.template', 'Bank Account'),
        'property_account_receivable': fields.many2one('account.account.template', 'Receivable Account'),
        'property_account_payable': fields.many2one('account.account.template', 'Payable Account'),
        'property_account_expense_categ': fields.many2one('account.account.template', 'Expense Category Account'),
        'property_account_income_categ': fields.many2one('account.account.template', 'Income Category Account'),
        'property_account_expense': fields.many2one('account.account.template', 'Expense Account on Product Template'),
        'property_account_income': fields.many2one('account.account.template', 'Income Account on Product Template'),
        'property_account_income_opening': fields.many2one('account.account.template', 'Opening Entries Income Account'),
        'property_account_expense_opening': fields.many2one('account.account.template', 'Opening Entries Expense Account'),
    }

    _defaults = {
        'visible': True,
        'code_digits': 6,
        'complete_tax_set': True,
    }


class account_tax_template(osv.osv):

    _name = 'account.tax.template'
    _description = 'Templates for Taxes'

    _columns = {
        'chart_template_id': fields.many2one('account.chart.template', 'Chart Template', required=True),
        'name': fields.char('Tax Name', size=64, required=True),
        'sequence': fields.integer('Sequence', required=True, help="The sequence field is used to order the taxes lines from lower sequences to higher ones. The order is important if you have a tax that has several tax children. In this case, the evaluation order is important."),
        'amount': fields.float('Amount', required=True, digits_compute=get_precision_tax(), help="For Tax Type percent enter % ratio between 0-1."),
        'type': fields.selection( [('percent','Percent'), ('fixed','Fixed'), ('none','None'), ('code','Python Code'), ('balance','Balance')], 'Tax Type', required=True),
        'applicable_type': fields.selection( [('true','True'), ('code','Python Code')], 'Applicable Type', required=True, help="If not applicable (computed through a Python code), the tax won't appear on the invoice."),
        'domain':fields.char('Domain', size=32, help="This field is only used if you develop your own module allowing developers to create specific taxes in a custom domain."),
        'account_collected_id':fields.many2one('account.account.template', 'Invoice Tax Account'),
        'account_paid_id':fields.many2one('account.account.template', 'Refund Tax Account'),
        'parent_id':fields.many2one('account.tax.template', 'Parent Tax Account', select=True),
        'child_depend':fields.boolean('Tax on Children', help="Set if the tax computation is based on the computation of child taxes rather than on the total amount."),
        'python_compute':fields.text('Python Code'),
        'python_compute_inv':fields.text('Python Code (reverse)'),
        'python_applicable':fields.text('Python Code'),

        #
        # Fields used for the Tax declaration
        #
        'base_code_id': fields.many2one('account.tax.code.template', 'Base Code', help="Use this code for the tax declaration."),
        'tax_code_id': fields.many2one('account.tax.code.template', 'Tax Code', help="Use this code for the tax declaration."),
        'base_sign': fields.float('Base Code Sign', help="Usually 1 or -1."),
        'tax_sign': fields.float('Tax Code Sign', help="Usually 1 or -1."),

        # Same fields for refund invoices

        'ref_base_code_id': fields.many2one('account.tax.code.template', 'Refund Base Code', help="Use this code for the tax declaration."),
        'ref_tax_code_id': fields.many2one('account.tax.code.template', 'Refund Tax Code', help="Use this code for the tax declaration."),
        'ref_base_sign': fields.float('Base Code Sign', help="Usually 1 or -1."),
        'ref_tax_sign': fields.float('Tax Code Sign', help="Usually 1 or -1."),
        'include_base_amount': fields.boolean('Include in Base Amount', help="Set if the amount of tax must be included in the base amount before computing the next taxes."),
        'description': fields.char('Internal Name'),
        'type_tax_use': fields.selection([('sale','Sale'),('purchase','Purchase'),('all','All')], 'Tax Use In', required=True,),
        'price_include': fields.boolean('Tax Included in Price', help="Check this if the price you use on the product and invoices includes this tax."),
    }

    def name_get(self, cr, uid, ids, context=None):
        if not ids:
            return []
        res = []
        for record in self.read(cr, uid, ids, ['description','name'], context=context):
            name = record['description'] and record['description'] or record['name']
            res.append((record['id'],name ))
        return res

    def _default_company(self, cr, uid, context=None):
        user = self.pool.get('res.users').browse(cr, uid, uid, context=context)
        if user.company_id:
            return user.company_id.id
        return self.pool.get('res.company').search(cr, uid, [('parent_id', '=', False)])[0]

    _defaults = {
        'python_compute': lambda *a: '''# price_unit\n# product: product.product object or None\n# partner: res.partner object or None\n\nresult = price_unit * 0.10''',
        'python_compute_inv': lambda *a: '''# price_unit\n# product: product.product object or False\n\nresult = price_unit * 0.10''',
        'applicable_type': 'true',
        'type': 'percent',
        'amount': 0,
        'sequence': 1,
        'ref_tax_sign': 1,
        'ref_base_sign': 1,
        'tax_sign': 1,
        'base_sign': 1,
        'include_base_amount': False,
        'type_tax_use': 'all',
        'price_include': 0,
    }
    _order = 'sequence'

    def _generate_tax(self, cr, uid, tax_templates, tax_code_template_ref, company_id, context=None):
        """
        This method generate taxes from templates.

        :param tax_templates: list of browse record of the tax templates to process
        :param tax_code_template_ref: Taxcode templates reference.
        :param company_id: id of the company the wizard is running for
        :returns:
            {
            'tax_template_to_tax': mapping between tax template and the newly generated taxes corresponding,
            'account_dict': dictionary containing a to-do list with all the accounts to assign on new taxes
            }
        """
        if context is None:
            context = {}
        res = {}
        todo_dict = {}
        tax_template_to_tax = {}
        for tax in tax_templates:
            vals_tax = {
                'name':tax.name,
                'sequence': tax.sequence,
                'amount': tax.amount,
                'type': tax.type,
                'applicable_type': tax.applicable_type,
                'domain': tax.domain,
                'parent_id': tax.parent_id and ((tax.parent_id.id in tax_template_to_tax) and tax_template_to_tax[tax.parent_id.id]) or False,
                'child_depend': tax.child_depend,
                'python_compute': tax.python_compute,
                'python_compute_inv': tax.python_compute_inv,
                'python_applicable': tax.python_applicable,
                'base_code_id': tax.base_code_id and ((tax.base_code_id.id in tax_code_template_ref) and tax_code_template_ref[tax.base_code_id.id]) or False,
                'tax_code_id': tax.tax_code_id and ((tax.tax_code_id.id in tax_code_template_ref) and tax_code_template_ref[tax.tax_code_id.id]) or False,
                'base_sign': tax.base_sign,
                'tax_sign': tax.tax_sign,
                'ref_base_code_id': tax.ref_base_code_id and ((tax.ref_base_code_id.id in tax_code_template_ref) and tax_code_template_ref[tax.ref_base_code_id.id]) or False,
                'ref_tax_code_id': tax.ref_tax_code_id and ((tax.ref_tax_code_id.id in tax_code_template_ref) and tax_code_template_ref[tax.ref_tax_code_id.id]) or False,
                'ref_base_sign': tax.ref_base_sign,
                'ref_tax_sign': tax.ref_tax_sign,
                'include_base_amount': tax.include_base_amount,
                'description': tax.description,
                'company_id': company_id,
                'type_tax_use': tax.type_tax_use,
                'price_include': tax.price_include
            }
            new_tax = self.pool.get('account.tax').create(cr, uid, vals_tax)
            tax_template_to_tax[tax.id] = new_tax
            #as the accounts have not been created yet, we have to wait before filling these fields
            todo_dict[new_tax] = {
                'account_collected_id': tax.account_collected_id and tax.account_collected_id.id or False,
                'account_paid_id': tax.account_paid_id and tax.account_paid_id.id or False,
            }
        res.update({'tax_template_to_tax': tax_template_to_tax, 'account_dict': todo_dict})
        return res


# Fiscal Position Templates

class account_fiscal_position_template(osv.osv):
    _name = 'account.fiscal.position.template'
    _description = 'Template for Fiscal Position'

    _columns = {
        'name': fields.char('Fiscal Position Template', size=64, required=True),
        'chart_template_id': fields.many2one('account.chart.template', 'Chart Template', required=True),
        'account_ids': fields.one2many('account.fiscal.position.account.template', 'position_id', 'Account Mapping'),
        'tax_ids': fields.one2many('account.fiscal.position.tax.template', 'position_id', 'Tax Mapping'),
        'note': fields.text('Notes', translate=True),
    }

    def generate_fiscal_position(self, cr, uid, chart_temp_id, tax_template_ref, acc_template_ref, company_id, context=None):
        """
        This method generate Fiscal Position, Fiscal Position Accounts and Fiscal Position Taxes from templates.

        :param chart_temp_id: Chart Template Id.
        :param taxes_ids: Taxes templates reference for generating account.fiscal.position.tax.
        :param acc_template_ref: Account templates reference for generating account.fiscal.position.account.
        :param company_id: company_id selected from wizard.multi.charts.accounts.
        :returns: True
        """
        if context is None:
            context = {}
        obj_tax_fp = self.pool.get('account.fiscal.position.tax')
        obj_ac_fp = self.pool.get('account.fiscal.position.account')
        obj_fiscal_position = self.pool.get('account.fiscal.position')
        fp_ids = self.search(cr, uid, [('chart_template_id', '=', chart_temp_id)])
        for position in self.browse(cr, uid, fp_ids, context=context):
            new_fp = obj_fiscal_position.create(cr, uid, {'company_id': company_id, 'name': position.name, 'note': position.note})
            for tax in position.tax_ids:
                obj_tax_fp.create(cr, uid, {
                    'tax_src_id': tax_template_ref[tax.tax_src_id.id],
                    'tax_dest_id': tax.tax_dest_id and tax_template_ref[tax.tax_dest_id.id] or False,
                    'position_id': new_fp
                })
            for acc in position.account_ids:
                obj_ac_fp.create(cr, uid, {
                    'account_src_id': acc_template_ref[acc.account_src_id.id],
                    'account_dest_id': acc_template_ref[acc.account_dest_id.id],
                    'position_id': new_fp
                })
        return True


class account_fiscal_position_tax_template(osv.osv):
    _name = 'account.fiscal.position.tax.template'
    _description = 'Template Tax Fiscal Position'
    _rec_name = 'position_id'

    _columns = {
        'position_id': fields.many2one('account.fiscal.position.template', 'Fiscal Position', required=True, ondelete='cascade'),
        'tax_src_id': fields.many2one('account.tax.template', 'Tax Source', required=True),
        'tax_dest_id': fields.many2one('account.tax.template', 'Replacement Tax')
    }


class account_fiscal_position_account_template(osv.osv):
    _name = 'account.fiscal.position.account.template'
    _description = 'Template Account Fiscal Mapping'
    _rec_name = 'position_id'
    _columns = {
        'position_id': fields.many2one('account.fiscal.position.template', 'Fiscal Mapping', required=True, ondelete='cascade'),
        'account_src_id': fields.many2one('account.account.template', 'Account Source', domain=[('type','<>','view')], required=True),
        'account_dest_id': fields.many2one('account.account.template', 'Account Destination', domain=[('type','<>','view')], required=True)
    }


# ---------------------------------------------------------
# Account generation from template wizards
# ---------------------------------------------------------

class wizard_multi_charts_accounts(osv.osv_memory):
    """
    Create a new account chart for a company.
    Wizards ask for:
        * a company
        * an account chart template
        * a number of digits for formatting code of non-view accounts
        * a list of bank accounts owned by the company
    Then, the wizard:
        * generates all accounts from the template and assigns them to the right company
        * generates all taxes and tax codes, changing account assignations
        * generates all accounting properties and assigns them correctly
    """
    _name='wizard.multi.charts.accounts'
    _inherit = 'res.config'

    _columns = {
        'company_id':fields.many2one('res.company', 'Company', required=True),
        'currency_id': fields.many2one('res.currency', 'Currency', help="Currency as per company's country."),
        'only_one_chart_template': fields.boolean('Only One Chart Template Available'),
        'chart_template_id': fields.many2one('account.chart.template', 'Chart Template', required=True),
        'bank_accounts_id': fields.one2many('account.bank.accounts.wizard', 'bank_account_id', 'Cash and Banks', required=True),
        'code_digits':fields.integer('# of Digits', required=True, help="No. of Digits to use for account code"),
        "sale_tax": fields.many2one("account.tax.template", "Default Sale Tax"),
        "purchase_tax": fields.many2one("account.tax.template", "Default Purchase Tax"),
        'sale_tax_rate': fields.float('Sales Tax(%)'),
        'purchase_tax_rate': fields.float('Purchase Tax(%)'),
        'complete_tax_set': fields.boolean('Complete Set of Taxes', help='This boolean helps you to choose if you want to propose to the user to encode the sales and purchase rates or use the usual m2o fields. This last choice assumes that the set of tax defined for the chosen template is complete'),
    }

    def onchange_company_id(self, cr, uid, ids, company_id, context=None):
        currency_id = False
        if company_id:
            currency_id = self.pool.get('res.company').browse(cr, uid, company_id, context=context).currency_id.id
        return {'value': {'currency_id': currency_id}}

    def onchange_tax_rate(self, cr, uid, ids, rate=False, context=None):
        return {'value': {'purchase_tax_rate': rate or False}}

    def onchange_chart_template_id(self, cr, uid, ids, chart_template_id=False, context=None):
        res = {}
        tax_templ_obj = self.pool.get('account.tax.template')
        res['value'] = {'complete_tax_set': False, 'sale_tax': False, 'purchase_tax': False}
        if chart_template_id:
            data = self.pool.get('account.chart.template').browse(cr, uid, chart_template_id, context=context)
            res['value'].update({'complete_tax_set': data.complete_tax_set})
            if data.complete_tax_set:
            # default tax is given by the lowest sequence. For same sequence we will take the latest created as it will be the case for tax created while isntalling the generic chart of account
                sale_tax_ids = tax_templ_obj.search(cr, uid, [("chart_template_id"
                                              , "=", chart_template_id), ('type_tax_use', 'in', ('sale','all'))], order="sequence, id desc")
                purchase_tax_ids = tax_templ_obj.search(cr, uid, [("chart_template_id"
                                              , "=", chart_template_id), ('type_tax_use', 'in', ('purchase','all'))], order="sequence, id desc")
                res['value'].update({'sale_tax': sale_tax_ids and sale_tax_ids[0] or False, 'purchase_tax': purchase_tax_ids and purchase_tax_ids[0] or False})

            if data.code_digits:
               res['value'].update({'code_digits': data.code_digits})
        return res

    def default_get(self, cr, uid, fields, context=None):
        res = super(wizard_multi_charts_accounts, self).default_get(cr, uid, fields, context=context)
        tax_templ_obj = self.pool.get('account.tax.template')

        if 'bank_accounts_id' in fields:
            res.update({'bank_accounts_id': [{'acc_name': _('Cash'), 'account_type': 'cash'},{'acc_name': _('Bank'), 'account_type': 'bank'}]})
        if 'company_id' in fields:
            res.update({'company_id': self.pool.get('res.users').browse(cr, uid, [uid], context=context)[0].company_id.id})
        if 'currency_id' in fields:
            company_id = res.get('company_id') or False
            if company_id:
                company_obj = self.pool.get('res.company')
                country_id = company_obj.browse(cr, uid, company_id, context=context).country_id.id
                currency_id = company_obj.on_change_country(cr, uid, company_id, country_id, context=context)['value']['currency_id']
                res.update({'currency_id': currency_id})

        ids = self.pool.get('account.chart.template').search(cr, uid, [('visible', '=', True)], context=context)
        if ids:
            if 'chart_template_id' in fields:
<<<<<<< HEAD
                res.update({'only_one_chart_template': len(ids) == 1, 'chart_template_id': ids[0]})
=======
                #in order to set default chart which was last created set max of ids.
                chart_id = max(ids)
                if context.get("default_charts"):
                    data_ids = data_obj.search(cr, uid, [('model', '=', 'account.chart.template'), ('module', '=', context.get("default_charts"))], limit=1, context=context)
                    if data_ids:
                        chart_id = data_obj.browse(cr, uid, data_ids[0], context=context).res_id
                res.update({'only_one_chart_template': len(ids) == 1, 'chart_template_id': chart_id})
>>>>>>> 6fb8cb47
            if 'sale_tax' in fields:
                sale_tax_ids = tax_templ_obj.search(cr, uid, [("chart_template_id"
                                              , "=", ids[0]), ('type_tax_use', 'in', ('sale','all'))], order="sequence")
                res.update({'sale_tax': sale_tax_ids and sale_tax_ids[0] or False})
            if 'purchase_tax' in fields:
                purchase_tax_ids = tax_templ_obj.search(cr, uid, [("chart_template_id"
                                          , "=", ids[0]), ('type_tax_use', 'in', ('purchase','all'))], order="sequence")
                res.update({'purchase_tax': purchase_tax_ids and purchase_tax_ids[0] or False})
        res.update({
            'purchase_tax_rate': 15.0,
            'sale_tax_rate': 15.0,
        })
        return res

    def fields_view_get(self, cr, uid, view_id=None, view_type='form', context=None, toolbar=False, submenu=False):
        if context is None:context = {}
        res = super(wizard_multi_charts_accounts, self).fields_view_get(cr, uid, view_id=view_id, view_type=view_type, context=context, toolbar=toolbar,submenu=False)
        cmp_select = []
        acc_template_obj = self.pool.get('account.chart.template')
        company_obj = self.pool.get('res.company')

        company_ids = company_obj.search(cr, uid, [], context=context)
        #display in the widget selection of companies, only the companies that haven't been configured yet (but don't care about the demo chart of accounts)
        cr.execute("SELECT company_id FROM account_account WHERE active = 't' AND account_account.parent_id IS NULL AND name != %s", ("Chart For Automated Tests",))
        configured_cmp = [r[0] for r in cr.fetchall()]
        unconfigured_cmp = list(set(company_ids)-set(configured_cmp))
        for field in res['fields']:
            if field == 'company_id':
                res['fields'][field]['domain'] = [('id','in',unconfigured_cmp)]
                res['fields'][field]['selection'] = [('', '')]
                if unconfigured_cmp:
                    cmp_select = [(line.id, line.name) for line in company_obj.browse(cr, uid, unconfigured_cmp)]
                    res['fields'][field]['selection'] = cmp_select
        return res

    def check_created_journals(self, cr, uid, vals_journal, company_id, context=None):
        """
        This method used for checking journals already created or not. If not then create new journal.
        """
        obj_journal = self.pool.get('account.journal')
        rec_list = obj_journal.search(cr, uid, [('name','=', vals_journal['name']),('company_id', '=', company_id)], context=context)
        if not rec_list:
            obj_journal.create(cr, uid, vals_journal, context=context)
        return True

    def generate_journals(self, cr, uid, chart_template_id, acc_template_ref, company_id, context=None):
        """
        This method is used for creating journals.

        :param chart_temp_id: Chart Template Id.
        :param acc_template_ref: Account templates reference.
        :param company_id: company_id selected from wizard.multi.charts.accounts.
        :returns: True
        """
        journal_data = self._prepare_all_journals(cr, uid, chart_template_id, acc_template_ref, company_id, context=context)
        for vals_journal in journal_data:
            self.check_created_journals(cr, uid, vals_journal, company_id, context=context)
        return True

    def _prepare_all_journals(self, cr, uid, chart_template_id, acc_template_ref, company_id, context=None):
        def _get_analytic_journal(journal_type):
            # Get the analytic journal
            data = False
            if journal_type in ('sale', 'sale_refund'):
                data = obj_data.get_object_reference(cr, uid, 'account', 'analytic_journal_sale')
            elif journal_type in ('purchase', 'purchase_refund'):
                pass
            elif journal_type == 'general':
                pass
            return data and data[1] or False

        def _get_default_account(journal_type, type='debit'):
            # Get the default accounts
            default_account = False
            if journal_type in ('sale', 'sale_refund'):
                default_account = acc_template_ref.get(template.property_account_income_categ.id)
            elif journal_type in ('purchase', 'purchase_refund'):
                default_account = acc_template_ref.get(template.property_account_expense_categ.id)
            elif journal_type == 'situation':
                if type == 'debit':
                    default_account = acc_template_ref.get(template.property_account_expense_opening.id)
                else:
                    default_account = acc_template_ref.get(template.property_account_income_opening.id)
            return default_account

        journal_names = {
            'sale': _('Sales Journal'),
            'purchase': _('Purchase Journal'),
            'sale_refund': _('Sales Refund Journal'),
            'purchase_refund': _('Purchase Refund Journal'),
            'general': _('Miscellaneous Journal'),
            'situation': _('Opening Entries Journal'),
        }
        journal_codes = {
            'sale': _('SAJ'),
            'purchase': _('EXJ'),
            'sale_refund': _('SCNJ'),
            'purchase_refund': _('ECNJ'),
            'general': _('MISC'),
            'situation': _('OPEJ'),
        }

        obj_data = self.pool.get('ir.model.data')
        analytic_journal_obj = self.pool.get('account.analytic.journal')
        template = self.pool.get('account.chart.template').browse(cr, uid, chart_template_id, context=context)

        journal_data = []
        for journal_type in ['sale', 'purchase', 'sale_refund', 'purchase_refund', 'general', 'situation']:
            vals = {
                'type': journal_type,
                'name': journal_names[journal_type],
                'code': journal_codes[journal_type],
                'company_id': company_id,
                'centralisation': journal_type == 'situation',
                'analytic_journal_id': _get_analytic_journal(journal_type),
                'default_credit_account_id': _get_default_account(journal_type, 'credit'),
                'default_debit_account_id': _get_default_account(journal_type, 'debit'),
            }
            journal_data.append(vals)
        return journal_data

    def generate_properties(self, cr, uid, chart_template_id, acc_template_ref, company_id, context=None):
        """
        This method used for creating properties.

        :param chart_template_id: id of the current chart template for which we need to create properties
        :param acc_template_ref: Mapping between ids of account templates and real accounts created from them
        :param company_id: company_id selected from wizard.multi.charts.accounts.
        :returns: True
        """
        property_obj = self.pool.get('ir.property')
        field_obj = self.pool.get('ir.model.fields')
        todo_list = [
            ('property_account_receivable','res.partner','account.account'),
            ('property_account_payable','res.partner','account.account'),
            ('property_account_expense_categ','product.category','account.account'),
            ('property_account_income_categ','product.category','account.account'),
            ('property_account_expense','product.template','account.account'),
            ('property_account_income','product.template','account.account'),
        ]
        template = self.pool.get('account.chart.template').browse(cr, uid, chart_template_id, context=context)
        for record in todo_list:
            account = getattr(template, record[0])
            value = account and 'account.account,' + str(acc_template_ref[account.id]) or False
            if value:
                field = field_obj.search(cr, uid, [('name', '=', record[0]),('model', '=', record[1]),('relation', '=', record[2])], context=context)
                vals = {
                    'name': record[0],
                    'company_id': company_id,
                    'fields_id': field[0],
                    'value': value,
                }
                property_ids = property_obj.search(cr, uid, [('name','=', record[0]),('company_id', '=', company_id)], context=context)
                if property_ids:
                    #the property exist: modify it
                    property_obj.write(cr, uid, property_ids, vals, context=context)
                else:
                    #create the property
                    property_obj.create(cr, uid, vals, context=context)
        return True

    def _install_template(self, cr, uid, template_id, company_id, code_digits=None, obj_wizard=None, acc_ref=None, taxes_ref=None, tax_code_ref=None, context=None):
        '''
        This function recursively loads the template objects and create the real objects from them.

        :param template_id: id of the chart template to load
        :param company_id: id of the company the wizard is running for
        :param code_digits: integer that depicts the number of digits the accounts code should have in the COA
        :param obj_wizard: the current wizard for generating the COA from the templates
        :param acc_ref: Mapping between ids of account templates and real accounts created from them
        :param taxes_ref: Mapping between ids of tax templates and real taxes created from them
        :param tax_code_ref: Mapping between ids of tax code templates and real tax codes created from them
        :returns: return a tuple with a dictionary containing
            * the mapping between the account template ids and the ids of the real accounts that have been generated
              from them, as first item,
            * a similar dictionary for mapping the tax templates and taxes, as second item,
            * a last identical containing the mapping of tax code templates and tax codes
        :rtype: tuple(dict, dict, dict)
        '''
        if acc_ref is None:
            acc_ref = {}
        if taxes_ref is None:
            taxes_ref = {}
        if tax_code_ref is None:
            tax_code_ref = {}
        template = self.pool.get('account.chart.template').browse(cr, uid, template_id, context=context)
        if template.parent_id:
            tmp1, tmp2, tmp3 = self._install_template(cr, uid, template.parent_id.id, company_id, code_digits=code_digits, acc_ref=acc_ref, taxes_ref=taxes_ref, tax_code_ref=tax_code_ref, context=context)
            acc_ref.update(tmp1)
            taxes_ref.update(tmp2)
            tax_code_ref.update(tmp3)
        tmp1, tmp2, tmp3 = self._load_template(cr, uid, template_id, company_id, code_digits=code_digits, obj_wizard=obj_wizard, account_ref=acc_ref, taxes_ref=taxes_ref, tax_code_ref=tax_code_ref, context=context)
        acc_ref.update(tmp1)
        taxes_ref.update(tmp2)
        tax_code_ref.update(tmp3)
        return acc_ref, taxes_ref, tax_code_ref

    def _load_template(self, cr, uid, template_id, company_id, code_digits=None, obj_wizard=None, account_ref=None, taxes_ref=None, tax_code_ref=None, context=None):
        '''
        This function generates all the objects from the templates

        :param template_id: id of the chart template to load
        :param company_id: id of the company the wizard is running for
        :param code_digits: integer that depicts the number of digits the accounts code should have in the COA
        :param obj_wizard: the current wizard for generating the COA from the templates
        :param acc_ref: Mapping between ids of account templates and real accounts created from them
        :param taxes_ref: Mapping between ids of tax templates and real taxes created from them
        :param tax_code_ref: Mapping between ids of tax code templates and real tax codes created from them
        :returns: return a tuple with a dictionary containing
            * the mapping between the account template ids and the ids of the real accounts that have been generated
              from them, as first item,
            * a similar dictionary for mapping the tax templates and taxes, as second item,
            * a last identical containing the mapping of tax code templates and tax codes
        :rtype: tuple(dict, dict, dict)
        '''
        if account_ref is None:
            account_ref = {}
        if taxes_ref is None:
            taxes_ref = {}
        if tax_code_ref is None:
            tax_code_ref = {}
        template = self.pool.get('account.chart.template').browse(cr, uid, template_id, context=context)
        obj_tax_code_template = self.pool.get('account.tax.code.template')
        obj_acc_tax = self.pool.get('account.tax')
        obj_tax_temp = self.pool.get('account.tax.template')
        obj_acc_template = self.pool.get('account.account.template')
        obj_fiscal_position_template = self.pool.get('account.fiscal.position.template')

        # create all the tax code.
        tax_code_ref.update(obj_tax_code_template.generate_tax_code(cr, uid, template.tax_code_root_id.id, company_id, context=context))

        # Generate taxes from templates.
        tax_templates = [x for x in template.tax_template_ids]
        generated_tax_res = obj_tax_temp._generate_tax(cr, uid, tax_templates, tax_code_ref, company_id, context=context)
        taxes_ref.update(generated_tax_res['tax_template_to_tax'])

        # Generating Accounts from templates.
        account_template_ref = obj_acc_template.generate_account(cr, uid, template_id, taxes_ref, account_ref, code_digits, company_id, context=context)
        account_ref.update(account_template_ref)

        # writing account values on tax after creation of accounts
        for key,value in generated_tax_res['account_dict'].items():
            if value['account_collected_id'] or value['account_paid_id']:
                obj_acc_tax.write(cr, uid, [key], {
                    'account_collected_id': account_ref.get(value['account_collected_id'], False),
                    'account_paid_id': account_ref.get(value['account_paid_id'], False),
                })

        # Create Journals
        self.generate_journals(cr, uid, template_id, account_ref, company_id, context=context)

        # generate properties function
        self.generate_properties(cr, uid, template_id, account_ref, company_id, context=context)

        # Generate Fiscal Position , Fiscal Position Accounts and Fiscal Position Taxes from templates
        obj_fiscal_position_template.generate_fiscal_position(cr, uid, template_id, taxes_ref, account_ref, company_id, context=context)

        return account_ref, taxes_ref, tax_code_ref

    def _create_tax_templates_from_rates(self, cr, uid, obj_wizard, company_id, context=None):
        '''
        This function checks if the chosen chart template is configured as containing a full set of taxes, and if
        it's not the case, it creates the templates for account.tax.code and for account.account.tax objects accordingly
        to the provided sale/purchase rates. Then it saves the new tax templates as default taxes to use for this chart
        template.

        :param obj_wizard: browse record of wizard to generate COA from templates
        :param company_id: id of the company for wich the wizard is running
        :return: True
        '''
        obj_tax_code_template = self.pool.get('account.tax.code.template')
        obj_tax_temp = self.pool.get('account.tax.template')
        chart_template = obj_wizard.chart_template_id
        vals = {}
        # get the ids of all the parents of the selected account chart template
        current_chart_template = chart_template
        all_parents = [current_chart_template.id]
        while current_chart_template.parent_id:
            current_chart_template = current_chart_template.parent_id
            all_parents.append(current_chart_template.id)
        # create tax templates and tax code templates from purchase_tax_rate and sale_tax_rate fields
        if not chart_template.complete_tax_set:
            value = obj_wizard.sale_tax_rate
            ref_tax_ids = obj_tax_temp.search(cr, uid, [('type_tax_use','in', ('sale','all')), ('chart_template_id', 'in', all_parents)], context=context, order="sequence, id desc", limit=1)
            obj_tax_temp.write(cr, uid, ref_tax_ids, {'amount': value/100.0, 'name': _('Tax %.2f%%') % value})
            value = obj_wizard.purchase_tax_rate
            ref_tax_ids = obj_tax_temp.search(cr, uid, [('type_tax_use','in', ('purchase','all')), ('chart_template_id', 'in', all_parents)], context=context, order="sequence, id desc", limit=1)
            obj_tax_temp.write(cr, uid, ref_tax_ids, {'amount': value/100.0, 'name': _('Purchase Tax %.2f%%') % value})
        return True

    def execute(self, cr, uid, ids, context=None):
        '''
        This function is called at the confirmation of the wizard to generate the COA from the templates. It will read
        all the provided information to create the accounts, the banks, the journals, the taxes, the tax codes, the
        accounting properties... accordingly for the chosen company.
        '''
        obj_data = self.pool.get('ir.model.data')
        ir_values_obj = self.pool.get('ir.values')
        obj_wizard = self.browse(cr, uid, ids[0])
        company_id = obj_wizard.company_id.id

        self.pool.get('res.company').write(cr, uid, [company_id], {'currency_id': obj_wizard.currency_id.id})

        # When we install the CoA of first company, set the currency to price types and pricelists
        if company_id==1:
            for ref in (('product','list_price'),('product','standard_price'),('product','list0'),('purchase','list0')):
                try:
                    tmp2 = obj_data.get_object_reference(cr, uid, *ref)
                    if tmp2: 
                        self.pool[tmp2[0]].write(cr, uid, tmp2[1], {
                            'currency_id': obj_wizard.currency_id.id
                        })
                except ValueError, e:
                    pass

        # If the floats for sale/purchase rates have been filled, create templates from them
        self._create_tax_templates_from_rates(cr, uid, obj_wizard, company_id, context=context)

        # Install all the templates objects and generate the real objects
        acc_template_ref, taxes_ref, tax_code_ref = self._install_template(cr, uid, obj_wizard.chart_template_id.id, company_id, code_digits=obj_wizard.code_digits, obj_wizard=obj_wizard, context=context)

        # write values of default taxes for product as super user
        if obj_wizard.sale_tax and taxes_ref:
            ir_values_obj.set_default(cr, SUPERUSER_ID, 'product.product', "taxes_id", [taxes_ref[obj_wizard.sale_tax.id]], for_all_users=True, company_id=company_id)
        if obj_wizard.purchase_tax and taxes_ref:
            ir_values_obj.set_default(cr, SUPERUSER_ID, 'product.product', "supplier_taxes_id", [taxes_ref[obj_wizard.purchase_tax.id]], for_all_users=True, company_id=company_id)

        # Create Bank journals
        self._create_bank_journals_from_o2m(cr, uid, obj_wizard, company_id, acc_template_ref, context=context)
        return {}

    def _prepare_bank_journal(self, cr, uid, line, current_num, default_account_id, company_id, context=None):
        '''
        This function prepares the value to use for the creation of a bank journal created through the wizard of
        generating COA from templates.

        :param line: dictionary containing the values encoded by the user related to his bank account
        :param current_num: integer corresponding to a counter of the already created bank journals through this wizard.
        :param default_account_id: id of the default debit.credit account created before for this journal.
        :param company_id: id of the company for which the wizard is running
        :return: mapping of field names and values
        :rtype: dict
        '''
        obj_data = self.pool.get('ir.model.data')
        obj_journal = self.pool.get('account.journal')
        

        # we need to loop again to find next number for journal code
        # because we can't rely on the value current_num as,
        # its possible that we already have bank journals created (e.g. by the creation of res.partner.bank)
        # and the next number for account code might have been already used before for journal
        for num in xrange(current_num, 100):
            # journal_code has a maximal size of 5, hence we can enforce the boundary num < 100
            journal_code = _('BNK')[:3] + str(num)
            ids = obj_journal.search(cr, uid, [('code', '=', journal_code), ('company_id', '=', company_id)], context=context)
            if not ids:
                break
        else:
            raise osv.except_osv(_('Error!'), _('Cannot generate an unused journal code.'))

        vals = {
                'name': line['acc_name'],
                'code': journal_code,
                'type': line['account_type'] == 'cash' and 'cash' or 'bank',
                'company_id': company_id,
                'analytic_journal_id': False,
                'currency': False,
                'default_credit_account_id': default_account_id,
                'default_debit_account_id': default_account_id,
        }
        if line['currency_id']:
            vals['currency'] = line['currency_id']
        
        return vals

    def _prepare_bank_account(self, cr, uid, line, new_code, acc_template_ref, ref_acc_bank, company_id, context=None):
        '''
        This function prepares the value to use for the creation of the default debit and credit accounts of a
        bank journal created through the wizard of generating COA from templates.

        :param line: dictionary containing the values encoded by the user related to his bank account
        :param new_code: integer corresponding to the next available number to use as account code
        :param acc_template_ref: the dictionary containing the mapping between the ids of account templates and the ids
            of the accounts that have been generated from them.
        :param ref_acc_bank: browse record of the account template set as root of all bank accounts for the chosen
            template
        :param company_id: id of the company for which the wizard is running
        :return: mapping of field names and values
        :rtype: dict
        '''
        obj_data = self.pool.get('ir.model.data')

        # Get the id of the user types fr-or cash and bank
        tmp = obj_data.get_object_reference(cr, uid, 'account', 'data_account_type_cash')
        cash_type = tmp and tmp[1] or False
        tmp = obj_data.get_object_reference(cr, uid, 'account', 'data_account_type_bank')
        bank_type = tmp and tmp[1] or False
        return {
                'name': line['acc_name'],
                'currency_id': line['currency_id'],
                'code': new_code,
                'type': 'liquidity',
                'user_type': line['account_type'] == 'cash' and cash_type or bank_type,
                'parent_id': acc_template_ref[ref_acc_bank.id] or False,
                'company_id': company_id,
        }

    def _create_bank_journals_from_o2m(self, cr, uid, obj_wizard, company_id, acc_template_ref, context=None):
        '''
        This function creates bank journals and its accounts for each line encoded in the field bank_accounts_id of the
        wizard.

        :param obj_wizard: the current wizard that generates the COA from the templates.
        :param company_id: the id of the company for which the wizard is running.
        :param acc_template_ref: the dictionary containing the mapping between the ids of account templates and the ids
            of the accounts that have been generated from them.
        :return: True
        '''
        obj_acc = self.pool.get('account.account')
        obj_journal = self.pool.get('account.journal')
        code_digits = obj_wizard.code_digits

        # Build a list with all the data to process
        journal_data = []
        if obj_wizard.bank_accounts_id:
            for acc in obj_wizard.bank_accounts_id:
                vals = {
                    'acc_name': acc.acc_name,
                    'account_type': acc.account_type,
                    'currency_id': acc.currency_id.id,
                }
                journal_data.append(vals)
        ref_acc_bank = obj_wizard.chart_template_id.bank_account_view_id
        if journal_data and not ref_acc_bank.code:
            raise osv.except_osv(_('Configuration Error!'), _('You have to set a code for the bank account defined on the selected chart of accounts.'))

        current_num = 1
        for line in journal_data:
            # Seek the next available number for the account code
            while True:
                new_code = str(ref_acc_bank.code.ljust(code_digits-len(str(current_num)), '0')) + str(current_num)
                ids = obj_acc.search(cr, uid, [('code', '=', new_code), ('company_id', '=', company_id)])
                if not ids:
                    break
                else:
                    current_num += 1
            # Create the default debit/credit accounts for this bank journal
            vals = self._prepare_bank_account(cr, uid, line, new_code, acc_template_ref, ref_acc_bank, company_id, context=context)
            default_account_id  = obj_acc.create(cr, uid, vals, context=context)

            #create the bank journal
            vals_journal = self._prepare_bank_journal(cr, uid, line, current_num, default_account_id, company_id, context=context)
            obj_journal.create(cr, uid, vals_journal)
            current_num += 1
        return True


class account_bank_accounts_wizard(osv.osv_memory):
    _name='account.bank.accounts.wizard'

    _columns = {
        'acc_name': fields.char('Account Name.', size=64, required=True),
        'bank_account_id': fields.many2one('wizard.multi.charts.accounts', 'Bank Account', required=True, ondelete='cascade'),
        'currency_id': fields.many2one('res.currency', 'Secondary Currency', help="Forces all moves for this account to have this secondary currency."),
        'account_type': fields.selection([('cash','Cash'), ('check','Check'), ('bank','Bank')], 'Account Type', size=32),
    }


# vim:expandtab:smartindent:tabstop=4:softtabstop=4:shiftwidth=4:<|MERGE_RESOLUTION|>--- conflicted
+++ resolved
@@ -137,16 +137,27 @@
     _name = "account.account.type"
     _description = "Account Type"
 
-    def _get_current_report_type(self, cr, uid, ids, name, arg, context=None):
+    def _get_financial_report_ref(self, cr, uid, context=None):
         obj_data = self.pool.get('ir.model.data')
         obj_financial_report = self.pool.get('account.financial.report')
+        financial_report_ref = {}
+        for key, financial_report in [
+                    ('asset','account_financial_report_assets0'),
+                    ('liability','account_financial_report_liability0'),
+                    ('income','account_financial_report_income0'),
+                    ('expense','account_financial_report_expense0'),
+                ]:
+            try:
+                financial_report_ref[key] = obj_financial_report.browse(cr, uid,
+                    obj_data.get_object_reference(cr, uid, 'account', financial_report)[1],
+                    context=context)
+            except ValueError:
+                pass
+        return financial_report_ref
+
+    def _get_current_report_type(self, cr, uid, ids, name, arg, context=None):
         res = {}
-        financial_report_ref = {
-            'asset': obj_financial_report.browse(cr, uid, obj_data.get_object_reference(cr, uid, 'account','account_financial_report_assets0')[1], context=context),
-            'liability': obj_financial_report.browse(cr, uid, obj_data.get_object_reference(cr, uid, 'account','account_financial_report_liability0')[1], context=context),
-            'income': obj_financial_report.browse(cr, uid, obj_data.get_object_reference(cr, uid, 'account','account_financial_report_income0')[1], context=context),
-            'expense': obj_financial_report.browse(cr, uid, obj_data.get_object_reference(cr, uid, 'account','account_financial_report_expense0')[1], context=context),
-        }
+        financial_report_ref = self._get_financial_report_ref(cr, uid, context=context)
         for record in self.browse(cr, uid, ids, context=context):
             res[record.id] = 'none'
             for key, financial_report in financial_report_ref.items():
@@ -157,15 +168,9 @@
 
     def _save_report_type(self, cr, uid, account_type_id, field_name, field_value, arg, context=None):
         field_value = field_value or 'none'
-        obj_data = self.pool.get('ir.model.data')
         obj_financial_report = self.pool.get('account.financial.report')
         #unlink if it exists somewhere in the financial reports related to BS or PL
-        financial_report_ref = {
-            'asset': obj_financial_report.browse(cr, uid, obj_data.get_object_reference(cr, uid, 'account','account_financial_report_assets0')[1], context=context),
-            'liability': obj_financial_report.browse(cr, uid, obj_data.get_object_reference(cr, uid, 'account','account_financial_report_liability0')[1], context=context),
-            'income': obj_financial_report.browse(cr, uid, obj_data.get_object_reference(cr, uid, 'account','account_financial_report_income0')[1], context=context),
-            'expense': obj_financial_report.browse(cr, uid, obj_data.get_object_reference(cr, uid, 'account','account_financial_report_expense0')[1], context=context),
-        }
+        financial_report_ref = self._get_financial_report_ref(cr, uid, context=context)
         for key, financial_report in financial_report_ref.items():
             list_ids = [x.id for x in financial_report.account_type_ids]
             if account_type_id in list_ids:
@@ -1258,6 +1263,10 @@
             return [('id', 'in', tuple(ids))]
         return [('id', '=', '0')]
 
+    def _get_move_from_lines(self, cr, uid, ids, context=None):
+        line_obj = self.pool.get('account.move.line')
+        return [line.move_id.id for line in line_obj.browse(cr, uid, ids, context=context)]
+
     _columns = {
         'name': fields.char('Number', size=64, required=True),
         'ref': fields.char('Reference', size=64),
@@ -1267,7 +1276,10 @@
             help='All manually created new journal entries are usually in the status \'Unposted\', but you can set the option to skip that status on the related journal. In that case, they will behave as journal entries automatically created by the system on document validation (invoices, bank statements...) and will be created in \'Posted\' status.'),
         'line_id': fields.one2many('account.move.line', 'move_id', 'Entries', states={'posted':[('readonly',True)]}),
         'to_check': fields.boolean('To Review', help='Check this box if you are unsure of that journal entry and if you want to note it as \'to be reviewed\' by an accounting expert.'),
-        'partner_id': fields.related('line_id', 'partner_id', type="many2one", relation="res.partner", string="Partner", store=True),
+        'partner_id': fields.related('line_id', 'partner_id', type="many2one", relation="res.partner", string="Partner", store={
+            _name: (lambda self, cr,uid,ids,c: ids, ['line_id'], 10),
+            'account.move.line': (_get_move_from_lines, ['partner_id'],10)
+            }),
         'amount': fields.function(_amount_compute, string='Amount', digits_compute=dp.get_precision('Account'), type='float', fnct_search=_search_amount),
         'date': fields.date('Date', required=True, states={'posted':[('readonly',True)]}, select=True),
         'narration':fields.text('Internal Note'),
@@ -1636,9 +1648,11 @@
             else:
                 # We can't validate it (it's unbalanced)
                 # Setting the lines as draft
-                obj_move_line.write(cr, uid, line_ids, {
-                    'state': 'draft'
-                }, context, check=False)
+                not_draft_line_ids = list(set(line_ids) - set(line_draft_ids))
+                if not_draft_line_ids:
+                    obj_move_line.write(cr, uid, not_draft_line_ids, {
+                        'state': 'draft'
+                    }, context, check=False)
         # Create analytic lines for the valid moves
         for record in valid_moves:
             obj_move_line.create_analytic_lines(cr, uid, [line.id for line in record.line_id], context)
@@ -3032,22 +3046,23 @@
         'complete_tax_set': fields.boolean('Complete Set of Taxes', help='This boolean helps you to choose if you want to propose to the user to encode the sales and purchase rates or use the usual m2o fields. This last choice assumes that the set of tax defined for the chosen template is complete'),
     }
 
-    def onchange_company_id(self, cr, uid, ids, company_id, context=None):
-        currency_id = False
-        if company_id:
-            currency_id = self.pool.get('res.company').browse(cr, uid, company_id, context=context).currency_id.id
-        return {'value': {'currency_id': currency_id}}
-
     def onchange_tax_rate(self, cr, uid, ids, rate=False, context=None):
         return {'value': {'purchase_tax_rate': rate or False}}
 
     def onchange_chart_template_id(self, cr, uid, ids, chart_template_id=False, context=None):
         res = {}
         tax_templ_obj = self.pool.get('account.tax.template')
+        ir_values = self.pool.get('ir.values')
         res['value'] = {'complete_tax_set': False, 'sale_tax': False, 'purchase_tax': False}
         if chart_template_id:
             data = self.pool.get('account.chart.template').browse(cr, uid, chart_template_id, context=context)
-            res['value'].update({'complete_tax_set': data.complete_tax_set})
+            #set currecy_id based on selected COA template using ir.vaalues else current users company's currency
+            value_id = ir_values.search(cr, uid, [('model', '=', 'account.chart.template'), ('res_id', '=', chart_template_id)], limit=1, context=context)
+            if value_id:
+                currency_id = int(ir_values.browse(cr, uid, value_id[0], context=context).value)
+            else:
+                currency_id = self.pool.get('res.users').browse(cr, uid, uid, context=context).company_id.currency_id.id
+            res['value'].update({'complete_tax_set': data.complete_tax_set, 'currency_id': currency_id})
             if data.complete_tax_set:
             # default tax is given by the lowest sequence. For same sequence we will take the latest created as it will be the case for tax created while isntalling the generic chart of account
                 sale_tax_ids = tax_templ_obj.search(cr, uid, [("chart_template_id"
@@ -3063,6 +3078,7 @@
     def default_get(self, cr, uid, fields, context=None):
         res = super(wizard_multi_charts_accounts, self).default_get(cr, uid, fields, context=context)
         tax_templ_obj = self.pool.get('account.tax.template')
+        data_obj = self.pool.get('ir.model.data')
 
         if 'bank_accounts_id' in fields:
             res.update({'bank_accounts_id': [{'acc_name': _('Cash'), 'account_type': 'cash'},{'acc_name': _('Bank'), 'account_type': 'bank'}]})
@@ -3079,9 +3095,6 @@
         ids = self.pool.get('account.chart.template').search(cr, uid, [('visible', '=', True)], context=context)
         if ids:
             if 'chart_template_id' in fields:
-<<<<<<< HEAD
-                res.update({'only_one_chart_template': len(ids) == 1, 'chart_template_id': ids[0]})
-=======
                 #in order to set default chart which was last created set max of ids.
                 chart_id = max(ids)
                 if context.get("default_charts"):
@@ -3089,7 +3102,6 @@
                     if data_ids:
                         chart_id = data_obj.browse(cr, uid, data_ids[0], context=context).res_id
                 res.update({'only_one_chart_template': len(ids) == 1, 'chart_template_id': chart_id})
->>>>>>> 6fb8cb47
             if 'sale_tax' in fields:
                 sale_tax_ids = tax_templ_obj.search(cr, uid, [("chart_template_id"
                                               , "=", ids[0]), ('type_tax_use', 'in', ('sale','all'))], order="sequence")
