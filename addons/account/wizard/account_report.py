# -*- coding: utf-8 -*-
##############################################################################
#
#    OpenERP, Open Source Management Solution
#    Copyright (C) 2004-2010 Tiny SPRL (<http://tiny.be>).
#
#    This program is free software: you can redistribute it and/or modify
#    it under the terms of the GNU Affero General Public License as
#    published by the Free Software Foundation, either version 3 of the
#    License, or (at your option) any later version.
#
#    This program is distributed in the hope that it will be useful,
#    but WITHOUT ANY WARRANTY; without even the implied warranty of
#    MERCHANTABILITY or FITNESS FOR A PARTICULAR PURPOSE.  See the
#    GNU Affero General Public License for more details.
#
#    You should have received a copy of the GNU Affero General Public License
#    along with this program.  If not, see <http://www.gnu.org/licenses/>.
#
##############################################################################

from osv import fields, osv

class accounting_report(osv.osv_memory):
    _name = "accounting.report"
    _inherit = "account.common.report"
    _description = "Account Report"

    _columns = {
        'comparison': fields.boolean('Enable Comparison'),
        'account_details': fields.boolean('Details by Account'),
        'account_report_id':  fields.many2one('account.report', 'Account Reports', required=True),
    }
    def _print_report(self, cr, uid, ids, data, context=None):
<<<<<<< HEAD
        if context is None:
            context = {}
        data['form'].update(self.read(cr, uid, ids, ['account_report_id', 'comparison', 'account_details'], context=context)[0])
=======
        data['form'].update(self.read(cr, uid, ids, ['account_report_id', 'enable_comparison', 'display_details_per_account'], context=context)[0])
>>>>>>> 2854c309
        return {
            'type': 'ir.actions.report.xml',
            'report_name': 'account.common',
            'datas': data,
        }

accounting_report()

# vim:expandtab:smartindent:tabstop=4:softtabstop=4:shiftwidth=4:<|MERGE_RESOLUTION|>--- conflicted
+++ resolved
@@ -29,16 +29,10 @@
     _columns = {
         'comparison': fields.boolean('Enable Comparison'),
         'account_details': fields.boolean('Details by Account'),
-        'account_report_id':  fields.many2one('account.report', 'Account Reports', required=True),
+        'account_report_id': fields.many2one('account.report', 'Account Reports', required=True),
     }
     def _print_report(self, cr, uid, ids, data, context=None):
-<<<<<<< HEAD
-        if context is None:
-            context = {}
         data['form'].update(self.read(cr, uid, ids, ['account_report_id', 'comparison', 'account_details'], context=context)[0])
-=======
-        data['form'].update(self.read(cr, uid, ids, ['account_report_id', 'enable_comparison', 'display_details_per_account'], context=context)[0])
->>>>>>> 2854c309
         return {
             'type': 'ir.actions.report.xml',
             'report_name': 'account.common',
