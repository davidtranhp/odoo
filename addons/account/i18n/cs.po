--- conflicted
+++ resolved
@@ -4458,13 +4458,8 @@
 
 #. module: account
 #: selection:account.account.type,report_type:0
-<<<<<<< HEAD
-msgid "Balance Sheet (Assets Accounts)"
+msgid "Balance Sheet (Asset Accounts)"
 msgstr "Rozvaha (Majetkové účty)"
-=======
-msgid "Balance Sheet (Asset Accounts)"
-msgstr ""
->>>>>>> b1af67b6
 
 #. module: account
 #: report:account.tax.code.entries:0
