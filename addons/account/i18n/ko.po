# Translation of Odoo Server.
# This file contains the translation of the following modules:
# * account
# 
# Translators:
# Martin Trigaux <mat@odoo.com>, 2017
msgid ""
msgstr ""
"Project-Id-Version: Odoo Server 11.0\n"
"Report-Msgid-Bugs-To: \n"
"POT-Creation-Date: 2017-11-16 08:08+0000\n"
"PO-Revision-Date: 2017-11-16 08:08+0000\n"
"Last-Translator: Martin Trigaux <mat@odoo.com>, 2017\n"
"Language-Team: Korean (https://www.transifex.com/odoo/teams/41243/ko/)\n"
"MIME-Version: 1.0\n"
"Content-Type: text/plain; charset=UTF-8\n"
"Content-Transfer-Encoding: \n"
"Language: ko\n"
"Plural-Forms: nplurals=1; plural=0;\n"

#. module: account
#: model:ir.model.fields,help:account.field_account_invoice_state
msgid ""
" * The 'Draft' status is used when a user is encoding a new and unconfirmed Invoice.\n"
" * The 'Pro-forma' status is used when the invoice does not have an invoice number.\n"
" * The 'Open' status is used when user creates invoice, an invoice number is generated. It stays in the open status till the user pays the invoice.\n"
" * The 'Paid' status is set automatically when the invoice is paid. Its related journal entries may or may not be reconciled.\n"
" * The 'Cancelled' status is used when user cancel invoice."
msgstr ""

#. module: account
#: model:ir.model.fields,field_description:account.field_account_chart_template_code_digits
#: model:ir.model.fields,field_description:account.field_wizard_multi_charts_accounts_code_digits
msgid "# of Digits"
msgstr ""

#. module: account
#: model:ir.model.fields,field_description:account.field_res_config_settings_code_digits
msgid "# of Digits *"
msgstr ""

#. module: account
#: model:ir.model.fields,field_description:account.field_account_invoice_report_nbr
msgid "# of Lines"
msgstr "# 명세"

#. module: account
#: model:ir.model.fields,field_description:account.field_account_move_line_reconcile_trans_nbr
msgid "# of Transaction"
msgstr ""

#. module: account
#: model:mail.template,report_name:account.mail_template_data_payment_receipt
msgid "${(object.name or '').replace('/','-')}"
msgstr ""

#. module: account
#: model:mail.template,subject:account.email_template_edi_invoice
msgid "${object.company_id.name} Invoice (Ref ${object.number or 'n/a'})"
msgstr ""

#. module: account
#: model:mail.template,subject:account.mail_template_data_payment_receipt
msgid ""
"${object.company_id.name} Payment Receipt (Ref ${object.name or 'n/a' })"
msgstr ""

#. module: account
#: model:mail.template,subject:account.mail_template_data_notification_email_account_invoice
msgid "${object.subject}"
msgstr ""

#. module: account
#: code:addons/account/models/account_bank_statement.py:462
#, python-format
msgid "%d transactions were automatically reconciled."
msgstr ""

#. module: account
#: code:addons/account/models/account.py:794
#, python-format
msgid "%s (Copy)"
msgstr ""

#. module: account
#: code:addons/account/models/account.py:211
#: code:addons/account/models/account.py:484
#: code:addons/account/models/account.py:485
#, python-format
msgid "%s (copy)"
msgstr ""

#. module: account
#: model:ir.ui.view,arch_db:account.portal_invoice_report
#: model:ir.ui.view,arch_db:account.report_invoice_document
msgid "&amp;nbsp;"
msgstr ""

#. module: account
#: model:ir.ui.view,arch_db:account.report_invoice_document
msgid "&amp;nbsp;<span>on</span>"
msgstr ""

#. module: account
#: model:ir.ui.view,arch_db:account.account_planner
msgid ", if accounting or purchase is installed"
msgstr ""

#. module: account
#: model:ir.ui.view,arch_db:account.invoice_supplier_form
msgid "- First Number:"
msgstr ""

#. module: account
#: model:ir.ui.view,arch_db:account.view_account_form
msgid "-> Reconcile"
msgstr ""

#. module: account
#: model:ir.ui.view,arch_db:account.view_move_line_form
msgid "-> View partially reconciled entries"
msgstr ""

#. module: account
#: code:addons/account/models/account_bank_statement.py:463
#, python-format
msgid "1 transaction was automatically reconciled."
msgstr ""

#. module: account
#: model:account.payment.term,name:account.account_payment_term_15days
msgid "15 Days"
msgstr ""

#. module: account
#: model:account.payment.term,name:account.account_payment_term_net
msgid "30 Net Days"
msgstr ""

#. module: account
#: model:account.payment.term,name:account.account_payment_term_advance
msgid "30% Advance End of Following Month"
msgstr ""

#. module: account
#: model:ir.ui.view,arch_db:account.account_planner
msgid "5) For setup, you will need the following information:"
msgstr ""

#. module: account
#: model:ir.ui.view,arch_db:account.report_generalledger
msgid ": General ledger"
msgstr ""

#. module: account
#: code:addons/account/models/account.py:539
#, python-format
msgid ": Refund"
msgstr ""

#. module: account
#: model:ir.ui.view,arch_db:account.report_trialbalance
msgid ": Trial Balance"
msgstr ""

#. module: account
#: model:mail.template,body_html:account.mail_template_data_payment_receipt
msgid ""
"<?xml version=\"1.0\"?>\n"
"<data><p>Dear ${object.partner_id.name},</p>\n"
"<p>Thank you for your payment.<br/>Here is your payment receipt <strong>${(object.name or '').replace('/','-')}</strong> amounting to <strong>${object.amount} ${object.currency_id.name}</strong> from ${object.company_id.name}.</p>\n"
"<p>If you have any questions, please do not hesitate to contact us.</p>\n"
"<p>Best regards,\n"
"% if user and user.signature:\n"
"${user.signature | safe}\n"
"% endif\n"
"</p>\n"
"</data>"
msgstr ""

#. module: account
#: model:mail.template,body_html:account.mail_template_data_notification_email_account_invoice
msgid ""
"<div>\n"
"% set record = ctx.get('record')\n"
"% set company = record and record.company_id or user.company_id\n"
"<table border=\"0\" width=\"100%\" cellpadding=\"0\" bgcolor=\"#ededed\" style=\"padding: 20px; background-color: #ededed; border-collapse:separate;\" summary=\"o_mail_notification\">\n"
"<tbody>\n"
"    <!-- HEADER -->\n"
"    <tr>\n"
"        <td align=\"center\" style=\"min-width: 590px;\">\n"
"            <table width=\"590\" border=\"0\" cellpadding=\"0\" bgcolor=\"#875A7B\" style=\"min-width: 590px; background-color: rgb(135,90,123); padding: 20px; border-collapse:separate;\">\n"
"                <tr>\n"
"                    <td valign=\"middle\">\n"
"                        <span style=\"font-size:20px; color:white; font-weight: bold;\">\n"
"                            Invoice ${object.record_name}\n"
"                        </span>\n"
"                    </td>\n"
"                    <td valign=\"middle\" align=\"right\">\n"
"                        <img src=\"/logo.png?company=${company.id}\" style=\"padding: 0px; margin: 0px; height: auto; width: 80px;\" alt=\"${company.name}\"/>\n"
"                    </td>\n"
"                </tr>\n"
"          </table>\n"
"    </td>\n"
"  </tr>\n"
"  <!-- CONTENT -->\n"
"  <tr>\n"
"        <td align=\"center\" style=\"min-width: 590px;\">\n"
"            <table width=\"590\" border=\"0\" cellpadding=\"0\" bgcolor=\"#ffffff\" style=\"min-width: 590px; background-color: rgb(255, 255, 255); padding: 20px; border-collapse:separate;\">\n"
"                <tbody>\n"
"                    <td valign=\"top\" style=\"font-family:Arial,Helvetica,sans-serif; color: #555; font-size: 14px;\">\n"
"                        ${object.body | safe}\n"
"                    </td>\n"
"                </tbody>\n"
"            </table>\n"
"        </td>\n"
"    </tr>\n"
"    <!-- FOOTER -->\n"
"    <tr>\n"
"        <td align=\"center\" style=\"min-width: 590px;\">\n"
"            <table width=\"590\" border=\"0\" cellpadding=\"0\" bgcolor=\"#875A7B\" style=\"min-width: 590px; background-color: rgb(135,90,123); padding: 20px; border-collapse:separate;\">\n"
"                <tr>\n"
"                    <td valign=\"middle\" align=\"left\" style=\"color: #fff; padding-top: 10px; padding-bottom: 10px; font-size: 12px;\">\n"
"                        ${company.name}<br/>\n"
"                        ${company.phone or ''}\n"
"                    </td>\n"
"                    <td valign=\"middle\" align=\"right\" style=\"color: #fff; padding-top: 10px; padding-bottom: 10px; font-size: 12px;\">\n"
"                        % if company.email:\n"
"                        <a href=\"mailto:${company.email}\" style=\"text-decoration:none; color: white;\">${company.email}</a><br/>\n"
"                        % endif\n"
"                        % if company.website:\n"
"                        <a href=\"${company.website}\" style=\"text-decoration:none; color: white;\">\n"
"                        ${company.website}\n"
"                        </a>\n"
"                        % endif\n"
"                    </td>\n"
"                </tr>\n"
"            </table>\n"
"        </td>\n"
"    </tr>\n"
"    <tr>\n"
"        <td align=\"center\">\n"
"            Powered by <a target=\"_blank\" href=\"https://www.odoo.com\">Odoo</a>.\n"
"        </td>\n"
"    </tr>\n"
"</tbody>\n"
"</table>\n"
"</div>"
msgstr ""

#. module: account
#: model:mail.template,body_html:account.email_template_edi_invoice
msgid ""
"<div>\n"
"<p>Dear ${object.partner_id.name}\n"
"% set access_action = object.with_context(force_website=True).get_access_action()\n"
"% set is_online = access_action and access_action['type'] == 'ir.actions.act_url'\n"
"% set access_url = object.get_mail_url()\n"
"\n"
"% if object.partner_id.parent_id:\n"
"    (<i>${object.partner_id.parent_id.name}</i>)\n"
"% endif\n"
",</p>\n"
"<p>Here is, in attachment, your \n"
"% if object.number:\n"
"invoice <strong>${object.number}</strong>\n"
"% else:\n"
"invoice\n"
"% endif\n"
"% if object.origin:\n"
"(with reference: ${object.origin})\n"
"% endif\n"
"amounting in <strong>${object.amount_total} ${object.currency_id.name}</strong>\n"
"from ${object.company_id.name}.\n"
"</p>\n"
"\n"
"% if is_online:\n"
"    <br/><br/>\n"
"    <center>\n"
"      <a href=\"${access_url}\" style=\"background-color: #1abc9c; padding: 20px; text-decoration: none; color: #fff; border-radius: 5px; font-size: 16px;\" class=\"o_default_snippet_text\">View Invoice</a>\n"
"    </center>\n"
"% endif\n"
"    <br/><br/>\n"
"\n"
"% if object.state=='paid':\n"
"    <p>This invoice is already paid.</p>\n"
"% else:\n"
"    <p>Please remit payment at your earliest convenience.</p>\n"
"% endif\n"
"\n"
"<p>Thank you,</p>\n"
"<p style=\"color:#888888\">\n"
"% if object.user_id and object.user_id.signature:\n"
"    ${object.user_id.signature | safe}\n"
"% endif\n"
"</p>\n"
"</div>"
msgstr ""

#. module: account
#: model:ir.ui.view,arch_db:account.account_planner
msgid "<span class=\"fa fa-arrow-circle-o-down\"/> Install Now"
msgstr ""

#. module: account
#: model:ir.ui.view,arch_db:account.account_planner
msgid "<span class=\"fa\"/> Invite Your Users"
msgstr ""

#. module: account
#: model:ir.ui.view,arch_db:account.portal_my_invoices
msgid ""
"<span class=\"label label-default\"><i class=\"fa fa-fw fa-check\"/><span "
"class=\"hidden-xs\"> Paid</span></span>"
msgstr ""

#. module: account
#: model:ir.ui.view,arch_db:account.portal_my_invoices
msgid ""
"<span class=\"label label-default\"><i class=\"fa fa-fw fa-remove\"/><span "
"class=\"hidden-xs\"> Cancelled</span></span>"
msgstr ""

#. module: account
#: model:ir.ui.view,arch_db:account.portal_my_invoices
msgid ""
"<span class=\"label label-info\"><i class=\"fa fa-fw fa-clock-o\"/><span "
"class=\"hidden-xs\"> Waiting for Payment</span></span>"
msgstr ""

#. module: account
#: model:ir.ui.view,arch_db:account.partner_view_buttons
msgid "<span class=\"o_stat_text\">Invoiced</span>"
msgstr ""

#. module: account
#: model:ir.ui.view,arch_db:account.account_planner
msgid ""
"<span class=\"panel-title\">\n"
"                                        <span class=\"fa\" data-icon=\"\"/>\n"
"                                        <strong>Import a file</strong><br/>\n"
"                                        <span class=\"small\">Recommended if &gt;100 products</span>\n"
"                                    </span>"
msgstr ""

#. module: account
#: model:ir.ui.view,arch_db:account.account_planner
msgid ""
"<span class=\"panel-title\">\n"
"                                        <span class=\"fa\" data-icon=\"\"/>\n"
"                                        <strong>Import</strong><br/>\n"
"                                        <span class=\"small\">&gt; 200 contacts</span>\n"
"                                    </span>"
msgstr ""

#. module: account
#: model:ir.ui.view,arch_db:account.account_planner
msgid ""
"<span class=\"panel-title\">\n"
"                                        <span class=\"fa\" data-icon=\"\"/>\n"
"                                        <strong> Create manually</strong><br/>\n"
"                                        <span class=\"small\">&lt; 200 contacts</span>\n"
"                                    </span>"
msgstr ""

#. module: account
#: model:ir.ui.view,arch_db:account.account_planner
msgid ""
"<span class=\"panel-title\">\n"
"                                        <span class=\"fa\" data-icon=\"\"/>\n"
"                                        <strong> Create manually</strong><br/>\n"
"                                        <span class=\"small\">Recommended if &lt;100 products</span>\n"
"                                    </span>"
msgstr ""

#. module: account
#: model:ir.ui.view,arch_db:account.account_planner
msgid ""
"<span class=\"panel-title\">\n"
"                                        <strong>Accountant</strong> (Advanced access)\n"
"                                    </span>"
msgstr ""

#. module: account
#: model:ir.ui.view,arch_db:account.account_planner
msgid ""
"<span class=\"panel-title\">\n"
"                                        <strong>Advisor</strong> (Full access)\n"
"                                    </span>"
msgstr ""

#. module: account
#: model:ir.ui.view,arch_db:account.account_planner
msgid ""
"<span class=\"panel-title\">\n"
"                                        <strong>Billing</strong> (Limited access)\n"
"                                    </span>"
msgstr ""

#. module: account
#: model:ir.ui.view,arch_db:account.account_planner
msgid ""
"<span class=\"panel-title\">\n"
"                                        <strong>Customer follow-up</strong>\n"
"                                    </span>"
msgstr ""

#. module: account
#: model:ir.ui.view,arch_db:account.account_planner
msgid ""
"<span class=\"panel-title\">\n"
"                                        <strong>Invoice payment by Check</strong>\n"
"                                    </span>"
msgstr ""

#. module: account
#: model:ir.ui.view,arch_db:account.account_planner
msgid ""
"<span class=\"panel-title\">\n"
"                                        <strong>Invoice payment by Wire Transfer</strong>\n"
"                                    </span>"
msgstr ""

#. module: account
#: model:ir.ui.view,arch_db:account.account_planner
msgid ""
"<span class=\"panel-title\">\n"
"                                        <strong>Pay your bills</strong>\n"
"                                    </span>"
msgstr ""

#. module: account
#: model:ir.ui.view,arch_db:account.account_planner
msgid ""
"<span class=\"panel-title\">\n"
"                                        <strong>Reconcile Bank Statements</strong>\n"
"                                    </span>"
msgstr ""

#. module: account
#: model:ir.ui.view,arch_db:account.account_planner
msgid ""
"<span class=\"panel-title\">\n"
"                                        <strong>Record your Bills</strong>\n"
"                                    </span>"
msgstr ""

#. module: account
#: model:ir.ui.view,arch_db:account.account_journal_dashboard_kanban_view
msgid "<span title=\"Balance in Odoo\">Balance in GL</span>"
msgstr ""

#. module: account
#: model:ir.ui.view,arch_db:account.account_journal_dashboard_kanban_view
msgid "<span title=\"Latest Statement\">Latest Statement</span>"
msgstr ""

#. module: account
#: model:ir.ui.view,arch_db:account.view_account_position_form
msgid "<span> From </span>"
msgstr ""

#. module: account
#: model:ir.ui.view,arch_db:account.view_account_position_form
msgid "<span> To </span>"
msgstr ""

#. module: account
#: model:ir.ui.view,arch_db:account.account_journal_dashboard_kanban_view
msgid "<span>Journal Entries</span>"
msgstr ""

#. module: account
#: model:ir.ui.view,arch_db:account.account_journal_dashboard_kanban_view
msgid "<span>New Bill</span>"
msgstr ""

#. module: account
#: model:ir.ui.view,arch_db:account.account_journal_dashboard_kanban_view
msgid "<span>New Invoice</span>"
msgstr ""

#. module: account
#: model:ir.ui.view,arch_db:account.account_journal_dashboard_kanban_view
msgid "<span>New</span>"
msgstr ""

#. module: account
#: model:ir.ui.view,arch_db:account.report_agedpartnerbalance
msgid "<span>Not due</span>"
msgstr ""

#. module: account
#: model:ir.ui.view,arch_db:account.account_journal_dashboard_kanban_view
msgid "<span>Operations</span>"
msgstr ""

#. module: account
#: model:ir.ui.view,arch_db:account.account_journal_dashboard_kanban_view
msgid "<span>Reconciliation</span>"
msgstr ""

#. module: account
#: model:ir.ui.view,arch_db:account.account_journal_dashboard_kanban_view
msgid "<span>Reporting</span>"
msgstr ""

#. module: account
#: model:ir.ui.view,arch_db:account.account_journal_dashboard_kanban_view
msgid "<span>View</span>"
msgstr ""

#. module: account
#: model:ir.ui.view,arch_db:account.account_planner
msgid "<strong>-The Odoo Team</strong>"
msgstr ""

#. module: account
#: model:ir.ui.view,arch_db:account.account_planner
msgid "<strong>1. Register Outstanding Invoices</strong>"
msgstr ""

#. module: account
#: model:ir.ui.view,arch_db:account.account_planner
msgid "<strong>2. Register Unmatched Payments</strong>"
msgstr ""

#. module: account
#: model:ir.ui.view,arch_db:account.report_invoice_document_with_payments
msgid "<strong>Amount Due</strong>"
msgstr ""

#. module: account
#: model:ir.ui.view,arch_db:account.account_planner
msgid "<strong>Assets Management</strong>"
msgstr ""

#. module: account
#: model:ir.ui.view,arch_db:account.account_planner
msgid ""
"<strong>Automated documents sending:</strong> automatically send your "
"invoices by email or snail mail."
msgstr ""

#. module: account
#: model:ir.ui.view,arch_db:account.report_overdue_document
msgid "<strong>Balance :</strong>"
msgstr ""

#. module: account
#: model:ir.ui.view,arch_db:account.account_planner
msgid ""
"<strong>Banking interface:</strong> with live bank feed synchronization and "
"bank statement import."
msgstr ""

#. module: account
#: model:ir.ui.view,arch_db:account.account_planner
msgid ""
"<strong>Cash transactions</strong><br/> (for which there is no invoice or "
"bill), should be entered directly into your Cash Registers bank account."
msgstr ""

#. module: account
#: model:ir.ui.view,arch_db:account.account_planner
msgid "<strong>Check the Taxes configuration:</strong>"
msgstr ""

#. module: account
#: model:ir.ui.view,arch_db:account.account_planner
msgid ""
"<strong>Check unpaid invoices</strong><br/>\n"
"                                         Run an <i>Aged Receivable report</i> and check which customers still owe you money."
msgstr ""

#. module: account
#: model:ir.ui.view,arch_db:account.account_planner
msgid ""
"<strong>Clean customer invoices:</strong> easy to create, beautiful and full"
" featured invoices."
msgstr ""

#. module: account
#: model:ir.ui.view,arch_db:account.report_journal
#: model:ir.ui.view,arch_db:account.report_partnerledger
msgid "<strong>Company:</strong>"
msgstr ""

#. module: account
#: model:ir.ui.view,arch_db:account.account_planner
msgid "<strong>Contracts &amp; Subscriptions</strong>"
msgstr ""

#. module: account
#: model:ir.ui.view,arch_db:account.account_planner
msgid "<strong>Create a Customer Invoice</strong>"
msgstr ""

#. module: account
#: model:ir.ui.view,arch_db:account.account_planner
msgid ""
"<strong>Create a Deposit Ticket</strong><br/>\n"
"                                        This allows you to record the different payments that constitute your bank deposit. (You may need to"
msgstr ""

#. module: account
#: model:ir.ui.view,arch_db:account.account_planner
msgid ""
"<strong>Create the bill in Odoo</strong><br/> with a proper due date, and "
"create the vendor if it doesnt' exist yet."
msgstr ""

#. module: account
#: model:ir.ui.view,arch_db:account.portal_invoice_report
msgid "<strong>Customer Address</strong>"
msgstr ""

#. module: account
#: model:ir.ui.view,arch_db:account.portal_invoice_report
#: model:ir.ui.view,arch_db:account.report_invoice_document
msgid "<strong>Customer Code:</strong>"
msgstr ""

#. module: account
#: model:ir.ui.view,arch_db:account.report_payment_receipt
msgid "<strong>Customer: </strong>"
msgstr ""

#. module: account
#: model:ir.ui.view,arch_db:account.report_financial
#: model:ir.ui.view,arch_db:account.report_generalledger
#: model:ir.ui.view,arch_db:account.report_partnerledger
#: model:ir.ui.view,arch_db:account.report_trialbalance
msgid "<strong>Date from :</strong>"
msgstr ""

#. module: account
#: model:ir.ui.view,arch_db:account.report_financial
#: model:ir.ui.view,arch_db:account.report_generalledger
#: model:ir.ui.view,arch_db:account.report_partnerledger
#: model:ir.ui.view,arch_db:account.report_trialbalance
msgid "<strong>Date to :</strong>"
msgstr ""

#. module: account
#: model:ir.ui.view,arch_db:account.account_planner
msgid "<strong>Deposit Tickets</strong>"
msgstr ""

#. module: account
#: model:ir.ui.view,arch_db:account.portal_invoice_report
#: model:ir.ui.view,arch_db:account.report_invoice_document
msgid "<strong>Description:</strong>"
msgstr ""

#. module: account
#: model:ir.ui.view,arch_db:account.report_trialbalance
msgid "<strong>Display Account:</strong>"
msgstr ""

#. module: account
#: model:ir.ui.view,arch_db:account.report_generalledger
msgid "<strong>Display Account</strong>"
msgstr ""

#. module: account
#: model:ir.ui.view,arch_db:account.portal_invoice_report
#: model:ir.ui.view,arch_db:account.report_invoice_document
msgid "<strong>Due Date:</strong>"
msgstr ""

#. module: account
#: model:ir.ui.view,arch_db:account.report_journal
msgid "<strong>Entries Sorted By:</strong>"
msgstr ""

#. module: account
#: model:ir.ui.view,arch_db:account.account_planner
msgid "<strong>Expenses</strong>"
msgstr ""

#. module: account
#: model:ir.ui.view,arch_db:account.setup_financial_year_opening_form
msgid "<strong>Fiscal Year End</strong>"
msgstr ""

#. module: account
#: model:ir.ui.view,arch_db:account.report_tax
msgid "<strong>From</strong>"
msgstr ""

#. module: account
#: model:ir.ui.view,arch_db:account.portal_invoice_report
#: model:ir.ui.view,arch_db:account.report_invoice_document
msgid "<strong>Invoice Date:</strong>"
msgstr ""

#. module: account
#: model:ir.ui.view,arch_db:account.report_journal
msgid "<strong>Journal:</strong>"
msgstr ""

#. module: account
#: model:ir.ui.view,arch_db:account.report_generalledger
msgid "<strong>Journals:</strong>"
msgstr ""

#. module: account
#: model:ir.ui.view,arch_db:account.account_planner
msgid ""
"<strong>Mark the bills to pay</strong><br/>\n"
"                                        Group or filter your bills to see those due in the next week, then open each bill individually, click on <strong>'Pay'</strong> and select the payment method you prefer."
msgstr ""

#. module: account
#: model:ir.ui.view,arch_db:account.report_payment_receipt
msgid "<strong>Memo: </strong>"
msgstr ""

#. module: account
#: model:ir.ui.view,arch_db:account.account_planner
msgid "<strong>Next action:</strong><br/>"
msgstr ""

#. module: account
#: model:ir.ui.view,arch_db:account.account_planner
msgid ""
"<strong>On-the-fly payment reconciliation:</strong> automatic suggestions of"
" outstanding payments when creating invoices."
msgstr ""

#. module: account
#: model:ir.ui.view,arch_db:account.account_planner
msgid ""
"<strong>Or generate payment orders</strong><br/>\n"
"                                        Create a Payment Order and select the bills you'd like to pay as Entry lines (only the validated bills will appear)."
msgstr ""

#. module: account
#: model:ir.ui.view,arch_db:account.report_agedpartnerbalance
msgid "<strong>Partner's:</strong>"
msgstr ""

#. module: account
#: model:ir.ui.view,arch_db:account.report_payment_receipt
msgid "<strong>Payment Amount: </strong>"
msgstr ""

#. module: account
#: model:ir.ui.view,arch_db:account.report_payment_receipt
msgid "<strong>Payment Date: </strong>"
msgstr ""

#. module: account
#: model:ir.ui.view,arch_db:account.report_payment_receipt
msgid "<strong>Payment Method: </strong>"
msgstr ""

#. module: account
#: model:ir.ui.view,arch_db:account.report_agedpartnerbalance
msgid "<strong>Period Length (days)</strong>"
msgstr ""

#. module: account
#: model:ir.ui.view,arch_db:account.account_planner
msgid ""
"<strong>Print checks</strong><br/>\n"
"                                        From the Vendor Payments list, select those you want to pay and click on Print Check (you may first need to activate the check feature in the"
msgstr ""

#. module: account
#: model:ir.ui.view,arch_db:account.report_tax
msgid "<strong>Purchase</strong>"
msgstr ""

#. module: account
#: model:ir.ui.view,arch_db:account.account_planner
msgid "<strong>Purchases</strong>"
msgstr ""

#. module: account
#: model:ir.ui.view,arch_db:account.account_planner
msgid "<strong>Reconcile Bank Statement</strong>"
msgstr ""

#. module: account
#: model:ir.ui.view,arch_db:account.account_planner
msgid ""
"<strong>Reconcile with existing transaction</strong><br/>\n"
"                                        In this case, Odoo should automatically match the bank statement with the previously recorded check transaction."
msgstr ""

#. module: account
#: model:ir.ui.view,arch_db:account.account_planner
msgid "<strong>Reconcile your Bank Statements</strong>"
msgstr ""

#. module: account
#: model:ir.ui.view,arch_db:account.account_planner
msgid ""
"<strong>Record Bank Statement (or import file)</strong><br/>\n"
"                                        Depending on the volume of your transactions, you should be recording your bank statement every week to several times a day."
msgstr ""

#. module: account
#: model:ir.ui.view,arch_db:account.account_planner
msgid "<strong>Record Bank Statement</strong>"
msgstr ""

#. module: account
#: model:ir.ui.view,arch_db:account.account_planner
msgid ""
"<strong>Record a payment by check on the Invoice</strong><br/>\n"
"                                        Simply click on the 'Pay' button."
msgstr ""

#. module: account
#: model:ir.ui.view,arch_db:account.account_planner
msgid ""
"<strong>Reduced data entry:</strong> no need to manually create invoices, "
"register bank statements, and send payment follow-ups."
msgstr ""

#. module: account
#: model:ir.ui.view,arch_db:account.portal_invoice_report
#: model:ir.ui.view,arch_db:account.report_invoice_document
msgid "<strong>Reference:</strong>"
msgstr ""

#. module: account
#: model:ir.ui.view,arch_db:account.account_planner
msgid "<strong>Revenue Recognition</strong>"
msgstr ""

#. module: account
#: model:ir.ui.view,arch_db:account.account_planner
msgid "<strong>Send follow-up letters</strong>"
msgstr ""

#. module: account
#: model:ir.ui.view,arch_db:account.report_generalledger
msgid "<strong>Sorted By:</strong>"
msgstr ""

#. module: account
#: model:ir.ui.view,arch_db:account.portal_invoice_report
#: model:ir.ui.view,arch_db:account.report_invoice_document
msgid "<strong>Source:</strong>"
msgstr ""

#. module: account
#: model:ir.ui.view,arch_db:account.report_agedpartnerbalance
msgid "<strong>Start Date:</strong>"
msgstr ""

#. module: account
#: model:ir.ui.view,arch_db:account.report_overdue_document
msgid "<strong>Subtotal :</strong>"
msgstr ""

#. module: account
#: model:ir.ui.view,arch_db:account.portal_invoice_report
#: model:ir.ui.view,arch_db:account.report_invoice_document
msgid "<strong>Subtotal</strong>"
msgstr ""

#. module: account
#: model:ir.ui.view,arch_db:account.report_agedpartnerbalance
#: model:ir.ui.view,arch_db:account.report_financial
#: model:ir.ui.view,arch_db:account.report_generalledger
#: model:ir.ui.view,arch_db:account.report_journal
#: model:ir.ui.view,arch_db:account.report_partnerledger
#: model:ir.ui.view,arch_db:account.report_trialbalance
msgid "<strong>Target Moves:</strong>"
msgstr ""

#. module: account
#: model:ir.ui.view,arch_db:account.account_planner
msgid ""
"<strong>Test the following three scenarios in order to assist you in "
"familiarizing yourself with Odoo:</strong>"
msgstr ""

#. module: account
#: model:ir.ui.view,arch_db:account.account_planner
msgid ""
"<strong>There are three different levels of access rights in Odoo:</strong>"
msgstr ""

#. module: account
#: model:ir.ui.view,arch_db:account.report_overdue_document
msgid "<strong>There is nothing due with this customer.</strong>"
msgstr ""

#. module: account
#: model:ir.ui.view,arch_db:account.portal_invoice_report
#: model:ir.ui.view,arch_db:account.report_invoice_document
#: model:ir.ui.view,arch_db:account.report_journal
msgid "<strong>Total</strong>"
msgstr ""

#. module: account
#: model:ir.ui.view,arch_db:account.view_account_account_kanban
msgid "<strong>Type: </strong>"
msgstr ""

#. module: account
#: model:ir.ui.view,arch_db:account.account_planner
msgid ""
"<strong>Validate the bill</strong><br/> after encoding the products and "
"taxes."
msgstr ""

#. module: account
#: model:ir.ui.view,arch_db:account.report_payment_receipt
msgid "<strong>Vendor: </strong>"
msgstr ""

#. module: account
#: model:ir.ui.view,arch_db:account.report_tax
msgid "<strong>to </strong>"
msgstr ""

#. module: account
#: model:ir.actions.act_window,help:account.action_view_bank_statement_tree
msgid ""
"A Cash Register allows you to manage cash entries in your cash\n"
"                journals. This feature provides an easy way to follow up cash\n"
"                payments on a daily basis. You can enter the coins that are in\n"
"                your cash box, and then post entries when money comes in or\n"
"                goes out of the cash box."
msgstr ""

#. module: account
#: code:addons/account/models/account_bank_statement.py:383
#, python-format
msgid "A Cash transaction can't have a 0 amount."
msgstr ""

#. module: account
#: code:addons/account/models/account_invoice.py:1731
#, python-format
msgid "A Payment Terms should have its last line of type Balance."
msgstr ""

#. module: account
#: code:addons/account/models/account_invoice.py:1734
#, python-format
msgid "A Payment Terms should have only one line of type Balance."
msgstr ""

#. module: account
#: code:addons/account/models/account.py:707
#, python-format
msgid "A bank account can only belong to one journal."
msgstr ""

#. module: account
#: model:ir.actions.act_window,help:account.action_bank_statement_tree
msgid ""
"A bank statement is a summary of all financial transactions\n"
"                occurring over a given period of time on a bank account. You\n"
"                should receive this periodicaly from your bank."
msgstr ""

#. module: account
#: model:ir.actions.act_window,help:account.action_bank_statement_line
msgid "A bank statement line is a financial transaction on a bank account."
msgstr ""

#. module: account
#: model:ir.actions.act_window,help:account.action_move_journal_line
msgid ""
"A journal entry consists of several journal items, each of\n"
"                which is either a debit or a credit transaction."
msgstr ""

#. module: account
#: model:ir.actions.act_window,help:account.action_account_journal_form
msgid ""
"A journal is used to record transactions of all accounting data\n"
"                related to the day-to-day business."
msgstr ""

#. module: account
#: model:ir.ui.view,arch_db:account.account_planner
msgid "A list of common taxes and their rates."
msgstr ""

#. module: account
#: model:ir.ui.view,arch_db:account.account_planner
msgid "A list of your customer and supplier payment terms."
msgstr ""

#. module: account
#: model:ir.ui.view,arch_db:account.account_planner
msgid ""
"A product in Odoo is something you sell or buy \n"
"                        whether or not it is goods, consumables, or services.\n"
"                        Choose how you want to create your products:"
msgstr ""

#. module: account
#: code:addons/account/models/account_move.py:881
#, python-format
msgid "A reconciliation must involve at least 2 move lines."
msgstr ""

#. module: account
#: model:ir.ui.view,arch_db:account.res_config_settings_view_form
msgid ""
"A rounding per line is advised if your prices are tax-included. That way, "
"the sum of line subtotals equals the total with taxes."
msgstr ""

#. module: account
#: code:addons/account/models/account_bank_statement.py:880
#: code:addons/account/models/account_bank_statement.py:883
#, python-format
msgid "A selected move line was already reconciled."
msgstr ""

#. module: account
#: code:addons/account/models/account_bank_statement.py:891
#, python-format
msgid "A selected statement line was already reconciled with an account move."
msgstr ""

#. module: account
#: sql_constraint:account.fiscal.position.tax:0
msgid "A tax fiscal position could be defined only once time on same taxes."
msgstr ""

#. module: account
#: model:ir.actions.act_window,help:account.action_account_journal_form
msgid ""
"A typical company may use one journal per payment method (cash,\n"
"                bank accounts, checks), one purchase journal, one sales journal\n"
"                and one for miscellaneous information."
msgstr ""

#. module: account
#: model:res.groups,name:account.group_warning_account
msgid "A warning can be set on a partner (Account)"
msgstr ""

#. module: account
#. openerp-web
#: code:addons/account/static/src/js/reconciliation/reconciliation_renderer.js:501
#: code:addons/account/static/src/js/reconciliation/reconciliation_renderer.js:503
#: code:addons/account/static/src/xml/account_reconciliation.xml:170
#: code:addons/account/static/src/xml/account_reconciliation.xml:228
#: code:addons/account/static/src/xml/account_reconciliation.xml:253
#: model:ir.model,name:account.model_account_account
#: model:ir.model.fields,field_description:account.field_account_cash_rounding_account_id
#: model:ir.model.fields,field_description:account.field_account_invoice_account_id
#: model:ir.model.fields,field_description:account.field_account_invoice_line_account_id
#: model:ir.model.fields,field_description:account.field_account_invoice_report_account_id
#: model:ir.model.fields,field_description:account.field_account_move_dummy_account_id
#: model:ir.model.fields,field_description:account.field_account_move_line_account_id
#: model:ir.model.fields,field_description:account.field_account_reconcile_model_account_id
#: model:ir.model.fields,field_description:account.field_account_reconcile_model_template_account_id
#: model:ir.ui.view,arch_db:account.report_journal
#: model:ir.ui.view,arch_db:account.report_partnerledger
#: model:ir.ui.view,arch_db:account.report_trialbalance
#: model:ir.ui.view,arch_db:account.view_account_form
#: model:ir.ui.view,arch_db:account.view_account_move_line_filter
#: model:ir.ui.view,arch_db:account.view_account_reconcile_model_form
#: model:ir.ui.view,arch_db:account.view_account_search
#, python-format
msgid "Account"
msgstr ""

#. module: account
#: model:ir.model.fields,field_description:account.field_res_config_settings_module_account_accountant
msgid "Account Accountant"
msgstr "회계사 계정"

#. module: account
#: model:ir.model,name:account.model_account_aged_trial_balance
msgid "Account Aged Trial balance Report"
msgstr ""

#. module: account
#: model:ir.ui.view,arch_db:account.account_planner
msgid "Account Balances"
msgstr ""

#. module: account
#: model:ir.model,name:account.model_account_bank_statement_cashbox
msgid "Account Bank Statement Cashbox Details"
msgstr ""

#. module: account
#: model:ir.model,name:account.model_account_bank_statement_closebalance
msgid "Account Bank Statement closing balance"
msgstr ""

#. module: account
#: model:ir.model,name:account.model_account_common_account_report
msgid "Account Common Account Report"
msgstr ""

#. module: account
#: model:ir.model,name:account.model_account_common_journal_report
msgid "Account Common Journal Report"
msgstr ""

#. module: account
#: model:ir.model,name:account.model_account_common_partner_report
msgid "Account Common Partner Report"
msgstr ""

#. module: account
#: model:ir.model,name:account.model_account_common_report
msgid "Account Common Report"
msgstr ""

#. module: account
#: model:ir.model.fields,field_description:account.field_account_account_currency_id
#: model:ir.model.fields,field_description:account.field_account_account_template_currency_id
#: model:ir.model.fields,field_description:account.field_account_bank_accounts_wizard_currency_id
msgid "Account Currency"
msgstr ""

#. module: account
#: model:ir.model.fields,field_description:account.field_account_fiscal_position_account_template_account_dest_id
msgid "Account Destination"
msgstr ""

#. module: account
#: model:ir.model,name:account.model_account_move
#: model:ir.ui.view,arch_db:account.view_move_form
msgid "Account Entry"
msgstr ""

#. module: account
#: model:ir.ui.view,arch_db:account.view_account_group_form
#: model:ir.ui.view,arch_db:account.view_account_group_tree
msgid "Account Group"
msgstr ""

#. module: account
#: model:ir.actions.act_window,name:account.action_account_group_tree
msgid "Account Groups"
msgstr ""

#. module: account
#: model:ir.model.fields,field_description:account.field_res_partner_bank_journal_id
#: model:ir.ui.view,arch_db:account.view_account_bank_journal_tree
#: model:ir.ui.view,arch_db:account.view_account_journal_form
#: model:ir.ui.view,arch_db:account.view_account_journal_tree
msgid "Account Journal"
msgstr ""

#. module: account
#: model:ir.model.fields,field_description:account.field_account_invoice_report_account_line_id
msgid "Account Line"
msgstr ""

#. module: account
#: model:ir.model.fields,field_description:account.field_account_fiscal_position_account_ids
#: model:ir.model.fields,field_description:account.field_account_fiscal_position_template_account_ids
#: model:ir.ui.view,arch_db:account.view_account_position_form
msgid "Account Mapping"
msgstr ""

#. module: account
#: model:ir.ui.view,arch_db:account.view_account_move_reversal
msgid "Account Move Reversal"
msgstr ""

#. module: account
#: model:ir.model.fields,field_description:account.field_account_bank_accounts_wizard_acc_name
msgid "Account Name."
msgstr ""

#. module: account
#: model:ir.model.fields,field_description:account.field_account_journal_bank_acc_number
msgid "Account Number"
msgstr ""

#. module: account
#: model:ir.model,name:account.model_account_report_partner_ledger
msgid "Account Partner Ledger"
msgstr ""

#. module: account
#: model:ir.model.fields,field_description:account.field_res_partner_property_account_payable_id
#: model:ir.model.fields,field_description:account.field_res_users_property_account_payable_id
msgid "Account Payable"
msgstr ""

#. module: account
#: model:ir.model,name:account.model_account_print_journal
msgid "Account Print Journal"
msgstr ""

#. module: account
#: model:ir.ui.view,arch_db:account.view_category_property_form
msgid "Account Properties"
msgstr ""

#. module: account
#: model:ir.model.fields,field_description:account.field_res_partner_property_account_receivable_id
#: model:ir.model.fields,field_description:account.field_res_users_property_account_receivable_id
msgid "Account Receivable"
msgstr ""

#. module: account
#: model:ir.model,name:account.model_account_financial_report
#: model:ir.model.fields,field_description:account.field_account_financial_report_children_ids
#: model:ir.ui.view,arch_db:account.view_account_financial_report_form
#: model:ir.ui.view,arch_db:account.view_account_financial_report_search
#: model:ir.ui.view,arch_db:account.view_account_financial_report_tree
msgid "Account Report"
msgstr ""

#. module: account
#: model:ir.model.fields,field_description:account.field_accounting_report_account_report_id
#: model:ir.ui.menu,name:account.menu_account_financial_reports_tree
msgid "Account Reports"
msgstr ""

#. module: account
#: model:ir.model,name:account.model_account_cash_rounding
msgid "Account Rounding"
msgstr ""

#. module: account
#: model:ir.model.fields,field_description:account.field_account_fiscal_position_account_template_account_src_id
msgid "Account Source"
msgstr ""

#. module: account
#: model:ir.ui.view,arch_db:account.account_bank_statement_graph
#: model:ir.ui.view,arch_db:account.account_bank_statement_pivot
#: model:ir.ui.view,arch_db:account.account_move_line_graph_date
#: model:ir.ui.view,arch_db:account.account_move_line_graph_date_cash_basis
msgid "Account Statistics"
msgstr ""

#. module: account
#: model:ir.model,name:account.model_account_account_tag
msgid "Account Tag"
msgstr ""

#. module: account
#: model:ir.actions.act_window,name:account.account_tag_action
msgid "Account Tags"
msgstr ""

#. module: account
#: model:ir.ui.view,arch_db:account.view_tax_form
#: model:ir.ui.view,arch_db:account.view_tax_tree
msgid "Account Tax"
msgstr ""

#. module: account
#: model:ir.ui.view,arch_db:account.view_account_tax_template_form
#: model:ir.ui.view,arch_db:account.view_account_tax_template_tree
msgid "Account Tax Template"
msgstr ""

#. module: account
#: model:ir.model.fields,field_description:account.field_res_config_settings_module_account_taxcloud
msgid "Account TaxCloud"
msgstr ""

#. module: account
#: model:ir.ui.view,arch_db:account.view_account_chart_template_seacrh
#: model:ir.ui.view,arch_db:account.view_account_template_form
#: model:ir.ui.view,arch_db:account.view_account_template_search
#: model:ir.ui.view,arch_db:account.view_account_template_tree
msgid "Account Template"
msgstr ""

#. module: account
#: model:ir.model.fields,field_description:account.field_account_chart_template_property_stock_valuation_account_id
#: model:ir.model.fields,field_description:account.field_res_company_property_stock_valuation_account_id
msgid "Account Template for Stock Valuation"
msgstr ""

#. module: account
#: model:ir.actions.act_window,name:account.action_account_template_form
msgid "Account Templates"
msgstr ""

#. module: account
#: model:ir.ui.view,arch_db:account.report_agedpartnerbalance
msgid "Account Total"
msgstr ""

#. module: account
#: selection:account.financial.report,type:0
#: model:ir.model,name:account.model_account_account_type
#: model:ir.model.fields,field_description:account.field_account_account_type_name
#: model:ir.model.fields,field_description:account.field_account_bank_accounts_wizard_account_type
#: model:ir.ui.view,arch_db:account.view_account_search
#: model:ir.ui.view,arch_db:account.view_account_template_search
#: model:ir.ui.view,arch_db:account.view_account_type_form
#: model:ir.ui.view,arch_db:account.view_account_type_search
#: model:ir.ui.view,arch_db:account.view_account_type_tree
msgid "Account Type"
msgstr ""

#. module: account
#: model:ir.model.fields,help:account.field_account_account_user_type_id
#: model:ir.model.fields,help:account.field_account_move_line_user_type_id
msgid ""
"Account Type is used for information purpose, to generate country-specific "
"legal reports, and set the rules to close a fiscal year and generate opening"
" entries."
msgstr ""

#. module: account
#: model:ir.actions.act_window,name:account.action_account_type_form
#: model:ir.model.fields,field_description:account.field_account_financial_report_account_type_ids
msgid "Account Types"
msgstr ""

#. module: account
#: model:ir.model.fields,field_description:account.field_account_journal_type_control_ids
msgid "Account Types Allowed"
msgstr ""

#. module: account
#: model:ir.model,name:account.model_account_unreconcile
msgid "Account Unreconcile"
msgstr ""

#. module: account
#: model:ir.ui.view,arch_db:account.view_account_group_search
msgid "Account group"
msgstr ""

#. module: account
#: model:ir.ui.view,arch_db:account.view_account_group_search
msgid "Account groups"
msgstr ""

#. module: account
#: model:ir.model,name:account.model_account_move_line_reconcile
msgid "Account move line reconcile"
msgstr ""

#. module: account
#: model:ir.model,name:account.model_account_move_line_reconcile_writeoff
msgid "Account move line reconcile (writeoff)"
msgstr ""

#. module: account
#: model:ir.model,name:account.model_account_move_reversal
msgid "Account move reversal"
msgstr ""

#. module: account
#: model:ir.model.fields,field_description:account.field_account_fiscal_position_account_account_src_id
msgid "Account on Product"
msgstr ""

#. module: account
#: model:ir.model.fields,field_description:account.field_account_account_template_tag_ids
#: model:ir.model.fields,field_description:account.field_account_tax_template_tag_ids
msgid "Account tag"
msgstr ""

#. module: account
#: model:ir.model.fields,help:account.field_account_tax_refund_account_id
msgid ""
"Account that will be set on invoice tax lines for credit notes. Leave empty "
"to use the expense account."
msgstr ""

#. module: account
#: model:ir.model.fields,help:account.field_account_tax_account_id
#: model:ir.model.fields,help:account.field_account_tax_template_account_id
msgid ""
"Account that will be set on invoice tax lines for invoices. Leave empty to "
"use the expense account."
msgstr ""

#. module: account
#: model:ir.model.fields,help:account.field_account_tax_template_refund_account_id
msgid ""
"Account that will be set on invoice tax lines for refunds. Leave empty to "
"use the expense account."
msgstr ""

#. module: account
#: model:ir.model.fields,field_description:account.field_account_fiscal_position_account_account_dest_id
msgid "Account to Use Instead"
msgstr ""

#. module: account
#: model:ir.model.fields,help:account.field_account_tax_cash_basis_account
#: model:ir.model.fields,help:account.field_account_tax_template_cash_basis_account
msgid ""
"Account used as counterpart for the journal entry, for taxes eligible based "
"on payments."
msgstr ""

#. module: account
#: model:ir.ui.menu,name:account.account_account_menu
msgid "Accounting"
msgstr ""

#. module: account
#: model:ir.ui.view,arch_db:account.view_account_journal_form
msgid "Accounting App Options"
msgstr ""

#. module: account
#: model:ir.ui.view,arch_db:account.view_wizard_multi_chart
msgid "Accounting Application Configuration"
msgstr ""

#. module: account
#: model:web.planner,tooltip_planner:account.planner_account
msgid "Accounting Configuration: a step-by-step guide."
msgstr ""

#. module: account
#: model:ir.actions.act_window,name:account.open_account_journal_dashboard_kanban
msgid "Accounting Dashboard"
msgstr ""

#. module: account
#: model:ir.model.fields,field_description:account.field_account_invoice_date
#: model:ir.model.fields,field_description:account.field_account_invoice_refund_date
msgid "Accounting Date"
msgstr ""

#. module: account
#: model:ir.ui.view,arch_db:account.view_move_line_form
msgid "Accounting Documents"
msgstr ""

#. module: account
#: model:ir.ui.menu,name:account.menu_finance_entries_accounting_entries
#: model:ir.ui.view,arch_db:account.view_partner_property_form
msgid "Accounting Entries"
msgstr ""

#. module: account
#: model:ir.model,name:account.model_accounting_report
msgid "Accounting Report"
msgstr ""

#. module: account
#: model:ir.ui.view,arch_db:account.account_planner
msgid "Accounting Settings"
msgstr ""

#. module: account
#: model:ir.ui.view,arch_db:account.view_partner_property_form
msgid "Accounting-related settings are managed on"
msgstr ""

#. module: account
#: selection:account.account.tag,applicability:0
#: selection:account.financial.report,type:0
#: model:ir.model.fields,field_description:account.field_account_financial_report_account_ids
#: model:ir.ui.view,arch_db:account.tax_adjustments_wizard
#: model:ir.ui.view,arch_db:account.view_account_search
msgid "Accounts"
msgstr ""

#. module: account
#: model:ir.model.fields,field_description:account.field_account_journal_account_control_ids
msgid "Accounts Allowed"
msgstr ""

#. module: account
#: model:ir.model,name:account.model_account_fiscal_position_account
msgid "Accounts Fiscal Position"
msgstr ""

#. module: account
#: model:ir.ui.view,arch_db:account.view_account_position_template_form
msgid "Accounts Mapping"
msgstr ""

#. module: account
#: model:ir.ui.menu,name:account.menu_finance_entries_actions
msgid "Actions"
msgstr ""

#. module: account
#: model:ir.ui.view,arch_db:account.res_config_settings_view_form
msgid "Activate Other Currencies"
msgstr ""

#. module: account
#: model:ir.ui.view,arch_db:account.account_planner
msgid "Activate the option in the"
msgstr ""

#. module: account
#: model:ir.model.fields,field_description:account.field_account_account_tag_active
#: model:ir.model.fields,field_description:account.field_account_fiscal_position_active
#: model:ir.model.fields,field_description:account.field_account_journal_active
#: model:ir.model.fields,field_description:account.field_account_payment_term_active
#: model:ir.model.fields,field_description:account.field_account_tax_active
#: model:ir.model.fields,field_description:account.field_account_tax_template_active
#: model:ir.ui.view,arch_db:account.view_account_tax_search
msgid "Active"
msgstr ""

#. module: account
#. openerp-web
#: code:addons/account/static/src/xml/account_payment.xml:17
#, python-format
msgid "Add"
msgstr ""

#. module: account
#: model:ir.ui.view,arch_db:account.invoice_form
#: model:ir.ui.view,arch_db:account.view_account_invoice_refund
msgid "Add Credit Note"
msgstr ""

#. module: account
#: selection:account.cash.rounding,strategy:0
msgid "Add a rounding line"
msgstr ""

#. module: account
#: model:ir.model.fields,field_description:account.field_account_reconcile_model_has_second_line
#: model:ir.model.fields,field_description:account.field_account_reconcile_model_template_has_second_line
#: model:ir.ui.view,arch_db:account.view_account_reconcile_model_form
msgid "Add a second line"
msgstr ""

#. module: account
#: model:ir.ui.view,arch_db:account.view_move_form
#: model:ir.ui.view,arch_db:account.view_move_line_form
msgid "Add an internal note..."
msgstr ""

#. module: account
#: model:ir.model.fields,field_description:account.field_account_invoice_comment
msgid "Additional Information"
msgstr ""

#. module: account
#: model:ir.ui.view,arch_db:account.invoice_supplier_form
msgid "Additional notes..."
msgstr ""

#. module: account
#: model:ir.ui.view,arch_db:account.account_planner
msgid "Address"
msgstr ""

#. module: account
#: model:ir.model.fields,field_description:account.field_tax_adjustments_wizard_tax_id
msgid "Adjustment Tax"
<<<<<<< HEAD
msgstr ""
=======
msgstr "조정 세금"

#. module: account
#: model:ir.model.fields,field_description:account.field_tax_adjustments_wizard_adjustment_type
msgid "Adjustment Type"
msgstr "조정 유형"
>>>>>>> b71b7803

#. module: account
#: model:ir.ui.view,arch_db:account.view_account_tax_template_form
#: model:ir.ui.view,arch_db:account.view_tax_form
msgid "Advanced Options"
msgstr ""

#. module: account
#: model:ir.ui.view,arch_db:account.view_account_journal_form
msgid "Advanced Settings"
msgstr ""

#. module: account
#: model:ir.ui.menu,name:account.menu_finance_entries
msgid "Adviser"
msgstr ""

#. module: account
#: model:ir.model.fields,field_description:account.field_account_tax_include_base_amount
msgid "Affect Base of Subsequent Taxes"
msgstr ""

#. module: account
#: model:ir.model.fields,field_description:account.field_account_tax_template_include_base_amount
msgid "Affect Subsequent Taxes"
msgstr ""

#. module: account
#: model:ir.actions.act_window,name:account.action_account_aged_balance_view
#: model:ir.actions.report,name:account.action_report_aged_partner_balance
#: model:ir.ui.menu,name:account.menu_aged_trial_balance
#: model:ir.ui.view,arch_db:account.account_aged_balance_view
#: model:ir.ui.view,arch_db:account.report_agedpartnerbalance
msgid "Aged Partner Balance"
msgstr ""

#. module: account
#: model:ir.ui.view,arch_db:account.account_aged_balance_view
msgid ""
"Aged Partner Balance is a more detailed report of your receivables by "
"intervals. Odoo calculates a table of credit balance by start Date. So if "
"you request an interval of 30 days Odoo generates an analysis of creditors "
"for the past month, past two months, and so on."
msgstr ""

#. module: account
#: selection:account.balance.report,display_account:0
#: selection:account.common.account.report,display_account:0
#: selection:account.report.general.ledger,display_account:0
msgid "All"
msgstr ""

#. module: account
#: selection:account.aged.trial.balance,target_move:0
#: selection:account.balance.report,target_move:0
#: selection:account.common.account.report,target_move:0
#: selection:account.common.journal.report,target_move:0
#: selection:account.common.partner.report,target_move:0
#: selection:account.common.report,target_move:0
#: selection:account.print.journal,target_move:0
#: selection:account.report.general.ledger,target_move:0
#: selection:account.report.partner.ledger,target_move:0
#: selection:account.tax.report,target_move:0
#: selection:accounting.report,target_move:0
#: model:ir.ui.view,arch_db:account.report_agedpartnerbalance
#: model:ir.ui.view,arch_db:account.report_financial
#: model:ir.ui.view,arch_db:account.report_generalledger
#: model:ir.ui.view,arch_db:account.report_journal
#: model:ir.ui.view,arch_db:account.report_partnerledger
#: model:ir.ui.view,arch_db:account.report_trialbalance
msgid "All Entries"
msgstr ""

#. module: account
#: model:ir.actions.act_window,name:account.action_all_partner_invoices
msgid "All Invoices"
msgstr ""

#. module: account
#: model:ir.model.fields,field_description:account.field_account_bank_statement_all_lines_reconciled
msgid "All Lines Reconciled"
msgstr ""

#. module: account
#: selection:account.aged.trial.balance,target_move:0
#: selection:account.balance.report,target_move:0
#: selection:account.common.account.report,target_move:0
#: selection:account.common.journal.report,target_move:0
#: selection:account.common.partner.report,target_move:0
#: selection:account.common.report,target_move:0
#: selection:account.print.journal,target_move:0
#: selection:account.report.general.ledger,target_move:0
#: selection:account.report.partner.ledger,target_move:0
#: selection:account.tax.report,target_move:0
#: selection:accounting.report,target_move:0
#: model:ir.ui.view,arch_db:account.report_agedpartnerbalance
#: model:ir.ui.view,arch_db:account.report_financial
#: model:ir.ui.view,arch_db:account.report_generalledger
#: model:ir.ui.view,arch_db:account.report_journal
#: model:ir.ui.view,arch_db:account.report_partnerledger
#: model:ir.ui.view,arch_db:account.report_trialbalance
msgid "All Posted Entries"
msgstr ""

#. module: account
#: model:ir.ui.view,arch_db:account.report_trialbalance
msgid "All accounts"
msgstr ""

#. module: account
#: model:ir.ui.view,arch_db:account.report_generalledger
msgid "All accounts'"
msgstr ""

#. module: account
#. openerp-web
#: code:addons/account/static/src/xml/account_reconciliation.xml:47
#, python-format
msgid ""
"All invoices and payments have been matched, your accounts' balances are "
"clean."
msgstr ""

#. module: account
#: model:ir.model.fields,help:account.field_account_move_state
msgid ""
"All manually created new journal entries are usually in the status "
"'Unposted', but you can set the option to skip that status on the related "
"journal. In that case, they will behave as journal entries automatically "
"created by the system on document validation (invoices, bank statements...) "
"and will be created in 'Posted' status."
msgstr ""

#. module: account
#: model:ir.ui.view,arch_db:account.validate_account_move_view
msgid ""
"All selected journal entries will be validated and posted. You won't be able"
" to modify them afterwards."
msgstr ""

#. module: account
#: code:addons/account/models/account_bank_statement.py:240
#, python-format
msgid ""
"All the account entries lines must be processed in order to close the "
"statement."
msgstr ""

#. module: account
#: model:ir.model.fields,field_description:account.field_account_journal_update_posted
msgid "Allow Cancelling Entries"
msgstr ""

#. module: account
#: model:ir.model.fields,field_description:account.field_res_config_settings_module_currency_rate_live
msgid "Allow Currency Rate Live"
msgstr ""

#. module: account
#: model:ir.model.fields,field_description:account.field_account_account_template_reconcile
msgid "Allow Invoices & payments Matching"
msgstr ""

#. module: account
#: model:ir.model.fields,field_description:account.field_res_config_settings_module_product_margin
msgid "Allow Product Margin"
msgstr ""

#. module: account
#: model:ir.model.fields,field_description:account.field_account_account_reconcile
msgid "Allow Reconciliation"
msgstr ""

#. module: account
#: model:ir.model.fields,field_description:account.field_res_config_settings_module_l10n_us_check_printing
msgid "Allow check printing and deposits"
msgstr ""

#. module: account
#: model:res.groups,name:account.group_cash_rounding
msgid "Allow the cash rounding management"
msgstr ""

#. module: account
#: model:ir.ui.view,arch_db:account.res_config_settings_view_form
msgid "Allow to configure taxes using cash basis"
msgstr ""

#. module: account
#: model:ir.ui.view,arch_db:account.res_config_settings_view_form
msgid "Allows you to use the analytic accounting."
msgstr ""

#. module: account
#. openerp-web
#: code:addons/account/static/src/xml/account_reconciliation.xml:193
#: code:addons/account/static/src/xml/account_reconciliation.xml:235
#: code:addons/account/static/src/xml/account_reconciliation.xml:252
#: model:ir.model.fields,field_description:account.field_account_bank_statement_line_amount
#: model:ir.model.fields,field_description:account.field_account_invoice_line_price_subtotal
#: model:ir.model.fields,field_description:account.field_account_invoice_line_price_total
#: model:ir.model.fields,field_description:account.field_account_invoice_tax_amount
#: model:ir.model.fields,field_description:account.field_account_invoice_tax_amount_total
#: model:ir.model.fields,field_description:account.field_account_move_amount
#: model:ir.model.fields,field_description:account.field_account_partial_reconcile_amount
#: model:ir.model.fields,field_description:account.field_account_reconcile_model_amount
#: model:ir.model.fields,field_description:account.field_account_reconcile_model_template_amount
#: model:ir.model.fields,field_description:account.field_account_tax_amount
#: model:ir.model.fields,field_description:account.field_account_tax_template_amount
#: model:ir.model.fields,field_description:account.field_cash_box_in_amount
#: model:ir.model.fields,field_description:account.field_cash_box_out_amount
#: model:ir.model.fields,field_description:account.field_tax_adjustments_wizard_amount
#: model:ir.ui.view,arch_db:account.portal_invoice_report
#: model:ir.ui.view,arch_db:account.report_invoice_document
#: model:ir.ui.view,arch_db:account.view_account_payment_tree
#: model:ir.ui.view,arch_db:account.view_account_reconcile_model_form
#: model:ir.ui.view,arch_db:account.view_account_supplier_payment_tree
#: model:ir.ui.view,arch_db:account.view_move_line_form
#, python-format
msgid "Amount"
msgstr ""

#. module: account
#: model:ir.model.fields,field_description:account.field_account_analytic_line_amount_currency
#: model:ir.model.fields,field_description:account.field_account_analytic_line_analytic_amount_currency
#: model:ir.model.fields,field_description:account.field_account_bank_statement_line_amount_currency
#: model:ir.model.fields,field_description:account.field_account_move_line_amount_currency
msgid "Amount Currency"
msgstr ""

#. module: account
#: model:ir.model.fields,field_description:account.field_account_invoice_residual
#: model:ir.ui.view,arch_db:account.invoice_tree
#: model:ir.ui.view,arch_db:account.portal_my_invoices
msgid "Amount Due"
msgstr ""

#. module: account
#: model:ir.model.fields,field_description:account.field_account_invoice_residual_company_signed
msgid "Amount Due in Company Currency"
msgstr ""

#. module: account
#: model:ir.model.fields,field_description:account.field_account_invoice_residual_signed
msgid "Amount Due in Invoice Currency"
msgstr ""

#. module: account
#: model:ir.ui.view,arch_db:account.report_payment_receipt
msgid "Amount Paid"
msgstr ""

#. module: account
#: model:ir.model.fields,field_description:account.field_account_invoice_tax_amount_rounding
msgid "Amount Rounding"
msgstr ""

#. module: account
#: model:ir.model.fields,field_description:account.field_account_invoice_line_price_subtotal_signed
msgid "Amount Signed"
msgstr ""

#. module: account
#: model:ir.model.fields,field_description:account.field_account_reconcile_model_amount_type
#: model:ir.model.fields,field_description:account.field_account_reconcile_model_template_amount_type
msgid "Amount Type"
msgstr ""

#. module: account
#: model:ir.model.fields,help:account.field_account_partial_reconcile_amount
msgid "Amount concerned by this matching. Assumed to be always positive"
msgstr ""

#. module: account
#: model:ir.model.fields,field_description:account.field_account_partial_reconcile_amount_currency
msgid "Amount in Currency"
msgstr ""

#. module: account
#: model:ir.ui.view,arch_db:account.view_account_reconcile_model_form
msgid "Amount type"
msgstr ""

#. module: account
#. openerp-web
#: code:addons/account/static/src/xml/account_payment.xml:68
#, python-format
msgid "Amount:"
msgstr ""

#. module: account
#: sql_constraint:account.fiscal.position.account:0
msgid ""
"An account fiscal position could be defined only once time on same accounts."
msgstr ""

#. module: account
#: model:ir.actions.act_window,help:account.action_account_form
msgid ""
"An account is part of a ledger allowing your company\n"
"                to register all kinds of debit and credit transactions.\n"
"                Companies present their annual accounts in two main parts: the\n"
"                balance sheet and the income statement (profit and loss\n"
"                account). The annual accounts of a company are required by law\n"
"                to disclose a certain amount of information."
msgstr ""

#. module: account
#: model:ir.actions.act_window,help:account.action_account_type_form
msgid ""
"An account type is used to determine how an account is used in\n"
"                each journal. The deferral method of an account type determines\n"
"                the process for the annual closing. Reports such as the Balance\n"
"                Sheet and the Profit and Loss report use the category\n"
"                (profit/loss or balance sheet)."
msgstr ""

#. module: account
#: model:ir.ui.view,arch_db:account.view_move_line_form
msgid "Analytic"
msgstr ""

#. module: account
#. openerp-web
#: code:addons/account/static/src/xml/account_reconciliation.xml:178
#, python-format
msgid "Analytic Acc."
msgstr ""

#. module: account
#: model:ir.model.fields,field_description:account.field_account_invoice_line_account_analytic_id
#: model:ir.model.fields,field_description:account.field_account_invoice_report_account_analytic_id
#: model:ir.model.fields,field_description:account.field_account_move_line_analytic_account_id
#: model:ir.model.fields,field_description:account.field_account_move_line_reconcile_writeoff_analytic_id
#: model:ir.model.fields,field_description:account.field_account_reconcile_model_analytic_account_id
#: model:ir.ui.view,arch_db:account.view_account_invoice_report_search
#: model:ir.ui.view,arch_db:account.view_account_reconcile_model_form
msgid "Analytic Account"
msgstr "분석적 계정"

#. module: account
#: model:ir.model.fields,field_description:account.field_res_config_settings_group_analytic_accounting
#: model:ir.ui.menu,name:account.menu_analytic_accounting
msgid "Analytic Accounting"
msgstr ""

#. module: account
#: model:ir.actions.act_window,name:account.action_open_partner_analytic_accounts
#: model:ir.ui.menu,name:account.account_analytic_def_account
#: model:ir.ui.view,arch_db:account.partner_view_button_contracts_count
#: model:ir.ui.view,arch_db:account.res_config_settings_view_form
msgid "Analytic Accounts"
msgstr ""

#. module: account
#: model:ir.model.fields,field_description:account.field_account_tax_template_analytic
msgid "Analytic Cost"
msgstr ""

#. module: account
#: model:ir.actions.act_window,name:account.analytic_line_reporting_pivot
#: model:ir.ui.menu,name:account.menu_action_analytic_lines_reporting
#: model:ir.ui.menu,name:account.menu_action_analytic_lines_tree
msgid "Analytic Entries"
msgstr ""

#. module: account
#: model:ir.model,name:account.model_account_analytic_line
msgid "Analytic Line"
msgstr ""

#. module: account
#: model:ir.ui.view,arch_db:account.view_move_line_form
msgid "Analytic Lines"
msgstr ""

#. module: account
#: model:ir.model.fields,field_description:account.field_account_invoice_line_analytic_tag_ids
#: model:ir.ui.menu,name:account.account_analytic_tag_menu
msgid "Analytic Tags"
msgstr ""

#. module: account
#: model:ir.model.fields,field_description:account.field_account_invoice_tax_account_analytic_id
msgid "Analytic account"
msgstr ""

#. module: account
#: model:ir.model.fields,field_description:account.field_account_move_line_analytic_line_ids
msgid "Analytic lines"
msgstr ""

#. module: account
#: model:ir.model.fields,field_description:account.field_account_move_line_analytic_tag_ids
msgid "Analytic tags"
msgstr ""

#. module: account
#: model:ir.ui.view,arch_db:account.res_config_settings_view_form
msgid "Analytics"
msgstr ""

#. module: account
#: model:ir.model.fields,field_description:account.field_account_move_line_tax_exigible
msgid "Appears in VAT report"
msgstr ""

#. module: account
#: model:ir.model.fields,field_description:account.field_account_account_tag_applicability
msgid "Applicability"
<<<<<<< HEAD
msgstr ""
=======
msgstr "적용성"

#. module: account
#: selection:tax.adjustments.wizard,adjustment_type:0
msgid "Applied on credit journal item"
msgstr "대변 분개 항목에 적용됨"

#. module: account
#: selection:tax.adjustments.wizard,adjustment_type:0
msgid "Applied on debit journal item"
msgstr "차변 분개 항목에 적용됨"
>>>>>>> b71b7803

#. module: account
#: model:ir.model.fields,help:account.field_account_fiscal_position_auto_apply
#: model:ir.model.fields,help:account.field_account_fiscal_position_template_auto_apply
msgid "Apply automatically this fiscal position."
msgstr ""

#. module: account
#: model:ir.model.fields,help:account.field_account_fiscal_position_country_group_id
msgid "Apply only if delivery or invocing country match the group."
msgstr ""

#. module: account
#: model:ir.model.fields,help:account.field_account_fiscal_position_template_country_group_id
msgid "Apply only if delivery or invoicing country match the group."
msgstr ""

#. module: account
#: model:ir.model.fields,help:account.field_account_fiscal_position_country_id
#: model:ir.model.fields,help:account.field_account_fiscal_position_template_country_id
msgid "Apply only if delivery or invoicing country match."
msgstr ""

#. module: account
#: model:ir.model.fields,help:account.field_account_fiscal_position_template_vat_required
#: model:ir.model.fields,help:account.field_account_fiscal_position_vat_required
msgid "Apply only if partner has a VAT number."
msgstr ""

#. module: account
#: model:ir.ui.view,arch_db:account.res_config_settings_view_form
msgid "Apply right VAT rates for digital products sold in EU"
msgstr ""

#. module: account
#: selection:res.company,fiscalyear_last_month:0
msgid "April"
msgstr ""

#. module: account
#: model:ir.ui.view,arch_db:account.view_account_journal_search
msgid "Archived"
msgstr ""

#. module: account
#: model:ir.ui.view,arch_db:account.invoice_supplier_form
msgid "Ask for a Credit Note"
msgstr ""

#. module: account
#: model:account.financial.report,name:account.account_financial_report_assets0
msgid "Assets"
msgstr ""

#. module: account
#: model:ir.model.fields,field_description:account.field_res_config_settings_module_account_asset
msgid "Assets Management"
msgstr ""

#. module: account
#: model:ir.model.fields,field_description:account.field_account_chart_template_account_ids
msgid "Associated Account Templates"
msgstr ""

#. module: account
#: model:ir.model.fields,field_description:account.field_account_journal_at_least_one_inbound
msgid "At Least One Inbound"
msgstr ""

#. module: account
#: model:ir.model.fields,field_description:account.field_account_journal_at_least_one_outbound
msgid "At Least One Outbound"
msgstr ""

#. module: account
#: selection:res.company,fiscalyear_last_month:0
msgid "August"
msgstr ""

#. module: account
#: model:ir.ui.view,arch_db:account.invoice_supplier_form
msgid "Auto-detect"
msgstr ""

#. module: account
#: model:ir.ui.view,arch_db:account.res_config_settings_view_form
msgid "Automate deferred revenues entries for multi-year contracts"
msgstr ""

#. module: account
#: model:ir.ui.view,arch_db:account.res_config_settings_view_form
msgid "Automated Entries"
msgstr ""

#. module: account
#: code:addons/account/models/company.py:349
#: code:addons/account/wizard/setup_wizards.py:79
#, python-format
msgid "Automatic Balancing Line"
msgstr ""

#. module: account
#: model:ir.ui.view,arch_db:account.res_config_settings_view_form
msgid "Automatic Currency Rates"
msgstr ""

#. module: account
#: model:ir.ui.view,arch_db:account.res_config_settings_view_form
msgid "Automatic Import"
msgstr ""

#. module: account
#: selection:account.financial.report,style_overwrite:0
msgid "Automatic formatting"
msgstr ""

#. module: account
#. openerp-web
#: code:addons/account/static/src/xml/account_reconciliation.xml:24
#, python-format
msgid "Automatic reconciliation"
msgstr ""

#. module: account
#: code:addons/account/models/account_bank_statement.py:468
#, python-format
msgid "Automatically reconciled items"
msgstr ""

#. module: account
#: model:ir.model.fields,field_description:account.field_account_invoice_report_price_average
#: model:ir.model.fields,field_description:account.field_account_invoice_report_user_currency_price_average
msgid "Average Price"
msgstr ""

#. module: account
#: model:ir.ui.view,arch_db:account.account_journal_dashboard_kanban_view
msgid "Awaiting payments"
msgstr ""

#. module: account
#: code:addons/account/models/chart_template.py:189
#, python-format
msgid "BILL"
msgstr ""

#. module: account
#: selection:res.partner,trust:0
msgid "Bad Debtor"
msgstr ""

#. module: account
#: selection:account.payment.term.line,value:0
#: model:ir.model.fields,field_description:account.field_account_move_line_balance
#: model:ir.ui.view,arch_db:account.report_financial
#: model:ir.ui.view,arch_db:account.report_generalledger
#: model:ir.ui.view,arch_db:account.report_partnerledger
#: model:ir.ui.view,arch_db:account.report_payment_receipt
#: model:ir.ui.view,arch_db:account.report_trialbalance
msgid "Balance"
msgstr ""

#. module: account
#: model:ir.model.fields,field_description:account.field_account_move_line_balance_cash_basis
msgid "Balance Cash Basis"
msgstr ""

#. module: account
#: model:account.financial.report,name:account.account_financial_report_balancesheet0
#: model:ir.actions.act_window,name:account.action_account_report_bs
#: model:ir.ui.menu,name:account.menu_account_report_bs
#: model:ir.ui.view,arch_db:account.view_account_form
msgid "Balance Sheet"
msgstr ""

#. module: account
#: model:ir.model.fields,help:account.field_account_bank_statement_balance_end
msgid "Balance as calculated based on Opening Balance and transaction lines"
msgstr ""

#. module: account
#: selection:account.bank.accounts.wizard,account_type:0
#: selection:account.journal,type:0
#: code:addons/account/models/chart_template.py:749
#: model:ir.model.fields,field_description:account.field_account_journal_bank_id
#: model:ir.model.fields,field_description:account.field_res_partner_bank_account_count
#: model:ir.model.fields,field_description:account.field_res_users_bank_account_count
#, python-format
msgid "Bank"
msgstr ""

#. module: account
#: model:ir.ui.view,arch_db:account.res_config_settings_view_form
msgid "Bank &amp; Cash"
msgstr ""

#. module: account
#: code:addons/account/models/company.py:163
#: model:ir.model.fields,field_description:account.field_account_bank_accounts_wizard_bank_account_id
#: model:ir.model.fields,field_description:account.field_account_bank_statement_line_bank_account_id
#: model:ir.model.fields,field_description:account.field_account_invoice_partner_bank_id
#: model:ir.model.fields,field_description:account.field_account_invoice_report_partner_bank_id
#: model:ir.model.fields,field_description:account.field_account_journal_bank_account_id
#: model:ir.ui.view,arch_db:account.view_account_bank_journal_form
#: model:ir.ui.view,arch_db:account.view_account_journal_form
#, python-format
msgid "Bank Account"
msgstr ""

#. module: account
#: model:ir.ui.view,arch_db:account.view_account_bank_journal_form
msgid "Bank Account Name"
msgstr ""

#. module: account
#: model:ir.model.fields,help:account.field_account_invoice_partner_bank_id
msgid ""
"Bank Account Number to which the invoice will be paid. A Company bank "
"account if this is a Customer Invoice or Vendor Credit Note, otherwise a "
"Partner bank account number."
msgstr ""

#. module: account
#. openerp-web
#: code:addons/account/static/src/xml/account_dashboard_setup_bar.xml:21
#: model:ir.actions.act_window,name:account.action_account_bank_journal_form
#: model:ir.model,name:account.model_res_partner_bank
#: model:ir.ui.menu,name:account.menu_action_account_bank_journal_form
#, python-format
msgid "Bank Accounts"
msgstr ""

#. module: account
#: model:ir.model.fields,field_description:account.field_wizard_multi_charts_accounts_bank_account_code_prefix
msgid "Bank Accounts Prefix"
msgstr ""

#. module: account
#: model:ir.model.fields,field_description:account.field_account_journal_bank_statements_source
msgid "Bank Feeds"
msgstr ""

#. module: account
#: model:ir.model.fields,field_description:account.field_res_config_settings_module_account_yodlee
msgid "Bank Interface - Sync your bank feeds automatically"
msgstr ""

#. module: account
#: model:ir.model.fields,field_description:account.field_res_company_bank_journal_ids
msgid "Bank Journals"
msgstr ""

#. module: account
#: model:ir.ui.view,arch_db:account.view_account_move_filter
msgid "Bank Operations"
msgstr ""

#. module: account
#: model:ir.ui.view,arch_db:account.view_account_reconcile_model_tree
msgid "Bank Reconciliation Move Presets"
msgstr ""

#. module: account
#: model:ir.ui.view,arch_db:account.view_account_reconcile_model_search
msgid "Bank Reconciliation Move preset"
msgstr ""

#. module: account
#: model:ir.model.fields,field_description:account.field_res_company_account_setup_bank_data_done
msgid "Bank Setup Marked As Done"
msgstr ""

#. module: account
#: model:ir.model,name:account.model_account_bank_statement
#: model:ir.ui.view,arch_db:account.view_bank_statement_form
#: model:ir.ui.view,arch_db:account.view_bank_statement_search
msgid "Bank Statement"
<<<<<<< HEAD
msgstr ""
=======
msgstr "예금거래 명세서"

#. module: account
#: code:addons/account/models/account_bank_statement.py:937
#, python-format
msgid "Bank Statement %s"
msgstr "예금 거래 명세서 %s"
>>>>>>> b71b7803

#. module: account
#: model:ir.model,name:account.model_account_bank_statement_line
msgid "Bank Statement Line"
msgstr ""

#. module: account
#: model:ir.actions.act_window,name:account.action_bank_statement_line
msgid "Bank Statement Lines"
msgstr ""

#. module: account
#: model:ir.actions.act_window,name:account.action_bank_statement_tree
#: model:ir.ui.view,arch_db:account.account_journal_dashboard_kanban_view
#: model:ir.ui.view,arch_db:account.view_account_bank_journal_form
msgid "Bank Statements"
msgstr ""

#. module: account
#: model:ir.ui.view,arch_db:account.partner_view_buttons
msgid "Bank account(s)"
msgstr ""

#. module: account
#: model:account.account.type,name:account.data_account_type_liquidity
msgid "Bank and Cash"
msgstr ""

#. module: account
#. openerp-web
#: code:addons/account/static/src/js/reconciliation/reconciliation_action.js:15
#, python-format
msgid "Bank reconciliation"
msgstr ""

#. module: account
#: model:ir.model.fields,field_description:account.field_account_journal_account_setup_bank_data_done
msgid "Bank setup marked as done"
msgstr ""

#. module: account
#: model:ir.model.fields,field_description:account.field_account_move_line_statement_line_id
msgid "Bank statement line reconciled with this entry"
msgstr ""

#. module: account
#: model:ir.actions.act_window,name:account.act_account_journal_2_account_bank_statement
msgid "Bank statements"
msgstr ""

#. module: account
#: code:addons/account/models/account_journal_dashboard.py:39
#, python-format
msgid "Bank: Balance"
msgstr ""

#. module: account
#: model:ir.model.fields,field_description:account.field_account_invoice_tax_base
#: model:ir.ui.view,arch_db:account.portal_invoice_report
msgid "Base"
msgstr ""

#. module: account
#: model:ir.model.fields,field_description:account.field_account_move_line_tax_base_amount
#: model:ir.ui.view,arch_db:account.report_journal
msgid "Base Amount"
msgstr ""

#. module: account
#: selection:account.tax,tax_exigibility:0
#: selection:account.tax.template,tax_exigibility:0
msgid "Based on Invoice"
msgstr ""

#. module: account
#: model:ir.model.fields,help:account.field_account_tax_tax_exigibility
#: model:ir.model.fields,help:account.field_account_tax_template_tax_exigibility
msgid ""
"Based on Invoice: the tax is due as soon as the invoice is validated.\n"
"Based on Payment: the tax is due as soon as the payment of the invoice is received."
msgstr ""

#. module: account
#: selection:account.tax,tax_exigibility:0
#: selection:account.tax.template,tax_exigibility:0
msgid "Based on Payment"
msgstr ""

#. module: account
#: model:ir.ui.view,arch_db:account.res_config_settings_view_form
msgid "Batch Deposits"
msgstr ""

#. module: account
#: model:ir.ui.view,arch_db:account.account_planner
msgid ""
"Before continuing, you must install the Chart of Account related to your "
"country (or the generic one if your country is not listed)."
msgstr ""

#. module: account
#: model:ir.model.fields,field_description:account.field_account_journal_belongs_to_company
msgid "Belong to the user's current company"
msgstr ""

#. module: account
#: model:ir.ui.view,arch_db:account.account_journal_dashboard_kanban_view
#: model:ir.ui.view,arch_db:account.invoice_supplier_form
msgid "Bill"
msgstr ""

#. module: account
#: model:ir.ui.view,arch_db:account.invoice_supplier_form
#: model:ir.ui.view,arch_db:account.invoice_supplier_tree
msgid "Bill Date"
msgstr ""

#. module: account
#: model:ir.ui.view,arch_db:account.invoice_supplier_form
msgid "Bill lines"
msgstr ""

#. module: account
#: model:res.groups,name:account.group_account_invoice
msgid "Billing"
msgstr ""

#. module: account
#: model:res.groups,name:account.group_account_manager
msgid "Billing Manager"
msgstr ""

#. module: account
#: model:ir.ui.view,arch_db:account.account_journal_dashboard_kanban_view
msgid "Bills"
msgstr ""

#. module: account
#: model:ir.ui.view,arch_db:account.account_journal_dashboard_kanban_view
msgid "Bills Analysis"
msgstr ""

#. module: account
#: code:addons/account/models/account_journal_dashboard.py:186
#, python-format
msgid "Bills to pay"
msgstr ""

#. module: account
#: selection:res.partner,invoice_warn:0
msgid "Blocking Message"
msgstr ""

#. module: account
#: model:ir.model.fields,field_description:account.field_account_account_type_include_initial_balance
msgid "Bring Accounts Balance Forward"
msgstr ""

#. module: account
#: model:ir.actions.act_window,help:account.open_account_journal_dashboard_kanban
msgid "Browse available countries."
msgstr ""

#. module: account
#: model:ir.model.fields,field_description:account.field_res_config_settings_module_account_budget
msgid "Budget Management"
msgstr ""

#. module: account
#: model:ir.ui.menu,name:account.account_reports_business_intelligence_menu
msgid "Business Intelligence"
msgstr ""

#. module: account
#: model:ir.model.fields,field_description:account.field_account_reconcile_model_name
#: model:ir.model.fields,field_description:account.field_account_reconcile_model_template_name
msgid "Button Label"
msgstr ""

#. module: account
#: model:ir.filters,name:account.filter_invoice_country
msgid "By Country"
msgstr ""

#. module: account
#: model:ir.filters,name:account.filter_invoice_refund
msgid "By Credit Note"
msgstr ""

#. module: account
#: model:ir.filters,name:account.filter_invoice_product
msgid "By Product"
msgstr "상품별"

#. module: account
#: model:ir.filters,name:account.filter_invoice_product_category
msgid "By Product Category"
msgstr ""

#. module: account
#: model:ir.filters,name:account.filter_invoice_salespersons
msgid "By Salespersons"
msgstr "영업사원별"

#. module: account
#: model:ir.model.fields,help:account.field_account_fiscal_position_active
msgid ""
"By unchecking the active field, you may hide a fiscal position without "
"deleting it."
msgstr ""

#. module: account
#: code:addons/account/models/chart_template.py:168
#: code:addons/account/models/chart_template.py:192
#, python-format
msgid "CABA"
msgstr ""

#. module: account
#: model:ir.ui.view,arch_db:account.res_config_settings_view_form
msgid "CAMT Import"
msgstr ""

#. module: account
#: model:ir.ui.view,arch_db:account.res_config_settings_view_form
msgid "CSV Import"
msgstr ""

#. module: account
#: model:ir.model.fields,field_description:account.field_account_chart_template_visible
msgid "Can be Visible?"
msgstr ""

#. module: account
#: model:ir.ui.view,arch_db:account.account_aged_balance_view
#: model:ir.ui.view,arch_db:account.account_common_report_view
#: model:ir.ui.view,arch_db:account.account_invoice_confirm_view
#: model:ir.ui.view,arch_db:account.account_move_line_reconcile_writeoff
#: model:ir.ui.view,arch_db:account.account_unreconcile_view
#: model:ir.ui.view,arch_db:account.cash_box_in_form
#: model:ir.ui.view,arch_db:account.cash_box_out_form
#: model:ir.ui.view,arch_db:account.tax_adjustments_wizard
#: model:ir.ui.view,arch_db:account.validate_account_move_view
#: model:ir.ui.view,arch_db:account.view_account_bnk_stmt_cashbox
#: model:ir.ui.view,arch_db:account.view_account_bnk_stmt_check
#: model:ir.ui.view,arch_db:account.view_account_invoice_refund
#: model:ir.ui.view,arch_db:account.view_account_move_line_reconcile_full
#: model:ir.ui.view,arch_db:account.view_account_move_reversal
#: model:ir.ui.view,arch_db:account.view_account_payment_from_invoices
#: model:ir.ui.view,arch_db:account.view_account_payment_invoice_form
msgid "Cancel"
msgstr "취소"

#. module: account
#: selection:account.invoice.refund,filter_refund:0
msgid "Cancel: create credit note and reconcile"
msgstr ""

#. module: account
#: selection:account.invoice,state:0 selection:account.invoice.report,state:0
#: selection:account.payment,state:0
msgid "Cancelled"
msgstr "취소됨"

#. module: account
#: model:ir.ui.view,arch_db:account.portal_invoice_page
#: model:ir.ui.view,arch_db:account.report_invoice_document
msgid "Cancelled Invoice"
msgstr ""

#. module: account
#: code:addons/account/wizard/account_invoice_refund.py:56
#, python-format
msgid ""
"Cannot create a credit note for the invoice which is already reconciled, "
"invoice should be unreconciled first, then only you can add credit note for "
"this invoice."
msgstr ""

#. module: account
#: code:addons/account/wizard/account_invoice_refund.py:54
#, python-format
msgid "Cannot create credit note for the draft/cancelled invoice."
msgstr ""

#. module: account
#: code:addons/account/models/account_move.py:195
#, python-format
msgid "Cannot create moves for different companies."
msgstr ""

#. module: account
#: code:addons/account/models/account_move.py:227
#, python-format
msgid "Cannot create unbalanced journal entry."
msgstr ""

#. module: account
#: code:addons/account/models/account_invoice.py:635
#, python-format
msgid ""
"Cannot find a chart of accounts for this company, You should configure it. \n"
"Please go to Account Configuration."
msgstr ""

#. module: account
#: code:addons/account/models/account.py:579
#, python-format
msgid "Cannot generate an unused account code."
msgstr ""

#. module: account
#: code:addons/account/models/account.py:609
#, python-format
msgid ""
"Cannot generate an unused journal code. Please fill the 'Shortcode' field."
msgstr ""

#. module: account
#: selection:account.bank.accounts.wizard,account_type:0
#: selection:account.journal,type:0
#: code:addons/account/models/chart_template.py:749
#, python-format
msgid "Cash"
msgstr ""

#. module: account
#: model:ir.model.fields,field_description:account.field_wizard_multi_charts_accounts_cash_account_code_prefix
msgid "Cash Accounts Prefix"
msgstr ""

#. module: account
#: model:ir.model.fields,field_description:account.field_res_config_settings_tax_exigibility
msgid "Cash Basis"
msgstr ""

#. module: account
#: model:ir.model.fields,field_description:account.field_res_company_tax_cash_basis_journal_id
msgid "Cash Basis Journal"
msgstr ""

#. module: account
#: code:addons/account/models/chart_template.py:192
#, python-format
msgid "Cash Basis Tax Journal"
msgstr ""

#. module: account
#: code:addons/account/models/account_bank_statement.py:210
#: model:ir.actions.act_window,name:account.action_view_account_bnk_stmt_cashbox
#, python-format
msgid "Cash Control"
msgstr ""

#. module: account
#: model:ir.ui.view,arch_db:account.view_account_move_filter
msgid "Cash Operations"
msgstr ""

#. module: account
#: model:ir.actions.act_window,name:account.action_view_bank_statement_tree
msgid "Cash Registers"
msgstr ""

#. module: account
#: model:ir.model.fields,field_description:account.field_res_config_settings_group_cash_rounding
msgid "Cash Rounding"
msgstr ""

#. module: account
#: model:ir.model.fields,field_description:account.field_account_invoice_cash_rounding_id
msgid "Cash Rounding Method"
msgstr ""

#. module: account
#: model:ir.actions.act_window,name:account.rounding_list_action
#: model:ir.ui.menu,name:account.menu_action_rounding_form_view
#: model:ir.ui.view,arch_db:account.res_config_settings_view_form
msgid "Cash Roundings"
msgstr ""

#. module: account
#: model:ir.ui.view,arch_db:account.account_journal_dashboard_kanban_view
msgid "Cash Statements"
msgstr ""

#. module: account
#: model:ir.model.fields,field_description:account.field_wizard_multi_charts_accounts_bank_account_ids
msgid "Cash and Banks"
msgstr ""

#. module: account
#: code:addons/account/models/account_bank_statement.py:185
#, python-format
msgid "Cash difference observed during the counting (%s)"
msgstr ""

#. module: account
#: code:addons/account/models/account_journal_dashboard.py:37
#, python-format
msgid "Cash: Balance"
msgstr ""

#. module: account
#: model:ir.model,name:account.model_account_cashbox_line
msgid "CashBox Line"
msgstr ""

#. module: account
#: model:ir.model.fields,field_description:account.field_account_cashbox_line_cashbox_id
msgid "Cashbox"
msgstr ""

#. module: account
#: model:ir.model.fields,field_description:account.field_account_bank_statement_cashbox_cashbox_lines_ids
msgid "Cashbox Lines"
msgstr ""

#. module: account
#: model:ir.model.fields,field_description:account.field_account_chart_template_property_account_expense_categ_id
msgid "Category of Expense Account"
msgstr ""

#. module: account
#: model:ir.model.fields,field_description:account.field_account_chart_template_property_account_income_categ_id
msgid "Category of Income Account"
msgstr ""

#. module: account
#: model:ir.ui.view,arch_db:account.account_planner
msgid "Change"
msgstr ""

#. module: account
#: model:ir.model.fields,help:account.field_account_payment_writeoff_label
msgid "Change label of the counterpart that will hold the payment difference"
msgstr ""

#. module: account
#: code:addons/account/controllers/portal.py:146
#, python-format
msgid ""
"Changing VAT number is not allowed once invoices have been issued for your "
"account. Please contact us directly for this operation."
msgstr ""

#. module: account
#: code:addons/account/controllers/portal.py:149
#, python-format
msgid ""
"Changing your name is not allowed once invoices have been issued for your "
"account. Please contact us directly for this operation."
msgstr ""

#. module: account
#: model:ir.model.fields,field_description:account.field_account_account_template_chart_template_id
#: model:ir.model.fields,field_description:account.field_account_fiscal_position_template_chart_template_id
#: model:ir.model.fields,field_description:account.field_account_reconcile_model_template_chart_template_id
#: model:ir.model.fields,field_description:account.field_account_tax_template_chart_template_id
#: model:ir.model.fields,field_description:account.field_res_company_chart_template_id
#: model:ir.model.fields,field_description:account.field_wizard_multi_charts_accounts_chart_template_id
msgid "Chart Template"
msgstr ""

#. module: account
#: model:ir.actions.act_window,name:account.open_account_charts_modules
msgid "Chart Templates"
msgstr ""

#. module: account
#: model:ir.model.fields,field_description:account.field_res_company_account_setup_coa_done
msgid "Chart of Account Checked"
msgstr ""

#. module: account
#. openerp-web
#: code:addons/account/models/company.py:216
#: code:addons/account/static/src/xml/account_dashboard_setup_bar.xml:13
#: model:ir.actions.act_window,name:account.action_account_form
#: model:ir.ui.menu,name:account.menu_action_account_form
#: model:ir.ui.view,arch_db:account.account_planner
#, python-format
msgid "Chart of Accounts"
msgstr ""

#. module: account
#: model:ir.ui.view,arch_db:account.view_account_chart_template_form
#: model:ir.ui.view,arch_db:account.view_account_chart_template_tree
msgid "Chart of Accounts Template"
msgstr ""

#. module: account
#: model:ir.actions.act_window,name:account.action_account_chart_template_form
msgid "Chart of Accounts Templates"
msgstr ""

#. module: account
#: model:ir.ui.view,arch_db:account.account_planner
msgid ""
"Chart of Accounts has been\n"
"                            installed. You should review it and create any additional accounts."
msgstr ""

#. module: account
#: model:ir.ui.view,arch_db:account.view_account_list
msgid "Chart of accounts"
msgstr ""

#. module: account
#: model:ir.actions.act_window,name:account.action_view_account_bnk_stmt_check
msgid "Check Closing Balance"
msgstr ""

#. module: account
#: model:ir.model.fields,help:account.field_account_bank_statement_is_difference_zero
msgid "Check if difference is zero."
msgstr ""

#. module: account
#: model:ir.model.fields,help:account.field_account_account_reconcile
msgid ""
"Check this box if this account allows invoices & payments matching of "
"journal items."
msgstr ""

#. module: account
#: model:ir.model.fields,help:account.field_account_journal_refund_sequence
msgid ""
"Check this box if you don't want to share the same sequence for invoices and"
" credit notes made from this journal"
msgstr ""

#. module: account
#: model:ir.model.fields,help:account.field_account_journal_update_posted
msgid ""
"Check this box if you want to allow the cancellation the entries related to "
"this journal or of the invoice related to this journal"
msgstr ""

#. module: account
#: model:ir.model.fields,help:account.field_account_tax_price_include
#: model:ir.model.fields,help:account.field_account_tax_template_price_include
msgid ""
"Check this if the price you use on the product and invoices includes this "
"tax."
msgstr ""

#. module: account
#: model:ir.model.fields,help:account.field_account_account_template_reconcile
msgid ""
"Check this option if you want the user to reconcile entries in this account."
msgstr ""

#. module: account
#: model:ir.ui.view,arch_db:account.res_config_settings_view_form
msgid "Checks"
msgstr ""

#. module: account
#: model:ir.model.fields,field_description:account.field_account_tax_children_tax_ids
#: model:ir.model.fields,field_description:account.field_account_tax_template_children_tax_ids
#: model:ir.ui.view,arch_db:account.view_account_tax_template_form
#: model:ir.ui.view,arch_db:account.view_tax_form
msgid "Children Taxes"
msgstr ""

#. module: account
#: code:addons/account/models/chart_template.py:150
#: model:ir.actions.act_window,name:account.action_wizard_multi_chart
#, python-format
msgid "Choose Accounting Template"
msgstr ""

#. module: account
#. openerp-web
#: code:addons/account/static/src/xml/account_reconciliation.xml:131
#, python-format
<<<<<<< HEAD
msgid "Choose counterpart"
msgstr ""
=======
msgid "Choose counterpart or Create Write-off"
msgstr "상대편 선택 또는 쓰기금지 생성"
>>>>>>> b71b7803

#. module: account
#: model:ir.actions.act_window,help:account.action_account_bank_journal_form
msgid "Click to add a bank account."
msgstr ""

#. module: account
#: model:ir.actions.act_window,help:account.action_account_journal_form
msgid "Click to add a journal."
msgstr ""

#. module: account
#: model:ir.actions.act_window,help:account.account_tag_action
msgid "Click to add a new tag."
msgstr ""

#. module: account
#: model:ir.actions.act_window,help:account.action_account_form
msgid "Click to add an account."
msgstr ""

#. module: account
#: model:ir.actions.act_window,help:account.action_invoice_out_refund
msgid "Click to create a credit note."
msgstr ""

#. module: account
#: model:ir.actions.act_window,help:account.action_invoice_tree1
msgid "Click to create a customer invoice."
msgstr ""

#. module: account
#: model:ir.actions.act_window,help:account.action_move_journal_line
msgid "Click to create a journal entry."
msgstr ""

#. module: account
#: model:ir.actions.act_window,help:account.action_view_bank_statement_tree
msgid "Click to create a new cash log."
msgstr ""

#. module: account
#: model:ir.actions.act_window,help:account.action_account_reconcile_model
msgid "Click to create a reconciliation model."
msgstr ""

#. module: account
#: model:ir.actions.act_window,help:account.action_account_type_form
msgid "Click to define a new account type."
msgstr ""

#. module: account
#: model:ir.actions.act_window,help:account.action_invoice_tree2
msgid "Click to record a new vendor bill."
msgstr ""

#. module: account
#: model:ir.actions.act_window,help:account.action_invoice_in_refund
msgid "Click to record a new vendor credit note."
msgstr ""

#. module: account
#: model:ir.actions.act_window,help:account.action_bank_statement_tree
msgid "Click to register a bank statement."
msgstr ""

#. module: account
#: model:ir.actions.act_window,help:account.action_account_payments
#: model:ir.actions.act_window,help:account.action_account_payments_payable
msgid "Click to register a payment"
msgstr ""

#. module: account
#. openerp-web
#: code:addons/account/static/src/xml/account_reconciliation.xml:260
#, python-format
msgid "Close"
msgstr ""

#. module: account
#. openerp-web
#: code:addons/account/static/src/xml/account_reconciliation.xml:60
#, python-format
msgid "Close statement"
msgstr ""

#. module: account
#: model:ir.model.fields,field_description:account.field_account_bank_statement_date_done
msgid "Closed On"
msgstr ""

#. module: account
#: model:ir.model.fields,field_description:account.field_account_abstract_payment_payment_method_code
#: model:ir.model.fields,field_description:account.field_account_account_code
#: model:ir.model.fields,field_description:account.field_account_account_template_code
#: model:ir.model.fields,field_description:account.field_account_analytic_line_code
#: model:ir.model.fields,field_description:account.field_account_payment_method_code
#: model:ir.model.fields,field_description:account.field_account_payment_payment_method_code
#: model:ir.model.fields,field_description:account.field_account_register_payments_payment_method_code
#: model:ir.ui.view,arch_db:account.report_trialbalance
msgid "Code"
msgstr ""

#. module: account
#: model:ir.model.fields,field_description:account.field_account_group_code_prefix
msgid "Code Prefix"
msgstr ""

#. module: account
#: model:ir.model.fields,field_description:account.field_account_cashbox_line_coin_value
msgid "Coin/Bill Value"
msgstr ""

#. module: account
#: model:ir.ui.view,arch_db:account.res_config_settings_view_form
msgid "Collect customer payments in one-click using Euro SEPA Service."
msgstr ""

#. module: account
#: model:ir.model.fields,field_description:account.field_account_account_tag_color
#: model:ir.model.fields,field_description:account.field_account_journal_color
msgid "Color Index"
msgstr ""

#. module: account
#: model:ir.model.fields,field_description:account.field_accounting_report_label_filter
msgid "Column Label"
msgstr ""

#. module: account
#: model:ir.model.fields,field_description:account.field_account_move_line_reconcile_writeoff_comment
msgid "Comment"
msgstr ""

#. module: account
#: model:ir.model.fields,field_description:account.field_account_invoice_commercial_partner_id
#: model:ir.model.fields,help:account.field_account_invoice_report_commercial_partner_id
msgid "Commercial Entity"
msgstr "상업적 개체"

#. module: account
#: model:ir.actions.act_window,name:account.action_account_common_menu
msgid "Common Report"
msgstr ""

#. module: account
#: model:ir.ui.view,arch_db:account.report_overdue_document
msgid "Communication"
msgstr ""

#. module: account
#: model:ir.model,name:account.model_res_company
msgid "Companies"
msgstr "회사"

#. module: account
#: model:ir.model.fields,field_description:account.field_res_partner_ref_company_ids
#: model:ir.model.fields,field_description:account.field_res_users_ref_company_ids
msgid "Companies that refers to partner"
msgstr ""

#. module: account
#: model:ir.model.fields,field_description:account.field_account_abstract_payment_company_id
#: model:ir.model.fields,field_description:account.field_account_account_company_id
#: model:ir.model.fields,field_description:account.field_account_aged_trial_balance_company_id
#: model:ir.model.fields,field_description:account.field_account_balance_report_company_id
#: model:ir.model.fields,field_description:account.field_account_bank_statement_company_id
#: model:ir.model.fields,field_description:account.field_account_bank_statement_line_company_id
#: model:ir.model.fields,field_description:account.field_account_chart_template_company_id
#: model:ir.model.fields,field_description:account.field_account_common_account_report_company_id
#: model:ir.model.fields,field_description:account.field_account_common_journal_report_company_id
#: model:ir.model.fields,field_description:account.field_account_common_partner_report_company_id
#: model:ir.model.fields,field_description:account.field_account_common_report_company_id
#: model:ir.model.fields,field_description:account.field_account_financial_year_op_company_id
#: model:ir.model.fields,field_description:account.field_account_fiscal_position_company_id
#: model:ir.model.fields,field_description:account.field_account_invoice_company_id
#: model:ir.model.fields,field_description:account.field_account_invoice_line_company_id
#: model:ir.model.fields,field_description:account.field_account_invoice_report_company_id
#: model:ir.model.fields,field_description:account.field_account_invoice_tax_company_id
#: model:ir.model.fields,field_description:account.field_account_journal_company_id
#: model:ir.model.fields,field_description:account.field_account_move_company_id
#: model:ir.model.fields,field_description:account.field_account_move_line_company_id
#: model:ir.model.fields,field_description:account.field_account_move_line_reconcile_company_id
#: model:ir.model.fields,field_description:account.field_account_opening_company_id
#: model:ir.model.fields,field_description:account.field_account_payment_company_id
#: model:ir.model.fields,field_description:account.field_account_payment_term_company_id
#: model:ir.model.fields,field_description:account.field_account_print_journal_company_id
#: model:ir.model.fields,field_description:account.field_account_reconcile_model_company_id
#: model:ir.model.fields,field_description:account.field_account_register_payments_company_id
#: model:ir.model.fields,field_description:account.field_account_report_general_ledger_company_id
#: model:ir.model.fields,field_description:account.field_account_report_partner_ledger_company_id
#: model:ir.model.fields,field_description:account.field_account_tax_company_id
#: model:ir.model.fields,field_description:account.field_account_tax_report_company_id
#: model:ir.model.fields,field_description:account.field_account_tax_template_company_id
#: model:ir.model.fields,field_description:account.field_accounting_report_company_id
#: model:ir.model.fields,field_description:account.field_wizard_multi_charts_accounts_company_id
#: model:ir.ui.view,arch_db:account.view_account_invoice_report_search
#: model:ir.ui.view,arch_db:account.view_account_payment_search
#: model:ir.ui.view,arch_db:account.view_account_tax_search
msgid "Company"
msgstr "회사"

#. module: account
#: model:ir.model.fields,field_description:account.field_account_invoice_company_currency_id
#: model:ir.model.fields,field_description:account.field_account_invoice_line_company_currency_id
#: model:ir.model.fields,field_description:account.field_account_move_line_company_currency_id
#: model:ir.model.fields,field_description:account.field_tax_adjustments_wizard_company_currency_id
msgid "Company Currency"
msgstr ""

#. module: account
#. openerp-web
#: code:addons/account/models/company.py:147
#: code:addons/account/static/src/xml/account_dashboard_setup_bar.xml:25
#, python-format
msgid "Company Data"
msgstr ""

#. module: account
#: model:ir.model.fields,field_description:account.field_res_company_account_setup_company_data_done
msgid "Company Setup Marked As Done"
msgstr ""

#. module: account
#: model:ir.model.fields,field_description:account.field_res_config_settings_has_chart_of_accounts
msgid "Company has a chart of accounts"
msgstr ""

#. module: account
#: model:ir.model.fields,help:account.field_account_abstract_payment_company_id
#: model:ir.model.fields,help:account.field_account_bank_statement_company_id
#: model:ir.model.fields,help:account.field_account_bank_statement_line_company_id
#: model:ir.model.fields,help:account.field_account_journal_company_id
#: model:ir.model.fields,help:account.field_account_move_company_id
#: model:ir.model.fields,help:account.field_account_payment_company_id
#: model:ir.model.fields,help:account.field_account_register_payments_company_id
msgid "Company related to this journal"
msgstr ""

#. module: account
#: model:ir.ui.view,arch_db:account.res_config_settings_view_form
msgid "Compare actual revenues &amp; costs with budgets"
msgstr ""

#. module: account
#: model:ir.ui.view,arch_db:account.accounting_report_view
msgid "Comparison"
msgstr ""

#. module: account
#: model:ir.model.fields,field_description:account.field_account_chart_template_complete_tax_set
#: model:ir.model.fields,field_description:account.field_wizard_multi_charts_accounts_complete_tax_set
msgid "Complete Set of Taxes"
msgstr ""

#. module: account
#: code:addons/account/models/account_invoice.py:570
#, python-format
msgid "Compose Email"
msgstr ""

#. module: account
#: model:ir.ui.view,arch_db:account.res_config_settings_view_form
msgid "Compute tax rates based on U.S. ZIP codes"
msgstr ""

#. module: account
#: model:ir.model.fields,help:account.field_account_move_line_counterpart
msgid ""
"Compute the counter part accounts of this journal item for this journal "
"entry. This can be needed in reports."
msgstr ""

#. module: account
#: model:ir.model.fields,field_description:account.field_account_bank_statement_balance_end
msgid "Computed Balance"
msgstr ""

#. module: account
#: model:ir.ui.menu,name:account.menu_finance_configuration
msgid "Configuration"
msgstr ""

#. module: account
#: code:addons/account/models/account_payment.py:622
#: code:addons/account/models/account_payment.py:624
#, python-format
msgid "Configuration Error !"
msgstr ""

#. module: account
#. openerp-web
#: code:addons/account/static/src/xml/account_dashboard_setup_bar.xml:29
#, python-format
msgid "Configuration Steps:"
msgstr ""

#. module: account
#: code:addons/account/models/account_invoice.py:460
#, python-format
msgid ""
"Configuration error!\n"
"Could not find any account to create the invoice, are you sure you have a chart of account installed?"
msgstr ""

#. module: account
#: code:addons/account/models/account.py:443
#, python-format
msgid ""
"Configuration error!\n"
"The currency of the journal should be the same than the default credit account."
msgstr ""

#. module: account
#: code:addons/account/models/account.py:445
#, python-format
msgid ""
"Configuration error!\n"
"The currency of the journal should be the same than the default debit account."
msgstr ""

#. module: account
#: model:ir.ui.view,arch_db:account.account_planner
msgid "Configuration menu"
msgstr ""

#. module: account
#: model:ir.ui.view,arch_db:account.account_planner
msgid "Configure"
msgstr ""

#. module: account
#: model:ir.ui.view,arch_db:account.view_account_bnk_stmt_cashbox
#: model:ir.ui.view,arch_db:account.view_account_bnk_stmt_check
#: model:ir.ui.view,arch_db:account.view_account_payment_form
msgid "Confirm"
msgstr ""

#. module: account
#: model:ir.actions.act_window,name:account.action_account_invoice_confirm
#: model:ir.ui.view,arch_db:account.account_invoice_confirm_view
msgid "Confirm Draft Invoices"
msgstr ""

#. module: account
#: model:ir.ui.view,arch_db:account.account_invoice_confirm_view
msgid "Confirm Invoices"
msgstr ""

#. module: account
#: model:ir.actions.server,name:account.action_account_confirm_payments
msgid "Confirm Payments"
msgstr ""

#. module: account
#: model:ir.model,name:account.model_account_invoice_confirm
msgid "Confirm the selected invoices"
msgstr ""

#. module: account
#: model:ir.ui.view,arch_db:account.view_bank_statement_search
msgid "Confirmed"
msgstr ""

#. module: account
#: model:ir.ui.view,arch_db:account.view_account_bnk_stmt_check
msgid ""
"Confirming this will create automatically a journal entry with the "
"difference in the profit/loss account set on the cash journal."
msgstr ""

#. module: account
#. openerp-web
#: code:addons/account/static/src/xml/account_reconciliation.xml:52
#, python-format
msgid "Congrats, you're all done!"
msgstr ""

#. module: account
#: model:ir.ui.view,arch_db:account.account_planner
msgid "Congratulations, you're done!"
msgstr ""

#. module: account
#: model:ir.model,name:account.model_res_partner
msgid "Contact"
msgstr ""

#. module: account
#: model:ir.model,name:account.model_account_abstract_payment
msgid ""
"Contains the logic shared between models which allows to register payments"
msgstr ""

#. module: account
#: model:ir.model.fields,field_description:account.field_res_partner_contract_ids
#: model:ir.model.fields,field_description:account.field_res_partner_contracts_count
#: model:ir.model.fields,field_description:account.field_res_users_contract_ids
#: model:ir.model.fields,field_description:account.field_res_users_contracts_count
msgid "Contracts"
msgstr ""

#. module: account
#: model:ir.ui.view,arch_db:account.view_account_journal_form
msgid "Control-Access"
msgstr ""

#. module: account
#: model:account.account.type,name:account.data_account_type_direct_costs
msgid "Cost of Revenue"
msgstr ""

#. module: account
#: code:addons/account/models/chart_template.py:862
#, python-format
msgid ""
"Could not install new chart of account as there are already accounting "
"entries existing"
msgstr ""

#. module: account
#: model:ir.model.fields,field_description:account.field_account_move_line_counterpart
msgid "Counterpart"
msgstr ""

#. module: account
#: model:ir.model.fields,field_description:account.field_account_bank_statement_line_account_id
msgid "Counterpart Account"
msgstr ""

#. module: account
#: model:ir.model.fields,field_description:account.field_account_fiscal_position_country_id
#: model:ir.model.fields,field_description:account.field_account_fiscal_position_template_country_id
msgid "Country"
msgstr ""

#. module: account
#: model:ir.model.fields,field_description:account.field_account_fiscal_position_country_group_id
#: model:ir.model.fields,field_description:account.field_account_fiscal_position_template_country_group_id
msgid "Country Group"
msgstr ""

#. module: account
#: model:ir.model.fields,field_description:account.field_account_invoice_report_country_id
msgid "Country of the Partner Company"
msgstr ""

#. module: account
#: model:ir.ui.view,arch_db:account.account_planner
msgid "Create Customers"
msgstr ""

#. module: account
#: model:ir.ui.view,arch_db:account.account_planner
msgid "Create Vendors"
msgstr ""

#. module: account
#. openerp-web
#: code:addons/account/static/src/xml/account_reconciliation.xml:131
#, python-format
msgid "Create Write-off"
msgstr ""

#. module: account
#: selection:account.invoice.refund,filter_refund:0
msgid "Create a draft credit note"
msgstr ""

#. module: account
#: model:ir.ui.view,arch_db:account.tax_adjustments_wizard
msgid "Create and post move"
msgstr ""

#. module: account
#: code:addons/account/models/account_journal_dashboard.py:285
#, python-format
msgid "Create cash statement"
msgstr ""

#. module: account
#: code:addons/account/models/account_journal_dashboard.py:271
#, python-format
msgid "Create invoice/bill"
msgstr ""

#. module: account
#. openerp-web
#: code:addons/account/static/src/xml/account_reconciliation.xml:163
#, python-format
msgid "Create model"
msgstr ""

#. module: account
#: model:ir.actions.act_window,help:account.rounding_list_action
msgid "Create the first cash rounding"
msgstr ""

#. module: account
#: model:ir.ui.view,arch_db:account.account_planner
msgid "Create your products"
msgstr ""

#. module: account
#: model:ir.model.fields,field_description:account.field_account_account_create_uid
#: model:ir.model.fields,field_description:account.field_account_account_tag_create_uid
#: model:ir.model.fields,field_description:account.field_account_account_template_create_uid
#: model:ir.model.fields,field_description:account.field_account_account_type_create_uid
#: model:ir.model.fields,field_description:account.field_account_aged_trial_balance_create_uid
#: model:ir.model.fields,field_description:account.field_account_balance_report_create_uid
#: model:ir.model.fields,field_description:account.field_account_bank_accounts_wizard_create_uid
#: model:ir.model.fields,field_description:account.field_account_bank_statement_cashbox_create_uid
#: model:ir.model.fields,field_description:account.field_account_bank_statement_closebalance_create_uid
#: model:ir.model.fields,field_description:account.field_account_bank_statement_create_uid
#: model:ir.model.fields,field_description:account.field_account_bank_statement_line_create_uid
#: model:ir.model.fields,field_description:account.field_account_cash_rounding_create_uid
#: model:ir.model.fields,field_description:account.field_account_cashbox_line_create_uid
#: model:ir.model.fields,field_description:account.field_account_chart_template_create_uid
#: model:ir.model.fields,field_description:account.field_account_common_account_report_create_uid
#: model:ir.model.fields,field_description:account.field_account_common_journal_report_create_uid
#: model:ir.model.fields,field_description:account.field_account_common_partner_report_create_uid
#: model:ir.model.fields,field_description:account.field_account_common_report_create_uid
#: model:ir.model.fields,field_description:account.field_account_financial_report_create_uid
#: model:ir.model.fields,field_description:account.field_account_financial_year_op_create_uid
#: model:ir.model.fields,field_description:account.field_account_fiscal_position_account_create_uid
#: model:ir.model.fields,field_description:account.field_account_fiscal_position_account_template_create_uid
#: model:ir.model.fields,field_description:account.field_account_fiscal_position_create_uid
#: model:ir.model.fields,field_description:account.field_account_fiscal_position_tax_create_uid
#: model:ir.model.fields,field_description:account.field_account_fiscal_position_tax_template_create_uid
#: model:ir.model.fields,field_description:account.field_account_fiscal_position_template_create_uid
#: model:ir.model.fields,field_description:account.field_account_full_reconcile_create_uid
#: model:ir.model.fields,field_description:account.field_account_group_create_uid
#: model:ir.model.fields,field_description:account.field_account_invoice_confirm_create_uid
#: model:ir.model.fields,field_description:account.field_account_invoice_create_uid
#: model:ir.model.fields,field_description:account.field_account_invoice_line_create_uid
#: model:ir.model.fields,field_description:account.field_account_invoice_refund_create_uid
#: model:ir.model.fields,field_description:account.field_account_invoice_tax_create_uid
#: model:ir.model.fields,field_description:account.field_account_journal_create_uid
#: model:ir.model.fields,field_description:account.field_account_move_create_uid
#: model:ir.model.fields,field_description:account.field_account_move_line_create_uid
#: model:ir.model.fields,field_description:account.field_account_move_line_reconcile_create_uid
#: model:ir.model.fields,field_description:account.field_account_move_line_reconcile_writeoff_create_uid
#: model:ir.model.fields,field_description:account.field_account_move_reversal_create_uid
#: model:ir.model.fields,field_description:account.field_account_opening_create_uid
#: model:ir.model.fields,field_description:account.field_account_partial_reconcile_create_uid
#: model:ir.model.fields,field_description:account.field_account_payment_create_uid
#: model:ir.model.fields,field_description:account.field_account_payment_method_create_uid
#: model:ir.model.fields,field_description:account.field_account_payment_term_create_uid
#: model:ir.model.fields,field_description:account.field_account_payment_term_line_create_uid
#: model:ir.model.fields,field_description:account.field_account_print_journal_create_uid
#: model:ir.model.fields,field_description:account.field_account_reconcile_model_create_uid
#: model:ir.model.fields,field_description:account.field_account_reconcile_model_template_create_uid
#: model:ir.model.fields,field_description:account.field_account_register_payments_create_uid
#: model:ir.model.fields,field_description:account.field_account_report_general_ledger_create_uid
#: model:ir.model.fields,field_description:account.field_account_report_partner_ledger_create_uid
#: model:ir.model.fields,field_description:account.field_account_tax_create_uid
#: model:ir.model.fields,field_description:account.field_account_tax_group_create_uid
#: model:ir.model.fields,field_description:account.field_account_tax_report_create_uid
#: model:ir.model.fields,field_description:account.field_account_tax_template_create_uid
#: model:ir.model.fields,field_description:account.field_account_unreconcile_create_uid
#: model:ir.model.fields,field_description:account.field_accounting_report_create_uid
#: model:ir.model.fields,field_description:account.field_cash_box_in_create_uid
#: model:ir.model.fields,field_description:account.field_cash_box_out_create_uid
#: model:ir.model.fields,field_description:account.field_tax_adjustments_wizard_create_uid
#: model:ir.model.fields,field_description:account.field_validate_account_move_create_uid
#: model:ir.model.fields,field_description:account.field_wizard_multi_charts_accounts_create_uid
msgid "Created by"
msgstr "작성자"

#. module: account
#: model:ir.model.fields,field_description:account.field_account_account_create_date
#: model:ir.model.fields,field_description:account.field_account_account_tag_create_date
#: model:ir.model.fields,field_description:account.field_account_account_template_create_date
#: model:ir.model.fields,field_description:account.field_account_account_type_create_date
#: model:ir.model.fields,field_description:account.field_account_aged_trial_balance_create_date
#: model:ir.model.fields,field_description:account.field_account_balance_report_create_date
#: model:ir.model.fields,field_description:account.field_account_bank_accounts_wizard_create_date
#: model:ir.model.fields,field_description:account.field_account_bank_statement_cashbox_create_date
#: model:ir.model.fields,field_description:account.field_account_bank_statement_closebalance_create_date
#: model:ir.model.fields,field_description:account.field_account_bank_statement_create_date
#: model:ir.model.fields,field_description:account.field_account_bank_statement_line_create_date
#: model:ir.model.fields,field_description:account.field_account_cash_rounding_create_date
#: model:ir.model.fields,field_description:account.field_account_cashbox_line_create_date
#: model:ir.model.fields,field_description:account.field_account_chart_template_create_date
#: model:ir.model.fields,field_description:account.field_account_common_account_report_create_date
#: model:ir.model.fields,field_description:account.field_account_common_journal_report_create_date
#: model:ir.model.fields,field_description:account.field_account_common_partner_report_create_date
#: model:ir.model.fields,field_description:account.field_account_common_report_create_date
#: model:ir.model.fields,field_description:account.field_account_financial_report_create_date
#: model:ir.model.fields,field_description:account.field_account_financial_year_op_create_date
#: model:ir.model.fields,field_description:account.field_account_fiscal_position_account_create_date
#: model:ir.model.fields,field_description:account.field_account_fiscal_position_account_template_create_date
#: model:ir.model.fields,field_description:account.field_account_fiscal_position_create_date
#: model:ir.model.fields,field_description:account.field_account_fiscal_position_tax_create_date
#: model:ir.model.fields,field_description:account.field_account_fiscal_position_tax_template_create_date
#: model:ir.model.fields,field_description:account.field_account_fiscal_position_template_create_date
#: model:ir.model.fields,field_description:account.field_account_full_reconcile_create_date
#: model:ir.model.fields,field_description:account.field_account_group_create_date
#: model:ir.model.fields,field_description:account.field_account_invoice_confirm_create_date
#: model:ir.model.fields,field_description:account.field_account_invoice_create_date
#: model:ir.model.fields,field_description:account.field_account_invoice_line_create_date
#: model:ir.model.fields,field_description:account.field_account_invoice_refund_create_date
#: model:ir.model.fields,field_description:account.field_account_invoice_tax_create_date
#: model:ir.model.fields,field_description:account.field_account_journal_create_date
#: model:ir.model.fields,field_description:account.field_account_move_create_date
#: model:ir.model.fields,field_description:account.field_account_move_line_create_date
#: model:ir.model.fields,field_description:account.field_account_move_line_reconcile_create_date
#: model:ir.model.fields,field_description:account.field_account_move_line_reconcile_writeoff_create_date
#: model:ir.model.fields,field_description:account.field_account_move_reversal_create_date
#: model:ir.model.fields,field_description:account.field_account_opening_create_date
#: model:ir.model.fields,field_description:account.field_account_partial_reconcile_create_date
#: model:ir.model.fields,field_description:account.field_account_payment_create_date
#: model:ir.model.fields,field_description:account.field_account_payment_method_create_date
#: model:ir.model.fields,field_description:account.field_account_payment_term_create_date
#: model:ir.model.fields,field_description:account.field_account_payment_term_line_create_date
#: model:ir.model.fields,field_description:account.field_account_print_journal_create_date
#: model:ir.model.fields,field_description:account.field_account_reconcile_model_create_date
#: model:ir.model.fields,field_description:account.field_account_reconcile_model_template_create_date
#: model:ir.model.fields,field_description:account.field_account_register_payments_create_date
#: model:ir.model.fields,field_description:account.field_account_report_general_ledger_create_date
#: model:ir.model.fields,field_description:account.field_account_report_partner_ledger_create_date
#: model:ir.model.fields,field_description:account.field_account_tax_create_date
#: model:ir.model.fields,field_description:account.field_account_tax_group_create_date
#: model:ir.model.fields,field_description:account.field_account_tax_report_create_date
#: model:ir.model.fields,field_description:account.field_account_tax_template_create_date
#: model:ir.model.fields,field_description:account.field_account_unreconcile_create_date
#: model:ir.model.fields,field_description:account.field_accounting_report_create_date
#: model:ir.model.fields,field_description:account.field_cash_box_in_create_date
#: model:ir.model.fields,field_description:account.field_cash_box_out_create_date
#: model:ir.model.fields,field_description:account.field_tax_adjustments_wizard_create_date
#: model:ir.model.fields,field_description:account.field_validate_account_move_create_date
#: model:ir.model.fields,field_description:account.field_wizard_multi_charts_accounts_create_date
msgid "Created on"
msgstr "작성일"

#. module: account
#: model:ir.model.fields,field_description:account.field_account_move_line_credit
#: model:ir.ui.view,arch_db:account.report_financial
#: model:ir.ui.view,arch_db:account.report_generalledger
#: model:ir.ui.view,arch_db:account.report_journal
#: model:ir.ui.view,arch_db:account.report_partnerledger
#: model:ir.ui.view,arch_db:account.report_trialbalance
msgid "Credit"
msgstr ""

#. module: account
#: model:account.account.type,name:account.data_account_type_credit_card
msgid "Credit Card"
msgstr ""

#. module: account
#: model:ir.model.fields,field_description:account.field_account_move_line_credit_cash_basis
msgid "Credit Cash Basis"
msgstr ""

#. module: account
#: model:ir.model.fields,field_description:account.field_account_partial_reconcile_credit_move_id
msgid "Credit Move"
msgstr ""

#. module: account
#: code:addons/account/models/account_invoice.py:439
#: code:addons/account/models/account_invoice.py:1228
#: code:addons/account/wizard/account_invoice_refund.py:111
#: model:ir.actions.act_window,name:account.action_account_invoice_refund
#: model:ir.model,name:account.model_account_invoice_refund
#: model:ir.ui.view,arch_db:account.account_journal_dashboard_kanban_view
#: model:ir.ui.view,arch_db:account.invoice_form
#: model:ir.ui.view,arch_db:account.invoice_supplier_form
#: model:ir.ui.view,arch_db:account.portal_invoice_page
#: model:ir.ui.view,arch_db:account.report_invoice_document
#: model:ir.ui.view,arch_db:account.view_account_invoice_refund
#: model:ir.ui.view,arch_db:account.view_account_invoice_report_search
#, python-format
msgid "Credit Note"
msgstr ""

#. module: account
#: code:addons/account/models/account_invoice.py:440
#, python-format
msgid "Credit Note - %s"
msgstr ""

#. module: account
#: model:ir.ui.view,arch_db:account.account_journal_dashboard_kanban_view
msgid "Credit Note Bill"
msgstr ""

#. module: account
#: model:ir.model.fields,field_description:account.field_account_invoice_refund_date_invoice
msgid "Credit Note Date"
msgstr ""

#. module: account
#: model:ir.model.fields,field_description:account.field_account_journal_refund_sequence_id
msgid "Credit Note Entry Sequence"
msgstr ""

#. module: account
#: model:ir.ui.view,arch_db:account.account_journal_dashboard_kanban_view
#: model:ir.ui.view,arch_db:account.view_account_invoice_filter
msgid "Credit Notes"
msgstr ""

#. module: account
#: model:ir.model.fields,field_description:account.field_account_journal_refund_sequence_number_next
msgid "Credit Notes: Next Number"
msgstr ""

#. module: account
#: model:ir.model.fields,field_description:account.field_tax_adjustments_wizard_credit_account_id
msgid "Credit account"
msgstr ""

#. module: account
#: model:ir.model.fields,field_description:account.field_account_move_line_reconcile_credit
msgid "Credit amount"
msgstr ""

#. module: account
#: model:ir.model.fields,help:account.field_account_move_line_matched_credit_ids
msgid "Credit journal items that are matched with this journal item."
msgstr ""

#. module: account
#: model:ir.ui.menu,name:account.menu_action_currency_form
#: model:ir.ui.view,arch_db:account.res_config_settings_view_form
msgid "Currencies"
msgstr ""

#. module: account
#: model:ir.model.fields,field_description:account.field_account_abstract_payment_currency_id
#: model:ir.model.fields,field_description:account.field_account_analytic_line_company_currency_id
#: model:ir.model.fields,field_description:account.field_account_bank_statement_currency_id
#: model:ir.model.fields,field_description:account.field_account_bank_statement_line_currency_id
#: model:ir.model.fields,field_description:account.field_account_bank_statement_line_journal_currency_id
#: model:ir.model.fields,field_description:account.field_account_chart_template_currency_id
#: model:ir.model.fields,field_description:account.field_account_invoice_currency_id
#: model:ir.model.fields,field_description:account.field_account_invoice_line_currency_id
#: model:ir.model.fields,field_description:account.field_account_invoice_report_currency_id
#: model:ir.model.fields,field_description:account.field_account_invoice_tax_currency_id
#: model:ir.model.fields,field_description:account.field_account_journal_currency_id
#: model:ir.model.fields,field_description:account.field_account_move_currency_id
#: model:ir.model.fields,field_description:account.field_account_move_line_currency_id
#: model:ir.model.fields,field_description:account.field_account_opening_currency_id
#: model:ir.model.fields,field_description:account.field_account_partial_reconcile_company_currency_id
#: model:ir.model.fields,field_description:account.field_account_partial_reconcile_company_id
#: model:ir.model.fields,field_description:account.field_account_partial_reconcile_currency_id
#: model:ir.model.fields,field_description:account.field_account_payment_currency_id
#: model:ir.model.fields,field_description:account.field_account_register_payments_currency_id
#: model:ir.model.fields,field_description:account.field_res_config_settings_currency_id
#: model:ir.model.fields,field_description:account.field_res_partner_currency_id
#: model:ir.model.fields,field_description:account.field_res_users_currency_id
#: model:ir.model.fields,field_description:account.field_wizard_multi_charts_accounts_currency_id
#: model:ir.ui.view,arch_db:account.report_generalledger
#: model:ir.ui.view,arch_db:account.report_journal
#: model:ir.ui.view,arch_db:account.report_partnerledger
#: model:ir.ui.view,arch_db:account.view_account_payment_search
#: model:ir.ui.view,arch_db:account.view_move_line_form
msgid "Currency"
msgstr "유통"

#. module: account
#: model:ir.model.fields,field_description:account.field_account_invoice_report_currency_rate
msgid "Currency Rate"
msgstr ""

#. module: account
#: model:ir.model.fields,help:account.field_wizard_multi_charts_accounts_currency_id
msgid "Currency as per company's country."
msgstr ""

#. module: account
#: code:addons/account/models/account_move.py:1589
#: code:addons/account/models/account_move.py:1601
#, python-format
msgid "Currency exchange rate difference"
msgstr ""

#. module: account
#: model:account.account.type,name:account.data_account_type_current_assets
#: model:ir.ui.view,arch_db:account.view_account_form
msgid "Current Assets"
msgstr ""

#. module: account
#: model:account.account.type,name:account.data_account_type_current_liabilities
msgid "Current Liabilities"
msgstr ""

#. module: account
#: model:account.account.type,name:account.data_unaffected_earnings
msgid "Current Year Earnings"
msgstr ""

#. module: account
#: selection:account.abstract.payment,partner_type:0
#: selection:account.payment,partner_type:0
#: selection:account.register.payments,partner_type:0
#: model:ir.ui.view,arch_db:account.invoice_form
#: model:ir.ui.view,arch_db:account.invoice_tree
#: model:ir.ui.view,arch_db:account.view_account_invoice_report_search
#: model:ir.ui.view,arch_db:account.view_account_payment_tree
msgid "Customer"
msgstr "고객"

#. module: account
#: selection:account.invoice,type:0 selection:account.invoice.report,type:0
#: code:addons/account/models/account_payment.py:656
#, python-format
msgid "Customer Credit Note"
msgstr ""

#. module: account
#: model:ir.actions.act_window,name:account.action_invoice_out_refund
#: model:ir.ui.menu,name:account.menu_action_invoice_out_refund
msgid "Customer Credit Notes"
msgstr ""

#. module: account
#: model:ir.ui.view,arch_db:account.account_planner
msgid "Customer Flow"
msgstr ""

#. module: account
#: selection:account.invoice,type:0 selection:account.invoice.report,type:0
msgid "Customer Invoice"
msgstr ""

#. module: account
#: code:addons/account/models/chart_template.py:188
#: model:ir.actions.act_window,name:account.action_invoice_tree1
#: model:ir.ui.menu,name:account.menu_action_invoice_tree1
#: model:ir.ui.view,arch_db:account.account_planner
#, python-format
msgid "Customer Invoices"
msgstr ""

#. module: account
#: code:addons/account/models/account_payment.py:654
#, python-format
msgid "Customer Payment"
msgstr ""

#. module: account
#: model:ir.model.fields,field_description:account.field_res_partner_property_payment_term_id
#: model:ir.model.fields,field_description:account.field_res_users_property_payment_term_id
msgid "Customer Payment Terms"
msgstr ""

#. module: account
#: model:ir.ui.view,arch_db:account.res_config_settings_view_form
msgid "Customer Payments"
msgstr ""

#. module: account
#: model:ir.model.fields,field_description:account.field_product_product_taxes_id
#: model:ir.model.fields,field_description:account.field_product_template_taxes_id
msgid "Customer Taxes"
msgstr "고객 세금"

#. module: account
#: model:ir.ui.view,arch_db:account.report_overdue_document
msgid "Customer ref:"
msgstr ""

#. module: account
#: model:ir.ui.menu,name:account.menu_account_customer
msgid "Customers"
msgstr ""

#. module: account
#: selection:account.cash.rounding,rounding_method:0
msgid "DOWN"
msgstr ""

#. module: account
#. openerp-web
#: code:addons/account/static/src/js/account_dashboard_setup_bar.js:214
#: model:ir.ui.menu,name:account.menu_board_journal_1
#, python-format
msgid "Dashboard"
msgstr ""

#. module: account
#. openerp-web
#: selection:account.print.journal,sort_selection:0
#: selection:account.report.general.ledger,sortby:0
#: selection:accounting.report,filter_cmp:0
#: code:addons/account/static/src/xml/account_reconciliation.xml:233
#: code:addons/account/static/src/xml/account_reconciliation.xml:248
#: model:ir.model.fields,field_description:account.field_account_bank_statement_date
#: model:ir.model.fields,field_description:account.field_account_bank_statement_line_date
#: model:ir.model.fields,field_description:account.field_account_invoice_report_date
#: model:ir.model.fields,field_description:account.field_account_move_date
#: model:ir.model.fields,field_description:account.field_account_move_line_date
#: model:ir.model.fields,field_description:account.field_account_move_line_reconcile_writeoff_date_p
#: model:ir.model.fields,field_description:account.field_tax_adjustments_wizard_date
#: model:ir.ui.view,arch_db:account.report_generalledger
#: model:ir.ui.view,arch_db:account.report_journal
#: model:ir.ui.view,arch_db:account.report_overdue_document
#: model:ir.ui.view,arch_db:account.report_partnerledger
#: model:ir.ui.view,arch_db:account.view_account_invoice_report_search
#: model:ir.ui.view,arch_db:account.view_account_move_filter
#: model:ir.ui.view,arch_db:account.view_account_move_line_filter
#: model:ir.ui.view,arch_db:account.view_bank_statement_search
#, python-format
msgid "Date"
msgstr ""

#. module: account
#: model:ir.model.fields,help:account.field_res_company_account_opening_date
msgid ""
"Date at which the opening entry of this company's accounting has been "
"posted."
msgstr ""

#. module: account
#: model:ir.model.fields,help:account.field_account_financial_year_op_opening_date
msgid ""
"Date from which the accounting is managed in Odoo. It is the date of the "
"opening entry."
msgstr ""

#. module: account
#. openerp-web
#: code:addons/account/static/src/xml/account_payment.xml:56
#, python-format
msgid "Date:"
msgstr ""

#. module: account
#: model:ir.ui.view,arch_db:account.accounting_report_view
#: model:ir.ui.view,arch_db:account.view_move_line_form
msgid "Dates"
msgstr ""

#. module: account
#: selection:account.payment.term.line,option:0
msgid "Day(s) after the end of the invoice month (Net EOM)"
msgstr ""

#. module: account
#: selection:account.payment.term.line,option:0
msgid "Day(s) after the invoice date"
msgstr ""

#. module: account
#: model:ir.ui.view,arch_db:account.res_config_settings_view_form
msgid "Deactivate setup bar on the dashboard"
msgstr ""

#. module: account
#: model:ir.model.fields,field_description:account.field_account_move_line_debit
#: model:ir.ui.view,arch_db:account.report_financial
#: model:ir.ui.view,arch_db:account.report_generalledger
#: model:ir.ui.view,arch_db:account.report_journal
#: model:ir.ui.view,arch_db:account.report_partnerledger
#: model:ir.ui.view,arch_db:account.report_trialbalance
msgid "Debit"
msgstr ""

#. module: account
#: model:ir.model.fields,field_description:account.field_account_move_line_debit_cash_basis
msgid "Debit Cash Basis"
msgstr ""

#. module: account
#: model:ir.model.fields,field_description:account.field_account_journal_inbound_payment_method_ids
msgid "Debit Methods"
msgstr ""

#. module: account
#: model:ir.model.fields,field_description:account.field_account_partial_reconcile_debit_move_id
msgid "Debit Move"
msgstr ""

#. module: account
#: model:ir.model.fields,field_description:account.field_tax_adjustments_wizard_debit_account_id
msgid "Debit account"
msgstr ""

#. module: account
#: model:ir.model.fields,field_description:account.field_account_move_line_reconcile_debit
msgid "Debit amount"
msgstr ""

#. module: account
#: model:ir.model.fields,help:account.field_account_move_line_matched_debit_ids
msgid "Debit journal items that are matched with this journal item."
msgstr ""

#. module: account
#: selection:res.company,fiscalyear_last_month:0
msgid "December"
msgstr ""

#. module: account
#: model:ir.model.fields,field_description:account.field_account_journal_refund_sequence
msgid "Dedicated Credit Note Sequence"
msgstr ""

#. module: account
#: model:ir.model.fields,field_description:account.field_account_journal_default_credit_account_id
msgid "Default Credit Account"
msgstr ""

#. module: account
#: model:ir.model.fields,field_description:account.field_account_journal_default_debit_account_id
msgid "Default Debit Account"
msgstr ""

#. module: account
#: model:ir.model.fields,field_description:account.field_res_config_settings_default_purchase_tax_id
#: model:ir.model.fields,field_description:account.field_wizard_multi_charts_accounts_purchase_tax_id
msgid "Default Purchase Tax"
msgstr ""

#. module: account
#: model:ir.model.fields,field_description:account.field_res_config_settings_default_sale_tax_id
msgid "Default Sale Tax"
msgstr ""

#. module: account
#: model:ir.model.fields,field_description:account.field_wizard_multi_charts_accounts_sale_tax_id
msgid "Default Sales Tax"
msgstr ""

#. module: account
#: model:ir.model.fields,field_description:account.field_account_account_tax_ids
#: model:ir.model.fields,field_description:account.field_account_account_template_tax_ids
#: model:ir.ui.view,arch_db:account.res_config_settings_view_form
#: model:ir.ui.view,arch_db:account.view_account_chart_template_form
#: model:ir.ui.view,arch_db:account.view_account_template_form
msgid "Default Taxes"
msgstr ""

#. module: account
#: model:ir.ui.view,arch_db:account.res_config_settings_view_form
msgid "Default taxes applied to local transactions"
msgstr ""

#. module: account
#: model:ir.ui.view,arch_db:account.res_config_settings_view_form
msgid "Deferred Revenues Management"
msgstr ""

#. module: account
#: model:ir.ui.view,arch_db:account.res_config_settings_view_form
msgid "Define the smallest coinage of the currency used to pay by cash."
msgstr ""

#. module: account
#: model:ir.model.fields,help:account.field_account_invoice_cash_rounding_id
msgid ""
"Defines the smallest coinage of the currency that can be used to pay by "
"cash."
msgstr ""

#. module: account
#: model:ir.ui.view,arch_db:account.view_account_tax_template_form
#: model:ir.ui.view,arch_db:account.view_tax_form
msgid "Definition"
msgstr ""

#. module: account
#: model:ir.model.fields,field_description:account.field_res_partner_trust
#: model:ir.model.fields,field_description:account.field_res_users_trust
msgid "Degree of trust you have in this debtor"
msgstr ""

#. module: account
#: model:ir.model.fields,field_description:account.field_account_account_deprecated
msgid "Deprecated"
msgstr ""

#. module: account
#: model:account.account.type,name:account.data_account_type_depreciation
#: model:ir.ui.view,arch_db:account.view_account_form
msgid "Depreciation"
msgstr ""

#. module: account
#: model:ir.ui.view,arch_db:account.cash_box_out_form
msgid "Describe why you take money from the cash register:"
msgstr ""

#. module: account
#. openerp-web
#: code:addons/account/static/src/xml/account_reconciliation.xml:251
#: model:ir.model.fields,field_description:account.field_account_account_type_note
#: model:ir.model.fields,field_description:account.field_account_invoice_line_name
#: model:ir.ui.view,arch_db:account.portal_invoice_report
#: model:ir.ui.view,arch_db:account.report_invoice_document
#: model:ir.ui.view,arch_db:account.view_account_payment_search
#: model:ir.ui.view,arch_db:account.view_account_type_form
#, python-format
msgid "Description"
msgstr "설명"

#. module: account
#: model:ir.model.fields,field_description:account.field_account_payment_term_note
msgid "Description on the Invoice"
msgstr ""

#. module: account
#: model:ir.model.fields,field_description:account.field_account_payment_destination_account_id
msgid "Destination Account"
msgstr ""

#. module: account
#: model:ir.model.fields,field_description:account.field_account_fiscal_position_auto_apply
#: model:ir.model.fields,field_description:account.field_account_fiscal_position_template_auto_apply
msgid "Detect Automatically"
msgstr ""

#. module: account
#: model:ir.model.fields,help:account.field_account_tax_template_type_tax_use
#: model:ir.model.fields,help:account.field_account_tax_type_tax_use
msgid ""
"Determines where the tax is selectable. Note : 'None' means a tax can't be "
"used by itself, however it can still be used in a group."
msgstr ""

#. module: account
#: model:ir.model.fields,field_description:account.field_account_bank_statement_difference
msgid "Difference"
msgstr ""

#. module: account
#: model:ir.model.fields,field_description:account.field_account_payment_writeoff_account_id
msgid "Difference Account"
msgstr ""

#. module: account
#: model:ir.model.fields,help:account.field_account_bank_statement_difference
msgid ""
"Difference between the computed ending balance and the specified ending "
"balance."
msgstr ""

#. module: account
#: model:ir.ui.view,arch_db:account.account_planner
msgid "Direct connection to your bank"
msgstr ""

#. module: account
#: model:ir.ui.view,arch_db:account.portal_invoice_report
#: model:ir.ui.view,arch_db:account.report_invoice_document
msgid "Disc.(%)"
msgstr ""

#. module: account
#: model:ir.ui.view,arch_db:account.setup_opening_move_wizard_form
msgid "Discard"
msgstr ""

#. module: account
#: model:ir.model.fields,field_description:account.field_account_invoice_line_discount
msgid "Discount (%)"
msgstr "할인율 (%)"

#. module: account
#: model:ir.model.fields,field_description:account.field_account_balance_report_display_account
#: model:ir.model.fields,field_description:account.field_account_common_account_report_display_account
#: model:ir.model.fields,field_description:account.field_account_report_general_ledger_display_account
msgid "Display Accounts"
msgstr ""

#. module: account
#: model:ir.model.fields,field_description:account.field_accounting_report_debit_credit
msgid "Display Debit/Credit Columns"
msgstr ""

#. module: account
#: model:ir.model.fields,field_description:account.field_account_abstract_payment_display_name
#: model:ir.model.fields,field_description:account.field_account_account_display_name
#: model:ir.model.fields,field_description:account.field_account_account_tag_display_name
#: model:ir.model.fields,field_description:account.field_account_account_template_display_name
#: model:ir.model.fields,field_description:account.field_account_account_type_display_name
#: model:ir.model.fields,field_description:account.field_account_aged_trial_balance_display_name
#: model:ir.model.fields,field_description:account.field_account_balance_report_display_name
#: model:ir.model.fields,field_description:account.field_account_bank_accounts_wizard_display_name
#: model:ir.model.fields,field_description:account.field_account_bank_statement_cashbox_display_name
#: model:ir.model.fields,field_description:account.field_account_bank_statement_closebalance_display_name
#: model:ir.model.fields,field_description:account.field_account_bank_statement_display_name
#: model:ir.model.fields,field_description:account.field_account_bank_statement_line_display_name
#: model:ir.model.fields,field_description:account.field_account_cash_rounding_display_name
#: model:ir.model.fields,field_description:account.field_account_cashbox_line_display_name
#: model:ir.model.fields,field_description:account.field_account_chart_template_display_name
#: model:ir.model.fields,field_description:account.field_account_common_account_report_display_name
#: model:ir.model.fields,field_description:account.field_account_common_journal_report_display_name
#: model:ir.model.fields,field_description:account.field_account_common_partner_report_display_name
#: model:ir.model.fields,field_description:account.field_account_common_report_display_name
#: model:ir.model.fields,field_description:account.field_account_financial_report_display_name
#: model:ir.model.fields,field_description:account.field_account_financial_year_op_display_name
#: model:ir.model.fields,field_description:account.field_account_fiscal_position_account_display_name
#: model:ir.model.fields,field_description:account.field_account_fiscal_position_account_template_display_name
#: model:ir.model.fields,field_description:account.field_account_fiscal_position_display_name
#: model:ir.model.fields,field_description:account.field_account_fiscal_position_tax_display_name
#: model:ir.model.fields,field_description:account.field_account_fiscal_position_tax_template_display_name
#: model:ir.model.fields,field_description:account.field_account_fiscal_position_template_display_name
#: model:ir.model.fields,field_description:account.field_account_full_reconcile_display_name
#: model:ir.model.fields,field_description:account.field_account_group_display_name
#: model:ir.model.fields,field_description:account.field_account_invoice_confirm_display_name
#: model:ir.model.fields,field_description:account.field_account_invoice_display_name
#: model:ir.model.fields,field_description:account.field_account_invoice_line_display_name
#: model:ir.model.fields,field_description:account.field_account_invoice_refund_display_name
#: model:ir.model.fields,field_description:account.field_account_invoice_report_display_name
#: model:ir.model.fields,field_description:account.field_account_invoice_tax_display_name
#: model:ir.model.fields,field_description:account.field_account_journal_display_name
#: model:ir.model.fields,field_description:account.field_account_move_display_name
#: model:ir.model.fields,field_description:account.field_account_move_line_display_name
#: model:ir.model.fields,field_description:account.field_account_move_line_reconcile_display_name
#: model:ir.model.fields,field_description:account.field_account_move_line_reconcile_writeoff_display_name
#: model:ir.model.fields,field_description:account.field_account_move_reversal_display_name
#: model:ir.model.fields,field_description:account.field_account_opening_display_name
#: model:ir.model.fields,field_description:account.field_account_partial_reconcile_display_name
#: model:ir.model.fields,field_description:account.field_account_payment_display_name
#: model:ir.model.fields,field_description:account.field_account_payment_method_display_name
#: model:ir.model.fields,field_description:account.field_account_payment_term_display_name
#: model:ir.model.fields,field_description:account.field_account_payment_term_line_display_name
#: model:ir.model.fields,field_description:account.field_account_print_journal_display_name
#: model:ir.model.fields,field_description:account.field_account_reconcile_model_display_name
#: model:ir.model.fields,field_description:account.field_account_reconcile_model_template_display_name
#: model:ir.model.fields,field_description:account.field_account_register_payments_display_name
#: model:ir.model.fields,field_description:account.field_account_report_general_ledger_display_name
#: model:ir.model.fields,field_description:account.field_account_report_partner_ledger_display_name
#: model:ir.model.fields,field_description:account.field_account_tax_display_name
#: model:ir.model.fields,field_description:account.field_account_tax_group_display_name
#: model:ir.model.fields,field_description:account.field_account_tax_report_display_name
#: model:ir.model.fields,field_description:account.field_account_tax_template_display_name
#: model:ir.model.fields,field_description:account.field_account_unreconcile_display_name
#: model:ir.model.fields,field_description:account.field_accounting_report_display_name
#: model:ir.model.fields,field_description:account.field_cash_box_in_display_name
#: model:ir.model.fields,field_description:account.field_cash_box_out_display_name
#: model:ir.model.fields,field_description:account.field_report_account_report_agedpartnerbalance_display_name
#: model:ir.model.fields,field_description:account.field_report_account_report_financial_display_name
#: model:ir.model.fields,field_description:account.field_report_account_report_generalledger_display_name
#: model:ir.model.fields,field_description:account.field_report_account_report_journal_display_name
#: model:ir.model.fields,field_description:account.field_report_account_report_overdue_display_name
#: model:ir.model.fields,field_description:account.field_report_account_report_partnerledger_display_name
#: model:ir.model.fields,field_description:account.field_report_account_report_tax_display_name
#: model:ir.model.fields,field_description:account.field_report_account_report_trialbalance_display_name
#: model:ir.model.fields,field_description:account.field_tax_adjustments_wizard_display_name
#: model:ir.model.fields,field_description:account.field_validate_account_move_display_name
#: model:ir.model.fields,field_description:account.field_wizard_multi_charts_accounts_display_name
msgid "Display Name"
msgstr "표시 이름"

#. module: account
#: selection:account.financial.report,display_detail:0
msgid "Display children flat"
msgstr ""

#. module: account
#: selection:account.financial.report,display_detail:0
msgid "Display children with hierarchy"
msgstr ""

#. module: account
#: model:ir.model.fields,field_description:account.field_account_financial_report_display_detail
msgid "Display details"
msgstr ""

#. module: account
#: model:ir.model.fields,field_description:account.field_account_tax_template_description
msgid "Display on Invoices"
msgstr ""

#. module: account
#: model:ir.model.fields,field_description:account.field_res_config_settings_module_print_docsaway
#: model:ir.ui.view,arch_db:account.res_config_settings_view_form
msgid "Docsaway"
msgstr ""

#. module: account
#: model:ir.ui.view,arch_db:account.report_overdue_document
msgid ""
"Document: Customer account statement<br/>\n"
"                    Date:"
msgstr ""

#. module: account
#: model:ir.ui.menu,name:account.menu_finance_payables_documents
#: model:ir.ui.menu,name:account.menu_finance_receivables_documents
msgid "Documents"
msgstr ""

#. module: account
#: model:ir.ui.view,arch_db:account.account_planner
msgid "Don't hesitate to"
msgstr ""

#. module: account
#: model:ir.ui.view,arch_db:account.portal_invoice_page
msgid "Download"
msgstr ""

#. module: account
#: model:ir.ui.view,arch_db:account.account_planner
msgid "Download the"
msgstr ""

#. module: account
#: selection:account.invoice,state:0 selection:account.invoice.report,state:0
#: selection:account.payment,state:0
#: model:ir.ui.view,arch_db:account.view_account_invoice_filter
#: model:ir.ui.view,arch_db:account.view_account_payment_search
#: model:ir.ui.view,arch_db:account.view_bank_statement_search
msgid "Draft"
msgstr ""

#. module: account
#: model:ir.ui.view,arch_db:account.invoice_supplier_form
msgid "Draft Bill"
msgstr ""

#. module: account
#: model:ir.ui.view,arch_db:account.invoice_form
#: model:ir.ui.view,arch_db:account.invoice_supplier_form
msgid "Draft Credit Note"
msgstr ""

#. module: account
#: code:addons/account/models/account_invoice.py:437
#: model:ir.ui.view,arch_db:account.invoice_form
#: model:ir.ui.view,arch_db:account.portal_invoice_page
#: model:ir.ui.view,arch_db:account.report_invoice_document
#, python-format
msgid "Draft Invoice"
msgstr ""

#. module: account
#: model:ir.ui.view,arch_db:account.view_account_invoice_report_search
msgid "Draft Invoices"
msgstr ""

#. module: account
#: model:ir.ui.view,arch_db:account.account_journal_dashboard_kanban_view
msgid "Draft bills"
msgstr ""

#. module: account
#: model:ir.actions.act_window,name:account.action_bank_statement_draft_tree
msgid "Draft statements"
msgstr ""

#. module: account
#: model:ir.ui.view,arch_db:account.report_overdue_document
msgid "Due"
msgstr ""

#. module: account
#: model:ir.model.fields,field_description:account.field_account_invoice_report_residual
msgid "Due Amount"
msgstr ""

#. module: account
#. openerp-web
#: code:addons/account/controllers/portal.py:71
#: code:addons/account/static/src/xml/account_reconciliation.xml:234
#: model:ir.model.fields,field_description:account.field_account_invoice_date_due
#: model:ir.model.fields,field_description:account.field_account_invoice_report_date_due
#: model:ir.ui.view,arch_db:account.portal_my_invoices
#: model:ir.ui.view,arch_db:account.report_overdue_document
#: model:ir.ui.view,arch_db:account.view_account_invoice_filter
#, python-format
msgid "Due Date"
msgstr ""

#. module: account
#: model:ir.ui.view,arch_db:account.view_payment_term_line_form
msgid "Due Date Computation"
msgstr ""

#. module: account
#: model:ir.ui.view,arch_db:account.view_account_invoice_report_search
msgid "Due Month"
msgstr ""

#. module: account
#: model:ir.actions.report,name:account.action_report_print_overdue
msgid "Due Payments"
msgstr ""

#. module: account
#: model:ir.ui.view,arch_db:account.view_payment_term_line_tree
msgid "Due Type"
msgstr ""

#. module: account
#: model:ir.model.fields,field_description:account.field_account_move_line_date_maturity
msgid "Due date"
msgstr ""

#. module: account
#: code:addons/account/models/account_invoice.py:1170
#, python-format
msgid ""
"Duplicated vendor reference detected. You probably encoded twice the same "
"vendor bill/credit note."
msgstr ""

#. module: account
#: model:ir.model.fields,field_description:account.field_res_config_settings_module_account_reports
msgid "Dynamic Reports"
msgstr ""

#. module: account
#: model:ir.model.fields,field_description:account.field_res_config_settings_module_l10n_eu_service
msgid "EU Digital Goods VAT"
msgstr ""

#. module: account
#: code:addons/account/models/chart_template.py:166
#: code:addons/account/models/chart_template.py:181
#: code:addons/account/models/chart_template.py:191
#, python-format
msgid "EXCH"
msgstr ""

#. module: account
#: code:addons/account/models/account_move.py:1041
#, python-format
msgid "Either pass both debit and credit or none."
msgstr ""

#. module: account
#: model:ir.model,name:account.model_mail_compose_message
msgid "Email composition wizard"
msgstr "이메일 작성 마법사"

#. module: account
#: model:ir.model.fields,field_description:account.field_accounting_report_enable_filter
msgid "Enable Comparison"
msgstr ""

#. module: account
#: model:ir.model.fields,field_description:account.field_res_config_settings_module_account_reports_followup
msgid "Enable payment followup management"
msgstr ""

#. module: account
#: model:ir.ui.view,arch_db:account.account_planner
msgid "End"
msgstr ""

#. module: account
#: model:ir.model.fields,field_description:account.field_account_aged_trial_balance_date_to
#: model:ir.model.fields,field_description:account.field_account_balance_report_date_to
#: model:ir.model.fields,field_description:account.field_account_common_account_report_date_to
#: model:ir.model.fields,field_description:account.field_account_common_journal_report_date_to
#: model:ir.model.fields,field_description:account.field_account_common_partner_report_date_to
#: model:ir.model.fields,field_description:account.field_account_common_report_date_to
#: model:ir.model.fields,field_description:account.field_account_print_journal_date_to
#: model:ir.model.fields,field_description:account.field_account_report_general_ledger_date_to
#: model:ir.model.fields,field_description:account.field_account_report_partner_ledger_date_to
#: model:ir.model.fields,field_description:account.field_account_tax_report_date_to
#: model:ir.model.fields,field_description:account.field_accounting_report_date_to
#: model:ir.model.fields,field_description:account.field_accounting_report_date_to_cmp
msgid "End Date"
msgstr ""

#. module: account
#: model:account.payment.term,name:account.account_payment_term
msgid "End of Following Month"
msgstr ""

#. module: account
#: model:ir.model.fields,field_description:account.field_account_bank_statement_balance_end_real
msgid "Ending Balance"
msgstr ""

#. module: account
#: model:ir.model.fields,field_description:account.field_account_bank_statement_cashbox_end_id
msgid "Ending Cashbox"
msgstr ""

#. module: account
#: model:ir.ui.view,arch_db:account.account_planner
msgid "Enjoy your Odoo experience,"
msgstr ""

#. module: account
#: model:ir.actions.act_window,name:account.action_move_line_form
msgid "Entries"
msgstr ""

#. module: account
#: model:ir.model.fields,field_description:account.field_account_print_journal_sort_selection
msgid "Entries Sorted by"
msgstr ""

#. module: account
#: code:addons/account/models/account_move.py:1006
#, python-format
msgid "Entries are not of the same account!"
msgstr ""

#. module: account
#: model:ir.ui.view,arch_db:account.account_journal_dashboard_kanban_view
msgid "Entries to Review"
msgstr ""

#. module: account
#: code:addons/account/models/account_analytic_line.py:58
#, python-format
msgid "Entries: "
msgstr ""

#. module: account
#: model:ir.ui.view,arch_db:account.report_generalledger
msgid "Entry Label"
msgstr ""

#. module: account
#: model:ir.model.fields,field_description:account.field_account_journal_sequence_id
msgid "Entry Sequence"
msgstr ""

#. module: account
#: model:ir.model.fields,field_description:account.field_account_bank_statement_move_line_ids
msgid "Entry lines"
msgstr ""

#. module: account
#: model:account.account.type,name:account.data_account_type_equity
#: model:ir.ui.view,arch_db:account.view_account_form
msgid "Equity"
msgstr ""

#. module: account
#: code:addons/account/models/res_config_settings.py:131
#, python-format
msgid "Error!"
msgstr ""

#. module: account
#: model:ir.ui.view,arch_db:account.account_planner
msgid "Excel template"
msgstr ""

#. module: account
#: code:addons/account/models/chart_template.py:191
#, python-format
msgid "Exchange Difference"
msgstr ""

#. module: account
#: model:ir.model.fields,field_description:account.field_res_company_currency_exchange_journal_id
#: model:ir.model.fields,field_description:account.field_res_config_settings_currency_exchange_journal_id
msgid "Exchange Gain or Loss Journal"
msgstr ""

#. module: account
#: model:ir.model.fields,field_description:account.field_account_full_reconcile_exchange_move_id
msgid "Exchange Move"
msgstr ""

#. module: account
#: model:ir.ui.view,arch_db:account.account_planner
msgid ""
"Exchange rates can be automatically updated once a day from <strong>Yahoo "
"Finance</strong> or the <strong>European Central Bank</strong>. You can "
"activate this feature in the bottom of the"
msgstr ""

#. module: account
#: model:ir.model.fields,field_description:account.field_res_company_expects_chart_of_accounts
msgid "Expects a Chart of Accounts"
msgstr ""

#. module: account
#: model:account.financial.report,name:account.account_financial_report_expense0
msgid "Expense"
msgstr ""

#. module: account
#: model:ir.model.fields,field_description:account.field_product_category_property_account_expense_categ_id
#: model:ir.model.fields,field_description:account.field_product_product_property_account_expense_id
#: model:ir.model.fields,field_description:account.field_product_template_property_account_expense_id
#: model:ir.ui.view,arch_db:account.view_account_chart_template_seacrh
msgid "Expense Account"
msgstr ""

#. module: account
#: model:ir.model.fields,field_description:account.field_account_chart_template_property_account_expense_id
msgid "Expense Account on Product Template"
msgstr ""

#. module: account
#: model:account.account.type,name:account.data_account_type_expenses
#: model:ir.ui.view,arch_db:account.view_account_form
msgid "Expenses"
msgstr ""

#. module: account
#: model:ir.model.fields,field_description:account.field_account_bank_statement_reference
msgid "External Reference"
msgstr ""

#. module: account
#: model:ir.ui.view,arch_db:account.account_planner
msgid "Extra Features"
msgstr ""

#. module: account
#: model:ir.ui.view,arch_db:account.view_account_journal_search
msgid "Favorites"
msgstr ""

#. module: account
#: selection:res.company,fiscalyear_last_month:0
msgid "February"
msgstr ""

#. module: account
#: model:ir.model.fields,field_description:account.field_account_fiscal_position_state_ids
#: model:ir.model.fields,field_description:account.field_account_fiscal_position_template_state_ids
msgid "Federal States"
msgstr ""

#. module: account
#: selection:account.journal,bank_statements_source:0
msgid "File Import"
msgstr ""

#. module: account
#: model:ir.ui.view,arch_db:account.cash_box_in_form
msgid "Fill in this form if you put money in the cash register:"
msgstr ""

#. module: account
#: model:ir.model.fields,field_description:account.field_accounting_report_filter_cmp
msgid "Filter by"
msgstr ""

#. module: account
#. openerp-web
#: code:addons/account/static/src/xml/account_reconciliation.xml:141
#, python-format
msgid "Filter..."
msgstr ""

#. module: account
#: model:ir.model.fields,field_description:account.field_account_analytic_line_general_account_id
#: model:ir.ui.view,arch_db:account.view_account_analytic_line_filter_inherit_account
msgid "Financial Account"
msgstr ""

#. module: account
#: model:ir.model.fields,field_description:account.field_account_financial_report_style_overwrite
msgid "Financial Report Style"
msgstr ""

#. module: account
#: model:ir.actions.act_window,name:account.action_account_financial_report_tree
#: model:ir.actions.act_window,name:account.action_account_report
#: model:ir.ui.menu,name:account.menu_account_reports
msgid "Financial Reports"
msgstr ""

#. module: account
#: model:ir.model.fields,field_description:account.field_res_company_account_setup_fy_data_done
msgid "Financial Year Setup Marked As Done"
msgstr ""

#. module: account
#: model:ir.actions.report,name:account.action_report_financial
msgid "Financial report"
msgstr ""

#. module: account
#: model:ir.model.fields,field_description:account.field_account_financial_year_op_account_setup_fy_data_done
msgid "Financial year setup marked as done"
msgstr ""

#. module: account
#: model:ir.ui.view,arch_db:account.account_planner
msgid "First, register any outstanding customer invoices and vendor bills:"
msgstr ""

#. module: account
#: model:ir.ui.view,arch_db:account.view_partner_property_form
msgid "Fiscal Information"
msgstr ""

#. module: account
#: model:ir.ui.view,arch_db:account.res_config_settings_view_form
msgid "Fiscal Localization"
msgstr ""

#. module: account
#: model:ir.model.fields,field_description:account.field_account_fiscal_position_account_template_position_id
msgid "Fiscal Mapping"
msgstr ""

#. module: account
#: model:ir.ui.view,arch_db:account.res_config_settings_view_form
msgid "Fiscal Periods"
msgstr ""

#. module: account
#: model:ir.actions.act_window,name:account.action_account_fiscal_position_template_form
#: model:ir.model,name:account.model_account_fiscal_position
#: model:ir.model.fields,field_description:account.field_account_fiscal_position_account_position_id
#: model:ir.model.fields,field_description:account.field_account_fiscal_position_name
#: model:ir.model.fields,field_description:account.field_account_fiscal_position_tax_position_id
#: model:ir.model.fields,field_description:account.field_account_fiscal_position_tax_template_position_id
#: model:ir.model.fields,field_description:account.field_account_invoice_fiscal_position_id
#: model:ir.model.fields,field_description:account.field_account_invoice_report_fiscal_position_id
#: model:ir.model.fields,field_description:account.field_res_partner_property_account_position_id
#: model:ir.model.fields,field_description:account.field_res_users_property_account_position_id
#: model:ir.ui.view,arch_db:account.view_account_position_form
#: model:ir.ui.view,arch_db:account.view_account_position_template_search
#: model:ir.ui.view,arch_db:account.view_account_position_template_tree
#: model:ir.ui.view,arch_db:account.view_account_position_tree
msgid "Fiscal Position"
msgstr "재정 위치"

#. module: account
#: model:ir.model.fields,field_description:account.field_account_fiscal_position_template_name
#: model:ir.ui.view,arch_db:account.view_account_position_template_form
#: model:ir.ui.view,arch_db:account.view_account_position_template_search
msgid "Fiscal Position Template"
msgstr ""

#. module: account
#: model:ir.actions.act_window,name:account.action_account_fiscal_position_form
#: model:ir.ui.menu,name:account.menu_action_account_fiscal_position_form
msgid "Fiscal Positions"
msgstr ""

#. module: account
#. openerp-web
#: code:addons/account/models/company.py:189
#: code:addons/account/static/src/xml/account_dashboard_setup_bar.xml:17
#, python-format
msgid "Fiscal Year"
msgstr ""

#. module: account
#: model:ir.model.fields,field_description:account.field_account_financial_year_op_fiscalyear_last_day
#: model:ir.model.fields,field_description:account.field_res_company_fiscalyear_last_day
msgid "Fiscalyear Last Day"
msgstr ""

#. module: account
#: model:ir.model.fields,field_description:account.field_account_financial_year_op_fiscalyear_last_month
#: model:ir.model.fields,field_description:account.field_res_company_fiscalyear_last_month
msgid "Fiscalyear Last Month"
msgstr ""

#. module: account
#: selection:account.reconcile.model,amount_type:0
#: selection:account.reconcile.model,second_amount_type:0
#: selection:account.reconcile.model.template,amount_type:0
#: selection:account.reconcile.model.template,second_amount_type:0
#: selection:account.tax,amount_type:0
#: selection:account.tax.template,amount_type:0
msgid "Fixed"
msgstr ""

#. module: account
#: selection:account.payment.term.line,value:0
msgid "Fixed Amount"
msgstr ""

#. module: account
#: model:account.account.type,name:account.data_account_type_fixed_assets
msgid "Fixed Assets"
msgstr ""

#. module: account
#: model:ir.model.fields,help:account.field_account_reconcile_model_amount
#: model:ir.model.fields,help:account.field_account_reconcile_model_second_amount
#: model:ir.model.fields,help:account.field_account_reconcile_model_template_amount
#: model:ir.model.fields,help:account.field_account_reconcile_model_template_second_amount
msgid ""
"Fixed amount will count as a debit if it is negative, as a credit if it is "
"positive."
msgstr ""

#. module: account
#: model:ir.ui.menu,name:account.menu_finance_receivables_follow_up
msgid "Follow-up"
msgstr ""

#. module: account
#: model:ir.ui.view,arch_db:account.res_config_settings_view_form
msgid "Follow-up Levels"
msgstr ""

#. module: account
#: model:ir.model.fields,help:account.field_account_financial_report_sign
msgid ""
"For accounts that are typically more debited than credited and that you "
"would like to print as negative amounts in your reports, you should reverse "
"the sign of the balance; e.g.: Expense account. The same applies for "
"accounts that are typically more credited than debited and that you would "
"like to print as positive amounts in your reports; e.g.: Income account."
msgstr ""

#. module: account
#: model:ir.model.fields,help:account.field_account_payment_term_line_value_amount
msgid "For percent enter a ratio between 0-100."
msgstr ""

#. module: account
#: model:ir.ui.view,arch_db:account.account_planner
msgid ""
"For the Odoo Team,<br/>\n"
"                            Fabien Pinckaers, Founder"
msgstr ""

#. module: account
#: model:ir.model.fields,help:account.field_account_account_currency_id
msgid "Forces all moves for this account to have this account currency."
msgstr ""

#. module: account
#: model:ir.model.fields,help:account.field_account_account_template_currency_id
#: model:ir.model.fields,help:account.field_account_bank_accounts_wizard_currency_id
msgid "Forces all moves for this account to have this secondary currency."
msgstr ""

#. module: account
#: code:addons/account/report/account_aged_partner_balance.py:201
#: code:addons/account/report/account_balance.py:64
#: code:addons/account/report/account_general_ledger.py:114
#: code:addons/account/report/account_journal.py:100
#: code:addons/account/report/account_partner_ledger.py:74
#: code:addons/account/report/account_report_financial.py:149
#: code:addons/account/report/account_tax.py:13
#, python-format
msgid "Form content is missing, this report cannot be printed."
msgstr ""

#. module: account
#: code:addons/account/models/account_invoice.py:93
#, python-format
msgid "Free Reference"
msgstr ""

#. module: account
#: model:ir.ui.view,arch_db:account.view_account_move_line_filter
msgid "From Payable accounts"
msgstr ""

#. module: account
#: model:ir.ui.view,arch_db:account.view_account_move_line_filter
msgid "From Receivable accounts"
msgstr ""

#. module: account
#: model:ir.actions.act_window,help:account.action_account_invoice_report_all_supp
msgid ""
"From this report, you can have an overview of the amount invoiced from your "
"vendors. The search tool can also be used to personalise your Invoices "
"reports and so, match this analysis to your needs."
msgstr ""

#. module: account
#: model:ir.actions.act_window,help:account.action_account_invoice_report_all
msgid ""
"From this report, you can have an overview of the amount invoiced to your "
"customers. The search tool can also be used to personalise your Invoices "
"reports and so, match this analysis to your needs."
msgstr ""

#. module: account
#: model:ir.model,name:account.model_account_full_reconcile
#: model:ir.model.fields,field_description:account.field_account_partial_reconcile_full_reconcile_id
msgid "Full Reconcile"
msgstr ""

#. module: account
#: code:addons/account/models/account_journal_dashboard.py:113
#, python-format
msgid "Future"
msgstr ""

#. module: account
#: model:ir.ui.view,arch_db:account.view_account_invoice_filter
msgid "Future Activities"
msgstr ""

#. module: account
#: model:ir.ui.view,arch_db:account.view_account_form
msgid "GROSS PROFIT"
msgstr ""

#. module: account
#: model:ir.model.fields,field_description:account.field_account_chart_template_income_currency_exchange_account_id
#: model:ir.model.fields,field_description:account.field_res_company_income_currency_exchange_account_id
msgid "Gain Exchange Rate Account"
msgstr ""

#. module: account
#: model:ir.actions.act_window,name:account.action_account_general_ledger_menu
#: model:ir.actions.report,name:account.action_report_general_ledger
#: model:ir.ui.menu,name:account.menu_general_ledger
msgid "General Ledger"
msgstr ""

#. module: account
#: model:ir.model,name:account.model_account_report_general_ledger
msgid "General Ledger Report"
msgstr ""

#. module: account
#: model:ir.ui.menu,name:account.menu_finance_entries_generate_entries
msgid "Generate Entries"
msgstr ""

#. module: account
#: model:ir.ui.menu,name:account.account_reports_legal_statements_menu
msgid "Generic Statements"
msgstr ""

#. module: account
#: model:ir.ui.view,arch_db:account.account_planner
msgid "Get started"
msgstr ""

#. module: account
#: model:ir.ui.view,arch_db:account.res_config_settings_view_form
msgid "Get warnings when invoicing specific customers"
msgstr ""

#. module: account
#: model:ir.ui.view,arch_db:account.res_config_settings_view_form
msgid ""
"Get your bank statements automatically imported every 4 hours, or in one-"
"click, using Yodlee and Plaid services. Once installed, set “Bank Feeds” to "
"“Bank Synchronization” in bank account settings. Then, click “Configure” on "
"the online account to enter your bank credentials."
msgstr ""

#. module: account
#: model:ir.model.fields,help:account.field_account_invoice_line_sequence
msgid "Gives the sequence of this line when displaying the invoice."
msgstr ""

#. module: account
#: model:ir.model.fields,help:account.field_account_bank_statement_line_sequence
msgid ""
"Gives the sequence order when displaying a list of bank statement lines."
msgstr ""

#. module: account
#: model:ir.model.fields,help:account.field_account_invoice_tax_sequence
msgid "Gives the sequence order when displaying a list of invoice tax."
msgstr ""

#. module: account
#: model:ir.model.fields,help:account.field_account_payment_term_line_sequence
msgid ""
"Gives the sequence order when displaying a list of payment terms lines."
msgstr ""

#. module: account
#. openerp-web
#: code:addons/account/static/src/xml/account_reconciliation.xml:57
#, python-format
msgid "Go to bank statement(s)"
msgstr ""

#. module: account
#: code:addons/account/models/account_invoice.py:636
#, python-format
msgid "Go to the configuration panel"
msgstr ""

#. module: account
#: selection:res.partner,trust:0
msgid "Good Debtor"
msgstr ""

#. module: account
#. openerp-web
#: code:addons/account/static/src/xml/account_reconciliation.xml:46
#, python-format
msgid "Good Job!"
msgstr ""

#. module: account
#: model:ir.model.fields,field_description:account.field_account_account_group_id
#: model:ir.model.fields,field_description:account.field_account_account_template_group_id
msgid "Group"
msgstr ""

#. module: account
#: model:ir.ui.view,arch_db:account.view_account_chart_template_seacrh
#: model:ir.ui.view,arch_db:account.view_account_financial_report_search
#: model:ir.ui.view,arch_db:account.view_account_invoice_filter
#: model:ir.ui.view,arch_db:account.view_account_invoice_report_search
#: model:ir.ui.view,arch_db:account.view_account_move_filter
#: model:ir.ui.view,arch_db:account.view_account_move_line_filter
#: model:ir.ui.view,arch_db:account.view_account_search
#: model:ir.ui.view,arch_db:account.view_account_tax_search
#: model:ir.ui.view,arch_db:account.view_account_template_search
#: model:ir.ui.view,arch_db:account.view_bank_statement_search
msgid "Group By"
msgstr "그룹화"

#. module: account
#: model:ir.model.fields,field_description:account.field_account_journal_group_invoice_lines
msgid "Group Invoice Lines"
msgstr ""

#. module: account
#: selection:account.tax,amount_type:0
#: selection:account.tax.template,amount_type:0
msgid "Group of Taxes"
msgstr ""

#. module: account
#: model:ir.ui.view,arch_db:account.res_config_settings_view_form
msgid "Group received checks before depositing them to the bank"
msgstr ""

#. module: account
#: selection:account.cash.rounding,rounding_method:0
msgid "HALF-UP"
msgstr ""

#. module: account
#: model:ir.model.fields,field_description:account.field_res_config_settings_has_accounting_entries
msgid "Has Accounting Entries"
msgstr ""

#. module: account
#: model:ir.model.fields,field_description:account.field_account_payment_has_invoices
msgid "Has Invoices"
msgstr ""

#. module: account
#: model:ir.model.fields,field_description:account.field_account_invoice_has_outstanding
msgid "Has Outstanding"
msgstr ""

#. module: account
#: model:ir.model.fields,field_description:account.field_res_partner_has_unreconciled_entries
#: model:ir.model.fields,field_description:account.field_res_users_has_unreconciled_entries
msgid "Has Unreconciled Entries"
msgstr ""

#. module: account
#: model:ir.model.fields,field_description:account.field_account_abstract_payment_hide_payment_method
#: model:ir.model.fields,field_description:account.field_account_payment_hide_payment_method
#: model:ir.model.fields,field_description:account.field_account_register_payments_hide_payment_method
msgid "Hide Payment Method"
msgstr ""

#. module: account
#: model:ir.model.fields,field_description:account.field_res_config_settings_account_hide_setup_bar
#: model:ir.ui.view,arch_db:account.res_config_settings_view_form
msgid "Hide Setup Bar"
msgstr ""

#. module: account
#: model:ir.model.fields,field_description:account.field_account_tax_hide_tax_exigibility
msgid "Hide Use Cash Basis Option"
msgstr ""

#. module: account
#: model:ir.ui.view,arch_db:account.view_account_form
msgid "How do account types affect your reports?"
msgstr ""

#. module: account
#: model:ir.ui.view,arch_db:account.res_config_settings_view_form
msgid "How total tax amount is computed in orders and invoices"
msgstr ""

#. module: account
#: model:ir.model.fields,field_description:account.field_account_abstract_payment_id
#: model:ir.model.fields,field_description:account.field_account_account_id
#: model:ir.model.fields,field_description:account.field_account_account_tag_id
#: model:ir.model.fields,field_description:account.field_account_account_template_id
#: model:ir.model.fields,field_description:account.field_account_account_type_id
#: model:ir.model.fields,field_description:account.field_account_aged_trial_balance_id
#: model:ir.model.fields,field_description:account.field_account_balance_report_id
#: model:ir.model.fields,field_description:account.field_account_bank_accounts_wizard_id
#: model:ir.model.fields,field_description:account.field_account_bank_statement_cashbox_id
#: model:ir.model.fields,field_description:account.field_account_bank_statement_closebalance_id
#: model:ir.model.fields,field_description:account.field_account_bank_statement_id
#: model:ir.model.fields,field_description:account.field_account_bank_statement_line_id
#: model:ir.model.fields,field_description:account.field_account_cash_rounding_id
#: model:ir.model.fields,field_description:account.field_account_cashbox_line_id
#: model:ir.model.fields,field_description:account.field_account_chart_template_id
#: model:ir.model.fields,field_description:account.field_account_common_account_report_id
#: model:ir.model.fields,field_description:account.field_account_common_journal_report_id
#: model:ir.model.fields,field_description:account.field_account_common_partner_report_id
#: model:ir.model.fields,field_description:account.field_account_common_report_id
#: model:ir.model.fields,field_description:account.field_account_financial_report_id
#: model:ir.model.fields,field_description:account.field_account_financial_year_op_id
#: model:ir.model.fields,field_description:account.field_account_fiscal_position_account_id
#: model:ir.model.fields,field_description:account.field_account_fiscal_position_account_template_id
#: model:ir.model.fields,field_description:account.field_account_fiscal_position_id
#: model:ir.model.fields,field_description:account.field_account_fiscal_position_tax_id
#: model:ir.model.fields,field_description:account.field_account_fiscal_position_tax_template_id
#: model:ir.model.fields,field_description:account.field_account_fiscal_position_template_id
#: model:ir.model.fields,field_description:account.field_account_full_reconcile_id
#: model:ir.model.fields,field_description:account.field_account_group_id
#: model:ir.model.fields,field_description:account.field_account_invoice_confirm_id
#: model:ir.model.fields,field_description:account.field_account_invoice_id
#: model:ir.model.fields,field_description:account.field_account_invoice_line_id
#: model:ir.model.fields,field_description:account.field_account_invoice_refund_id
#: model:ir.model.fields,field_description:account.field_account_invoice_report_id
#: model:ir.model.fields,field_description:account.field_account_invoice_tax_id
#: model:ir.model.fields,field_description:account.field_account_journal_id
#: model:ir.model.fields,field_description:account.field_account_move_id
#: model:ir.model.fields,field_description:account.field_account_move_line_id
#: model:ir.model.fields,field_description:account.field_account_move_line_reconcile_id
#: model:ir.model.fields,field_description:account.field_account_move_line_reconcile_writeoff_id
#: model:ir.model.fields,field_description:account.field_account_move_reversal_id
#: model:ir.model.fields,field_description:account.field_account_opening_id
#: model:ir.model.fields,field_description:account.field_account_partial_reconcile_id
#: model:ir.model.fields,field_description:account.field_account_payment_id
#: model:ir.model.fields,field_description:account.field_account_payment_method_id
#: model:ir.model.fields,field_description:account.field_account_payment_term_id
#: model:ir.model.fields,field_description:account.field_account_payment_term_line_id
#: model:ir.model.fields,field_description:account.field_account_print_journal_id
#: model:ir.model.fields,field_description:account.field_account_reconcile_model_id
#: model:ir.model.fields,field_description:account.field_account_reconcile_model_template_id
#: model:ir.model.fields,field_description:account.field_account_register_payments_id
#: model:ir.model.fields,field_description:account.field_account_report_general_ledger_id
#: model:ir.model.fields,field_description:account.field_account_report_partner_ledger_id
#: model:ir.model.fields,field_description:account.field_account_tax_group_id
#: model:ir.model.fields,field_description:account.field_account_tax_id
#: model:ir.model.fields,field_description:account.field_account_tax_report_id
#: model:ir.model.fields,field_description:account.field_account_tax_template_id
#: model:ir.model.fields,field_description:account.field_account_unreconcile_id
#: model:ir.model.fields,field_description:account.field_accounting_report_id
#: model:ir.model.fields,field_description:account.field_cash_box_in_id
#: model:ir.model.fields,field_description:account.field_cash_box_out_id
#: model:ir.model.fields,field_description:account.field_report_account_report_agedpartnerbalance_id
#: model:ir.model.fields,field_description:account.field_report_account_report_financial_id
#: model:ir.model.fields,field_description:account.field_report_account_report_generalledger_id
#: model:ir.model.fields,field_description:account.field_report_account_report_journal_id
#: model:ir.model.fields,field_description:account.field_report_account_report_overdue_id
#: model:ir.model.fields,field_description:account.field_report_account_report_partnerledger_id
#: model:ir.model.fields,field_description:account.field_report_account_report_tax_id
#: model:ir.model.fields,field_description:account.field_report_account_report_trialbalance_id
#: model:ir.model.fields,field_description:account.field_tax_adjustments_wizard_id
#: model:ir.model.fields,field_description:account.field_validate_account_move_id
#: model:ir.model.fields,field_description:account.field_wizard_multi_charts_accounts_id
msgid "ID"
msgstr "ID"

#. module: account
#: code:addons/account/models/chart_template.py:188
#, python-format
msgid "INV"
msgstr ""

#. module: account
#: code:addons/account/models/account_bank_statement.py:389
#, python-format
msgid "If \"Amount Currency\" is specified, then \"Amount\" must be as well."
msgstr ""

#. module: account
#: model:ir.model.fields,help:account.field_account_account_template_nocreate
msgid ""
"If checked, the new chart of accounts will not contain this by default."
msgstr ""

#. module: account
#: model:ir.model.fields,help:account.field_account_move_reversal_journal_id
msgid "If empty, uses the journal of the journal entry to be reversed."
msgstr ""

#. module: account
#: model:ir.model.fields,help:account.field_account_tax_include_base_amount
#: model:ir.model.fields,help:account.field_account_tax_template_include_base_amount
msgid ""
"If set, taxes which are computed after this one will be computed based on "
"the price tax included."
msgstr ""

#. module: account
#: model:ir.model.fields,help:account.field_account_tax_analytic
#: model:ir.model.fields,help:account.field_account_tax_template_analytic
msgid ""
"If set, the amount computed by this tax will be assigned to the same "
"analytic account as the invoice line (if any)"
msgstr ""

#. module: account
#: model:ir.model.fields,help:account.field_account_payment_term_active
msgid ""
"If the active field is set to False, it will allow you to hide the payment "
"terms without removing it."
msgstr ""

#. module: account
#: model:ir.model.fields,help:account.field_account_journal_group_invoice_lines
msgid ""
"If this box is checked, the system will try to group the accounting lines "
"when generating them from invoices."
msgstr ""

#. module: account
#: model:ir.ui.view,arch_db:account.res_config_settings_view_form
msgid ""
"If you check this box, you will be able to collect payments using SEPA "
"Direct Debit mandates."
msgstr ""

#. module: account
#: model:ir.ui.view,arch_db:account.res_config_settings_view_form
msgid ""
"If you check this box, you will be able to register your payment using SEPA."
msgstr ""

#. module: account
#: model:ir.ui.view,arch_db:account.account_planner
msgid ""
"If you have less than 200 contacts, we recommend you\n"
"                                        create them manually."
msgstr ""

#. module: account
#: model:ir.model.fields,help:account.field_account_report_general_ledger_initial_balance
msgid ""
"If you selected date, this field allow you to add a row to display the "
"amount of debit/credit/balance that precedes the filter you've set."
msgstr ""

#. module: account
#: model:ir.ui.view,arch_db:account.account_unreconcile_view
msgid ""
"If you unreconcile transactions, you must also verify all the actions that "
"are linked to those transactions because they will not be disabled"
msgstr ""

#. module: account
#: model:ir.model.fields,help:account.field_account_invoice_payment_term_id
msgid ""
"If you use payment terms, the due date will be computed automatically at the"
" generation of accounting entries. If you keep the payment terms and the due"
" date empty, it means direct payment. The payment terms may compute several "
"due dates, for example 50% now, 50% in one month."
msgstr ""

#. module: account
#: model:ir.model.fields,help:account.field_account_invoice_date_due
msgid ""
"If you use payment terms, the due date will be computed automatically at the"
" generation of accounting entries. The Payment terms may compute several due"
" dates, for example 50% now and 50% in one month, but if you want to force a"
" due date, make sure that the payment term is not set on the invoice. If you"
" keep the Payment terms and the due date empty, it means direct payment."
msgstr ""

#. module: account
#: model:ir.ui.view,arch_db:account.account_planner
msgid ""
"If you want to be able to send customer statements from Odoo, you must:"
msgstr ""

#. module: account
#: model:ir.ui.view,arch_db:account.account_planner
msgid ""
"If you want to be able to send your customers their statements \n"
"                        from Odoo, you first need to record all outstanding transactions \n"
"                        in the payable and receivable accounts. These would be invoices \n"
"                        that have not been paid or payments that have not been reconciled."
msgstr ""

#. module: account
#: model:ir.ui.view,arch_db:account.account_planner
msgid "If you want to do it yourself:"
msgstr ""

#. module: account
#: model:ir.ui.view,arch_db:account.res_config_settings_view_form
msgid ""
"If you're selling digital goods to customers in the EU, you must charge VAT "
"based on your customers' locations. This rule applies regardless of you are "
"located. Digital goods are defined in the legislation as broadcasting, "
"telecommunications, and services that are electronically supplied instead of"
" shipped. Gift cards sent online are not included in the definition."
msgstr ""

#. module: account
#: model:ir.model.fields,help:account.field_account_invoice_line_product_image
msgid ""
"Image of the product variant (Big-sized image of product template if false)."
" It is automatically resized as a 1024x1024px image, with aspect ratio "
"preserved."
msgstr ""

#. module: account
#: model:account.payment.term,name:account.account_payment_term_immediate
msgid "Immediate Payment"
msgstr ""

#. module: account
#: model:ir.model.fields,field_description:account.field_res_config_settings_module_account_bank_statement_import_qif
msgid "Import .qif files"
msgstr ""

#. module: account
#: model:ir.model.fields,field_description:account.field_res_config_settings_module_account_bank_statement_import_csv
msgid "Import in .csv format"
msgstr ""

#. module: account
#: model:ir.model.fields,field_description:account.field_res_config_settings_module_account_bank_statement_import_ofx
msgid "Import in .ofx format"
msgstr ""

#. module: account
#: model:ir.model.fields,field_description:account.field_res_config_settings_module_account_bank_statement_import_camt
msgid "Import in CAMT.053 format"
msgstr ""

#. module: account
#: model:ir.ui.view,arch_db:account.account_planner
msgid "Import using the \"Import\" button on the top left corner of"
msgstr ""

#. module: account
#: model:ir.ui.view,arch_db:account.res_config_settings_view_form
msgid "Import your bank statements automatically"
msgstr ""

#. module: account
#: model:ir.ui.view,arch_db:account.res_config_settings_view_form
msgid "Import your bank statements in CAMT.053"
msgstr ""

#. module: account
#: model:ir.ui.view,arch_db:account.res_config_settings_view_form
msgid "Import your bank statements in CSV"
msgstr ""

#. module: account
#: model:ir.ui.view,arch_db:account.res_config_settings_view_form
msgid "Import your bank statements in OFX"
msgstr ""

#. module: account
#: model:ir.ui.view,arch_db:account.res_config_settings_view_form
msgid "Import your bank statements in QIF"
msgstr ""

#. module: account
#: model:ir.ui.view,arch_db:account.account_planner
msgid ""
"Importing your statements in via a supported file format (QIF, OFX, CODA or "
"CSV format)"
msgstr ""

#. module: account
#: model:ir.ui.view,arch_db:account.account_planner
msgid "In Odoo,"
msgstr ""

#. module: account
#: code:addons/account/models/account_bank_statement.py:409
#, python-format
msgid ""
"In order to delete a bank statement line, you must first cancel it to delete"
" related journal items."
msgstr ""

#. module: account
#: code:addons/account/models/account_bank_statement.py:199
#, python-format
msgid ""
"In order to delete a bank statement, you must first cancel it to delete "
"related journal items."
msgstr ""

#. module: account
#: code:addons/account/models/account_payment.py:144
#, python-format
msgid ""
"In order to pay multiple invoices at once, they must use the same currency."
msgstr ""

#. module: account
#: model:ir.ui.view,arch_db:account.account_planner
msgid "In your old accounting software, print a trial balance"
msgstr ""

#. module: account
#: model:ir.ui.view,arch_db:account.view_account_tax_search
msgid "Inactive"
msgstr ""

#. module: account
#: selection:account.payment.method,payment_type:0
msgid "Inbound"
msgstr ""

#. module: account
#: model:ir.model.fields,field_description:account.field_account_report_general_ledger_initial_balance
msgid "Include Initial Balances"
msgstr ""

#. module: account
#: model:ir.model.fields,field_description:account.field_account_tax_analytic
msgid "Include in Analytic Cost"
msgstr ""

#. module: account
#: model:ir.model.fields,field_description:account.field_account_tax_price_include
#: model:ir.model.fields,field_description:account.field_account_tax_template_price_include
msgid "Included in Price"
msgstr ""

#. module: account
#: model:account.account.type,name:account.data_account_type_revenue
#: model:account.financial.report,name:account.account_financial_report_income0
#: model:ir.ui.view,arch_db:account.view_account_form
msgid "Income"
msgstr ""

#. module: account
#: model:ir.model.fields,field_description:account.field_product_category_property_account_income_categ_id
#: model:ir.model.fields,field_description:account.field_product_product_property_account_income_id
#: model:ir.model.fields,field_description:account.field_product_template_property_account_income_id
#: model:ir.ui.view,arch_db:account.view_account_chart_template_seacrh
msgid "Income Account"
msgstr "수익 계정"

#. module: account
#: model:ir.model.fields,field_description:account.field_account_chart_template_property_account_income_id
msgid "Income Account on Product Template"
msgstr ""

#. module: account
#. openerp-web
#: code:addons/account/static/src/js/reconciliation/reconciliation_model.js:672
#, python-format
msgid "Incorrect Operation"
msgstr ""

#. module: account
#: model:ir.ui.view,arch_db:account.view_move_line_form
msgid "Information"
msgstr ""

#. module: account
#: model:ir.ui.view,arch_db:account.account_move_line_reconcile_writeoff
msgid "Information addendum"
msgstr ""

#. module: account
#. openerp-web
#: code:addons/account/models/company.py:234
#: code:addons/account/models/company.py:249
#: code:addons/account/static/src/xml/account_dashboard_setup_bar.xml:9
#, python-format
msgid "Initial Balances"
msgstr ""

#. module: account
#: model:ir.model.fields,field_description:account.field_account_chart_template_property_stock_account_input_categ_id
#: model:ir.model.fields,field_description:account.field_res_company_property_stock_account_input_categ_id
msgid "Input Account for Stock Valuation"
msgstr ""

#. module: account
#: model:ir.ui.view,arch_db:account.account_planner
msgid "Install Chart of Account"
msgstr ""

#. module: account
#: model:ir.ui.view,arch_db:account.res_config_settings_view_form
msgid "Install More Packages"
msgstr ""

#. module: account
#: model:ir.model.fields,field_description:account.field_res_company_transfer_account_id
msgid "Inter-Banks Transfer Account"
msgstr ""

#. module: account
#: model:ir.model.fields,help:account.field_account_chart_template_transfer_account_id
#: model:ir.model.fields,help:account.field_res_company_transfer_account_id
#: model:ir.model.fields,help:account.field_wizard_multi_charts_accounts_transfer_account_id
msgid ""
"Intermediary account used when moving money from a liquidity account to "
"another"
msgstr ""

#. module: account
#: model:ir.model.fields,field_description:account.field_account_move_narration
msgid "Internal Note"
msgstr ""

#. module: account
#: model:ir.model.fields,field_description:account.field_account_account_note
msgid "Internal Notes"
msgstr ""

#. module: account
#: selection:account.payment,payment_type:0
#: model:ir.ui.view,arch_db:account.account_journal_dashboard_kanban_view
msgid "Internal Transfer"
msgstr ""

#. module: account
#: model:ir.model.fields,field_description:account.field_account_account_internal_type
msgid "Internal Type"
msgstr ""

#. module: account
#: model:ir.ui.view,arch_db:account.view_account_template_form
msgid "Internal notes..."
msgstr ""

#. module: account
#: code:addons/account/models/partner.py:45
#, python-format
msgid "Invalid \"Zip Range\", please configure it properly."
msgstr ""

#. module: account
#: model:ir.ui.view,arch_db:account.account_planner
msgid "Invite Users"
msgstr ""

#. module: account
#: code:addons/account/models/account_invoice.py:1226
#: model:ir.model,name:account.model_account_invoice
#: model:ir.model.fields,field_description:account.field_account_invoice_tax_invoice_id
#: model:ir.model.fields,field_description:account.field_account_move_line_invoice_id
#: model:ir.model.fields,field_description:account.field_res_partner_invoice_warn
#: model:ir.model.fields,field_description:account.field_res_users_invoice_warn
#: model:ir.ui.view,arch_db:account.account_journal_dashboard_kanban_view
#: model:ir.ui.view,arch_db:account.invoice_form
#: model:ir.ui.view,arch_db:account.invoice_supplier_tree
#: model:ir.ui.view,arch_db:account.invoice_tree
#: model:ir.ui.view,arch_db:account.portal_invoice_page
#: model:ir.ui.view,arch_db:account.report_invoice_document
#: model:ir.ui.view,arch_db:account.view_account_invoice_filter
#: model:ir.ui.view,arch_db:account.view_account_invoice_report_search
#: model:res.request.link,name:account.req_link_invoice
#, python-format
msgid "Invoice"
msgstr "송장"

#. module: account
#: model:ir.ui.view,arch_db:account.portal_my_invoices
msgid "Invoice #"
msgstr ""

#. module: account
#: code:addons/account/models/account_invoice.py:438
#, python-format
msgid "Invoice - %s"
msgstr ""

#. module: account
#: model:mail.message.subtype,description:account.mt_invoice_created
#: model:mail.message.subtype,name:account.mt_invoice_created
msgid "Invoice Created"
msgstr ""

#. module: account
#: code:addons/account/controllers/portal.py:70
#: model:ir.model.fields,field_description:account.field_account_invoice_date_invoice
#: model:ir.ui.view,arch_db:account.portal_my_invoices
#: model:ir.ui.view,arch_db:account.report_payment_receipt
#: model:ir.ui.view,arch_db:account.view_account_invoice_filter
#, python-format
msgid "Invoice Date"
msgstr ""

#. module: account
#: model:ir.model,name:account.model_account_invoice_line
#: model:ir.ui.view,arch_db:account.view_invoice_line_form
#: model:ir.ui.view,arch_db:account.view_invoice_line_tree
msgid "Invoice Line"
msgstr "송장 명세"

#. module: account
#: model:ir.model.fields,field_description:account.field_account_invoice_invoice_line_ids
#: model:ir.ui.view,arch_db:account.invoice_form
msgid "Invoice Lines"
msgstr "송장 명세"

#. module: account
#: model:ir.ui.view,arch_db:account.report_payment_receipt
msgid "Invoice Number"
msgstr ""

#. module: account
#: sql_constraint:account.invoice:0
msgid "Invoice Number must be unique per Company!"
msgstr ""

#. module: account
#: model:ir.ui.view,arch_db:account.invoice_form
msgid "Invoice Number:"
msgstr ""

#. module: account
#: model:ir.model.fields,field_description:account.field_account_invoice_line_invoice_id
msgid "Invoice Reference"
msgstr ""

#. module: account
#: model:ir.model.fields,field_description:account.field_account_invoice_report_state
msgid "Invoice Status"
msgstr "송장 상태"

#. module: account
#: model:ir.model,name:account.model_account_invoice_tax
msgid "Invoice Tax"
msgstr ""

#. module: account
#: model:ir.model.fields,field_description:account.field_account_invoice_refund_invoice_id
msgid "Invoice for which this invoice is the credit note"
msgstr ""

#. module: account
#: code:addons/account/models/account_invoice.py:747
#, python-format
msgid "Invoice must be cancelled in order to reset it to draft."
msgstr ""

#. module: account
#: code:addons/account/models/account_invoice.py:795
#, python-format
msgid "Invoice must be in draft or open state in order to be cancelled."
msgstr ""

#. module: account
#: code:addons/account/models/account_invoice.py:769
#, python-format
msgid "Invoice must be in draft state in order to validate it."
msgstr ""

#. module: account
#: code:addons/account/models/account_invoice.py:789
#, python-format
msgid "Invoice must be paid in order to set it to register payment."
msgstr ""

#. module: account
#: code:addons/account/models/account_invoice.py:781
#, python-format
msgid "Invoice must be validated in order to set it to register payment."
msgstr ""

#. module: account
#: model:mail.message.subtype,description:account.mt_invoice_paid
msgid "Invoice paid"
msgstr ""

#. module: account
#: model:mail.message.subtype,description:account.mt_invoice_validated
msgid "Invoice validated"
msgstr ""

#. module: account
#: model:mail.template,report_name:account.email_template_edi_invoice
msgid ""
"Invoice_${(object.number or '').replace('/','_')}_${object.state == 'draft' "
"and 'draft' or ''}"
msgstr ""

#. module: account
#: model:ir.ui.view,arch_db:account.view_account_invoice_report_search
msgid "Invoiced"
msgstr "송장 발행됨"

#. module: account
#: model:ir.actions.act_window,name:account.action_invoice_refund_out_tree
#: model:ir.actions.act_window,name:account.action_invoice_tree
#: model:ir.actions.report,name:account.account_invoices
#: model:ir.model.fields,field_description:account.field_account_payment_invoice_ids
#: model:ir.model.fields,field_description:account.field_account_register_payments_invoice_ids
#: model:ir.model.fields,field_description:account.field_res_partner_invoice_ids
#: model:ir.model.fields,field_description:account.field_res_users_invoice_ids
#: model:ir.ui.menu,name:account.menu_action_account_invoice_report_all
#: model:ir.ui.view,arch_db:account.account_journal_dashboard_kanban_view
#: model:ir.ui.view,arch_db:account.portal_my_home_invoice
#: model:ir.ui.view,arch_db:account.portal_my_home_menu_invoice
#: model:ir.ui.view,arch_db:account.portal_my_invoices
#: model:ir.ui.view,arch_db:account.res_config_settings_view_form
#: model:ir.ui.view,arch_db:account.view_account_invoice_filter
#: model:ir.ui.view,arch_db:account.view_account_payment_form
#: model:ir.ui.view,arch_db:account.view_account_payment_graph
#: model:ir.ui.view,arch_db:account.view_invoice_graph
#: model:ir.ui.view,arch_db:account.view_invoice_line_calendar
#: model:ir.ui.view,arch_db:account.view_invoice_pivot
msgid "Invoices"
msgstr "송장"

#. module: account
#: model:ir.actions.act_window,name:account.action_account_invoice_report_all
#: model:ir.actions.act_window,name:account.action_account_invoice_report_all_supp
#: model:ir.ui.view,arch_db:account.account_journal_dashboard_kanban_view
#: model:ir.ui.view,arch_db:account.view_account_invoice_report_graph
#: model:ir.ui.view,arch_db:account.view_account_invoice_report_pivot
#: model:ir.ui.view,arch_db:account.view_account_invoice_report_search
msgid "Invoices Analysis"
msgstr "송장 분석"

#. module: account
#: model:ir.model,name:account.model_account_invoice_report
msgid "Invoices Statistics"
msgstr "송장 통계"

#. module: account
#: code:addons/account/models/account_journal_dashboard.py:186
#, python-format
msgid "Invoices owed to you"
msgstr ""

#. module: account
#: model:ir.ui.view,arch_db:account.account_journal_dashboard_kanban_view
msgid "Invoices to validate"
msgstr ""

#. module: account
#: model:ir.actions.report,name:account.account_invoices_without_payment
msgid "Invoices without Payment"
msgstr ""

#. module: account
#: model:ir.ui.menu,name:account.menu_finance
#: model:ir.ui.view,arch_db:account.product_template_form_view
#: model:ir.ui.view,arch_db:account.res_config_settings_view_form
#: model:ir.ui.view,arch_db:account.view_partner_property_form
msgid "Invoicing"
msgstr "송장 발행"

#. module: account
#: model:ir.model.fields,field_description:account.field_account_move_line_is_unaffected_earnings_line
msgid "Is Unaffected Earnings Line"
msgstr ""

#. module: account
#: model:ir.model.fields,help:account.field_account_invoice_line_is_rounding_line
msgid "Is a rounding line in case of cash rounding."
msgstr ""

#. module: account
#: model:ir.model.fields,field_description:account.field_account_bank_statement_is_difference_zero
msgid "Is zero"
msgstr ""

#. module: account
#: model:ir.model.fields,help:account.field_account_journal_default_credit_account_id
#: model:ir.model.fields,help:account.field_res_company_income_currency_exchange_account_id
msgid "It acts as a default account for credit amount"
msgstr ""

#. module: account
#: model:ir.model.fields,help:account.field_account_journal_default_debit_account_id
#: model:ir.model.fields,help:account.field_res_company_expense_currency_exchange_account_id
msgid "It acts as a default account for debit amount"
msgstr ""

#. module: account
#: model:ir.model.fields,help:account.field_account_report_partner_ledger_amount_currency
msgid ""
"It adds the currency column on report if the currency differs from the "
"company currency."
msgstr ""

#. module: account
#: model:ir.model.fields,help:account.field_account_invoice_reconciled
msgid ""
"It indicates that the invoice has been paid and the journal entry of the "
"invoice has been reconciled with one or several journal entries of payment."
msgstr ""

#. module: account
#: model:ir.model.fields,help:account.field_account_invoice_sent
msgid "It indicates that the invoice has been sent."
msgstr ""

#. module: account
#: code:addons/account/models/account_move.py:1039
#, python-format
msgid ""
"It is mandatory to specify an account and a journal to create a write-off."
msgstr ""

#. module: account
#: code:addons/account/models/account_payment.py:450
#, python-format
msgid ""
"It is not allowed to delete a payment that already created a journal entry "
"since it would create a gap in the numbering. You should create the journal "
"entry again and cancel it thanks to a regular revert."
msgstr ""

#. module: account
#: model:ir.ui.view,arch_db:account.account_planner
msgid ""
"It's common practice to change your accounting software \n"
"                            at the end of a fiscal year. This allows you to have less \n"
"                            data to import and balances to set. If you plan to do so, \n"
"                            we recommend you start using Odoo for invoicing and payments \n"
"                            now, and then move all other accounting transactions at a later time."
msgstr ""

#. module: account
#: model:ir.ui.view,arch_db:account.account_planner
msgid ""
"It's recommended that you do not delete any accounts, even if they are not "
"relevant. Simply make them inactive."
msgstr ""

#. module: account
#: selection:account.financial.report,style_overwrite:0
msgid "Italic Text (smaller)"
msgstr ""

#. module: account
#: model:ir.ui.view,arch_db:account.account_journal_dashboard_kanban_view
msgid "Items"
msgstr ""

#. module: account
#: model:ir.ui.view,arch_db:account.report_generalledger
#: model:ir.ui.view,arch_db:account.report_partnerledger
msgid "JRNL"
msgstr ""

#. module: account
#: selection:res.company,fiscalyear_last_month:0
msgid "January"
msgstr ""

#. module: account
#. openerp-web
#: code:addons/account/static/src/xml/account_reconciliation.xml:185
#: code:addons/account/static/src/xml/account_reconciliation.xml:229
#: model:ir.model,name:account.model_account_journal
#: model:ir.model.fields,field_description:account.field_account_bank_statement_journal_id
#: model:ir.model.fields,field_description:account.field_account_bank_statement_line_journal_id
#: model:ir.model.fields,field_description:account.field_account_invoice_journal_id
#: model:ir.model.fields,field_description:account.field_account_invoice_report_journal_id
#: model:ir.model.fields,field_description:account.field_account_move_journal_id
#: model:ir.model.fields,field_description:account.field_account_move_line_journal_id
#: model:ir.model.fields,field_description:account.field_account_opening_journal_id
#: model:ir.model.fields,field_description:account.field_account_reconcile_model_journal_id
#: model:ir.model.fields,field_description:account.field_tax_adjustments_wizard_journal_id
#: model:ir.ui.view,arch_db:account.report_journal
#: model:ir.ui.view,arch_db:account.view_account_journal_search
#: model:ir.ui.view,arch_db:account.view_account_move_filter
#: model:ir.ui.view,arch_db:account.view_account_move_line_filter
#: model:ir.ui.view,arch_db:account.view_account_payment_invoice_form
#: model:ir.ui.view,arch_db:account.view_account_payment_search
#: model:ir.ui.view,arch_db:account.view_account_reconcile_model_form
#: model:ir.ui.view,arch_db:account.view_bank_statement_search
#, python-format
msgid "Journal"
<<<<<<< HEAD
msgstr ""
=======
msgstr "분개"
>>>>>>> b71b7803

#. module: account
#: selection:account.report.general.ledger,sortby:0
msgid "Journal & Partner"
<<<<<<< HEAD
msgstr ""
=======
msgstr "분개 & 협력사"
>>>>>>> b71b7803

#. module: account
#: code:addons/account/models/account_bank_statement.py:254
#: model:ir.actions.act_window,name:account.action_move_journal_line
#: model:ir.actions.act_window,name:account.action_move_select
#: model:ir.ui.menu,name:account.menu_action_move_journal_line_form
#: model:ir.ui.view,arch_db:account.account_journal_dashboard_kanban_view
#: model:ir.ui.view,arch_db:account.view_account_journal_form
#: model:ir.ui.view,arch_db:account.view_bank_statement_form
#: model:ir.ui.view,arch_db:account.view_move_tree
#, python-format
msgid "Journal Entries"
<<<<<<< HEAD
msgstr ""
=======
msgstr "분개 기입 항목"
>>>>>>> b71b7803

#. module: account
#: model:ir.ui.view,arch_db:account.view_account_move_filter
msgid "Journal Entries by Month"
<<<<<<< HEAD
msgstr ""
=======
msgstr "월별 분개 기재"
>>>>>>> b71b7803

#. module: account
#: model:ir.model.fields,field_description:account.field_account_invoice_move_id
#: model:ir.model.fields,field_description:account.field_account_move_line_move_id
#: model:ir.ui.view,arch_db:account.account_journal_dashboard_kanban_view
msgid "Journal Entry"
<<<<<<< HEAD
msgstr ""
=======
msgstr "분개 기입 항목"
>>>>>>> b71b7803

#. module: account
#: model:ir.model.fields,field_description:account.field_account_bank_statement_line_move_name
#: model:ir.model.fields,field_description:account.field_account_invoice_move_name
#: model:ir.model.fields,field_description:account.field_account_payment_move_name
msgid "Journal Entry Name"
msgstr ""

#. module: account
#: selection:account.print.journal,sort_selection:0
#: model:ir.ui.view,arch_db:account.report_journal
msgid "Journal Entry Number"
msgstr ""

#. module: account
#: model:ir.model,name:account.model_account_move_line
#: model:ir.ui.view,arch_db:account.view_move_line_form
msgid "Journal Item"
msgstr ""

#. module: account
#: model:ir.model.fields,field_description:account.field_account_payment_writeoff_label
#: model:ir.model.fields,field_description:account.field_account_reconcile_model_label
#: model:ir.model.fields,field_description:account.field_account_reconcile_model_template_label
#: model:ir.ui.view,arch_db:account.view_account_reconcile_model_form
msgid "Journal Item Label"
msgstr ""

#. module: account
#: code:addons/account/models/account_payment.py:399
#: model:ir.actions.act_window,name:account.act_account_journal_2_account_move_line
#: model:ir.actions.act_window,name:account.act_account_move_to_account_move_line_open
#: model:ir.actions.act_window,name:account.action_account_moves_all_a
#: model:ir.actions.act_window,name:account.action_account_moves_all_tree
#: model:ir.actions.act_window,name:account.action_move_line_graph
#: model:ir.actions.act_window,name:account.action_move_line_graph_cash_basis
#: model:ir.actions.act_window,name:account.action_move_line_graph_cash_basis_posted
#: model:ir.actions.act_window,name:account.action_move_line_graph_posted
#: model:ir.actions.act_window,name:account.action_move_line_select
#: model:ir.actions.act_window,name:account.action_move_line_select_by_partner
#: model:ir.actions.act_window,name:account.action_move_line_select_by_type
#: model:ir.actions.act_window,name:account.action_move_line_select_tax_audit
#: model:ir.model.fields,field_description:account.field_account_bank_statement_line_journal_entry_ids
#: model:ir.model.fields,field_description:account.field_account_move_line_ids
#: model:ir.model.fields,field_description:account.field_res_partner_journal_item_count
#: model:ir.model.fields,field_description:account.field_res_users_journal_item_count
#: model:ir.ui.menu,name:account.menu_action_account_moves_all
#: model:ir.ui.view,arch_db:account.account_journal_dashboard_kanban_view
#: model:ir.ui.view,arch_db:account.setup_opening_move_lines_tree
#: model:ir.ui.view,arch_db:account.view_account_payment_form
#: model:ir.ui.view,arch_db:account.view_move_form
#: model:ir.ui.view,arch_db:account.view_move_line_pivot
#: model:ir.ui.view,arch_db:account.view_move_line_tree
#, python-format
msgid "Journal Items"
msgstr ""

#. module: account
#. openerp-web
#: code:addons/account/static/src/js/reconciliation/reconciliation_action.js:323
#: model:ir.actions.client,name:account.action_manual_reconcile
#, python-format
msgid "Journal Items to Reconcile"
msgstr ""

#. module: account
#: model:ir.model.fields,field_description:account.field_account_journal_name
msgid "Journal Name"
msgstr ""

#. module: account
#: model:ir.ui.view,arch_db:account.report_generalledger
msgid "Journal and Partner"
msgstr ""

#. module: account
#: model:ir.ui.view,arch_db:account.view_account_invoice_report_search
msgid "Journal invoices with period in current year"
msgstr ""

#. module: account
#: model:ir.ui.view,arch_db:account.view_account_move_line_filter
msgid "Journal items where matching number isn't set"
msgstr ""

#. module: account
#: model:ir.model.fields,help:account.field_res_company_account_opening_journal_id
msgid ""
"Journal where the opening entry of this company's accounting has been "
"posted."
msgstr ""

#. module: account
#: model:ir.actions.act_window,name:account.action_account_journal_form
#: model:ir.model.fields,field_description:account.field_account_aged_trial_balance_journal_ids
#: model:ir.model.fields,field_description:account.field_account_balance_report_journal_ids
#: model:ir.model.fields,field_description:account.field_account_common_account_report_journal_ids
#: model:ir.model.fields,field_description:account.field_account_common_journal_report_journal_ids
#: model:ir.model.fields,field_description:account.field_account_common_partner_report_journal_ids
#: model:ir.model.fields,field_description:account.field_account_common_report_journal_ids
#: model:ir.model.fields,field_description:account.field_account_print_journal_journal_ids
#: model:ir.model.fields,field_description:account.field_account_report_general_ledger_journal_ids
#: model:ir.model.fields,field_description:account.field_account_report_partner_ledger_journal_ids
#: model:ir.model.fields,field_description:account.field_account_tax_report_journal_ids
#: model:ir.model.fields,field_description:account.field_accounting_report_journal_ids
#: model:ir.ui.menu,name:account.menu_action_account_journal_form
msgid "Journals"
msgstr ""

#. module: account
#: selection:res.company,fiscalyear_last_month:0
msgid "July"
msgstr ""

#. module: account
#: selection:res.company,fiscalyear_last_month:0
msgid "June"
msgstr ""

#. module: account
#: model:ir.model.fields,field_description:account.field_tax_adjustments_wizard_reason
msgid "Justification"
msgstr ""

#. module: account
#: model:ir.model.fields,field_description:account.field_account_journal_kanban_dashboard
msgid "Kanban Dashboard"
msgstr ""

#. module: account
#: model:ir.model.fields,field_description:account.field_account_journal_kanban_dashboard_graph
msgid "Kanban Dashboard Graph"
msgstr ""

#. module: account
#: model:ir.ui.view,arch_db:account.view_account_journal_form
msgid "Keep empty for no control"
msgstr ""

#. module: account
#: model:ir.model.fields,help:account.field_account_invoice_date_invoice
msgid "Keep empty to use the current date"
msgstr ""

#. module: account
#: model:ir.model.fields,help:account.field_account_invoice_date
msgid "Keep empty to use the invoice date."
msgstr ""

#. module: account
#: selection:account.payment,payment_difference_handling:0
msgid "Keep open"
msgstr ""

#. module: account
#: model:ir.model.fields,help:account.field_product_product_property_account_income_id
#: model:ir.model.fields,help:account.field_product_template_property_account_income_id
msgid ""
"Keep this field empty to use the default value from the product category."
msgstr ""

#. module: account
#. openerp-web
#: code:addons/account/static/src/js/reconciliation/reconciliation_renderer.js:502
#: code:addons/account/static/src/xml/account_reconciliation.xml:189
#: code:addons/account/static/src/xml/account_reconciliation.xml:230
#: model:ir.model.fields,field_description:account.field_account_bank_statement_line_name
#: model:ir.model.fields,field_description:account.field_account_move_line_name
#: model:ir.ui.view,arch_db:account.report_journal
#: model:ir.ui.view,arch_db:account.view_account_payment_invoice_form
#, python-format
msgid "Label"
msgstr ""

#. module: account
#: model:ir.model.fields,field_description:account.field_account_tax_description
msgid "Label on Invoices"
msgstr ""

#. module: account
#: model:ir.model.fields,field_description:account.field_account_abstract_payment___last_update
#: model:ir.model.fields,field_description:account.field_account_account___last_update
#: model:ir.model.fields,field_description:account.field_account_account_tag___last_update
#: model:ir.model.fields,field_description:account.field_account_account_template___last_update
#: model:ir.model.fields,field_description:account.field_account_account_type___last_update
#: model:ir.model.fields,field_description:account.field_account_aged_trial_balance___last_update
#: model:ir.model.fields,field_description:account.field_account_balance_report___last_update
#: model:ir.model.fields,field_description:account.field_account_bank_accounts_wizard___last_update
#: model:ir.model.fields,field_description:account.field_account_bank_statement___last_update
#: model:ir.model.fields,field_description:account.field_account_bank_statement_cashbox___last_update
#: model:ir.model.fields,field_description:account.field_account_bank_statement_closebalance___last_update
#: model:ir.model.fields,field_description:account.field_account_bank_statement_line___last_update
#: model:ir.model.fields,field_description:account.field_account_cash_rounding___last_update
#: model:ir.model.fields,field_description:account.field_account_cashbox_line___last_update
#: model:ir.model.fields,field_description:account.field_account_chart_template___last_update
#: model:ir.model.fields,field_description:account.field_account_common_account_report___last_update
#: model:ir.model.fields,field_description:account.field_account_common_journal_report___last_update
#: model:ir.model.fields,field_description:account.field_account_common_partner_report___last_update
#: model:ir.model.fields,field_description:account.field_account_common_report___last_update
#: model:ir.model.fields,field_description:account.field_account_financial_report___last_update
#: model:ir.model.fields,field_description:account.field_account_financial_year_op___last_update
#: model:ir.model.fields,field_description:account.field_account_fiscal_position___last_update
#: model:ir.model.fields,field_description:account.field_account_fiscal_position_account___last_update
#: model:ir.model.fields,field_description:account.field_account_fiscal_position_account_template___last_update
#: model:ir.model.fields,field_description:account.field_account_fiscal_position_tax___last_update
#: model:ir.model.fields,field_description:account.field_account_fiscal_position_tax_template___last_update
#: model:ir.model.fields,field_description:account.field_account_fiscal_position_template___last_update
#: model:ir.model.fields,field_description:account.field_account_full_reconcile___last_update
#: model:ir.model.fields,field_description:account.field_account_group___last_update
#: model:ir.model.fields,field_description:account.field_account_invoice___last_update
#: model:ir.model.fields,field_description:account.field_account_invoice_confirm___last_update
#: model:ir.model.fields,field_description:account.field_account_invoice_line___last_update
#: model:ir.model.fields,field_description:account.field_account_invoice_refund___last_update
#: model:ir.model.fields,field_description:account.field_account_invoice_report___last_update
#: model:ir.model.fields,field_description:account.field_account_invoice_tax___last_update
#: model:ir.model.fields,field_description:account.field_account_journal___last_update
#: model:ir.model.fields,field_description:account.field_account_move___last_update
#: model:ir.model.fields,field_description:account.field_account_move_line___last_update
#: model:ir.model.fields,field_description:account.field_account_move_line_reconcile___last_update
#: model:ir.model.fields,field_description:account.field_account_move_line_reconcile_writeoff___last_update
#: model:ir.model.fields,field_description:account.field_account_move_reversal___last_update
#: model:ir.model.fields,field_description:account.field_account_opening___last_update
#: model:ir.model.fields,field_description:account.field_account_partial_reconcile___last_update
#: model:ir.model.fields,field_description:account.field_account_payment___last_update
#: model:ir.model.fields,field_description:account.field_account_payment_method___last_update
#: model:ir.model.fields,field_description:account.field_account_payment_term___last_update
#: model:ir.model.fields,field_description:account.field_account_payment_term_line___last_update
#: model:ir.model.fields,field_description:account.field_account_print_journal___last_update
#: model:ir.model.fields,field_description:account.field_account_reconcile_model___last_update
#: model:ir.model.fields,field_description:account.field_account_reconcile_model_template___last_update
#: model:ir.model.fields,field_description:account.field_account_register_payments___last_update
#: model:ir.model.fields,field_description:account.field_account_report_general_ledger___last_update
#: model:ir.model.fields,field_description:account.field_account_report_partner_ledger___last_update
#: model:ir.model.fields,field_description:account.field_account_tax___last_update
#: model:ir.model.fields,field_description:account.field_account_tax_group___last_update
#: model:ir.model.fields,field_description:account.field_account_tax_report___last_update
#: model:ir.model.fields,field_description:account.field_account_tax_template___last_update
#: model:ir.model.fields,field_description:account.field_account_unreconcile___last_update
#: model:ir.model.fields,field_description:account.field_accounting_report___last_update
#: model:ir.model.fields,field_description:account.field_cash_box_in___last_update
#: model:ir.model.fields,field_description:account.field_cash_box_out___last_update
#: model:ir.model.fields,field_description:account.field_report_account_report_agedpartnerbalance___last_update
#: model:ir.model.fields,field_description:account.field_report_account_report_financial___last_update
#: model:ir.model.fields,field_description:account.field_report_account_report_generalledger___last_update
#: model:ir.model.fields,field_description:account.field_report_account_report_journal___last_update
#: model:ir.model.fields,field_description:account.field_report_account_report_overdue___last_update
#: model:ir.model.fields,field_description:account.field_report_account_report_partnerledger___last_update
#: model:ir.model.fields,field_description:account.field_report_account_report_tax___last_update
#: model:ir.model.fields,field_description:account.field_report_account_report_trialbalance___last_update
#: model:ir.model.fields,field_description:account.field_tax_adjustments_wizard___last_update
#: model:ir.model.fields,field_description:account.field_validate_account_move___last_update
#: model:ir.model.fields,field_description:account.field_wizard_multi_charts_accounts___last_update
msgid "Last Modified on"
msgstr "최근 수정"

#. module: account
#: model:ir.ui.view,arch_db:account.view_account_invoice_report_search
msgid "Last Month"
msgstr ""

#. module: account
#. openerp-web
#: code:addons/account/static/src/xml/account_reconciliation.xml:119
#, python-format
msgid "Last Reconciliation:"
msgstr ""

#. module: account
#: model:ir.model.fields,field_description:account.field_account_account_tag_write_uid
#: model:ir.model.fields,field_description:account.field_account_account_template_write_uid
#: model:ir.model.fields,field_description:account.field_account_account_type_write_uid
#: model:ir.model.fields,field_description:account.field_account_account_write_uid
#: model:ir.model.fields,field_description:account.field_account_aged_trial_balance_write_uid
#: model:ir.model.fields,field_description:account.field_account_balance_report_write_uid
#: model:ir.model.fields,field_description:account.field_account_bank_accounts_wizard_write_uid
#: model:ir.model.fields,field_description:account.field_account_bank_statement_cashbox_write_uid
#: model:ir.model.fields,field_description:account.field_account_bank_statement_closebalance_write_uid
#: model:ir.model.fields,field_description:account.field_account_bank_statement_line_write_uid
#: model:ir.model.fields,field_description:account.field_account_bank_statement_write_uid
#: model:ir.model.fields,field_description:account.field_account_cash_rounding_write_uid
#: model:ir.model.fields,field_description:account.field_account_cashbox_line_write_uid
#: model:ir.model.fields,field_description:account.field_account_chart_template_write_uid
#: model:ir.model.fields,field_description:account.field_account_common_account_report_write_uid
#: model:ir.model.fields,field_description:account.field_account_common_journal_report_write_uid
#: model:ir.model.fields,field_description:account.field_account_common_partner_report_write_uid
#: model:ir.model.fields,field_description:account.field_account_common_report_write_uid
#: model:ir.model.fields,field_description:account.field_account_financial_report_write_uid
#: model:ir.model.fields,field_description:account.field_account_financial_year_op_write_uid
#: model:ir.model.fields,field_description:account.field_account_fiscal_position_account_template_write_uid
#: model:ir.model.fields,field_description:account.field_account_fiscal_position_account_write_uid
#: model:ir.model.fields,field_description:account.field_account_fiscal_position_tax_template_write_uid
#: model:ir.model.fields,field_description:account.field_account_fiscal_position_tax_write_uid
#: model:ir.model.fields,field_description:account.field_account_fiscal_position_template_write_uid
#: model:ir.model.fields,field_description:account.field_account_fiscal_position_write_uid
#: model:ir.model.fields,field_description:account.field_account_full_reconcile_write_uid
#: model:ir.model.fields,field_description:account.field_account_group_write_uid
#: model:ir.model.fields,field_description:account.field_account_invoice_confirm_write_uid
#: model:ir.model.fields,field_description:account.field_account_invoice_line_write_uid
#: model:ir.model.fields,field_description:account.field_account_invoice_refund_write_uid
#: model:ir.model.fields,field_description:account.field_account_invoice_tax_write_uid
#: model:ir.model.fields,field_description:account.field_account_invoice_write_uid
#: model:ir.model.fields,field_description:account.field_account_journal_write_uid
#: model:ir.model.fields,field_description:account.field_account_move_line_reconcile_write_uid
#: model:ir.model.fields,field_description:account.field_account_move_line_reconcile_writeoff_write_uid
#: model:ir.model.fields,field_description:account.field_account_move_line_write_uid
#: model:ir.model.fields,field_description:account.field_account_move_reversal_write_uid
#: model:ir.model.fields,field_description:account.field_account_move_write_uid
#: model:ir.model.fields,field_description:account.field_account_opening_write_uid
#: model:ir.model.fields,field_description:account.field_account_partial_reconcile_write_uid
#: model:ir.model.fields,field_description:account.field_account_payment_method_write_uid
#: model:ir.model.fields,field_description:account.field_account_payment_term_line_write_uid
#: model:ir.model.fields,field_description:account.field_account_payment_term_write_uid
#: model:ir.model.fields,field_description:account.field_account_payment_write_uid
#: model:ir.model.fields,field_description:account.field_account_print_journal_write_uid
#: model:ir.model.fields,field_description:account.field_account_reconcile_model_template_write_uid
#: model:ir.model.fields,field_description:account.field_account_reconcile_model_write_uid
#: model:ir.model.fields,field_description:account.field_account_register_payments_write_uid
#: model:ir.model.fields,field_description:account.field_account_report_general_ledger_write_uid
#: model:ir.model.fields,field_description:account.field_account_report_partner_ledger_write_uid
#: model:ir.model.fields,field_description:account.field_account_tax_group_write_uid
#: model:ir.model.fields,field_description:account.field_account_tax_report_write_uid
#: model:ir.model.fields,field_description:account.field_account_tax_template_write_uid
#: model:ir.model.fields,field_description:account.field_account_tax_write_uid
#: model:ir.model.fields,field_description:account.field_account_unreconcile_write_uid
#: model:ir.model.fields,field_description:account.field_accounting_report_write_uid
#: model:ir.model.fields,field_description:account.field_cash_box_in_write_uid
#: model:ir.model.fields,field_description:account.field_cash_box_out_write_uid
#: model:ir.model.fields,field_description:account.field_tax_adjustments_wizard_write_uid
#: model:ir.model.fields,field_description:account.field_validate_account_move_write_uid
#: model:ir.model.fields,field_description:account.field_wizard_multi_charts_accounts_write_uid
msgid "Last Updated by"
msgstr "최근 갱신한 사람"

#. module: account
#: model:ir.model.fields,field_description:account.field_account_account_tag_write_date
#: model:ir.model.fields,field_description:account.field_account_account_template_write_date
#: model:ir.model.fields,field_description:account.field_account_account_type_write_date
#: model:ir.model.fields,field_description:account.field_account_account_write_date
#: model:ir.model.fields,field_description:account.field_account_aged_trial_balance_write_date
#: model:ir.model.fields,field_description:account.field_account_balance_report_write_date
#: model:ir.model.fields,field_description:account.field_account_bank_accounts_wizard_write_date
#: model:ir.model.fields,field_description:account.field_account_bank_statement_cashbox_write_date
#: model:ir.model.fields,field_description:account.field_account_bank_statement_closebalance_write_date
#: model:ir.model.fields,field_description:account.field_account_bank_statement_line_write_date
#: model:ir.model.fields,field_description:account.field_account_bank_statement_write_date
#: model:ir.model.fields,field_description:account.field_account_cash_rounding_write_date
#: model:ir.model.fields,field_description:account.field_account_cashbox_line_write_date
#: model:ir.model.fields,field_description:account.field_account_chart_template_write_date
#: model:ir.model.fields,field_description:account.field_account_common_account_report_write_date
#: model:ir.model.fields,field_description:account.field_account_common_journal_report_write_date
#: model:ir.model.fields,field_description:account.field_account_common_partner_report_write_date
#: model:ir.model.fields,field_description:account.field_account_common_report_write_date
#: model:ir.model.fields,field_description:account.field_account_financial_report_write_date
#: model:ir.model.fields,field_description:account.field_account_financial_year_op_write_date
#: model:ir.model.fields,field_description:account.field_account_fiscal_position_account_template_write_date
#: model:ir.model.fields,field_description:account.field_account_fiscal_position_account_write_date
#: model:ir.model.fields,field_description:account.field_account_fiscal_position_tax_template_write_date
#: model:ir.model.fields,field_description:account.field_account_fiscal_position_tax_write_date
#: model:ir.model.fields,field_description:account.field_account_fiscal_position_template_write_date
#: model:ir.model.fields,field_description:account.field_account_fiscal_position_write_date
#: model:ir.model.fields,field_description:account.field_account_full_reconcile_write_date
#: model:ir.model.fields,field_description:account.field_account_group_write_date
#: model:ir.model.fields,field_description:account.field_account_invoice_confirm_write_date
#: model:ir.model.fields,field_description:account.field_account_invoice_line_write_date
#: model:ir.model.fields,field_description:account.field_account_invoice_refund_write_date
#: model:ir.model.fields,field_description:account.field_account_invoice_tax_write_date
#: model:ir.model.fields,field_description:account.field_account_invoice_write_date
#: model:ir.model.fields,field_description:account.field_account_journal_write_date
#: model:ir.model.fields,field_description:account.field_account_move_line_reconcile_write_date
#: model:ir.model.fields,field_description:account.field_account_move_line_reconcile_writeoff_write_date
#: model:ir.model.fields,field_description:account.field_account_move_line_write_date
#: model:ir.model.fields,field_description:account.field_account_move_reversal_write_date
#: model:ir.model.fields,field_description:account.field_account_move_write_date
#: model:ir.model.fields,field_description:account.field_account_opening_write_date
#: model:ir.model.fields,field_description:account.field_account_partial_reconcile_write_date
#: model:ir.model.fields,field_description:account.field_account_payment_method_write_date
#: model:ir.model.fields,field_description:account.field_account_payment_term_line_write_date
#: model:ir.model.fields,field_description:account.field_account_payment_term_write_date
#: model:ir.model.fields,field_description:account.field_account_payment_write_date
#: model:ir.model.fields,field_description:account.field_account_print_journal_write_date
#: model:ir.model.fields,field_description:account.field_account_reconcile_model_template_write_date
#: model:ir.model.fields,field_description:account.field_account_reconcile_model_write_date
#: model:ir.model.fields,field_description:account.field_account_register_payments_write_date
#: model:ir.model.fields,field_description:account.field_account_report_general_ledger_write_date
#: model:ir.model.fields,field_description:account.field_account_report_partner_ledger_write_date
#: model:ir.model.fields,field_description:account.field_account_tax_group_write_date
#: model:ir.model.fields,field_description:account.field_account_tax_report_write_date
#: model:ir.model.fields,field_description:account.field_account_tax_template_write_date
#: model:ir.model.fields,field_description:account.field_account_tax_write_date
#: model:ir.model.fields,field_description:account.field_account_unreconcile_write_date
#: model:ir.model.fields,field_description:account.field_accounting_report_write_date
#: model:ir.model.fields,field_description:account.field_cash_box_in_write_date
#: model:ir.model.fields,field_description:account.field_cash_box_out_write_date
#: model:ir.model.fields,field_description:account.field_tax_adjustments_wizard_write_date
#: model:ir.model.fields,field_description:account.field_validate_account_move_write_date
#: model:ir.model.fields,field_description:account.field_wizard_multi_charts_accounts_write_date
msgid "Last Updated on"
msgstr "최근 갱신 날짜"

#. module: account
#: selection:account.payment.term.line,option:0
msgid "Last day of current month"
msgstr ""

#. module: account
#: selection:account.payment.term.line,option:0
msgid "Last day of following month"
msgstr ""

#. module: account
#: model:ir.model.fields,help:account.field_res_partner_last_time_entries_checked
#: model:ir.model.fields,help:account.field_res_users_last_time_entries_checked
msgid ""
"Last time the invoices & payments matching was performed for this partner. "
"It is set either if there's not at least an unreconciled debit and an "
"unreconciled credit or if you click the \"Done\" button."
msgstr ""

#. module: account
#: model:ir.model.fields,help:account.field_account_account_last_time_entries_checked
msgid ""
"Last time the invoices & payments matching was performed on this account. It"
" is set either if there's not at least an unreconciled debit and an "
"unreconciled credit Or if you click the \"Done\" button."
msgstr ""

#. module: account
#: model:ir.ui.view,arch_db:account.view_account_invoice_filter
msgid "Late Activities"
msgstr ""

#. module: account
#: model:ir.model.fields,field_description:account.field_account_account_last_time_entries_checked
#: model:ir.model.fields,field_description:account.field_res_partner_last_time_entries_checked
#: model:ir.model.fields,field_description:account.field_res_users_last_time_entries_checked
msgid "Latest Invoices & Payments Matching Date"
msgstr ""

#. module: account
#: model:ir.model.fields,field_description:account.field_account_group_parent_left
msgid "Left Parent"
msgstr ""

#. module: account
#: model:ir.ui.view,arch_db:account.account_planner
msgid "Legal Name"
msgstr ""

#. module: account
#: model:ir.ui.view,arch_db:account.view_account_position_form
msgid "Legal Notes..."
msgstr ""

#. module: account
#: model:ir.model.fields,help:account.field_account_fiscal_position_note
msgid "Legal mentions that have to be printed on the invoices."
msgstr ""

#. module: account
#: code:addons/account/models/account_invoice.py:213
#, python-format
msgid "Less Payment"
msgstr ""

#. module: account
#. openerp-web
#: code:addons/account/static/src/xml/account_reconciliation.xml:24
#, python-format
msgid "Let odoo try to reconcile entries for the user"
msgstr ""

#. module: account
#: model:ir.ui.view,arch_db:account.res_config_settings_view_form
msgid "Let your customers pay their invoices online"
msgstr ""

#. module: account
#: model:ir.model.fields,field_description:account.field_account_financial_report_level
msgid "Level"
msgstr ""

#. module: account
#: model:account.financial.report,name:account.account_financial_report_liability0
#: model:account.financial.report,name:account.account_financial_report_liabilitysum0
msgid "Liability"
msgstr ""

#. module: account
#: model:ir.model.fields,help:account.field_account_invoice_move_id
msgid "Link to the automatically generated Journal Items."
msgstr ""

#. module: account
#: selection:account.account.type,type:0
#: model:ir.ui.view,arch_db:account.view_account_journal_search
msgid "Liquidity"
msgstr ""

#. module: account
#: model:ir.model.fields,help:account.field_account_chart_template_tax_template_ids
msgid "List of all the taxes that have to be installed by the wizard"
msgstr ""

#. module: account
#: model:ir.ui.view,arch_db:account.report_overdue_document
msgid "Litigation"
msgstr ""

#. module: account
#. openerp-web
#: code:addons/account/static/src/xml/account_reconciliation.xml:29
#, python-format
msgid "Load more"
msgstr ""

#. module: account
#: model:ir.model.fields,field_description:account.field_res_company_fiscalyear_lock_date
msgid "Lock Date"
msgstr ""

#. module: account
#: model:ir.model.fields,field_description:account.field_res_company_period_lock_date
msgid "Lock Date for Non-Advisers"
msgstr ""

#. module: account
#: model:ir.ui.view,arch_db:account.account_planner
msgid "Logo"
msgstr ""

#. module: account
#: code:addons/account/models/account_bank_statement.py:173
#, python-format
msgid "Loss"
msgstr ""

#. module: account
#: model:ir.model.fields,field_description:account.field_account_journal_loss_account_id
msgid "Loss Account"
msgstr ""

#. module: account
#: model:ir.model.fields,field_description:account.field_account_chart_template_expense_currency_exchange_account_id
#: model:ir.model.fields,field_description:account.field_res_company_expense_currency_exchange_account_id
msgid "Loss Exchange Rate Account"
msgstr ""

#. module: account
#: code:addons/account/models/chart_template.py:190
#, python-format
msgid "MISC"
msgstr ""

#. module: account
#: model:ir.ui.view,arch_db:account.res_config_settings_view_form
msgid "Mail your invoices in one-click using"
msgstr ""

#. module: account
#: model:ir.ui.view,arch_db:account.account_planner
#: model:ir.ui.view,arch_db:account.res_config_settings_view_form
msgid "Main Currency"
msgstr ""

#. module: account
#: selection:account.financial.report,style_overwrite:0
msgid "Main Title 1 (bold, underlined)"
msgstr ""

#. module: account
#: model:ir.model.fields,help:account.field_res_config_settings_currency_id
msgid "Main currency of the company."
msgstr ""

#. module: account
#: model:ir.ui.view,arch_db:account.res_config_settings_view_form
msgid "Main currency of your company"
msgstr ""

#. module: account
#: model:ir.ui.view,arch_db:account.account_planner
msgid ""
"Manage time &amp; material contracts or fixed-price recurring subscriptions."
msgstr ""

#. module: account
#: model:ir.ui.view,arch_db:account.account_planner
msgid ""
"Manage your employee expenses, from encoding, to payments and reporting."
msgstr ""

#. module: account
#: model:ir.ui.view,arch_db:account.account_planner
msgid ""
"Manage your various fixed assets, such as buildings, machinery, materials, "
"cars, etc..., and calculate their associated depreciation over time."
msgstr ""

#. module: account
#: model:ir.ui.menu,name:account.account_management_menu
#: model:ir.ui.menu,name:account.account_reports_management_menu
#: model:ir.ui.menu,name:account.menu_finance_entries_management
msgid "Management"
msgstr ""

#. module: account
#: model:ir.ui.view,arch_db:account.account_planner
msgid "Managing bank fees"
msgstr ""

#. module: account
#: model:account.payment.method,name:account.account_payment_method_manual_in
#: model:account.payment.method,name:account.account_payment_method_manual_out
#: model:ir.model.fields,field_description:account.field_account_invoice_tax_manual
msgid "Manual"
msgstr ""

#. module: account
#: model:ir.ui.view,arch_db:account.view_invoice_tax_form
#: model:ir.ui.view,arch_db:account.view_invoice_tax_tree
msgid "Manual Invoice Taxes"
msgstr ""

#. module: account
#: model:ir.actions.client,name:account.action_manual_reconciliation
#: model:ir.ui.menu,name:account.menu_action_manual_reconciliation
msgid "Manual Reconciliation"
msgstr ""

#. module: account
#: model:ir.model.fields,help:account.field_account_journal_inbound_payment_method_ids
msgid ""
"Manual: Get paid by cash, check or any other method outside of Odoo.\n"
"Electronic: Get paid automatically through a payment acquirer by requesting a transaction on a card saved by the customer when buying or subscribing online (payment token).\n"
"Batch Deposit: Encase several customer checks at once by generating a batch deposit to submit to your bank. When encoding the bank statement in Odoo,you are suggested to reconcile the transaction with the batch deposit. Enable this option from the settings."
msgstr ""

#. module: account
#: model:ir.model.fields,help:account.field_account_abstract_payment_payment_method_id
#: model:ir.model.fields,help:account.field_account_payment_payment_method_id
#: model:ir.model.fields,help:account.field_account_register_payments_payment_method_id
msgid ""
"Manual: Get paid by cash, check or any other method outside of Odoo.\n"
"Electronic: Get paid automatically through a payment acquirer by requesting a transaction on a card saved by the customer when buying or subscribing online (payment token).\n"
"Check: Pay bill by check and print it from Odoo.\n"
"Batch Deposit: Encase several customer checks at once by generating a batch deposit to submit to your bank. When encoding the bank statement in Odoo, you are suggested to reconcile the transaction with the batch deposit.To enable batch deposit,module account_batch_deposit must be installed.\n"
"SEPA Credit Transfer: Pay bill from a SEPA Credit Transfer file you submit to your bank. To enable sepa credit transfer, module account_sepa must be installed "
msgstr ""

#. module: account
#: model:ir.model.fields,help:account.field_account_journal_outbound_payment_method_ids
msgid ""
"Manual:Pay bill by cash or any other method outside of Odoo.\n"
"Check:Pay bill by check and print it from Odoo.\n"
"SEPA Credit Transfer: Pay bill from a SEPA Credit Transfer file you submit to your bank. Enable this option from the settings."
msgstr ""

#. module: account
#: model:ir.ui.view,arch_db:account.account_planner
msgid "Manually enter your transactions using our"
msgstr ""

#. module: account
#: selection:res.company,fiscalyear_last_month:0
msgid "March"
msgstr ""

#. module: account
#: model:ir.ui.view,arch_db:account.res_config_settings_view_form
msgid "Margin Analysis"
msgstr ""

#. module: account
#: model:ir.ui.view,arch_db:account.setup_bank_journal_form
#: model:ir.ui.view,arch_db:account.setup_financial_year_opening_form
#: model:ir.ui.view,arch_db:account.setup_view_company_form
msgid "Mark as done"
msgstr ""

#. module: account
#: selection:account.payment,payment_difference_handling:0
msgid "Mark invoice as fully paid"
msgstr ""

#. module: account
#: model:ir.ui.menu,name:account.menu_finance_payables_master_data
#: model:ir.ui.menu,name:account.menu_finance_receivables_master_data
msgid "Master Data"
msgstr ""

#. module: account
#: model:ir.model.fields,field_description:account.field_account_move_line_matched_credit_ids
msgid "Matched Credit"
msgstr ""

#. module: account
#: model:ir.model.fields,field_description:account.field_account_move_line_matched_debit_ids
msgid "Matched Debit"
msgstr ""

#. module: account
#: model:ir.model.fields,field_description:account.field_account_full_reconcile_reconciled_line_ids
#: model:ir.ui.view,arch_db:account.view_full_reconcile_form
msgid "Matched Journal Items"
msgstr ""

#. module: account
#: model:ir.ui.view,arch_db:account.view_full_reconcile_form
#: model:ir.ui.view,arch_db:account.view_move_line_form
msgid "Matching"
msgstr ""

#. module: account
#: model:ir.model.fields,field_description:account.field_account_move_line_full_reconcile_id
msgid "Matching Number"
msgstr ""

#. module: account
#: model:ir.model.fields,field_description:account.field_account_partial_reconcile_max_date
msgid "Max Date of Matched Lines"
msgstr ""

#. module: account
#: selection:res.company,fiscalyear_last_month:0
msgid "May"
msgstr ""

#. module: account
#: model:ir.model.fields,field_description:account.field_account_abstract_payment_communication
#: model:ir.model.fields,field_description:account.field_account_payment_communication
#: model:ir.model.fields,field_description:account.field_account_register_payments_communication
msgid "Memo"
msgstr ""

#. module: account
#. openerp-web
#: code:addons/account/static/src/xml/account_payment.xml:64
#, python-format
msgid "Memo:"
msgstr ""

#. module: account
#: model:ir.model.fields,field_description:account.field_res_partner_invoice_warn_msg
#: model:ir.model.fields,field_description:account.field_res_users_invoice_warn_msg
msgid "Message for Invoice"
msgstr ""

#. module: account
#: model:ir.ui.view,arch_db:account.view_account_form
msgid "Minus Cost of Revenue"
msgstr ""

#. module: account
#: model:ir.ui.view,arch_db:account.view_account_form
msgid "Minus Credit Card Accounts"
msgstr ""

#. module: account
#: model:ir.ui.view,arch_db:account.view_account_form
msgid "Minus Current Liabilities"
msgstr ""

#. module: account
#: model:ir.ui.view,arch_db:account.view_account_form
msgid "Minus Expenses"
msgstr ""

#. module: account
#: model:ir.ui.view,arch_db:account.view_account_form
msgid "Minus Non-Current Liabilities"
msgstr ""

#. module: account
#: model:ir.ui.view,arch_db:account.view_account_form
msgid "Minus Payable Accounts"
msgstr ""

#. module: account
#: selection:account.journal,type:0
#: model:ir.ui.view,arch_db:account.view_account_journal_form
#: model:ir.ui.view,arch_db:account.view_account_journal_search
msgid "Miscellaneous"
msgstr ""

#. module: account
#: code:addons/account/models/chart_template.py:190
#: model:ir.ui.view,arch_db:account.view_account_move_filter
#, python-format
msgid "Miscellaneous Operations"
msgstr ""

#. module: account
#. openerp-web
#: code:addons/account/static/src/xml/account_reconciliation.xml:164
#, python-format
msgid "Modify models"
msgstr ""

#. module: account
#: selection:account.cash.rounding,strategy:0
msgid "Modify tax amount"
msgstr ""

#. module: account
#: selection:account.invoice.refund,filter_refund:0
msgid "Modify: create credit note, reconcile and create a new draft invoice"
msgstr ""

#. module: account
#: model:ir.ui.view,arch_db:account.res_config_settings_view_form
msgid "Monitor your product margins from invoices"
msgstr ""

#. module: account
#: model:ir.actions.act_window,name:account.act_account_invoice_partner_relation
msgid "Monthly Turnover"
msgstr ""

#. module: account
#: model:ir.ui.view,arch_db:account.account_planner
msgid ""
"Most currencies are already created by default. If you plan\n"
"                        to use some of them, you should check their <strong>Active</strong>\n"
"                        field."
msgstr ""

#. module: account
#: model:ir.ui.view,arch_db:account.report_generalledger
#: model:ir.ui.view,arch_db:account.report_journal
#: model:ir.ui.view,arch_db:account.view_account_move_filter
#: model:ir.ui.view,arch_db:account.view_account_move_line_filter
msgid "Move"
msgstr ""

#. module: account
#: model:ir.model.fields,field_description:account.field_account_analytic_line_move_id
#: model:ir.model.fields,field_description:account.field_account_payment_move_line_ids
msgid "Move Line"
msgstr ""

#. module: account
#: model:ir.model.fields,field_description:account.field_account_bank_statement_move_line_count
msgid "Move Line Count"
msgstr ""

#. module: account
#: model:ir.model.fields,field_description:account.field_account_payment_move_reconciled
msgid "Move Reconciled"
msgstr ""

#. module: account
#: code:addons/account/models/account_move.py:1342
#, python-format
msgid "Move name (id): %s (%s)"
msgstr ""

#. module: account
#: model:ir.model.fields,field_description:account.field_account_register_payments_multi
msgid "Multi"
msgstr ""

#. module: account
#: model:ir.ui.view,arch_db:account.account_planner
msgid "Multi Currency"
msgstr ""

#. module: account
#: model:ir.ui.view,arch_db:account.res_config_settings_view_form
msgid "Multi-Currencies"
msgstr ""

#. module: account
#: model:ir.ui.view,arch_db:account.view_account_invoice_filter
msgid "My Activities"
msgstr ""

#. module: account
#: model:ir.ui.view,arch_db:account.view_account_invoice_filter
#: model:ir.ui.view,arch_db:account.view_account_invoice_report_search
msgid "My Invoices"
msgstr ""

#. module: account
#: model:ir.ui.view,arch_db:account.view_account_form
msgid "NET ASSETS"
msgstr ""

#. module: account
#: model:ir.ui.view,arch_db:account.view_account_form
msgid "NET PROFIT"
msgstr ""

#. module: account
#: model:ir.model.fields,field_description:account.field_account_account_name
#: model:ir.model.fields,field_description:account.field_account_account_tag_name
#: model:ir.model.fields,field_description:account.field_account_account_template_name
#: model:ir.model.fields,field_description:account.field_account_cash_rounding_name
#: model:ir.model.fields,field_description:account.field_account_chart_template_name
#: model:ir.model.fields,field_description:account.field_account_group_name
#: model:ir.model.fields,field_description:account.field_account_payment_method_name
#: model:ir.model.fields,field_description:account.field_account_payment_name
#: model:ir.model.fields,field_description:account.field_account_tax_group_name
#: model:ir.ui.view,arch_db:account.report_financial
#: model:ir.ui.view,arch_db:account.report_journal
msgid "Name"
msgstr ""

#. module: account
#. openerp-web
#: code:addons/account/static/src/xml/account_payment.xml:52
#, python-format
msgid "Name:"
msgstr ""

#. module: account
#: model:ir.model.fields,field_description:account.field_account_move_line_narration
msgid "Narration"
msgstr ""

#. module: account
#: model:ir.ui.view,arch_db:account.res_config_settings_view_form
msgid "Navigate easily through reports and see what is behind the numbers"
msgstr ""

#. module: account
#: model:ir.ui.view,arch_db:account.report_tax
msgid "Net"
msgstr ""

#. module: account
#: selection:account.bank.statement,state:0
msgid "New"
msgstr ""

#. module: account
#: model:ir.ui.view,arch_db:account.account_journal_dashboard_kanban_view
msgid "New Statement"
msgstr ""

#. module: account
#: model:ir.ui.view,arch_db:account.account_journal_dashboard_kanban_view
msgid "New Transactions"
msgstr ""

#. module: account
#: code:addons/account/models/account_move.py:1319
#, python-format
msgid "New expected payment date: "
msgstr ""

#. module: account
#: model:ir.model.fields,field_description:account.field_account_invoice_sequence_number_next
#: model:ir.model.fields,field_description:account.field_account_invoice_sequence_number_next_prefix
#: model:ir.model.fields,field_description:account.field_account_journal_sequence_number_next
msgid "Next Number"
msgstr ""

#. module: account
#: model:ir.ui.view,arch_db:account.account_planner
msgid "Next, register any unmatched payments:<br/>"
msgstr ""

#. module: account
#: selection:accounting.report,filter_cmp:0
msgid "No Filters"
msgstr ""

#. module: account
#: model:ir.model.fields,field_description:account.field_account_move_line_blocked
msgid "No Follow-up"
msgstr ""

#. module: account
#: selection:res.partner,invoice_warn:0
msgid "No Message"
msgstr ""

#. module: account
#: code:addons/account/models/account_invoice.py:1384
#, python-format
msgid "No appropriate payment method enabled on journal %s"
msgstr ""

#. module: account
#: selection:account.financial.report,display_detail:0
msgid "No detail"
msgstr ""

#. module: account
#: code:addons/account/models/company.py:274
#, python-format
msgid ""
"No miscellaneous journal could be found. Please create one before "
"proceeding."
msgstr ""

#. module: account
#: code:addons/account/models/account.py:116
#, python-format
msgid "No opening move defined !"
msgstr ""

#. module: account
#: model:ir.model.fields,help:account.field_res_company_fiscalyear_lock_date
msgid ""
"No users, including Advisers, can edit accounts prior to and inclusive of "
"this date. Use it for fiscal year locking for example."
msgstr ""

#. module: account
#: model:ir.model.fields,help:account.field_account_chart_template_code_digits
#: model:ir.model.fields,help:account.field_wizard_multi_charts_accounts_code_digits
msgid "No. of Digits to use for account code"
msgstr ""

#. module: account
#: model:ir.model.fields,help:account.field_res_config_settings_code_digits
msgid "No. of digits to use for account code"
msgstr ""

#. module: account
#: model:account.account.type,name:account.data_account_type_non_current_assets
msgid "Non-current Assets"
msgstr ""

#. module: account
#: model:account.account.type,name:account.data_account_type_non_current_liabilities
msgid "Non-current Liabilities"
msgstr ""

#. module: account
#: selection:account.tax,type_tax_use:0
#: selection:account.tax.template,type_tax_use:0
msgid "None"
msgstr ""

#. module: account
#: selection:res.partner,trust:0
msgid "Normal Debtor"
msgstr ""

#. module: account
#: selection:account.financial.report,style_overwrite:0
msgid "Normal Text"
msgstr ""

#. module: account
#: model:ir.ui.view,arch_db:account.view_account_invoice_filter_inherit_credit_notes
#: model:ir.ui.view,arch_db:account.view_account_invoice_filter_inherit_invoices
msgid "Not Draft"
msgstr ""

#. module: account
#: model:ir.ui.view,arch_db:account.view_account_invoice_filter
msgid "Not Paid"
msgstr ""

#. module: account
#. openerp-web
#: code:addons/account/static/src/xml/account_reconciliation.xml:254
#: model:ir.model.fields,field_description:account.field_account_account_template_note
#, python-format
msgid "Note"
msgstr ""

#. module: account
#: model:ir.actions.act_window,help:account.action_invoice_out_refund
msgid ""
"Note that the easiest way to create a credit note is to do it directly form\n"
"                the customer invoice, to refund it totally or partially."
msgstr ""

#. module: account
#: model:ir.model.fields,field_description:account.field_account_bank_statement_line_note
#: model:ir.model.fields,field_description:account.field_account_fiscal_position_note
#: model:ir.model.fields,field_description:account.field_account_fiscal_position_template_note
#: model:ir.ui.view,arch_db:account.view_account_template_form
msgid "Notes"
msgstr ""

#. module: account
#: model:ir.ui.view,arch_db:account.account_journal_dashboard_kanban_view
msgid "Nothing to Reconcile"
msgstr ""

#. module: account
#. openerp-web
#: code:addons/account/static/src/xml/account_reconciliation.xml:34
#, python-format
msgid "Nothing to do!"
msgstr ""

#. module: account
#: selection:res.company,fiscalyear_last_month:0
msgid "November"
msgstr ""

#. module: account
#: model:ir.model.fields,field_description:account.field_account_full_reconcile_name
#: model:ir.model.fields,field_description:account.field_account_invoice_number
#: model:ir.model.fields,field_description:account.field_account_move_name
msgid "Number"
msgstr ""

#. module: account
#: model:ir.ui.view,arch_db:account.view_account_move_line_filter
msgid "Number (Move)"
msgstr ""

#. module: account
#: model:ir.model.fields,field_description:account.field_account_cashbox_line_number
msgid "Number of Coins/Bills"
msgstr ""

#. module: account
#: model:ir.model.fields,field_description:account.field_account_payment_term_line_days
msgid "Number of Days"
msgstr ""

#. module: account
#: model:ir.model.fields,field_description:account.field_res_company_accounts_code_digits
msgid "Number of digits in an account code"
msgstr ""

#. module: account
#: model:ir.ui.view,arch_db:account.res_config_settings_view_form
msgid "OFX Import"
msgstr ""

#. module: account
#. openerp-web
#: code:addons/account/static/src/xml/account_reconciliation.xml:17
#, python-format
msgid "OK"
msgstr ""

#. module: account
#: selection:res.company,fiscalyear_last_month:0
msgid "October"
msgstr ""

#. module: account
#: model:ir.ui.view,arch_db:account.account_planner
msgid "Odoo Accounting has many free extra-features:"
msgstr ""

#. module: account
#: model:ir.actions.act_window,help:account.action_bank_statement_line
msgid ""
"Odoo allows you to reconcile a statement line directly with\n"
"                the related sale or puchase invoice(s)."
msgstr ""

#. module: account
#: model:ir.actions.act_window,help:account.action_bank_statement_tree
msgid ""
"Odoo allows you to reconcile a statement line directly with\n"
"                the related sale or puchase invoices."
msgstr ""

#. module: account
#: model:ir.actions.act_window,help:account.action_move_journal_line
msgid ""
"Odoo automatically creates one journal entry per accounting\n"
"                document: invoice, refund, vendor payment, bank statements,\n"
"                etc. So, you should record journal entries manually only/mainly\n"
"                for miscellaneous operations."
msgstr ""

#. module: account
#: model:ir.ui.view,arch_db:account.account_planner
msgid ""
"Odoo can manage multiple companies, but we suggest to setup everything for "
"your first company before configuring the other ones."
msgstr ""

#. module: account
#: model:ir.ui.view,arch_db:account.account_planner
msgid ""
"Odoo has already preconfigured a few taxes according to your "
"country.<br/>Simply review them and check if you need more."
msgstr ""

#. module: account
#: model:ir.ui.view,arch_db:account.account_planner
msgid ""
"Odoo should do most of the reconciliation work automatically, so you'll only"
" need to review a few of them when a <strong>'Reconcile Items'</strong> "
"button appears on your Vendor Bills dash."
msgstr ""

#. module: account
#: model:ir.actions.act_window,help:account.action_invoice_tree1
msgid ""
"Odoo's electronic invoicing allows to ease and fasten the\n"
"                collection of customer payments. Your customer receives the\n"
"                invoice by email and he can pay online and/or import it\n"
"                in his own system."
msgstr ""

#. module: account
#: model:ir.ui.view,arch_db:account.account_invoice_confirm_view
msgid ""
"Once draft invoices are confirmed, you will not be able\n"
"                        to modify them. The invoices will receive a unique\n"
"                        number and journal items will be created in your chart\n"
"                        of accounts."
msgstr ""

#. module: account
#: model:ir.ui.view,arch_db:account.res_config_settings_view_form
msgid ""
"Once installed, set 'Bank Feeds' to 'File Import' in bank account "
"settings.This adds a button to import from the Accounting dashboard."
msgstr ""

#. module: account
#: model:ir.ui.view,arch_db:account.account_planner
msgid ""
"Once you have created your chart of accounts, you will need to update your "
"account balances."
msgstr ""

#. module: account
#: model:ir.ui.view,arch_db:account.account_planner
msgid ""
"Once your bank accounts are registered, you will be able \n"
"                        to access your statements from the Accounting Dashboard. \n"
"                        The available methods for synchronization are as follows."
msgstr ""

#. module: account
#: model:ir.ui.view,arch_db:account.account_planner
msgid "Once your company information is correct, you should"
msgstr ""

#. module: account
#: model:ir.ui.view,arch_db:account.account_planner
msgid "One bank statement for each bank account you hold."
msgstr ""

#. module: account
#: model:ir.model.fields,field_description:account.field_res_config_settings_module_account_payment
#: model:ir.ui.view,arch_db:account.res_config_settings_view_form
msgid "Online Payment"
msgstr ""

#. module: account
#: model:ir.model.fields,field_description:account.field_wizard_multi_charts_accounts_only_one_chart_template
msgid "Only One Chart Template Available"
msgstr ""

#. module: account
#: code:addons/account/models/account_payment.py:464
#, python-format
msgid "Only a draft payment can be posted."
msgstr ""

#. module: account
#: code:addons/account/models/chart_template.py:855
#, python-format
msgid "Only administrators can change the settings"
msgstr ""

#. module: account
#: model:ir.model.fields,help:account.field_res_company_period_lock_date
msgid ""
"Only users with the 'Adviser' role can edit accounts prior to and inclusive "
"of this date. Use it for period locking inside an open fiscal year, for "
"example."
msgstr ""

#. module: account
#. openerp-web
#: selection:account.invoice,state:0 selection:account.invoice.report,state:0
#: code:addons/account/static/src/xml/account_payment.xml:82
#, python-format
msgid "Open"
msgstr ""

#. module: account
#. openerp-web
#: code:addons/account/static/src/js/reconciliation/reconciliation_model.js:636
#: code:addons/account/static/src/xml/account_reconciliation.xml:131
#, python-format
msgid "Open balance"
msgstr ""

#. module: account
#: model:ir.model.fields,field_description:account.field_account_financial_year_op_opening_date
#: model:ir.model.fields,field_description:account.field_account_opening_date
#: model:ir.model.fields,field_description:account.field_res_company_account_opening_date
msgid "Opening Date"
msgstr ""

#. module: account
#: model:ir.model.fields,field_description:account.field_res_company_account_opening_journal_id
msgid "Opening Journal"
msgstr ""

#. module: account
#: code:addons/account/models/company.py:277
#: model:ir.model.fields,field_description:account.field_account_opening_opening_move_id
#: model:ir.model.fields,field_description:account.field_res_company_account_opening_move_id
#, python-format
msgid "Opening Journal Entry"
msgstr ""

#. module: account
#: model:ir.model.fields,field_description:account.field_account_opening_opening_move_line_ids
msgid "Opening Journal Items"
msgstr ""

#. module: account
#: model:ir.model.fields,field_description:account.field_account_financial_year_op_opening_move_posted
msgid "Opening Move Posted"
msgstr ""

#. module: account
#: model:ir.model.fields,help:account.field_account_cashbox_line_number
msgid "Opening Unit Numbers"
msgstr ""

#. module: account
#: code:addons/account/models/account.py:138
#, python-format
msgid "Opening balance"
msgstr ""

#. module: account
#: model:ir.model.fields,field_description:account.field_account_account_opening_credit
msgid "Opening credit"
msgstr ""

#. module: account
#: model:ir.model.fields,help:account.field_account_account_opening_credit
msgid "Opening credit value for this account."
msgstr ""

#. module: account
#: model:ir.model.fields,field_description:account.field_account_account_opening_debit
msgid "Opening debit"
msgstr ""

#. module: account
#: model:ir.model.fields,help:account.field_account_account_opening_debit
msgid "Opening debit value for this account."
msgstr ""

#. module: account
#: model:ir.ui.view,arch_db:account.view_account_reconcile_model_form
msgid "Operation Templates"
msgstr ""

#. module: account
#: code:addons/account/models/account_bank_statement.py:1013
#, python-format
msgid ""
"Operation not allowed. Since your statement line already received a number, "
"you cannot reconcile it entirely with existing journal entries otherwise it "
"would make a gap in the numbering. You should book an entry and make a "
"regular revert of it in case you want to cancel it."
msgstr ""

#. module: account
#: model:ir.model.fields,field_description:account.field_account_account_template_nocreate
msgid "Optional Create"
msgstr ""

#. module: account
#: model:ir.model.fields,help:account.field_account_account_tag_ids
#: model:ir.model.fields,help:account.field_account_account_template_tag_ids
#: model:ir.model.fields,help:account.field_account_tax_tag_ids
#: model:ir.model.fields,help:account.field_account_tax_template_tag_ids
msgid "Optional tags you may want to assign for custom reporting"
msgstr ""

#. module: account
#: model:ir.model.fields,field_description:account.field_account_payment_term_line_option
#: model:ir.ui.view,arch_db:account.tax_adjustments_wizard
msgid "Options"
msgstr ""

#. module: account
#: model:ir.ui.view,arch_db:account.report_payment_receipt
msgid "Original Amount"
msgstr ""

#. module: account
#: model:ir.model.fields,field_description:account.field_account_move_line_payment_id
msgid "Originator Payment"
msgstr ""

#. module: account
#: model:ir.model.fields,field_description:account.field_account_move_line_tax_line_id
msgid "Originator tax"
msgstr ""

#. module: account
#: model:account.account.type,name:account.data_account_type_other_income
msgid "Other Income"
msgstr ""

#. module: account
#: model:ir.ui.view,arch_db:account.invoice_form
#: model:ir.ui.view,arch_db:account.invoice_supplier_form
msgid "Other Info"
msgstr ""

#. module: account
#: selection:account.payment.method,payment_type:0
msgid "Outbound"
msgstr ""

#. module: account
#: model:ir.model.fields,field_description:account.field_account_chart_template_property_stock_account_output_categ_id
#: model:ir.model.fields,field_description:account.field_res_company_property_stock_account_output_categ_id
msgid "Output Account for Stock Valuation"
msgstr ""

#. module: account
#: model:ir.model.fields,field_description:account.field_account_invoice_outstanding_credits_debits_widget
msgid "Outstanding Credits Debits Widget"
msgstr ""

#. module: account
#: model:ir.ui.view,arch_db:account.account_planner
msgid "Outstanding Transactions"
msgstr ""

#. module: account
#: code:addons/account/models/account_invoice.py:128
#, python-format
msgid "Outstanding credits"
msgstr ""

#. module: account
#: code:addons/account/models/account_invoice.py:131
#, python-format
msgid "Outstanding debits"
msgstr ""

#. module: account
#: model:ir.ui.view,arch_db:account.view_account_invoice_filter
msgid "Overdue"
msgstr ""

#. module: account
#: model:ir.model.fields,field_description:account.field_res_company_overdue_msg
msgid "Overdue Payments Message"
msgstr ""

#. module: account
#: model:ir.ui.view,arch_db:account.view_account_invoice_filter
msgid "Overdue invoices, maturity date passed"
msgstr ""

#. module: account
#: model:ir.ui.menu,name:account.menu_finance_legal_statement
msgid "PDF Reports"
msgstr ""

#. module: account
#: model:ir.ui.view,arch_db:account.res_config_settings_view_form
msgid "Package"
msgstr ""

#. module: account
#: selection:account.invoice,state:0 selection:account.invoice.report,state:0
#: model:ir.ui.view,arch_db:account.report_overdue_document
#: model:mail.message.subtype,name:account.mt_invoice_paid
msgid "Paid"
msgstr ""

#. module: account
#: code:addons/account/models/account_payment.py:411
#, python-format
msgid "Paid Invoices"
msgstr ""

#. module: account
#. openerp-web
#: code:addons/account/static/src/xml/account_payment.xml:28
#: model:ir.ui.view,arch_db:account.report_invoice_document_with_payments
#, python-format
msgid "Paid on"
msgstr ""

#. module: account
#: model:ir.model.fields,field_description:account.field_account_invoice_reconciled
msgid "Paid/Reconciled"
msgstr ""

#. module: account
#: model:ir.model.fields,field_description:account.field_account_financial_report_parent_id
#: model:ir.model.fields,field_description:account.field_account_group_parent_id
msgid "Parent"
msgstr ""

#. module: account
#: model:ir.model.fields,field_description:account.field_account_chart_template_parent_id
msgid "Parent Chart Template"
msgstr ""

#. module: account
#: model:ir.ui.view,arch_db:account.view_account_financial_report_search
msgid "Parent Report"
msgstr ""

#. module: account
#: model:ir.model.fields,field_description:account.field_account_move_line_parent_state
msgid "Parent State"
msgstr ""

#. module: account
#: model:ir.model,name:account.model_account_partial_reconcile
#: model:ir.ui.view,arch_db:account.view_account_move_line_reconcile_full
msgid "Partial Reconcile"
msgstr ""

#. module: account
#. openerp-web
#: code:addons/account/static/src/xml/account_reconciliation.xml:232
#: code:addons/account/static/src/xml/account_reconciliation.xml:249
#: model:ir.model.fields,field_description:account.field_account_abstract_payment_partner_id
#: model:ir.model.fields,field_description:account.field_account_bank_statement_line_partner_id
#: model:ir.model.fields,field_description:account.field_account_invoice_line_partner_id
#: model:ir.model.fields,field_description:account.field_account_invoice_partner_id
#: model:ir.model.fields,field_description:account.field_account_invoice_report_partner_id
#: model:ir.model.fields,field_description:account.field_account_move_line_partner_id
#: model:ir.model.fields,field_description:account.field_account_move_partner_id
#: model:ir.model.fields,field_description:account.field_account_payment_partner_id
#: model:ir.model.fields,field_description:account.field_account_register_payments_partner_id
#: model:ir.ui.view,arch_db:account.report_generalledger
#: model:ir.ui.view,arch_db:account.report_journal
#: model:ir.ui.view,arch_db:account.view_account_analytic_line_filter_inherit_account
#: model:ir.ui.view,arch_db:account.view_account_invoice_filter
#: model:ir.ui.view,arch_db:account.view_account_invoice_report_search
#: model:ir.ui.view,arch_db:account.view_account_move_filter
#: model:ir.ui.view,arch_db:account.view_account_move_line_filter
#: model:ir.ui.view,arch_db:account.view_account_payment_search
#, python-format
msgid "Partner"
msgstr "파트너"

#. module: account
#: model:ir.model.fields,field_description:account.field_account_invoice_report_commercial_partner_id
msgid "Partner Company"
msgstr ""

#. module: account
#: model:ir.actions.act_window,name:account.action_account_partner_ledger_menu
#: model:ir.actions.report,name:account.action_report_partnerledger
#: model:ir.ui.menu,name:account.menu_partner_ledger
#: model:ir.ui.view,arch_db:account.report_partnerledger
msgid "Partner Ledger"
msgstr ""

#. module: account
#: model:ir.model.fields,field_description:account.field_account_bank_statement_line_partner_name
msgid "Partner Name"
msgstr ""

#. module: account
#: model:ir.model.fields,field_description:account.field_account_abstract_payment_partner_type
#: model:ir.model.fields,field_description:account.field_account_payment_partner_type
#: model:ir.model.fields,field_description:account.field_account_register_payments_partner_type
msgid "Partner Type"
msgstr ""

#. module: account
#: model:ir.model.fields,field_description:account.field_account_aged_trial_balance_result_selection
#: model:ir.model.fields,field_description:account.field_account_common_partner_report_result_selection
#: model:ir.model.fields,field_description:account.field_account_report_partner_ledger_result_selection
msgid "Partner's"
msgstr ""

#. module: account
#: model:ir.ui.view,arch_db:account.report_agedpartnerbalance
msgid "Partners"
msgstr ""

#. module: account
#: code:addons/account/models/account_journal_dashboard.py:106
#, python-format
msgid "Past"
msgstr ""

#. module: account
#: model:ir.ui.view,arch_db:account.res_config_settings_view_form
msgid "Pay your bills in one-click using Euro SEPA service"
msgstr ""

#. module: account
#: model:account.account.type,name:account.data_account_type_payable
#: selection:account.account.type,type:0
#: model:ir.ui.view,arch_db:account.view_account_move_line_filter
#: model:ir.ui.view,arch_db:account.view_account_payment_search
msgid "Payable"
msgstr ""

#. module: account
#: model:ir.model.fields,field_description:account.field_account_chart_template_property_account_payable_id
#: model:ir.ui.view,arch_db:account.view_account_chart_template_seacrh
msgid "Payable Account"
msgstr ""

#. module: account
#: selection:account.aged.trial.balance,result_selection:0
#: selection:account.common.partner.report,result_selection:0
#: selection:account.report.partner.ledger,result_selection:0
#: model:ir.ui.view,arch_db:account.report_agedpartnerbalance
#: model:ir.ui.view,arch_db:account.view_account_search
msgid "Payable Accounts"
msgstr ""

#. module: account
#: model:ir.model.fields,field_description:account.field_res_partner_debit_limit
#: model:ir.model.fields,field_description:account.field_res_users_debit_limit
msgid "Payable Limit"
msgstr ""

#. module: account
#: model:ir.ui.view,arch_db:account.product_template_form_view
#: model:ir.ui.view,arch_db:account.view_account_bank_journal_form
msgid "Payables"
msgstr ""

#. module: account
#: model:ir.model.fields,field_description:account.field_account_abstract_payment_amount
#: model:ir.model.fields,field_description:account.field_account_payment_amount
#: model:ir.model.fields,field_description:account.field_account_register_payments_amount
msgid "Payment Amount"
msgstr ""

#. module: account
#: model:ir.model.fields,field_description:account.field_account_abstract_payment_payment_date
#: model:ir.model.fields,field_description:account.field_account_payment_payment_date
#: model:ir.model.fields,field_description:account.field_account_register_payments_payment_date
msgid "Payment Date"
msgstr ""

#. module: account
#: model:ir.model.fields,field_description:account.field_account_payment_payment_difference
#: model:ir.model.fields,field_description:account.field_account_payment_payment_difference_handling
msgid "Payment Difference"
msgstr ""

#. module: account
#: model:ir.model.fields,field_description:account.field_account_abstract_payment_journal_id
#: model:ir.model.fields,field_description:account.field_account_payment_journal_id
#: model:ir.model.fields,field_description:account.field_account_register_payments_journal_id
msgid "Payment Journal"
msgstr ""

#. module: account
#: model:ir.ui.view,arch_db:account.view_account_payment_form
msgid "Payment Matching"
msgstr ""

#. module: account
#: model:ir.ui.view,arch_db:account.view_account_payment_search
msgid "Payment Method"
msgstr ""

#. module: account
#: model:ir.model.fields,field_description:account.field_account_abstract_payment_payment_method_id
#: model:ir.model.fields,field_description:account.field_account_payment_payment_method_id
#: model:ir.model.fields,field_description:account.field_account_register_payments_payment_method_id
msgid "Payment Method Type"
msgstr ""

#. module: account
#. openerp-web
#: code:addons/account/static/src/xml/account_payment.xml:60
#, python-format
msgid "Payment Method:"
msgstr ""

#. module: account
#: model:ir.model,name:account.model_account_payment_method
#: model:ir.model.fields,field_description:account.field_account_journal_outbound_payment_method_ids
msgid "Payment Methods"
msgstr ""

#. module: account
#: model:ir.model.fields,field_description:account.field_account_invoice_payment_move_line_ids
msgid "Payment Move Lines"
msgstr ""

#. module: account
#: model:ir.actions.report,name:account.action_report_payment_receipt
msgid "Payment Receipt"
msgstr ""

#. module: account
#: model:ir.ui.view,arch_db:account.report_payment_receipt
msgid "Payment Receipt:"
msgstr ""

#. module: account
#: model:ir.model.fields,field_description:account.field_account_invoice_reference_type
#: model:ir.model.fields,field_description:account.field_account_payment_payment_reference
msgid "Payment Reference"
msgstr ""

#. module: account
#: model:ir.actions.act_window,name:account.action_payment_term_form
#: model:ir.model,name:account.model_account_payment_term
#: model:ir.model.fields,field_description:account.field_account_invoice_payment_term_id
#: model:ir.model.fields,field_description:account.field_account_invoice_report_payment_term_id
#: model:ir.model.fields,field_description:account.field_account_payment_term_line_payment_id
#: model:ir.model.fields,field_description:account.field_account_payment_term_name
#: model:ir.ui.menu,name:account.menu_action_payment_term_form
#: model:ir.ui.view,arch_db:account.account_planner
#: model:ir.ui.view,arch_db:account.view_payment_term_form
#: model:ir.ui.view,arch_db:account.view_payment_term_line_form
#: model:ir.ui.view,arch_db:account.view_payment_term_line_tree
#: model:ir.ui.view,arch_db:account.view_payment_term_search
#: model:ir.ui.view,arch_db:account.view_payment_term_tree
msgid "Payment Terms"
msgstr ""

#. module: account
#: model:ir.model,name:account.model_account_payment_term_line
msgid "Payment Terms Line"
msgstr ""

#. module: account
#: model:ir.model.fields,field_description:account.field_account_abstract_payment_payment_type
#: model:ir.model.fields,field_description:account.field_account_payment_method_payment_type
#: model:ir.model.fields,field_description:account.field_account_payment_payment_type
#: model:ir.model.fields,field_description:account.field_account_register_payments_payment_type
msgid "Payment Type"
msgstr ""

#. module: account
#: model:ir.ui.view,arch_db:account.view_payment_term_form
msgid "Payment terms explanation for the customer..."
msgstr ""

#. module: account
#: model:account.payment.term,note:account.account_payment_term_15days
msgid "Payment terms: 15 Days"
msgstr ""

#. module: account
#: model:account.payment.term,note:account.account_payment_term_net
msgid "Payment terms: 30 Net Days"
msgstr ""

#. module: account
#: model:account.payment.term,note:account.account_payment_term_advance
msgid "Payment terms: 30% Advance End of Following Month"
msgstr ""

#. module: account
#: model:account.payment.term,note:account.account_payment_term
msgid "Payment terms: End of Following Month"
msgstr ""

#. module: account
#: model:account.payment.term,note:account.account_payment_term_immediate
msgid "Payment terms: Immediate Payment"
msgstr ""

#. module: account
#: model:ir.model.fields,help:account.field_account_move_line_payment_id
msgid "Payment that created this entry"
msgstr ""

#. module: account
#: code:addons/account/models/account_payment.py:229
#: model:ir.actions.act_window,name:account.action_account_payments
#: model:ir.actions.act_window,name:account.action_account_payments_payable
#: model:ir.model,name:account.model_account_payment
#: model:ir.model.fields,field_description:account.field_account_invoice_payment_ids
#: model:ir.ui.menu,name:account.menu_action_account_payments_payable
#: model:ir.ui.menu,name:account.menu_action_account_payments_receivable
#: model:ir.ui.view,arch_db:account.partner_view_buttons
#: model:ir.ui.view,arch_db:account.view_account_payment_search
#, python-format
msgid "Payments"
msgstr ""

#. module: account
#: model:ir.ui.view,arch_db:account.account_journal_dashboard_kanban_view
msgid "Payments Matching"
msgstr ""

#. module: account
#: model:ir.model.fields,field_description:account.field_account_invoice_payments_widget
msgid "Payments Widget"
msgstr ""

#. module: account
#: model:ir.actions.act_window,help:account.action_account_payments
#: model:ir.actions.act_window,help:account.action_account_payments_payable
msgid ""
"Payments are used to register liquidity movements (send, collect or transfer money).\n"
"                  You can then process those payments by your own means or by using installed facilities."
msgstr ""

#. module: account
#: model:ir.ui.view,arch_db:account.account_journal_dashboard_kanban_view
msgid "Payments to do"
msgstr ""

#. module: account
#: model:ir.actions.act_window,name:account.action_invoice_tree_pending_invoice
msgid "Pending Invoice"
msgstr ""

#. module: account
#: selection:account.payment.term.line,value:0
msgid "Percent"
msgstr ""

#. module: account
#: model:ir.model.fields,field_description:account.field_account_move_matched_percentage
msgid "Percentage Matched"
msgstr ""

#. module: account
#: selection:account.tax,amount_type:0
#: selection:account.tax.template,amount_type:0
msgid "Percentage of Price"
msgstr ""

#. module: account
#: selection:account.tax,amount_type:0
#: selection:account.tax.template,amount_type:0
msgid "Percentage of Price Tax Included"
msgstr ""

#. module: account
#: selection:account.reconcile.model,second_amount_type:0
#: selection:account.reconcile.model.template,second_amount_type:0
msgid "Percentage of amount"
msgstr ""

#. module: account
#: selection:account.reconcile.model,amount_type:0
#: selection:account.reconcile.model.template,amount_type:0
msgid "Percentage of balance"
msgstr ""

#. module: account
#: code:addons/account/models/account_invoice.py:1807
#, python-format
msgid "Percentages for Payment Terms Line must be between 0 and 100."
msgstr ""

#. module: account
#: model:ir.ui.view,arch_db:account.view_account_invoice_filter
msgid "Period"
msgstr ""

#. module: account
#: model:ir.model.fields,field_description:account.field_account_aged_trial_balance_period_length
msgid "Period Length (days)"
msgstr ""

#. module: account
#: model:ir.model.fields,field_description:account.field_res_config_settings_module_account_plaid
msgid "Plaid Connector"
msgstr ""

#. module: account
#: model:ir.model,name:account.model_web_planner
msgid "Planner"
msgstr ""

#. module: account
#: code:addons/account/wizard/pos_box.py:27
#, python-format
msgid "Please check that the field 'Journal' is set on the Bank Statement"
msgstr ""

#. module: account
#: code:addons/account/wizard/pos_box.py:29
#, python-format
msgid "Please check that the field 'Transfer Account' is set on the company."
msgstr ""

#. module: account
#: code:addons/account/models/account_invoice.py:1064
#, python-format
msgid "Please create some invoice lines."
msgstr ""

#. module: account
#: code:addons/account/models/account_move.py:157
#, python-format
msgid "Please define a sequence for the credit notes"
msgstr ""

#. module: account
#: code:addons/account/models/account_move.py:162
#, python-format
msgid "Please define a sequence on the journal."
msgstr ""

#. module: account
#: code:addons/account/models/account_invoice.py:1062
#, python-format
msgid "Please define sequence on the journal related to this invoice."
msgstr ""

#. module: account
#: model:ir.ui.view,arch_db:account.view_account_form
msgid "Plus Bank"
msgstr ""

#. module: account
#: model:ir.ui.view,arch_db:account.view_account_form
msgid "Plus Fixed Assets"
msgstr ""

#. module: account
#: model:ir.ui.view,arch_db:account.view_account_form
msgid "Plus Net Profit"
msgstr ""

#. module: account
#: model:ir.ui.view,arch_db:account.view_account_form
msgid "Plus Non-Current Assets"
msgstr ""

#. module: account
#: model:ir.ui.view,arch_db:account.view_account_form
msgid "Plus Other Income"
msgstr ""

#. module: account
#: model:ir.ui.view,arch_db:account.setup_opening_move_wizard_form
#: model:ir.ui.view,arch_db:account.view_move_form
msgid "Post"
msgstr ""

#. module: account
#: model:ir.ui.view,arch_db:account.account_journal_dashboard_kanban_view
msgid "Post All Entries"
msgstr ""

#. module: account
#: model:ir.ui.view,arch_db:account.view_account_payment_invoice_form
msgid "Post Difference In"
msgstr ""

#. module: account
#: model:ir.actions.act_window,name:account.action_validate_account_move
#: model:ir.ui.view,arch_db:account.validate_account_move_view
msgid "Post Journal Entries"
msgstr ""

#. module: account
#: selection:account.move,state:0 selection:account.payment,state:0
#: model:ir.ui.view,arch_db:account.view_account_move_filter
#: model:ir.ui.view,arch_db:account.view_account_move_line_filter
#: model:ir.ui.view,arch_db:account.view_account_payment_search
msgid "Posted"
msgstr ""

#. module: account
#: model:ir.ui.view,arch_db:account.view_account_move_filter
msgid "Posted Journal Entries"
msgstr ""

#. module: account
#: model:ir.ui.view,arch_db:account.view_account_move_line_filter
msgid "Posted Journal Items"
msgstr ""

#. module: account
#: model:ir.model.fields,field_description:account.field_account_chart_template_bank_account_code_prefix
#: model:ir.model.fields,field_description:account.field_res_company_bank_account_code_prefix
msgid "Prefix of the bank accounts"
msgstr ""

#. module: account
#: model:ir.model.fields,field_description:account.field_res_company_cash_account_code_prefix
msgid "Prefix of the cash accounts"
msgstr ""

#. module: account
#: model:ir.model.fields,field_description:account.field_account_chart_template_cash_account_code_prefix
msgid "Prefix of the main cash accounts"
msgstr ""

#. module: account
#: model:account.account.type,name:account.data_account_type_prepayments
#: model:ir.ui.view,arch_db:account.view_account_form
msgid "Prepayments"
msgstr ""

#. module: account
#: selection:account.financial.report,sign:0
msgid "Preserve balance sign"
msgstr ""

#. module: account
#: model:ir.model,name:account.model_account_reconcile_model
msgid ""
"Preset to create journal entries during a invoices and payments matching"
msgstr ""

#. module: account
#: model:ir.ui.view,arch_db:account.account_aged_balance_view
#: model:ir.ui.view,arch_db:account.account_common_report_view
msgid "Print"
msgstr "인쇄"

#. module: account
#: model:ir.ui.view,arch_db:account.invoice_form
msgid "Print Invoice"
msgstr ""

#. module: account
#: model:ir.model.fields,help:account.field_account_common_journal_report_amount_currency
#: model:ir.model.fields,help:account.field_account_print_journal_amount_currency
msgid ""
"Print Report with the currency column if the currency differs from the "
"company currency."
msgstr ""

#. module: account
#: model:ir.ui.view,arch_db:account.res_config_settings_view_form
msgid "Print checks to pay your vendors"
msgstr ""

#. module: account
#: model:ir.model.fields,field_description:account.field_account_analytic_line_product_id
#: model:ir.model.fields,field_description:account.field_account_invoice_line_product_id
#: model:ir.model.fields,field_description:account.field_account_invoice_report_product_id
#: model:ir.model.fields,field_description:account.field_account_move_line_product_id
#: model:ir.ui.view,arch_db:account.view_account_analytic_line_filter_inherit_account
msgid "Product"
msgstr "제품"

#. module: account
#: model:ir.model,name:account.model_product_category
#: model:ir.model.fields,field_description:account.field_account_invoice_report_categ_id
#: model:ir.ui.view,arch_db:account.view_account_invoice_report_search
msgid "Product Category"
msgstr "제품 범주"

#. module: account
#: model:ir.model.fields,field_description:account.field_account_invoice_line_product_image
msgid "Product Image"
msgstr ""

#. module: account
#: model:ir.model.fields,field_description:account.field_account_invoice_report_product_qty
msgid "Product Quantity"
msgstr ""

#. module: account
#: model:ir.model,name:account.model_product_template
msgid "Product Template"
msgstr "제품 양식"

#. module: account
#: model:ir.actions.act_window,name:account.product_product_action
#: model:ir.ui.view,arch_db:account.product_product_view_tree
msgid "Products"
msgstr "제품"

#. module: account
#: code:addons/account/models/account_bank_statement.py:177
#, python-format
msgid "Profit"
msgstr ""

#. module: account
#: model:ir.ui.view,arch_db:account.view_account_form
msgid "Profit &amp; Loss"
msgstr ""

#. module: account
#: model:account.financial.report,name:account.account_financial_report_profitloss_toreport0
msgid "Profit (Loss) to report"
msgstr ""

#. module: account
#: model:ir.model.fields,field_description:account.field_account_journal_profit_account_id
msgid "Profit Account"
msgstr ""

#. module: account
#: model:account.financial.report,name:account.account_financial_report_profitandloss0
#: model:ir.actions.act_window,name:account.action_account_report_pl
#: model:ir.ui.menu,name:account.menu_account_report_pl
msgid "Profit and Loss"
msgstr ""

#. module: account
#: code:addons/account/models/account_payment.py:135
#, python-format
msgid ""
"Programming error: wizard action executed without active_ids in context."
msgstr ""

#. module: account
#: model:ir.ui.view,arch_db:account.view_account_chart_template_form
msgid "Properties"
msgstr ""

#. module: account
#: model:ir.actions.act_window,name:account.product_product_action_purchasable
#: model:ir.ui.menu,name:account.product_product_menu_purchasable
msgid "Purchasable Products"
msgstr ""

#. module: account
#: selection:account.journal,type:0
#: model:ir.ui.view,arch_db:account.view_account_tax_search
#: model:ir.ui.view,arch_db:account.view_account_tax_template_search
#: model:ir.ui.view,arch_db:account.view_partner_property_form
msgid "Purchase"
msgstr ""

#. module: account
#: model:ir.ui.view,arch_db:account.res_config_settings_view_form
#: model:ir.ui.view,arch_db:account.view_wizard_multi_chart
msgid "Purchase Tax"
msgstr ""

#. module: account
#: model:ir.model.fields,field_description:account.field_wizard_multi_charts_accounts_purchase_tax_rate
msgid "Purchase Tax(%)"
msgstr ""

#. module: account
#: code:addons/account/models/account_journal_dashboard.py:35
#, python-format
msgid "Purchase: Untaxed Total"
msgstr ""

#. module: account
#: selection:account.tax,type_tax_use:0
#: selection:account.tax.template,type_tax_use:0
#: model:ir.ui.menu,name:account.menu_finance_payables
#: model:ir.ui.view,arch_db:account.view_account_journal_search
#: model:ir.ui.view,arch_db:account.view_account_move_filter
msgid "Purchases"
msgstr ""

#. module: account
#: model:ir.actions.act_window,name:account.action_cash_box_in
#: model:ir.ui.view,arch_db:account.cash_box_in_form
msgid "Put Money In"
msgstr ""

#. module: account
#: selection:account.tax,amount_type:0
#: selection:account.tax.template,amount_type:0
msgid "Python Code"
msgstr ""

#. module: account
#: model:ir.ui.view,arch_db:account.res_config_settings_view_form
msgid "QIF Import"
msgstr ""

#. module: account
#: model:ir.model.fields,field_description:account.field_account_invoice_line_quantity
#: model:ir.model.fields,field_description:account.field_account_move_line_quantity
#: model:ir.ui.view,arch_db:account.portal_invoice_report
#: model:ir.ui.view,arch_db:account.report_invoice_document
msgid "Quantity"
msgstr "수량"

#. module: account
#: model:ir.model.fields,field_description:account.field_account_invoice_refund_description
#: model:ir.model.fields,field_description:account.field_cash_box_in_name
#: model:ir.model.fields,field_description:account.field_cash_box_out_name
msgid "Reason"
msgstr ""

#. module: account
#: model:ir.ui.view,arch_db:account.tax_adjustments_wizard
msgid "Reason..."
msgstr ""

#. module: account
#: model:account.account.type,name:account.data_account_type_receivable
#: selection:account.account.type,type:0
#: model:ir.ui.view,arch_db:account.view_account_move_line_filter
#: model:ir.ui.view,arch_db:account.view_account_payment_search
msgid "Receivable"
msgstr ""

#. module: account
#: model:ir.model.fields,field_description:account.field_account_chart_template_property_account_receivable_id
#: model:ir.ui.view,arch_db:account.view_account_chart_template_seacrh
msgid "Receivable Account"
msgstr ""

#. module: account
#: selection:account.aged.trial.balance,result_selection:0
#: selection:account.common.partner.report,result_selection:0
#: selection:account.report.partner.ledger,result_selection:0
#: model:ir.ui.view,arch_db:account.report_agedpartnerbalance
#: model:ir.ui.view,arch_db:account.view_account_form
#: model:ir.ui.view,arch_db:account.view_account_search
msgid "Receivable Accounts"
msgstr ""

#. module: account
#: selection:account.aged.trial.balance,result_selection:0
#: selection:account.common.partner.report,result_selection:0
#: selection:account.report.partner.ledger,result_selection:0
#: model:ir.ui.view,arch_db:account.report_agedpartnerbalance
msgid "Receivable and Payable Accounts"
msgstr ""

#. module: account
#: model:ir.ui.view,arch_db:account.product_template_form_view
#: model:ir.ui.view,arch_db:account.view_account_bank_journal_form
msgid "Receivables"
msgstr ""

#. module: account
#: selection:account.abstract.payment,payment_type:0
#: selection:account.payment,payment_type:0
#: selection:account.register.payments,payment_type:0
#: model:ir.ui.view,arch_db:account.account_journal_dashboard_kanban_view
msgid "Receive Money"
msgstr ""

#. module: account
#. openerp-web
#: code:addons/account/static/src/xml/account_reconciliation.xml:73
#: code:addons/account/static/src/xml/account_reconciliation.xml:105
#: code:addons/account/static/src/xml/account_reconciliation.xml:106
#: model:ir.ui.view,arch_db:account.account_journal_dashboard_kanban_view
#: model:ir.ui.view,arch_db:account.account_move_line_reconcile_writeoff
#: model:ir.ui.view,arch_db:account.view_account_move_line_reconcile_full
#: model:ir.ui.view,arch_db:account.view_bank_statement_form
#, python-format
msgid "Reconcile"
msgstr ""

#. module: account
#: model:ir.actions.act_window,name:account.action_view_account_move_line_reconcile
msgid "Reconcile Entries"
msgstr ""

#. module: account
#: model:ir.ui.view,arch_db:account.view_account_move_line_reconcile_full
msgid "Reconcile With Write-Off"
msgstr ""

#. module: account
#: code:addons/account/wizard/account_reconcile.py:86
#, python-format
msgid "Reconcile Writeoff"
msgstr ""

#. module: account
#. openerp-web
#: code:addons/account/static/src/js/tour_bank_statement_reconciliation.js:11
#, python-format
msgid "Reconcile the demo bank statement"
msgstr ""

#. module: account
#: selection:account.payment,state:0
#: model:ir.model.fields,field_description:account.field_account_move_line_reconciled
#: model:ir.ui.view,arch_db:account.view_account_payment_search
msgid "Reconciled"
msgstr ""

#. module: account
#: model:ir.model.fields,field_description:account.field_account_report_partner_ledger_reconciled
msgid "Reconciled Entries"
msgstr ""

#. module: account
#: model:ir.ui.view,arch_db:account.view_move_form
msgid "Reconciled entries"
msgstr ""

#. module: account
#: model:ir.ui.view,arch_db:account.view_account_move_line_reconcile_full
msgid "Reconciliation"
msgstr ""

#. module: account
#: model:ir.actions.act_window,name:account.action_account_reconcile_model
#: model:ir.ui.view,arch_db:account.account_journal_dashboard_kanban_view
msgid "Reconciliation Models"
msgstr ""

#. module: account
#: model:ir.model.fields,field_description:account.field_account_full_reconcile_partial_reconcile_ids
msgid "Reconciliation Parts"
msgstr ""

#. module: account
#: model:ir.ui.view,arch_db:account.view_account_move_line_reconcile_full
msgid "Reconciliation Transactions"
msgstr ""

#. module: account
#: model:ir.actions.client,name:account.action_bank_reconcile
#: model:ir.actions.client,name:account.action_bank_reconcile_bank_statements
msgid "Reconciliation on Bank Statements"
msgstr ""

#. module: account
#: model:ir.ui.view,arch_db:account.account_planner
msgid "Reconciling journal entries"
msgstr ""

#. module: account
#: selection:account.journal,bank_statements_source:0
msgid "Record Manually"
msgstr ""

#. module: account
#: model:ir.ui.view,arch_db:account.res_config_settings_view_form
msgid "Record transactions in foreign currencies"
msgstr ""

#. module: account
#: model:ir.ui.view,arch_db:account.account_planner
msgid "Recording invoices"
msgstr ""

#. module: account
#. openerp-web
#: code:addons/account/static/src/xml/account_reconciliation.xml:231
#: model:ir.ui.view,arch_db:account.report_generalledger
#: model:ir.ui.view,arch_db:account.report_partnerledger
#, python-format
msgid "Ref"
msgstr ""

#. module: account
#: model:ir.model.fields,field_description:account.field_account_analytic_line_ref
msgid "Ref."
msgstr ""

#. module: account
#: code:addons/account/controllers/portal.py:74
#: model:ir.model.fields,field_description:account.field_account_bank_statement_line_ref
#: model:ir.model.fields,field_description:account.field_account_bank_statement_name
#: model:ir.model.fields,field_description:account.field_account_move_line_ref
#: model:ir.model.fields,field_description:account.field_account_move_ref
#: model:ir.model.fields,field_description:account.field_cash_box_in_ref
#, python-format
msgid "Reference"
msgstr ""

#. module: account
#: model:ir.model.fields,field_description:account.field_account_invoice_report_uom_name
msgid "Reference Unit of Measure"
msgstr ""

#. module: account
#: model:ir.ui.view,arch_db:account.report_overdue_document
msgid "Reference number"
msgstr ""

#. module: account
#: model:ir.model.fields,help:account.field_account_invoice_line_origin
#: model:ir.model.fields,help:account.field_account_invoice_origin
msgid "Reference of the document that produced this invoice."
msgstr ""

#. module: account
#: model:ir.model.fields,help:account.field_account_payment_payment_reference
msgid ""
"Reference of the document used to issue this payment. Eg. check number, file"
" name, etc."
msgstr ""

#. module: account
#: model:ir.model.fields,field_description:account.field_account_invoice_name
msgid "Reference/Description"
msgstr ""

#. module: account
#: model:ir.model.fields,field_description:account.field_account_invoice_refund_invoice_ids
msgid "Refund Invoices"
msgstr ""

#. module: account
#: model:ir.model.fields,field_description:account.field_account_invoice_refund_filter_refund
msgid "Refund Method"
msgstr ""

#. module: account
#: model:ir.model.fields,help:account.field_account_invoice_refund_filter_refund
msgid ""
"Refund base on this type. You can not Modify and Cancel if the invoice is "
"already reconciled"
msgstr ""

#. module: account
#: model:ir.actions.act_window,name:account.action_account_invoice_payment
#: model:ir.actions.act_window,name:account.action_account_payment_from_invoices
#: model:ir.ui.view,arch_db:account.invoice_form
#: model:ir.ui.view,arch_db:account.invoice_supplier_form
#: model:ir.ui.view,arch_db:account.view_account_payment_form
#: model:ir.ui.view,arch_db:account.view_account_payment_from_invoices
#: model:ir.ui.view,arch_db:account.view_account_payment_invoice_form
msgid "Register Payment"
msgstr ""

#. module: account
#: model:ir.ui.view,arch_db:account.account_planner
msgid "Register Payments"
msgstr ""

#. module: account
#: model:ir.model,name:account.model_account_register_payments
msgid "Register payments on multiple invoices"
msgstr ""

#. module: account
#: model:ir.ui.view,arch_db:account.account_planner
msgid ""
"Registering outstanding invoices and payments can be a huge undertaking, \n"
"                        but you can start using Odoo without it by:"
msgstr ""

#. module: account
#: model:ir.ui.view,arch_db:account.account_planner
msgid ""
"Registering payments related to outstanding invoices separately in a "
"different account (e.g. Account Receivables 2014)"
msgstr ""

#. module: account
#: selection:account.account.type,type:0
msgid "Regular"
msgstr ""

#. module: account
#: model:ir.model.fields,help:account.field_account_invoice_residual_company_signed
msgid "Remaining amount due in the currency of the company."
msgstr ""

#. module: account
#: model:ir.model.fields,help:account.field_account_invoice_residual_signed
msgid "Remaining amount due in the currency of the invoice."
msgstr ""

#. module: account
#: model:ir.model.fields,help:account.field_account_invoice_residual
msgid "Remaining amount due."
msgstr ""

#. module: account
#: model:ir.model.fields,field_description:account.field_account_fiscal_position_tax_template_tax_dest_id
msgid "Replacement Tax"
msgstr ""

#. module: account
#: model:ir.ui.view,arch_db:account.view_account_financial_report_form
msgid "Report"
msgstr ""

#. module: account
#: model:ir.model.fields,field_description:account.field_account_financial_report_name
msgid "Report Name"
msgstr ""

#. module: account
#: model:ir.ui.view,arch_db:account.account_aged_balance_view
#: model:ir.ui.view,arch_db:account.account_common_report_view
msgid "Report Options"
msgstr ""

#. module: account
#: model:ir.ui.view,arch_db:account.view_account_financial_report_search
msgid "Report Type"
msgstr ""

#. module: account
#: selection:account.financial.report,type:0
#: model:ir.model.fields,field_description:account.field_account_financial_report_account_report_id
msgid "Report Value"
msgstr ""

#. module: account
#: model:ir.ui.menu,name:account.account_report_folder
#: model:ir.ui.menu,name:account.menu_finance_reports
msgid "Reporting"
msgstr "보고"

#. module: account
#: model:ir.model.fields,help:account.field_account_cash_rounding_rounding
msgid "Represent the non-zero value smallest coinage (for example, 0.05)."
msgstr ""

#. module: account
#: model:ir.ui.view,arch_db:account.invoice_form
msgid "Reset to Draft"
msgstr ""

#. module: account
#. openerp-web
#: code:addons/account/static/src/xml/account_reconciliation.xml:236
#, python-format
msgid "Residual"
msgstr ""

#. module: account
#: model:ir.model.fields,field_description:account.field_account_move_line_amount_residual
msgid "Residual Amount"
msgstr ""

#. module: account
#: model:ir.model.fields,field_description:account.field_account_move_line_amount_residual_currency
msgid "Residual Amount in Currency"
msgstr ""

#. module: account
#: model:ir.model.fields,field_description:account.field_account_bank_statement_user_id
#: model:ir.ui.view,arch_db:account.invoice_supplier_form
msgid "Responsible"
msgstr ""

#. module: account
#: model:ir.model.fields,field_description:account.field_res_config_settings_module_account_deferred_revenue
msgid "Revenue Recognition"
msgstr ""

#. module: account
#: model:ir.model.fields,field_description:account.field_account_move_reversal_date
msgid "Reversal date"
msgstr ""

#. module: account
#: model:ir.ui.view,arch_db:account.view_move_form
msgid "Reverse Entry"
msgstr ""

#. module: account
#: code:addons/account/wizard/account_move_reversal.py:20
#: model:ir.actions.act_window,name:account.action_view_account_move_reversal
#: model:ir.ui.view,arch_db:account.view_account_move_reversal
#, python-format
msgid "Reverse Moves"
msgstr ""

#. module: account
#: selection:account.financial.report,sign:0
msgid "Reverse balance sign"
msgstr ""

#. module: account
#: model:ir.ui.view,arch_db:account.account_planner
msgid "Review Fiscal Positions"
msgstr ""

#. module: account
#: model:ir.ui.view,arch_db:account.account_planner
msgid "Review Terms"
msgstr ""

#. module: account
#: model:ir.ui.view,arch_db:account.account_planner
msgid "Review existing Taxes"
msgstr ""

#. module: account
#: model:ir.ui.view,arch_db:account.account_planner
msgid "Review the Chart of Accounts"
msgstr ""

#. module: account
#: model:ir.ui.view,arch_db:account.account_planner
msgid "Review the list of available currencies (from the"
msgstr ""

#. module: account
#: model:ir.model.fields,field_description:account.field_account_group_parent_right
msgid "Right Parent"
msgstr ""

#. module: account
#: selection:res.company,tax_calculation_rounding_method:0
msgid "Round Globally"
msgstr ""

#. module: account
#: selection:res.company,tax_calculation_rounding_method:0
msgid "Round per Line"
msgstr ""

#. module: account
#: model:ir.ui.view,arch_db:account.rounding_form_view
msgid "Rounding Form"
msgstr ""

#. module: account
#: model:ir.model.fields,field_description:account.field_account_invoice_line_is_rounding_line
msgid "Rounding Line"
msgstr ""

#. module: account
#: model:ir.model.fields,field_description:account.field_account_cash_rounding_rounding_method
#: model:ir.ui.view,arch_db:account.res_config_settings_view_form
msgid "Rounding Method"
msgstr ""

#. module: account
#: model:ir.model.fields,field_description:account.field_account_cash_rounding_rounding
msgid "Rounding Precision"
msgstr ""

#. module: account
#: model:ir.model.fields,field_description:account.field_account_cash_rounding_strategy
msgid "Rounding Strategy"
msgstr ""

#. module: account
#: model:ir.ui.view,arch_db:account.rounding_tree_view
msgid "Rounding Tree"
msgstr ""

#. module: account
#: model:ir.ui.view,arch_db:account.res_config_settings_view_form
msgid "SEPA Credit Transfer (SCT)"
msgstr ""

#. module: account
#: model:ir.ui.view,arch_db:account.res_config_settings_view_form
msgid "SEPA Direct Debit (SDD)"
msgstr ""

#. module: account
#: selection:account.journal,type:0
#: model:ir.ui.view,arch_db:account.report_tax
#: model:ir.ui.view,arch_db:account.view_account_tax_search
#: model:ir.ui.view,arch_db:account.view_account_tax_template_search
#: model:ir.ui.view,arch_db:account.view_partner_property_form
msgid "Sale"
msgstr ""

#. module: account
#: model:ir.ui.view,arch_db:account.view_wizard_multi_chart
msgid "Sale Tax"
msgstr ""

#. module: account
#: model:ir.actions.act_window,name:account.action_account_print_journal_menu
#: model:ir.actions.report,name:account.action_report_journal
#: model:ir.ui.menu,name:account.menu_print_journal
msgid "Sale/Purchase Journal"
msgstr ""

#. module: account
#: selection:account.tax,type_tax_use:0
#: selection:account.tax.template,type_tax_use:0
#: model:ir.ui.menu,name:account.menu_finance_receivables
#: model:ir.ui.view,arch_db:account.view_account_journal_search
#: model:ir.ui.view,arch_db:account.view_account_move_filter
msgid "Sales"
msgstr "매출"

#. module: account
#: model:ir.ui.view,arch_db:account.res_config_settings_view_form
msgid "Sales Tax"
msgstr ""

#. module: account
#: model:ir.model.fields,field_description:account.field_wizard_multi_charts_accounts_sale_tax_rate
msgid "Sales Tax(%)"
msgstr ""

#. module: account
#: code:addons/account/models/account_journal_dashboard.py:33
#, python-format
msgid "Sales: Untaxed Total"
msgstr ""

#. module: account
#: model:ir.model.fields,field_description:account.field_account_invoice_report_user_id
#: model:ir.model.fields,field_description:account.field_account_invoice_user_id
#: model:ir.ui.view,arch_db:account.view_account_invoice_filter
#: model:ir.ui.view,arch_db:account.view_account_invoice_report_search
msgid "Salesperson"
msgstr "영업사원"

#. module: account
#: model:ir.ui.view,arch_db:account.setup_bank_journal_form
#: model:ir.ui.view,arch_db:account.setup_financial_year_opening_form
#: model:ir.ui.view,arch_db:account.setup_opening_move_wizard_form
#: model:ir.ui.view,arch_db:account.setup_posted_move_form
#: model:ir.ui.view,arch_db:account.setup_view_company_form
msgid "Save"
msgstr ""

#. module: account
#. openerp-web
#: code:addons/account/static/src/xml/account_reconciliation.xml:199
#, python-format
msgid "Save and New"
msgstr ""

#. module: account
#: model:ir.ui.view,arch_db:account.res_config_settings_view_form
msgid "Save this page and come back here to set up the feature."
msgstr ""

#. module: account
#: model:ir.ui.view,arch_db:account.view_account_journal_search
msgid "Search Account Journal"
msgstr ""

#. module: account
#: model:ir.ui.view,arch_db:account.view_account_template_search
msgid "Search Account Templates"
msgstr ""

#. module: account
#: model:ir.ui.view,arch_db:account.view_bank_statement_search
msgid "Search Bank Statements"
msgstr ""

#. module: account
#: model:ir.ui.view,arch_db:account.view_bank_statement_line_search
msgid "Search Bank Statements Line"
msgstr ""

#. module: account
#: model:ir.ui.view,arch_db:account.view_account_chart_template_seacrh
msgid "Search Chart of Account Templates"
msgstr ""

#. module: account
#: model:ir.ui.view,arch_db:account.view_account_invoice_filter
msgid "Search Invoice"
msgstr ""

#. module: account
#: model:ir.ui.view,arch_db:account.view_account_move_line_filter
msgid "Search Journal Items"
msgstr ""

#. module: account
#: model:ir.ui.view,arch_db:account.view_account_move_filter
msgid "Search Move"
msgstr ""

#. module: account
#: model:ir.ui.view,arch_db:account.account_journal_dashboard_kanban_view
msgid "Search Operations"
msgstr ""

#. module: account
#: model:ir.ui.view,arch_db:account.view_account_tax_template_search
msgid "Search Tax Templates"
msgstr ""

#. module: account
#: model:ir.ui.view,arch_db:account.view_account_tax_search
msgid "Search Taxes"
msgstr ""

#. module: account
#: model:ir.model.fields,field_description:account.field_account_reconcile_model_second_account_id
#: model:ir.model.fields,field_description:account.field_account_reconcile_model_template_second_account_id
msgid "Second Account"
msgstr ""

#. module: account
#: model:ir.model.fields,field_description:account.field_account_reconcile_model_second_amount
#: model:ir.model.fields,field_description:account.field_account_reconcile_model_template_second_amount
msgid "Second Amount"
msgstr ""

#. module: account
#: model:ir.model.fields,field_description:account.field_account_reconcile_model_second_amount_type
#: model:ir.model.fields,field_description:account.field_account_reconcile_model_template_second_amount_type
msgid "Second Amount type"
msgstr ""

#. module: account
#: model:ir.model.fields,field_description:account.field_account_reconcile_model_second_analytic_account_id
msgid "Second Analytic Account"
msgstr ""

#. module: account
#: model:ir.model.fields,field_description:account.field_account_reconcile_model_second_journal_id
msgid "Second Journal"
msgstr ""

#. module: account
#: model:ir.model.fields,field_description:account.field_account_reconcile_model_second_label
#: model:ir.model.fields,field_description:account.field_account_reconcile_model_template_second_label
msgid "Second Journal Item Label"
msgstr ""

#. module: account
#: model:ir.model.fields,field_description:account.field_account_reconcile_model_second_tax_id
#: model:ir.model.fields,field_description:account.field_account_reconcile_model_template_second_tax_id
msgid "Second Tax"
msgstr ""

#. module: account
#: model:ir.model.fields,field_description:account.field_account_invoice_access_token
msgid "Security Token"
msgstr ""

#. module: account
#: model:ir.model.fields,help:account.field_account_journal_type
msgid ""
"Select 'Sale' for customer invoices journals.\n"
"Select 'Purchase' for vendor bills journals.\n"
"Select 'Cash' or 'Bank' for journals that are used in customer or vendor payments.\n"
"Select 'General' for miscellaneous operations journals."
msgstr ""

#. module: account
#. openerp-web
#: code:addons/account/static/src/xml/account_reconciliation.xml:74
#, python-format
msgid "Select a partner or choose a counterpart"
msgstr ""

#. module: account
#: model:ir.model.fields,help:account.field_account_payment_term_line_value
msgid "Select here the kind of valuation related to this payment terms line."
msgstr ""

#. module: account
#: model:ir.ui.view,arch_db:account.res_config_settings_view_form
msgid ""
"Select this if the taxes should use cash basis, which will create an entry "
"for such taxes on a given account during reconciliation."
msgstr ""

#. module: account
#: code:addons/account/wizard/account_invoice_state.py:21
#, python-format
msgid ""
"Selected invoice(s) cannot be confirmed as they are not in 'Draft' state."
msgstr ""

#. module: account
#: model:ir.model.fields,help:account.field_res_partner_invoice_warn
#: model:ir.model.fields,help:account.field_res_users_invoice_warn
msgid ""
"Selecting the \"Warning\" option will notify user with the message, "
"Selecting \"Blocking Message\" will throw an exception with the message and "
"block the flow. The Message has to be written in the next field."
msgstr ""

#. module: account
#: model:ir.actions.act_window,name:account.product_product_action_sellable
#: model:ir.ui.menu,name:account.product_product_menu_sellable
msgid "Sellable Products"
msgstr ""

#. module: account
#: selection:account.abstract.payment,payment_type:0
#: selection:account.payment,payment_type:0
#: selection:account.register.payments,payment_type:0
#: model:ir.ui.view,arch_db:account.account_journal_dashboard_kanban_view
msgid "Send Money"
msgstr ""

#. module: account
#: model:ir.actions.act_window,name:account.account_send_payment_receipt_by_email_action
msgid "Send Receipt By Email"
msgstr ""

#. module: account
#: model:ir.ui.view,arch_db:account.invoice_form
msgid "Send by Email"
msgstr "이메일로 전송"

#. module: account
#: model:ir.ui.view,arch_db:account.account_planner
msgid ""
"Sending customer statements (outstanding invoices) manually during the "
"transition period"
msgstr ""

#. module: account
#: selection:account.payment,state:0
#: model:ir.model.fields,field_description:account.field_account_invoice_sent
#: model:ir.ui.view,arch_db:account.view_account_payment_search
msgid "Sent"
msgstr ""

#. module: account
#: selection:res.company,fiscalyear_last_month:0
msgid "September"
msgstr ""

#. module: account
#: model:ir.model.fields,field_description:account.field_account_bank_statement_line_sequence
#: model:ir.model.fields,field_description:account.field_account_financial_report_sequence
#: model:ir.model.fields,field_description:account.field_account_fiscal_position_sequence
#: model:ir.model.fields,field_description:account.field_account_fiscal_position_template_sequence
#: model:ir.model.fields,field_description:account.field_account_invoice_line_sequence
#: model:ir.model.fields,field_description:account.field_account_invoice_tax_sequence
#: model:ir.model.fields,field_description:account.field_account_journal_sequence
#: model:ir.model.fields,field_description:account.field_account_payment_term_line_sequence
#: model:ir.model.fields,field_description:account.field_account_payment_term_sequence
#: model:ir.model.fields,field_description:account.field_account_reconcile_model_sequence
#: model:ir.model.fields,field_description:account.field_account_reconcile_model_template_sequence
#: model:ir.model.fields,field_description:account.field_account_tax_group_sequence
#: model:ir.model.fields,field_description:account.field_account_tax_sequence
#: model:ir.model.fields,field_description:account.field_account_tax_template_sequence
msgid "Sequence"
msgstr "순서"

#. module: account
#: model:ir.ui.view,arch_db:account.view_account_payment_form
msgid "Set To Draft"
msgstr ""

#. module: account
#: model:ir.model.fields,help:account.field_account_account_tag_active
msgid "Set active to false to hide the Account Tag without removing it."
msgstr ""

#. module: account
#: model:ir.model.fields,help:account.field_account_journal_active
msgid "Set active to false to hide the Journal without removing it."
msgstr ""

#. module: account
#: model:ir.model.fields,help:account.field_account_tax_active
#: model:ir.model.fields,help:account.field_account_tax_template_active
msgid "Set active to false to hide the tax without removing it."
msgstr ""

#. module: account
#: model:ir.ui.view,arch_db:account.account_planner
msgid "Set the default Sales and Purchase taxes"
msgstr ""

#. module: account
#: model:ir.model.fields,help:account.field_account_tax_tax_adjustment
msgid ""
"Set this field to true if this tax can be used in the tax adjustment wizard,"
" used to manually fill some data in the tax declaration"
msgstr ""

#. module: account
#: model:ir.model.fields,help:account.field_account_chart_template_visible
msgid ""
"Set this to False if you don't want this template to be used actively in the"
" wizard that generate Chart of Accounts from templates, this is useful when "
"you want to generate accounts of this template only when loading its child "
"template."
msgstr ""

#. module: account
#: model:ir.ui.view,arch_db:account.invoice_supplier_form
msgid "Set to Draft"
msgstr ""

#. module: account
#: model:ir.actions.act_window,name:account.action_account_config
#: model:ir.ui.menu,name:account.menu_account_config
#: model:ir.ui.view,arch_db:account.account_journal_dashboard_kanban_view
msgid "Settings"
msgstr ""

#. module: account
#: model:ir.ui.view,arch_db:account.res_config_settings_view_form
msgid "Setup"
msgstr ""

#. module: account
#: model:ir.model.fields,field_description:account.field_res_company_account_setup_bar_closed
msgid "Setup Bar Closed"
msgstr ""

#. module: account
#: model:ir.model.fields,field_description:account.field_account_journal_code
msgid "Short Code"
msgstr ""

#. module: account
#: model:res.groups,name:account.group_account_user
msgid "Show Full Accounting Features"
msgstr ""

#. module: account
#: model:ir.ui.view,arch_db:account.view_account_tax_search
msgid "Show active taxes"
msgstr ""

#. module: account
#: model:ir.ui.view,arch_db:account.view_account_invoice_filter
msgid "Show all records which has next action date is before today"
msgstr ""

#. module: account
#: model:ir.ui.view,arch_db:account.view_account_tax_search
msgid "Show inactive taxes"
msgstr ""

#. module: account
#: model:ir.model.fields,field_description:account.field_account_journal_show_on_dashboard
msgid "Show journal on dashboard"
msgstr ""

#. module: account
#: model:ir.model.fields,field_description:account.field_account_financial_report_sign
msgid "Sign on Reports"
msgstr ""

#. module: account
#: model:ir.ui.view,arch_db:account.account_planner
msgid ""
"Simplify your cash, checks, or credit cards deposits with an integrated "
"batch payment function."
msgstr ""

#. module: account
#. openerp-web
#: code:addons/account/static/src/xml/account_reconciliation.xml:107
#, python-format
msgid "Skip"
msgstr ""

#. module: account
#: selection:account.financial.report,style_overwrite:0
msgid "Smallest Text"
msgstr ""

#. module: account
#: model:ir.model.fields,field_description:account.field_account_report_general_ledger_sortby
msgid "Sort by"
msgstr ""

#. module: account
#: model:ir.model.fields,field_description:account.field_account_invoice_line_origin
#: model:ir.model.fields,field_description:account.field_account_invoice_origin
#: model:ir.ui.view,arch_db:account.portal_invoice_report
#: model:ir.ui.view,arch_db:account.report_invoice_document
msgid "Source Document"
msgstr "자재 문서"

#. module: account
#: model:ir.model.fields,help:account.field_account_cash_rounding_strategy
msgid ""
"Specify which way will be used to round the invoice amount to the rounding "
"precision"
msgstr ""

#. module: account
#: model:ir.model.fields,field_description:account.field_account_aged_trial_balance_date_from
#: model:ir.model.fields,field_description:account.field_account_balance_report_date_from
#: model:ir.model.fields,field_description:account.field_account_common_account_report_date_from
#: model:ir.model.fields,field_description:account.field_account_common_journal_report_date_from
#: model:ir.model.fields,field_description:account.field_account_common_partner_report_date_from
#: model:ir.model.fields,field_description:account.field_account_common_report_date_from
#: model:ir.model.fields,field_description:account.field_account_print_journal_date_from
#: model:ir.model.fields,field_description:account.field_account_report_general_ledger_date_from
#: model:ir.model.fields,field_description:account.field_account_report_partner_ledger_date_from
#: model:ir.model.fields,field_description:account.field_account_tax_report_date_from
#: model:ir.model.fields,field_description:account.field_accounting_report_date_from
#: model:ir.model.fields,field_description:account.field_accounting_report_date_from_cmp
msgid "Start Date"
msgstr ""

#. module: account
#: model:ir.model.fields,field_description:account.field_account_bank_statement_balance_start
msgid "Starting Balance"
msgstr ""

#. module: account
#: model:ir.model.fields,field_description:account.field_account_bank_statement_cashbox_start_id
msgid "Starting Cashbox"
msgstr ""

#. module: account
#: model:ir.ui.view,arch_db:account.view_account_payment_search
msgid "State"
msgstr ""

#. module: account
#: model:ir.model.fields,help:account.field_account_move_line_parent_state
msgid "State of the parent account.move"
msgstr ""

#. module: account
#: model:ir.model.fields,field_description:account.field_account_bank_statement_line_statement_id
#: model:ir.model.fields,field_description:account.field_account_move_line_statement_id
msgid "Statement"
msgstr ""

#. module: account
#: code:addons/account/models/account_bank_statement.py:245
#, python-format
msgid "Statement %s confirmed, journal items were created."
msgstr ""

#. module: account
#: model:ir.ui.view,arch_db:account.view_bank_statement_line_form
msgid "Statement Line"
msgstr ""

#. module: account
#: model:ir.model.fields,field_description:account.field_account_bank_statement_line_ids
#: model:ir.ui.view,arch_db:account.view_bank_statement_form
#: model:ir.ui.view,arch_db:account.view_bank_statement_line_tree
msgid "Statement lines"
msgstr ""

#. module: account
#: model:ir.ui.view,arch_db:account.view_bank_statement_tree
msgid "Statements"
msgstr ""

#. module: account
#: model:ir.ui.view,arch_db:account.view_move_line_form
msgid "States"
msgstr ""

#. module: account
#: model:ir.model.fields,field_description:account.field_account_fiscal_position_states_count
msgid "States Count"
msgstr ""

#. module: account
#: code:addons/account/controllers/portal.py:75
#: model:ir.model.fields,field_description:account.field_account_bank_statement_line_state
#: model:ir.model.fields,field_description:account.field_account_bank_statement_state
#: model:ir.model.fields,field_description:account.field_account_invoice_state
#: model:ir.model.fields,field_description:account.field_account_move_state
#: model:ir.model.fields,field_description:account.field_account_payment_state
#: model:ir.ui.view,arch_db:account.view_account_invoice_filter
#: model:ir.ui.view,arch_db:account.view_account_invoice_report_search
#: model:ir.ui.view,arch_db:account.view_account_move_filter
#: model:ir.ui.view,arch_db:account.view_bank_statement_search
#, python-format
msgid "Status"
msgstr "상태"

#. module: account
#: model:ir.model.fields,field_description:account.field_account_cashbox_line_subtotal
msgid "Subtotal"
msgstr "소계"

#. module: account
#: model:ir.ui.view,arch_db:account.res_config_settings_view_form
msgid "Supplier Payments"
msgstr ""

#. module: account
#: model:ir.ui.view,arch_db:account.view_account_form
msgid "TOTAL ASSETS"
msgstr ""

#. module: account
#: model:ir.ui.view,arch_db:account.view_account_form
msgid "TOTAL EQUITY"
msgstr ""

#. module: account
#: model:ir.model.fields,field_description:account.field_account_account_tag_ids
#: model:ir.model.fields,field_description:account.field_account_tax_tag_ids
#: model:ir.ui.view,arch_db:account.account_tag_view_form
msgid "Tags"
msgstr ""

#. module: account
#: model:ir.ui.view,arch_db:account.res_config_settings_view_form
msgid "Tags for Multidimensional Analytics"
msgstr ""

#. module: account
#: model:ir.actions.act_window,name:account.action_cash_box_out
#: model:ir.ui.view,arch_db:account.cash_box_out_form
msgid "Take Money Out"
msgstr ""

#. module: account
#: model:ir.model.fields,field_description:account.field_account_aged_trial_balance_target_move
#: model:ir.model.fields,field_description:account.field_account_balance_report_target_move
#: model:ir.model.fields,field_description:account.field_account_common_account_report_target_move
#: model:ir.model.fields,field_description:account.field_account_common_journal_report_target_move
#: model:ir.model.fields,field_description:account.field_account_common_partner_report_target_move
#: model:ir.model.fields,field_description:account.field_account_common_report_target_move
#: model:ir.model.fields,field_description:account.field_account_print_journal_target_move
#: model:ir.model.fields,field_description:account.field_account_report_general_ledger_target_move
#: model:ir.model.fields,field_description:account.field_account_report_partner_ledger_target_move
#: model:ir.model.fields,field_description:account.field_account_tax_report_target_move
#: model:ir.model.fields,field_description:account.field_accounting_report_target_move
msgid "Target Moves"
msgstr ""

#. module: account
#. openerp-web
#: code:addons/account/static/src/xml/account_reconciliation.xml:174
#: model:ir.model,name:account.model_account_tax
#: model:ir.model.fields,field_description:account.field_account_invoice_amount_tax
#: model:ir.model.fields,field_description:account.field_account_invoice_tax_tax_id
#: model:ir.model.fields,field_description:account.field_account_reconcile_model_tax_id
#: model:ir.model.fields,field_description:account.field_account_reconcile_model_template_tax_id
#: model:ir.ui.view,arch_db:account.portal_invoice_report
#: model:ir.ui.view,arch_db:account.report_tax
#: model:ir.ui.view,arch_db:account.view_account_reconcile_model_form
#: model:ir.ui.view,arch_db:account.view_account_tax_search
#, python-format
msgid "Tax"
msgstr ""

#. module: account
#: code:addons/account/models/chart_template.py:833
#: code:addons/account/models/chart_template.py:836
#, python-format
msgid "Tax %.2f%%"
msgstr ""

#. module: account
#: model:ir.model.fields,field_description:account.field_account_invoice_tax_account_id
#: model:ir.model.fields,field_description:account.field_account_tax_account_id
#: model:ir.model.fields,field_description:account.field_account_tax_template_account_id
msgid "Tax Account"
msgstr ""

#. module: account
#: model:ir.model.fields,field_description:account.field_account_tax_refund_account_id
msgid "Tax Account on Credit Notes"
msgstr ""

#. module: account
#: model:ir.model.fields,field_description:account.field_account_tax_template_refund_account_id
msgid "Tax Account on Refunds"
msgstr ""

#. module: account
#: model:ir.model.fields,field_description:account.field_account_tax_tax_adjustment
#: model:ir.model.fields,field_description:account.field_account_tax_template_tax_adjustment
msgid "Tax Adjustment"
msgstr ""

#. module: account
#: model:ir.actions.act_window,name:account.tax_adjustments_form
#: model:ir.ui.menu,name:account.menu_action_tax_adjustment
msgid "Tax Adjustments"
msgstr ""

#. module: account
#: model:ir.ui.view,arch_db:account.report_journal
msgid "Tax Amount"
msgstr ""

#. module: account
#: model:ir.ui.view,arch_db:account.view_account_tax_search
msgid "Tax Application"
msgstr ""

#. module: account
#: model:ir.model.fields,field_description:account.field_res_company_tax_calculation_rounding_method
msgid "Tax Calculation Rounding Method"
msgstr ""

#. module: account
#: model:ir.model.fields,field_description:account.field_account_move_tax_cash_basis_rec_id
msgid "Tax Cash Basis Entry of"
msgstr ""

#. module: account
#: model:ir.model.fields,field_description:account.field_res_config_settings_tax_cash_basis_journal_id
msgid "Tax Cash Basis Journal"
msgstr ""

#. module: account
#: model:ir.model.fields,field_description:account.field_account_tax_amount_type
#: model:ir.model.fields,field_description:account.field_account_tax_template_amount_type
msgid "Tax Computation"
msgstr ""

#. module: account
#: model:ir.ui.view,arch_db:account.report_journal
msgid "Tax Declaration"
msgstr ""

#. module: account
#: model:ir.model.fields,field_description:account.field_account_invoice_tax_name
msgid "Tax Description"
msgstr ""

#. module: account
#: model:ir.model.fields,field_description:account.field_account_tax_tax_exigibility
#: model:ir.model.fields,field_description:account.field_account_tax_template_tax_exigibility
msgid "Tax Due"
msgstr ""

#. module: account
#: model:ir.model.fields,field_description:account.field_account_tax_tax_group_id
#: model:ir.model.fields,field_description:account.field_account_tax_template_tax_group_id
msgid "Tax Group"
msgstr ""

#. module: account
#: model:ir.ui.view,arch_db:account.account_planner
msgid "Tax ID"
msgstr ""

#. module: account
#: model:ir.model.fields,field_description:account.field_account_invoice_tax_line_ids
msgid "Tax Lines"
msgstr ""

#. module: account
#: model:ir.model.fields,field_description:account.field_account_fiscal_position_tax_ids
#: model:ir.model.fields,field_description:account.field_account_fiscal_position_template_tax_ids
#: model:ir.ui.view,arch_db:account.view_account_position_form
msgid "Tax Mapping"
msgstr ""

#. module: account
#: model:ir.model.fields,field_description:account.field_account_tax_name
#: model:ir.model.fields,field_description:account.field_account_tax_template_name
msgid "Tax Name"
msgstr ""

#. module: account
#: model:ir.model.fields,field_description:account.field_account_tax_cash_basis_account
#: model:ir.model.fields,field_description:account.field_account_tax_template_cash_basis_account
msgid "Tax Received Account"
msgstr ""

#. module: account
#: model:ir.actions.report,name:account.action_report_account_tax
#: model:ir.model,name:account.model_account_tax_report
#: model:ir.ui.menu,name:account.menu_account_report
#: model:ir.ui.view,arch_db:account.report_tax
msgid "Tax Report"
msgstr ""

#. module: account
#: model:ir.actions.act_window,name:account.action_account_tax_report
msgid "Tax Reports"
msgstr ""

#. module: account
#: model:ir.model.fields,field_description:account.field_account_tax_template_type_tax_use
#: model:ir.model.fields,field_description:account.field_account_tax_type_tax_use
msgid "Tax Scope"
msgstr ""

#. module: account
#: model:ir.model.fields,field_description:account.field_account_fiscal_position_tax_template_tax_src_id
msgid "Tax Source"
msgstr ""

#. module: account
#: model:ir.ui.view,arch_db:account.view_account_tax_template_search
msgid "Tax Template"
msgstr ""

#. module: account
#: model:ir.model.fields,field_description:account.field_account_chart_template_tax_template_ids
msgid "Tax Template List"
msgstr ""

#. module: account
#: model:ir.actions.act_window,name:account.action_account_tax_template_form
msgid "Tax Templates"
msgstr ""

#. module: account
#: model:ir.model.fields,field_description:account.field_res_config_settings_tax_calculation_rounding_method
msgid "Tax calculation rounding method"
msgstr ""

#. module: account
#: sql_constraint:account.tax:0 sql_constraint:account.tax.template:0
msgid "Tax names must be unique !"
msgstr ""

#. module: account
#: model:ir.model.fields,field_description:account.field_account_fiscal_position_tax_tax_src_id
msgid "Tax on Product"
msgstr ""

#. module: account
#: model:ir.model.fields,field_description:account.field_account_fiscal_position_tax_tax_dest_id
msgid "Tax to Apply"
msgstr ""

#. module: account
#: model:ir.ui.view,arch_db:account.res_config_settings_view_form
msgid "TaxCloud"
msgstr ""

#. module: account
#: selection:account.account.tag,applicability:0
#: model:account.tax.group,name:account.tax_group_taxes
#: model:ir.actions.act_window,name:account.action_tax_form
#: model:ir.model.fields,field_description:account.field_account_invoice_line_invoice_line_tax_ids
#: model:ir.model.fields,field_description:account.field_account_move_line_tax_ids
#: model:ir.ui.menu,name:account.menu_action_tax_form
#: model:ir.ui.view,arch_db:account.account_planner
#: model:ir.ui.view,arch_db:account.invoice_form
#: model:ir.ui.view,arch_db:account.invoice_supplier_form
#: model:ir.ui.view,arch_db:account.portal_invoice_report
#: model:ir.ui.view,arch_db:account.report_invoice_document
#: model:ir.ui.view,arch_db:account.res_config_settings_view_form
#: model:ir.ui.view,arch_db:account.view_move_line_form
msgid "Taxes"
msgstr "세금"

#. module: account
#: model:ir.model,name:account.model_account_fiscal_position_tax
msgid "Taxes Fiscal Position"
msgstr ""

#. module: account
#: model:ir.ui.view,arch_db:account.view_account_position_template_form
msgid "Taxes Mapping"
msgstr ""

#. module: account
#: model:ir.ui.view,arch_db:account.view_account_tax_template_search
msgid "Taxes used in Purchases"
msgstr ""

#. module: account
#: model:ir.ui.view,arch_db:account.view_account_tax_template_search
msgid "Taxes used in Sales"
msgstr ""

#. module: account
#: model:ir.ui.view,arch_db:account.res_config_settings_view_form
msgid ""
"Taxes, fiscal positions, chart of accounts &amp; legal statements for your "
"country"
msgstr ""

#. module: account
#: model:ir.model.fields,help:account.field_account_move_line_balance
msgid ""
"Technical field holding the debit - credit in order to open meaningful graph"
" views from reports"
msgstr ""

#. module: account
#: model:ir.model.fields,help:account.field_account_move_line_balance_cash_basis
msgid ""
"Technical field holding the debit_cash_basis - credit_cash_basis in order to"
" open meaningful graph views from reports"
msgstr ""

#. module: account
#: model:ir.model.fields,help:account.field_account_invoice_move_name
msgid ""
"Technical field holding the number given to the invoice, automatically set "
"when the invoice is validated then stored to set the same number again if "
"the invoice is cancelled, set to draft and re-validated."
msgstr ""

#. module: account
#: model:ir.model.fields,help:account.field_account_bank_statement_line_move_name
#: model:ir.model.fields,help:account.field_account_payment_move_name
msgid ""
"Technical field holding the number given to the journal entry, automatically"
" set when the statement line is reconciled then stored to set the same "
"number again if the line is cancelled, set to draft and re-processed again."
msgstr ""

#. module: account
#: model:ir.model.fields,help:account.field_res_company_account_setup_bank_data_done
msgid "Technical field holding the status of the bank setup step."
msgstr ""

#. module: account
#: model:ir.model.fields,help:account.field_res_company_account_setup_coa_done
msgid "Technical field holding the status of the chart of account setup step."
msgstr ""

#. module: account
#: model:ir.model.fields,help:account.field_res_company_account_setup_company_data_done
msgid "Technical field holding the status of the company setup step."
msgstr ""

#. module: account
#: model:ir.model.fields,help:account.field_res_company_account_setup_fy_data_done
msgid "Technical field holding the status of the financial year setup step."
msgstr ""

#. module: account
#: model:ir.model.fields,help:account.field_account_register_payments_multi
msgid ""
"Technical field indicating if the user selected invoices from multiple "
"partners or from different types."
msgstr ""

#. module: account
#: model:ir.model.fields,help:account.field_res_company_account_setup_bar_closed
msgid ""
"Technical field set to True when setup bar has been closed by the user."
msgstr ""

#. module: account
#: model:ir.model.fields,field_description:account.field_account_invoice_refund_refund_only
msgid ""
"Technical field to hide filter_refund in case invoice is partially paid"
msgstr ""

#. module: account
#: model:ir.model.fields,help:account.field_account_bank_statement_journal_type
#: model:ir.model.fields,help:account.field_account_payment_has_invoices
msgid "Technical field used for usability purposes"
msgstr ""

#. module: account
#: model:ir.model.fields,help:account.field_account_move_matched_percentage
msgid "Technical field used in cash basis method"
msgstr ""

#. module: account
#: model:ir.model.fields,help:account.field_account_journal_account_setup_bank_data_done
msgid "Technical field used in the special view for the setup bar step."
msgstr ""

#. module: account
#: model:ir.model.fields,help:account.field_account_abstract_payment_payment_method_code
#: model:ir.model.fields,help:account.field_account_payment_payment_method_code
#: model:ir.model.fields,help:account.field_account_register_payments_payment_method_code
msgid ""
"Technical field used to adapt the interface to the payment type selected."
msgstr ""

#. module: account
#: model:ir.model.fields,help:account.field_account_partial_reconcile_max_date
msgid ""
"Technical field used to determine at which date this reconciliation needs to"
" be shown on the aged receivable/payable reports."
msgstr ""

#. module: account
#: model:ir.model.fields,help:account.field_account_abstract_payment_hide_payment_method
#: model:ir.model.fields,help:account.field_account_payment_hide_payment_method
#: model:ir.model.fields,help:account.field_account_register_payments_hide_payment_method
msgid ""
"Technical field used to hide the payment method if the selected journal has "
"only one available which is 'manual'"
msgstr ""

#. module: account
#: model:ir.model.fields,help:account.field_account_move_tax_cash_basis_rec_id
msgid ""
"Technical field used to keep track of the tax cash basis reconciliation.This"
" is needed when cancelling the source: it will post the inverse journal "
"entry to cancel that part too."
msgstr ""

#. module: account
#: model:ir.model.fields,help:account.field_account_move_line_tax_exigible
msgid ""
"Technical field used to mark a tax line as exigible in the vat report or not"
" (only exigible journal items are displayed). By default all new journal "
"items are directly exigible, but with the feature cash_basis on taxes, some "
"will become exigible only when the payment is recorded."
msgstr ""

#. module: account
#: model:ir.model.fields,help:account.field_account_move_line_is_unaffected_earnings_line
msgid ""
"Tells whether or not this line belongs to an unaffected earnings account"
msgstr ""

#. module: account
#: model:ir.model.fields,field_description:account.field_res_config_settings_chart_template_id
msgid "Template"
msgstr ""

#. module: account
#: model:ir.model,name:account.model_account_fiscal_position_account_template
msgid "Template Account Fiscal Mapping"
msgstr ""

#. module: account
#: model:ir.model,name:account.model_account_fiscal_position_tax_template
msgid "Template Tax Fiscal Position"
msgstr ""

#. module: account
#: model:ir.model,name:account.model_account_fiscal_position_template
msgid "Template for Fiscal Position"
msgstr ""

#. module: account
#: model:ir.model,name:account.model_account_chart_template
msgid "Templates for Account Chart"
msgstr ""

#. module: account
#: model:ir.model,name:account.model_account_account_template
msgid "Templates for Accounts"
msgstr ""

#. module: account
#: model:ir.model,name:account.model_account_tax_template
msgid "Templates for Taxes"
msgstr ""

#. module: account
#: model:ir.ui.view,arch_db:account.view_payment_term_line_form
msgid "Term Type"
msgstr ""

#. module: account
#: model:ir.model.fields,field_description:account.field_account_payment_term_line_ids
#: model:ir.ui.view,arch_db:account.view_payment_term_form
msgid "Terms"
msgstr ""

#. module: account
#: model:ir.ui.view,arch_db:account.account_planner
msgid "Terms &amp; Conditions"
msgstr ""

#. module: account
#: model:ir.ui.view,arch_db:account.invoice_form
msgid "Terms and conditions..."
msgstr ""

#. module: account
#. openerp-web
#: code:addons/account/static/src/xml/account_reconciliation.xml:53
#, python-format
msgid "That's on average"
msgstr ""

#. module: account
#: model:ir.model.fields,help:account.field_account_account_internal_type
#: model:ir.model.fields,help:account.field_account_account_type_type
msgid ""
"The 'Internal Type' is used for features available on different types of "
"accounts: liquidity type is for cash or bank accounts, payable/receivable is"
" for vendor/customer accounts."
msgstr ""

#. module: account
#: model:ir.ui.view,arch_db:account.account_planner
msgid ""
"The Advisors have full access to the Accounting application, \n"
"                                        plus access to miscellaneous operations such as salary and asset management."
msgstr ""

#. module: account
#: model:ir.ui.view,arch_db:account.account_planner
msgid ""
"The Deposit Ticket module can also be used to settle credit card batch made "
"of multiple transactions."
msgstr ""

#. module: account
#: code:addons/account/models/account_move.py:1189
#, python-format
msgid "The account %s (%s) is deprecated !"
msgstr ""

#. module: account
#: code:addons/account/models/account_move.py:1008
#, python-format
msgid "The account %s (%s) is not marked as reconciliable !"
msgstr ""

#. module: account
#: model:ir.model.fields,help:account.field_res_partner_bank_journal_id
msgid "The accounting journal corresponding to this bank account."
msgstr ""

#. module: account
#: model:ir.model.fields,help:account.field_res_config_settings_currency_exchange_journal_id
msgid ""
"The accounting journal where automatic exchange differences will be "
"registered"
msgstr ""

#. module: account
#: model:ir.model.fields,help:account.field_account_bank_statement_line_amount_currency
#: model:ir.model.fields,help:account.field_account_move_line_amount_currency
msgid ""
"The amount expressed in an optional other currency if it is a multi-currency"
" entry."
msgstr ""

#. module: account
#: model:ir.model.fields,help:account.field_account_analytic_line_amount_currency
#: model:ir.model.fields,help:account.field_account_analytic_line_analytic_amount_currency
msgid ""
"The amount expressed in the related account currency if not equal to the "
"company one."
msgstr ""

#. module: account
#: code:addons/account/models/account_move.py:504
#, python-format
msgid ""
"The amount expressed in the secondary currency must be positive when account"
" is debited and negative when account is credited."
msgstr ""

#. module: account
#: code:addons/account/models/account.py:789
#, python-format
msgid ""
"The application scope of taxes in a group must be either the same as the "
"group or \"None\"."
msgstr ""

#. module: account
#: code:addons/account/models/account.py:452
#, python-format
msgid ""
"The bank account of a bank journal must belong to the same company (%s)."
msgstr ""

#. module: account
#: model:ir.model.fields,help:account.field_account_move_line_statement_id
msgid "The bank statement used for bank reconciliation"
msgstr ""

#. module: account
#: code:addons/account/models/account_invoice.py:1159
#, python-format
msgid ""
"The cash rounding cannot be computed because the difference must be added on the biggest tax found and no tax are specified.\n"
"Please set up a tax or change the cash rounding method."
msgstr ""

#. module: account
#: model:ir.model.fields,help:account.field_res_company_chart_template_id
msgid "The chart template for the company (if any)"
msgstr ""

#. module: account
#: model:ir.ui.view,arch_db:account.view_account_bnk_stmt_check
msgid "The closing balance is different than the computed one!"
msgstr ""

#. module: account
#: sql_constraint:account.journal:0
msgid "The code and name of the journal must be unique per company !"
msgstr ""

#. module: account
#: sql_constraint:account.account:0
msgid "The code of the account must be unique per company !"
msgstr ""

#. module: account
#: model:ir.model.fields,help:account.field_account_invoice_commercial_partner_id
msgid ""
"The commercial entity that will be used on Journal Entries for this invoice"
msgstr ""

#. module: account
#: model:ir.model.fields,help:account.field_account_journal_currency_id
msgid "The currency used to enter statement"
msgstr ""

#. module: account
#: model:ir.actions.act_window,help:account.action_invoice_tree1
msgid ""
"The discussions with your customer are automatically displayed at\n"
"                the bottom of each invoice."
msgstr ""

#. module: account
#: code:addons/account/models/account_bank_statement.py:191
#, python-format
msgid ""
"The ending balance is incorrect !\n"
"The expected balance (%s) is different from the computed one. (%s)"
msgstr ""

#. module: account
#: model:ir.model.fields,help:account.field_product_category_property_account_expense_categ_id
msgid ""
"The expense is accounted for when a vendor bill is validated, except in "
"anglo-saxon accounting with perpetual inventory valuation in which case the "
"expense (Cost of Goods Sold account) is recognized at the customer invoice "
"validation."
msgstr ""

#. module: account
#: model:ir.model.fields,help:account.field_product_product_property_account_expense_id
#: model:ir.model.fields,help:account.field_product_template_property_account_expense_id
msgid ""
"The expense is accounted for when a vendor bill is validated, except in "
"anglo-saxon accounting with perpetual inventory valuation in which case the "
"expense (Cost of Goods Sold account) is recognized at the customer invoice "
"validation. If the field is empty, it uses the one defined in the product "
"category."
msgstr ""

#. module: account
#: model:ir.ui.view,arch_db:account.account_planner
msgid ""
"The first step is to set up your company's information. This is mostly used "
"in printed business documents like orders and invoices."
msgstr ""

#. module: account
#: model:ir.model.fields,help:account.field_res_partner_property_account_position_id
#: model:ir.model.fields,help:account.field_res_users_property_account_position_id
msgid ""
"The fiscal position will determine taxes and accounts used for the partner."
msgstr ""

#. module: account
#: code:addons/account/models/account.py:456
#, python-format
msgid "The holder of a journal's bank account must be the company (%s)."
msgstr ""

#. module: account
#: model:ir.model.fields,help:account.field_account_invoice_line_account_id
msgid "The income or expense account related to the selected product."
msgstr ""

#. module: account
#: code:addons/account/models/account_payment.py:622
#, python-format
msgid "The journal %s does not have a sequence, please specify one."
msgstr ""

#. module: account
#: model:ir.model.fields,help:account.field_account_journal_code
msgid "The journal entries of this journal will be named using this prefix."
msgstr ""

#. module: account
#: model:ir.model.fields,help:account.field_account_opening_opening_move_id
#: model:ir.model.fields,help:account.field_res_company_account_opening_move_id
msgid ""
"The journal entry containing the initial balance of all this company's "
"accounts."
msgstr ""

#. module: account
#: model:ir.model.fields,help:account.field_account_financial_year_op_fiscalyear_last_day
#: model:ir.model.fields,help:account.field_account_financial_year_op_fiscalyear_last_month
msgid ""
"The last day of the month will be taken if the chosen day doesn't exist."
msgstr ""

#. module: account
#: model:ir.ui.view,arch_db:account.view_payment_term_form
msgid ""
"The last line's computation type should be \"Balance\" to ensure that the "
"whole amount will be allocated."
<<<<<<< HEAD
msgstr ""
=======
msgstr "마지막 라인의 계산 유형은 \"잔액\"이 되어야 전체 금액이 할당됩니다."

#. module: account
#: code:addons/account/models/company.py:94
#, python-format
msgid "The lock date for advisors is irreversible and can't be removed."
msgstr "조언자의 잠금 날짜는 되돌릴 수 없으며 제거할 수 없습니다."
>>>>>>> b71b7803

#. module: account
#: model:ir.model.fields,help:account.field_account_move_line_move_id
msgid "The move of this entry line."
msgstr ""

#. module: account
#: model:ir.ui.view,arch_db:account.account_planner
msgid ""
"The multi-currency option allows you to send or receive invoices \n"
"                        in difference currencies, set up foreign bank accounts \n"
"                        and run reports on your foreign financial activities."
msgstr ""

#. module: account
#: model:ir.model.fields,help:account.field_account_invoice_name
msgid "The name that will be used on account move lines"
<<<<<<< HEAD
msgstr ""
=======
msgstr "계정 이동 라인에 사용할 이름입니다."

#. module: account
#: code:addons/account/models/company.py:98
#, python-format
msgid ""
"The new lock date for advisors must be set after the previous lock date."
msgstr "새 조언자의 잠금 날짜는 이전 잠금 날짜 이후에 설정해야 합니다."
>>>>>>> b71b7803

#. module: account
#: model:ir.model.fields,help:account.field_account_journal_refund_sequence_number_next
msgid "The next sequence number will be used for the next credit note."
msgstr ""

#. module: account
#: model:ir.model.fields,help:account.field_account_journal_sequence_number_next
msgid "The next sequence number will be used for the next invoice."
msgstr ""

#. module: account
#: model:ir.model.fields,help:account.field_account_bank_statement_line_currency_id
#: model:ir.model.fields,help:account.field_account_move_line_currency_id
msgid "The optional other currency if it is a multi-currency entry."
msgstr ""

#. module: account
#: model:ir.model.fields,help:account.field_account_move_line_quantity
msgid ""
"The optional quantity expressed by this line, eg: number of product sold. "
"The quantity is not a legal requirement but is very useful for some reports."
msgstr ""

#. module: account
#: model:ir.model.fields,help:account.field_account_invoice_account_id
msgid "The partner account used for this invoice."
msgstr ""

#. module: account
#: model:ir.model.fields,help:account.field_res_partner_has_unreconciled_entries
#: model:ir.model.fields,help:account.field_res_users_has_unreconciled_entries
msgid ""
"The partner has at least one unreconciled debit and credit since last time "
"the invoices & payments matching was performed."
msgstr ""

#. module: account
#: code:addons/account/models/account_move.py:1010
#, python-format
msgid ""
<<<<<<< HEAD
"The partner has to be the same on all lines for receivable and payable "
"accounts!"
msgstr ""

#. module: account
#: model:ir.model.fields,help:account.field_account_invoice_reference
msgid "The partner reference of this invoice."
msgstr ""
=======
"The partners of the journal's company and the related bank account mismatch."
msgstr "회사 분개장의 협력사와 관련 은행 계정이 일치하지 않습니다."
>>>>>>> b71b7803

#. module: account
#: code:addons/account/models/account_payment.py:60
#, python-format
msgid "The payment amount cannot be negative."
msgstr ""

#. module: account
#: code:addons/account/models/account_payment.py:467
#, python-format
msgid "The payment cannot be processed because the invoice is not open!"
msgstr ""

#. module: account
#: model:ir.model.fields,help:account.field_account_move_line_amount_residual_currency
msgid ""
"The residual amount on a journal item expressed in its currency (possibly "
"not the company currency)."
msgstr ""

#. module: account
#: model:ir.model.fields,help:account.field_account_move_line_amount_residual
msgid ""
"The residual amount on a journal item expressed in the company currency."
msgstr ""

#. module: account
#: code:addons/account/models/account_move.py:489
#, python-format
msgid ""
"The selected account of your Journal Entry forces to provide a secondary "
"currency. You should remove the secondary currency on the account."
msgstr ""

#. module: account
#: code:addons/account/models/account_invoice.py:1644
#, python-format
msgid ""
"The selected unit of measure is not compatible with the unit of measure of "
"the product."
msgstr ""

#. module: account
#: model:ir.model.fields,help:account.field_account_tax_sequence
#: model:ir.model.fields,help:account.field_account_tax_template_sequence
msgid ""
"The sequence field is used to define order in which the tax lines are "
"applied."
msgstr ""

#. module: account
#: code:addons/account/models/account_payment.py:624
#, python-format
msgid "The sequence of journal %s is deactivated."
msgstr ""

#. module: account
#: model:ir.model.fields,help:account.field_account_cash_rounding_rounding_method
msgid "The tie-breaking rule used for float rounding operations"
msgstr ""

#. module: account
#: model:ir.ui.view,arch_db:account.portal_my_invoices
msgid "There are currently no invoices and payments for your account."
msgstr ""

#. module: account
#: code:addons/account/models/company.py:121
#, python-format
msgid ""
"There are still unposted entries in the period you want to lock. You should "
"either post or delete them."
msgstr ""

#. module: account
#: code:addons/account/models/account_bank_statement.py:179
#, python-format
msgid ""
"There is no account defined on the journal %s for %s involved in a cash "
"difference."
msgstr ""

#. module: account
#: code:addons/account/wizard/account_validate_account_move.py:18
#, python-format
msgid "There is no journal items in draft state to post."
msgstr ""

#. module: account
#: code:addons/account/models/account_move.py:1714
#, python-format
msgid ""
"There is no tax cash basis journal defined for this company: \"%s\" \n"
"Configure it in Accounting/Configuration/Settings"
msgstr ""

#. module: account
#. openerp-web
#: code:addons/account/static/src/xml/account_reconciliation.xml:46
#, python-format
msgid "There is nothing to reconcile."
msgstr ""

#. module: account
#: model:ir.ui.view,arch_db:account.portal_invoice_error
msgid "There was an error processing this page."
msgstr ""

#. module: account
#: model:ir.ui.view,arch_db:account.res_config_settings_view_form
msgid "These taxes are set in any new product created."
msgstr ""

#. module: account
#: model:ir.model.fields,help:account.field_account_account_template_user_type_id
msgid ""
"These types are defined according to your country. The type contains more "
"information about the account and its specificities."
msgstr ""

#. module: account
#: model:ir.ui.view,arch_db:account.account_planner
msgid "These users handle billing specifically."
msgstr ""

#. module: account
#: code:addons/account/models/account_invoice.py:1359
#, python-format
msgid ""
"This %s has been created from: <a href=# data-oe-model=account.invoice data-"
"oe-id=%d>%s</a>"
msgstr ""

#. module: account
#: model:ir.ui.view,arch_db:account.view_account_invoice_report_search
msgid "This Month"
msgstr ""

#. module: account
#: code:addons/account/models/account_journal_dashboard.py:111
#, python-format
msgid "This Week"
msgstr ""

#. module: account
#: model:ir.ui.view,arch_db:account.view_account_invoice_report_search
msgid "This Year"
msgstr "올해"

#. module: account
#: model:ir.model.fields,help:account.field_res_partner_property_account_payable_id
#: model:ir.model.fields,help:account.field_res_users_property_account_payable_id
msgid ""
"This account will be used instead of the default one as the payable account "
"for the current partner"
msgstr ""

#. module: account
#: model:ir.model.fields,help:account.field_res_partner_property_account_receivable_id
#: model:ir.model.fields,help:account.field_res_users_property_account_receivable_id
msgid ""
"This account will be used instead of the default one as the receivable "
"account for the current partner"
msgstr ""

#. module: account
#: model:ir.model.fields,help:account.field_product_category_property_account_income_categ_id
msgid "This account will be used when validating a customer invoice."
msgstr ""

#. module: account
#: model:ir.ui.view,arch_db:account.res_config_settings_view_form
msgid ""
"This allows accountants to manage analytic and crossovered budgets. Once the"
" master budgets and the budgets are defined, the project managers can set "
"the planned amount on each analytic account."
msgstr ""

#. module: account
#: model:ir.model.fields,help:account.field_res_config_settings_module_account_batch_deposit
msgid ""
"This allows you to group received checks before you deposit them to the bank.\n"
"-This installs the module account_batch_deposit."
msgstr ""

#. module: account
#: model:ir.ui.view,arch_db:account.res_config_settings_view_form
msgid ""
"This allows you to manage the assets owned by a company or a person. It "
"keeps track of the depreciation occurred on those assets, and creates "
"account move for those depreciation lines."
msgstr ""

#. module: account
#: model:ir.ui.view,arch_db:account.res_config_settings_view_form
msgid ""
"This allows you to manage the revenue recognition on selling products. It "
"keeps track of the installments occurred on those revenue recognitions, and "
"creates account moves for those installment lines."
msgstr ""

#. module: account
#: model:ir.model.fields,help:account.field_account_chart_template_complete_tax_set
msgid ""
"This boolean helps you to choose if you want to propose to the user to "
"encode the sale and purchase rates or choose from list of taxes. This last "
"choice assumes that the set of tax defined on this template is complete"
msgstr ""

#. module: account
#: model:ir.model.fields,help:account.field_wizard_multi_charts_accounts_complete_tax_set
msgid ""
"This boolean helps you to choose if you want to propose to the user to "
"encode the sales and purchase rates or use the usual m2o fields. This last "
"choice assumes that the set of tax defined for the chosen template is "
"complete"
msgstr ""

#. module: account
#: model:ir.ui.view,arch_db:account.res_config_settings_view_form
msgid "This feature is useful if you issue a high amounts of invoices."
msgstr ""

#. module: account
#: model:ir.model.fields,help:account.field_account_journal_refund_sequence_id
msgid ""
"This field contains the information related to the numbering of the credit "
"note entries of this journal."
msgstr ""

#. module: account
#: model:ir.model.fields,help:account.field_account_journal_sequence_id
msgid ""
"This field contains the information related to the numbering of the journal "
"entries of this journal."
msgstr ""

#. module: account
#: model:ir.model.fields,help:account.field_account_reconcile_model_journal_id
#: model:ir.model.fields,help:account.field_account_reconcile_model_second_journal_id
msgid "This field is ignored in a bank statement reconciliation."
msgstr ""

#. module: account
#: model:ir.model.fields,help:account.field_account_move_line_date_maturity
msgid ""
"This field is used for payable and receivable journal entries. You can put "
"the limit date for the payment of this line."
msgstr ""

#. module: account
#: model:ir.model.fields,help:account.field_account_bank_statement_line_partner_name
msgid ""
"This field is used to record the third party name when importing bank "
"statement in electronic format, when the partner doesn't exist yet in the "
"database (or cannot be found)."
msgstr ""

#. module: account
#: model:ir.ui.view,arch_db:account.account_planner
msgid ""
"This guide will help you get started with Odoo Accounting.\n"
"                        Once you're done, you'll benefit from:"
msgstr ""

#. module: account
#: model:ir.actions.act_window,help:account.open_account_journal_dashboard_kanban
msgid ""
"This is the accounting dashboard. If you have not yet\n"
"                installed a chart of account, please install one first."
msgstr ""

#. module: account
#: code:addons/account/models/account.py:493
#, python-format
msgid ""
"This journal already contains items, therefore you cannot modify its "
"company."
msgstr ""

#. module: account
#: code:addons/account/models/account.py:496
#, python-format
msgid ""
"This journal already contains items, therefore you cannot modify its short "
"name."
msgstr ""

#. module: account
#: model:ir.model.fields,help:account.field_accounting_report_label_filter
msgid ""
"This label will be displayed on report to show the balance computed for the "
"given comparison filter."
msgstr ""

#. module: account
#: code:addons/account/models/account_payment.py:512
#, python-format
msgid ""
"This method should only be called to process a single invoice's payment."
msgstr ""

#. module: account
#. openerp-web
#: code:addons/account/static/src/js/reconciliation/reconciliation_renderer.js:378
#, python-format
msgid ""
"This move's amount is higher than the transaction's amount. Click to "
"register a partial payment and keep the payment balance open."
msgstr ""

#. module: account
#: model:ir.model.fields,help:account.field_accounting_report_debit_credit
msgid ""
"This option allows you to get more details about the way your balances are "
"computed. Because it is space consuming, we do not allow to use it while "
"doing a comparison."
msgstr ""

#. module: account
#: model:ir.model.fields,help:account.field_account_account_template_chart_template_id
msgid ""
"This optional field allow you to link an account template to a specific "
"chart template that may differ from the one its root parent belongs to. This"
" allow you to define chart templates that extend another and complete it "
"with few new accounts (You don't need to define the whole structure that is "
"common to both several times)."
msgstr ""

#. module: account
#. openerp-web
#: code:addons/account/static/src/xml/account_reconciliation.xml:35
#, python-format
msgid ""
"This page displays all the bank transactions that are to be reconciled and "
"provides with a neat interface to do so."
msgstr ""

#. module: account
#. openerp-web
#: code:addons/account/static/src/xml/account_reconciliation.xml:240
#, python-format
msgid "This payment is registered but not reconciled."
msgstr ""

#. module: account
#: model:ir.model.fields,help:account.field_res_partner_property_supplier_payment_term_id
#: model:ir.model.fields,help:account.field_res_users_property_supplier_payment_term_id
msgid ""
"This payment term will be used instead of the default one for purchase "
"orders and vendor bills"
msgstr ""

#. module: account
#: model:ir.model.fields,help:account.field_res_partner_property_payment_term_id
#: model:ir.model.fields,help:account.field_res_users_property_payment_term_id
msgid ""
"This payment term will be used instead of the default one for sales orders "
"and customer invoices"
msgstr ""

#. module: account
#: model:ir.ui.view,arch_db:account.account_planner
msgid ""
"This role is best suited for managing the day to day accounting operations:"
msgstr ""

#. module: account
#: model:ir.model.fields,help:account.field_account_bank_statement_line_account_id
msgid ""
"This technical field can be used at the statement line creation/import time "
"in order to avoid the reconciliation process on it later on. The statement "
"line will simply create a counterpart on this account"
msgstr ""

#. module: account
#: model:ir.actions.act_window,help:account.action_validate_account_move
msgid ""
"This wizard will validate all journal entries selected. Once journal entries"
" are validated, you can not update them anymore."
msgstr ""

#. module: account
#: model:ir.actions.act_window,help:account.action_account_reconcile_model
msgid ""
"Those can be used to quickly create a journal items when reconciling\n"
"                a bank statement or an account."
msgstr ""

#. module: account
#: model:ir.model.fields,help:account.field_res_config_settings_account_hide_setup_bar
msgid "Tick if you wish to hide the setup bar on the dashboard"
msgstr ""

#. module: account
#. openerp-web
#: code:addons/account/static/src/xml/account_reconciliation.xml:31
#, python-format
msgid "Tip: Hit CTRL-Enter to reconcile all the balanced items in the sheet."
msgstr ""

#. module: account
#: selection:account.financial.report,style_overwrite:0
msgid "Title 2 (bold)"
msgstr ""

#. module: account
#: selection:account.financial.report,style_overwrite:0
msgid "Title 3 (bold, smaller)"
msgstr ""

#. module: account
#: model:ir.ui.view,arch_db:account.view_account_invoice_report_search
msgid "To Invoice"
msgstr "송장 발행 대상"

#. module: account
#: model:ir.ui.view,arch_db:account.invoice_supplier_tree
msgid "To Pay"
msgstr ""

#. module: account
#: model:ir.ui.view,arch_db:account.account_planner
msgid ""
"To manage the tax applied when invoicing a Company, Odoo uses the concept of"
" Fiscal Position: they serve to automatically set the right tax and/or "
"account according to the customer country and state."
msgstr ""

#. module: account
#: model:ir.ui.view,arch_db:account.invoice_supplier_tree
msgid "To pay"
msgstr ""

#. module: account
#: code:addons/account/models/account_move.py:1004
#, python-format
msgid "To reconcile the entries company should be the same for all entries!"
msgstr ""

#. module: account
#: model:ir.ui.view,arch_db:account.account_planner
msgid "To use the <strong>multi-currency option:</strong>"
msgstr ""

#. module: account
#: model:ir.ui.view,arch_db:account.view_account_invoice_filter
msgid "Today Activities"
msgstr ""

#. module: account
#: model:ir.model.fields,field_description:account.field_account_invoice_amount_total
#: model:ir.ui.view,arch_db:account.invoice_supplier_tree
#: model:ir.ui.view,arch_db:account.invoice_tree
#: model:ir.ui.view,arch_db:account.report_agedpartnerbalance
#: model:ir.ui.view,arch_db:account.view_account_bnk_stmt_cashbox
msgid "Total"
msgstr "총계"

#. module: account
#: model:ir.ui.view,arch_db:account.view_move_tree
msgid "Total Amount"
msgstr ""

#. module: account
#: model:ir.ui.view,arch_db:account.setup_opening_move_lines_tree
#: model:ir.ui.view,arch_db:account.view_move_form
#: model:ir.ui.view,arch_db:account.view_move_line_tree
msgid "Total Credit"
msgstr ""

#. module: account
#: model:ir.ui.view,arch_db:account.setup_opening_move_lines_tree
#: model:ir.ui.view,arch_db:account.view_move_form
#: model:ir.ui.view,arch_db:account.view_move_line_tree
msgid "Total Debit"
msgstr ""

#. module: account
#: model:ir.model.fields,field_description:account.field_res_partner_total_invoiced
#: model:ir.model.fields,field_description:account.field_res_users_total_invoiced
msgid "Total Invoiced"
msgstr ""

#. module: account
#: model:ir.model.fields,field_description:account.field_res_partner_debit
#: model:ir.model.fields,field_description:account.field_res_users_debit
msgid "Total Payable"
msgstr ""

#. module: account
#: model:ir.model.fields,field_description:account.field_res_partner_credit
#: model:ir.model.fields,field_description:account.field_res_users_credit
msgid "Total Receivable"
msgstr ""

#. module: account
#: model:ir.model.fields,field_description:account.field_account_invoice_report_user_currency_residual
msgid "Total Residual"
msgstr ""

#. module: account
#: model:ir.model.fields,field_description:account.field_account_invoice_report_price_total
#: model:ir.model.fields,field_description:account.field_account_invoice_report_user_currency_price_total
msgid "Total Without Tax"
msgstr ""

#. module: account
#: model:ir.model.fields,help:account.field_account_invoice_line_price_subtotal_signed
msgid "Total amount in the currency of the company, negative for credit note."
msgstr ""

#. module: account
#: model:ir.model.fields,help:account.field_account_invoice_amount_total_company_signed
msgid ""
"Total amount in the currency of the company, negative for credit notes."
msgstr ""

#. module: account
#: model:ir.model.fields,help:account.field_account_invoice_amount_total_signed
msgid ""
"Total amount in the currency of the invoice, negative for credit notes."
msgstr ""

#. module: account
#: model:ir.model.fields,help:account.field_res_partner_credit
#: model:ir.model.fields,help:account.field_res_users_credit
msgid "Total amount this customer owes you."
msgstr ""

#. module: account
#: model:ir.model.fields,help:account.field_account_invoice_line_price_total
msgid "Total amount with taxes"
msgstr ""

#. module: account
#: model:ir.model.fields,help:account.field_account_invoice_line_price_subtotal
msgid "Total amount without taxes"
msgstr ""

#. module: account
#: model:ir.model.fields,help:account.field_res_partner_debit
#: model:ir.model.fields,help:account.field_res_users_debit
msgid "Total amount you have to pay to this vendor."
msgstr ""

#. module: account
#: model:ir.model.fields,field_description:account.field_account_invoice_amount_total_company_signed
msgid "Total in Company Currency"
msgstr ""

#. module: account
#: model:ir.model.fields,field_description:account.field_account_invoice_amount_total_signed
msgid "Total in Invoice Currency"
msgstr ""

#. module: account
#: model:ir.model.fields,help:account.field_account_bank_statement_total_entry_encoding
msgid "Total of transaction lines."
msgstr ""

#. module: account
#: model:ir.ui.view,arch_db:account.res_config_settings_view_form
msgid "Track costs &amp; revenues by project, department, etc."
msgstr ""

#. module: account
#. openerp-web
#: code:addons/account/static/src/xml/account_reconciliation.xml:250
#: model:ir.ui.view,arch_db:account.account_journal_dashboard_kanban_view
#, python-format
msgid "Transaction"
msgstr ""

#. module: account
#: model:ir.ui.view,arch_db:account.view_bank_statement_form
msgid "Transactions"
msgstr ""

#. module: account
#: model:ir.model.fields,field_description:account.field_account_bank_statement_total_entry_encoding
msgid "Transactions Subtotal"
msgstr ""

#. module: account
#: model:ir.model.fields,field_description:account.field_account_chart_template_transfer_account_id
#: model:ir.model.fields,field_description:account.field_wizard_multi_charts_accounts_transfer_account_id
msgid "Transfer Account"
msgstr ""

#. module: account
#: model:ir.model.fields,field_description:account.field_account_payment_destination_journal_id
msgid "Transfer To"
msgstr ""

#. module: account
#: code:addons/account/models/account_payment.py:350
#, python-format
msgid "Transfer account not defined on the company."
msgstr ""

#. module: account
#: code:addons/account/models/account_payment.py:597
#, python-format
msgid "Transfer from %s"
msgstr ""

#. module: account
#: code:addons/account/models/account_payment.py:678
#, python-format
msgid "Transfer to %s"
msgstr ""

#. module: account
#: model:ir.ui.view,arch_db:account.view_account_payment_search
msgid "Transfers"
msgstr ""

#. module: account
#: model:ir.actions.act_window,name:account.action_account_balance_menu
#: model:ir.actions.report,name:account.action_report_trial_balance
#: model:ir.ui.menu,name:account.menu_general_Balance_report
msgid "Trial Balance"
msgstr ""

#. module: account
#: model:ir.model,name:account.model_account_balance_report
msgid "Trial Balance Report"
msgstr ""

#. module: account
#: model:ir.model.fields,field_description:account.field_account_account_template_user_type_id
#: model:ir.model.fields,field_description:account.field_account_account_type_type
#: model:ir.model.fields,field_description:account.field_account_account_user_type_id
#: model:ir.model.fields,field_description:account.field_account_bank_statement_journal_type
#: model:ir.model.fields,field_description:account.field_account_financial_report_type
#: model:ir.model.fields,field_description:account.field_account_invoice_report_type
#: model:ir.model.fields,field_description:account.field_account_invoice_type
#: model:ir.model.fields,field_description:account.field_account_journal_type
#: model:ir.model.fields,field_description:account.field_account_move_line_user_type_id
#: model:ir.model.fields,field_description:account.field_account_payment_term_line_value
msgid "Type"
msgstr ""

#. module: account
#: selection:account.cash.rounding,rounding_method:0
msgid "UP"
msgstr ""

#. module: account
#: code:addons/account/models/account.py:944
#, python-format
msgid ""
"Unable to mix any taxes being price included with taxes affecting the base "
"amount but not included in price."
msgstr ""

#. module: account
#: selection:account.journal,bank_statements_source:0
msgid "Undefined Yet"
msgstr ""

#. module: account
#: code:addons/account/models/company.py:304
#, python-format
msgid "Undistributed Profits/Losses"
msgstr ""

#. module: account
#. openerp-web
#: code:addons/account/static/src/js/reconciliation/reconciliation_renderer.js:375
#, python-format
msgid "Undo the partial reconciliation."
msgstr ""

#. module: account
#: model:ir.model.fields,field_description:account.field_account_invoice_line_price_unit
#: model:ir.ui.view,arch_db:account.portal_invoice_report
#: model:ir.ui.view,arch_db:account.report_invoice_document
msgid "Unit Price"
msgstr "단가"

#. module: account
#: model:ir.model.fields,field_description:account.field_account_analytic_line_product_uom_id
#: model:ir.model.fields,field_description:account.field_account_invoice_line_uom_id
#: model:ir.model.fields,field_description:account.field_account_move_line_product_uom_id
msgid "Unit of Measure"
msgstr "측정 단위"

#. module: account
#: code:addons/account/report/account_aged_partner_balance.py:190
#, python-format
msgid "Unknown Partner"
msgstr ""

#. module: account
#: model:ir.ui.view,arch_db:account.account_planner
msgid ""
"Unless you are starting a new business, you probably have a list of "
"customers and vendors you'd like to import."
msgstr ""

#. module: account
#: model:ir.ui.view,arch_db:account.setup_bank_journal_form
#: model:ir.ui.view,arch_db:account.setup_financial_year_opening_form
#: model:ir.ui.view,arch_db:account.setup_view_company_form
msgid "Unmark as done"
msgstr ""

#. module: account
#: model:ir.actions.act_window,name:account.act_account_journal_2_account_invoice_opened
msgid "Unpaid Invoices"
msgstr ""

#. module: account
#: selection:account.move,state:0
#: model:ir.ui.view,arch_db:account.view_account_move_filter
#: model:ir.ui.view,arch_db:account.view_account_move_line_filter
msgid "Unposted"
msgstr ""

#. module: account
#: model:ir.ui.view,arch_db:account.view_account_move_filter
msgid "Unposted Journal Entries"
msgstr ""

#. module: account
#: model:ir.ui.view,arch_db:account.view_account_move_line_filter
msgid "Unposted Journal Items"
msgstr ""

#. module: account
#. openerp-web
#: code:addons/account/static/src/xml/account_payment.xml:81
#: model:ir.ui.view,arch_db:account.account_unreconcile_view
#, python-format
msgid "Unreconcile"
msgstr ""

#. module: account
#: model:ir.actions.act_window,name:account.action_account_unreconcile
msgid "Unreconcile Entries"
msgstr ""

#. module: account
#: model:ir.ui.view,arch_db:account.account_unreconcile_view
msgid "Unreconcile Transactions"
msgstr ""

#. module: account
#: model:ir.ui.view,arch_db:account.view_account_move_line_filter
msgid "Unreconciled"
msgstr ""

#. module: account
#: model:ir.actions.act_window,name:account.act_account_acount_move_line_open_unreconciled
msgid "Unreconciled Entries"
msgstr ""

#. module: account
#: model:ir.model.fields,field_description:account.field_account_invoice_amount_untaxed
msgid "Untaxed Amount"
msgstr "공급가액"

#. module: account
#: model:ir.model.fields,field_description:account.field_account_invoice_amount_untaxed_signed
msgid "Untaxed Amount in Company Currency"
msgstr ""

#. module: account
#: model:ir.ui.view,arch_db:account.res_config_settings_view_form
msgid "Update exchange rates automatically"
msgstr ""

#. module: account
#: model:ir.ui.view,arch_db:account.account_planner
msgid "Use"
msgstr ""

#. module: account
#: model:ir.model.fields,field_description:account.field_wizard_multi_charts_accounts_use_anglo_saxon
msgid "Use Anglo-Saxon Accounting"
msgstr ""

#. module: account
#: model:ir.model.fields,field_description:account.field_account_chart_template_use_anglo_saxon
msgid "Use Anglo-Saxon accounting"
msgstr ""

#. module: account
#: model:ir.model.fields,field_description:account.field_res_company_tax_exigibility
msgid "Use Cash Basis"
msgstr ""

#. module: account
#: model:ir.model.fields,field_description:account.field_res_config_settings_module_account_sepa_direct_debit
msgid "Use SEPA Direct Debit"
msgstr ""

#. module: account
#: model:ir.model.fields,field_description:account.field_res_config_settings_module_account_sepa
msgid "Use SEPA payments"
msgstr ""

#. module: account
#: model:ir.model.fields,field_description:account.field_account_move_reversal_journal_id
msgid "Use Specific Journal"
msgstr ""

#. module: account
#: model:ir.model.fields,field_description:account.field_res_company_anglo_saxon_accounting
msgid "Use anglo-saxon accounting"
msgstr ""

#. module: account
#: model:ir.model.fields,field_description:account.field_res_config_settings_module_account_batch_deposit
msgid "Use batch deposit"
msgstr ""

#. module: account
#: model:ir.ui.view,arch_db:account.res_config_settings_view_form
msgid "Use depreciation boards, automate amortization entries"
msgstr ""

#. module: account
#: model:ir.ui.view,arch_db:account.res_config_settings_view_form
msgid "Use follow-up levels and schedule actions"
msgstr ""

#. module: account
#: model:ir.ui.view,arch_db:account.account_planner
msgid ""
"Use in conjunction with contracts to calculate your monthly revenue for "
"multi-month contracts."
msgstr ""

#. module: account
#: model:ir.ui.view,arch_db:account.view_account_invoice_refund
msgid ""
"Use this option if you want to cancel an invoice and create a new\n"
"                                one. The credit note will be created, validated and reconciled\n"
"                                with the current invoice. A new draft invoice will be created\n"
"                                so that you can edit it."
msgstr ""

#. module: account
#: model:ir.ui.view,arch_db:account.view_account_invoice_refund
msgid ""
"Use this option if you want to cancel an invoice you should not\n"
"                                have issued. The credit note will be created, validated and reconciled\n"
"                                with the invoice. You will not be able to modify the credit note."
msgstr ""

#. module: account
#: model:ir.model.fields,help:account.field_account_account_type_include_initial_balance
msgid ""
"Used in reports to know if we should consider journal items from the "
"beginning of time instead of from the fiscal year only. Account types that "
"should be reset to zero at each new fiscal year (like expenses, revenue..) "
"should not have this option set."
msgstr ""

#. module: account
#: model:ir.model.fields,help:account.field_account_bank_statement_reference
msgid ""
"Used to hold the reference of the external mean that created this statement "
"(name of imported file, reference of online synchronization...)"
msgstr ""

#. module: account
#: model:ir.model.fields,help:account.field_account_journal_sequence
msgid "Used to order Journals in the dashboard view"
msgstr ""

#. module: account
#: model:ir.model.fields,help:account.field_account_journal_loss_account_id
msgid ""
"Used to register a loss when the ending balance of a cash register differs "
"from what the system computes"
msgstr ""

#. module: account
#: model:ir.model.fields,help:account.field_account_journal_profit_account_id
msgid ""
"Used to register a profit when the ending balance of a cash register differs"
" from what the system computes"
msgstr ""

#. module: account
#: model:ir.model.fields,help:account.field_account_analytic_line_company_currency_id
#: model:ir.model.fields,help:account.field_account_bank_statement_line_journal_currency_id
#: model:ir.model.fields,help:account.field_account_move_line_company_currency_id
#: model:ir.model.fields,help:account.field_account_partial_reconcile_company_currency_id
#: model:ir.model.fields,help:account.field_res_partner_currency_id
#: model:ir.model.fields,help:account.field_res_users_currency_id
msgid "Utility field to express amount currency"
msgstr ""

#. module: account
#: model:ir.model.fields,field_description:account.field_account_fiscal_position_template_vat_required
#: model:ir.model.fields,field_description:account.field_account_fiscal_position_vat_required
msgid "VAT required"
msgstr ""

#. module: account
#: model:ir.ui.view,arch_db:account.portal_invoice_report
msgid "VAT:"
msgstr ""

#. module: account
#. openerp-web
#: code:addons/account/static/src/xml/account_reconciliation.xml:72
#: model:ir.ui.view,arch_db:account.invoice_form
#: model:ir.ui.view,arch_db:account.invoice_supplier_form
#: model:ir.ui.view,arch_db:account.view_account_payment_from_invoices
#: model:ir.ui.view,arch_db:account.view_account_payment_invoice_form
#: model:ir.ui.view,arch_db:account.view_bank_statement_form
#, python-format
msgid "Validate"
msgstr ""

#. module: account
#: model:ir.model,name:account.model_validate_account_move
msgid "Validate Account Move"
msgstr ""

#. module: account
#: model:ir.ui.view,arch_db:account.account_planner
msgid "Validate purchase orders and control vendor bills by departments."
msgstr ""

#. module: account
#: selection:account.bank.statement,state:0
#: model:mail.message.subtype,name:account.mt_invoice_validated
msgid "Validated"
msgstr ""

#. module: account
#: model:ir.model.fields,field_description:account.field_account_payment_term_line_value_amount
msgid "Value"
msgstr ""

#. module: account
#: selection:account.abstract.payment,partner_type:0
#: selection:account.payment,partner_type:0
#: selection:account.register.payments,partner_type:0
#: model:ir.ui.view,arch_db:account.invoice_supplier_form
#: model:ir.ui.view,arch_db:account.invoice_supplier_tree
#: model:ir.ui.view,arch_db:account.view_account_invoice_report_search
#: model:ir.ui.view,arch_db:account.view_account_supplier_payment_tree
msgid "Vendor"
msgstr ""

#. module: account
#: selection:account.invoice,type:0 selection:account.invoice.report,type:0
#: code:addons/account/models/account_invoice.py:441
#: code:addons/account/models/account_invoice.py:1227
#: model:ir.ui.view,arch_db:account.invoice_supplier_form
#: model:ir.ui.view,arch_db:account.portal_invoice_page
#: model:ir.ui.view,arch_db:account.report_invoice_document
#, python-format
msgid "Vendor Bill"
msgstr ""

#. module: account
#: code:addons/account/models/account_invoice.py:442
#, python-format
msgid "Vendor Bill - %s"
msgstr ""

#. module: account
#: code:addons/account/models/chart_template.py:189
#: model:ir.actions.act_window,name:account.action_invoice_tree2
#: model:ir.ui.menu,name:account.menu_action_invoice_tree2
#: model:ir.ui.view,arch_db:account.account_planner
#, python-format
msgid "Vendor Bills"
msgstr ""

#. module: account
#: selection:account.invoice,type:0 selection:account.invoice.report,type:0
#: code:addons/account/models/account_invoice.py:443
#: code:addons/account/models/account_payment.py:659
#: model:ir.ui.view,arch_db:account.portal_invoice_page
#: model:ir.ui.view,arch_db:account.report_invoice_document
#, python-format
msgid "Vendor Credit Note"
msgstr ""

#. module: account
#: code:addons/account/models/account_invoice.py:444
#, python-format
msgid "Vendor Credit Note - %s"
msgstr ""

#. module: account
#: model:ir.actions.act_window,name:account.action_invoice_in_refund
#: model:ir.ui.menu,name:account.menu_action_invoice_in_refund
msgid "Vendor Credit Notes"
msgstr ""

#. module: account
#: code:addons/account/models/account_invoice.py:1229
#, python-format
msgid "Vendor Credit note"
msgstr ""

#. module: account
#: model:ir.ui.view,arch_db:account.account_planner
msgid "Vendor Flow"
msgstr ""

#. module: account
#: code:addons/account/models/account_payment.py:661
#, python-format
msgid "Vendor Payment"
msgstr ""

#. module: account
#: model:ir.model.fields,field_description:account.field_res_partner_property_supplier_payment_term_id
#: model:ir.model.fields,field_description:account.field_res_users_property_supplier_payment_term_id
msgid "Vendor Payment Terms"
msgstr ""

#. module: account
#: model:ir.model.fields,field_description:account.field_account_invoice_reference
#: model:ir.ui.view,arch_db:account.invoice_supplier_form
msgid "Vendor Reference"
msgstr ""

#. module: account
#: model:ir.model.fields,field_description:account.field_product_product_supplier_taxes_id
#: model:ir.model.fields,field_description:account.field_product_template_supplier_taxes_id
msgid "Vendor Taxes"
msgstr ""

#. module: account
#: model:ir.ui.menu,name:account.menu_account_supplier
msgid "Vendors"
msgstr ""

#. module: account
#: selection:account.financial.report,type:0
msgid "View"
msgstr ""

#. module: account
#: selection:res.partner,invoice_warn:0
msgid "Warning"
msgstr ""

#. module: account
#: code:addons/account/models/account_invoice.py:656
#, python-format
msgid "Warning for %s"
msgstr ""

#. module: account
#: model:ir.ui.view,arch_db:account.partner_view_buttons
msgid "Warning on the Invoice"
msgstr ""

#. module: account
#: code:addons/account/models/account_invoice.py:1581
#: code:addons/account/models/account_invoice.py:1643
#, python-format
msgid "Warning!"
msgstr ""

#. module: account
#: model:ir.model.fields,field_description:account.field_res_config_settings_group_warning_account
msgid "Warnings"
msgstr ""

#. module: account
#: model:ir.ui.view,arch_db:account.account_planner
msgid ""
"We can handle the whole import process\n"
"                                        for you: simply send your Odoo project\n"
"                                        manager a CSV file containing all your\n"
"                                        data."
msgstr ""

#. module: account
#: model:ir.ui.view,arch_db:account.account_planner
msgid ""
"We can handle the whole import process\n"
"                                        for you: simply send your Odoo project\n"
"                                        manager a CSV file containing all your\n"
"                                        products."
msgstr ""

#. module: account
#: model:ir.ui.view,arch_db:account.account_planner
msgid "We hope this tool helped you implement our accounting application."
msgstr ""

#. module: account
#: model:ir.ui.view,arch_db:account.account_planner
msgid "Welcome"
msgstr ""

#. module: account
#: model:ir.ui.view,arch_db:account.account_planner
msgid ""
"When inviting users, you will need to define which access rights they are allowed to have. \n"
"                        This is done by assigning a role to each user."
msgstr ""

#. module: account
#: model:ir.model.fields,help:account.field_account_journal_show_on_dashboard
msgid "Whether this journal should be displayed on the dashboard or not"
msgstr ""

#. module: account
#: model:ir.model.fields,field_description:account.field_account_common_journal_report_amount_currency
#: model:ir.model.fields,field_description:account.field_account_print_journal_amount_currency
#: model:ir.model.fields,field_description:account.field_account_report_partner_ledger_amount_currency
msgid "With Currency"
msgstr ""

#. module: account
#: selection:account.balance.report,display_account:0
#: selection:account.common.account.report,display_account:0
#: selection:account.report.general.ledger,display_account:0
msgid "With balance is not equal to 0"
msgstr ""

#. module: account
#: model:ir.ui.view,arch_db:account.report_generalledger
#: model:ir.ui.view,arch_db:account.report_trialbalance
msgid "With balance not equal to zero"
msgstr ""

#. module: account
#: selection:account.balance.report,display_account:0
#: selection:account.common.account.report,display_account:0
#: selection:account.report.general.ledger,display_account:0
#: model:ir.ui.view,arch_db:account.report_generalledger
#: model:ir.ui.view,arch_db:account.report_trialbalance
msgid "With movements"
msgstr ""

#. module: account
#: model:ir.ui.view,arch_db:account.view_account_reconcile_model_search
msgid "With tax"
msgstr ""

#. module: account
#: model:ir.model,name:account.model_tax_adjustments_wizard
msgid "Wizard for Tax Adjustments"
msgstr ""

#. module: account
#: code:addons/account/models/account_move.py:1045
#: model:ir.ui.view,arch_db:account.view_account_move_line_reconcile_full
#, python-format
msgid "Write-Off"
msgstr ""

#. module: account
#: model:ir.model.fields,field_description:account.field_account_move_line_reconcile_writeoff_journal_id
msgid "Write-Off Journal"
msgstr ""

#. module: account
#: model:ir.ui.view,arch_db:account.account_move_line_reconcile_writeoff
msgid "Write-Off Move"
msgstr ""

#. module: account
#: model:ir.model.fields,field_description:account.field_account_move_line_reconcile_writeoff_writeoff_acc_id
msgid "Write-Off account"
msgstr ""

#. module: account
#: model:ir.model.fields,field_description:account.field_account_move_line_reconcile_writeoff
msgid "Write-Off amount"
msgstr ""

#. module: account
#: sql_constraint:account.move.line:0
msgid "Wrong credit or debit value in accounting entry !"
msgstr ""

#. module: account
#: code:addons/account/models/account_move.py:1002
#, python-format
msgid "You are trying to reconcile some entries that are already reconciled!"
msgstr ""

#. module: account
#: model:ir.model.fields,help:account.field_account_move_line_blocked
msgid ""
"You can check this box to mark this journal item as a litigation with the "
"associated partner"
msgstr ""

#. module: account
#: model:ir.actions.act_window,help:account.action_invoice_tree2
msgid ""
"You can control the invoice from your vendor according to\n"
"                what you purchased or received."
msgstr ""

#. module: account
#: model:ir.ui.view,arch_db:account.setup_bank_journal_form
msgid "You can define additional accounts here"
msgstr ""

#. module: account
#: code:addons/account/models/product.py:51
#, python-format
msgid ""
"You can not change the unit of measure of a product that has been already "
"used in an account journal item. If you need to change the unit of measure, "
"you may deactivate this product."
msgstr ""

#. module: account
#: code:addons/account/models/account_payment.py:448
#, python-format
msgid "You can not delete a payment that is already posted"
msgstr ""

#. module: account
#: code:addons/account/models/account_invoice.py:1665
#, python-format
msgid "You can only delete an invoice line if the invoice is in draft state."
msgstr ""

#. module: account
#: code:addons/account/models/account_payment.py:141
#, python-format
msgid "You can only register payments for open invoices"
msgstr ""

#. module: account
#: model:ir.model.fields,help:account.field_account_financial_report_style_overwrite
msgid ""
"You can set up here the format you want this record to be displayed. If you "
"leave the automatic formatting, it will be computed based on the financial "
"reports hierarchy (auto-computed field 'level')."
msgstr ""

#. module: account
#: code:addons/account/models/account_move.py:207
#, python-format
msgid ""
"You cannot add/modify entries prior to and inclusive of the lock date %s"
msgstr ""

#. module: account
#: code:addons/account/models/account_move.py:209
#, python-format
msgid ""
"You cannot add/modify entries prior to and inclusive of the lock date %s. "
"Check the company settings or ask someone with the 'Adviser' role"
msgstr ""

#. module: account
#: code:addons/account/models/account_invoice.py:1208
#, python-format
msgid ""
"You cannot cancel an invoice which is partially paid. You need to "
"unreconcile related payment entries first."
<<<<<<< HEAD
msgstr ""
=======
msgstr "부분 지불된 청구서 대금을 취소할 수 없습니다. 먼저 관련 지불 항목을 조정해야 합니다."

#. module: account
#: code:addons/account/models/company.py:200
#, python-format
msgid ""
"You cannot change the currency of the company since some journal items "
"already exist"
msgstr "일부 분개 항목이 이미 있으므로 회사의 통화를 변경할 수 없습니다."
>>>>>>> b71b7803

#. module: account
#: code:addons/account/models/account.py:235
#, python-format
msgid ""
"You cannot change the owner company of an account that already contains "
"journal items."
msgstr ""

#. module: account
#: code:addons/account/models/account.py:242
#, python-format
msgid ""
"You cannot change the value of the reconciliation on this account as it "
"already has some moves"
msgstr ""

#. module: account
#: code:addons/account/models/account_move.py:496
#, python-format
msgid ""
"You cannot create journal items with a secondary currency without filling "
"both 'currency' and 'amount currency' field."
msgstr ""
"사용자보다 엄격한 자문 조건을 정의할 수 없습니다. 사용자의 잠금 날짜 이전에 조언자의 잠금 날짜가 설정되어 있는지 확인합니다."

#. module: account
#: code:addons/account/models/account_invoice.py:607
#, python-format
msgid ""
"You cannot delete an invoice after it has been validated (and received a "
"number). You can set it back to \"Draft\" state and modify its content, then"
" re-confirm it."
msgstr ""

#. module: account
#: code:addons/account/models/account_invoice.py:605
#, python-format
msgid ""
"You cannot delete an invoice which is not draft or cancelled. You should "
"create a credit note instead."
msgstr ""

#. module: account
#: code:addons/account/models/res_config_settings.py:132
#, python-format
msgid ""
"You cannot disable this setting because some of your taxes are cash basis. "
"Modify your taxes first before disabling this setting."
msgstr ""

#. module: account
#: code:addons/account/models/account.py:248
#, python-format
msgid "You cannot do that on an account that contains journal items."
msgstr ""

#. module: account
#: code:addons/account/models/account_move.py:1344
#, python-format
msgid ""
"You cannot do this modification on a posted journal entry, you can just change some non legal fields. You must revert the journal entry to cancel it.\n"
"%s."
msgstr ""

#. module: account
#: code:addons/account/models/account_move.py:1346
#, python-format
msgid ""
"You cannot do this modification on a reconciled entry. You can just change some non legal fields or you must unreconcile first.\n"
"%s."
msgstr ""

#. module: account
#: code:addons/account/models/account.py:508
#, python-format
msgid "You cannot empty the bank account once set."
msgstr ""

#. module: account
#: code:addons/account/models/account.py:55
#, python-format
msgid ""
"You cannot have a receivable/payable account that is not reconcilable. "
"(account code: %s)"
msgstr ""
"아직 완료되지 않은 기간은 잠글 수 없습니다. 조언자의 잠금 날짜가 전월의 마지막 날 이후로 설정되지 않았는지 확인해 주세요."

#. module: account
#. openerp-web
#: code:addons/account/static/src/js/reconciliation/reconciliation_model.js:673
#, python-format
msgid "You cannot mix items from receivable and payable accounts."
msgstr ""

#. module: account
#: code:addons/account/models/account_move.py:172
#, python-format
msgid ""
"You cannot modify a posted entry of this journal.\n"
"First you should set the journal to allow cancelling entries."
msgstr ""

#. module: account
#: code:addons/account/models/account_invoice.py:783
#, python-format
msgid ""
"You cannot pay an invoice which is partially paid. You need to reconcile "
"payment entries first."
msgstr ""

#. module: account
#: code:addons/account/wizard/pos_box.py:36
#, python-format
msgid "You cannot put/take money in/out for a bank statement which is closed."
msgstr ""

#. module: account
#: code:addons/account/models/account.py:253
#, python-format
msgid ""
"You cannot remove/deactivate an account which is set on a customer or "
"vendor."
<<<<<<< HEAD
msgstr ""
=======
msgstr "고객 또는 공급업체에 설정된 계정을 제거/비활성화할 수 없습니다."

#. module: account
#: code:addons/account/models/account.py:249
#, python-format
msgid ""
"You cannot set a currency on this account as it already has some journal "
"entries having a different foreign currency."
msgstr "일부 분개 항목이 이미 다른 통화를 가지고 있기 때문에 이 계정에 통화를 설정할 수 없습니다."
>>>>>>> b71b7803

#. module: account
#: code:addons/account/models/account_move.py:1310
#, python-format
msgid "You cannot use deprecated account."
msgstr ""

#. module: account
#: code:addons/account/models/account_move.py:1230
#, python-format
msgid ""
"You cannot use this general account in this journal, check the tab 'Entry "
"Controls' on the related journal."
msgstr ""

#. module: account
#: code:addons/account/models/account_invoice.py:71
#: code:addons/account/models/account_invoice.py:771
#, python-format
msgid ""
"You cannot validate an invoice with a negative total amount. You should "
"create a credit note instead."
msgstr ""

#. module: account
#. openerp-web
#: code:addons/account/static/src/xml/account_reconciliation.xml:158
#, python-format
msgid "You did not configure any reconcile model yet, you can do it"
msgstr ""

#. module: account
#: model:ir.ui.view,arch_db:account.invoice_form
#: model:ir.ui.view,arch_db:account.invoice_supplier_form
msgid "You have"
msgstr ""

#. module: account
#: code:addons/account/models/account_payment.py:485
#, python-format
msgid "You have to define a sequence for %s in your company."
msgstr ""

#. module: account
#: code:addons/account/wizard/account_report_general_ledger.py:21
#, python-format
msgid "You must define a Start Date"
msgstr ""

#. module: account
#: code:addons/account/models/account_invoice.py:1582
#, python-format
msgid "You must first select a partner!"
msgstr ""

#. module: account
#: code:addons/account/wizard/account_report_aged_partner_balance.py:26
#, python-format
msgid "You must set a period length greater than 0."
msgstr ""

#. module: account
#: code:addons/account/wizard/account_report_aged_partner_balance.py:28
#, python-format
msgid "You must set a start date."
msgstr ""

#. module: account
#. openerp-web
#: code:addons/account/static/src/xml/account_reconciliation.xml:53
#, python-format
msgid "You reconciled"
msgstr ""

#. module: account
#: code:addons/account/models/account_move.py:1855
#, python-format
msgid ""
"You should configure the 'Exchange Rate Journal' in the accounting settings,"
" to manage automatically the booking of accounting entries related to "
"differences between exchange rates."
msgstr ""

#. module: account
#: code:addons/account/models/account_move.py:1857
#, python-format
msgid ""
"You should configure the 'Gain Exchange Rate Account' in the accounting "
"settings, to manage automatically the booking of accounting entries related "
"to differences between exchange rates."
msgstr ""

#. module: account
#: code:addons/account/models/account_move.py:1859
#, python-format
msgid ""
"You should configure the 'Loss Exchange Rate Account' in the accounting "
"settings, to manage automatically the booking of accounting entries related "
"to differences between exchange rates."
msgstr ""

#. module: account
#: code:addons/account/wizard/pos_box.py:49
#: code:addons/account/wizard/pos_box.py:67
#, python-format
msgid ""
"You should have defined an 'Internal Transfer Account' in your cash "
"register's journal!"
msgstr ""

#. module: account
#: model:ir.ui.view,arch_db:account.view_account_invoice_refund
msgid ""
"You will be able to edit and validate this\n"
"                                credit note directly or keep it draft,\n"
"                                waiting for the document to be issued by\n"
"                                your supplier/customer."
msgstr ""

#. module: account
#: model:ir.ui.view,arch_db:account.account_planner
msgid "Your Bank Accounts"
msgstr ""

#. module: account
#: model:ir.ui.view,arch_db:account.account_planner
msgid "Your Company"
msgstr ""

#. module: account
#: model:ir.ui.view,arch_db:account.account_planner
msgid "Your Customers"
msgstr ""

#. module: account
#: model:ir.ui.view,arch_db:account.account_planner
msgid "Your Products"
msgstr ""

#. module: account
#: model:ir.ui.view,arch_db:account.account_planner
msgid "Your Trial Balance (list of accounts and their balances)."
msgstr ""

#. module: account
#: model:ir.ui.view,arch_db:account.account_planner
msgid "Your company's legal name, tax ID, address, and logo."
msgstr ""

#. module: account
#: model:ir.ui.view,arch_db:account.account_planner
msgid "Your outstanding invoices, payments, and undeposited funds."
msgstr ""

#. module: account
#: model:ir.ui.view,arch_db:account.view_account_position_form
msgid "Zip Range"
msgstr ""

#. module: account
#: model:ir.model.fields,field_description:account.field_account_fiscal_position_template_zip_from
#: model:ir.model.fields,field_description:account.field_account_fiscal_position_zip_from
msgid "Zip Range From"
msgstr ""

#. module: account
#: model:ir.model.fields,field_description:account.field_account_fiscal_position_template_zip_to
#: model:ir.model.fields,field_description:account.field_account_fiscal_position_zip_to
msgid "Zip Range To"
msgstr ""

#. module: account
#: model:ir.model,name:account.model_account_bank_accounts_wizard
msgid "account.bank.accounts.wizard"
msgstr ""

#. module: account
#: model:ir.model,name:account.model_account_financial_year_op
msgid "account.financial.year.op"
msgstr ""

#. module: account
#: model:ir.model,name:account.model_account_group
msgid "account.group"
msgstr ""

#. module: account
#: model:ir.model,name:account.model_account_opening
msgid "account.opening"
msgstr ""

#. module: account
#: model:ir.model,name:account.model_account_reconcile_model_template
msgid "account.reconcile.model.template"
msgstr ""

#. module: account
#: model:ir.model,name:account.model_account_tax_group
msgid "account.tax.group"
msgstr ""

#. module: account
#: model:ir.ui.view,arch_db:account.account_planner
msgid "activate this feature"
msgstr ""

#. module: account
#. openerp-web
#: code:addons/account/static/src/xml/account_payment.xml:17
#, python-format
msgid "assign to invoice"
msgstr ""

#. module: account
#: model:ir.model,name:account.model_cash_box_in
msgid "cash.box.in"
msgstr ""

#. module: account
#: model:ir.model,name:account.model_cash_box_out
msgid "cash.box.out"
msgstr ""

#. module: account
#: model:ir.ui.view,arch_db:account.portal_invoice_error
#: model:ir.ui.view,arch_db:account.portal_invoice_success
msgid "close"
msgstr ""

#. module: account
#: model:ir.ui.view,arch_db:account.view_account_form
msgid "code"
msgstr ""

#. module: account
#: model:ir.ui.view,arch_db:account.account_planner
msgid "create a journal entry"
msgstr ""

#. module: account
#: model:ir.ui.view,arch_db:account.view_payment_term_line_form
msgid "days"
msgstr "일"

#. module: account
#: model:ir.ui.view,arch_db:account.view_account_reconcile_model_form
msgid "e.g. Bank Fees"
msgstr ""

#. module: account
#: model:ir.ui.view,arch_db:account.account_planner
msgid "fast recording interface"
msgstr ""

#. module: account
#: model:ir.ui.view,arch_db:account.account_planner
msgid "first)"
msgstr ""

#. module: account
#: model:ir.ui.view,arch_db:account.invoice_form
msgid "for this customer. You can allocate them to mark this invoice as paid."
msgstr ""

#. module: account
#: model:ir.ui.view,arch_db:account.invoice_supplier_form
msgid "for this supplier. You can allocate them to mark this bill as paid."
msgstr ""

#. module: account
#. openerp-web
#: code:addons/account/static/src/xml/account_reconciliation.xml:41
#, python-format
msgid "o_manual_statement"
msgstr ""

#. module: account
#: model:ir.ui.view,arch_db:account.invoice_supplier_form
msgid "outstanding debits"
msgstr ""

#. module: account
#: model:ir.ui.view,arch_db:account.invoice_form
msgid "outstanding payments"
msgstr ""

#. module: account
#: model:ir.model,name:account.model_report_account_report_agedpartnerbalance
msgid "report.account.report_agedpartnerbalance"
msgstr ""

#. module: account
#: model:ir.model,name:account.model_report_account_report_financial
msgid "report.account.report_financial"
msgstr ""

#. module: account
#: model:ir.model,name:account.model_report_account_report_generalledger
msgid "report.account.report_generalledger"
msgstr ""

#. module: account
#: model:ir.model,name:account.model_report_account_report_journal
msgid "report.account.report_journal"
msgstr ""

#. module: account
#: model:ir.model,name:account.model_report_account_report_overdue
msgid "report.account.report_overdue"
msgstr ""

#. module: account
#: model:ir.model,name:account.model_report_account_report_partnerledger
msgid "report.account.report_partnerledger"
msgstr ""

#. module: account
#: model:ir.model,name:account.model_report_account_report_tax
msgid "report.account.report_tax"
msgstr ""

#. module: account
#: model:ir.model,name:account.model_report_account_report_trialbalance
msgid "report.account.report_trialbalance"
msgstr ""

#. module: account
#: model:ir.model,name:account.model_res_config_settings
msgid "res.config.settings"
msgstr ""

#. module: account
#: code:addons/account/models/account_move.py:236
#, python-format
msgid "reversal of: "
msgstr ""

#. module: account
#. openerp-web
#: code:addons/account/static/src/xml/account_reconciliation.xml:53
#, python-format
msgid "seconds per transaction."
msgstr ""

#. module: account
#: model:ir.ui.view,arch_db:account.account_planner
msgid "send us an email"
msgstr ""

#. module: account
#: model:ir.ui.view,arch_db:account.account_planner
msgid "set company logo"
msgstr ""

#. module: account
#: model:ir.ui.view,arch_db:account.account_planner
msgid "setup your bank accounts."
msgstr ""

#. module: account
#: model:ir.ui.view,arch_db:account.account_planner
msgid "the customer list"
msgstr ""

#. module: account
#: model:ir.ui.view,arch_db:account.view_partner_property_form
msgid "the parent company"
msgstr ""

#. module: account
#: model:ir.ui.view,arch_db:account.account_planner
msgid "the product list"
msgstr ""

#. module: account
#. openerp-web
#: code:addons/account/static/src/xml/account_reconciliation.xml:158
#, python-format
msgid "there"
msgstr ""

#. module: account
#: model:ir.ui.view,arch_db:account.account_planner
msgid "to describe<br/> your experience or to suggest improvements !"
msgstr ""

#. module: account
#: model:ir.ui.view,arch_db:account.account_planner
msgid "to set the balance of all of your accounts."
msgstr ""

#. module: account
#. openerp-web
#: code:addons/account/static/src/xml/account_reconciliation.xml:53
#, python-format
msgid "transactions in"
msgstr ""

#. module: account
#: model:ir.model,name:account.model_wizard_multi_charts_accounts
msgid "wizard.multi.charts.accounts"
msgstr ""

#. module: account
#: model:ir.ui.view,arch_db:account.view_bank_statement_form
msgid "→ Count"
msgstr ""<|MERGE_RESOLUTION|>--- conflicted
+++ resolved
@@ -1,7 +1,7 @@
 # Translation of Odoo Server.
 # This file contains the translation of the following modules:
 # * account
-# 
+#
 # Translators:
 # Martin Trigaux <mat@odoo.com>, 2017
 msgid ""
@@ -1556,16 +1556,12 @@
 #. module: account
 #: model:ir.model.fields,field_description:account.field_tax_adjustments_wizard_tax_id
 msgid "Adjustment Tax"
-<<<<<<< HEAD
-msgstr ""
-=======
 msgstr "조정 세금"
 
 #. module: account
 #: model:ir.model.fields,field_description:account.field_tax_adjustments_wizard_adjustment_type
 msgid "Adjustment Type"
 msgstr "조정 유형"
->>>>>>> b71b7803
 
 #. module: account
 #: model:ir.ui.view,arch_db:account.view_account_tax_template_form
@@ -1976,9 +1972,6 @@
 #. module: account
 #: model:ir.model.fields,field_description:account.field_account_account_tag_applicability
 msgid "Applicability"
-<<<<<<< HEAD
-msgstr ""
-=======
 msgstr "적용성"
 
 #. module: account
@@ -1990,7 +1983,6 @@
 #: selection:tax.adjustments.wizard,adjustment_type:0
 msgid "Applied on debit journal item"
 msgstr "차변 분개 항목에 적용됨"
->>>>>>> b71b7803
 
 #. module: account
 #: model:ir.model.fields,help:account.field_account_fiscal_position_auto_apply
@@ -2268,9 +2260,6 @@
 #: model:ir.ui.view,arch_db:account.view_bank_statement_form
 #: model:ir.ui.view,arch_db:account.view_bank_statement_search
 msgid "Bank Statement"
-<<<<<<< HEAD
-msgstr ""
-=======
 msgstr "예금거래 명세서"
 
 #. module: account
@@ -2278,7 +2267,6 @@
 #, python-format
 msgid "Bank Statement %s"
 msgstr "예금 거래 명세서 %s"
->>>>>>> b71b7803
 
 #. module: account
 #: model:ir.model,name:account.model_account_bank_statement_line
@@ -2856,13 +2844,8 @@
 #. openerp-web
 #: code:addons/account/static/src/xml/account_reconciliation.xml:131
 #, python-format
-<<<<<<< HEAD
-msgid "Choose counterpart"
-msgstr ""
-=======
 msgid "Choose counterpart or Create Write-off"
 msgstr "상대편 선택 또는 쓰기금지 생성"
->>>>>>> b71b7803
 
 #. module: account
 #: model:ir.actions.act_window,help:account.action_account_bank_journal_form
@@ -5727,20 +5710,12 @@
 #: model:ir.ui.view,arch_db:account.view_bank_statement_search
 #, python-format
 msgid "Journal"
-<<<<<<< HEAD
-msgstr ""
-=======
 msgstr "분개"
->>>>>>> b71b7803
 
 #. module: account
 #: selection:account.report.general.ledger,sortby:0
 msgid "Journal & Partner"
-<<<<<<< HEAD
-msgstr ""
-=======
 msgstr "분개 & 협력사"
->>>>>>> b71b7803
 
 #. module: account
 #: code:addons/account/models/account_bank_statement.py:254
@@ -5753,31 +5728,19 @@
 #: model:ir.ui.view,arch_db:account.view_move_tree
 #, python-format
 msgid "Journal Entries"
-<<<<<<< HEAD
-msgstr ""
-=======
 msgstr "분개 기입 항목"
->>>>>>> b71b7803
 
 #. module: account
 #: model:ir.ui.view,arch_db:account.view_account_move_filter
 msgid "Journal Entries by Month"
-<<<<<<< HEAD
-msgstr ""
-=======
 msgstr "월별 분개 기재"
->>>>>>> b71b7803
 
 #. module: account
 #: model:ir.model.fields,field_description:account.field_account_invoice_move_id
 #: model:ir.model.fields,field_description:account.field_account_move_line_move_id
 #: model:ir.ui.view,arch_db:account.account_journal_dashboard_kanban_view
 msgid "Journal Entry"
-<<<<<<< HEAD
-msgstr ""
-=======
 msgstr "분개 기입 항목"
->>>>>>> b71b7803
 
 #. module: account
 #: model:ir.model.fields,field_description:account.field_account_bank_statement_line_move_name
@@ -9634,9 +9597,6 @@
 msgid ""
 "The last line's computation type should be \"Balance\" to ensure that the "
 "whole amount will be allocated."
-<<<<<<< HEAD
-msgstr ""
-=======
 msgstr "마지막 라인의 계산 유형은 \"잔액\"이 되어야 전체 금액이 할당됩니다."
 
 #. module: account
@@ -9644,7 +9604,6 @@
 #, python-format
 msgid "The lock date for advisors is irreversible and can't be removed."
 msgstr "조언자의 잠금 날짜는 되돌릴 수 없으며 제거할 수 없습니다."
->>>>>>> b71b7803
 
 #. module: account
 #: model:ir.model.fields,help:account.field_account_move_line_move_id
@@ -9662,9 +9621,6 @@
 #. module: account
 #: model:ir.model.fields,help:account.field_account_invoice_name
 msgid "The name that will be used on account move lines"
-<<<<<<< HEAD
-msgstr ""
-=======
 msgstr "계정 이동 라인에 사용할 이름입니다."
 
 #. module: account
@@ -9673,7 +9629,6 @@
 msgid ""
 "The new lock date for advisors must be set after the previous lock date."
 msgstr "새 조언자의 잠금 날짜는 이전 잠금 날짜 이후에 설정해야 합니다."
->>>>>>> b71b7803
 
 #. module: account
 #: model:ir.model.fields,help:account.field_account_journal_refund_sequence_number_next
@@ -9715,7 +9670,6 @@
 #: code:addons/account/models/account_move.py:1010
 #, python-format
 msgid ""
-<<<<<<< HEAD
 "The partner has to be the same on all lines for receivable and payable "
 "accounts!"
 msgstr ""
@@ -9724,10 +9678,13 @@
 #: model:ir.model.fields,help:account.field_account_invoice_reference
 msgid "The partner reference of this invoice."
 msgstr ""
-=======
+
+#. module: account
+#: code:addons/account/models/account.py:522
+#, python-format
+msgid ""
 "The partners of the journal's company and the related bank account mismatch."
 msgstr "회사 분개장의 협력사와 관련 은행 계정이 일치하지 않습니다."
->>>>>>> b71b7803
 
 #. module: account
 #: code:addons/account/models/account_payment.py:60
@@ -10994,9 +10951,6 @@
 msgid ""
 "You cannot cancel an invoice which is partially paid. You need to "
 "unreconcile related payment entries first."
-<<<<<<< HEAD
-msgstr ""
-=======
 msgstr "부분 지불된 청구서 대금을 취소할 수 없습니다. 먼저 관련 지불 항목을 조정해야 합니다."
 
 #. module: account
@@ -11006,7 +10960,6 @@
 "You cannot change the currency of the company since some journal items "
 "already exist"
 msgstr "일부 분개 항목이 이미 있으므로 회사의 통화를 변경할 수 없습니다."
->>>>>>> b71b7803
 
 #. module: account
 #: code:addons/account/models/account.py:235
@@ -11130,9 +11083,6 @@
 msgid ""
 "You cannot remove/deactivate an account which is set on a customer or "
 "vendor."
-<<<<<<< HEAD
-msgstr ""
-=======
 msgstr "고객 또는 공급업체에 설정된 계정을 제거/비활성화할 수 없습니다."
 
 #. module: account
@@ -11142,7 +11092,6 @@
 "You cannot set a currency on this account as it already has some journal "
 "entries having a different foreign currency."
 msgstr "일부 분개 항목이 이미 다른 통화를 가지고 있기 때문에 이 계정에 통화를 설정할 수 없습니다."
->>>>>>> b71b7803
 
 #. module: account
 #: code:addons/account/models/account_move.py:1310
