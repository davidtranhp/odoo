# Translation of Odoo Server.
# This file contains the translation of the following modules:
# * account
# 
# Translators:
# Binh Lam <ltb0374@gmail.com>, 2018
# son dang <son.dang@doda100.com>, 2018
# Dang Hanh <hanh.dtm@komit-consulting.com>, 2018
# Minh Nguyen <ndminh210994@gmail.com>, 2018
# fanha99 <fanha99@hotmail.com>, 2018
# khoibv Mr <kendev2009@gmail.com>, 2018
# Nguyen Quang Toan <nqtoan@dqn.vn>, 2019
# Martin Trigaux, 2019
# Duy BQ <duybq86@gmail.com>, 2019
# Nancy Momoland <thanhnguyen.icsc@gmail.com>, 2019
# Chinh Chinh <trinhttp@trobz.com>, 2019
# 
msgid ""
msgstr ""
"Project-Id-Version: Odoo Server 12.0\n"
"Report-Msgid-Bugs-To: \n"
"POT-Creation-Date: 2019-08-08 13:35+0000\n"
"PO-Revision-Date: 2018-08-24 09:14+0000\n"
"Last-Translator: Chinh Chinh <trinhttp@trobz.com>, 2019\n"
"Language-Team: Vietnamese (https://www.transifex.com/odoo/teams/41243/vi/)\n"
"MIME-Version: 1.0\n"
"Content-Type: text/plain; charset=UTF-8\n"
"Content-Transfer-Encoding: \n"
"Language: vi\n"
"Plural-Forms: nplurals=1; plural=0;\n"

#. module: account
#: model:ir.model.fields,help:account.field_account_invoice__state
msgid ""
" * The 'Draft' status is used when a user is encoding a new and unconfirmed Invoice.\n"
" * The 'Open' status is used when user creates invoice, an invoice number is generated. It stays in the open status till the user pays the invoice.\n"
" * The 'In Payment' status is used when payments have been registered for the entirety of the invoice in a journal configured to post entries at bank reconciliation only, and some of them haven't been reconciled with a bank statement line yet.\n"
" * The 'Paid' status is set automatically when the invoice is paid. Its related journal entries may or may not be reconciled.\n"
" * The 'Cancelled' status is used when user cancel invoice."
msgstr ""
" * Trạng thái 'Dự thảo' được sử dụng khi người dùng tạo mới một Hoá đơn chưa xác nhận.\n"
" * Trạng thái 'Mở' được sử dụng khi người dùng xác nhận hoá đơn và có số hoá đơn được sinh ra cho nó. Trạng thái này sẽ được duy trì cho đến ghi người dùng ghi nhận thanh toán đủ cho nó.\n"
" * Trạng thái 'Đang thanh toán' được sử dụng khi (các) khoản thanh toán đã được ghi nhận đầy đủ cho giá trị hoá đơn vào một sổ nhật ký được cấu hình để vào sổ chỉ bằng đối soát ngân hàng (bank reconciliation) trong khi một số giao dịch đối soát vẫn chưa được đối soát với các dòng của sao kê ngân hàng.\n"
" * Trạng thái 'Đã thanh toán' được thiết lập tự động khi hoá được được thanh toán hoàn toàn (các bút toán thanh toán đã hoàn toàn đối soát).\n"
" * Trạng thái 'Huỷ' được sử dụng khi người dùng huỷ hoá đơn."

#. module: account
#: model:ir.model.fields,field_description:account.field_account_chart_template__code_digits
msgid "# of Digits"
msgstr "Số chữ số"

#. module: account
#: model:mail.template,report_name:account.mail_template_data_payment_receipt
msgid "${(object.name or '').replace('/','-')}"
msgstr "${(object.name or '').replace('/','-')}"

#. module: account
#: model:mail.template,subject:account.email_template_edi_invoice
msgid "${object.company_id.name} Invoice (Ref ${object.number or 'n/a'})"
msgstr "${object.company_id.name} Hóa đơn (Mã số ${object.number or 'n/a'})"

#. module: account
#: model:mail.template,subject:account.mail_template_data_payment_receipt
msgid ""
"${object.company_id.name} Payment Receipt (Ref ${object.name or 'n/a' })"
msgstr ""
"${object.company_id.name} Biên lai thanh toán (Mã số ${object.name or 'n/a'"
" })"

#. module: account
#: code:addons/account/models/account.py:937
#, python-format
msgid "%s (Copy)"
msgstr "%s (Bản sao)"

#. module: account
#: code:addons/account/models/account.py:242
#: code:addons/account/models/account.py:246
#: code:addons/account/models/account.py:248
#: code:addons/account/models/account.py:597
#: code:addons/account/models/account.py:598
#, python-format
msgid "%s (copy)"
msgstr "%s (bản sao)"

#. module: account
#: code:addons/account/models/account.py:688
#, python-format
msgid "%s Sequence"
msgstr "Trình tự %s"

#. module: account
#: model_terms:ir.ui.view,arch_db:account.report_invoice_document
msgid "&amp;nbsp;<span>on</span>"
msgstr "&amp;nbsp;<span>cho</span>"

#. module: account
#: model_terms:ir.ui.view,arch_db:account.portal_invoice_chatter
msgid "&amp;times;"
msgstr ""

#. module: account
#: model_terms:ir.ui.view,arch_db:account.view_account_form
msgid "-> Reconcile"
msgstr "-> Đối soát"

#. module: account
#: model_terms:ir.ui.view,arch_db:account.view_move_line_form
msgid "-> View partially reconciled entries"
msgstr "-> Xem các bút toán đã đối soát một phần"

#. module: account
#: model:account.payment.term,name:account.account_payment_term_15days
msgid "15 Days"
msgstr "15 Ngày"

#. module: account
#: model:account.payment.term,name:account.account_payment_term_2months
msgid "2 Months"
msgstr "2 Tháng"

#. module: account
#: model:account.payment.term,name:account.account_payment_term_net
msgid "30 Net Days"
msgstr "30 ngày từ ngày hoá đơn"

#. module: account
#: model:account.payment.term,name:account.account_payment_term_advance
msgid "30% Advance End of Following Month"
msgstr "30% trả trước, phần còn lại lại vào cuối tháng tiếp theo"

#. module: account
#: model:account.payment.term,name:account.account_payment_term_45days
msgid "45 Days"
msgstr "45 Ngày"

#. module: account
#: code:addons/account/models/account.py:686
#, python-format
msgid ": Refund"
msgstr ": Hoàn tiền"

#. module: account
#: model:mail.template,body_html:account.mail_template_data_payment_receipt
msgid ""
"<?xml version=\"1.0\"?>\n"
"<div style=\"margin: 0px; padding: 0px;\">\n"
"    <p style=\"margin: 0px; padding: 0px; font-size: 13px;\">\n"
"        Dear ${object.partner_id.name}<br/><br/>\n"
"        Thank you for your payment.\n"
"        Here is your payment receipt <strong>${(object.name or '').replace('/','-')}</strong> amounting\n"
"        to <strong>${format_amount(object.amount, object.currency_id)}</strong> from ${object.company_id.name}.\n"
"        <br/><br/>\n"
"        Do not hesitate to contact us if you have any question.\n"
"        <br/><br/>\n"
"        Best regards,<br/>\n"
"        % if user and user.signature:\n"
"        ${user.signature | safe}\n"
"        % endif\n"
"    </p>\n"
"</div>\n"
msgstr ""
"<?xml version=\"1.0\"?>\n"
"<div style=\"margin: 0px; padding: 0px;\">\n"
"    <p style=\"margin: 0px; padding: 0px; font-size: 13px;\">\n"
"        Kính gửi ${object.partner_id.name}<br/><br/>\n"
"        Cám ơn quý khách đã thanh toán.\n"
"        Đây là biên lai <strong>${(object.name or '').replace('/','-')}</strong> trị giá\n"
"        là <strong>${format_amount(object.amount, object.currency_id)}</strong> từ ${object.company_id.name}.\n"
"        <br/><br/>\n"
"        Đừng ngần ngại liên hệ với chúng tôi nếu bạn có bất kỳ câu hỏi nào.\n"
"        <br/><br/>\n"
"        Trân trọng,<br/>\n"
"        % if user and user.signature:\n"
"        ${user.signature | safe}\n"
"        % endif\n"
"    </p>\n"
"</div>\n"

#. module: account
#: model:mail.template,body_html:account.email_template_edi_invoice
msgid ""
"<div style=\"margin: 0px; padding: 0px;\">\n"
"    <p style=\"margin: 0px; padding: 0px; font-size: 13px;\">\n"
"        Dear ${object.partner_id.name}\n"
"        % if object.partner_id.parent_id:\n"
"            (${object.partner_id.parent_id.name})\n"
"        % endif\n"
"        <br/><br/>\n"
"        Here is your \n"
"        % if object.number:\n"
"            invoice <strong>${object.number}</strong>\n"
"        % else:\n"
"            invoice\n"
"        %endif\n"
"        % if object.origin:\n"
"            (with reference: ${object.origin})\n"
"        % endif\n"
"        amounting in <strong>${format_amount(object.amount_total, object.currency_id)}</strong>\n"
"        from ${object.company_id.name}.\n"
"        % if object.state=='paid':\n"
"            This invoice is already paid.\n"
"        % else:\n"
"            Please remit payment at your earliest convenience.\n"
"        % endif\n"
"        <br/><br/>\n"
"        Do not hesitate to contact us if you have any question.\n"
"    </p>\n"
"</div>\n"
"            "
msgstr ""
"<div style=\"margin: 0px; padding: 0px;\">\n"
"    <p style=\"margin: 0px; padding: 0px; font-size: 13px;\">\n"
"        Xin chào ${object.partner_id.name}\n"
"        % if object.partner_id.parent_id:\n"
"            (${object.partner_id.parent_id.name})\n"
"        % endif\n"
"        <br/><br/>\n"
"        Đây là \n"
"        % if object.number:\n"
"            hóa đơn <strong>${object.number}</strong>\n"
"        % else:\n"
"            hóa đơn\n"
"        %endif\n"
"        % if object.origin:\n"
"            (with reference: ${object.origin})\n"
"        % endif\n"
"        trị giá <strong>${format_amount(object.amount_total, object.currency_id)}</strong>\n"
"        từ ${object.company_id.name}.\n"
"        % if object.state=='paid':\n"
"            Hóa đơn này đã được thanh toán.\n"
"        % else:\n"
"            Vui lòng thực hiện thanh toán sớm nhất có thể.\n"
"        % endif\n"
"        <br/><br/>\n"
"        Đừng ngần ngại liên hệ với chúng tôi nếu bạn có bất kỳ câu hỏi.\n"
"    </p>\n"
"</div>\n"
"            "

#. module: account
#: model_terms:ir.ui.view,arch_db:account.portal_my_home_menu_invoice
msgid "<em>Draft Invoice</em>"
msgstr "<em>Hoá đơn Dự thảo</em>"

#. module: account
#: model_terms:ir.ui.view,arch_db:account.account_move_line_view_kanban
#: model_terms:ir.ui.view,arch_db:account.view_account_move_kanban
msgid "<i class=\"fa fa-clock-o\" aria-label=\"Date\" role=\"img\" title=\"Date\"/>"
msgstr "<i class=\"fa fa-clock-o\" aria-label=\"Date\" role=\"img\" title=\"Ngày\"/>"

#. module: account
#: model_terms:ir.ui.view,arch_db:account.view_account_payment_kanban
msgid "<i class=\"fa fa-clock-o\" role=\"img\" aria-label=\"Date\" title=\"Date\"/>"
msgstr "<i class=\"fa fa-clock-o\" role=\"img\" aria-label=\"Date\" title=\"Ngày\"/>"

#. module: account
#: model_terms:ir.ui.view,arch_db:account.portal_invoice_page
msgid "<i class=\"fa fa-download\"/> Download"
msgstr "<i class=\"fa fa-download\"/> Tải xuống"

#. module: account
#: model_terms:ir.ui.view,arch_db:account.account_journal_dashboard_kanban_view
msgid ""
"<i class=\"fa fa-ellipsis-v\" aria-label=\"Selection\" role=\"img\" "
"title=\"Selection\"/>"
msgstr "<i class=\"fa fa-ellipsis-v\" aria-label=\"Selection\" role=\"img\" title=\"Chọn\"/>"

#. module: account
#: model_terms:ir.ui.view,arch_db:account.portal_invoice_page
msgid "<i class=\"fa fa-fw fa-comments\"/><b>Send message</b>"
msgstr "<i class=\"fa fa-fw fa-comments\"/><b>Gửi tin nhắn</b>"

#. module: account
#: model_terms:ir.ui.view,arch_db:account.view_account_journal_form
msgid ""
"<i class=\"fa fa-fw o_button_icon fa-arrow-right\"/> Configure Email Servers"
msgstr ""
"<i class=\"fa fa-fw o_button_icon fa-arrow-right\"/> Cấu hình máy chủ email"

#. module: account
#: model_terms:ir.ui.view,arch_db:account.portal_invoice_page
msgid "<i class=\"fa fa-print\"/> Print"
msgstr "<i class=\"fa fa-print\"/> In"

#. module: account
#: code:addons/account/models/account_invoice.py:699
#, python-format
msgid ""
"<p>You can control the invoice from your vendor based on what you purchased "
"or received.</p>"
msgstr ""
"<p>Bạn có thể kiểm soát hóa đơn từ nhà cung cấp của bạn dựa trên hàng hoá / "
"dịch vụ bạn đặt mua hoặc nhận được.</p>"

#. module: account
#: model_terms:ir.ui.view,arch_db:account.account_invoice_send_wizard_form
msgid ""
"<span attrs=\"{'invisible': [('composition_mode', '!=', 'mass_mail')]}\">\n"
"                                        <strong>Email mass mailing</strong> on\n"
"                                        <span>the selected records</span>\n"
"                                    </span>\n"
"                                    <span>Followers of the document and</span>"
msgstr ""
"<span attrs=\"{'invisible': [('composition_mode', '!=', 'mass_mail')]}\">\n"
"                                        <strong>Email mass mailing</strong> trong\n"
"                                        <span>các dữ liệu đã chọn</span>\n"
"                                    </span>\n"
"                                    <span>Người theo dõi các tài liệu và</span>"

#. module: account
#: model_terms:ir.ui.view,arch_db:account.portal_my_invoices
msgid ""
"<span class=\"badge badge-pill badge-info\"><i class=\"fa fa-fw fa-clock-o\""
" aria-label=\"Opened\" title=\"Opened\" role=\"img\"/><span class=\"d-none d"
"-md-inline\"> Waiting for Payment</span></span>"
msgstr ""
"<span class=\"badge badge-pill badge-info\"><i class=\"fa fa-fw fa-clock-o\""
" aria-label=\"Opened\" title=\"Opened\" role=\"img\"/><span class=\"d-none d"
"-md-inline\"> Đợi thanh toán</span></span>"

#. module: account
#: model_terms:ir.ui.view,arch_db:account.portal_my_invoices
msgid ""
"<span class=\"badge badge-pill badge-success\"><i class=\"fa fa-fw fa-"
"check\" aria-label=\"Paid\" title=\"Paid\" role=\"img\"/><span "
"class=\"d-none d-md-inline\"> Paid</span></span>"
msgstr ""
"<span class=\"badge badge-pill badge-success\"><i class=\"fa fa-fw fa-"
"check\" aria-label=\"Paid\" title=\"Paid\" role=\"img\"/><span "
"class=\"d-none d-md-inline\"> Đã thanh toán</span></span>"

#. module: account
#: model_terms:ir.ui.view,arch_db:account.portal_my_invoices
msgid ""
"<span class=\"badge badge-pill badge-warning\"><i class=\"fa fa-fw fa-"
"remove\" aria-label=\"Cancelled\" title=\"Cancelled\" role=\"img\"/><span "
"class=\"d-none d-md-inline\"> Cancelled</span></span>"
msgstr ""
"<span class=\"badge badge-pill badge-warning\"><i class=\"fa fa-fw fa-"
"remove\" aria-label=\"Cancelled\" title=\"Cancelled\" role=\"img\"/><span "
"class=\"d-none d-md-inline\"> Đã hủy</span></span>"

#. module: account
#: model_terms:ir.ui.view,arch_db:account.res_config_settings_view_form
msgid ""
"<span class=\"fa fa-lg fa-building-o\" title=\"Values set here are company-"
"specific.\" aria-label=\"Values set here are company-specific.\" "
"groups=\"base.group_multi_company\" role=\"img\"/>"
msgstr ""

#. module: account
#: model_terms:ir.ui.view,arch_db:account.res_config_settings_view_form
msgid ""
"<span class=\"fa fa-lg fa-building-o\" title=\"Values set here are company-"
"specific.\"/>"
msgstr ""

#. module: account
#: model_terms:ir.ui.view,arch_db:account.invoice_supplier_form
msgid ""
"<span class=\"o_form_label\" attrs=\"{'invisible': ['|',('state','!=','draft'), ('type','!=','in_invoice')]}\">Draft Bill</span>\n"
"                        <span class=\"o_form_label\" attrs=\"{'invisible': [('sequence_number_next_prefix','=',False)]}\">- First Number:</span>\n"
"                        <span class=\"o_form_label\" attrs=\"{'invisible': ['|',('state','!=','draft'), ('type','!=','in_refund')]}\">Draft Credit Note</span>\n"
"                        <span class=\"o_form_label\" attrs=\"{'invisible': ['|',('state', '=', 'draft'), ('type','!=','in_invoice')]}\">Bill </span>\n"
"                        <span class=\"o_form_label\" attrs=\"{'invisible': ['|',('state', '=', 'draft'), ('type','!=','in_refund')]}\">Credit Note </span>"
msgstr ""
"<span class=\"o_form_label\" attrs=\"{'invisible': ['|',('state','!=','draft'), ('type','!=','in_invoice')]}\">Hóa đơn nháp</span>\n"
"                        <span class=\"o_form_label\" attrs=\"{'invisible': [('sequence_number_next_prefix','=',False)]}\">- Số đầu:</span>\n"
"                        <span class=\"o_form_label\" attrs=\"{'invisible': ['|',('state','!=','draft'), ('type','!=','in_refund')]}\">Hóa đơn hoàn tiền dự thảo</span>\n"
"                        <span class=\"o_form_label\" attrs=\"{'invisible': ['|',('state', '=', 'draft'), ('type','!=','in_invoice')]}\">Hóa đơn </span>\n"
"                        <span class=\"o_form_label\" attrs=\"{'invisible': ['|',('state', '=', 'draft'), ('type','!=','in_refund')]}\">Hóa đơn hoàn tiền </span>"

#. module: account
#: model_terms:ir.ui.view,arch_db:account.invoice_form
msgid ""
"<span class=\"o_form_label\" attrs=\"{'invisible': "
"['|',('state','=','draft'), ('type','!=','out_refund')]}\">Credit "
"Note</span>"
msgstr ""
"<span class=\"o_form_label\" attrs=\"{'invisible': "
"['|',('state','=','draft'), ('type','!=','out_refund')]}\">Hóa đơn hoàn tiền</span>"

#. module: account
#: model_terms:ir.ui.view,arch_db:account.view_account_reconcile_model_form
msgid ""
"<span class=\"o_form_label\" attrs=\"{'invisible': [('match_amount', '!=', "
"'between')]}\">and</span>"
msgstr ""
"<span class=\"o_form_label\" attrs=\"{'invisible': [('match_amount', '!=', "
"'between')]}\">và</span>"

#. module: account
#: model_terms:ir.ui.view,arch_db:account.validate_account_move_view
msgid ""
"<span class=\"o_form_label\">All selected journal entries will be validated "
"and posted. You won't be able to modify them afterwards.</span>"
msgstr ""
"<span class=\"o_form_label\">Tất cả các bút toán đã chọn sẽ được xác nhận và"
" vào sổ. Bạn sẽ không thể chỉnh lại chúng sau khi thực hiện thao tác "
"này.</span>"

#. module: account
#: model_terms:ir.ui.view,arch_db:account.res_config_settings_view_form
msgid ""
"<span class=\"o_form_label\">Default Taxes</span>\n"
"                                    <span class=\"fa fa-lg fa-building-o\" title=\"Values set here are company-specific.\" aria-label=\"Values set here are company-specific.\" groups=\"base.group_multi_company\" role=\"img\"/>"
msgstr ""
"<span class=\"o_form_label\">Thuế mặc định</span>\n"
"                                    <span class=\"fa fa-lg fa-building-o\" title=\"Giá trị thiết lập ở đây mang đặc trưng công ty.\" aria-label=\"Values set here are company-specific.\" groups=\"base.group_multi_company\" role=\"img\"/>"

#. module: account
#: model_terms:ir.ui.view,arch_db:account.res_config_settings_view_form
msgid ""
"<span class=\"o_form_label\">Fiscal Localization</span>\n"
"                                        <span class=\"fa fa-lg fa-building-o\" title=\"Values set here are company-specific.\" aria-label=\"Values set here are company-specific.\" groups=\"base.group_multi_company\" role=\"img\"/>"
msgstr ""
"<span class=\"o_form_label\">Bản địa hoá Tài chính</span>\n"
"                                        <span class=\"fa fa-lg fa-building-o\" title=\"Giá trị được thiết lập ở đây là các giá trị đặc thù của công ty (không phải mọi công ty trong hệ thống).\" aria-label=\"Giá trị được thiết lập ở đây là các giá trị đặc thù của công ty (không phải mọi công ty trong hệ thống).\" groups=\"base.group_multi_company\" role=\"img\"/>"

#. module: account
#: model_terms:ir.ui.view,arch_db:account.res_config_settings_view_form
msgid ""
"<span class=\"o_form_label\">Main Currency</span>\n"
"                                    <span class=\"fa fa-lg fa-building-o\" title=\"Values set here are company-specific.\" aria-label=\"Values set here are company-specific.\" groups=\"base.group_multi_company\" role=\"img\"/>"
msgstr ""
"<span class=\"o_form_label\">Tiền tệ chính</span>\n"
"                                    <span class=\"fa fa-lg fa-building-o\" title=\"Values set here are company-specific.\" aria-label=\"Values set here are company-specific.\" groups=\"base.group_multi_company\" role=\"img\"/>"

#. module: account
#: model_terms:ir.ui.view,arch_db:account.res_config_settings_view_form
msgid ""
"<span class=\"o_form_label\">Rounding Method</span>\n"
"                                    <span class=\"fa fa-lg fa-building-o\" title=\"Values set here are company-specific.\" aria-label=\"Values set here are company-specific.\" groups=\"base.group_multi_company\" role=\"img\"/>"
msgstr ""
"<span class=\"o_form_label\">Phương pháp làm tròn</span>\n"
"                                    <span class=\"fa fa-lg fa-building-o\" title=\"Values set here are company-specific.\" aria-label=\"Values set here are company-specific.\" groups=\"base.group_multi_company\" role=\"img\"/>"

#. module: account
#: model_terms:ir.ui.view,arch_db:account.view_payment_term_line_form
msgid "<span class=\"o_form_label\">of the month</span>"
msgstr "<span class=\"o_form_label\">của tháng</span>"

#. module: account
#: model_terms:ir.ui.view,arch_db:account.partner_view_buttons
msgid "<span class=\"o_stat_text\">Invoiced</span>"
msgstr "<span class=\"o_stat_text\">Đã xuất hoá đơn</span>"

#. module: account
#: model_terms:ir.ui.view,arch_db:account.setup_bank_account_wizard
msgid ""
"<span class=\"text-muted\">Only journals not yet linked to a bank account "
"are proposed</span>"
msgstr ""
"<span class=\"text-muted\">Chỉ có các sổ nhật ký chưa liên kết với tài khoản ngân"
" hàng mới được đề xuất</span>"

#. module: account
#: model_terms:ir.ui.view,arch_db:account.report_invoice_document
msgid ""
"<span groups=\"account.group_show_line_subtotals_tax_excluded\">Amount</span>\n"
"                                    <span groups=\"account.group_show_line_subtotals_tax_included\">Total Price</span>"
msgstr ""
"<span groups=\"account.group_show_line_subtotals_tax_excluded\">Số tiền</span>\n"
"                                    <span groups=\"account.group_show_line_subtotals_tax_included\">Tổng tiền</span>"

#. module: account
#: model_terms:ir.ui.view,arch_db:account.account_journal_dashboard_kanban_view
msgid "<span name=\"button_import_placeholder\"/> Statements"
msgstr "<span name=\"button_import_placeholder\"/> Sao kê"

#. module: account
#: model_terms:ir.ui.view,arch_db:account.account_journal_dashboard_kanban_view
msgid "<span role=\"separator\">New</span>"
msgstr "<span role=\"separator\">Mới</span>"

#. module: account
#: model_terms:ir.ui.view,arch_db:account.account_journal_dashboard_kanban_view
msgid "<span role=\"separator\">Reconciliation</span>"
msgstr "<span role=\"separator\">Đối soát</span>"

#. module: account
#: model_terms:ir.ui.view,arch_db:account.account_journal_dashboard_kanban_view
msgid "<span role=\"separator\">View</span>"
msgstr "<span role=\"separator\">Xem</span>"

#. module: account
#: model_terms:ir.ui.view,arch_db:account.account_journal_dashboard_kanban_view
msgid "<span title=\"Balance in Odoo\">Balance in General Ledger</span>"
msgstr "<span title=\"Balance in Odoo\">Số dư trong Sổ cái</span>"

#. module: account
#: model_terms:ir.ui.view,arch_db:account.account_journal_dashboard_kanban_view
msgid "<span title=\"Latest Statement\">Latest Statement</span>"
msgstr "<span title=\"Latest Statement\">Giao dịch gần đây</span>"

#. module: account
#: model_terms:ir.ui.view,arch_db:account.view_account_position_form
msgid "<span> From </span>"
msgstr "<span> Từ </span>"

#. module: account
#: model_terms:ir.ui.view,arch_db:account.view_account_position_form
msgid "<span> To </span>"
msgstr "<span> Tới </span>"

#. module: account
#: model_terms:ir.ui.view,arch_db:account.report_payment_receipt_document
msgid "<span>Amount Paid</span>"
msgstr "<span>Đã Thanh toán</span>"

#. module: account
#: model_terms:ir.ui.view,arch_db:account.report_payment_receipt_document
msgid "<span>Balance</span>"
msgstr "<span>Còn lại</span>"

#. module: account
#: model_terms:ir.ui.view,arch_db:account.report_invoice_document
msgid "<span>Description</span>"
msgstr "<span>Mô tả</span>"

#. module: account
#: model_terms:ir.ui.view,arch_db:account.report_invoice_document
msgid "<span>Disc.(%)</span>"
msgstr "<span>Giảm Giá (%)</span>"

#. module: account
#: model_terms:ir.ui.view,arch_db:account.account_journal_dashboard_kanban_view
msgid "<span>Import Bills</span>"
msgstr "<span>Nhập Hoá đơn</span>"

#. module: account
#: model_terms:ir.ui.view,arch_db:account.report_payment_receipt_document
msgid "<span>Invoice Date</span>"
msgstr "<span>Ngày Hoá đơn</span>"

#. module: account
#: model_terms:ir.ui.view,arch_db:account.report_payment_receipt_document
msgid "<span>Invoice Number</span>"
msgstr "<span>Số Hoá đơn</span>"

#. module: account
#: model_terms:ir.ui.view,arch_db:account.account_journal_dashboard_kanban_view
msgid "<span>Journal Entries</span>"
msgstr "<span>Bút toán</span>"

#. module: account
#: model_terms:ir.ui.view,arch_db:account.account_journal_dashboard_kanban_view
msgid "<span>New Bill</span>"
msgstr "<span>Hoá đơn mới</span>"

#. module: account
#: model_terms:ir.ui.view,arch_db:account.account_journal_dashboard_kanban_view
msgid "<span>New Invoice</span>"
msgstr "<span>Hoá đơn mới</span>"

#. module: account
#: model_terms:ir.ui.view,arch_db:account.account_journal_dashboard_kanban_view
msgid "<span>New</span>"
msgstr "<span>Mới</span>"

#. module: account
#: model_terms:ir.ui.view,arch_db:account.account_journal_dashboard_kanban_view
msgid "<span>Operations</span>"
msgstr "<span>Hoạt động</span>"

#. module: account
#: model_terms:ir.ui.view,arch_db:account.report_payment_receipt_document
msgid "<span>Original Amount</span>"
msgstr "<span>Số tiền ban đầu</span>"

#. module: account
#: model_terms:ir.ui.view,arch_db:account.report_invoice_document
msgid "<span>Quantity</span>"
msgstr "<span>Số lượng</span>"

#. module: account
#: model_terms:ir.ui.view,arch_db:account.account_journal_dashboard_kanban_view
msgid "<span>Reporting</span>"
msgstr "<span>Báo cáo</span>"

#. module: account
#: model_terms:ir.ui.view,arch_db:account.report_invoice_document
msgid "<span>Source Document</span>"
msgstr "<span>Chứng từ gốc</span>"

#. module: account
#: model_terms:ir.ui.view,arch_db:account.report_invoice_document
msgid "<span>Taxes</span>"
msgstr "<span>Thuế</span>"

#. module: account
#: model_terms:ir.ui.view,arch_db:account.report_invoice_document
msgid "<span>Unit Price</span>"
msgstr "<span>Đơn giá</span>"

#. module: account
#: model_terms:ir.ui.view,arch_db:account.account_journal_dashboard_kanban_view
msgid "<span>View</span>"
msgstr "<span>Xem</span>"

#. module: account
#: model_terms:ir.ui.view,arch_db:account.report_invoice_document
msgid "<strong class=\"mr16\">Subtotal</strong>"
msgstr "<strong class=\"mr16\">Thành tiền</strong>"

#. module: account
#: model_terms:ir.ui.view,arch_db:account.report_invoice_document
msgid ""
"<strong class=\"text-center\">Scan me with your banking "
"app.</strong><br/><br/>"
msgstr ""
"<strong class=\"text-center\">Quét tôi qua ứng dụng ngân hàng của "
"bạn.</strong><br/><br/>"

#. module: account
#: model_terms:ir.ui.view,arch_db:account.report_invoice_document
msgid ""
"<strong class=\"text-center\">The SEPA QR Code informations are not set "
"correctly.</strong><br/>"
msgstr ""
"<strong class=\"text-center\">Thông tin SEPA QR Code không được cài đặt "
"đúng.</strong><br/>"

#. module: account
#: model_terms:ir.ui.view,arch_db:account.portal_invoice_page
msgid "<strong class=\"text-muted\">Your Contact</strong>"
msgstr "<strong class=\"text-muted\">Liên hệ của tôi</strong>"

#. module: account
#: model_terms:ir.ui.view,arch_db:account.report_invoice_document_with_payments
msgid "<strong>Amount Due</strong>"
msgstr "<strong>Tổng cần trả</strong>"

#. module: account
#: model_terms:ir.ui.view,arch_db:account.report_journal
msgid "<strong>Company:</strong>"
msgstr "<strong>Công ty:</strong>"

#. module: account
#: model_terms:ir.ui.view,arch_db:account.report_invoice_document
msgid "<strong>Customer Code:</strong>"
msgstr "<strong>Mã Khách hàng:</strong>"

#. module: account
#: model_terms:ir.ui.view,arch_db:account.report_payment_receipt_document
msgid "<strong>Customer: </strong>"
msgstr "<strong>Khách hàng: </strong>"

#. module: account
#: model_terms:ir.ui.view,arch_db:account.report_invoice_document
msgid "<strong>Description:</strong>"
msgstr "<strong>Mô tả:</strong>"

#. module: account
#: model_terms:ir.ui.view,arch_db:account.report_invoice_document
msgid "<strong>Due Date:</strong>"
msgstr "<strong>Ngày đến hạn:</strong>"

#. module: account
#: model_terms:ir.ui.view,arch_db:account.report_journal
msgid "<strong>Entries Sorted By:</strong>"
msgstr "<strong>Bút toán được sắp xếp theo:</strong>"

#. module: account
#: model_terms:ir.ui.view,arch_db:account.setup_financial_year_opening_form
msgid "<strong>Fiscal Year End</strong>"
msgstr "<strong>Kết thúc năm tài chính</strong>"

#. module: account
#: model_terms:ir.ui.view,arch_db:account.report_invoice_document
msgid "<strong>Invoice Date:</strong>"
msgstr "<strong>Ngày hoá đơn:</strong>"

#. module: account
#: model_terms:ir.ui.view,arch_db:account.report_journal
msgid "<strong>Journal:</strong>"
msgstr "<strong>Sổ Nhật ký:</strong>"

#. module: account
#: model_terms:ir.ui.view,arch_db:account.report_payment_receipt_document
msgid "<strong>Memo: </strong>"
msgstr "<strong>Ghi nhớ: </strong>"

#. module: account
#: model_terms:ir.ui.view,arch_db:account.report_payment_receipt_document
msgid "<strong>Payment Amount: </strong>"
msgstr "<strong>Số tiền Thanh toán: </strong>"

#. module: account
#: model_terms:ir.ui.view,arch_db:account.report_payment_receipt_document
msgid "<strong>Payment Date: </strong>"
msgstr "<strong>Ngày Thanh toán: </strong>"

#. module: account
#: model_terms:ir.ui.view,arch_db:account.report_payment_receipt_document
msgid "<strong>Payment Method: </strong>"
msgstr "<strong>Phương thức Thanh toán: </strong>"

#. module: account
#: model_terms:ir.ui.view,arch_db:account.report_invoice_document
msgid "<strong>Reference:</strong>"
msgstr "<strong>Tham chiếu:</strong>"

#. module: account
#: model_terms:ir.ui.view,arch_db:account.report_invoice_document
msgid "<strong>Source:</strong>"
msgstr "<strong>Nguồn:</strong>"

#. module: account
#: model_terms:ir.ui.view,arch_db:account.report_invoice_document
msgid "<strong>Subtotal</strong>"
msgstr "<strong>Tổng phụ</strong>"

#. module: account
#: model_terms:ir.ui.view,arch_db:account.report_journal
msgid "<strong>Target Moves:</strong>"
msgstr "<strong>Lọc Bút toán:</strong>"

#. module: account
#: model_terms:ir.ui.view,arch_db:account.report_invoice_document
#: model_terms:ir.ui.view,arch_db:account.report_journal
msgid "<strong>Total</strong>"
msgstr "<strong>Tổng</strong>"

#. module: account
#: model_terms:ir.ui.view,arch_db:account.view_account_account_kanban
msgid "<strong>Type: </strong>"
msgstr "<strong>Kiểu: </strong>"

#. module: account
#: model_terms:ir.ui.view,arch_db:account.report_payment_receipt_document
msgid "<strong>Vendor: </strong>"
msgstr "<strong>Nhà cung cấp: </strong>"

#. module: account
#: model_terms:ir.actions.act_window,help:account.action_view_bank_statement_tree
msgid ""
"A Cash Register allows you to manage cash entries in your cash\n"
"                journals. This feature provides an easy way to follow up cash\n"
"                payments on a daily basis. You can enter the coins that are in\n"
"                your cash box, and then post entries when money comes in or\n"
"                goes out of the cash box."
msgstr ""
<<<<<<< HEAD
"Một Két Tiền mặt cho phép bạn quản lý các bút toán tiền mặt trong sổ nhật\n"
"                ký tiền mặt. Chức năng này cung cấp một cách dễ dàng để theo dõi\n"
=======
"Một két tiền mặt cho phép bạn quản lý các bút toán tiền mặt trong sổ nhật\n"
"                ký tiền mặt. Chức năng này cung cấp một phương thức dễ dàng để theo dõi\n"
>>>>>>> cd6c2681
"                các khoản thanh toán tiền mặt hàng ngày. Bạn có thể nhập tiền có trong\n"
"                két tiền của bạn, và vào sổ các bút toán khi tiền vào hoặc ra két tiền\n"
"                của bạn."

#. module: account
#: code:addons/account/models/account_invoice.py:1895
#, python-format
msgid "A Payment Term should have only one line of type Balance."
<<<<<<< HEAD
msgstr ""
"Dòng cuối trong Quy định thanh toán chỉ được có 1 dòng Balance.Một Điều "
"khoản thanh toán chỉ được có một dòng là số dư còn lại (kiểu balance)."
=======
msgstr "Điều khoản thanh toán chỉ được phép có một dòng thuộc loại Số dư."
>>>>>>> cd6c2681

#. module: account
#: code:addons/account/models/account.py:854
#, python-format
msgid "A bank account can belong to only one journal."
msgstr "Một tài khoản ngân hàng chỉ có thể thuộc về một sổ nhật ký duy nhất."

#. module: account
#: model_terms:ir.actions.act_window,help:account.action_bank_statement_tree
msgid ""
"A bank statement is a summary of all financial transactions\n"
"                occurring over a given period of time on a bank account. You\n"
"                should receive this periodicaly from your bank."
msgstr ""
"Một sao kê ngân hàng là một bản tóm tắt tất cả các giao dịch tài chính\n"
"                xảy ra trong một khoảng thời gian trên tài khoản ngân hàng của bạn.\n"
"                Bạn có thể cần yêu cầu ngân hàng gửi thứ này cho bạn định kỳ."

#. module: account
#: model_terms:ir.actions.act_window,help:account.action_bank_statement_line
msgid "A bank statement line is a financial transaction on a bank account"
msgstr ""
"Chi tiết sao kê ngân hàng là giao dịch tài chính trên một tài khoản ngân "
"hàng"

#. module: account
#: model_terms:ir.actions.act_window,help:account.action_move_journal_line
msgid ""
"A journal entry consists of several journal items, each of\n"
"                which is either a debit or a credit transaction."
msgstr ""
"Một bút toán sổ nhật ký chứa một vài các phát sinh kế toán, mỗi phát sinh\n"
"                có thể là một giao dịch với phát sinh nợ hoặc phát sinh có."

#. module: account
#: model_terms:ir.actions.act_window,help:account.action_account_journal_form
msgid ""
"A journal is used to record transactions of all accounting data\n"
"                related to the day-to-day business."
msgstr ""
"Một sổ nhật ký được sử dụng để ghi nhận toàn bộ biến động của các dữ liệu\n"
"                kế toán liên quan trên cơ sở hàng ngày."

#. module: account
#: code:addons/account/models/account_move.py:324
#, python-format
msgid ""
"A payment journal entry generated in a journal configured to post entries "
"only when payments are reconciled with a bank statement cannot be manually "
"posted. Those will be posted automatically after performing the bank "
"reconciliation."
msgstr ""

#. module: account
#: code:addons/account/models/reconciliation_widget.py:681
#, python-format
msgid "A reconciliation must involve at least 2 move lines."
msgstr ""
"Một đối soát phải có ít nhất 2 dòng (2 phát sinh kế toán).Một phép đối chiếu"
" tài khoản phải liên hệ ít nhất đến 2 dòng giao dịch."

#. module: account
#: model_terms:ir.ui.view,arch_db:account.res_config_settings_view_form
msgid ""
"A rounding per line is advised if your prices are tax-included. That way, "
"the sum of line subtotals equals the total with taxes."
msgstr ""
"Nên làm tròn theo từng dòng nếu giá của bạn đã bao gồm thuế. Theo cách này, "
"tổng thành tiền của các dòng sẽ bằng tới tổng tiền kèm thuế."

#. module: account
#: code:addons/account/models/account_bank_statement.py:527
#: code:addons/account/models/account_bank_statement.py:530
#, python-format
msgid "A selected move line was already reconciled."
msgstr "Một phát sinh được chọn đã được đối soát."

#. module: account
#: code:addons/account/models/account_bank_statement.py:538
#, python-format
msgid "A selected statement line was already reconciled with an account move."
msgstr ""
"Mỗi dòng sao kê được chọn sẽ được đối soát với một tài khoản tương ứng."

#. module: account
#: sql_constraint:account.fiscal.position.tax:0
msgid "A tax fiscal position could be defined only once time on same taxes."
msgstr ""
"Một vị thế tài khoản thuế chỉ có thể được xác định một lần cho cùng thuế."

#. module: account
<<<<<<< HEAD
=======
#: code:addons/account/models/res_users.py:17
#, python-format
msgid ""
"A user cannot have both Tax B2B and Tax B2C.\n"
"You should go in General Settings, and choose to display Product Prices\n"
"either in 'Tax-Included' or in 'Tax-Excluded' mode\n"
"(or switch twice the mode if you are already in the desired one)."
msgstr ""

#. module: account
>>>>>>> cd6c2681
#: model:res.groups,name:account.group_warning_account
msgid "A warning can be set on a partner (Account)"
msgstr "Cảnh báo có thể được thiết lập ở đối tác (Kế toán)"

#. module: account
#: model:ir.model.fields,field_description:account.field_account_invoice__access_warning
msgid "Access warning"
msgstr "Cảnh báo truy cập"

#. module: account
#. openerp-web
#: code:addons/account/static/src/js/reconciliation/reconciliation_renderer.js:559
#: code:addons/account/static/src/js/reconciliation/reconciliation_renderer.js:561
#: code:addons/account/static/src/xml/account_reconciliation.xml:181
#: code:addons/account/static/src/xml/account_reconciliation.xml:282
#: code:addons/account/static/src/xml/account_reconciliation.xml:307
#: model:ir.model,name:account.model_account_account
#: model:ir.model.fields,field_description:account.field_account_cash_rounding__account_id
#: model:ir.model.fields,field_description:account.field_account_invoice__account_id
#: model:ir.model.fields,field_description:account.field_account_invoice_line__account_id
#: model:ir.model.fields,field_description:account.field_account_move__dummy_account_id
#: model:ir.model.fields,field_description:account.field_account_move_line__account_id
#: model:ir.model.fields,field_description:account.field_account_reconcile_model__account_id
#: model:ir.model.fields,field_description:account.field_account_reconcile_model_template__account_id
#: model_terms:ir.ui.view,arch_db:account.report_journal
#: model_terms:ir.ui.view,arch_db:account.view_account_form
#: model_terms:ir.ui.view,arch_db:account.view_account_move_line_filter
#: model_terms:ir.ui.view,arch_db:account.view_account_reconcile_model_form
#: model_terms:ir.ui.view,arch_db:account.view_account_search
#, python-format
msgid "Account"
msgstr "Tài khoản"

#. module: account
#: code:addons/account/models/account_move.py:914
#, python-format
msgid ""
"Account %s (%s) does not allow reconciliation. First change the "
"configuration of this account to allow it."
msgstr ""

#. module: account
#: model:ir.model.fields,field_description:account.field_res_config_settings__module_account_accountant
msgid "Account Accountant"
msgstr "Tài khoản kế toán"

#. module: account
#: model:ir.model,name:account.model_account_cash_rounding
msgid "Account Cash Rounding"
msgstr "Làm tròn Tiền mặt"

#. module: account
#: model:ir.model,name:account.model_account_chart_template
msgid "Account Chart Template"
msgstr "Mẫu Hệ thống tài khoản"

#. module: account
#: model:ir.model,name:account.model_account_common_report
msgid "Account Common Report"
<<<<<<< HEAD
msgstr "Báo cáo Kế toán Tổng quát"
=======
msgstr "Báo cáo tài khoản chung"
>>>>>>> cd6c2681

#. module: account
#: model:ir.model.fields,field_description:account.field_account_account__currency_id
#: model:ir.model.fields,field_description:account.field_account_account_template__currency_id
msgid "Account Currency"
msgstr "Tiền tệ Tài khoản"

#. module: account
#: model:ir.model.fields,field_description:account.field_account_fiscal_position_account_template__account_dest_id
msgid "Account Destination"
msgstr "Tài khoản đích"

#. module: account
#: model_terms:ir.ui.view,arch_db:account.view_move_form
msgid "Account Entry"
msgstr "Bút toán kế toán"

#. module: account
#: model:ir.model,name:account.model_account_group
#: model_terms:ir.ui.view,arch_db:account.view_account_group_form
#: model_terms:ir.ui.view,arch_db:account.view_account_group_tree
msgid "Account Group"
msgstr "Nhóm tài khoản"

#. module: account
#: model:ir.actions.act_window,name:account.action_account_group_tree
msgid "Account Groups"
msgstr "Nhóm tài khoản"

#. module: account
#: model:ir.model.fields,field_description:account.field_account_journal__company_partner_id
#: model:ir.model.fields,field_description:account.field_account_setup_bank_manual_config__partner_id
msgid "Account Holder"
msgstr "Chủ tài khoản"

#. module: account
#: model:ir.model.fields,field_description:account.field_account_setup_bank_manual_config__acc_holder_name
msgid "Account Holder Name"
msgstr "Tên chủ tài khoản"

#. module: account
#: model:ir.model,name:account.model_account_invoice_send
msgid "Account Invoice Send"
msgstr ""

#. module: account
#: model:ir.model.fields,field_description:account.field_account_setup_bank_manual_config__journal_id
#: model:ir.model.fields,field_description:account.field_res_partner_bank__journal_id
#: model_terms:ir.ui.view,arch_db:account.view_account_bank_journal_tree
#: model_terms:ir.ui.view,arch_db:account.view_account_journal_form
#: model_terms:ir.ui.view,arch_db:account.view_account_journal_tree
msgid "Account Journal"
msgstr "Sổ nhật ký Kế toán"

#. module: account
#: model:ir.model,name:account.model_report_account_report_journal
msgid "Account Journal Report"
msgstr "Báo cáo Sổ nhật ký Kế toán"

#. module: account
#: model:ir.model.fields,field_description:account.field_account_fiscal_position__account_ids
#: model:ir.model.fields,field_description:account.field_account_fiscal_position_template__account_ids
#: model_terms:ir.ui.view,arch_db:account.view_account_position_form
msgid "Account Mapping"
msgstr "Ánh xạ Tài khoản"

#. module: account
#: model:ir.model,name:account.model_account_move_reversal
#: model_terms:ir.ui.view,arch_db:account.view_account_move_reversal
msgid "Account Move Reversal"
msgstr "Đảo Bút toán kế toán"

#. module: account
#: model:ir.model.fields,field_description:account.field_account_journal__bank_acc_number
#: model:ir.model.fields,field_description:account.field_account_setup_bank_manual_config__acc_number
msgid "Account Number"
msgstr "Số tài khoản"

#. module: account
#: model:ir.model.fields,field_description:account.field_res_partner__property_account_payable_id
msgid "Account Payable"
msgstr "Tài khoản phải trả"

#. module: account
#: model:ir.model,name:account.model_account_print_journal
msgid "Account Print Journal"
msgstr "In Nhật kí Tài khoản"

#. module: account
#: model_terms:ir.ui.view,arch_db:account.view_category_property_form
msgid "Account Properties"
msgstr "Thuộc tính Tài khoản"

#. module: account
#: model:ir.model.fields,field_description:account.field_res_partner__property_account_receivable_id
msgid "Account Receivable"
msgstr "Tài khoản phải thu"

#. module: account
#: model:ir.model,name:account.model_account_reconciliation_widget
msgid "Account Reconciliation widget"
msgstr "Tính năng đối soát tài khoản"

#. module: account
#: model:ir.model.fields,field_description:account.field_account_fiscal_position_account_template__account_src_id
msgid "Account Source"
msgstr "Tài khoản Nguồn"

#. module: account
#: model_terms:ir.ui.view,arch_db:account.account_bank_statement_graph
#: model_terms:ir.ui.view,arch_db:account.account_bank_statement_pivot
#: model_terms:ir.ui.view,arch_db:account.account_move_line_graph_date
#: model_terms:ir.ui.view,arch_db:account.account_move_line_graph_date_cash_basis
msgid "Account Statistics"
msgstr "Thống kê tài khoản"

#. module: account
#: model:ir.model,name:account.model_account_account_tag
msgid "Account Tag"
msgstr "Thẻ Tài khoản"

#. module: account
#: model:ir.actions.act_window,name:account.account_tag_action
msgid "Account Tags"
msgstr "Thẻ tài khoản"

#. module: account
#: model_terms:ir.ui.view,arch_db:account.account_tax_view_tree
#: model_terms:ir.ui.view,arch_db:account.view_tax_form
#: model_terms:ir.ui.view,arch_db:account.view_tax_tree
msgid "Account Tax"
msgstr "Tài khoản thuế"

#. module: account
#: model_terms:ir.ui.view,arch_db:account.view_account_tax_template_form
#: model_terms:ir.ui.view,arch_db:account.view_account_tax_template_tree
msgid "Account Tax Template"
msgstr "Mẫu Thuế"

#. module: account
#: model:ir.model.fields,field_description:account.field_res_config_settings__module_account_taxcloud
msgid "Account TaxCloud"
msgstr "Tài khoản TaxCloud"

#. module: account
#: model_terms:ir.ui.view,arch_db:account.view_account_chart_template_seacrh
#: model_terms:ir.ui.view,arch_db:account.view_account_template_form
#: model_terms:ir.ui.view,arch_db:account.view_account_template_search
#: model_terms:ir.ui.view,arch_db:account.view_account_template_tree
msgid "Account Template"
msgstr "Mẫu tài khoản"

#. module: account
#: model:ir.model.fields,field_description:account.field_account_chart_template__property_stock_valuation_account_id
#: model:ir.model.fields,field_description:account.field_res_company__property_stock_valuation_account_id
msgid "Account Template for Stock Valuation"
msgstr "Mẫu tài khoản cho việc định giá tồn kho"

#. module: account
#: model:ir.actions.act_window,name:account.action_account_template_form
msgid "Account Templates"
msgstr "Mẫu tài khoản"

#. module: account
#: model:ir.model,name:account.model_account_account_type
#: model:ir.model.fields,field_description:account.field_account_account_type__name
#: model:ir.model.fields,field_description:account.field_account_setup_bank_manual_config__related_acc_type
#: model_terms:ir.ui.view,arch_db:account.view_account_search
#: model_terms:ir.ui.view,arch_db:account.view_account_template_search
#: model_terms:ir.ui.view,arch_db:account.view_account_type_form
#: model_terms:ir.ui.view,arch_db:account.view_account_type_search
#: model_terms:ir.ui.view,arch_db:account.view_account_type_tree
msgid "Account Type"
msgstr "Kiểu Tài khoản"

#. module: account
#: model:ir.model.fields,help:account.field_account_account__user_type_id
#: model:ir.model.fields,help:account.field_account_move_line__user_type_id
msgid ""
"Account Type is used for information purpose, to generate country-specific "
"legal reports, and set the rules to close a fiscal year and generate opening"
" entries."
msgstr ""
"Kiểu tài khoản được sử dụng cho mục đích thông tin, để tạo ra báo cáo theo "
"luật định, và thiết lập các quy tắc để kết thúc một năm tài chính và tạo bút"
" toán đầu kỳ"

#. module: account
#: model:ir.actions.act_window,name:account.action_account_type_form
msgid "Account Types"
msgstr "Kiểu Tài khoản"

#. module: account
#: model:ir.model.fields,field_description:account.field_account_journal__type_control_ids
msgid "Account Types Allowed"
msgstr "Kiểu tài khoản được phép"

#. module: account
#: model:ir.model,name:account.model_account_unreconcile
msgid "Account Unreconcile"
msgstr "Tài khoản chưa đối soát"

#. module: account
#: model_terms:ir.ui.view,arch_db:account.view_account_group_search
msgid "Account group"
msgstr "Nhóm tài khoản"

#. module: account
#: model_terms:ir.ui.view,arch_db:account.view_account_group_search
msgid "Account groups"
msgstr "Nhóm tài khoản"

#. module: account
#: model:ir.model.fields,help:account.field_account_setup_bank_manual_config__acc_holder_name
msgid ""
"Account holder name, in case it is different than the name of the Account "
"Holder"
msgstr "Tên chủ tài khoản, trong trường hợp khác với tên của tài khoản"

#. module: account
#: model:ir.model.fields,field_description:account.field_account_fiscal_position_account__account_src_id
msgid "Account on Product"
msgstr "Tài khoản trên sản phẩm"

#. module: account
#: model:ir.model,name:account.model_report_account_report_invoice_with_payments
msgid "Account report with payment lines"
msgstr ""

#. module: account
#: model:ir.model.fields,field_description:account.field_account_account_template__tag_ids
#: model:ir.model.fields,field_description:account.field_account_tax_template__tag_ids
msgid "Account tag"
msgstr "Thẻ tài khoản"

#. module: account
#: model:ir.model.fields,help:account.field_account_tax__refund_account_id
msgid ""
"Account that will be set on invoice tax lines for credit notes. Leave empty "
"to use the expense account."
msgstr ""

#. module: account
#: model:ir.model.fields,help:account.field_account_tax__account_id
#: model:ir.model.fields,help:account.field_account_tax_template__account_id
msgid ""
"Account that will be set on invoice tax lines for invoices. Leave empty to "
"use the expense account."
msgstr ""
"Tài khoản mà sẽ được thiết lập trên dòng thuế cho các hoá đơn. Để trống để "
"sử dụng tài khoản chi phí."

#. module: account
#: model:ir.model.fields,help:account.field_account_tax_template__refund_account_id
msgid ""
"Account that will be set on invoice tax lines for refunds. Leave empty to "
"use the expense account."
msgstr ""
"Tài khoản mà sẽ được thiết lập trên dòng thuế cho các khoản hoàn tiền. Để "
"trống để sử dụng tài khoản chi phí."

#. module: account
#: model:ir.model.fields,help:account.field_account_tax__cash_basis_base_account_id
#: model:ir.model.fields,help:account.field_account_tax_template__cash_basis_base_account_id
msgid ""
"Account that will be set on lines created in cash basis journal entry and "
"used to keep track of the tax base amount."
msgstr ""
"Tài khoản sẽ được đặt trên các dòng được tạo trong mục nhật ký cơ sở tiền "
"mặt và được sử dụng để theo dõi số tiền thuế chính."

#. module: account
#: model:ir.model.fields,field_description:account.field_account_fiscal_position_account__account_dest_id
msgid "Account to Use Instead"
msgstr "Tài khoản để dùng thay thế"

#. module: account
#: model:ir.model.fields,help:account.field_account_tax__cash_basis_account_id
#: model:ir.model.fields,help:account.field_account_tax_template__cash_basis_account_id
msgid ""
"Account used as counterpart for the journal entry, for taxes eligible based "
"on payments."
msgstr ""

#. module: account
#: model:ir.actions.server,name:account.ir_cron_reverse_entry_ir_actions_server
#: model:ir.cron,cron_name:account.ir_cron_reverse_entry
#: model:ir.cron,name:account.ir_cron_reverse_entry
msgid "Account; Reverse entries"
<<<<<<< HEAD
msgstr ""
=======
msgstr "Tài khoản; bút toán đảo"
>>>>>>> cd6c2681

#. module: account
#: model:ir.ui.menu,name:account.account_account_menu
#: model:ir.ui.menu,name:account.menu_finance_entries
#: model_terms:ir.ui.view,arch_db:account.product_template_form_view
#: model_terms:ir.ui.view,arch_db:account.view_account_analytic_line_form_inherit_account
msgid "Accounting"
msgstr "Kế toán"

#. module: account
#: model_terms:ir.ui.view,arch_db:account.view_account_journal_form
msgid "Accounting App Options"
msgstr "Các tùy chọn cho phân hệ kế toán"

#. module: account
#: model:ir.model.fields,field_description:account.field_account_bank_statement__accounting_date
#: model:ir.model.fields,field_description:account.field_account_invoice__date
#: model:ir.model.fields,field_description:account.field_account_invoice_refund__date
msgid "Accounting Date"
msgstr "Ngày Kế toán"

#. module: account
#: model_terms:ir.ui.view,arch_db:account.view_move_line_form
msgid "Accounting Documents"
msgstr "Tài liệu Kế toán"

#. module: account
#: model:ir.ui.menu,name:account.menu_finance_entries_accounting_entries
#: model_terms:ir.ui.view,arch_db:account.view_partner_property_form
msgid "Accounting Entries"
msgstr "Bút toán Kế toán"

#. module: account
#: model:ir.actions.act_window,name:account.open_account_journal_dashboard_kanban
msgid "Accounting Overview"
msgstr "Tổng quan Kế toán"

#. module: account
#: model_terms:ir.ui.view,arch_db:account.view_partner_property_form
msgid "Accounting-related settings are managed on"
msgstr "Các thiết lập liên quan đến kế toán được quản lý theo"

#. module: account
#: selection:account.account.tag,applicability:0
#: model_terms:ir.ui.view,arch_db:account.tax_adjustments_wizard
#: model_terms:ir.ui.view,arch_db:account.view_account_search
msgid "Accounts"
msgstr "Tài khoản"

#. module: account
#: model:ir.model.fields,field_description:account.field_account_journal__account_control_ids
msgid "Accounts Allowed"
msgstr "Tài khoản được phép"

#. module: account
#: model_terms:ir.ui.view,arch_db:account.view_account_position_template_form
msgid "Accounts Mapping"
msgstr "Ánh xạ các Tài khoản"

#. module: account
#: model:ir.model,name:account.model_account_fiscal_position_account_template
msgid "Accounts Mapping Template of Fiscal Position"
msgstr ""

#. module: account
#: model:ir.model,name:account.model_account_fiscal_position_account
msgid "Accounts Mapping of Fiscal Position"
msgstr ""

#. module: account
#: model:ir.model.fields,field_description:account.field_account_bank_statement__message_needaction
#: model:ir.model.fields,field_description:account.field_account_invoice__message_needaction
#: model:ir.model.fields,field_description:account.field_account_payment__message_needaction
msgid "Action Needed"
msgstr "Cần có hành động"

#. module: account
#: model:ir.ui.menu,name:account.menu_finance_entries_actions
msgid "Actions"
msgstr "Hành động"

#. module: account
#: model_terms:ir.ui.view,arch_db:account.res_config_settings_view_form
msgid "Activate Other Currencies"
msgstr "Kích hoạt các đơn vị tiền tệ khác"

#. module: account
#: model:ir.model.fields,field_description:account.field_account_account_tag__active
#: model:ir.model.fields,field_description:account.field_account_fiscal_position__active
#: model:ir.model.fields,field_description:account.field_account_incoterms__active
#: model:ir.model.fields,field_description:account.field_account_journal__active
#: model:ir.model.fields,field_description:account.field_account_payment_term__active
#: model:ir.model.fields,field_description:account.field_account_tax__active
#: model:ir.model.fields,field_description:account.field_account_tax_template__active
#: model_terms:ir.ui.view,arch_db:account.view_account_tax_search
msgid "Active"
msgstr "Hiệu lực"

#. module: account
#: model:ir.model.fields,field_description:account.field_account_invoice_send__active_domain
msgid "Active domain"
msgstr "Điều kiện hiệu lực"

#. module: account
#: model:ir.model.fields,field_description:account.field_account_invoice__activity_ids
msgid "Activities"
msgstr "Các hoạt động"

#. module: account
#: model:ir.model.fields,field_description:account.field_account_invoice__activity_state
msgid "Activity State"
msgstr "Trạng thái hoạt động"

#. module: account
#. openerp-web
#: code:addons/account/static/src/xml/account_payment.xml:17
#, python-format
msgid "Add"
msgstr "Thêm"

#. module: account
#: model_terms:ir.ui.view,arch_db:account.invoice_form
#: model_terms:ir.ui.view,arch_db:account.view_account_invoice_refund
msgid "Add Credit Note"
msgstr "Thêm Hoàn trả Hoá đơn"

#. module: account
#: model:ir.model.fields,field_description:account.field_account_invoice_send__add_sign
msgid "Add Sign"
msgstr "Thêm chữ ký"

#. module: account
#: model_terms:ir.ui.view,arch_db:account.onboarding_bank_account_step
msgid "Add a bank"
msgstr "Thêm một ngân hàng"

#. module: account
#: model_terms:ir.actions.act_window,help:account.action_account_journal_form
msgid "Add a journal"
msgstr "Thêm một sổ nhật ký"

#. module: account
#: model_terms:ir.ui.view,arch_db:account.invoice_form
msgid "Add a line"
msgstr "Thêm một dòng"

#. module: account
#: model_terms:ir.actions.act_window,help:account.action_account_form
msgid "Add a new account"
msgstr "Thêm một tài khoản mới"

#. module: account
#: model_terms:ir.actions.act_window,help:account.account_tag_action
msgid "Add a new tag"
msgstr "Thêm một thẻ mới"

#. module: account
#: model_terms:ir.ui.view,arch_db:account.invoice_form
msgid "Add a note"
msgstr "Thêm ghi chú"

#. module: account
#: model_terms:ir.ui.view,arch_db:account.res_config_settings_view_form
msgid "Add a payment QR code to your invoices"
msgstr "Thêm mã QR thanh toán cho hóa đơn của bạn"

#. module: account
#: selection:account.cash.rounding,strategy:0
msgid "Add a rounding line"
msgstr "Thêm một dòng làm tròn"

#. module: account
#: model:ir.model.fields,field_description:account.field_account_reconcile_model__has_second_line
#: model:ir.model.fields,field_description:account.field_account_reconcile_model_template__has_second_line
#: model_terms:ir.ui.view,arch_db:account.view_account_reconcile_model_form
msgid "Add a second line"
msgstr "Thêm dòng thứ hai"

#. module: account
#: model_terms:ir.ui.view,arch_db:account.invoice_form
msgid "Add a section"
msgstr "Thêm khu vực"

#. module: account
#: model_terms:ir.ui.view,arch_db:account.res_config_settings_view_form
msgid ""
"Add an EPC QR code to your invoices so that your customers can pay instantly"
" with their mobile banking application. EPC QR codes are used by many "
"European banks to process SEPA payments."
msgstr ""

#. module: account
#: model_terms:ir.ui.view,arch_db:account.view_move_form
#: model_terms:ir.ui.view,arch_db:account.view_move_line_form
msgid "Add an internal note..."
msgstr "Thêm ghi chú nội bộ..."

#. module: account
#: model_terms:ir.ui.view,arch_db:account.account_invoice_send_wizard_form
msgid "Add contacts to notify..."
msgstr "Thêm các liên hệ để thông báo..."

#. module: account
#: model:ir.model.fields,field_description:account.field_account_invoice_send__partner_ids
msgid "Additional Contacts"
msgstr "Các liên hệ bổ sung"

#. module: account
#: model:ir.model.fields,field_description:account.field_account_invoice__comment
msgid "Additional Information"
msgstr "Thông tin bổ sung"

#. module: account
#: model_terms:ir.ui.view,arch_db:account.invoice_supplier_form
msgid "Additional notes..."
msgstr "Ghi chú bổ sung..."

#. module: account
#: selection:account.tax,type_tax_use:0
#: selection:account.tax.template,type_tax_use:0
msgid "Adjustment"
msgstr "Điều chỉnh"

#. module: account
#: model:ir.model.fields,field_description:account.field_tax_adjustments_wizard__tax_id
msgid "Adjustment Tax"
msgstr "Thuế Điều chỉnh"

#. module: account
#: model:ir.model.fields,field_description:account.field_tax_adjustments_wizard__adjustment_type
msgid "Adjustment Type"
msgstr "Kiểu điều chỉnh"

#. module: account
#: model_terms:ir.ui.view,arch_db:account.view_account_tax_template_form
#: model_terms:ir.ui.view,arch_db:account.view_tax_form
msgid "Advanced Options"
msgstr "Tùy chọn nâng cao"

#. module: account
#: model_terms:ir.ui.view,arch_db:account.view_account_journal_form
msgid "Advanced Settings"
msgstr "Thiết lập nâng cao"

#. module: account
#: model:ir.model.fields,field_description:account.field_account_tax__include_base_amount
msgid "Affect Base of Subsequent Taxes"
msgstr "Tác động Giá trị tính thuế Kế tiếp"

#. module: account
#: model:ir.model.fields,field_description:account.field_account_tax_template__include_base_amount
msgid "Affect Subsequent Taxes"
msgstr "Tác động Thuế kế tiếp"

#. module: account
#: model:ir.actions.report,name:account.action_report_aged_partner_balance
msgid "Aged Partner Balance"
msgstr "Cân đối Tuổi nợ Đối tác"

#. module: account
#: model:ir.model,name:account.model_report_account_report_agedpartnerbalance
msgid "Aged Partner Balance Report"
msgstr ""

#. module: account
#: model:ir.model.fields,field_description:account.field_account_journal__alias_id
msgid "Alias"
msgstr "Bí danh"

#. module: account
#: model:ir.model.fields,field_description:account.field_account_journal__alias_name
msgid "Alias Name for Vendor Bills"
msgstr ""

#. module: account
#: model:ir.model.fields,field_description:account.field_account_journal__alias_domain
msgid "Alias domain"
msgstr "Miền bí danh"

#. module: account
#: selection:account.common.journal.report,target_move:0
#: selection:account.common.report,target_move:0
#: selection:account.print.journal,target_move:0
#: model_terms:ir.ui.view,arch_db:account.report_journal
msgid "All Entries"
msgstr "Tất cả Bút toán"

#. module: account
#: model:ir.model.fields,field_description:account.field_account_bank_statement__all_lines_reconciled
msgid "All Lines Reconciled"
msgstr "Tất cả các dòng đã đối soát"

#. module: account
#: selection:account.common.journal.report,target_move:0
#: selection:account.common.report,target_move:0
#: selection:account.print.journal,target_move:0
#: model_terms:ir.ui.view,arch_db:account.report_journal
msgid "All Posted Entries"
msgstr "Tất cả Bút toán Đã vào sổ"

#. module: account
#. openerp-web
#: code:addons/account/static/src/xml/account_reconciliation.xml:49
#, python-format
msgid ""
"All invoices and payments have been matched, your accounts' balances are "
"clean."
msgstr ""
"Tất cả các hoá đơn và các khoản thanh toán đã được đối chiếu và khớp, bảng "
"cân đối tài khoản của bạn đã sạch."

#. module: account
#: model:ir.model.fields,help:account.field_account_move__state
msgid ""
"All manually created new journal entries are usually in the status "
"'Unposted', but you can set the option to skip that status on the related "
"journal. In that case, they will behave as journal entries automatically "
"created by the system on document validation (invoices, bank statements...) "
"and will be created in 'Posted' status."
msgstr ""
"Tất cả số nhật ký được tạo mới một cách thủ công thường trong tình trạng "
"chưa vào sổ, nhưng bạn có thể thiết lập tùy chọn để bỏ qua tình trạng này "
"trên sổ nhật ký tương ứng. Trong trường hợp đó, chúng sẽ hành xử như là một "
"sổ nhật ký được tạo tự động bởi hệ thống trên việc xác nhận tài liệu (hoá "
"đơn, Sao kê ngân hàng,...) và sẽ được tạo với tình trạng đã vào sổ."

#. module: account
#: code:addons/account/models/account_bank_statement.py:243
#, python-format
msgid ""
"All the account entries lines must be processed in order to close the "
"statement."
msgstr "Tất cả các phát sinh kế toán phải được xử lý để đóng sao kê"

#. module: account
#: model:ir.model.fields,field_description:account.field_account_journal__update_posted
msgid "Allow Cancelling Entries"
msgstr "Cho phép hủy bút toán"

#. module: account
#: model:ir.model.fields,field_description:account.field_account_account_template__reconcile
msgid "Allow Invoices & payments Matching"
msgstr "Cho phép Đối chiếu/Khớp Hoá đơn và Thanh toán"

#. module: account
#: model:ir.model.fields,field_description:account.field_res_config_settings__module_product_margin
msgid "Allow Product Margin"
msgstr "Lợi nhuận sản phẩm cho phép"

#. module: account
#: model:ir.model.fields,field_description:account.field_account_account__reconcile
msgid "Allow Reconciliation"
msgstr "Cho phép Đối soát"

#. module: account
#: model:ir.model.fields,field_description:account.field_res_config_settings__module_account_check_printing
msgid "Allow check printing and deposits"
msgstr "Cho phép in séc và đặt cọc"

#. module: account
#: model:res.groups,name:account.group_cash_rounding
msgid "Allow the cash rounding management"
msgstr "Cho phép quản lý làm tròn tiền"

#. module: account
#: model_terms:ir.ui.view,arch_db:account.res_config_settings_view_form
msgid "Allow to configure taxes using cash basis"
msgstr "Cho phép cấu hình các loại thuế sử dụng cơ sở dòng tiền"

#. module: account
#: model:res.groups,name:account.group_fiscal_year
msgid "Allow to define fiscal years of more or less than a year"
msgstr ""

#. module: account
#: model_terms:ir.ui.view,arch_db:account.res_config_settings_view_form
msgid "Allows to tag analytic entries and to manage analytic distributions"
msgstr ""

#. module: account
#: model_terms:ir.ui.view,arch_db:account.res_config_settings_view_form
msgid "Allows you to use the analytic accounting."
msgstr "Cho phép sử dụng kế toán quản trị"

#. module: account
#. openerp-web
#: code:addons/account/static/src/xml/account_reconciliation.xml:208
#: code:addons/account/static/src/xml/account_reconciliation.xml:289
#: code:addons/account/static/src/xml/account_reconciliation.xml:306
#: model:ir.model.fields,field_description:account.field_account_bank_statement_line__amount
#: model:ir.model.fields,field_description:account.field_account_move__amount
#: model:ir.model.fields,field_description:account.field_account_partial_reconcile__amount
#: model:ir.model.fields,field_description:account.field_account_reconcile_model__match_amount
#: model:ir.model.fields,field_description:account.field_account_reconcile_model_template__match_amount
#: model:ir.model.fields,field_description:account.field_account_tax__amount
#: model:ir.model.fields,field_description:account.field_account_tax_template__amount
#: model:ir.model.fields,field_description:account.field_cash_box_in__amount
#: model:ir.model.fields,field_description:account.field_cash_box_out__amount
#: model:ir.model.fields,field_description:account.field_tax_adjustments_wizard__amount
#: model_terms:ir.ui.view,arch_db:account.invoice_supplier_form
#: model_terms:ir.ui.view,arch_db:account.view_account_payment_tree
#: model_terms:ir.ui.view,arch_db:account.view_account_reconcile_model_form
#: model_terms:ir.ui.view,arch_db:account.view_account_supplier_payment_tree
#: model_terms:ir.ui.view,arch_db:account.view_invoice_tax_form
#: model_terms:ir.ui.view,arch_db:account.view_invoice_tax_tree
#: model_terms:ir.ui.view,arch_db:account.view_move_line_form
#, python-format
msgid "Amount"
msgstr "Tổng tiền"

#. module: account
#: model:ir.model.fields,field_description:account.field_account_invoice_line__price_total
msgid "Amount (with Taxes)"
msgstr "Tổng (có Thuế)"

#. module: account
#: model:ir.model.fields,field_description:account.field_account_invoice_line__price_subtotal
msgid "Amount (without Taxes)"
msgstr "Tổng (chưa Thuế)"

#. module: account
#: model:ir.model.fields,field_description:account.field_account_bank_statement_line__amount_currency
#: model:ir.model.fields,field_description:account.field_account_move_line__amount_currency
msgid "Amount Currency"
msgstr "Giá trị Nguyên tệ"

#. module: account
#: model:ir.model.fields,field_description:account.field_account_invoice_tax__amount_rounding
msgid "Amount Delta"
msgstr ""

#. module: account
#: model:ir.model.fields,field_description:account.field_account_invoice__residual
#: model_terms:ir.ui.view,arch_db:account.invoice_tree
#: model_terms:ir.ui.view,arch_db:account.portal_my_invoices
msgid "Amount Due"
msgstr "Nợ đến hạn"

#. module: account
#: model:ir.model.fields,field_description:account.field_account_invoice__residual_company_signed
msgid "Amount Due in Company Currency"
msgstr "Giá trị đến hạn theo Tiền tệ Công ty"

#. module: account
#: model:ir.model.fields,field_description:account.field_account_invoice__residual_signed
msgid "Amount Due in Invoice Currency"
msgstr "Giá trị đến hạn theo Tiền tệ Hoá đơn"

#. module: account
#: model:ir.model.fields,field_description:account.field_account_reconcile_model__match_total_amount
#: model:ir.model.fields,field_description:account.field_account_reconcile_model_template__match_total_amount
msgid "Amount Matching"
msgstr ""

#. module: account
#: model:ir.model.fields,field_description:account.field_account_reconcile_model__match_total_amount_param
#: model:ir.model.fields,field_description:account.field_account_reconcile_model_template__match_total_amount_param
msgid "Amount Matching %"
msgstr ""

#. module: account
#: model:ir.model.fields,field_description:account.field_account_reconcile_model__match_amount_max
#: model:ir.model.fields,field_description:account.field_account_reconcile_model_template__match_amount_max
msgid "Amount Max Parameter"
msgstr ""

#. module: account
#: model:ir.model.fields,field_description:account.field_account_reconcile_model__match_amount_min
#: model:ir.model.fields,field_description:account.field_account_reconcile_model_template__match_amount_min
msgid "Amount Min Parameter"
msgstr ""

#. module: account
#: model:ir.model.fields,field_description:account.field_account_reconcile_model__match_nature
#: model:ir.model.fields,field_description:account.field_account_reconcile_model_template__match_nature
msgid "Amount Nature"
msgstr ""

#. module: account
#: selection:account.reconcile.model,match_nature:0
#: selection:account.reconcile.model.template,match_nature:0
msgid "Amount Paid"
msgstr "Số tiền đã trả"

#. module: account
#: selection:account.reconcile.model,match_nature:0
#: selection:account.reconcile.model.template,match_nature:0
msgid "Amount Paid/Received"
msgstr ""

#. module: account
#: selection:account.reconcile.model,match_nature:0
#: selection:account.reconcile.model.template,match_nature:0
msgid "Amount Received"
msgstr ""

#. module: account
#: model:ir.model.fields,field_description:account.field_account_invoice_line__price_subtotal_signed
msgid "Amount Signed"
msgstr "Số tiền ký kết"

#. module: account
#: model:ir.model.fields,field_description:account.field_account_invoice_tax__amount_total
msgid "Amount Total"
msgstr ""

#. module: account
#: model:ir.model.fields,field_description:account.field_account_reconcile_model__amount_type
#: model:ir.model.fields,field_description:account.field_account_reconcile_model_template__amount_type
msgid "Amount Type"
msgstr "Kiểu Tổng"

#. module: account
#: model:ir.model.fields,help:account.field_account_partial_reconcile__amount
msgid "Amount concerned by this matching. Assumed to be always positive"
msgstr ""
"Tài khoản liên quan bởi lần khớp này. Được giả định là luôn luôn dương"

#. module: account
#: model:ir.model.fields,field_description:account.field_account_partial_reconcile__amount_currency
msgid "Amount in Currency"
msgstr "Giá trị bằng Nguyên tệ"

#. module: account
#: model_terms:ir.ui.view,arch_db:account.view_account_reconcile_model_form
msgid "Amount type"
msgstr "Kiểu Giá trị"

#. module: account
#. openerp-web
#: code:addons/account/static/src/xml/account_payment.xml:68
#, python-format
msgid "Amount:"
msgstr "Số tiền:"

#. module: account
#: sql_constraint:account.fiscal.position.account:0
msgid ""
"An account fiscal position could be defined only once time on same accounts."
msgstr ""
"Một Vị thế Tài khoá chỉ có thể được xác định duy nhất một lần trên cùng tài "
"khoản"

#. module: account
#: model_terms:ir.actions.act_window,help:account.action_account_form
msgid ""
"An account is part of a ledger allowing your company\n"
"                to register all kinds of debit and credit transactions.\n"
"                Companies present their annual accounts in two main parts: the\n"
"                balance sheet and the income statement (profit and loss\n"
"                account). The annual accounts of a company are required by law\n"
"                to disclose a certain amount of information."
msgstr ""
"Tài khoản là 1 phần của sổ cái dùng trong công ty của bạn\n"
"                để ghi nhận tất cả các loại giao dịch phát sinh nợ có.\n"
"                Các công ty trình bày hệ các tài khoản của họ chủ yếu trong 2 phần chính: báo\n"
"                cáo bảng cân đối kế toán và báo cáo doanh thu (báo cáo lãi \n"
"                lỗ). Tài khoản hàng năm của công ty được yêu cầu bởi luật pháp\n"
"                để cung một lượng thông tin nhất định."

#. module: account
#: model_terms:ir.actions.act_window,help:account.action_account_type_form
msgid ""
"An account type is used to determine how an account is used in\n"
"                each journal. The deferral method of an account type determines\n"
"                the process for the annual closing. Reports such as the Balance\n"
"                Sheet and the Profit and Loss report use the category\n"
"                (profit/loss or balance sheet)."
msgstr ""

#. module: account
#: model_terms:ir.ui.view,arch_db:account.view_move_line_form
msgid "Analytic"
msgstr "Phân tích"

#. module: account
#. openerp-web
#: code:addons/account/static/src/xml/account_reconciliation.xml:189
#, python-format
msgid "Analytic Acc."
msgstr "TK KT Quản trị"

#. module: account
#: model:ir.model.fields,field_description:account.field_account_invoice_line__account_analytic_id
#: model:ir.model.fields,field_description:account.field_account_invoice_report__account_analytic_id
#: model:ir.model.fields,field_description:account.field_account_move_line__analytic_account_id
#: model:ir.model.fields,field_description:account.field_account_reconcile_model__analytic_account_id
#: model_terms:ir.ui.view,arch_db:account.view_account_invoice_report_search
#: model_terms:ir.ui.view,arch_db:account.view_account_reconcile_model_form
msgid "Analytic Account"
msgstr "Tài khoản KT Quản trị"

#. module: account
#: model:ir.ui.menu,name:account.account_analytic_group_menu
#: model_terms:ir.ui.view,arch_db:account.res_config_settings_view_form
msgid "Analytic Account Groups"
msgstr "Nhóm Tài khoản Quản trị"

#. module: account
#: model:ir.model.fields,field_description:account.field_res_config_settings__group_analytic_accounting
#: model:ir.ui.menu,name:account.menu_analytic_accounting
msgid "Analytic Accounting"
msgstr "Kế toán Quản trị"

#. module: account
#: model:ir.actions.act_window,name:account.action_open_partner_analytic_accounts
#: model:ir.ui.menu,name:account.account_analytic_def_account
#: model_terms:ir.ui.view,arch_db:account.partner_view_button_contracts_count
#: model_terms:ir.ui.view,arch_db:account.res_config_settings_view_form
msgid "Analytic Accounts"
msgstr "Tài khoản KT Quản trị"

#. module: account
#: model:ir.model.fields,field_description:account.field_account_tax_template__analytic
msgid "Analytic Cost"
msgstr "Chi phí KT Quản trị"

#. module: account
#: model:ir.ui.menu,name:account.menu_action_analytic_lines_tree
msgid "Analytic Items"
msgstr "Phát sinh Kế toán quản trị"

#. module: account
#: model:ir.model,name:account.model_account_analytic_line
msgid "Analytic Line"
msgstr "Phát sinh KT Quản trị"

#. module: account
#: model_terms:ir.ui.view,arch_db:account.view_move_line_form
msgid "Analytic Lines"
msgstr "Phát sinh KT Quản trị"

#. module: account
#: model:ir.model.fields,field_description:account.field_account_invoice_line__analytic_tag_ids
#: model:ir.model.fields,field_description:account.field_account_invoice_tax__analytic_tag_ids
#: model:ir.model.fields,field_description:account.field_account_move_line__analytic_tag_ids
#: model:ir.model.fields,field_description:account.field_account_reconcile_model__analytic_tag_ids
#: model:ir.model.fields,field_description:account.field_res_config_settings__group_analytic_tags
#: model:ir.ui.menu,name:account.account_analytic_tag_menu
#: model_terms:ir.ui.view,arch_db:account.res_config_settings_view_form
msgid "Analytic Tags"
msgstr "Thẻ TK Quản trị"

#. module: account
#. openerp-web
#: code:addons/account/static/src/xml/account_reconciliation.xml:193
#, python-format
msgid "Analytic Tags."
msgstr "Thẻ TK Quản trị"

#. module: account
#: model:ir.model.fields,field_description:account.field_account_invoice_tax__account_analytic_id
msgid "Analytic account"
msgstr "Tài khoản KT quản trị"

#. module: account
#: model:ir.model.fields,field_description:account.field_account_move_line__analytic_line_ids
msgid "Analytic lines"
msgstr "Phát sinh KT quản trị"

#. module: account
#: model_terms:ir.ui.view,arch_db:account.res_config_settings_view_form
msgid "Analytics"
msgstr "Kế toán Quản trị"

#. module: account
#: model:ir.model.fields,help:account.field_account_invoice_send__no_auto_thread
msgid ""
"Answers do not go in the original document discussion thread. This has an "
"impact on the generated message-id."
msgstr ""
"Các câu trả lời không về luồng thảo luận trên tài liệu gốc. Cái này có một "
"sự tác động vào message-id được tạo."

#. module: account
#: model:ir.model.fields,field_description:account.field_account_move_line__tax_exigible
msgid "Appears in VAT report"
msgstr "Xuất hiện trong báo cáo thuế GTGT"

#. module: account
#: model:ir.model.fields,field_description:account.field_account_account_tag__applicability
msgid "Applicability"
msgstr "Có thể được áp dụng"

#. module: account
#: selection:tax.adjustments.wizard,adjustment_type:0
msgid "Applied on credit journal item"
msgstr "Được áp dụng cho các phát sinh có"

#. module: account
#: selection:tax.adjustments.wizard,adjustment_type:0
msgid "Applied on debit journal item"
msgstr "Được áp dụng cho các phát sinh ghi nợ"

#. module: account
#: model_terms:ir.ui.view,arch_db:account.account_invoice_onboarding_invoice_layout_form
#: model_terms:ir.ui.view,arch_db:account.account_invoice_onboarding_sale_tax_form
#: model_terms:ir.ui.view,arch_db:account.setup_financial_year_opening_form
msgid "Apply"
msgstr "Áp dụng"

#. module: account
#: model:ir.model.fields,help:account.field_account_fiscal_position__auto_apply
#: model:ir.model.fields,help:account.field_account_fiscal_position_template__auto_apply
msgid "Apply automatically this fiscal position."
msgstr "Áp dụng tự động cho năm tài chính này."

#. module: account
#: model:ir.model.fields,help:account.field_account_fiscal_position__country_group_id
#: model:ir.model.fields,help:account.field_account_fiscal_position_template__country_group_id
msgid "Apply only if delivery or invoicing country match the group."
msgstr ""
"Chỉ áp dụng khi quốc gia giao hàng hoặc lên hóa đơn khớp với dữ liệu trong "
"nhóm."

#. module: account
#: model:ir.model.fields,help:account.field_account_fiscal_position__country_id
#: model:ir.model.fields,help:account.field_account_fiscal_position_template__country_id
msgid "Apply only if delivery or invoicing country match."
msgstr "Áp dụng chỉ khi khớp quốc gia bàn giao hoặc xuất hoá đơn"

#. module: account
#: model:ir.model.fields,help:account.field_account_fiscal_position__vat_required
#: model:ir.model.fields,help:account.field_account_fiscal_position_template__vat_required
msgid "Apply only if partner has a VAT number."
msgstr "Áp dụng chỉ khi đối tác có mã số VAT"

#. module: account
#: model_terms:ir.ui.view,arch_db:account.res_config_settings_view_form
msgid "Apply right VAT rates for digital products sold in EU"
msgstr "Áp dụng đúng tỉ lệ VAT cho sản phẩm số bán tại EU"

#. module: account
#: selection:res.company,fiscalyear_last_month:0
msgid "April"
msgstr "Tháng Tư"

#. module: account
#: model_terms:ir.ui.view,arch_db:account.account_incoterms_view_search
#: model_terms:ir.ui.view,arch_db:account.view_account_journal_search
#: model_terms:ir.ui.view,arch_db:account.view_account_position_filter
msgid "Archived"
msgstr "Đã lưu"

#. module: account
#: model_terms:ir.ui.view,arch_db:account.invoice_supplier_form
msgid "Ask for a Credit Note"
msgstr ""

#. module: account
#: selection:account.account.type,internal_group:0
msgid "Asset"
msgstr "Tài sản"

#. module: account
#: model_terms:ir.ui.view,arch_db:account.view_account_search
msgid "Assets"
msgstr "Tài sản"

#. module: account
#: model:ir.model.fields,field_description:account.field_res_config_settings__module_account_asset
msgid "Assets Management"
msgstr "Quản lý tài sản"

#. module: account
#: model:ir.model.fields,field_description:account.field_account_chart_template__account_ids
msgid "Associated Account Templates"
msgstr "Mẫu tài khoản liên kết"

#. module: account
#: model:ir.model.fields,field_description:account.field_account_journal__at_least_one_inbound
msgid "At Least One Inbound"
msgstr "Ít nhất một lượt vào"

#. module: account
#: model:ir.model.fields,field_description:account.field_account_journal__at_least_one_outbound
msgid "At Least One Outbound"
msgstr "Ít nhất một lượt đi"

#. module: account
#: model_terms:ir.ui.view,arch_db:account.account_invoice_send_wizard_form
msgid "Attach a file"
msgstr "Đính kèm một tập tin"

#. module: account
#: model:ir.model.fields,field_description:account.field_account_bank_statement__message_attachment_count
#: model:ir.model.fields,field_description:account.field_account_invoice__message_attachment_count
#: model:ir.model.fields,field_description:account.field_account_payment__message_attachment_count
msgid "Attachment Count"
msgstr "Số lượng đính kèm"

#. module: account
#: model:ir.model.fields,field_description:account.field_account_invoice_send__attachment_ids
msgid "Attachments"
msgstr "Đính kèm"

#. module: account
#: model:ir.model.fields,help:account.field_account_invoice_send__attachment_ids
msgid ""
"Attachments are linked to a document through model / res_id and to the "
"message through this field."
msgstr ""
"Các tệp đính kèm được liên kết với tài liệu thông qua mô hình / res_id và "
"thông báo qua trường này."

#. module: account
#: selection:res.company,fiscalyear_last_month:0
msgid "August"
msgstr "Tháng Tám"

#. module: account
#: model:ir.model.fields,field_description:account.field_account_invoice_send__author_id
msgid "Author"
msgstr "Tác giả"

#. module: account
#: model:ir.model.fields,help:account.field_account_invoice_send__author_id
msgid ""
"Author of the message. If not set, email_from may hold an email address that"
" did not match any partner."
msgstr ""
"Tác giả của thông điệp. Nếu không đặt, trường email_from có thể chứa địa chỉ"
" email mà không khớp với bất kỳ đối tác nào."

#. module: account
#: model:ir.model.fields,field_description:account.field_account_invoice_send__author_avatar
msgid "Author's avatar"
msgstr "Hình đại diện của tác giả"

#. module: account
#: model_terms:ir.ui.view,arch_db:account.invoice_supplier_form
msgid "Auto-Complete"
msgstr "Tự động hoàn thành"

#. module: account
#: model:ir.model.fields,help:account.field_account_invoice__vendor_bill_id
msgid "Auto-complete from a past bill."
msgstr ""

#. module: account
#: model_terms:ir.ui.view,arch_db:account.invoice_supplier_form
msgid "Auto-detect"
msgstr "Tự động nhận diện"

#. module: account
#: model:ir.model.fields,field_description:account.field_account_reconcile_model__auto_reconcile
#: model:ir.model.fields,field_description:account.field_account_reconcile_model_template__auto_reconcile
msgid "Auto-validate"
msgstr ""

#. module: account
#: model_terms:ir.ui.view,arch_db:account.res_config_settings_view_form
msgid "Autocomplete Vendor Bills (OCR + AI)"
msgstr ""

#. module: account
#: model:ir.model.fields,field_description:account.field_res_config_settings__module_account_invoice_extract
msgid "Automate Bill Processing"
msgstr ""

#. module: account
#: model_terms:ir.ui.view,arch_db:account.res_config_settings_view_form
msgid "Automate deferred revenues entries for multi-year contracts"
msgstr ""
"Tự động hoá các bút toán phân bổ doanh thu trả trước cho các hợp đồng nhiều "
"năm"

#. module: account
#: model_terms:ir.ui.view,arch_db:account.res_config_settings_view_form
msgid "Automated Entries"
msgstr "Các Bút toán Tự động"

#. module: account
#: code:addons/account/models/company.py:407
#, python-format
msgid "Automatic Balancing Line"
msgstr "Dòng số dư tự động"

#. module: account
#: model:ir.model.fields,field_description:account.field_res_config_settings__module_currency_rate_live
msgid "Automatic Currency Rates"
msgstr "Tỷ giá Tiền tệ Tự động"

#. module: account
#: model_terms:ir.ui.view,arch_db:account.res_config_settings_view_form
msgid "Automatic Import"
msgstr "Nhập Tự động"

#. module: account
#: code:addons/account/models/account_move.py:399
#, python-format
msgid "Automatic reversal of: %s"
msgstr ""

#. module: account
#: model:ir.model.fields,field_description:account.field_account_invoice_report__price_average
msgid "Average Price"
msgstr "Giá Bình quân"

#. module: account
#: model:ir.model.fields,field_description:account.field_account_invoice_report__user_currency_price_average
msgid "Average Price in Currency"
msgstr ""

#. module: account
#: code:addons/account/models/chart_template.py:410
#, python-format
msgid "BILL"
msgstr "BILL"

#. module: account
#: selection:res.partner,trust:0
msgid "Bad Debtor"
msgstr "Con nợ Nợ xấu"

#. module: account
#: selection:account.payment.term.line,value:0
#: model:ir.model.fields,field_description:account.field_account_move_line__balance
msgid "Balance"
msgstr "Số Dư"

#. module: account
#: model:ir.model.fields,field_description:account.field_account_move_line__balance_cash_basis
msgid "Balance Cash Basis"
msgstr "Cân đối Cơ sở Dòng tiền"

#. module: account
#: model_terms:ir.ui.view,arch_db:account.view_account_form
msgid "Balance Sheet"
msgstr "Bảng cân đối kế toán"

#. module: account
#: model:ir.model.fields,help:account.field_account_bank_statement__balance_end
msgid "Balance as calculated based on Opening Balance and transaction lines"
msgstr ""
"Cân đối được tính toán dựa trên Số dư đầu kỳ và các phát sinh trong kỳ"

#. module: account
#: selection:account.journal,type:0
#: code:addons/account/models/chart_template.py:340
#: model:ir.model.fields,field_description:account.field_account_journal__bank_id
#: model:ir.model.fields,field_description:account.field_account_setup_bank_manual_config__bank_id
#: model:ir.model.fields,field_description:account.field_res_partner__bank_account_count
#, python-format
msgid "Bank"
msgstr "Ngân hàng"

#. module: account
#: model_terms:ir.ui.view,arch_db:account.res_config_settings_view_form
msgid "Bank &amp; Cash"
msgstr "Ngân hàng &amp; Tiền mặt"

#. module: account
#: model:ir.model.fields,field_description:account.field_account_bank_statement_line__bank_account_id
#: model:ir.model.fields,field_description:account.field_account_invoice__partner_bank_id
#: model:ir.model.fields,field_description:account.field_account_invoice_report__partner_bank_id
#: model:ir.model.fields,field_description:account.field_account_journal__bank_account_id
#: model_terms:ir.ui.view,arch_db:account.invoice_supplier_form
#: model_terms:ir.ui.view,arch_db:account.onboarding_bank_account_step
#: model_terms:ir.ui.view,arch_db:account.view_account_bank_journal_form
#: model_terms:ir.ui.view,arch_db:account.view_account_journal_form
msgid "Bank Account"
msgstr "Tài khoản ngân hàng"

#. module: account
#: model_terms:ir.ui.view,arch_db:account.view_account_bank_journal_form
msgid "Bank Account Name"
msgstr "Tên tài khoản ngân hàng"

#. module: account
#: model:ir.model.fields,field_description:account.field_account_bank_statement_line__account_number
msgid "Bank Account Number"
msgstr "Tài khoản Ngân hàng"

#. module: account
#: model:ir.model.fields,help:account.field_account_invoice__partner_bank_id
msgid ""
"Bank Account Number to which the invoice will be paid. A Company bank "
"account if this is a Customer Invoice or Vendor Credit Note, otherwise a "
"Partner bank account number."
msgstr ""
"Số tài khoản ngân hàng mà hóa đơn sẽ được thanh toán. Tài khoản ngân hàng "
"của Công ty nếu đây là hóa đơn khách hàng hoặc khoản nợ của Nhà cung cấp, "
"nếu không sẽ là số tài khoản ngân hàng của đối tác."

#. module: account
#: model:ir.actions.act_window,name:account.action_account_bank_journal_form
#: model:ir.model,name:account.model_res_partner_bank
#: model:ir.ui.menu,name:account.menu_action_account_bank_journal_form
#: model_terms:ir.ui.view,arch_db:account.view_partner_property_form
msgid "Bank Accounts"
msgstr "Tài khoản ngân hàng"

#. module: account
#: model:ir.model.fields,field_description:account.field_account_journal__bank_statements_source
msgid "Bank Feeds"
msgstr "Cấp liệu Ngân hàng"

#. module: account
#: model:ir.model.fields,field_description:account.field_account_setup_bank_manual_config__bank_bic
msgid "Bank Identifier Code"
msgstr "Mã định danh ngân hàng"

#. module: account
#: model:ir.model.fields,field_description:account.field_res_config_settings__module_account_yodlee
msgid "Bank Interface - Sync your bank feeds automatically"
msgstr ""
"Giao diện giao tiếp Ngân hàng - Đồng bộ nguồn cấp dữ liệu từ ngân hàng một "
"cách tự động"

#. module: account
#: model:ir.model.fields,field_description:account.field_res_company__bank_journal_ids
msgid "Bank Journals"
msgstr "Sổ nhật ký Ngân hàng"

#. module: account
#: model_terms:ir.ui.view,arch_db:account.view_account_move_filter
msgid "Bank Operations"
msgstr "Hoạt động liên quan ngân hàng"

#. module: account
#. openerp-web
#: code:addons/account/static/src/js/reconciliation/reconciliation_action.js:17
#, python-format
msgid "Bank Reconciliation"
msgstr "Đối soát Ngân hàng"

#. module: account
#: model_terms:ir.ui.view,arch_db:account.view_account_reconcile_model_tree
msgid "Bank Reconciliation Move Presets"
msgstr "Đối soát các sao kê ngân hàng trước đây"

#. module: account
#: model_terms:ir.ui.view,arch_db:account.view_account_reconcile_model_search
msgid "Bank Reconciliation Move preset"
msgstr "Đối soát các sao kê ngân hàng trước đây"

#. module: account
#: model:ir.model.fields,field_description:account.field_res_company__account_bank_reconciliation_start
#: model:ir.model.fields,field_description:account.field_res_config_settings__account_bank_reconciliation_start
msgid "Bank Reconciliation Threshold"
msgstr "Ngưỡng Đối soát Ngân hàng"

#. module: account
#: model:ir.model,name:account.model_account_bank_statement
#: model_terms:ir.ui.view,arch_db:account.view_bank_statement_form
#: model_terms:ir.ui.view,arch_db:account.view_bank_statement_search
msgid "Bank Statement"
msgstr "Sao kê Ngân hàng"

#. module: account
#: code:addons/account/models/account_bank_statement.py:591
#, python-format
msgid "Bank Statement %s"
msgstr "Sao kê ngân hàng %s"

#. module: account
#: model:ir.model,name:account.model_account_bank_statement_cashbox
msgid "Bank Statement Cashbox"
msgstr ""

#. module: account
#: model:ir.model,name:account.model_account_bank_statement_closebalance
msgid "Bank Statement Closing Balance"
msgstr ""

#. module: account
#: model:ir.model,name:account.model_account_bank_statement_line
msgid "Bank Statement Line"
msgstr "Cho tiết Sao kê ngân hàng"

#. module: account
#: model:ir.actions.act_window,name:account.action_bank_statement_line
msgid "Bank Statement Lines"
msgstr "Chi tiết Sao kê ngân hàng"

#. module: account
#: model:ir.actions.act_window,name:account.action_bank_statement_tree
#: model_terms:ir.ui.view,arch_db:account.view_account_bank_journal_form
msgid "Bank Statements"
msgstr "Sao kê Ngân hàng"

#. module: account
#: model:ir.model.fields,help:account.field_account_bank_statement_line__bank_account_id
msgid "Bank account that was used in this transaction."
msgstr ""

#. module: account
#: model:ir.model.fields,help:account.field_account_setup_bank_manual_config__acc_type
msgid ""
"Bank account type: Normal or IBAN. Inferred from the bank account number."
msgstr ""

#. module: account
#: model:account.account.type,name:account.data_account_type_liquidity
msgid "Bank and Cash"
msgstr "Ngân hàng và Tiền mặt"

#. module: account
#: model:ir.model,name:account.model_account_setup_bank_manual_config
msgid "Bank setup manual config"
msgstr ""

#. module: account
#: model:ir.model.fields,field_description:account.field_account_move_line__statement_line_id
msgid "Bank statement line reconciled with this entry"
msgstr "Dòng trong Sao kê ngân hàng được đối soát với bút toán này"

#. module: account
#: model:ir.actions.act_window,name:account.act_account_journal_2_account_bank_statement
msgid "Bank statements"
msgstr "Sao kê ngân hàng"

#. module: account
#: code:addons/account/models/account_journal_dashboard.py:36
#, python-format
msgid "Bank: Balance"
msgstr "Ngân hàng: Số dư"

#. module: account
#: model:ir.model.fields,field_description:account.field_account_invoice_tax__base
msgid "Base"
msgstr "Cơ sở tính thuế"

#. module: account
#: model:ir.model.fields,field_description:account.field_account_move_line__tax_base_amount
#: model_terms:ir.ui.view,arch_db:account.report_journal
msgid "Base Amount"
msgstr "Giá trị tính thuế"

#. module: account
#: model:ir.model.fields,field_description:account.field_account_tax__cash_basis_base_account_id
#: model:ir.model.fields,field_description:account.field_account_tax_template__cash_basis_base_account_id
msgid "Base Tax Received Account"
msgstr "Tài khoản chính để nhận thuế"

#. module: account
#: code:addons/account/models/company.py:19
#, python-format
msgid "Based on Customer"
msgstr ""

#. module: account
#: selection:account.tax,tax_exigibility:0
#: selection:account.tax.template,tax_exigibility:0
msgid "Based on Invoice"
msgstr "Dựa trên hoá đơn"

#. module: account
#: code:addons/account/models/company.py:19
#, python-format
msgid "Based on Invoice Number"
msgstr ""

#. module: account
#: model:ir.model.fields,help:account.field_account_tax__tax_exigibility
#: model:ir.model.fields,help:account.field_account_tax_template__tax_exigibility
msgid ""
"Based on Invoice: the tax is due as soon as the invoice is validated.\n"
"Based on Payment: the tax is due as soon as the payment of the invoice is received."
msgstr ""
"Dựa trên Hóa đơn: thuế phải hoàn thành ngay sau khi hóa đơn được xác nhận.\n"
"Căn cứ vào Thanh toán: thuế phải trả ngay khi việc thanh toán hoá đơn được nhận."

#. module: account
#: selection:account.tax,tax_exigibility:0
#: selection:account.tax.template,tax_exigibility:0
msgid "Based on Payment"
msgstr "Dựa trên thanh toán"

#. module: account
#: model_terms:ir.ui.view,arch_db:account.res_config_settings_view_form
msgid "Batch Payments"
msgstr "Thanh toán Gộp"

#. module: account
#: model:ir.model.fields,field_description:account.field_account_journal__belongs_to_company
msgid "Belong to the user's current company"
msgstr "Thuộc về công ty hiện hành ứng với người dùng"

#. module: account
#: model_terms:ir.ui.view,arch_db:account.account_journal_dashboard_kanban_view
#: model_terms:ir.ui.view,arch_db:account.invoice_supplier_form
msgid "Bill"
msgstr "Hoá đơn"

#. module: account
#: model_terms:ir.ui.view,arch_db:account.invoice_supplier_form
#: model_terms:ir.ui.view,arch_db:account.invoice_supplier_tree
msgid "Bill Date"
msgstr "Ngày hoá đơn"

#. module: account
#: model_terms:ir.ui.view,arch_db:account.invoice_supplier_form
msgid "Bill lines"
msgstr "Chi tiết Hoá đơn NCC"

#. module: account
#: model:res.groups,name:account.group_account_invoice
msgid "Billing"
msgstr "Lập hoá đơn"

#. module: account
#: model:res.groups,name:account.group_account_manager
msgid "Billing Manager"
msgstr "Quản lý"

#. module: account
#: model:ir.actions.server,name:account.action_invoice_tree2
#: model:ir.ui.menu,name:account.menu_action_invoice_tree2
#: model_terms:ir.ui.view,arch_db:account.account_journal_dashboard_kanban_view
msgid "Bills"
msgstr "Hoá đơn NCC"

#. module: account
#: model_terms:ir.ui.view,arch_db:account.account_journal_dashboard_kanban_view
msgid "Bills Analysis"
msgstr "Phân tích Hoá đơn NCC"

#. module: account
#: model_terms:ir.ui.view,arch_db:account.account_journal_dashboard_kanban_view
msgid "Bills to Pay"
msgstr "Hoá đơn để thanh toán"

#. module: account
#: model_terms:ir.ui.view,arch_db:account.account_journal_dashboard_kanban_view
msgid "Bills to Validate"
msgstr "Hoá đơn chờ Xác nhận"

#. module: account
#: code:addons/account/models/account_journal_dashboard.py:178
#, python-format
msgid "Bills to pay"
msgstr "Hoá đơn chờ thanh toán"

#. module: account
#: selection:res.partner,invoice_warn:0
msgid "Blocking Message"
msgstr "Thông điệp Khoá/Phong toả"

#. module: account
#: model:ir.model.fields,field_description:account.field_account_account_type__include_initial_balance
msgid "Bring Accounts Balance Forward"
msgstr "Không Kết chuyển Số dư"

#. module: account
#: model_terms:ir.actions.act_window,help:account.open_account_journal_dashboard_kanban
msgid "Browse available countries."
msgstr "Duyệt các quốc gia khả dụng."

#. module: account
#: model:ir.model.fields,field_description:account.field_res_config_settings__module_account_budget
msgid "Budget Management"
msgstr "Quản lý Ngân sách"

#. module: account
#: model:ir.model.fields,field_description:account.field_account_reconcile_model_template__name
msgid "Button Label"
msgstr "Nhãn Nút"

#. module: account
#: model:ir.filters,name:account.filter_invoice_country
msgid "By Country"
msgstr "Theo Quốc gia"

#. module: account
#: model:ir.filters,name:account.filter_invoice_refund
msgid "By Credit Note"
msgstr "Theo Hoá đơn Hoàn trả"

#. module: account
#: model:ir.filters,name:account.filter_invoice_product
msgid "By Product"
msgstr "Theo Sản phẩm"

#. module: account
#: model:ir.filters,name:account.filter_invoice_product_category
msgid "By Product Category"
msgstr "Theo Nhóm Sản phẩm"

#. module: account
#: model:ir.filters,name:account.filter_invoice_report_salespersons
#: model:ir.filters,name:account.filter_invoice_salespersons
msgid "By Salespersons"
msgstr "Theo Nhân viên Bán hàng"

#. module: account
#: model:ir.model.fields,help:account.field_account_fiscal_position__active
msgid ""
"By unchecking the active field, you may hide a fiscal position without "
"deleting it."
msgstr ""
"Bằng cách bỏ đánh dấu trường hoạt động này, bạn có thể ẩn một Vị thế Tài "
"khoá mà không cần xóa nó."

#. module: account
#: model:ir.model.fields,help:account.field_account_incoterms__active
msgid ""
"By unchecking the active field, you may hide an INCOTERM you will not use."
msgstr ""
"Bằng cách bỏ chọn trường 'Hiệu lực', bạn có thể ẩn một INCOTERM mà không cần"
" xóa nó."

#. module: account
#: code:addons/account/models/chart_template.py:389
#: code:addons/account/models/chart_template.py:413
#, python-format
msgid "CABA"
msgstr ""

#. module: account
#: model_terms:ir.ui.view,arch_db:account.res_config_settings_view_form
msgid "CAMT Import"
msgstr ""

#. module: account
#: model:account.incoterms,name:account.incoterm_CIP
msgid "CARRIAGE AND INSURANCE PAID TO"
msgstr ""

#. module: account
#: model:account.incoterms,name:account.incoterm_CPT
msgid "CARRIAGE PAID TO"
msgstr ""

#. module: account
#: model:account.incoterms,name:account.incoterm_CFR
msgid "COST AND FREIGHT"
msgstr ""

#. module: account
#: model:account.incoterms,name:account.incoterm_CIF
msgid "COST, INSURANCE AND FREIGHT"
msgstr ""

#. module: account
#: model_terms:ir.ui.view,arch_db:account.res_config_settings_view_form
msgid "CSV Import"
msgstr "Nhập CSV"

#. module: account
#: model:ir.model.fields,field_description:account.field_account_chart_template__visible
msgid "Can be Visible?"
msgstr "Có thể thấy được?"

#. module: account
#: model_terms:ir.ui.view,arch_db:account.account_common_report_view
#: model_terms:ir.ui.view,arch_db:account.account_invoice_confirm_view
#: model_terms:ir.ui.view,arch_db:account.account_invoice_import_wizard_form_view
#: model_terms:ir.ui.view,arch_db:account.account_invoice_onboarding_sale_tax_form
#: model_terms:ir.ui.view,arch_db:account.account_invoice_send_wizard_form
#: model_terms:ir.ui.view,arch_db:account.account_unreconcile_view
#: model_terms:ir.ui.view,arch_db:account.cash_box_in_form
#: model_terms:ir.ui.view,arch_db:account.cash_box_out_form
#: model_terms:ir.ui.view,arch_db:account.setup_bank_account_wizard
#: model_terms:ir.ui.view,arch_db:account.setup_financial_year_opening_form
#: model_terms:ir.ui.view,arch_db:account.tax_adjustments_wizard
#: model_terms:ir.ui.view,arch_db:account.validate_account_move_view
#: model_terms:ir.ui.view,arch_db:account.view_account_bnk_stmt_cashbox
#: model_terms:ir.ui.view,arch_db:account.view_account_bnk_stmt_check
#: model_terms:ir.ui.view,arch_db:account.view_account_invoice_refund
#: model_terms:ir.ui.view,arch_db:account.view_account_move_reversal
#: model_terms:ir.ui.view,arch_db:account.view_account_payment_from_invoices
#: model_terms:ir.ui.view,arch_db:account.view_account_payment_invoice_form
msgid "Cancel"
msgstr "Hủy"

#. module: account
#: selection:account.invoice.refund,filter_refund:0
msgid "Cancel: create credit note and reconcile"
msgstr "Hủy: tạo hoá đơn hoàn trả và đối soát"

#. module: account
#: selection:account.invoice,state:0 selection:account.invoice.report,state:0
#: selection:account.payment,state:0
msgid "Cancelled"
msgstr "Đã hủy bỏ"

#. module: account
#: model_terms:ir.ui.view,arch_db:account.report_invoice_document
msgid "Cancelled Invoice"
msgstr "Hoá đơn đã hủy"

#. module: account
#: code:addons/account/wizard/account_invoice_refund.py:56
#, python-format
msgid ""
"Cannot create a credit note for the invoice which is already reconciled, "
"invoice should be unreconciled first, then only you can add credit note for "
"this invoice."
msgstr ""
"Không thể tạo hóa đơn hoàn trả cho hóa đơn đã được đối soát, hóa đơn "
"phải được hủy trước tiên, chỉ khi đó bạn mới có thể thêm hóa đơn điều chỉnh "
"giảm cho hóa đơn này."

#. module: account
#: code:addons/account/wizard/account_invoice_refund.py:54
#, python-format
msgid "Cannot create credit note for the draft/cancelled invoice."
msgstr "Không thể tạo hóa đơn hoàn trả cho hóa đơn nháp/đã hủy."

#. module: account
#: code:addons/account/models/account_move.py:358
#, python-format
msgid "Cannot create moves for different companies."
msgstr "Không thể tạo các phát sinh KT cho các công ty khác nhau."

#. module: account
#: code:addons/account/models/account_move.py:390
#, python-format
msgid "Cannot create unbalanced journal entry."
msgstr "Không thể tạo được các bút toán sổ nhật ký không cân."

#. module: account
#: code:addons/account/models/account_invoice.py:757
#, python-format
msgid ""
"Cannot find a chart of accounts for this company, You should configure it. \n"
"Please go to Account Configuration."
msgstr ""
"Không tìm thấy một hệ thống tài khoản cho công ty này, bạn nên tạo nó."

#. module: account
#: code:addons/account/models/account.py:111
#: code:addons/account/models/chart_template.py:151
#, python-format
msgid "Cannot generate an unused account code."
msgstr "Không thể sinh một mã tài khoản không được sử dụng."

#. module: account
#: code:addons/account/models/account.py:756
#, python-format
msgid ""
"Cannot generate an unused journal code. Please fill the 'Shortcode' field."
msgstr ""
"Không thể sinh một mã sổ nhật ký chưa được sử dụng. Hãy nhập vào trường "
"'Shortcode'."

#. module: account
#: selection:account.journal,type:0
#: code:addons/account/models/chart_template.py:340
#, python-format
msgid "Cash"
msgstr "Tiền mặt"

#. module: account
#: model:ir.model.fields,field_description:account.field_res_config_settings__tax_exigibility
msgid "Cash Basis"
msgstr "Cơ sở Dòng tiền"

#. module: account
#: model:ir.model.fields,field_description:account.field_res_company__tax_cash_basis_journal_id
msgid "Cash Basis Journal"
msgstr "Sổ nhật ký Cơ sở Dòng tiền"

#. module: account
#: code:addons/account/models/chart_template.py:413
#, python-format
msgid "Cash Basis Tax Journal"
msgstr "Sổ Nhật kí Thuế Cơ sở Dòng tiền"

#. module: account
#: model:ir.model,name:account.model_cash_box_in
msgid "Cash Box In"
msgstr ""

#. module: account
#: model:ir.model,name:account.model_cash_box_out
msgid "Cash Box Out"
msgstr ""

#. module: account
#: code:addons/account/models/account_bank_statement.py:212
#: model:ir.actions.act_window,name:account.action_view_account_bnk_stmt_cashbox
#, python-format
msgid "Cash Control"
msgstr "Kiểm soát Tiền mặt"

#. module: account
#: model_terms:ir.ui.view,arch_db:account.view_account_move_filter
msgid "Cash Operations"
msgstr "Hoạt động Tiền mặt"

#. module: account
#: model:ir.actions.act_window,name:account.action_view_bank_statement_tree
msgid "Cash Registers"
msgstr "Két tiền mặt"

#. module: account
#: model:ir.model.fields,field_description:account.field_res_config_settings__group_cash_rounding
msgid "Cash Rounding"
msgstr "Làm tròn tiền"

#. module: account
#: model:ir.model.fields,field_description:account.field_account_invoice__cash_rounding_id
msgid "Cash Rounding Method"
msgstr "Phương thức làm tròn tiền"

#. module: account
#: model:ir.actions.act_window,name:account.rounding_list_action
#: model:ir.ui.menu,name:account.menu_action_rounding_form_view
#: model_terms:ir.ui.view,arch_db:account.res_config_settings_view_form
msgid "Cash Roundings"
msgstr "Làm tròn tiền"

#. module: account
#: code:addons/account/models/account_bank_statement.py:187
#, python-format
msgid "Cash difference observed during the counting (%s)"
msgstr "Chênh lệch tiền mặt quan sát được trong quá trình đếm (%s)"

#. module: account
#: code:addons/account/models/account_journal_dashboard.py:34
#, python-format
msgid "Cash: Balance"
msgstr "Tiền mặt: Số dư"

#. module: account
#: model:ir.model,name:account.model_account_cashbox_line
msgid "CashBox Line"
msgstr "Giao dịch Két tiền mặt"

#. module: account
#: model:ir.model.fields,field_description:account.field_account_cashbox_line__cashbox_id
msgid "Cashbox"
msgstr "Két tiền mặt"

#. module: account
#: model:ir.model.fields,field_description:account.field_account_bank_statement_cashbox__cashbox_lines_ids
msgid "Cashbox Lines"
msgstr "Giao dịch Két tiền mặt"

#. module: account
#: model:ir.model.fields,field_description:account.field_account_chart_template__property_account_expense_categ_id
msgid "Category of Expense Account"
msgstr "Nhóm của Tài khoản Chi phí"

#. module: account
#: model:ir.model.fields,field_description:account.field_account_chart_template__property_account_income_categ_id
msgid "Category of Income Account"
msgstr "Nhóm của Tài khoản Thu nhập"

#. module: account
#: model:ir.model.fields,help:account.field_account_abstract_payment__writeoff_label
#: model:ir.model.fields,help:account.field_account_payment__writeoff_label
#: model:ir.model.fields,help:account.field_account_register_payments__writeoff_label
msgid "Change label of the counterpart that will hold the payment difference"
msgstr ""
"Thay đổi tên của tài khoản đối ứng mà sẽ lưu trữ khoản chênh lệch thanh toán"

#. module: account
#: code:addons/account/controllers/portal.py:105
#, python-format
msgid ""
"Changing VAT number is not allowed once invoices have been issued for your "
"account. Please contact us directly for this operation."
msgstr ""
"Không được phép thay đổi MST khi đã lập hóa đơn hành cho tài khoản của bạn. "
"Vui lòng liên hệ trực tiếp với chúng tôi để thực hiện hoạt động này."

#. module: account
#: code:addons/account/controllers/portal.py:111
#, python-format
msgid ""
"Changing your company name is not allowed once invoices have been issued for"
" your account. Please contact us directly for this operation."
msgstr ""

#. module: account
#: code:addons/account/controllers/portal.py:108
#, python-format
msgid ""
"Changing your name is not allowed once invoices have been issued for your "
"account. Please contact us directly for this operation."
msgstr ""
"Không được phép thay đổi tên của bạn khi đã lập hóa đơn hành cho tài khoản "
"của bạn. Vui lòng liên hệ trực tiếp với chúng tôi để thực hiện hoạt động "
"này."

#. module: account
#: model:ir.model.fields,field_description:account.field_account_invoice_send__channel_ids
msgid "Channels"
msgstr "Các Kênh"

#. module: account
#: model:ir.model.fields,field_description:account.field_account_account_template__chart_template_id
#: model:ir.model.fields,field_description:account.field_account_fiscal_position_template__chart_template_id
#: model:ir.model.fields,field_description:account.field_account_reconcile_model_template__chart_template_id
#: model:ir.model.fields,field_description:account.field_account_tax_template__chart_template_id
#: model:ir.model.fields,field_description:account.field_res_company__chart_template_id
msgid "Chart Template"
msgstr "Mẫu hệ thống tài khoản"

#. module: account
#: model:ir.actions.act_window,name:account.open_account_charts_modules
msgid "Chart Templates"
msgstr "Mẫu Hệ thống Tài khoản"

#. module: account
#: code:addons/account/models/company.py:320
#: model:ir.actions.act_window,name:account.action_account_form
#: model:ir.ui.menu,name:account.menu_action_account_form
#: model_terms:ir.ui.view,arch_db:account.onboarding_chart_of_account_step
#, python-format
msgid "Chart of Accounts"
msgstr "Hệ thống Tài khoản"

#. module: account
#: model_terms:ir.ui.view,arch_db:account.view_account_chart_template_form
#: model_terms:ir.ui.view,arch_db:account.view_account_chart_template_tree
msgid "Chart of Accounts Template"
msgstr "Mẫu Hệ thống Tài khoản"

#. module: account
#: model:ir.actions.act_window,name:account.action_account_chart_template_form
msgid "Chart of Accounts Templates"
msgstr "Mẫu Hệ thống Tài khoản"

#. module: account
#: model_terms:ir.ui.view,arch_db:account.onboarding_chart_of_account_step
msgid "Chart of account set."
msgstr "Hệ thống Tài khoản được thiết lập."

#. module: account
#: model_terms:ir.ui.view,arch_db:account.view_account_list
msgid "Chart of accounts"
msgstr "Hệ thống tài khoản"

#. module: account
#: model:ir.actions.act_window,name:account.action_view_account_bnk_stmt_check
msgid "Check Closing Balance"
msgstr "Kiểm tra Số dư cuối kỳ"

#. module: account
#: model:ir.model.fields,help:account.field_account_bank_statement__is_difference_zero
msgid "Check if difference is zero."
msgstr "Kiểm tra xem chênh lệch có bằng không (0) không."

#. module: account
#: model:ir.model.fields,help:account.field_account_account__reconcile
msgid ""
"Check this box if this account allows invoices & payments matching of "
"journal items."
msgstr ""
"Đánh dấu vào hộp này nếu tài khoản này cho phép khớp/đối chiếu các hoá đơn "
"và thanh toán."

#. module: account
#: model:ir.model.fields,help:account.field_account_journal__refund_sequence
msgid ""
"Check this box if you don't want to share the same sequence for invoices and"
" credit notes made from this journal"
msgstr ""
"Chọn ô này nếu bạn không muốn chia sẻ chung định dạng đánh mã của hóa đơn và"
" hoá đơn hoàn tiền được tạo trong nhật kí này"

#. module: account
#: model:ir.model.fields,help:account.field_account_journal__update_posted
msgid ""
"Check this box if you want to allow the cancellation the entries related to "
"this journal or of the invoice related to this journal"
msgstr ""
"Đánh dấu nếu bạn muốn cho phép hủy bỏ bút toán liên quan đến sổ nhật ký này "
"hoặc hoá đơn cho sổ nhật ký này"

#. module: account
#: model:ir.model.fields,help:account.field_account_tax__price_include
#: model:ir.model.fields,help:account.field_account_tax_template__price_include
msgid ""
"Check this if the price you use on the product and invoices includes this "
"tax."
msgstr ""
"Đánh dấu nếu giá tiền mà bạn sử dụng trên sản phẩm và hoá đơn có bao gồ thuế"
" này."

#. module: account
#: model:ir.model.fields,help:account.field_account_account_template__reconcile
msgid ""
"Check this option if you want the user to reconcile entries in this account."
msgstr "Đánh dấu nếu bạn muốn người dùng đối soát trên tài khoản này."

#. module: account
#: model_terms:ir.ui.view,arch_db:account.res_config_settings_view_form
msgid "Checks"
msgstr "Séc"

#. module: account
#: model:ir.model.fields,field_description:account.field_account_invoice_send__child_ids
msgid "Child Messages"
msgstr "Các thông điệp con"

#. module: account
#: model:ir.model.fields,field_description:account.field_account_tax__children_tax_ids
#: model:ir.model.fields,field_description:account.field_account_tax_template__children_tax_ids
#: model_terms:ir.ui.view,arch_db:account.view_account_tax_template_form
#: model_terms:ir.ui.view,arch_db:account.view_tax_form
msgid "Children Taxes"
msgstr "Thuế phụ/con"

#. module: account
#: code:addons/account/models/chart_template.py:349
#, python-format
msgid "Choose Accounting Template"
msgstr "Chọn Mẫu Tài khoản Kế toán"

#. module: account
#: model_terms:ir.ui.view,arch_db:account.account_invoice_onboarding_sale_tax_form
#: model_terms:ir.ui.view,arch_db:account.onboarding_sale_tax_step
msgid "Choose a default sales tax for your products."
msgstr ""

#. module: account
#. openerp-web
#: code:addons/account/static/src/xml/account_reconciliation.xml:137
#, python-format
msgid "Choose counterpart or Create Write-off"
msgstr "Chọn đối tác hoặc tạo Write-off (xoá bỏ)"

#. module: account
#: model:ir.model.fields,help:account.field_account_invoice_refund__filter_refund
msgid ""
"Choose how you want to credit this invoice. You cannot Modify and Cancel if "
"the invoice is already reconciled"
msgstr ""
"Chọn cách bạn muốn ghi có hóa đơn này. Bạn không thể Sửa đổi và Hủy bỏ nếu "
"hóa đơn đã được đối soát"

#. module: account
#: model_terms:ir.actions.act_window,help:account.actions_account_fiscal_year
msgid "Click here to create a new fiscal year."
msgstr "Bấm để tạo mới một năm tài chính."

#. module: account
#. openerp-web
#: code:addons/account/static/src/js/tour.js:19
#, python-format
msgid "Click to <b>send the invoice by email.</b>"
msgstr "Nhấp <b> để gởi hoá đơn bằng hoá đơn điện tử.</b>"

#. module: account
#. openerp-web
#: code:addons/account/static/src/js/tour.js:23
#, python-format
msgid "Click to <b>send the invoice.</b>"
msgstr "Bấm vào đây <b> để gửi hoá đơn.</b>"

#. module: account
#. openerp-web
#: code:addons/account/static/src/js/tour.js:14
#, python-format
msgid ""
"Click to <b>validate your invoice.</b> A reference will be assigned to this "
"invoice and you will not be able to modify it anymore."
msgstr ""
"Nhấp để <b>xác thực hoá đơn của bạn.</b> Tham chiếu sẽ được chỉ định cho hoá"
" đơn này và bạn sẽ không thể sửa đổi nó nữa."

#. module: account
#. openerp-web
#: code:addons/account/static/src/xml/account_reconciliation.xml:17
#, python-format
msgid "Click to Rename"
msgstr "Bấm để đổi tên"

#. module: account
#. openerp-web
#: code:addons/account/static/src/xml/account_reconciliation.xml:341
#, python-format
msgid "Close"
msgstr "Đóng"

#. module: account
#. openerp-web
#: code:addons/account/static/src/xml/account_reconciliation.xml:66
#, python-format
msgid "Close statement"
msgstr "Đóng thanh toán"

#. module: account
#: selection:res.company,account_dashboard_onboarding_state:0
#: selection:res.company,account_invoice_onboarding_state:0
msgid "Closed"
msgstr "Đã đóng"

#. module: account
#: model:ir.model.fields,field_description:account.field_account_bank_statement__date_done
msgid "Closed On"
msgstr "Đóng vào"

#. module: account
#: model:ir.model.fields,field_description:account.field_account_abstract_payment__payment_method_code
#: model:ir.model.fields,field_description:account.field_account_account__code
#: model:ir.model.fields,field_description:account.field_account_account_template__code
#: model:ir.model.fields,field_description:account.field_account_analytic_line__code
#: model:ir.model.fields,field_description:account.field_account_incoterms__code
#: model:ir.model.fields,field_description:account.field_account_payment__payment_method_code
#: model:ir.model.fields,field_description:account.field_account_payment_method__code
#: model:ir.model.fields,field_description:account.field_account_register_payments__payment_method_code
#: model:ir.model.fields,field_description:account.field_account_setup_bank_manual_config__new_journal_code
msgid "Code"
msgstr "Mã"

#. module: account
#: model:ir.model.fields,field_description:account.field_account_group__code_prefix
msgid "Code Prefix"
msgstr "Tiền tố Mã"

#. module: account
#: model:ir.model.fields,field_description:account.field_account_cashbox_line__coin_value
msgid "Coin/Bill Value"
msgstr "Giá trị của đồng tiền"

#. module: account
#: model_terms:ir.ui.view,arch_db:account.res_config_settings_view_form
msgid "Collect customer payments in one-click using Euro SEPA Service"
msgstr ""

#. module: account
#: model_terms:ir.ui.view,arch_db:account.res_config_settings_view_form
msgid ""
"Collect information and produce statistics on the trade in goods in Europe "
"with intrastat."
msgstr ""
"Thu thập thông tin và số liệu thống kê về thương mại hàng hóa sản xuất ở "
"châu Âu với intrastat."

#. module: account
#: model:ir.model.fields,field_description:account.field_account_account_tag__color
#: model:ir.model.fields,field_description:account.field_account_journal__color
msgid "Color Index"
msgstr "Mã màu"

#. module: account
#: model:ir.model.fields,field_description:account.field_account_invoice__commercial_partner_id
#: model:ir.model.fields,help:account.field_account_invoice_report__commercial_partner_id
msgid "Commercial Entity"
msgstr "Thực thể Thương mại"

#. module: account
#: code:addons/account/models/account_invoice.py:519
#, python-format
msgid "Commercial partner and vendor account owners must be identical."
msgstr "Đối tác thương mại và chủ tài khoản nhà cung cấp phải giống hệt nhau."

#. module: account
#: model:ir.model,name:account.model_account_common_journal_report
msgid "Common Journal Report"
msgstr "Báo cáo Sổ nhật ký Chung"

#. module: account
#: model:ir.actions.act_window,name:account.action_account_common_menu
msgid "Common Report"
msgstr "Báo cáo chung"

#. module: account
#: model:ir.model.fields,field_description:account.field_res_config_settings__invoice_reference_type
msgid "Communication"
msgstr "Thông tin giao dịch"

#. module: account
#: model:ir.model,name:account.model_res_company
msgid "Companies"
msgstr "Công ty"

#. module: account
#: model:ir.model.fields,field_description:account.field_res_partner__ref_company_ids
msgid "Companies that refers to partner"
msgstr "Các công ty mà dẫn chiếu đến đối tác"

#. module: account
#: model:ir.model.fields,field_description:account.field_account_account__company_id
#: model:ir.model.fields,field_description:account.field_account_bank_statement__company_id
#: model:ir.model.fields,field_description:account.field_account_bank_statement_line__company_id
#: model:ir.model.fields,field_description:account.field_account_common_journal_report__company_id
#: model:ir.model.fields,field_description:account.field_account_common_report__company_id
#: model:ir.model.fields,field_description:account.field_account_financial_year_op__company_id
#: model:ir.model.fields,field_description:account.field_account_fiscal_position__company_id
#: model:ir.model.fields,field_description:account.field_account_fiscal_year__company_id
#: model:ir.model.fields,field_description:account.field_account_invoice__company_id
#: model:ir.model.fields,field_description:account.field_account_invoice_line__company_id
#: model:ir.model.fields,field_description:account.field_account_invoice_report__company_id
#: model:ir.model.fields,field_description:account.field_account_invoice_tax__company_id
#: model:ir.model.fields,field_description:account.field_account_journal__company_id
#: model:ir.model.fields,field_description:account.field_account_move__company_id
#: model:ir.model.fields,field_description:account.field_account_move_line__company_id
#: model:ir.model.fields,field_description:account.field_account_partial_reconcile__company_id
#: model:ir.model.fields,field_description:account.field_account_payment__company_id
#: model:ir.model.fields,field_description:account.field_account_payment_term__company_id
#: model:ir.model.fields,field_description:account.field_account_print_journal__company_id
#: model:ir.model.fields,field_description:account.field_account_reconcile_model__company_id
#: model:ir.model.fields,field_description:account.field_account_setup_bank_manual_config__company_id
#: model:ir.model.fields,field_description:account.field_account_tax__company_id
#: model_terms:ir.ui.view,arch_db:account.view_account_invoice_report_search
#: model_terms:ir.ui.view,arch_db:account.view_account_payment_search
#: model_terms:ir.ui.view,arch_db:account.view_account_tax_search
msgid "Company"
msgstr "Công ty"

#. module: account
#: model:ir.model.fields,field_description:account.field_account_invoice__company_currency_id
#: model:ir.model.fields,field_description:account.field_account_invoice_line__company_currency_id
#: model:ir.model.fields,field_description:account.field_account_move_line__company_currency_id
#: model:ir.model.fields,field_description:account.field_account_partial_reconcile__company_currency_id
#: model:ir.model.fields,field_description:account.field_tax_adjustments_wizard__company_currency_id
msgid "Company Currency"
msgstr "Tiền tệ Công ty"

#. module: account
#: model:ir.model.fields,field_description:account.field_res_config_settings__has_chart_of_accounts
msgid "Company has a chart of accounts"
msgstr "Công ty có một hệ thống tài khoản"

#. module: account
#: model:ir.model.fields,help:account.field_account_bank_statement__company_id
#: model:ir.model.fields,help:account.field_account_bank_statement_line__company_id
#: model:ir.model.fields,help:account.field_account_journal__company_id
#: model:ir.model.fields,help:account.field_account_move__company_id
#: model:ir.model.fields,help:account.field_account_payment__company_id
msgid "Company related to this journal"
msgstr "Công ty liên quan tới sổ nhật ký này"

#. module: account
#: model:ir.model.fields,field_description:account.field_account_chart_template__complete_tax_set
msgid "Complete Set of Taxes"
msgstr "Bộ Thuế Hoàn chỉnh"

#. module: account
#: model:ir.model.fields,field_description:account.field_account_invoice_send__composer_id
msgid "Composer"
msgstr "Người soạn"

#. module: account
#: model:ir.model.fields,field_description:account.field_account_invoice_send__composition_mode
msgid "Composition mode"
msgstr "Chế độ soạn thảo"

#. module: account
#: model_terms:ir.ui.view,arch_db:account.res_config_settings_view_form
msgid "Compute tax rates based on U.S. ZIP codes"
msgstr "Tính thuế tự động dựa trên mã ZIP của Mỹ"

#. module: account
#: model:ir.model.fields,help:account.field_account_move_line__counterpart
msgid ""
"Compute the counter part accounts of this journal item for this journal "
"entry. This can be needed in reports."
msgstr ""
"Tính toán các tài khoản đối ứng của phát sinh kế toán này đối với bút toán "
"này. Việc này có thể cần thiết trong các báo cáo."

#. module: account
#: model:ir.model.fields,field_description:account.field_account_bank_statement__balance_end
msgid "Computed Balance"
msgstr "Số dư tính toán"

#. module: account
#: model_terms:ir.ui.view,arch_db:account.view_account_reconcile_model_form
msgid "Conditions on Bank Statement Line"
msgstr ""

#. module: account
#: model:ir.model,name:account.model_res_config_settings
msgid "Config Settings"
msgstr "Thiết lập Cấu hình"

#. module: account
#: model:ir.ui.menu,name:account.menu_finance_configuration
msgid "Configuration"
msgstr "Cấu hình"

#. module: account
#: model_terms:ir.ui.view,arch_db:account.account_journal_dashboard_kanban_view
#: model_terms:ir.ui.view,arch_db:account.onboarding_fiscal_year_step
msgid "Configure"
msgstr "Cấu hình"

#. module: account
#. openerp-web
#: code:addons/account/static/src/js/section_and_note_fields_backend.js:102
#, python-format
msgid "Configure a product"
msgstr "Cấu hình một sản phẩm"

#. module: account
#: model:ir.actions.act_window,name:account.action_open_account_onboarding_invoice_layout
msgid "Configure your document layout"
msgstr "Cấu hình bố cục tài liệu của bạn"

#. module: account
#: model_terms:ir.ui.view,arch_db:account.view_account_bnk_stmt_cashbox
#: model_terms:ir.ui.view,arch_db:account.view_account_bnk_stmt_check
#: model_terms:ir.ui.view,arch_db:account.view_account_payment_form
msgid "Confirm"
msgstr "Xác nhận"

#. module: account
#: model:ir.actions.act_window,name:account.action_account_invoice_confirm
#: model_terms:ir.ui.view,arch_db:account.account_invoice_confirm_view
msgid "Confirm Draft Invoices"
msgstr "Xác nhận hoá đơn dự thảo"

#. module: account
#: model_terms:ir.ui.view,arch_db:account.account_invoice_confirm_view
msgid "Confirm Invoices"
msgstr "Xác nhận hoá đơn"

#. module: account
#: model:ir.actions.server,name:account.action_account_confirm_payments
msgid "Confirm Payments"
msgstr "Xác nhận thanh toán"

#. module: account
#: model:ir.model,name:account.model_account_invoice_confirm
msgid "Confirm the selected invoices"
msgstr "Xác nhận hoá đơn được chọn"

#. module: account
#: model_terms:ir.ui.view,arch_db:account.view_bank_statement_search
msgid "Confirmed"
msgstr "Đã được xác nhận"

#. module: account
#: model_terms:ir.ui.view,arch_db:account.view_account_bnk_stmt_check
msgid ""
"Confirming this will create automatically a journal entry with the "
"difference in the profit/loss account set on the cash journal."
msgstr ""
"Xác nhận cái này sẽ tự động tạo một bút toán sổ nhật ký với chênh lệch ở tài"
" khoản lãi/lỗ được khai báo trên sổ nhật ký."

#. module: account
#. openerp-web
#: code:addons/account/static/src/xml/account_reconciliation.xml:54
#, python-format
msgid "Congrats, you're all done!"
msgstr "Chúc mừng, bạn đã hoàn tất!"

#. module: account
#: model_terms:ir.ui.view,arch_db:account.account_invoice_onboarding_panel
msgid "Congratulations! You are all set."
msgstr "Chúc mừng, tất cả đã được thiết lập."

#. module: account
#: model:ir.model,name:account.model_res_partner
#: model_terms:ir.ui.view,arch_db:account.portal_invoice_page
msgid "Contact"
msgstr "Liên hệ"

#. module: account
#: selection:account.reconcile.model,match_label:0
#: selection:account.reconcile.model.template,match_label:0
msgid "Contains"
msgstr "Chứa"

#. module: account
#: model:ir.model,name:account.model_account_abstract_payment
msgid ""
"Contains the logic shared between models which allows to register payments"
msgstr "Chứa logic chia sẻ giữa các model mà cho phép ghi nhận thanh toán"

#. module: account
#: model:ir.model.fields,field_description:account.field_account_invoice_send__body
msgid "Contents"
msgstr "Nội dung"

#. module: account
#: model:ir.model.fields,field_description:account.field_res_partner__contracts_count
msgid "Contracts Count"
msgstr "Số lượng hợp đồng"

#. module: account
#: model_terms:ir.ui.view,arch_db:account.view_account_journal_form
msgid "Control-Access"
msgstr "Kiểm soát Truy cập"

#. module: account
#: code:addons/account/wizard/account_invoice_refund.py:103
#, python-format
msgid ""
"Correction of <a href=# data-oe-model=account.invoice data-oe-"
"id=%d>%s</a><br>Reason: %s"
msgstr ""
"Chính xác của <a href=# data-oe-model=account.invoice data-oe-"
"id=%d>%s</a><br>Lý do: %s"

#. module: account
#: model:account.account.type,name:account.data_account_type_direct_costs
msgid "Cost of Revenue"
msgstr "Chi phí Bán hàng Trực tiếp"

#. module: account
#: code:addons/account/models/chart_template.py:192
#, python-format
msgid ""
"Could not install new chart of account as there are already accounting "
"entries existing."
msgstr ""

#. module: account
#: model:ir.model.fields,field_description:account.field_account_move_line__counterpart
msgid "Counterpart"
msgstr "Đối ứng"

#. module: account
#: model:ir.model.fields,field_description:account.field_account_bank_statement_line__account_id
msgid "Counterpart Account"
msgstr "Tài khoản Đối ứng"

#. module: account
#: model:ir.model.fields,field_description:account.field_account_fiscal_position__country_id
#: model:ir.model.fields,field_description:account.field_account_fiscal_position_template__country_id
msgid "Country"
msgstr "Quốc gia"

#. module: account
#: model:ir.model.fields,field_description:account.field_account_fiscal_position__country_group_id
#: model:ir.model.fields,field_description:account.field_account_fiscal_position_template__country_group_id
msgid "Country Group"
msgstr "Nhóm Quốc gia"

#. module: account
#: model_terms:ir.ui.view,arch_db:account.account_journal_dashboard_kanban_view
#: model_terms:ir.ui.view,arch_db:account.setup_bank_account_wizard
msgid "Create"
msgstr "Tạo"

#. module: account
#: model:ir.model.fields,field_description:account.field_account_setup_bank_manual_config__create_or_link_option
msgid "Create Or Link Option"
msgstr "Tạo hoặc Liên kết Lựa chọn"

#. module: account
#: code:addons/account/models/company.py:276
#, python-format
msgid "Create a Bank Account"
msgstr "Tạo một tài khoản ngân hàng"

#. module: account
#: model_terms:ir.actions.act_window,help:account.action_account_bank_journal_form
msgid "Create a bank account"
msgstr "Tạo một tài khoản ngân hàng"

#. module: account
#: model_terms:ir.actions.act_window,help:account.action_invoice_out_refund
msgid "Create a credit note"
msgstr ""

#. module: account
#: model_terms:ir.actions.act_window,help:account.action_invoice_tree1
msgid "Create a customer invoice"
msgstr "Tạo một hóa đơn bán hàng"

#. module: account
#: selection:account.invoice.refund,filter_refund:0
msgid "Create a draft credit note"
msgstr "Tạo một dự thảo hoá đơn hoàn tiền"

#. module: account
#: model_terms:ir.actions.act_window,help:account.action_move_journal_line
msgid "Create a journal entry"
msgstr "Tạo một bút toán kế toán"

#. module: account
#: model_terms:ir.actions.act_window,help:account.action_account_group_tree
msgid "Create a new account group"
msgstr "Tạo nhóm tài khoản mới"

#. module: account
#: model_terms:ir.actions.act_window,help:account.action_view_bank_statement_tree
msgid "Create a new cash log"
msgstr "Bấm để tạo mới một nhật ký tiền mặt"

#. module: account
#: model_terms:ir.actions.act_window,help:account.action_account_fiscal_position_form
#: model_terms:ir.actions.act_window,help:account.action_account_fiscal_position_template_form
msgid "Create a new fiscal position"
msgstr "Tạo mới một vị thế tài chính"

#. module: account
#: model_terms:ir.actions.act_window,help:account.action_incoterms_tree
msgid "Create a new incoterm"
msgstr "Tạo mới một điều khoản Incoterm"

#. module: account
#: model_terms:ir.actions.act_window,help:account.product_product_action_purchasable
msgid "Create a new purchasable product"
msgstr "Tạo mới một sản phẩm có thể mua"

#. module: account
#: model_terms:ir.actions.act_window,help:account.action_account_reconcile_model
msgid "Create a new reconciliation model"
msgstr "Tạo mới một mô hình đối soát"

#. module: account
#: model_terms:ir.actions.act_window,help:account.product_product_action_sellable
msgid "Create a new sellable product"
msgstr "Tạo mới một sản phẩm có thể bán"

#. module: account
#: model_terms:ir.actions.act_window,help:account.action_tax_form
msgid "Create a new tax"
msgstr "Tạo một thuế mới"

#. module: account
#: model_terms:ir.actions.act_window,help:account.action_invoice_in_refund
msgid "Create a vendor credit note"
msgstr "Tạo hóa đơn hoàn trả nhà cung cấp"

#. module: account
#: model_terms:ir.ui.view,arch_db:account.tax_adjustments_wizard
msgid "Create and post move"
msgstr "Tạo và vào sổ bút toán"

#. module: account
#: code:addons/account/models/account_journal_dashboard.py:281
#, python-format
msgid "Create cash statement"
msgstr "Tạo Sao kê tiền mặt"

#. module: account
#: code:addons/account/models/account_journal_dashboard.py:267
#, python-format
msgid "Create invoice/bill"
msgstr "Tạo hoá đơn/bill"

#. module: account
#: model_terms:ir.actions.act_window,help:account.action_invoice_tree1
msgid ""
"Create invoices, register payments and keep track of the discussions with "
"your customers."
msgstr ""
"Tạo hóa đơn, ghi nhận thanh toán và tiếp tục theo dõi thảo luận với khách "
"hàng của bạn."

#. module: account
#. openerp-web
#: code:addons/account/static/src/xml/account_reconciliation.xml:174
#, python-format
msgid "Create model"
msgstr "Tạo mô hình"

#. module: account
#: selection:account.setup.bank.manual.config,create_or_link_option:0
msgid "Create new journal"
msgstr "Tạo mới sổ nhật ký"

#. module: account
#: model_terms:ir.actions.act_window,help:account.rounding_list_action
msgid "Create the first cash rounding"
msgstr "Tạo làm tròn tiền đầu tiên"

#. module: account
#: model:ir.model.fields,field_description:account.field_account_account__create_uid
#: model:ir.model.fields,field_description:account.field_account_account_tag__create_uid
#: model:ir.model.fields,field_description:account.field_account_account_template__create_uid
#: model:ir.model.fields,field_description:account.field_account_account_type__create_uid
#: model:ir.model.fields,field_description:account.field_account_bank_statement__create_uid
#: model:ir.model.fields,field_description:account.field_account_bank_statement_cashbox__create_uid
#: model:ir.model.fields,field_description:account.field_account_bank_statement_closebalance__create_uid
#: model:ir.model.fields,field_description:account.field_account_bank_statement_line__create_uid
#: model:ir.model.fields,field_description:account.field_account_cash_rounding__create_uid
#: model:ir.model.fields,field_description:account.field_account_cashbox_line__create_uid
#: model:ir.model.fields,field_description:account.field_account_chart_template__create_uid
#: model:ir.model.fields,field_description:account.field_account_common_journal_report__create_uid
#: model:ir.model.fields,field_description:account.field_account_common_report__create_uid
#: model:ir.model.fields,field_description:account.field_account_financial_year_op__create_uid
#: model:ir.model.fields,field_description:account.field_account_fiscal_position__create_uid
#: model:ir.model.fields,field_description:account.field_account_fiscal_position_account__create_uid
#: model:ir.model.fields,field_description:account.field_account_fiscal_position_account_template__create_uid
#: model:ir.model.fields,field_description:account.field_account_fiscal_position_tax__create_uid
#: model:ir.model.fields,field_description:account.field_account_fiscal_position_tax_template__create_uid
#: model:ir.model.fields,field_description:account.field_account_fiscal_position_template__create_uid
#: model:ir.model.fields,field_description:account.field_account_fiscal_year__create_uid
#: model:ir.model.fields,field_description:account.field_account_full_reconcile__create_uid
#: model:ir.model.fields,field_description:account.field_account_group__create_uid
#: model:ir.model.fields,field_description:account.field_account_incoterms__create_uid
#: model:ir.model.fields,field_description:account.field_account_invoice__create_uid
#: model:ir.model.fields,field_description:account.field_account_invoice_confirm__create_uid
#: model:ir.model.fields,field_description:account.field_account_invoice_import_wizard__create_uid
#: model:ir.model.fields,field_description:account.field_account_invoice_line__create_uid
#: model:ir.model.fields,field_description:account.field_account_invoice_refund__create_uid
#: model:ir.model.fields,field_description:account.field_account_invoice_send__create_uid
#: model:ir.model.fields,field_description:account.field_account_invoice_tax__create_uid
#: model:ir.model.fields,field_description:account.field_account_journal__create_uid
#: model:ir.model.fields,field_description:account.field_account_move__create_uid
#: model:ir.model.fields,field_description:account.field_account_move_line__create_uid
#: model:ir.model.fields,field_description:account.field_account_move_reversal__create_uid
#: model:ir.model.fields,field_description:account.field_account_partial_reconcile__create_uid
#: model:ir.model.fields,field_description:account.field_account_payment__create_uid
#: model:ir.model.fields,field_description:account.field_account_payment_method__create_uid
#: model:ir.model.fields,field_description:account.field_account_payment_term__create_uid
#: model:ir.model.fields,field_description:account.field_account_payment_term_line__create_uid
#: model:ir.model.fields,field_description:account.field_account_print_journal__create_uid
#: model:ir.model.fields,field_description:account.field_account_reconcile_model__create_uid
#: model:ir.model.fields,field_description:account.field_account_reconcile_model_template__create_uid
#: model:ir.model.fields,field_description:account.field_account_register_payments__create_uid
#: model:ir.model.fields,field_description:account.field_account_setup_bank_manual_config__create_uid
#: model:ir.model.fields,field_description:account.field_account_tax__create_uid
#: model:ir.model.fields,field_description:account.field_account_tax_group__create_uid
#: model:ir.model.fields,field_description:account.field_account_tax_template__create_uid
#: model:ir.model.fields,field_description:account.field_account_unreconcile__create_uid
#: model:ir.model.fields,field_description:account.field_cash_box_in__create_uid
#: model:ir.model.fields,field_description:account.field_cash_box_out__create_uid
#: model:ir.model.fields,field_description:account.field_tax_adjustments_wizard__create_uid
#: model:ir.model.fields,field_description:account.field_validate_account_move__create_uid
msgid "Created by"
msgstr "Được tạo bởi"

#. module: account
#: code:addons/account/models/account_invoice.py:419
#, python-format
msgid "Created by: %s"
msgstr "Tạo bởi: %s"

#. module: account
#: model:ir.model.fields,field_description:account.field_account_account__create_date
#: model:ir.model.fields,field_description:account.field_account_account_tag__create_date
#: model:ir.model.fields,field_description:account.field_account_account_template__create_date
#: model:ir.model.fields,field_description:account.field_account_account_type__create_date
#: model:ir.model.fields,field_description:account.field_account_bank_statement__create_date
#: model:ir.model.fields,field_description:account.field_account_bank_statement_cashbox__create_date
#: model:ir.model.fields,field_description:account.field_account_bank_statement_closebalance__create_date
#: model:ir.model.fields,field_description:account.field_account_bank_statement_line__create_date
#: model:ir.model.fields,field_description:account.field_account_cash_rounding__create_date
#: model:ir.model.fields,field_description:account.field_account_cashbox_line__create_date
#: model:ir.model.fields,field_description:account.field_account_chart_template__create_date
#: model:ir.model.fields,field_description:account.field_account_common_journal_report__create_date
#: model:ir.model.fields,field_description:account.field_account_common_report__create_date
#: model:ir.model.fields,field_description:account.field_account_financial_year_op__create_date
#: model:ir.model.fields,field_description:account.field_account_fiscal_position__create_date
#: model:ir.model.fields,field_description:account.field_account_fiscal_position_account__create_date
#: model:ir.model.fields,field_description:account.field_account_fiscal_position_account_template__create_date
#: model:ir.model.fields,field_description:account.field_account_fiscal_position_tax__create_date
#: model:ir.model.fields,field_description:account.field_account_fiscal_position_tax_template__create_date
#: model:ir.model.fields,field_description:account.field_account_fiscal_position_template__create_date
#: model:ir.model.fields,field_description:account.field_account_fiscal_year__create_date
#: model:ir.model.fields,field_description:account.field_account_full_reconcile__create_date
#: model:ir.model.fields,field_description:account.field_account_group__create_date
#: model:ir.model.fields,field_description:account.field_account_incoterms__create_date
#: model:ir.model.fields,field_description:account.field_account_invoice__create_date
#: model:ir.model.fields,field_description:account.field_account_invoice_confirm__create_date
#: model:ir.model.fields,field_description:account.field_account_invoice_import_wizard__create_date
#: model:ir.model.fields,field_description:account.field_account_invoice_line__create_date
#: model:ir.model.fields,field_description:account.field_account_invoice_refund__create_date
#: model:ir.model.fields,field_description:account.field_account_invoice_send__create_date
#: model:ir.model.fields,field_description:account.field_account_invoice_tax__create_date
#: model:ir.model.fields,field_description:account.field_account_journal__create_date
#: model:ir.model.fields,field_description:account.field_account_move__create_date
#: model:ir.model.fields,field_description:account.field_account_move_line__create_date
#: model:ir.model.fields,field_description:account.field_account_move_reversal__create_date
#: model:ir.model.fields,field_description:account.field_account_partial_reconcile__create_date
#: model:ir.model.fields,field_description:account.field_account_payment__create_date
#: model:ir.model.fields,field_description:account.field_account_payment_method__create_date
#: model:ir.model.fields,field_description:account.field_account_payment_term__create_date
#: model:ir.model.fields,field_description:account.field_account_payment_term_line__create_date
#: model:ir.model.fields,field_description:account.field_account_print_journal__create_date
#: model:ir.model.fields,field_description:account.field_account_reconcile_model__create_date
#: model:ir.model.fields,field_description:account.field_account_reconcile_model_template__create_date
#: model:ir.model.fields,field_description:account.field_account_register_payments__create_date
#: model:ir.model.fields,field_description:account.field_account_setup_bank_manual_config__create_date
#: model:ir.model.fields,field_description:account.field_account_tax__create_date
#: model:ir.model.fields,field_description:account.field_account_tax_group__create_date
#: model:ir.model.fields,field_description:account.field_account_tax_template__create_date
#: model:ir.model.fields,field_description:account.field_account_unreconcile__create_date
#: model:ir.model.fields,field_description:account.field_cash_box_in__create_date
#: model:ir.model.fields,field_description:account.field_cash_box_out__create_date
#: model:ir.model.fields,field_description:account.field_tax_adjustments_wizard__create_date
#: model:ir.model.fields,field_description:account.field_validate_account_move__create_date
msgid "Created on"
msgstr "Được tạo vào"

#. module: account
#: model:ir.model.fields,field_description:account.field_account_move_line__credit
#: model_terms:ir.ui.view,arch_db:account.report_journal
msgid "Credit"
msgstr "Có"

#. module: account
#: model:account.account.type,name:account.data_account_type_credit_card
msgid "Credit Card"
msgstr "Thẻ Tín dụng"

#. module: account
#: model:ir.model.fields,field_description:account.field_account_move_line__credit_cash_basis
msgid "Credit Cash Basis"
msgstr "Có theo Cơ sở Dòng tiền"

#. module: account
#: model:ir.model.fields,field_description:account.field_account_invoice_refund__filter_refund
msgid "Credit Method"
msgstr "Phương thức ghi có (hoàn trả)"

#. module: account
#: model:ir.model.fields,field_description:account.field_account_partial_reconcile__credit_move_id
msgid "Credit Move"
msgstr "Phát sinh có"

#. module: account
#: code:addons/account/models/account_invoice.py:486
#: code:addons/account/models/account_invoice.py:1316
#: model:ir.actions.act_window,name:account.action_account_invoice_refund
#: model:ir.model,name:account.model_account_invoice_refund
#: model_terms:ir.ui.view,arch_db:account.account_journal_dashboard_kanban_view
#: model_terms:ir.ui.view,arch_db:account.report_invoice_document
#: model_terms:ir.ui.view,arch_db:account.view_account_invoice_refund
#, python-format
msgid "Credit Note"
msgstr "Hoá đơn hoàn trả"

#. module: account
#: code:addons/account/models/account_invoice.py:487
#, python-format
msgid "Credit Note - %s"
msgstr "Hoá đơn Hoàn trả - %s"

#. module: account
#: model_terms:ir.ui.view,arch_db:account.account_journal_dashboard_kanban_view
msgid "Credit Note Bill"
msgstr "Hoá đơn Hoàn trả"

#. module: account
#: model:ir.model.fields,field_description:account.field_account_invoice_refund__date_invoice
msgid "Credit Note Date"
msgstr "Ngày Hoá đơn Hoàn trả"

#. module: account
#: model:ir.model.fields,field_description:account.field_account_journal__refund_sequence_id
msgid "Credit Note Entry Sequence"
msgstr "Trình tự cho Hoá đơn Hoàn trả"

#. module: account
#: model:ir.actions.act_window,name:account.action_invoice_out_refund
#: model:ir.ui.menu,name:account.menu_action_invoice_out_refund
#: model_terms:ir.ui.view,arch_db:account.account_journal_dashboard_kanban_view
#: model_terms:ir.ui.view,arch_db:account.view_account_invoice_report_search
msgid "Credit Notes"
msgstr "Hoá đơn Hoàn trả"

#. module: account
#: model:ir.model.fields,field_description:account.field_account_journal__refund_sequence_number_next
msgid "Credit Notes: Next Number"
msgstr "Hoá đơn Hoàn trả: Số tiếp theo"

#. module: account
#: model:ir.model.fields,field_description:account.field_tax_adjustments_wizard__credit_account_id
msgid "Credit account"
msgstr "Tài khoản ghi Có"

#. module: account
#: model:ir.model.fields,help:account.field_account_move_line__matched_credit_ids
msgid "Credit journal items that are matched with this journal item."
msgstr "Phát sinh kế toán bên có mà được khớp với phát sinh kế toán này."

#. module: account
#: model:ir.ui.menu,name:account.menu_action_currency_form
#: model_terms:ir.ui.view,arch_db:account.res_config_settings_view_form
msgid "Currencies"
msgstr "Tiền tệ"

#. module: account
#: model:ir.model.fields,field_description:account.field_account_abstract_payment__currency_id
#: model:ir.model.fields,field_description:account.field_account_bank_statement__currency_id
#: model:ir.model.fields,field_description:account.field_account_bank_statement_line__currency_id
#: model:ir.model.fields,field_description:account.field_account_chart_template__currency_id
#: model:ir.model.fields,field_description:account.field_account_invoice__currency_id
#: model:ir.model.fields,field_description:account.field_account_invoice_line__currency_id
#: model:ir.model.fields,field_description:account.field_account_invoice_report__currency_id
#: model:ir.model.fields,field_description:account.field_account_invoice_tax__currency_id
#: model:ir.model.fields,field_description:account.field_account_journal__currency_id
#: model:ir.model.fields,field_description:account.field_account_move__currency_id
#: model:ir.model.fields,field_description:account.field_account_move_line__currency_id
#: model:ir.model.fields,field_description:account.field_account_partial_reconcile__currency_id
#: model:ir.model.fields,field_description:account.field_account_payment__currency_id
#: model:ir.model.fields,field_description:account.field_account_register_payments__currency_id
#: model:ir.model.fields,field_description:account.field_account_setup_bank_manual_config__currency_id
#: model:ir.model.fields,field_description:account.field_res_config_settings__currency_id
#: model:ir.model.fields,field_description:account.field_res_partner__currency_id
#: model:ir.model.fields,field_description:account.field_res_users__currency_id
#: model_terms:ir.ui.view,arch_db:account.report_journal
#: model_terms:ir.ui.view,arch_db:account.view_account_payment_search
#: model_terms:ir.ui.view,arch_db:account.view_move_line_form
msgid "Currency"
msgstr "Tiền tệ"

#. module: account
#: model:ir.model.fields,field_description:account.field_account_invoice_report__currency_rate
msgid "Currency Rate"
msgstr "Tỷ giá"

#. module: account
#: code:addons/account/models/account_move.py:1428
#: code:addons/account/models/account_move.py:1440
#, python-format
msgid "Currency exchange rate difference"
msgstr "Chênh lệch tỷ giá hối đoái"

#. module: account
#: model:account.account.type,name:account.data_account_type_current_assets
msgid "Current Assets"
msgstr "Tài sản ngắn hạn"

#. module: account
#: model:account.account.type,name:account.data_account_type_current_liabilities
msgid "Current Liabilities"
msgstr "Nợ ngắn hạn"

#. module: account
#: model:account.account.type,name:account.data_unaffected_earnings
msgid "Current Year Earnings"
msgstr "Thu nhập năm hiện tại"

#. module: account
#: model:ir.model.fields,help:account.field_account_invoice_send__starred
msgid "Current user has a starred notification linked to this message"
msgstr ""
"Người dùng hiện hành có một thông báo chưa đánh sao liên kết với thông điệp "
"này"

#. module: account
#: selection:account.abstract.payment,partner_type:0
#: selection:account.payment,partner_type:0
#: selection:account.register.payments,partner_type:0
#: model_terms:ir.ui.view,arch_db:account.invoice_form
#: model_terms:ir.ui.view,arch_db:account.invoice_tree
#: model_terms:ir.ui.view,arch_db:account.view_account_payment_tree
msgid "Customer"
msgstr "Khách hàng"

#. module: account
#: selection:account.invoice,type:0 selection:account.invoice.report,type:0
#: code:addons/account/models/account_payment.py:769
#, python-format
msgid "Customer Credit Note"
msgstr "Hoá đơn Hoàn trả Khách hàng"

#. module: account
#: selection:account.invoice,type:0 selection:account.invoice.report,type:0
msgid "Customer Invoice"
msgstr "Hoá đơn Khách hàng"

#. module: account
#: code:addons/account/models/chart_template.py:409
#, python-format
msgid "Customer Invoices"
msgstr "Hoá đơn Khách hàng"

#. module: account
#: code:addons/account/models/account_payment.py:767
#: model_terms:ir.ui.view,arch_db:account.account_journal_dashboard_kanban_view
#, python-format
msgid "Customer Payment"
msgstr "Thanh toán của khách hàng"

#. module: account
#: model:ir.model.fields,field_description:account.field_res_partner__property_payment_term_id
msgid "Customer Payment Terms"
msgstr "Điều khoản Thanh toán cho Khách hàng"

#. module: account
#: model_terms:ir.ui.view,arch_db:account.account_journal_dashboard_kanban_view
#: model_terms:ir.ui.view,arch_db:account.res_config_settings_view_form
#: model_terms:ir.ui.view,arch_db:account.view_account_payment_search
msgid "Customer Payments"
msgstr "Các khoản thanh toán của khách hàng"

#. module: account
#: model:ir.model.fields,help:account.field_account_invoice__access_url
msgid "Customer Portal URL"
msgstr "URL cổng thông tin khách hàng"

#. module: account
#: model:ir.model.fields,field_description:account.field_product_template__taxes_id
msgid "Customer Taxes"
msgstr "Thuế Khách hàng"

#. module: account
#: model:ir.ui.menu,name:account.menu_account_customer
#: model:ir.ui.menu,name:account.menu_finance_receivables
#: model_terms:ir.ui.view,arch_db:account.view_account_invoice_report_search
msgid "Customers"
msgstr "Khách hàng"

#. module: account
#: model_terms:ir.ui.view,arch_db:account.onboarding_invoice_layout_step
msgid "Customize"
msgstr "Tuỳ chỉnh"

#. module: account
#: model_terms:ir.ui.view,arch_db:account.onboarding_invoice_layout_step
msgid "Customize the look of your invoices."
msgstr "Tuỳ chỉnh bố cục của các hoá đơn."

#. module: account
#: model:account.incoterms,name:account.incoterm_DAF
msgid "DELIVERED AT FRONTIER"
msgstr ""

#. module: account
#: model:account.incoterms,name:account.incoterm_DAP
msgid "DELIVERED AT PLACE"
msgstr ""

#. module: account
#: model:account.incoterms,name:account.incoterm_DAT
msgid "DELIVERED AT TERMINAL"
msgstr ""

#. module: account
#: model:account.incoterms,name:account.incoterm_DDP
msgid "DELIVERED DUTY PAID"
msgstr ""

#. module: account
#: model:account.incoterms,name:account.incoterm_DDU
msgid "DELIVERED DUTY UNPAID"
msgstr ""

#. module: account
#: model:account.incoterms,name:account.incoterm_DEQ
msgid "DELIVERED EX QUAY"
msgstr ""

#. module: account
#: model:account.incoterms,name:account.incoterm_DES
msgid "DELIVERED EX SHIP"
msgstr ""

#. module: account
#: selection:account.cash.rounding,rounding_method:0
msgid "DOWN"
msgstr ""

#. module: account
#. openerp-web
#: selection:account.print.journal,sort_selection:0
#: code:addons/account/static/src/xml/account_reconciliation.xml:287
#: code:addons/account/static/src/xml/account_reconciliation.xml:302
#: model:ir.model.fields,field_description:account.field_account_bank_statement__date
#: model:ir.model.fields,field_description:account.field_account_bank_statement_line__date
#: model:ir.model.fields,field_description:account.field_account_invoice_send__date
#: model:ir.model.fields,field_description:account.field_account_move__date
#: model:ir.model.fields,field_description:account.field_account_move_line__date
#: model:ir.model.fields,field_description:account.field_tax_adjustments_wizard__date
#: model_terms:ir.ui.view,arch_db:account.report_journal
#: model_terms:ir.ui.view,arch_db:account.view_account_invoice_report_search
#: model_terms:ir.ui.view,arch_db:account.view_account_move_filter
#: model_terms:ir.ui.view,arch_db:account.view_account_move_line_filter
#: model_terms:ir.ui.view,arch_db:account.view_bank_statement_search
#, python-format
msgid "Date"
msgstr "Ngày tháng"

#. module: account
#: model:ir.model.fields,help:account.field_res_company__account_opening_date
msgid ""
"Date at which the opening entry of this company's accounting has been "
"posted."
msgstr "Ngày mà bút toán đầu kì của công ty này được vào sổ."

#. module: account
#: model:ir.model.fields,help:account.field_account_financial_year_op__opening_date
msgid ""
"Date from which the accounting is managed in Odoo. It is the date of the "
"opening entry."
msgstr ""
"Ngày kể từ khi kế toán được quản lý bởi Odoo. Nó là ngày của bút toán đầu "
"kì."

#. module: account
#: model:ir.model.fields,help:account.field_account_move__reverse_date
msgid "Date of the reverse accounting entry."
msgstr "Ngày mà đảo ngược bút toán"

#. module: account
#. openerp-web
#: code:addons/account/static/src/xml/account_payment.xml:56
#, python-format
msgid "Date:"
msgstr "Ngày:"

#. module: account
#: model_terms:ir.ui.view,arch_db:account.view_move_line_form
msgid "Dates"
msgstr "Ngày"

#. module: account
#: model:ir.model.fields,field_description:account.field_account_payment_term_line__day_of_the_month
#: model_terms:ir.ui.view,arch_db:account.view_payment_term_line_tree
msgid "Day of the month"
msgstr "Ngày trong tháng"

#. module: account
#: model:ir.model.fields,help:account.field_account_payment_term_line__day_of_the_month
msgid ""
"Day of the month on which the invoice must come to its term. If zero or "
"negative, this value will be ignored, and no specific day will be set. If "
"greater than the last day of a month, this number will instead select the "
"last day of this month."
msgstr ""
"Ngày trong tháng mà tại đó hoá đơn đến hạn. Nếu bằng 0 hoặc số âm, giá trị "
"sẽ được bỏ qua và sẽ không có ngày cụ thể nào được thiết lập. Nếu lớn hơn ngày "
"cuối cùng của tháng, Odoo sẽ tự động chọn ngày cuối của tháng này thay vì ngày "
"nhập vào."


#. module: account
#: code:addons/account/models/company.py:51
#, python-format
msgid ""
"Dear Sir/Madam,\n"
"\n"
"Our records indicate that some payments on your account are still due. Please find details below.\n"
"If the amount has already been paid, please disregard this notice. Otherwise, please forward us the total amount stated below.\n"
"If you have any queries regarding your account, Please contact us.\n"
"\n"
"Thank you in advance for your cooperation.\n"
"Best Regards,"
msgstr ""
"Xin chào anh/chị,\n"
"\n"
"Hồ sơ của chúng tôi cho thấy một số khoản thanh toán trong tài khoản của bạn đã đến hạn thanh toán. Anh/chị có thể xem chi tiết phía dưới\n"
"Nếu số tiền đã được thanh toán, vui lòng bỏ qua thông báo này.Nếu không, vui lòng gửi lại cho chúng tôi thông tin về khoản thanh toán này.\n"
"Nếu bạn có bất kỳ câu hỏi nào liên quan đến tài khoản của mình, hãy liên hệ với chúng tôi.\n"
"\n"
"Cảm ơn sự hỗ trợ của anh/chị.\n"
"Trân trọng,"

#. module: account
#: model:ir.model.fields,field_description:account.field_account_move_line__debit
#: model_terms:ir.ui.view,arch_db:account.report_journal
msgid "Debit"
msgstr "Nợ"

#. module: account
#: model:ir.model.fields,field_description:account.field_account_move_line__debit_cash_basis
msgid "Debit Cash Basis"
msgstr "Nợ theo Cơ sở Dòng tiền"

#. module: account
#: model:ir.model.fields,field_description:account.field_account_partial_reconcile__debit_move_id
msgid "Debit Move"
msgstr "Phát sinh nợ"

#. module: account
#: model:ir.model.fields,field_description:account.field_tax_adjustments_wizard__debit_account_id
msgid "Debit account"
msgstr "Tài khoản ghi nợ"

#. module: account
#: model:ir.model.fields,help:account.field_account_move_line__matched_debit_ids
msgid "Debit journal items that are matched with this journal item."
msgstr "Các phát sinh kế toán ghi nợ mà được khớp với phát sinh kế toán này."

#. module: account
#: selection:res.company,fiscalyear_last_month:0
msgid "December"
msgstr "Tháng Mười hai"

#. module: account
#: model:ir.model.fields,field_description:account.field_account_journal__refund_sequence
msgid "Dedicated Credit Note Sequence"
msgstr "Trình tự Hoá đơn Hoàn tiền Riêng biệt"

#. module: account
#: model:ir.model.fields,field_description:account.field_res_company__invoice_reference_type
msgid "Default Communication Type"
msgstr "Kiểu Thông tin Mặc định"

#. module: account
#: model:ir.model.fields,field_description:account.field_account_journal__default_credit_account_id
msgid "Default Credit Account"
msgstr "Tài khoản Ghi có Mặc định"

#. module: account
#: model:ir.model.fields,field_description:account.field_account_journal__default_debit_account_id
msgid "Default Debit Account"
msgstr "Tài khoản ghi nợ mặc định"

#. module: account
#: model:ir.model.fields,field_description:account.field_res_company__account_purchase_tax_id
#: model:ir.model.fields,field_description:account.field_res_config_settings__purchase_tax_id
msgid "Default Purchase Tax"
msgstr "Thuế mua mặc định"

#. module: account
#: model:ir.model.fields,help:account.field_res_config_settings__invoice_reference_type
msgid "Default Reference Type on Invoices."
msgstr ""

#. module: account
#: model:ir.model.fields,field_description:account.field_res_company__account_sale_tax_id
#: model:ir.model.fields,field_description:account.field_res_config_settings__sale_tax_id
msgid "Default Sale Tax"
msgstr "Thuế bán mặc định"

#. module: account
#: model_terms:ir.ui.view,arch_db:account.res_config_settings_view_form
msgid "Default Sending Options"
msgstr ""

#. module: account
#: model:ir.model.fields,field_description:account.field_account_account__tax_ids
#: model:ir.model.fields,field_description:account.field_account_account_template__tax_ids
#: model_terms:ir.ui.view,arch_db:account.view_account_chart_template_form
#: model_terms:ir.ui.view,arch_db:account.view_account_template_form
msgid "Default Taxes"
msgstr "Thuế mặc định"

#. module: account
#: model:ir.model.fields,field_description:account.field_res_company__incoterm_id
msgid "Default incoterm"
msgstr "Incoterm Mặc định"

#. module: account
#: model_terms:ir.ui.view,arch_db:account.res_config_settings_view_form
msgid "Default payment communication on customer invoices"
msgstr ""

#. module: account
#: model_terms:ir.ui.view,arch_db:account.res_config_settings_view_form
msgid "Default taxes applied to local transactions"
msgstr "Thuế mặc định áp dụng cho toàn bộ giao dịch bản địa"

#. module: account
#: model:ir.model.fields,help:account.field_product_template__supplier_taxes_id
msgid "Default taxes used when buying the product."
msgstr ""

#. module: account
#: model:ir.model.fields,help:account.field_product_template__taxes_id
msgid "Default taxes used when selling the product."
msgstr ""

#. module: account
#: model_terms:ir.ui.view,arch_db:account.res_config_settings_view_form
msgid "Deferred Revenues Management"
msgstr "Quản lý Doanh thu Chưa thực hiện"

#. module: account
#: model_terms:ir.actions.act_window,help:account.action_account_type_form
msgid "Define a new account type"
msgstr ""

#. module: account
#: model_terms:ir.ui.view,arch_db:account.res_config_settings_view_form
msgid "Define the smallest coinage of the currency used to pay by cash."
msgstr ""
"Xác định đơn vị nhỏ nhất của tiền tệ được dùng trong thanh toán bằng tiền "
"mặt."

#. module: account
#: model_terms:ir.ui.view,arch_db:account.onboarding_fiscal_year_step
msgid "Define your fiscal years opening &amp; closing dates."
msgstr "Xác lập ngày mở &amp; đóng năm tài chính của bạn."

#. module: account
#: model:ir.model.fields,help:account.field_account_journal__bank_statements_source
msgid "Defines how the bank statements will be registered"
msgstr ""

#. module: account
#: model:ir.model.fields,help:account.field_account_invoice__cash_rounding_id
msgid ""
"Defines the smallest coinage of the currency that can be used to pay by "
"cash."
msgstr ""
"Xác định đơn vị nhỏ nhất của tiền tệ có thể được dùng trong thanh toán bằng "
"tiền mặt."

#. module: account
#: model_terms:ir.ui.view,arch_db:account.view_account_tax_template_form
#: model_terms:ir.ui.view,arch_db:account.view_tax_form
msgid "Definition"
msgstr "Định nghĩa"

#. module: account
#: model:ir.model.fields,field_description:account.field_res_partner__trust
msgid "Degree of trust you have in this debtor"
msgstr "Mức độ tin cậy của bạn với con nợ này"

#. module: account
#: model:ir.model.fields,field_description:account.field_account_invoice_send__auto_delete
msgid "Delete Emails"
msgstr "Xoá Emails"

#. module: account
#: model:ir.model.fields,field_description:account.field_account_invoice_send__auto_delete_message
msgid "Delete Message Copy"
msgstr "Xoá Bản sao Thông điệp"

#. module: account
#: model:ir.model.fields,help:account.field_account_invoice_send__auto_delete
msgid "Delete sent emails (mass mailing only)"
msgstr "Xoá các email đã gửi (chỉ các email gửi hàng loạt)"

#. module: account
#: model:ir.model.fields,field_description:account.field_account_account__deprecated
msgid "Deprecated"
msgstr "Lỗi thời"

#. module: account
#: model:account.account.type,name:account.data_account_type_depreciation
#: model_terms:ir.ui.view,arch_db:account.view_account_form
msgid "Depreciation"
msgstr "Hao mòn"

#. module: account
#: model_terms:ir.ui.view,arch_db:account.cash_box_out_form
msgid "Describe why you take money from the cash register:"
msgstr "Mô tả tại sao bạn lấy tiền từ két:"

#. module: account
#. openerp-web
#: code:addons/account/static/src/xml/account_reconciliation.xml:305
#: model:ir.model.fields,field_description:account.field_account_account_type__note
#: model:ir.model.fields,field_description:account.field_account_invoice_line__name
#: model_terms:ir.ui.view,arch_db:account.view_account_payment_search
#: model_terms:ir.ui.view,arch_db:account.view_account_type_form
#: model_terms:ir.ui.view,arch_db:account.view_invoice_line_form
#, python-format
msgid "Description"
msgstr "Mô tả"

#. module: account
#: model:ir.model.fields,field_description:account.field_account_payment_term__note
msgid "Description on the Invoice"
msgstr "Mô tả trên hoá đơn"

#. module: account
#: model:ir.model.fields,field_description:account.field_account_payment__destination_account_id
msgid "Destination Account"
msgstr "Tài khoản Đích"

#. module: account
#: model:ir.model.fields,field_description:account.field_account_fiscal_position__auto_apply
#: model:ir.model.fields,field_description:account.field_account_fiscal_position_template__auto_apply
msgid "Detect Automatically"
msgstr "Nhận diện tự động"

#. module: account
#: model:ir.model.fields,help:account.field_account_tax__type_tax_use
#: model:ir.model.fields,help:account.field_account_tax_template__type_tax_use
msgid ""
"Determines where the tax is selectable. Note : 'None' means a tax can't be "
"used by itself, however it can still be used in a group. 'adjustment' is "
"used to perform tax adjustment."
msgstr ""

#. module: account
#: model:ir.model.fields,field_description:account.field_account_bank_statement__difference
msgid "Difference"
msgstr "Chênh lệch"

#. module: account
#: model:ir.model.fields,field_description:account.field_account_abstract_payment__writeoff_account_id
#: model:ir.model.fields,field_description:account.field_account_payment__writeoff_account_id
#: model:ir.model.fields,field_description:account.field_account_register_payments__writeoff_account_id
msgid "Difference Account"
msgstr "Tài khoản chênh lệch"

#. module: account
#: model:ir.model.fields,help:account.field_account_bank_statement__difference
msgid ""
"Difference between the computed ending balance and the specified ending "
"balance."
msgstr ""
"Chênh lệch giữa số dư đóng theo tính toán và số dư đóng được xác định."

#. module: account
#: code:addons/account/models/account_move.py:408
#, python-format
msgid "Difference debit - credit: "
msgstr ""

#. module: account
#: model:ir.model,name:account.model_digest_digest
msgid "Digest"
msgstr ""

#. module: account
#: model:ir.model.fields,help:account.field_res_config_settings__group_products_in_bills
msgid ""
"Disable this option to use a simplified versions of vendor bills, where "
"products are hidden."
msgstr ""
"Vô hiệu hóa tùy chọn này để sử dụng các phiên bản đơn giản hóa đơn của nhà "
"cung cấp, nơi các sản phẩm bị ẩn."

#. module: account
#: model_terms:ir.ui.view,arch_db:account.res_config_settings_view_form
msgid ""
"Disable to have a simplified view of vendor bills, without the products."
msgstr ""
"Vô hiệu hóa để có một cái nhìn đơn giản hóa các hóa đơn của nhà cung cấp, mà"
" không có các sản phẩm."

#. module: account
#: model_terms:ir.ui.view,arch_db:account.invoice_form
msgid "Disc (%)"
msgstr "CK (%)"

#. module: account
#: model:ir.model.fields,field_description:account.field_account_invoice_line__discount
msgid "Discount (%)"
msgstr "Chiết khấu (%)"

#. module: account
#: model:ir.model.fields,field_description:account.field_account_abstract_payment__display_name
#: model:ir.model.fields,field_description:account.field_account_account__display_name
#: model:ir.model.fields,field_description:account.field_account_account_tag__display_name
#: model:ir.model.fields,field_description:account.field_account_account_template__display_name
#: model:ir.model.fields,field_description:account.field_account_account_type__display_name
#: model:ir.model.fields,field_description:account.field_account_bank_statement__display_name
#: model:ir.model.fields,field_description:account.field_account_bank_statement_cashbox__display_name
#: model:ir.model.fields,field_description:account.field_account_bank_statement_closebalance__display_name
#: model:ir.model.fields,field_description:account.field_account_bank_statement_line__display_name
#: model:ir.model.fields,field_description:account.field_account_cash_rounding__display_name
#: model:ir.model.fields,field_description:account.field_account_cashbox_line__display_name
#: model:ir.model.fields,field_description:account.field_account_chart_template__display_name
#: model:ir.model.fields,field_description:account.field_account_common_journal_report__display_name
#: model:ir.model.fields,field_description:account.field_account_common_report__display_name
#: model:ir.model.fields,field_description:account.field_account_financial_year_op__display_name
#: model:ir.model.fields,field_description:account.field_account_fiscal_position__display_name
#: model:ir.model.fields,field_description:account.field_account_fiscal_position_account__display_name
#: model:ir.model.fields,field_description:account.field_account_fiscal_position_account_template__display_name
#: model:ir.model.fields,field_description:account.field_account_fiscal_position_tax__display_name
#: model:ir.model.fields,field_description:account.field_account_fiscal_position_tax_template__display_name
#: model:ir.model.fields,field_description:account.field_account_fiscal_position_template__display_name
#: model:ir.model.fields,field_description:account.field_account_fiscal_year__display_name
#: model:ir.model.fields,field_description:account.field_account_full_reconcile__display_name
#: model:ir.model.fields,field_description:account.field_account_group__display_name
#: model:ir.model.fields,field_description:account.field_account_incoterms__display_name
#: model:ir.model.fields,field_description:account.field_account_invoice__display_name
#: model:ir.model.fields,field_description:account.field_account_invoice_confirm__display_name
#: model:ir.model.fields,field_description:account.field_account_invoice_import_wizard__display_name
#: model:ir.model.fields,field_description:account.field_account_invoice_line__display_name
#: model:ir.model.fields,field_description:account.field_account_invoice_refund__display_name
#: model:ir.model.fields,field_description:account.field_account_invoice_report__display_name
#: model:ir.model.fields,field_description:account.field_account_invoice_send__display_name
#: model:ir.model.fields,field_description:account.field_account_invoice_tax__display_name
#: model:ir.model.fields,field_description:account.field_account_journal__display_name
#: model:ir.model.fields,field_description:account.field_account_move__display_name
#: model:ir.model.fields,field_description:account.field_account_move_line__display_name
#: model:ir.model.fields,field_description:account.field_account_move_reversal__display_name
#: model:ir.model.fields,field_description:account.field_account_partial_reconcile__display_name
#: model:ir.model.fields,field_description:account.field_account_payment__display_name
#: model:ir.model.fields,field_description:account.field_account_payment_method__display_name
#: model:ir.model.fields,field_description:account.field_account_payment_term__display_name
#: model:ir.model.fields,field_description:account.field_account_payment_term_line__display_name
#: model:ir.model.fields,field_description:account.field_account_print_journal__display_name
#: model:ir.model.fields,field_description:account.field_account_reconcile_model__display_name
#: model:ir.model.fields,field_description:account.field_account_reconcile_model_template__display_name
#: model:ir.model.fields,field_description:account.field_account_reconciliation_widget__display_name
#: model:ir.model.fields,field_description:account.field_account_register_payments__display_name
#: model:ir.model.fields,field_description:account.field_account_setup_bank_manual_config__display_name
#: model:ir.model.fields,field_description:account.field_account_tax__display_name
#: model:ir.model.fields,field_description:account.field_account_tax_group__display_name
#: model:ir.model.fields,field_description:account.field_account_tax_template__display_name
#: model:ir.model.fields,field_description:account.field_account_unreconcile__display_name
#: model:ir.model.fields,field_description:account.field_cash_box_in__display_name
#: model:ir.model.fields,field_description:account.field_cash_box_out__display_name
#: model:ir.model.fields,field_description:account.field_report_account_report_agedpartnerbalance__display_name
#: model:ir.model.fields,field_description:account.field_report_account_report_invoice_with_payments__display_name
#: model:ir.model.fields,field_description:account.field_report_account_report_journal__display_name
#: model:ir.model.fields,field_description:account.field_tax_adjustments_wizard__display_name
#: model:ir.model.fields,field_description:account.field_validate_account_move__display_name
msgid "Display Name"
msgstr "Tên hiển thị"

#. module: account
#: model:ir.model.fields,field_description:account.field_res_company__qr_code
#: model:ir.model.fields,field_description:account.field_res_config_settings__qr_code
msgid "Display SEPA QR code"
msgstr "Hiển thị mã QR SEPA"

#. module: account
#: model:ir.model.fields,field_description:account.field_account_invoice_line__display_type
msgid "Display Type"
msgstr "Kiểu Hiển thị"

#. module: account
#: model:ir.model.fields,field_description:account.field_account_tax_template__description
msgid "Display on Invoices"
msgstr "Hiển thị trên Hoá đơn"

#. module: account
#: code:addons/account/models/digest.py:16
#, python-format
msgid "Do not have access, skip this data for user's digest email"
msgstr ""
"Không có quyền truy cập, bỏ qua dữ liệu này cho email thông báo của người "
"dùng"

#. module: account
#: model:ir.model.fields,help:account.field_account_invoice_send__auto_delete_message
msgid ""
"Do not keep a copy of the email in the document communication history (mass "
"mailing only)"
msgstr ""
"Không giữ một bản sao của email trong lịch sử giao tiếp tài liệu (chỉ gửi "
"thư hàng loạt)"

#. module: account
#: selection:res.company,account_dashboard_onboarding_state:0
#: selection:res.company,account_invoice_onboarding_state:0
#: selection:res.company,account_onboarding_invoice_layout_state:0
#: selection:res.company,account_onboarding_sale_tax_state:0
#: selection:res.company,account_onboarding_sample_invoice_state:0
#: selection:res.company,account_setup_bank_data_state:0
#: selection:res.company,account_setup_coa_state:0
#: selection:res.company,account_setup_fy_data_state:0
msgid "Done"
msgstr "Hoàn thành"

#. module: account
#: model_terms:ir.ui.view,arch_db:account.portal_invoice_page
msgid "Download"
msgstr "Tải xuống"

#. module: account
#: selection:account.invoice,state:0 selection:account.invoice.report,state:0
#: selection:account.payment,state:0
#: model_terms:ir.ui.view,arch_db:account.view_account_invoice_filter
#: model_terms:ir.ui.view,arch_db:account.view_account_payment_search
#: model_terms:ir.ui.view,arch_db:account.view_bank_statement_search
msgid "Draft"
msgstr "Dự thảo"

#. module: account
#: model_terms:ir.ui.view,arch_db:account.invoice_form
msgid "Draft Credit Note"
msgstr "Hoá đơn Hoàn tiền Dự thảo"

#. module: account
#: code:addons/account/models/account_invoice.py:484
#: model_terms:ir.ui.view,arch_db:account.invoice_form
#: model_terms:ir.ui.view,arch_db:account.portal_my_invoices
#: model_terms:ir.ui.view,arch_db:account.report_invoice_document
#, python-format
msgid "Draft Invoice"
msgstr "Hoá đơn Dự thảo"

#. module: account
#: model_terms:ir.ui.view,arch_db:account.view_account_invoice_report_search
msgid "Draft Invoices"
msgstr "Hoá đơn Dự thảo"

#. module: account
#: model:ir.actions.act_window,name:account.action_bank_statement_draft_tree
msgid "Draft statements"
msgstr "Sao kê dự thảo"

#. module: account
#: model_terms:ir.ui.view,arch_db:account.view_payment_term_line_form
msgid "Due"
msgstr "Đến hạn"

#. module: account
#: model:ir.model.fields,field_description:account.field_account_invoice_report__residual
msgid "Due Amount"
msgstr "Giá trị Đến hạn"

#. module: account
#. openerp-web
#: code:addons/account/controllers/portal.py:41
#: code:addons/account/static/src/xml/account_reconciliation.xml:288
#: model:ir.model.fields,field_description:account.field_account_invoice__date_due
#: model:ir.model.fields,field_description:account.field_account_invoice_report__date_due
#: model_terms:ir.ui.view,arch_db:account.portal_my_invoices
#: model_terms:ir.ui.view,arch_db:account.view_account_invoice_filter
#: model_terms:ir.ui.view,arch_db:account.view_account_invoice_report_search
#, python-format
msgid "Due Date"
msgstr "Ngày đến hạn"

#. module: account
#: model_terms:ir.ui.view,arch_db:account.view_payment_term_line_form
msgid "Due Date Computation"
msgstr "Tính ngày đến hạn"

#. module: account
#: model_terms:ir.ui.view,arch_db:account.view_payment_term_line_tree
msgid "Due Type"
msgstr "Kiểu nợ"

#. module: account
#: model:ir.model.fields,field_description:account.field_account_move_line__date_maturity
msgid "Due date"
msgstr "Ngày đến hạn"

#. module: account
#: model_terms:ir.ui.view,arch_db:account.view_payment_term_line_form
msgid "Due the"
msgstr "Đến hạn vào ngày"

#. module: account
#: model_terms:ir.ui.view,arch_db:account.view_move_form
msgid "Duplicate"
msgstr "Nhân bản"

#. module: account
#: code:addons/account/models/account_invoice.py:1303
#, python-format
msgid ""
"Duplicated vendor reference detected. You probably encoded twice the same "
"vendor bill/credit note."
msgstr ""
"Phát hiện có tham chiếu từ nhà cung cấp bị lặp lại. Chắc bạn đã ghi nhận 2 "
"lần cho cùng một hóa đơn nhà cung cấp / hóa đơn hoàn trả."

#. module: account
#: model:ir.model.fields,field_description:account.field_res_config_settings__module_account_reports
msgid "Dynamic Reports"
msgstr "Báo cáo Động"

#. module: account
#: model:ir.model.fields,field_description:account.field_res_config_settings__module_l10n_eu_service
msgid "EU Digital Goods VAT"
msgstr ""

#. module: account
#: model:account.incoterms,name:account.incoterm_EXW
msgid "EX WORKS"
msgstr ""

#. module: account
#: code:addons/account/models/chart_template.py:387
#: code:addons/account/models/chart_template.py:402
#: code:addons/account/models/chart_template.py:412
#, python-format
msgid "EXCH"
msgstr "LECH"

#. module: account
#: code:addons/account/models/account_move.py:973
#, python-format
msgid "Either pass both debit and credit or none."
msgstr "Hoặc truyền cả giá trị nợ và có, hoặc không"

#. module: account
#: model:ir.model.fields,field_description:account.field_account_invoice_send__is_email
msgid "Email"
msgstr ""

#. module: account
#: model_terms:ir.ui.view,arch_db:account.view_account_journal_form
msgid "Email Alias"
msgstr "Bí danh Email"

#. module: account
#: model:ir.model.fields,help:account.field_account_invoice_send__email_from
msgid ""
"Email address of the sender. This field is set when no matching partner is "
"found and replaces the author_id field in the chatter."
msgstr ""
"Địa chỉ email của người gửi. Trường này được thiết lập khi không có đối tác "
"tương ứng được tìm thấy và thay thế trường author_id ở chatter."

#. module: account
#: model:ir.model.fields,field_description:account.field_res_company__invoice_is_email
msgid "Email by default"
msgstr "Email mặc định"

#. module: account
#: model_terms:ir.ui.view,arch_db:account.view_account_journal_form
msgid "Email your Vendor Bills"
msgstr ""

#. module: account
#: model:ir.model.fields,field_description:account.field_account_common_journal_report__date_to
#: model:ir.model.fields,field_description:account.field_account_common_report__date_to
#: model:ir.model.fields,field_description:account.field_account_fiscal_year__date_to
#: model:ir.model.fields,field_description:account.field_account_print_journal__date_to
msgid "End Date"
msgstr "Ngày kết thúc"

#. module: account
#: model:account.payment.term,name:account.account_payment_term
msgid "End of Following Month"
msgstr "Cuối tháng kế tiếp"

#. module: account
#: model:ir.model.fields,field_description:account.field_account_bank_statement__balance_end_real
msgid "Ending Balance"
msgstr "Số dư Cuối kỳ"

#. module: account
#: model:ir.model.fields,field_description:account.field_account_bank_statement__cashbox_end_id
msgid "Ending Cashbox"
msgstr "Đóng két tiền"

#. module: account
#: model:ir.model.fields,help:account.field_account_fiscal_year__date_to
msgid "Ending Date, included in the fiscal year."
msgstr ""

#. module: account
#: model:ir.actions.act_window,name:account.action_move_line_form
msgid "Entries"
msgstr "Bút toán"

#. module: account
#: model:ir.model.fields,field_description:account.field_account_print_journal__sort_selection
msgid "Entries Sorted by"
msgstr "Bút toán được sắp xếp theo"

#. module: account
#: code:addons/account/models/account_move.py:911
#, python-format
msgid "Entries are not from the same account."
msgstr ""

#. module: account
#: model_terms:ir.ui.view,arch_db:account.account_journal_dashboard_kanban_view
msgid "Entries to Review"
msgstr "Bút toán cần Xem xét"

#. module: account
#: code:addons/account/models/account_analytic_line.py:47
#, python-format
msgid "Entries: "
msgstr "Bút toán: "

#. module: account
#: model:ir.model.fields,field_description:account.field_account_journal__sequence_id
msgid "Entry Sequence"
msgstr "Trình tự Bút toán"

#. module: account
#: model:ir.model.fields,field_description:account.field_account_bank_statement__move_line_ids
msgid "Entry lines"
msgstr "Dòng bút toán"

#. module: account
#: selection:account.account.type,internal_group:0
#: model:account.account.type,name:account.data_account_type_equity
#: model_terms:ir.ui.view,arch_db:account.view_account_form
#: model_terms:ir.ui.view,arch_db:account.view_account_search
msgid "Equity"
msgstr "Nguồn vốn"

#. module: account
#: code:addons/account/models/res_config_settings.py:145
#, python-format
msgid "Error!"
msgstr "Lỗi!"

#. module: account
#: code:addons/account/models/chart_template.py:412
#, python-format
msgid "Exchange Difference"
msgstr "Chênh lệch Tỷ giá"

#. module: account
#: model:ir.model.fields,field_description:account.field_res_company__currency_exchange_journal_id
#: model:ir.model.fields,field_description:account.field_res_config_settings__currency_exchange_journal_id
msgid "Exchange Gain or Loss Journal"
msgstr "Sổ nhật ký Lãi hoặc Lỗ do tỷ giá"

#. module: account
#: model:ir.model.fields,field_description:account.field_account_full_reconcile__exchange_move_id
msgid "Exchange Move"
msgstr "Phát sinh Quy đổi"

#. module: account
#: model:ir.model.fields,field_description:account.field_res_company__expects_chart_of_accounts
msgid "Expects a Chart of Accounts"
msgstr "Cần một hệ thống tài khoản"

#. module: account
#: selection:account.account.type,internal_group:0
msgid "Expense"
msgstr "Chi phí"

#. module: account
#: model:ir.model.fields,field_description:account.field_product_category__property_account_expense_categ_id
#: model:ir.model.fields,field_description:account.field_product_template__property_account_expense_id
#: model_terms:ir.ui.view,arch_db:account.view_account_chart_template_seacrh
msgid "Expense Account"
msgstr "Tài khoản Chi phí"

#. module: account
#: model:ir.model.fields,field_description:account.field_account_chart_template__property_account_expense_id
msgid "Expense Account on Product Template"
msgstr "Tài khoản Chi phí trên Mẫu Sản phẩm"

#. module: account
#: model:account.account.type,name:account.data_account_type_expenses
#: model_terms:ir.ui.view,arch_db:account.view_account_form
#: model_terms:ir.ui.view,arch_db:account.view_account_search
msgid "Expenses"
msgstr "Chi phí"

#. module: account
#: model:ir.model.fields,field_description:account.field_account_bank_statement__reference
msgid "External Reference"
msgstr "Tham khảo nội bộ"

#. module: account
#. openerp-web
#: code:addons/account/static/src/xml/account_reconciliation.xml:318
#: code:addons/account/static/src/xml/account_reconciliation.xml:333
#, python-format
msgid "External link"
msgstr "Liên kết ngoài"

#. module: account
#: model:account.incoterms,name:account.incoterm_FAS
msgid "FREE ALONGSIDE SHIP"
msgstr ""

#. module: account
#: model:account.incoterms,name:account.incoterm_FCA
msgid "FREE CARRIER"
msgstr ""

#. module: account
#: model:account.incoterms,name:account.incoterm_FOB
msgid "FREE ON BOARD"
msgstr ""

#. module: account
#: model:ir.model.fields,field_description:account.field_account_invoice_send__starred_partner_ids
msgid "Favorited By"
msgstr "Ưa thích bởi"

#. module: account
#: model_terms:ir.ui.view,arch_db:account.view_account_journal_search
msgid "Favorites"
msgstr "Yêu thích"

#. module: account
#: selection:res.company,fiscalyear_last_month:0
msgid "February"
msgstr "Tháng Hai"

#. module: account
#: model:ir.model.fields,field_description:account.field_account_fiscal_position__state_ids
#: model:ir.model.fields,field_description:account.field_account_fiscal_position_template__state_ids
msgid "Federal States"
msgstr "Bang/Tỉnh"

#. module: account
#: model:ir.model.fields,field_description:account.field_account_invoice_import_wizard__attachment_ids
msgid "Files"
msgstr ""

#. module: account
#: model_terms:ir.ui.view,arch_db:account.cash_box_in_form
msgid "Fill in this form if you put money in the cash register:"
msgstr "Điền vào form này nếu bạn nạp tiền mặt vào két:"

#. module: account
#. openerp-web
#: code:addons/account/static/src/xml/account_reconciliation.xml:147
#, python-format
msgid "Filter..."
msgstr "Bộ lọc..."

#. module: account
#: model:ir.model.fields,field_description:account.field_account_analytic_line__general_account_id
#: model_terms:ir.ui.view,arch_db:account.view_account_analytic_line_filter_inherit_account
msgid "Financial Account"
msgstr "Tài khoản KT Tài chính"

#. module: account
#: model_terms:ir.ui.view,arch_db:account.view_partner_property_form
msgid "Fiscal Information"
msgstr "Thông tin Tài khoá"

#. module: account
#: model_terms:ir.ui.view,arch_db:account.res_config_settings_view_form
msgid "Fiscal Localization"
msgstr "Bản địa hoá Kế toán Tài chính"

#. module: account
#: model:ir.model.fields,field_description:account.field_account_fiscal_position_account_template__position_id
msgid "Fiscal Mapping"
msgstr "Ánh xạ/Khớp Tài khoá"

#. module: account
#: model_terms:ir.ui.view,arch_db:account.res_config_settings_view_form
msgid "Fiscal Periods"
msgstr "Chu kỳ Tài chính"

#. module: account
#: model:ir.actions.act_window,name:account.action_account_fiscal_position_template_form
#: model:ir.model,name:account.model_account_fiscal_position
#: model:ir.model.fields,field_description:account.field_account_fiscal_position__name
#: model:ir.model.fields,field_description:account.field_account_fiscal_position_account__position_id
#: model:ir.model.fields,field_description:account.field_account_fiscal_position_tax__position_id
#: model:ir.model.fields,field_description:account.field_account_fiscal_position_tax_template__position_id
#: model:ir.model.fields,field_description:account.field_account_invoice__fiscal_position_id
#: model:ir.model.fields,field_description:account.field_account_invoice_report__fiscal_position_id
#: model:ir.model.fields,field_description:account.field_res_partner__property_account_position_id
#: model_terms:ir.ui.view,arch_db:account.view_account_position_form
#: model_terms:ir.ui.view,arch_db:account.view_account_position_template_search
#: model_terms:ir.ui.view,arch_db:account.view_account_position_template_tree
#: model_terms:ir.ui.view,arch_db:account.view_account_position_tree
msgid "Fiscal Position"
msgstr "Vị thế Tài khoá"

#. module: account
#: model:ir.model.fields,field_description:account.field_account_fiscal_position_template__name
#: model_terms:ir.ui.view,arch_db:account.view_account_position_template_form
#: model_terms:ir.ui.view,arch_db:account.view_account_position_template_search
msgid "Fiscal Position Template"
msgstr "Mẫu Vị thế Tài khoá"

#. module: account
#: model:ir.actions.act_window,name:account.action_account_fiscal_position_form
#: model:ir.ui.menu,name:account.menu_action_account_fiscal_position_form
msgid "Fiscal Positions"
msgstr "Vị thế Tài khoá"

#. module: account
#: code:addons/account/models/company.py:293
#: model:ir.model,name:account.model_account_fiscal_year
#: model_terms:ir.ui.view,arch_db:account.onboarding_fiscal_year_step
#, python-format
msgid "Fiscal Year"
msgstr "Năm tài chính"

#. module: account
#: model_terms:ir.ui.view,arch_db:account.action_account_fiscal_year_form
msgid "Fiscal Year 2018"
msgstr ""

#. module: account
#: model:ir.actions.act_window,name:account.actions_account_fiscal_year
#: model:ir.model.fields,field_description:account.field_res_config_settings__group_fiscal_year
msgid "Fiscal Years"
msgstr "Năm Tài chính"

#. module: account
#: model:ir.model.fields,field_description:account.field_account_financial_year_op__fiscalyear_last_day
#: model:ir.model.fields,field_description:account.field_res_company__fiscalyear_last_day
msgid "Fiscalyear Last Day"
msgstr "Ngày cuối cùng năm tài chính"

#. module: account
#: model:ir.model.fields,field_description:account.field_account_financial_year_op__fiscalyear_last_month
#: model:ir.model.fields,field_description:account.field_res_company__fiscalyear_last_month
msgid "Fiscalyear Last Month"
msgstr "Tháng cuối cùng năm tài chính"

#. module: account
#: selection:account.reconcile.model,amount_type:0
#: selection:account.reconcile.model,second_amount_type:0
#: selection:account.reconcile.model.template,amount_type:0
#: selection:account.reconcile.model.template,second_amount_type:0
#: selection:account.tax,amount_type:0
#: selection:account.tax.template,amount_type:0
msgid "Fixed"
msgstr "Cố định"

#. module: account
#: selection:account.payment.term.line,value:0
msgid "Fixed Amount"
msgstr "Tổng tiền cố định"

#. module: account
#: model:account.account.type,name:account.data_account_type_fixed_assets
msgid "Fixed Assets"
msgstr "Tài sản Cố định"

#. module: account
#: model:ir.model.fields,help:account.field_account_reconcile_model__amount
#: model:ir.model.fields,help:account.field_account_reconcile_model__second_amount
#: model:ir.model.fields,help:account.field_account_reconcile_model_template__amount
#: model:ir.model.fields,help:account.field_account_reconcile_model_template__second_amount
msgid ""
"Fixed amount will count as a debit if it is negative, as a credit if it is "
"positive."
msgstr ""
"Giá trị cố định sẽ được ghi vào bên nợ nếu âm và ghi vào bên có nếu dương."

#. module: account
#: model:ir.model.fields,field_description:account.field_res_config_settings__module_account_reports_followup
msgid "Follow-up Levels"
msgstr "Cấp độ Theo sát"

#. module: account
#: model:ir.model.fields,field_description:account.field_account_bank_statement__message_follower_ids
#: model:ir.model.fields,field_description:account.field_account_invoice__message_follower_ids
#: model:ir.model.fields,field_description:account.field_account_payment__message_follower_ids
msgid "Followers"
msgstr "Người dõi theo"

#. module: account
#: model:ir.model.fields,field_description:account.field_account_bank_statement__message_channel_ids
#: model:ir.model.fields,field_description:account.field_account_invoice__message_channel_ids
#: model:ir.model.fields,field_description:account.field_account_payment__message_channel_ids
msgid "Followers (Channels)"
msgstr "Người theo dõi (Các kênh)"

#. module: account
#: model:ir.model.fields,field_description:account.field_account_bank_statement__message_partner_ids
#: model:ir.model.fields,field_description:account.field_account_invoice__message_partner_ids
#: model:ir.model.fields,field_description:account.field_account_payment__message_partner_ids
msgid "Followers (Partners)"
msgstr "Người theo dõi (Các đối tác)"

#. module: account
#: model:ir.model.fields,field_description:account.field_account_journal__inbound_payment_method_ids
msgid "For Incoming Payments"
msgstr ""

#. module: account
#: model:ir.model.fields,field_description:account.field_account_journal__outbound_payment_method_ids
msgid "For Outgoing Payments"
msgstr ""

#. module: account
#: model:ir.model.fields,help:account.field_account_payment_term_line__value_amount
msgid "For percent enter a ratio between 0-100."
msgstr "Đối với phần trăm, nhập tỷ số từ 0-100."

#. module: account
#: sql_constraint:account.invoice.line:0
msgid ""
"Forbidden unit price, account and quantity on non-accountable invoice line"
msgstr ""

#. module: account
#: model:ir.model.fields,help:account.field_account_reconcile_model__force_second_tax_included
#: model:ir.model.fields,help:account.field_account_reconcile_model_template__force_second_tax_included
msgid "Force the second tax to be managed as a price included tax."
msgstr ""

#. module: account
#: model:ir.model.fields,help:account.field_account_reconcile_model__force_tax_included
#: model:ir.model.fields,help:account.field_account_reconcile_model_template__force_tax_included
msgid "Force the tax to be managed as a price included tax."
msgstr ""

#. module: account
#: model:ir.model.fields,help:account.field_account_account__currency_id
msgid "Forces all moves for this account to have this account currency."
msgstr ""
"Cưỡng bức tất cả biến động với tài khoản này phải có tiền tệ tài khoản."

#. module: account
#: model:ir.model.fields,help:account.field_account_account_template__currency_id
msgid "Forces all moves for this account to have this secondary currency."
msgstr ""
"Cưỡng bức tất cả các biến động đối với tài khoản này phải có tiền tệ thứ "
"hai."

#. module: account
#: code:addons/account/report/account_aged_partner_balance.py:218
#: code:addons/account/report/account_journal.py:101
#, python-format
msgid "Form content is missing, this report cannot be printed."
msgstr "Nội dung trong mẫu đang thiếu, báo cáo này không thể in được."

#. module: account
#: model:ir.model.fields,field_description:account.field_account_invoice_send__email_from
msgid "From"
msgstr "Từ"

#. module: account
#: model_terms:ir.ui.view,arch_db:account.view_account_move_line_filter
msgid "From Payable accounts"
msgstr "Từ các tài khoản phải trả"

#. module: account
#: model_terms:ir.ui.view,arch_db:account.view_account_move_line_filter
msgid "From Receivable accounts"
msgstr "Từ các tài khoản phải thu"

#. module: account
#: model_terms:ir.actions.act_window,help:account.action_account_invoice_report_all_supp
msgid ""
"From this report, you can have an overview of the amount invoiced from your "
"vendors. The search tool can also be used to personalise your Invoices "
"reports and so, match this analysis to your needs."
msgstr ""
"Từ báo cáo này, bạn có cái nhìn tổng quan về giá trị đã được nhà cung cấp "
"xuất hoá đơn. Công cụ tìm kiếm cũng giúp bạn cá nhân hoá các báo cáo Hoá đơn"
" và để tuỳ biến phân tích theo nhu cầu của bạn."

#. module: account
#: model_terms:ir.actions.act_window,help:account.action_account_invoice_report_all
msgid ""
"From this report, you can have an overview of the amount invoiced to your "
"customers. The search tool can also be used to personalise your Invoices "
"reports and so, match this analysis to your needs."
msgstr ""
"Từ báo cáo này, bạn có cái nhìn tổng quan về giá trị hoá đơn đã xuất cho "
"khách hàng. Công cụ tìm kiếm cũng giúp bạn cá nhân hoá các báo cáo Hoá đơn "
"và để tuỳ biến phân tích theo nhu cầu của bạn."

#. module: account
#: code:addons/account/models/account_invoice.py:385
#, python-format
msgid "From: "
msgstr ""

#. module: account
#: model:ir.model,name:account.model_account_full_reconcile
#: model:ir.model.fields,field_description:account.field_account_partial_reconcile__full_reconcile_id
msgid "Full Reconcile"
msgstr "Đối soát Hoàn toàn"

#. module: account
#: code:addons/account/models/account_journal_dashboard.py:102
#, python-format
msgid "Future"
msgstr "Tương lai"

#. module: account
#: model_terms:ir.ui.view,arch_db:account.view_account_invoice_filter
msgid "Future Activities"
msgstr "Hoạt động Tương lai"

#. module: account
#: model_terms:ir.ui.view,arch_db:account.view_account_form
msgid "GROSS PROFIT"
msgstr "LỢI NHUẬN RÒNG"

#. module: account
#: model:ir.model.fields,field_description:account.field_account_chart_template__income_currency_exchange_account_id
#: model:ir.model.fields,field_description:account.field_res_company__income_currency_exchange_account_id
msgid "Gain Exchange Rate Account"
msgstr "Tài khoản lãi tỷ giá ngoại tệ"

#. module: account
#: model:ir.ui.menu,name:account.menu_finance_entries_generate_entries
msgid "Generate Entries"
msgstr "Tạo bút toán"

#. module: account
#: model:ir.ui.menu,name:account.account_reports_legal_statements_menu
msgid "Generic Statements"
msgstr "Báo cáo Tổng quát"

#. module: account
#: model_terms:ir.ui.view,arch_db:account.res_config_settings_view_form
msgid "Get warnings when invoicing specific customers"
msgstr "Nhận cảnh báo khi xuất hoá đơn cho một khách hàng nào đó"

#. module: account
#: model_terms:ir.ui.view,arch_db:account.res_config_settings_view_form
msgid ""
"Get your bank statements automatically imported every 4 hours, or in one-"
"click, using Yodlee and Plaid services. Once installed, set “Bank Feeds” to "
"“Bank Synchronization” in bank account settings. Then, click “Configure” on "
"the online account to enter your bank credentials."
msgstr ""

#. module: account
#: model:ir.model.fields,help:account.field_account_invoice_line__sequence
msgid "Gives the sequence of this line when displaying the invoice."
msgstr "Cung cấp trình tự cho dòng này khi hiển thị trên hóa đơn."

#. module: account
#: model:ir.model.fields,help:account.field_account_bank_statement_line__sequence
msgid ""
"Gives the sequence order when displaying a list of bank statement lines."
msgstr "Cung cấp trình tự hiển thị cho danh sách các dòng sao kê ngân hàng."

#. module: account
#: model:ir.model.fields,help:account.field_account_invoice_tax__sequence
msgid "Gives the sequence order when displaying a list of invoice tax."
msgstr "Cung cấp trình tự hiển thị cho danh sách các dòng thuế trên hoá đơn."

#. module: account
#: model:ir.model.fields,help:account.field_account_payment_term_line__sequence
msgid ""
"Gives the sequence order when displaying a list of payment terms lines."
msgstr ""
"Cung cấp trình tự hiển thị cho danh sách các dòng điều khoản thanh toán."

#. module: account
#. openerp-web
#: code:addons/account/static/src/xml/account_reconciliation.xml:63
#, python-format
msgid "Go to bank statement(s)"
msgstr "Đến sao kê ngân hàng"

#. module: account
#: code:addons/account/models/account_invoice.py:758
#: code:addons/account/models/company.py:521
#, python-format
msgid "Go to the configuration panel"
msgstr "Đi tới bảng cấu hình"

#. module: account
#: code:addons/account/models/company.py:459
#, python-format
msgid "Go to the journal configuration"
msgstr ""

#. module: account
#: selection:res.partner,trust:0
msgid "Good Debtor"
msgstr "Con nợ Tốt"

#. module: account
#. openerp-web
#: code:addons/account/static/src/xml/account_reconciliation.xml:48
#, python-format
msgid "Good Job!"
msgstr "Làm tốt!"

#. module: account
#: model:ir.model.fields,field_description:account.field_account_account__group_id
#: model:ir.model.fields,field_description:account.field_account_account_template__group_id
msgid "Group"
msgstr "Nhóm"

#. module: account
#: model_terms:ir.ui.view,arch_db:account.view_account_chart_template_seacrh
#: model_terms:ir.ui.view,arch_db:account.view_account_invoice_filter
#: model_terms:ir.ui.view,arch_db:account.view_account_invoice_report_search
#: model_terms:ir.ui.view,arch_db:account.view_account_move_filter
#: model_terms:ir.ui.view,arch_db:account.view_account_move_line_filter
#: model_terms:ir.ui.view,arch_db:account.view_account_search
#: model_terms:ir.ui.view,arch_db:account.view_account_tax_search
#: model_terms:ir.ui.view,arch_db:account.view_account_template_search
#: model_terms:ir.ui.view,arch_db:account.view_bank_statement_search
msgid "Group By"
msgstr "Nhóm theo"

#. module: account
#: model:ir.model.fields,field_description:account.field_account_journal__group_invoice_lines
msgid "Group Invoice Lines"
msgstr "Nhóm theo hạng mục trên hoá đơn"

#. module: account
#: model:ir.model.fields,field_description:account.field_account_register_payments__group_invoices
msgid "Group Invoices"
msgstr ""

#. module: account
#: selection:account.tax,amount_type:0
#: selection:account.tax.template,amount_type:0
msgid "Group of Taxes"
msgstr "Nhóm Thuế"

#. module: account
#: model_terms:ir.ui.view,arch_db:account.res_config_settings_view_form
msgid "Group payments into a single batch to ease the reconciliation process"
msgstr ""

#. module: account
#: selection:account.cash.rounding,rounding_method:0
msgid "HALF-UP"
msgstr ""

#. module: account
#: model:ir.model.fields,field_description:account.field_res_config_settings__has_accounting_entries
msgid "Has Accounting Entries"
msgstr "Có Bút toán Kế toán"

#. module: account
#: model:ir.model.fields,field_description:account.field_account_payment__has_invoices
msgid "Has Invoices"
msgstr "Có Hoá đơn"

#. module: account
#: model:ir.model.fields,field_description:account.field_account_invoice__has_outstanding
msgid "Has Outstanding"
msgstr "Có khoản thanh toán chưa khớp"

#. module: account
#: model:ir.model.fields,field_description:account.field_res_partner__has_unreconciled_entries
msgid "Has Unreconciled Entries"
msgstr "Có bút toán chưa đối soát"

#. module: account
#: model:ir.model.fields,field_description:account.field_account_setup_bank_manual_config__qr_code_valid
msgid "Has all required arguments"
msgstr ""

#. module: account
#: model:ir.model.fields,field_description:account.field_account_invoice_send__has_error
#: model:ir.model.fields,help:account.field_account_invoice_send__has_error
msgid "Has error"
msgstr "Có lỗi"

#. module: account
#: model:ir.model.fields,field_description:account.field_account_abstract_payment__hide_payment_method
#: model:ir.model.fields,field_description:account.field_account_payment__hide_payment_method
#: model:ir.model.fields,field_description:account.field_account_register_payments__hide_payment_method
msgid "Hide Payment Method"
msgstr "Ẩn Phương thức Thanh toán"

#. module: account
#: model:ir.model.fields,field_description:account.field_account_tax__hide_tax_exigibility
msgid "Hide Use Cash Basis Option"
msgstr "Ẩn Tuỳ chọn Cơ sở Dòng tiền"

#. module: account
#: model_terms:ir.ui.view,arch_db:account.portal_invoice_chatter
msgid "History"
msgstr "Lịch sử"

#. module: account
#: model_terms:ir.ui.view,arch_db:account.view_account_form
msgid "How do account types affect your reports?"
msgstr "Cách mà các kiểu tài khoản ảnh hưởng đến báo cáo của bạn?"

#. module: account
#: model_terms:ir.ui.view,arch_db:account.res_config_settings_view_form
msgid "How total tax amount is computed in orders and invoices"
msgstr "Cách thức mà giá trị thuế được tính toán trên các đơn hàng và hoá đơn"

#. module: account
#: model:ir.model.fields,field_description:account.field_account_abstract_payment__id
#: model:ir.model.fields,field_description:account.field_account_account__id
#: model:ir.model.fields,field_description:account.field_account_account_tag__id
#: model:ir.model.fields,field_description:account.field_account_account_template__id
#: model:ir.model.fields,field_description:account.field_account_account_type__id
#: model:ir.model.fields,field_description:account.field_account_bank_statement__id
#: model:ir.model.fields,field_description:account.field_account_bank_statement_cashbox__id
#: model:ir.model.fields,field_description:account.field_account_bank_statement_closebalance__id
#: model:ir.model.fields,field_description:account.field_account_bank_statement_line__id
#: model:ir.model.fields,field_description:account.field_account_cash_rounding__id
#: model:ir.model.fields,field_description:account.field_account_cashbox_line__id
#: model:ir.model.fields,field_description:account.field_account_chart_template__id
#: model:ir.model.fields,field_description:account.field_account_common_journal_report__id
#: model:ir.model.fields,field_description:account.field_account_common_report__id
#: model:ir.model.fields,field_description:account.field_account_financial_year_op__id
#: model:ir.model.fields,field_description:account.field_account_fiscal_position__id
#: model:ir.model.fields,field_description:account.field_account_fiscal_position_account__id
#: model:ir.model.fields,field_description:account.field_account_fiscal_position_account_template__id
#: model:ir.model.fields,field_description:account.field_account_fiscal_position_tax__id
#: model:ir.model.fields,field_description:account.field_account_fiscal_position_tax_template__id
#: model:ir.model.fields,field_description:account.field_account_fiscal_position_template__id
#: model:ir.model.fields,field_description:account.field_account_fiscal_year__id
#: model:ir.model.fields,field_description:account.field_account_full_reconcile__id
#: model:ir.model.fields,field_description:account.field_account_group__id
#: model:ir.model.fields,field_description:account.field_account_incoterms__id
#: model:ir.model.fields,field_description:account.field_account_invoice__id
#: model:ir.model.fields,field_description:account.field_account_invoice_confirm__id
#: model:ir.model.fields,field_description:account.field_account_invoice_import_wizard__id
#: model:ir.model.fields,field_description:account.field_account_invoice_line__id
#: model:ir.model.fields,field_description:account.field_account_invoice_refund__id
#: model:ir.model.fields,field_description:account.field_account_invoice_report__id
#: model:ir.model.fields,field_description:account.field_account_invoice_send__id
#: model:ir.model.fields,field_description:account.field_account_invoice_tax__id
#: model:ir.model.fields,field_description:account.field_account_journal__id
#: model:ir.model.fields,field_description:account.field_account_move__id
#: model:ir.model.fields,field_description:account.field_account_move_line__id
#: model:ir.model.fields,field_description:account.field_account_move_reversal__id
#: model:ir.model.fields,field_description:account.field_account_partial_reconcile__id
#: model:ir.model.fields,field_description:account.field_account_payment__id
#: model:ir.model.fields,field_description:account.field_account_payment_method__id
#: model:ir.model.fields,field_description:account.field_account_payment_term__id
#: model:ir.model.fields,field_description:account.field_account_payment_term_line__id
#: model:ir.model.fields,field_description:account.field_account_print_journal__id
#: model:ir.model.fields,field_description:account.field_account_reconcile_model__id
#: model:ir.model.fields,field_description:account.field_account_reconcile_model_template__id
#: model:ir.model.fields,field_description:account.field_account_reconciliation_widget__id
#: model:ir.model.fields,field_description:account.field_account_register_payments__id
#: model:ir.model.fields,field_description:account.field_account_setup_bank_manual_config__id
#: model:ir.model.fields,field_description:account.field_account_tax__id
#: model:ir.model.fields,field_description:account.field_account_tax_group__id
#: model:ir.model.fields,field_description:account.field_account_tax_template__id
#: model:ir.model.fields,field_description:account.field_account_unreconcile__id
#: model:ir.model.fields,field_description:account.field_cash_box_in__id
#: model:ir.model.fields,field_description:account.field_cash_box_out__id
#: model:ir.model.fields,field_description:account.field_report_account_report_agedpartnerbalance__id
#: model:ir.model.fields,field_description:account.field_report_account_report_invoice_with_payments__id
#: model:ir.model.fields,field_description:account.field_report_account_report_journal__id
#: model:ir.model.fields,field_description:account.field_tax_adjustments_wizard__id
#: model:ir.model.fields,field_description:account.field_validate_account_move__id
msgid "ID"
msgstr ""

#. module: account
#: code:addons/account/models/chart_template.py:409
#, python-format
msgid "INV"
msgstr ""

#. module: account
#: code:addons/account/models/account_bank_statement.py:325
#, python-format
msgid "If \"Amount Currency\" is specified, then \"Amount\" must be as well."
msgstr ""
"Nếu \"Giá trị Nguyên tệ\" được xác định, thì \"Tổng tiền\" cũng phải được "
"xác định."

#. module: account
#: model:ir.model.fields,help:account.field_account_bank_statement__message_unread
#: model:ir.model.fields,help:account.field_account_invoice__message_unread
#: model:ir.model.fields,help:account.field_account_payment__message_unread
msgid "If checked new messages require your attention."
msgstr "Nếu đánh dấu kiểm, các thông điệp mới yêu cầu sự có mặt của bạn."

#. module: account
#: model:ir.model.fields,help:account.field_account_bank_statement__message_needaction
#: model:ir.model.fields,help:account.field_account_invoice__message_needaction
#: model:ir.model.fields,help:account.field_account_payment__message_needaction
msgid "If checked, new messages require your attention."
msgstr "Nếu đánh dấu kiểm, các thông điệp mới yêu cầu sự có mặt của bạn."

#. module: account
#: model:ir.model.fields,help:account.field_account_bank_statement__message_has_error
#: model:ir.model.fields,help:account.field_account_invoice__message_has_error
#: model:ir.model.fields,help:account.field_account_payment__message_has_error
msgid "If checked, some messages have a delivery error."
msgstr ""

#. module: account
#: model:ir.model.fields,help:account.field_account_account_template__nocreate
msgid ""
"If checked, the new chart of accounts will not contain this by default."
msgstr ""
"Đánh dấu nếu bạn không muốn một hệ thống kế toán mới mặc định sẽ không bao "
"gồm mục này."

#. module: account
#: model:ir.model.fields,help:account.field_account_move_reversal__journal_id
msgid "If empty, uses the journal of the journal entry to be reversed."
msgstr "Nếu để trống, sử dụng cùng sổ nhật ký của bút toán để đảo ngược."

#. module: account
#: model:ir.model.fields,help:account.field_account_register_payments__group_invoices
msgid ""
"If enabled, groups invoices by commercial partner, invoice account,\n"
"                                                                    type and recipient bank account in the generated payments. If disabled,\n"
"                                                                    a distinct payment will be generated for each invoice."
msgstr ""

#. module: account
#: model:ir.model.fields,help:account.field_account_tax__include_base_amount
#: model:ir.model.fields,help:account.field_account_tax_template__include_base_amount
msgid ""
"If set, taxes which are computed after this one will be computed based on "
"the price tax included."
msgstr ""
"Nếu được chọn, các thuế mà được tính toán sau thuế này sẽ được tính toán dựa"
" trên giá đã bao gồm thuế này."

#. module: account
#: model:ir.model.fields,help:account.field_account_bank_statement__accounting_date
msgid ""
"If set, the accounting entries created during the bank statement reconciliation process will be created at this date.\n"
"This is useful if the accounting period in which the entries should normally be booked is already closed."
msgstr ""

#. module: account
#: model:ir.model.fields,help:account.field_account_tax__analytic
#: model:ir.model.fields,help:account.field_account_tax_template__analytic
msgid ""
"If set, the amount computed by this tax will be assigned to the same "
"analytic account as the invoice line (if any)"
msgstr ""
"Nếu được chọn, giá trị được tính bởi thuế này cũng sẽ được ghi nhận vào cùng"
" tài khoản kế toán quản trị được khai báo trên dòng hoá đơn (nếu có)"

#. module: account
#: model:ir.model.fields,help:account.field_account_payment_term__active
msgid ""
"If the active field is set to False, it will allow you to hide the payment "
"terms without removing it."
msgstr ""

#. module: account
#: model:ir.model.fields,help:account.field_account_journal__group_invoice_lines
msgid ""
"If this box is checked, the system will try to group the accounting lines "
"when generating them from invoices."
msgstr ""
"Nếu đánh dấu vào ô này, hệ thống sẽ thử nhóm các định khoản khi nó được tạo "
"ra từ hoá đơn."

#. module: account
#: model:ir.model.fields,help:account.field_account_move__auto_reverse
msgid ""
"If this checkbox is ticked, this entry will be automatically reversed at the"
" reversal date you defined."
msgstr ""

#. module: account
#: model_terms:ir.ui.view,arch_db:account.res_config_settings_view_form
msgid ""
"If you check this box, you will be able to collect payments using SEPA "
"Direct Debit mandates."
msgstr ""

#. module: account
#: model_terms:ir.ui.view,arch_db:account.res_config_settings_view_form
msgid ""
"If you check this box, you will be able to register your payment using SEPA."
msgstr ""
"Nếu bạn chọn ô này, bạn sẽ có thể đăng ký thanh toán bằng SEPA.\n"
"-Nó sẽ cài đặt module account_sepa."

#. module: account
#: model_terms:ir.actions.act_window,help:account.open_account_journal_dashboard_kanban
msgid ""
"If you have not installed a chart of account, please install one first.<br>"
msgstr ""
"Nếu bạn chưa cài đặt hệ thống tài khoản, vui lòng cài đặt nó trước. Cụ thể, bạn có thể cài module 'Vietnam Chart of Accounts' cho các doanh nghiệp ở Việt Nam.<br>"

#. module: account
#: model_terms:ir.ui.view,arch_db:account.account_unreconcile_view
msgid ""
"If you unreconcile transactions, you must also verify all the actions that "
"are linked to those transactions because they will not be disabled"
msgstr ""
"Nếu bạn bỏ đối soát các giao dịch, bạn cũng phải xác nhận tất cả các hành "
"động được liên kết đến các giao dịch này bởi vì chúng sẽ không bị vô hiệu "
"hoá"

#. module: account
#: model:ir.model.fields,help:account.field_account_invoice__payment_term_id
msgid ""
"If you use payment terms, the due date will be computed automatically at the"
" generation of accounting entries. If you keep the payment terms and the due"
" date empty, it means direct payment. The payment terms may compute several "
"due dates, for example 50% now, 50% in one month."
msgstr ""

#. module: account
#: model:ir.model.fields,help:account.field_account_invoice__date_due
msgid ""
"If you use payment terms, the due date will be computed automatically at the"
" generation of accounting entries. The Payment terms may compute several due"
" dates, for example 50% now and 50% in one month, but if you want to force a"
" due date, make sure that the payment term is not set on the invoice. If you"
" keep the Payment terms and the due date empty, it means direct payment."
msgstr ""

#. module: account
#: model_terms:ir.ui.view,arch_db:account.res_config_settings_view_form
msgid ""
"If you're selling digital goods to customers in the EU, you must charge VAT "
"based on your customers' locations. This rule applies regardless of you are "
"located. Digital goods are defined in the legislation as broadcasting, "
"telecommunications, and services that are electronically supplied instead of"
" shipped. Gift cards sent online are not included in the definition."
msgstr ""

#. module: account
#: model:ir.model.fields,help:account.field_account_invoice_line__product_image
msgid ""
"Image of the product variant (Big-sized image of product template if false)."
" It is automatically resized as a 1024x1024px image, with aspect ratio "
"preserved."
msgstr ""
"Hình ảnh của biến thể sản phẩm (Nếu không thiết lập, hệ thống sẽ sử dụng "
"hình ảnh với kích thước lớn của sản phẩm). Nó sẽ tự động thay đổi kích thước"
" thành 1024x10024 mà vẫn giữ nguyên tỷ lệ."

#. module: account
#: model:account.payment.term,name:account.account_payment_term_immediate
msgid "Immediate Payment"
msgstr "Thanh toán ngay (trả trước 100%)"

#. module: account
#: model_terms:ir.ui.view,arch_db:account.account_invoice_import_wizard_form_view
msgid "Import"
msgstr "Nhập"

#. module: account
#: model:ir.model.fields,field_description:account.field_res_config_settings__module_account_bank_statement_import_qif
msgid "Import .qif files"
msgstr "Nhập tập tin .qif"

#. module: account
#: model:ir.actions.act_window,name:account.account_invoice_import_wizard_action
msgid "Import Vendor Bills"
msgstr ""

#. module: account
#: model:ir.model,name:account.model_account_invoice_import_wizard
msgid "Import Your Vendor Bills from Files."
msgstr ""

#. module: account
#: model:ir.model.fields,field_description:account.field_res_config_settings__module_account_bank_statement_import_csv
msgid "Import in .csv format"
msgstr "Nhập tập tin định dạng .csv"

#. module: account
#: model:ir.model.fields,field_description:account.field_res_config_settings__module_account_bank_statement_import_ofx
msgid "Import in .ofx format"
msgstr "Nhập tập tin định dạng .ofx"

#. module: account
#: model:ir.model.fields,field_description:account.field_res_config_settings__module_account_bank_statement_import_camt
msgid "Import in CAMT.053 format"
msgstr "Nhập theo định dạng CAMT.053"

#. module: account
#: model_terms:ir.ui.view,arch_db:account.res_config_settings_view_form
msgid "Import your bank statements automatically"
msgstr "Nhập sao kê ngân hàng một cách tự động"

#. module: account
#: model_terms:ir.ui.view,arch_db:account.res_config_settings_view_form
msgid "Import your bank statements in CAMT.053"
msgstr "Nhập sao kê ngân hàng tự động theo dạng CAMT.053"

#. module: account
#: model_terms:ir.ui.view,arch_db:account.res_config_settings_view_form
msgid "Import your bank statements in CSV"
msgstr "Nhập sao kê ngân hàng tự động theo dạng CSV"

#. module: account
#: model_terms:ir.ui.view,arch_db:account.res_config_settings_view_form
msgid "Import your bank statements in OFX"
msgstr "Nhập sao kê ngân hàng tự động theo dạng OFX"

#. module: account
#: model_terms:ir.ui.view,arch_db:account.res_config_settings_view_form
msgid "Import your bank statements in QIF"
msgstr "Nhập sao kê ngân hàng tự động theo dạng QIF"

#. module: account
#: selection:account.invoice,state:0
#: model_terms:ir.ui.view,arch_db:account.view_account_invoice_filter
msgid "In Payment"
msgstr ""

#. module: account
#: code:addons/account/models/account_bank_statement.py:345
#, python-format
msgid ""
"In order to delete a bank statement line, you must first cancel it to delete"
" related journal items."
msgstr ""
"Để xoá một dòng trong sao kê ngân hàng, bạn phải nó để hệ thống tự động xoá "
"phát sinh kế toán liên quan trước."

#. module: account
#: code:addons/account/models/account_bank_statement.py:201
#, python-format
msgid ""
"In order to delete a bank statement, you must first cancel it to delete "
"related journal items."
msgstr ""
"Để xóa một Sao kê ngân hàng, trước tiên bạn phải hủy bỏ nó và xóa các phát "
"sinh liên quan."

#. module: account
#: code:addons/account/models/account_payment.py:89
#, python-format
msgid ""
"In order to pay multiple invoices at once, they must use the same currency."
msgstr ""
"Để thanh toán nhiều hoá đơn cùng lúc, các hoá đơn này phải có cùng tiền tệ."

#. module: account
#: model_terms:ir.ui.view,arch_db:account.view_account_tax_search
msgid "Inactive"
msgstr "Không hiệu lực"

#. module: account
#: selection:account.payment.method,payment_type:0
msgid "Inbound"
msgstr "Gọi đến"

#. module: account
#: model:ir.model.fields,field_description:account.field_account_tax__analytic
msgid "Include in Analytic Cost"
msgstr "Bao gồm trong Chi phí Kế toán QT"

#. module: account
#: model:ir.model.fields,field_description:account.field_account_tax__price_include
#: model:ir.model.fields,field_description:account.field_account_tax_template__price_include
msgid "Included in Price"
msgstr "Bao gồm trong Giá"

#. module: account
#: selection:account.account.type,internal_group:0
#: model:account.account.type,name:account.data_account_type_revenue
#: model_terms:ir.ui.view,arch_db:account.view_account_form
#: model_terms:ir.ui.view,arch_db:account.view_account_search
msgid "Income"
msgstr "Doanh thu"

#. module: account
#: model:ir.model.fields,field_description:account.field_product_category__property_account_income_categ_id
#: model:ir.model.fields,field_description:account.field_product_template__property_account_income_id
#: model_terms:ir.ui.view,arch_db:account.view_account_chart_template_seacrh
msgid "Income Account"
msgstr "Tài khoản Doanh thu"

#. module: account
#: model:ir.model.fields,field_description:account.field_account_chart_template__property_account_income_id
msgid "Income Account on Product Template"
msgstr "Tài khoản Doanh thu trên Mẫu sản phẩm"

#. module: account
#. openerp-web
#: code:addons/account/static/src/js/reconciliation/reconciliation_model.js:740
#, python-format
msgid "Incorrect Operation"
msgstr "Hành động không đúng"

#. module: account
#: model:ir.model.fields,field_description:account.field_account_invoice__incoterm_id
msgid "Incoterm"
msgstr ""

#. module: account
#: model:ir.model.fields,help:account.field_account_incoterms__code
msgid "Incoterm Standard Code"
msgstr "Mã Tiêu chuẩn Incoterm"

#. module: account
#: model:ir.actions.act_window,name:account.action_incoterms_tree
#: model:ir.model,name:account.model_account_incoterms
#: model:ir.ui.menu,name:account.menu_action_incoterm_open
#: model_terms:ir.ui.view,arch_db:account.account_incoterms_form
#: model_terms:ir.ui.view,arch_db:account.account_incoterms_view_search
#: model_terms:ir.ui.view,arch_db:account.view_incoterms_tree
msgid "Incoterms"
msgstr "Incoterms"

#. module: account
#: model:ir.model.fields,help:account.field_account_incoterms__name
msgid ""
"Incoterms are series of sales terms. They are used to divide transaction "
"costs and responsibilities between buyer and seller and reflect state-of-"
"the-art transportation practices."
msgstr ""
"Incoterms là một bộ các thuật ngữ thương mại. Chúng được sử dụng để phân "
"chia chi phí và trách nhiệm giữa người mua và người bán và phản anh các thực"
" nghiệm vận tải tốt nhất đã được cả thế giới thừa nhận."

#. module: account
#: model_terms:ir.actions.act_window,help:account.action_incoterms_tree
msgid ""
"Incoterms are used to divide transaction costs and responsibilities between "
"buyer and seller."
msgstr ""
<<<<<<< HEAD
=======
"Điều khoản thương mại quốc tế được dùng để chia ra chi phí vận chuyển và "
"trách nhiệm giữa người mua và người bán."

#. module: account
#: model:ir.model.fields,help:account.field_account_move_line__tax_line_id
msgid "Indicates that this journal item is a tax line"
msgstr "Chỉ ra rằng chi tiết bút toán nhật ký này là một dòng thuế"
>>>>>>> cd6c2681

#. module: account
#. openerp-web
#: code:addons/account/static/src/xml/account_payment.xml:25
#, python-format
msgid "Info"
msgstr ""

#. module: account
#: model_terms:ir.ui.view,arch_db:account.view_move_line_form
msgid "Information"
msgstr "Thông tin"

#. module: account
#: model:ir.model.fields,help:account.field_account_invoice_send__parent_id
msgid "Initial thread message."
msgstr "Thông điệp khơi mào luồng hội thoại."

#. module: account
#: model:ir.model.fields,field_description:account.field_account_chart_template__property_stock_account_input_categ_id
#: model:ir.model.fields,field_description:account.field_res_company__property_stock_account_input_categ_id
msgid "Input Account for Stock Valuation"
msgstr "Tài khoản đầu vào cho Định giá Tồn kho"

#. module: account
#: model_terms:ir.ui.view,arch_db:account.res_config_settings_view_form
msgid "Install More Packages"
msgstr "Cài thêm các Gói"

#. module: account
#: model:ir.model.fields,field_description:account.field_res_company__transfer_account_id
msgid "Inter-Banks Transfer Account"
msgstr "Tài khoản chuyển liên ngân hàng"

#. module: account
#: model:ir.model.fields,help:account.field_res_company__transfer_account_id
msgid ""
"Intermediary account used when moving money from a liquidity account to "
"another"
msgstr ""
"Tài khoản trung gian được sử dụng khi chuyển tiền từ một tài khoản kiểu Ngân"
" hàng / Tiền mặt sang một tài khoản khác"

#. module: account
#: model:ir.model.fields,field_description:account.field_account_account__internal_group
#: model:ir.model.fields,field_description:account.field_account_account_type__internal_group
msgid "Internal Group"
msgstr ""

#. module: account
#: model:ir.model.fields,field_description:account.field_account_move__narration
msgid "Internal Note"
msgstr "Ghi chú nội bộ"

#. module: account
#: model:ir.model.fields,field_description:account.field_account_account__note
msgid "Internal Notes"
msgstr "Ghi chú Nội bộ"

#. module: account
#: selection:account.payment,payment_type:0
#: model_terms:ir.ui.view,arch_db:account.account_journal_dashboard_kanban_view
msgid "Internal Transfer"
msgstr "Chuyển nội bộ"

#. module: account
#: model:ir.actions.act_window,name:account.action_account_payments_transfer
#: model_terms:ir.ui.view,arch_db:account.account_journal_dashboard_kanban_view
msgid "Internal Transfers"
msgstr "Dịch chuyển nội bộ"

#. module: account
#: model:ir.model.fields,field_description:account.field_account_account__internal_type
msgid "Internal Type"
msgstr "Kiểu Nội bộ"

#. module: account
#: model_terms:ir.ui.view,arch_db:account.view_account_template_form
msgid "Internal notes..."
msgstr "Ghi chú nội bộ..."

#. module: account
#: model:ir.model.fields,help:account.field_account_invoice__incoterm_id
#: model:ir.model.fields,help:account.field_res_company__incoterm_id
msgid ""
"International Commercial Terms are a series of predefined commercial terms "
"used in international transactions."
msgstr ""
"Bộ Điều khoản Thương mại Quốc tế (Incoterms) là một chuỗi các điều khoản "
"thương mại được định nghĩa trước để sử dụng trong các giao dịch quốc tế."

#. module: account
#: model:ir.model.fields,field_description:account.field_res_config_settings__module_account_intrastat
msgid "Intrastat"
msgstr ""

#. module: account
#: code:addons/account/models/partner.py:45
#, python-format
msgid "Invalid \"Zip Range\", please configure it properly."
msgstr "\"Phạm vi Zip\" không hợp lệ, vui lòng cầu hình đúng."

#. module: account
#: code:addons/account/models/account_invoice.py:1314
#: model:ir.model,name:account.model_account_invoice
#: model:ir.model.fields,field_description:account.field_account_invoice_report__invoice_id
#: model:ir.model.fields,field_description:account.field_account_invoice_tax__invoice_id
#: model:ir.model.fields,field_description:account.field_account_move_line__invoice_id
#: model:ir.model.fields,field_description:account.field_res_partner__invoice_warn
#: model_terms:ir.ui.view,arch_db:account.account_journal_dashboard_kanban_view
#: model_terms:ir.ui.view,arch_db:account.invoice_form
#: model_terms:ir.ui.view,arch_db:account.invoice_tree
#: model_terms:ir.ui.view,arch_db:account.report_invoice_document
#: model_terms:ir.ui.view,arch_db:account.view_account_invoice_filter
#, python-format
msgid "Invoice"
msgstr "Hoá đơn"

#. module: account
#: model:ir.model.fields,field_description:account.field_account_invoice_report__number
#: model_terms:ir.ui.view,arch_db:account.portal_my_invoices
msgid "Invoice #"
msgstr "Hoá đơn #"

#. module: account
#: code:addons/account/models/account_invoice.py:485
#, python-format
msgid "Invoice - %s"
msgstr "Hoá đơn - %s"

#. module: account
#: model:mail.message.subtype,description:account.mt_invoice_created
#: model:mail.message.subtype,name:account.mt_invoice_created
msgid "Invoice Created"
msgstr "Hoá đơn được tạo"

#. module: account
#: code:addons/account/controllers/portal.py:40
#: model:ir.model.fields,field_description:account.field_account_invoice__date_invoice
#: model:ir.model.fields,field_description:account.field_account_invoice_report__date
#: model_terms:ir.ui.view,arch_db:account.portal_my_invoices
#: model_terms:ir.ui.view,arch_db:account.view_account_invoice_filter
#, python-format
msgid "Invoice Date"
msgstr "Ngày Hoá đơn"

#. module: account
#: model:ir.model.fields,field_description:account.field_account_invoice__invoice_icon
msgid "Invoice Icon"
msgstr ""

#. module: account
#: model_terms:ir.ui.view,arch_db:account.onboarding_invoice_layout_step
msgid "Invoice Layout"
msgstr "Bố cục Hoá đơn"

#. module: account
#: model:ir.model,name:account.model_account_invoice_line
#: model_terms:ir.ui.view,arch_db:account.view_invoice_line_tree
msgid "Invoice Line"
msgstr "Chi tiết hoá đơn"

#. module: account
#: model:ir.model.fields,field_description:account.field_account_invoice__invoice_line_ids
#: model_terms:ir.ui.view,arch_db:account.invoice_form
msgid "Invoice Lines"
msgstr "Chi tiết hoá đơn"

#. module: account
#: sql_constraint:account.invoice:0
msgid "Invoice Number must be unique per Company!"
msgstr "Số hoá đơn phải là duy nhất trên một công ty!"

#. module: account
#: model_terms:ir.ui.view,arch_db:account.invoice_form
msgid "Invoice Number:"
msgstr "Số Hoá đơn:"

#. module: account
#: model:ir.model.fields,field_description:account.field_res_config_settings__module_account_payment
msgid "Invoice Online Payment"
msgstr "Thanh toán Trực tuyến các Hoá đơn"

#. module: account
#: model:ir.model.fields,field_description:account.field_account_invoice_line__invoice_id
msgid "Invoice Reference"
msgstr "Tham chiếu hoá đơn"

#. module: account
#: model:ir.model.fields,field_description:account.field_account_invoice_report__state
msgid "Invoice Status"
msgstr "Tình trạng hoá đơn"

#. module: account
#: model:ir.model,name:account.model_account_invoice_tax
msgid "Invoice Tax"
msgstr "Thuế Hoá đơn"

#. module: account
#: model:ir.model.fields,field_description:account.field_account_invoice__refund_invoice_id
msgid "Invoice for which this invoice is the credit note"
msgstr ""

#. module: account
#: code:addons/account/models/account_invoice.py:869
#, python-format
msgid "Invoice must be cancelled in order to reset it to draft."
msgstr "Hoá đơn phải ở trạng thái Huỷ mới có thể chuyển thành Dự thảo"

#. module: account
#: code:addons/account/models/account_invoice.py:893
#, python-format
msgid "Invoice must be in draft state in order to validate it."
msgstr "Hoá phải ở trạng thái dự thảo mới có thể xác nhận được."

#. module: account
#: code:addons/account/models/account_invoice.py:920
#, python-format
msgid "Invoice must be paid in order to set it to register payment."
msgstr ""
"Hoá đơn phải được thanh toán để thiết lập nó ghi nhận khoản thanh toán"

#. module: account
#: code:addons/account/models/account_invoice.py:907
#, python-format
msgid "Invoice must be validated in order to set it to register payment."
msgstr "Hoá đơn phải được xác nhận để có thể ghi nhận thanh toán cho nó."

#. module: account
#: model:mail.message.subtype,description:account.mt_invoice_paid
msgid "Invoice paid"
msgstr "Hoá đơn đã thanh toán hết"

#. module: account
#: model_terms:ir.ui.view,arch_db:account.account_invoice_send_wizard_form
msgid "Invoice send & Print"
msgstr ""

#. module: account
#: model:mail.message.subtype,description:account.mt_invoice_validated
msgid "Invoice validated"
msgstr "Hoá đơn đã xác nhận"

#. module: account
#: model:mail.template,report_name:account.email_template_edi_invoice
msgid ""
"Invoice_${(object.number or '').replace('/','_')}${object.state == 'draft' "
"and '_draft' or ''}"
msgstr ""

#. module: account
#: model_terms:ir.ui.view,arch_db:account.view_account_invoice_report_search
msgid "Invoiced"
msgstr "Đã xuất hoá đơn"

#. module: account
#: code:addons/account/models/account_invoice_import_wizard.py:38
#: model:ir.actions.act_window,name:account.action_invoice_refund_out_tree
#: model:ir.actions.act_window,name:account.action_invoice_tree
#: model:ir.actions.act_window,name:account.action_invoice_tree1
#: model:ir.actions.report,name:account.account_invoices
#: model:ir.model.fields,field_description:account.field_account_abstract_payment__invoice_ids
#: model:ir.model.fields,field_description:account.field_account_invoice_send__invoice_ids
#: model:ir.model.fields,field_description:account.field_account_payment__invoice_ids
#: model:ir.model.fields,field_description:account.field_account_register_payments__invoice_ids
#: model:ir.model.fields,field_description:account.field_res_partner__invoice_ids
#: model:ir.ui.menu,name:account.menu_action_account_invoice_report_all
#: model:ir.ui.menu,name:account.menu_action_invoice_tree1
#: model_terms:ir.ui.view,arch_db:account.account_journal_dashboard_kanban_view
#: model_terms:ir.ui.view,arch_db:account.portal_my_home_invoice
#: model_terms:ir.ui.view,arch_db:account.portal_my_home_menu_invoice
#: model_terms:ir.ui.view,arch_db:account.portal_my_invoices
#: model_terms:ir.ui.view,arch_db:account.res_config_settings_view_form
#: model_terms:ir.ui.view,arch_db:account.view_account_invoice_report_search
#: model_terms:ir.ui.view,arch_db:account.view_account_payment_form
#: model_terms:ir.ui.view,arch_db:account.view_account_payment_graph
#: model_terms:ir.ui.view,arch_db:account.view_invoice_graph
#: model_terms:ir.ui.view,arch_db:account.view_invoice_line_calendar
#: model_terms:ir.ui.view,arch_db:account.view_invoice_pivot
#, python-format
msgid "Invoices"
msgstr "Hoá đơn"

#. module: account
#: model:ir.actions.act_window,name:account.action_account_invoice_report_all
#: model:ir.actions.act_window,name:account.action_account_invoice_report_all_supp
#: model_terms:ir.ui.view,arch_db:account.account_journal_dashboard_kanban_view
#: model_terms:ir.ui.view,arch_db:account.view_account_invoice_report_graph
#: model_terms:ir.ui.view,arch_db:account.view_account_invoice_report_pivot
#: model_terms:ir.ui.view,arch_db:account.view_account_invoice_report_search
msgid "Invoices Analysis"
msgstr "Phân tích hoá đơn"

#. module: account
#: model:ir.model,name:account.model_account_invoice_report
msgid "Invoices Statistics"
msgstr "Thống kê hoá đơn"

#. module: account
#: code:addons/account/models/account_journal_dashboard.py:178
#, python-format
msgid "Invoices owed to you"
msgstr "Hóa đơn mà bạn còn nợ"

#. module: account
#: model_terms:ir.ui.view,arch_db:account.account_journal_dashboard_kanban_view
msgid "Invoices to Validate"
msgstr "Hoá đơn chờ Xác nhận"

#. module: account
#: model:ir.model.fields,help:account.field_account_payment__reconciled_invoice_ids
msgid "Invoices whose journal items have been reconciled with this payment's."
msgstr "Các hoá đơn mà phát sinh kế toán của chúng đã được đối soát với các phát sinh của khoản thanh toán này."

#. module: account
#: model:ir.actions.report,name:account.account_invoices_without_payment
msgid "Invoices without Payment"
msgstr "Hóa đơn không có thanh toán"

#. module: account
#: model_terms:ir.ui.view,arch_db:account.digest_digest_view_form
#: model_terms:ir.ui.view,arch_db:account.res_config_settings_view_form
#: model_terms:ir.ui.view,arch_db:account.view_partner_property_form
msgid "Invoicing"
msgstr "Kế toán"

#. module: account
#: selection:account.reconcile.model,match_amount:0
#: selection:account.reconcile.model.template,match_amount:0
msgid "Is Between"
msgstr "Trong khoảng"

#. module: account
#: model:ir.model.fields,field_description:account.field_account_bank_statement__message_is_follower
#: model:ir.model.fields,field_description:account.field_account_invoice__message_is_follower
#: model:ir.model.fields,field_description:account.field_account_payment__message_is_follower
msgid "Is Follower"
msgstr "Là người theo dõi"

#. module: account
#: selection:account.reconcile.model,match_amount:0
#: selection:account.reconcile.model.template,match_amount:0
msgid "Is Greater Than"
msgstr ""

#. module: account
#: selection:account.reconcile.model,match_amount:0
#: selection:account.reconcile.model.template,match_amount:0
msgid "Is Lower Than"
msgstr ""

#. module: account
#: model:ir.model.fields,field_description:account.field_account_invoice_send__printed
msgid "Is Printed"
msgstr ""

#. module: account
#: model:ir.model.fields,field_description:account.field_account_reconcile_model__is_second_tax_price_included
msgid "Is Second Tax Included in Price"
msgstr ""

#. module: account
#: model:ir.model.fields,field_description:account.field_account_reconcile_model__is_tax_price_included
msgid "Is Tax Included in Price"
msgstr ""

#. module: account
#: model:ir.model.fields,help:account.field_account_invoice_line__is_rounding_line
msgid "Is a rounding line in case of cash rounding."
msgstr "Là một dòng làm tròn trong trường hợp làm tròn tiền mặt."

#. module: account
#: model:ir.model.fields,field_description:account.field_account_bank_statement__is_difference_zero
msgid "Is zero"
msgstr "Là 0"

#. module: account
#: model:ir.model.fields,help:account.field_account_journal__default_credit_account_id
#: model:ir.model.fields,help:account.field_res_company__income_currency_exchange_account_id
msgid "It acts as a default account for credit amount"
msgstr "Nó hoạt động như là một tài khoản mặc định cho giá trị ghi có"

#. module: account
#: model:ir.model.fields,help:account.field_account_journal__default_debit_account_id
#: model:ir.model.fields,help:account.field_res_company__expense_currency_exchange_account_id
msgid "It acts as a default account for debit amount"
msgstr "Nó hoạt động như là một tài khoản mặc định cho tổng nợ"

#. module: account
#: model:ir.model.fields,help:account.field_account_journal__alias_name
msgid "It creates draft vendor bill by sending an email."
msgstr ""

#. module: account
#: model:ir.model.fields,help:account.field_account_invoice__reconciled
msgid ""
"It indicates that the invoice has been paid and the journal entry of the "
"invoice has been reconciled with one or several journal entries of payment."
msgstr ""
"Chỉ ra rằng hoá đơn này đã được thanh toán hết và bút toán của hoá đơn này "
"đã được đối soát với một hoặc một vài bút toán thanh toán."

#. module: account
#: model:ir.model.fields,help:account.field_account_invoice__sent
msgid "It indicates that the invoice has been sent."
msgstr "Chỉ ra rằng hoá đơn này đã được gửi."

#. module: account
#: code:addons/account/models/account_move.py:971
#, python-format
msgid ""
"It is mandatory to specify an account and a journal to create a write-off."
msgstr ""
"Bắt buộc phải chỉ ra một tài khoản kế toán và một sổ nhật ký để ghi nhận "
"write-off."

#. module: account
#: code:addons/account/models/account_payment.py:585
#, python-format
msgid ""
"It is not allowed to delete a payment that already created a journal entry "
"since it would create a gap in the numbering. You should create the journal "
"entry again and cancel it thanks to a regular revert."
msgstr ""
"Không được phép xoá một khoản thanh toán mà đã tạo bút toán sổ nhật ký bởi "
"vì việc này sẽ tạo một khoảng trống trong số / trình tự. Bạn nên tạo lại một"
" bút toán sổ nhật ký và huỷ nó thanks to a regular revert."

#. module: account
#: model_terms:ir.ui.view,arch_db:account.account_journal_dashboard_kanban_view
msgid "Items"
msgstr "Hạng mục"

#. module: account
#: selection:res.company,fiscalyear_last_month:0
msgid "January"
msgstr "Tháng Một"

#. module: account
#. openerp-web
#: code:addons/account/static/src/xml/account_reconciliation.xml:200
#: code:addons/account/static/src/xml/account_reconciliation.xml:283
#: model:ir.model,name:account.model_account_journal
#: model:ir.model.fields,field_description:account.field_account_bank_statement__journal_id
#: model:ir.model.fields,field_description:account.field_account_bank_statement_line__journal_id
#: model:ir.model.fields,field_description:account.field_account_invoice__journal_id
#: model:ir.model.fields,field_description:account.field_account_invoice_import_wizard__journal_id
#: model:ir.model.fields,field_description:account.field_account_invoice_report__journal_id
#: model:ir.model.fields,field_description:account.field_account_move__journal_id
#: model:ir.model.fields,field_description:account.field_account_move_line__journal_id
#: model:ir.model.fields,field_description:account.field_account_reconcile_model__journal_id
#: model:ir.model.fields,field_description:account.field_account_setup_bank_manual_config__linked_journal_id
#: model:ir.model.fields,field_description:account.field_tax_adjustments_wizard__journal_id
#: model_terms:ir.ui.view,arch_db:account.report_journal
#: model_terms:ir.ui.view,arch_db:account.view_account_journal_search
#: model_terms:ir.ui.view,arch_db:account.view_account_move_filter
#: model_terms:ir.ui.view,arch_db:account.view_account_move_line_filter
#: model_terms:ir.ui.view,arch_db:account.view_account_payment_from_invoices
#: model_terms:ir.ui.view,arch_db:account.view_account_payment_invoice_form
#: model_terms:ir.ui.view,arch_db:account.view_account_payment_search
#: model_terms:ir.ui.view,arch_db:account.view_account_reconcile_model_form
#: model_terms:ir.ui.view,arch_db:account.view_bank_statement_search
#, python-format
msgid "Journal"
msgstr "Sổ nhật ký"

#. module: account
#: code:addons/account/models/account_bank_statement.py:256
#: model:ir.actions.act_window,name:account.action_move_journal_line
#: model:ir.actions.act_window,name:account.action_move_select
#: model:ir.model,name:account.model_account_move
#: model:ir.ui.menu,name:account.menu_action_move_journal_line_form
#: model_terms:ir.ui.view,arch_db:account.account_journal_dashboard_kanban_view
#: model_terms:ir.ui.view,arch_db:account.view_account_journal_form
#: model_terms:ir.ui.view,arch_db:account.view_bank_statement_form
#: model_terms:ir.ui.view,arch_db:account.view_move_tree
#, python-format
msgid "Journal Entries"
msgstr "Bút toán Sổ nhật ký"

#. module: account
#: model_terms:ir.ui.view,arch_db:account.view_account_move_filter
msgid "Journal Entries by Date"
msgstr ""

#. module: account
#: model:ir.model.fields,field_description:account.field_account_invoice__move_id
#: model:ir.model.fields,field_description:account.field_account_move_line__move_id
#: model_terms:ir.ui.view,arch_db:account.account_journal_dashboard_kanban_view
msgid "Journal Entry"
msgstr "Bút toán sổ nhật ký"

#. module: account
#: model:ir.model.fields,field_description:account.field_account_bank_statement_line__move_name
#: model:ir.model.fields,field_description:account.field_account_invoice__move_name
#: model:ir.model.fields,field_description:account.field_account_payment__move_name
msgid "Journal Entry Name"
msgstr "Tên Bút toán Sổ nhật ký"

#. module: account
#: selection:account.print.journal,sort_selection:0
#: model_terms:ir.ui.view,arch_db:account.report_journal
msgid "Journal Entry Number"
msgstr "Số Bút toán Sổ nhật ký"

#. module: account
#: model:ir.model,name:account.model_account_move_line
#: model:ir.model.fields,field_description:account.field_account_analytic_line__move_id
#: model_terms:ir.ui.view,arch_db:account.view_move_line_form
msgid "Journal Item"
msgstr "Phát sinh KT"

#. module: account
#: model:ir.model.fields,field_description:account.field_account_abstract_payment__writeoff_label
#: model:ir.model.fields,field_description:account.field_account_payment__writeoff_label
#: model:ir.model.fields,field_description:account.field_account_reconcile_model__label
#: model:ir.model.fields,field_description:account.field_account_reconcile_model_template__label
#: model:ir.model.fields,field_description:account.field_account_register_payments__writeoff_label
#: model_terms:ir.ui.view,arch_db:account.view_account_reconcile_model_form
msgid "Journal Item Label"
msgstr "Nhãn Phát sinh KT"

#. module: account
#: code:addons/account/models/account_payment.py:529
#: code:addons/account/models/reconciliation_widget.py:196
#: model:ir.actions.act_window,name:account.act_account_journal_2_account_move_line
#: model:ir.actions.act_window,name:account.act_account_move_to_account_move_line_open
#: model:ir.actions.act_window,name:account.action_account_moves_all_a
#: model:ir.actions.act_window,name:account.action_account_moves_all_tree
#: model:ir.actions.act_window,name:account.action_move_line_graph
#: model:ir.actions.act_window,name:account.action_move_line_graph_cash_basis
#: model:ir.actions.act_window,name:account.action_move_line_graph_cash_basis_posted
#: model:ir.actions.act_window,name:account.action_move_line_graph_posted
#: model:ir.actions.act_window,name:account.action_move_line_select
#: model:ir.actions.act_window,name:account.action_move_line_select_by_partner
#: model:ir.actions.act_window,name:account.action_move_line_select_by_type
#: model:ir.actions.act_window,name:account.action_move_line_select_tax_audit
#: model:ir.model.fields,field_description:account.field_account_bank_statement_line__journal_entry_ids
#: model:ir.model.fields,field_description:account.field_account_move__line_ids
#: model:ir.model.fields,field_description:account.field_res_partner__journal_item_count
#: model:ir.ui.menu,name:account.menu_action_account_moves_all
#: model_terms:ir.ui.view,arch_db:account.account_journal_dashboard_kanban_view
#: model_terms:ir.ui.view,arch_db:account.view_account_payment_form
#: model_terms:ir.ui.view,arch_db:account.view_move_form
#: model_terms:ir.ui.view,arch_db:account.view_move_line_pivot
#: model_terms:ir.ui.view,arch_db:account.view_move_line_tree
#, python-format
msgid "Journal Items"
msgstr "Phát sinh Kế toán"

#. module: account
#. openerp-web
#: code:addons/account/static/src/js/reconciliation/reconciliation_action.js:326
#: model:ir.actions.client,name:account.action_manual_reconcile
#, python-format
msgid "Journal Items to Reconcile"
msgstr "Các Phát sinh chờ đối soát"

#. module: account
#: model:ir.model.fields,field_description:account.field_account_journal__name
msgid "Journal Name"
msgstr "Tên sổ nhật ký"

#. module: account
#: model_terms:ir.ui.view,arch_db:account.view_account_move_line_filter
msgid "Journal items where matching number isn't set"
msgstr "Các phát sinh kế toán mà có số đối soát/khớp chưa được thiết lập"

#. module: account
#: model:ir.model.fields,help:account.field_res_company__account_opening_journal_id
msgid ""
"Journal where the opening entry of this company's accounting has been "
"posted."
msgstr ""
"Sổ nhật ký mà các bút toán kế toán đầu kỳ của công ty này sẽ được "
"vào sổ."

#. module: account
#: model:ir.model.fields,help:account.field_account_invoice_import_wizard__journal_id
msgid "Journal where to generate the bills"
msgstr "Sổ nhật ký mà sinh ra hoá các hoá đơn này"

#. module: account
#: model:ir.model.fields,field_description:account.field_account_bank_statement_line__journal_currency_id
msgid "Journal's Currency"
msgstr "Tiền tệ của Sổ nhật ký"

#. module: account
#: model:ir.actions.act_window,name:account.action_account_journal_form
#: model:ir.model.fields,field_description:account.field_account_common_journal_report__journal_ids
#: model:ir.model.fields,field_description:account.field_account_common_report__journal_ids
#: model:ir.model.fields,field_description:account.field_account_print_journal__journal_ids
#: model:ir.model.fields,field_description:account.field_account_reconcile_model__match_journal_ids
#: model:ir.model.fields,field_description:account.field_account_reconcile_model_template__match_journal_ids
#: model:ir.ui.menu,name:account.menu_action_account_journal_form
msgid "Journals"
msgstr "Sổ nhật ký"

#. module: account
#: model:ir.actions.report,name:account.action_report_journal
msgid "Journals Audit"
msgstr "Kiểm toán Sổ Nhật ký"

#. module: account
#: selection:res.company,fiscalyear_last_month:0
msgid "July"
msgstr "Tháng Bảy"

#. module: account
#: selection:res.company,fiscalyear_last_month:0
msgid "June"
msgstr "Tháng Sáu"

#. module: account
#: selection:res.company,account_dashboard_onboarding_state:0
#: selection:res.company,account_invoice_onboarding_state:0
#: selection:res.company,account_onboarding_invoice_layout_state:0
#: selection:res.company,account_onboarding_sale_tax_state:0
#: selection:res.company,account_onboarding_sample_invoice_state:0
#: selection:res.company,account_setup_bank_data_state:0
#: selection:res.company,account_setup_coa_state:0
#: selection:res.company,account_setup_fy_data_state:0
msgid "Just done"
msgstr ""

#. module: account
#: model:ir.model.fields,field_description:account.field_tax_adjustments_wizard__reason
msgid "Justification"
msgstr "Lý do điều chỉnh"

#. module: account
#: model:ir.model.fields,field_description:account.field_account_journal__kanban_dashboard
msgid "Kanban Dashboard"
msgstr "Bảng thông tin Kanban"

#. module: account
#: model:ir.model.fields,field_description:account.field_account_journal__kanban_dashboard_graph
msgid "Kanban Dashboard Graph"
msgstr "Bảng thông tin Biểu đồ Kanban"

#. module: account
#: model_terms:ir.ui.view,arch_db:account.view_account_journal_form
msgid "Keep empty for no control"
msgstr "Để trống để không kiểm soát"

#. module: account
#: model:ir.model.fields,help:account.field_account_invoice__date_invoice
msgid "Keep empty to use the current date"
msgstr "Để trống để sử dụng ngày hiện tại"

#. module: account
#: model:ir.model.fields,help:account.field_account_invoice__date
msgid "Keep empty to use the invoice date."
msgstr "Để trống để sử dụng ngày hoá đơn."

#. module: account
#: selection:account.abstract.payment,payment_difference_handling:0
#: selection:account.payment,payment_difference_handling:0
#: selection:account.register.payments,payment_difference_handling:0
msgid "Keep open"
msgstr "Để ở trạng thái Mở"

#. module: account
#: model:ir.model.fields,help:account.field_product_template__property_account_income_id
msgid ""
"Keep this field empty to use the default value from the product category."
msgstr ""
"Để trống trường này để dùng giá trị mặc định thiết lập trong nhóm sản phẩm."

#. module: account
#: model:ir.model.fields,help:account.field_product_product__property_account_expense_id
#: model:ir.model.fields,help:account.field_product_template__property_account_expense_id
msgid ""
"Keep this field empty to use the default value from the product category. If"
" anglo-saxon accounting with automated valuation method is configured, the "
"expense account on the product category will be used."
msgstr ""
"Giữ trường này trống để sử dụng giá trị mặc định từ danh mục sản phẩm. Nếu "
"kế toán anglo-saxon với phương pháp định giá tự động được định cấu hình, tài"
" khoản chi phí trên danh mục sản phẩm sẽ được sử dụng."

#. module: account
#: model:ir.model.fields,field_description:account.field_digest_digest__kpi_account_total_revenue_value
msgid "Kpi Account Total Revenue Value"
msgstr ""

#. module: account
#. openerp-web
#: code:addons/account/static/src/js/reconciliation/reconciliation_renderer.js:560
#: code:addons/account/static/src/xml/account_reconciliation.xml:204
#: code:addons/account/static/src/xml/account_reconciliation.xml:284
#: model:ir.model.fields,field_description:account.field_account_bank_statement_line__name
#: model:ir.model.fields,field_description:account.field_account_move_line__name
#: model:ir.model.fields,field_description:account.field_account_reconcile_model__match_label
#: model:ir.model.fields,field_description:account.field_account_reconcile_model_template__match_label
#: model_terms:ir.ui.view,arch_db:account.report_journal
#: model_terms:ir.ui.view,arch_db:account.view_account_payment_from_invoices
#: model_terms:ir.ui.view,arch_db:account.view_account_payment_invoice_form
#, python-format
msgid "Label"
msgstr "Nhãn"

#. module: account
#: model:ir.model.fields,field_description:account.field_account_reconcile_model__match_label_param
#: model:ir.model.fields,field_description:account.field_account_reconcile_model_template__match_label_param
msgid "Label Parameter"
msgstr "Tham số nhãn"

#. module: account
#: model:ir.model.fields,field_description:account.field_account_tax__description
msgid "Label on Invoices"
msgstr "Nhãn trên Hoá đơn"

#. module: account
#: model:ir.model.fields,field_description:account.field_account_abstract_payment____last_update
#: model:ir.model.fields,field_description:account.field_account_account____last_update
#: model:ir.model.fields,field_description:account.field_account_account_tag____last_update
#: model:ir.model.fields,field_description:account.field_account_account_template____last_update
#: model:ir.model.fields,field_description:account.field_account_account_type____last_update
#: model:ir.model.fields,field_description:account.field_account_bank_statement____last_update
#: model:ir.model.fields,field_description:account.field_account_bank_statement_cashbox____last_update
#: model:ir.model.fields,field_description:account.field_account_bank_statement_closebalance____last_update
#: model:ir.model.fields,field_description:account.field_account_bank_statement_line____last_update
#: model:ir.model.fields,field_description:account.field_account_cash_rounding____last_update
#: model:ir.model.fields,field_description:account.field_account_cashbox_line____last_update
#: model:ir.model.fields,field_description:account.field_account_chart_template____last_update
#: model:ir.model.fields,field_description:account.field_account_common_journal_report____last_update
#: model:ir.model.fields,field_description:account.field_account_common_report____last_update
#: model:ir.model.fields,field_description:account.field_account_financial_year_op____last_update
#: model:ir.model.fields,field_description:account.field_account_fiscal_position____last_update
#: model:ir.model.fields,field_description:account.field_account_fiscal_position_account____last_update
#: model:ir.model.fields,field_description:account.field_account_fiscal_position_account_template____last_update
#: model:ir.model.fields,field_description:account.field_account_fiscal_position_tax____last_update
#: model:ir.model.fields,field_description:account.field_account_fiscal_position_tax_template____last_update
#: model:ir.model.fields,field_description:account.field_account_fiscal_position_template____last_update
#: model:ir.model.fields,field_description:account.field_account_fiscal_year____last_update
#: model:ir.model.fields,field_description:account.field_account_full_reconcile____last_update
#: model:ir.model.fields,field_description:account.field_account_group____last_update
#: model:ir.model.fields,field_description:account.field_account_incoterms____last_update
#: model:ir.model.fields,field_description:account.field_account_invoice____last_update
#: model:ir.model.fields,field_description:account.field_account_invoice_confirm____last_update
#: model:ir.model.fields,field_description:account.field_account_invoice_import_wizard____last_update
#: model:ir.model.fields,field_description:account.field_account_invoice_line____last_update
#: model:ir.model.fields,field_description:account.field_account_invoice_refund____last_update
#: model:ir.model.fields,field_description:account.field_account_invoice_report____last_update
#: model:ir.model.fields,field_description:account.field_account_invoice_send____last_update
#: model:ir.model.fields,field_description:account.field_account_invoice_tax____last_update
#: model:ir.model.fields,field_description:account.field_account_journal____last_update
#: model:ir.model.fields,field_description:account.field_account_move____last_update
#: model:ir.model.fields,field_description:account.field_account_move_line____last_update
#: model:ir.model.fields,field_description:account.field_account_move_reversal____last_update
#: model:ir.model.fields,field_description:account.field_account_partial_reconcile____last_update
#: model:ir.model.fields,field_description:account.field_account_payment____last_update
#: model:ir.model.fields,field_description:account.field_account_payment_method____last_update
#: model:ir.model.fields,field_description:account.field_account_payment_term____last_update
#: model:ir.model.fields,field_description:account.field_account_payment_term_line____last_update
#: model:ir.model.fields,field_description:account.field_account_print_journal____last_update
#: model:ir.model.fields,field_description:account.field_account_reconcile_model____last_update
#: model:ir.model.fields,field_description:account.field_account_reconcile_model_template____last_update
#: model:ir.model.fields,field_description:account.field_account_reconciliation_widget____last_update
#: model:ir.model.fields,field_description:account.field_account_register_payments____last_update
#: model:ir.model.fields,field_description:account.field_account_setup_bank_manual_config____last_update
#: model:ir.model.fields,field_description:account.field_account_tax____last_update
#: model:ir.model.fields,field_description:account.field_account_tax_group____last_update
#: model:ir.model.fields,field_description:account.field_account_tax_template____last_update
#: model:ir.model.fields,field_description:account.field_account_unreconcile____last_update
#: model:ir.model.fields,field_description:account.field_cash_box_in____last_update
#: model:ir.model.fields,field_description:account.field_cash_box_out____last_update
#: model:ir.model.fields,field_description:account.field_report_account_report_agedpartnerbalance____last_update
#: model:ir.model.fields,field_description:account.field_report_account_report_invoice_with_payments____last_update
#: model:ir.model.fields,field_description:account.field_report_account_report_journal____last_update
#: model:ir.model.fields,field_description:account.field_tax_adjustments_wizard____last_update
#: model:ir.model.fields,field_description:account.field_validate_account_move____last_update
msgid "Last Modified on"
msgstr "Sửa lần cuối"

#. module: account
#. openerp-web
#: code:addons/account/static/src/xml/account_reconciliation.xml:125
#, python-format
msgid "Last Reconciliation:"
msgstr "Đối soát Lần cuối:"

#. module: account
#: model:ir.model.fields,field_description:account.field_account_account__write_uid
#: model:ir.model.fields,field_description:account.field_account_account_tag__write_uid
#: model:ir.model.fields,field_description:account.field_account_account_template__write_uid
#: model:ir.model.fields,field_description:account.field_account_account_type__write_uid
#: model:ir.model.fields,field_description:account.field_account_bank_statement__write_uid
#: model:ir.model.fields,field_description:account.field_account_bank_statement_cashbox__write_uid
#: model:ir.model.fields,field_description:account.field_account_bank_statement_closebalance__write_uid
#: model:ir.model.fields,field_description:account.field_account_bank_statement_line__write_uid
#: model:ir.model.fields,field_description:account.field_account_cash_rounding__write_uid
#: model:ir.model.fields,field_description:account.field_account_cashbox_line__write_uid
#: model:ir.model.fields,field_description:account.field_account_chart_template__write_uid
#: model:ir.model.fields,field_description:account.field_account_common_journal_report__write_uid
#: model:ir.model.fields,field_description:account.field_account_common_report__write_uid
#: model:ir.model.fields,field_description:account.field_account_financial_year_op__write_uid
#: model:ir.model.fields,field_description:account.field_account_fiscal_position__write_uid
#: model:ir.model.fields,field_description:account.field_account_fiscal_position_account__write_uid
#: model:ir.model.fields,field_description:account.field_account_fiscal_position_account_template__write_uid
#: model:ir.model.fields,field_description:account.field_account_fiscal_position_tax__write_uid
#: model:ir.model.fields,field_description:account.field_account_fiscal_position_tax_template__write_uid
#: model:ir.model.fields,field_description:account.field_account_fiscal_position_template__write_uid
#: model:ir.model.fields,field_description:account.field_account_fiscal_year__write_uid
#: model:ir.model.fields,field_description:account.field_account_full_reconcile__write_uid
#: model:ir.model.fields,field_description:account.field_account_group__write_uid
#: model:ir.model.fields,field_description:account.field_account_incoterms__write_uid
#: model:ir.model.fields,field_description:account.field_account_invoice__write_uid
#: model:ir.model.fields,field_description:account.field_account_invoice_confirm__write_uid
#: model:ir.model.fields,field_description:account.field_account_invoice_import_wizard__write_uid
#: model:ir.model.fields,field_description:account.field_account_invoice_line__write_uid
#: model:ir.model.fields,field_description:account.field_account_invoice_refund__write_uid
#: model:ir.model.fields,field_description:account.field_account_invoice_send__write_uid
#: model:ir.model.fields,field_description:account.field_account_invoice_tax__write_uid
#: model:ir.model.fields,field_description:account.field_account_journal__write_uid
#: model:ir.model.fields,field_description:account.field_account_move__write_uid
#: model:ir.model.fields,field_description:account.field_account_move_line__write_uid
#: model:ir.model.fields,field_description:account.field_account_move_reversal__write_uid
#: model:ir.model.fields,field_description:account.field_account_partial_reconcile__write_uid
#: model:ir.model.fields,field_description:account.field_account_payment__write_uid
#: model:ir.model.fields,field_description:account.field_account_payment_method__write_uid
#: model:ir.model.fields,field_description:account.field_account_payment_term__write_uid
#: model:ir.model.fields,field_description:account.field_account_payment_term_line__write_uid
#: model:ir.model.fields,field_description:account.field_account_print_journal__write_uid
#: model:ir.model.fields,field_description:account.field_account_reconcile_model__write_uid
#: model:ir.model.fields,field_description:account.field_account_reconcile_model_template__write_uid
#: model:ir.model.fields,field_description:account.field_account_register_payments__write_uid
#: model:ir.model.fields,field_description:account.field_account_setup_bank_manual_config__write_uid
#: model:ir.model.fields,field_description:account.field_account_tax__write_uid
#: model:ir.model.fields,field_description:account.field_account_tax_group__write_uid
#: model:ir.model.fields,field_description:account.field_account_tax_template__write_uid
#: model:ir.model.fields,field_description:account.field_account_unreconcile__write_uid
#: model:ir.model.fields,field_description:account.field_cash_box_in__write_uid
#: model:ir.model.fields,field_description:account.field_cash_box_out__write_uid
#: model:ir.model.fields,field_description:account.field_tax_adjustments_wizard__write_uid
#: model:ir.model.fields,field_description:account.field_validate_account_move__write_uid
msgid "Last Updated by"
msgstr "Cập nhật lần cuối bởi"

#. module: account
#: model:ir.model.fields,field_description:account.field_account_account__write_date
#: model:ir.model.fields,field_description:account.field_account_account_tag__write_date
#: model:ir.model.fields,field_description:account.field_account_account_template__write_date
#: model:ir.model.fields,field_description:account.field_account_account_type__write_date
#: model:ir.model.fields,field_description:account.field_account_bank_statement__write_date
#: model:ir.model.fields,field_description:account.field_account_bank_statement_cashbox__write_date
#: model:ir.model.fields,field_description:account.field_account_bank_statement_closebalance__write_date
#: model:ir.model.fields,field_description:account.field_account_bank_statement_line__write_date
#: model:ir.model.fields,field_description:account.field_account_cash_rounding__write_date
#: model:ir.model.fields,field_description:account.field_account_cashbox_line__write_date
#: model:ir.model.fields,field_description:account.field_account_chart_template__write_date
#: model:ir.model.fields,field_description:account.field_account_common_journal_report__write_date
#: model:ir.model.fields,field_description:account.field_account_common_report__write_date
#: model:ir.model.fields,field_description:account.field_account_financial_year_op__write_date
#: model:ir.model.fields,field_description:account.field_account_fiscal_position__write_date
#: model:ir.model.fields,field_description:account.field_account_fiscal_position_account__write_date
#: model:ir.model.fields,field_description:account.field_account_fiscal_position_account_template__write_date
#: model:ir.model.fields,field_description:account.field_account_fiscal_position_tax__write_date
#: model:ir.model.fields,field_description:account.field_account_fiscal_position_tax_template__write_date
#: model:ir.model.fields,field_description:account.field_account_fiscal_position_template__write_date
#: model:ir.model.fields,field_description:account.field_account_fiscal_year__write_date
#: model:ir.model.fields,field_description:account.field_account_full_reconcile__write_date
#: model:ir.model.fields,field_description:account.field_account_group__write_date
#: model:ir.model.fields,field_description:account.field_account_incoterms__write_date
#: model:ir.model.fields,field_description:account.field_account_invoice__write_date
#: model:ir.model.fields,field_description:account.field_account_invoice_confirm__write_date
#: model:ir.model.fields,field_description:account.field_account_invoice_import_wizard__write_date
#: model:ir.model.fields,field_description:account.field_account_invoice_line__write_date
#: model:ir.model.fields,field_description:account.field_account_invoice_refund__write_date
#: model:ir.model.fields,field_description:account.field_account_invoice_send__write_date
#: model:ir.model.fields,field_description:account.field_account_invoice_tax__write_date
#: model:ir.model.fields,field_description:account.field_account_journal__write_date
#: model:ir.model.fields,field_description:account.field_account_move__write_date
#: model:ir.model.fields,field_description:account.field_account_move_line__write_date
#: model:ir.model.fields,field_description:account.field_account_move_reversal__write_date
#: model:ir.model.fields,field_description:account.field_account_partial_reconcile__write_date
#: model:ir.model.fields,field_description:account.field_account_payment__write_date
#: model:ir.model.fields,field_description:account.field_account_payment_method__write_date
#: model:ir.model.fields,field_description:account.field_account_payment_term__write_date
#: model:ir.model.fields,field_description:account.field_account_payment_term_line__write_date
#: model:ir.model.fields,field_description:account.field_account_print_journal__write_date
#: model:ir.model.fields,field_description:account.field_account_reconcile_model__write_date
#: model:ir.model.fields,field_description:account.field_account_reconcile_model_template__write_date
#: model:ir.model.fields,field_description:account.field_account_register_payments__write_date
#: model:ir.model.fields,field_description:account.field_account_setup_bank_manual_config__write_date
#: model:ir.model.fields,field_description:account.field_account_tax__write_date
#: model:ir.model.fields,field_description:account.field_account_tax_group__write_date
#: model:ir.model.fields,field_description:account.field_account_tax_template__write_date
#: model:ir.model.fields,field_description:account.field_account_unreconcile__write_date
#: model:ir.model.fields,field_description:account.field_cash_box_in__write_date
#: model:ir.model.fields,field_description:account.field_cash_box_out__write_date
#: model:ir.model.fields,field_description:account.field_tax_adjustments_wizard__write_date
#: model:ir.model.fields,field_description:account.field_validate_account_move__write_date
msgid "Last Updated on"
msgstr "Cập nhật lần cuối"

#. module: account
#: model:ir.model.fields,help:account.field_res_partner__last_time_entries_checked
#: model:ir.model.fields,help:account.field_res_users__last_time_entries_checked
msgid ""
"Last time the invoices & payments matching was performed for this partner. "
"It is set either if there's not at least an unreconciled debit and an "
"unreconciled credit or if you click the \"Done\" button."
msgstr ""
"Lần cuối cùng khớp hoá đơn và thanh toán đối với đối tác này. Nó được thiết "
"lập khi, hoặc có ít nhất một phát sinh nợ và một phát sinh có, hoặc khi bạn "
"bấm vào nút \"Hoàn thành\"."

#. module: account
#: model:ir.model.fields,help:account.field_account_account__last_time_entries_checked
msgid ""
"Last time the invoices & payments matching was performed on this account. It"
" is set either if there's not at least an unreconciled debit and an "
"unreconciled credit Or if you click the \"Done\" button."
msgstr ""
"Lần cuối cùng khớp hoá đơn và thanh toán đối với tài khoản này. Nó được "
"thiết lập khi, hoặc có ít nhất một phát sinh nợ và một phát sinh có, hoặc "
"khi bạn bấm vào nút \"Hoàn thành\"."

#. module: account
#: model_terms:ir.ui.view,arch_db:account.view_account_invoice_filter
msgid "Late Activities"
msgstr "Hoạt động bị Muộn"

#. module: account
#: model:ir.model.fields,field_description:account.field_account_account__last_time_entries_checked
#: model:ir.model.fields,field_description:account.field_res_partner__last_time_entries_checked
#: model:ir.model.fields,field_description:account.field_res_users__last_time_entries_checked
msgid "Latest Invoices & Payments Matching Date"
msgstr "Ngày đối chiếu Hoá đơn & Thanh toán gần nhất"

#. module: account
#: model:ir.model.fields,field_description:account.field_account_invoice_send__layout
msgid "Layout"
msgstr "Bố cục"

#. module: account
#: model_terms:ir.ui.view,arch_db:account.view_account_position_form
msgid "Legal Notes..."
msgstr "Ghi chú Pháp lý..."

#. module: account
#: model:ir.model.fields,help:account.field_account_fiscal_position__note
msgid "Legal mentions that have to be printed on the invoices."
msgstr "Các ghi chú mang tính pháp lý để in lên các hoá đơn"

#. module: account
#: code:addons/account/models/account_invoice.py:219
#, python-format
msgid "Less Payment"
msgstr "Thanh toán thiếu"

#. module: account
#: model_terms:ir.ui.view,arch_db:account.res_config_settings_view_form
msgid "Let your customers pay their invoices online"
msgstr "Cho phép khách hàng của bạn thanh toán trực tuyến các hoá đơn của họ"

#. module: account
#: selection:account.account.type,internal_group:0
#: model_terms:ir.ui.view,arch_db:account.view_account_search
msgid "Liability"
msgstr "Nợ"

#. module: account
#: model:ir.model.fields,field_description:account.field_account_invoice_report__nbr
msgid "Line Count"
msgstr ""

#. module: account
#: model:ir.model.fields,field_description:account.field_res_config_settings__show_line_subtotals_tax_selection
msgid "Line Subtotals Tax Display"
msgstr ""

#. module: account
#: model_terms:ir.ui.view,arch_db:account.res_config_settings_view_form
msgid "Line subtotals tax display"
msgstr ""

#. module: account
#: selection:account.setup.bank.manual.config,create_or_link_option:0
msgid "Link to an existing journal"
msgstr "Liên kết đến sổ nhật ký đã có"

#. module: account
#: model:ir.model.fields,help:account.field_account_invoice__move_id
msgid "Link to the automatically generated Journal Items."
msgstr "Liên kết tới phát sinh được tạo ra tự động."

#. module: account
#: selection:account.account.type,type:0
#: model_terms:ir.ui.view,arch_db:account.view_account_journal_search
msgid "Liquidity"
msgstr "Thanh khoản"

#. module: account
#: code:addons/account/models/chart_template.py:154
#, python-format
msgid "Liquidity Transfer"
msgstr ""

#. module: account
#: model:ir.model.fields,help:account.field_account_chart_template__tax_template_ids
msgid "List of all the taxes that have to be installed by the wizard"
msgstr "Liệt kê tất cả thuế mà đã cài đặt"

#. module: account
#. openerp-web
#: code:addons/account/static/src/xml/account_reconciliation.xml:33
#, python-format
msgid "Load more"
msgstr "Nạp thêm"

#. module: account
#. openerp-web
#: code:addons/account/static/src/xml/account_reconciliation.xml:154
#, python-format
msgid "Load more... ("
msgstr "Nhiều hơn... ("

#. module: account
#: model:ir.model.fields,field_description:account.field_res_company__fiscalyear_lock_date
msgid "Lock Date"
msgstr "Ngày Khoá"

#. module: account
#: model:ir.model.fields,field_description:account.field_res_company__period_lock_date
msgid "Lock Date for Non-Advisers"
msgstr "Ngày Khoá đối với Quản lý Tài chính"

#. module: account
#: model:ir.model.fields,field_description:account.field_account_invoice_send__is_log
msgid "Log an Internal Note"
msgstr "Ghi một Ghi chú nội bộ"

#. module: account
#: model_terms:ir.ui.view,arch_db:account.onboarding_invoice_layout_step
msgid "Looks great!"
msgstr ""

#. module: account
#: code:addons/account/models/account_bank_statement.py:175
#, python-format
msgid "Loss"
msgstr "Lỗ"

#. module: account
#: model:ir.model.fields,field_description:account.field_account_journal__loss_account_id
msgid "Loss Account"
msgstr "Tài khoản Lỗ"

#. module: account
#: model:ir.model.fields,field_description:account.field_account_chart_template__expense_currency_exchange_account_id
#: model:ir.model.fields,field_description:account.field_res_company__expense_currency_exchange_account_id
msgid "Loss Exchange Rate Account"
msgstr "Tài khoản Lỗ Tỷ giá hối đoái"

#. module: account
#: code:addons/account/models/chart_template.py:411
#, python-format
msgid "MISC"
msgstr "KHÁC"

#. module: account
#: model:ir.model.fields,field_description:account.field_account_invoice_send__mail_activity_type_id
msgid "Mail Activity Type"
msgstr "Kiểu Hoạt động Thư"

#. module: account
#: model:ir.model.fields,field_description:account.field_account_bank_statement__message_main_attachment_id
#: model:ir.model.fields,field_description:account.field_account_invoice__message_main_attachment_id
#: model:ir.model.fields,field_description:account.field_account_payment__message_main_attachment_id
msgid "Main Attachment"
msgstr "Đính kèm chính"

#. module: account
#: model:ir.model.fields,help:account.field_res_config_settings__currency_id
msgid "Main currency of the company."
msgstr "Tiền tệ chính của công ty."

#. module: account
#: model_terms:ir.ui.view,arch_db:account.res_config_settings_view_form
msgid "Main currency of your company"
msgstr ""
"Tiền tệ chính của công ty. Mọi bút toán kế toán sẽ được quy đổi về tiền tệ "
"này."

#. module: account
#: model:ir.ui.menu,name:account.account_management_menu
#: model:ir.ui.menu,name:account.account_reports_management_menu
#: model:ir.ui.menu,name:account.menu_finance_entries_management
msgid "Management"
msgstr "Quản lý"

#. module: account
#: model:account.payment.method,name:account.account_payment_method_manual_in
#: model:account.payment.method,name:account.account_payment_method_manual_out
#: model:ir.model.fields,field_description:account.field_account_invoice_tax__manual
msgid "Manual"
msgstr "Thủ công"

#. module: account
#: model_terms:ir.ui.view,arch_db:account.view_invoice_tax_form
#: model_terms:ir.ui.view,arch_db:account.view_invoice_tax_tree
msgid "Manual Invoice Taxes"
msgstr "Điền thủ công Thuế cho hoá đơn"

#. module: account
#: model:ir.model.fields,help:account.field_account_journal__inbound_payment_method_ids
msgid ""
"Manual: Get paid by cash, check or any other method outside of Odoo.\n"
"Electronic: Get paid automatically through a payment acquirer by requesting a transaction on a card saved by the customer when buying or subscribing online (payment token).\n"
"Batch Deposit: Encase several customer checks at once by generating a batch deposit to submit to your bank. When encoding the bank statement in Odoo,you are suggested to reconcile the transaction with the batch deposit. Enable this option from the settings."
msgstr ""

#. module: account
#: model:ir.model.fields,help:account.field_account_abstract_payment__payment_method_id
#: model:ir.model.fields,help:account.field_account_payment__payment_method_id
#: model:ir.model.fields,help:account.field_account_register_payments__payment_method_id
msgid ""
"Manual: Get paid by cash, check or any other method outside of Odoo.\n"
"Electronic: Get paid automatically through a payment acquirer by requesting a transaction on a card saved by the customer when buying or subscribing online (payment token).\n"
"Check: Pay bill by check and print it from Odoo.\n"
"Batch Deposit: Encase several customer checks at once by generating a batch deposit to submit to your bank. When encoding the bank statement in Odoo, you are suggested to reconcile the transaction with the batch deposit.To enable batch deposit, module account_batch_payment must be installed.\n"
"SEPA Credit Transfer: Pay bill from a SEPA Credit Transfer file you submit to your bank. To enable sepa credit transfer, module account_sepa must be installed "
msgstr ""

#. module: account
#: model:ir.model.fields,help:account.field_account_journal__outbound_payment_method_ids
msgid ""
"Manual:Pay bill by cash or any other method outside of Odoo.\n"
"Check:Pay bill by check and print it from Odoo.\n"
"SEPA Credit Transfer: Pay bill from a SEPA Credit Transfer file you submit to your bank. Enable this option from the settings."
msgstr ""

#. module: account
#: selection:account.reconcile.model,rule_type:0
#: selection:account.reconcile.model.template,rule_type:0
#: code:addons/account/models/account_reconcile_model.py:19
#: code:addons/account/models/chart_template.py:932
#, python-format
msgid "Manually create a write-off on clicked button."
msgstr "Tạo thủ công phát sinh kế toán cho phần chênh lệch."

#. module: account
#: selection:res.company,fiscalyear_last_month:0
msgid "March"
msgstr "Tháng Ba"

#. module: account
#: model_terms:ir.ui.view,arch_db:account.res_config_settings_view_form
msgid "Margin Analysis"
msgstr "Phân tích Biên lợi nhuận"

#. module: account
#: selection:account.abstract.payment,payment_difference_handling:0
#: selection:account.payment,payment_difference_handling:0
#: selection:account.register.payments,payment_difference_handling:0
msgid "Mark invoice as fully paid"
msgstr "Đánh dầu hoá đơn là đã thanh toán đủ"

#. module: account
#: selection:account.reconcile.model,match_label:0
#: selection:account.reconcile.model.template,match_label:0
msgid "Match Regex"
msgstr ""

#. module: account
#: selection:account.reconcile.model,rule_type:0
#: selection:account.reconcile.model.template,rule_type:0
#: code:addons/account/models/account_reconcile_model.py:21
#: code:addons/account/models/chart_template.py:934
#, python-format
msgid "Match existing invoices/bills."
msgstr ""

#. module: account
#: model:ir.model.fields,field_description:account.field_account_move_line__matched_credit_ids
msgid "Matched Credit"
msgstr "Ghi Có được Khớp"

#. module: account
#: model:ir.model.fields,field_description:account.field_account_move_line__matched_debit_ids
msgid "Matched Debit"
msgstr "Ghi Nợ được Khớp"

#. module: account
#: model:ir.model.fields,field_description:account.field_account_full_reconcile__reconciled_line_ids
#: model_terms:ir.ui.view,arch_db:account.view_full_reconcile_form
msgid "Matched Journal Items"
msgstr "Các Phát sinh Kế toán đã khớp"

#. module: account
#: model_terms:ir.ui.view,arch_db:account.view_full_reconcile_form
#: model_terms:ir.ui.view,arch_db:account.view_move_line_form
msgid "Matching"
msgstr "Đang khớp"

#. module: account
#: model:ir.model.fields,field_description:account.field_account_move_line__full_reconcile_id
msgid "Matching Number"
msgstr "Mã số đối chiếu"

#. module: account
#: model:ir.model.fields,field_description:account.field_account_partial_reconcile__max_date
msgid "Max Date of Matched Lines"
msgstr "Ngày lớn nhất của các dòng được khớp"

#. module: account
#: selection:res.company,fiscalyear_last_month:0
msgid "May"
msgstr "Tháng Năm"

#. module: account
#: model:ir.model.fields,field_description:account.field_account_abstract_payment__communication
#: model:ir.model.fields,field_description:account.field_account_payment__communication
#: model:ir.model.fields,field_description:account.field_account_register_payments__communication
msgid "Memo"
msgstr "Ghi nhớ"

#. module: account
#: model_terms:ir.ui.view,arch_db:account.view_account_payment_from_invoices
msgid "Memo will be computed from invoices"
msgstr ""

#. module: account
#. openerp-web
#: code:addons/account/static/src/xml/account_payment.xml:64
#, python-format
msgid "Memo:"
msgstr "Ghi nhớ:"

#. module: account
#: model:ir.model.fields,field_description:account.field_account_bank_statement__message_has_error
#: model:ir.model.fields,field_description:account.field_account_invoice__message_has_error
#: model:ir.model.fields,field_description:account.field_account_payment__message_has_error
msgid "Message Delivery error"
msgstr ""

#. module: account
#: model:ir.model.fields,field_description:account.field_account_invoice_send__record_name
msgid "Message Record Name"
msgstr "Tên bản ghi thông điệp"

#. module: account
#: model:ir.model.fields,field_description:account.field_res_partner__invoice_warn_msg
msgid "Message for Invoice"
msgstr "Thông điệp cho Hoá đơn"

#. module: account
#: model:ir.model.fields,help:account.field_account_invoice_send__message_type
msgid ""
"Message type: email for email message, notification for system message, "
"comment for other messages such as user replies"
msgstr ""
"Kiểu thông điệp: email đối với thông điệp bằng email, thông báo đối với các "
"thông điệp hệ thống, bình luận đối với các loại thông điệp khác (ví dụ: phản"
" hồi của người dùng)"

#. module: account
#: model:ir.model.fields,help:account.field_account_invoice_send__message_id
msgid "Message unique identifier"
msgstr "Thông báo nhận dạng duy nhất"

#. module: account
#: model:ir.model.fields,field_description:account.field_account_invoice_send__message_id
msgid "Message-Id"
msgstr ""

#. module: account
#: model:ir.model.fields,field_description:account.field_account_bank_statement__message_ids
#: model:ir.model.fields,field_description:account.field_account_invoice__message_ids
#: model:ir.model.fields,field_description:account.field_account_payment__message_ids
msgid "Messages"
msgstr "Thông điệp"

#. module: account
#: model_terms:ir.ui.view,arch_db:account.view_account_form
msgid "Minus Cost of Revenue"
msgstr "Trừ đi Giá vốn hàng bán"

#. module: account
#: model_terms:ir.ui.view,arch_db:account.view_account_form
msgid "Minus Credit Card Accounts"
msgstr "Trừ Tài khoản Thẻ Tín dụng"

#. module: account
#: model_terms:ir.ui.view,arch_db:account.view_account_form
msgid "Minus Current Liabilities"
msgstr "Trừ Nợ Ngắn hạn"

#. module: account
#: model_terms:ir.ui.view,arch_db:account.view_account_form
msgid "Minus Expenses"
msgstr "Trừ Chi tiêu"

#. module: account
#: model_terms:ir.ui.view,arch_db:account.view_account_form
msgid "Minus Non-Current Liabilities"
msgstr "Trừ Nợ Trung & Dài hạn"

#. module: account
#: model_terms:ir.ui.view,arch_db:account.view_account_form
msgid "Minus Payable Accounts"
msgstr "Trừ các Khoản phải trả"

#. module: account
#: selection:account.journal,type:0
#: model_terms:ir.ui.view,arch_db:account.view_account_journal_search
msgid "Miscellaneous"
msgstr "Khác"

#. module: account
#: code:addons/account/models/chart_template.py:411
#: model_terms:ir.ui.view,arch_db:account.view_account_move_filter
#, python-format
msgid "Miscellaneous Operations"
msgstr "Hoạt động khác"

#. module: account
#: sql_constraint:account.invoice.line:0
msgid "Missing required account on accountable invoice line."
msgstr ""

#. module: account
#: model:ir.model.fields,field_description:account.field_account_invoice_send__moderator_id
msgid "Moderated By"
msgstr "Được kiểm duyệt bởi"

#. module: account
#: model:ir.model.fields,field_description:account.field_account_invoice_send__moderation_status
msgid "Moderation Status"
msgstr ""

#. module: account
#. openerp-web
#: code:addons/account/static/src/xml/account_reconciliation.xml:175
#, python-format
msgid "Modify models"
msgstr "Sửa Mô hình"

#. module: account
#: selection:account.cash.rounding,strategy:0
msgid "Modify tax amount"
msgstr "Sửa đổi giá trị thuế"

#. module: account
#: selection:account.invoice.refund,filter_refund:0
msgid "Modify: create credit note, reconcile and create a new draft invoice"
msgstr "Sửa đổi: tạo bút toán ghi có, đối soát và tạo mới hoá đơn dự thảo"

#. module: account
#: model_terms:ir.ui.view,arch_db:account.res_config_settings_view_form
msgid "Monitor your product margins from invoices"
msgstr "Theo dõi biên lợi nhuận của sản phẩm từ các hoá đơn"

#. module: account
#: model_terms:ir.ui.view,arch_db:account.report_journal
#: model_terms:ir.ui.view,arch_db:account.view_account_move_filter
#: model_terms:ir.ui.view,arch_db:account.view_account_move_line_filter
msgid "Move"
msgstr "Phát sinh"

#. module: account
#: model:ir.model.fields,field_description:account.field_account_payment__move_line_ids
msgid "Move Line"
msgstr "Phát sinh Kế toán"

#. module: account
#: model:ir.model.fields,field_description:account.field_account_bank_statement__move_line_count
msgid "Move Line Count"
msgstr "SL Phát sinh KT"

#. module: account
#: model:ir.model.fields,field_description:account.field_account_payment__move_reconciled
msgid "Move Reconciled"
msgstr "Phát sinh được Đối soát"

#. module: account
#: code:addons/account/models/account_move.py:1144
#, python-format
msgid "Move name (id): %s (%s)"
msgstr "Tên bút toán (id): %s (%s)"

#. module: account
#: model:ir.model.fields,field_description:account.field_account_abstract_payment__multi
#: model:ir.model.fields,field_description:account.field_account_payment__multi
#: model:ir.model.fields,field_description:account.field_account_register_payments__multi
msgid "Multi"
msgstr "Đa"

#. module: account
#: model_terms:ir.ui.view,arch_db:account.res_config_settings_view_form
msgid "Multi-Currencies"
msgstr "Đa tiền tệ"

#. module: account
#: model_terms:ir.ui.view,arch_db:account.view_account_invoice_filter
msgid "My Activities"
msgstr "Hoạt động của tôi"

#. module: account
#: model_terms:ir.ui.view,arch_db:account.view_account_invoice_filter
#: model_terms:ir.ui.view,arch_db:account.view_account_invoice_report_search
msgid "My Invoices"
msgstr "Hoá đơn của tôi"

#. module: account
#: model_terms:ir.ui.view,arch_db:account.view_account_form
msgid "NET ASSETS"
msgstr "TÀI SẢN THUẦN"

#. module: account
#: model_terms:ir.ui.view,arch_db:account.view_account_form
msgid "NET PROFIT"
msgstr "LỢI NHUẬN THUẦN"

#. module: account
#: model:ir.model.fields,field_description:account.field_account_account__name
#: model:ir.model.fields,field_description:account.field_account_account_tag__name
#: model:ir.model.fields,field_description:account.field_account_account_template__name
#: model:ir.model.fields,field_description:account.field_account_cash_rounding__name
#: model:ir.model.fields,field_description:account.field_account_chart_template__name
#: model:ir.model.fields,field_description:account.field_account_fiscal_year__name
#: model:ir.model.fields,field_description:account.field_account_group__name
#: model:ir.model.fields,field_description:account.field_account_incoterms__name
#: model:ir.model.fields,field_description:account.field_account_payment__name
#: model:ir.model.fields,field_description:account.field_account_payment_method__name
#: model:ir.model.fields,field_description:account.field_account_reconcile_model__name
#: model:ir.model.fields,field_description:account.field_account_setup_bank_manual_config__bank_name
#: model:ir.model.fields,field_description:account.field_account_tax_group__name
#: model_terms:ir.ui.view,arch_db:account.report_journal
msgid "Name"
msgstr "Tên"

#. module: account
#: model:ir.model.fields,help:account.field_account_invoice_send__record_name
msgid "Name get of the related document."
msgstr "Lấy tên của tài liệu liên quan"

#. module: account
#. openerp-web
#: code:addons/account/static/src/xml/account_payment.xml:52
#, python-format
msgid "Name:"
msgstr "Tên:"

#. module: account
#: model:ir.model.fields,field_description:account.field_account_move_line__narration
msgid "Narration"
msgstr "Thuyết minh"

#. module: account
#: model_terms:ir.ui.view,arch_db:account.res_config_settings_view_form
msgid "Navigate easily through reports and see what is behind the numbers"
msgstr ""
"Di chuyển qua lại giữa các báo cáo và xem sự thật đằng sau những con số"

#. module: account
#: model:ir.model.fields,field_description:account.field_account_invoice_send__needaction
#: model:ir.model.fields,help:account.field_account_invoice_send__needaction
msgid "Need Action"
msgstr "Cần có hành động"

#. module: account
#: model:ir.model.fields,field_description:account.field_account_invoice_send__need_moderation
msgid "Need moderation"
msgstr "Cần kiểm duyệt"

#. module: account
#. openerp-web
#: selection:account.bank.statement,state:0
#: code:addons/account/static/src/xml/account_reconciliation.xml:243
#, python-format
msgid "New"
msgstr "Mới"

#. module: account
#: model:ir.model.fields,field_description:account.field_account_setup_bank_manual_config__new_journal_name
msgid "New Journal Name"
msgstr "Tên sổ nhật kí mới"

#. module: account
#: model_terms:ir.ui.view,arch_db:account.account_journal_dashboard_kanban_view
msgid "New Transactions"
msgstr "Giao dịch mới"

#. module: account
#: code:addons/account/models/account_move.py:1121
#, python-format
msgid "New expected payment date: "
msgstr "Ngày thanh toán mong đợi mới: "

#. module: account
#: model:ir.model.fields,field_description:account.field_account_invoice__activity_date_deadline
msgid "Next Activity Deadline"
msgstr "Hạn chót lần hành động kế tiếp"

#. module: account
#: model:ir.model.fields,field_description:account.field_account_invoice__activity_summary
msgid "Next Activity Summary"
msgstr "Tóm tắt hoạt động tiếp theo"

#. module: account
#: model:ir.model.fields,field_description:account.field_account_invoice__activity_type_id
msgid "Next Activity Type"
msgstr "Kiểu hành động kế tiếp"

#. module: account
#: model:ir.model.fields,field_description:account.field_account_invoice__sequence_number_next
#: model:ir.model.fields,field_description:account.field_account_journal__sequence_number_next
msgid "Next Number"
msgstr "Số tiếp theo"

#. module: account
#: model:ir.model.fields,field_description:account.field_account_invoice__sequence_number_next_prefix
msgid "Next Number Prefix"
msgstr "Số tiền tố tiếp theo"

#. module: account
#: model:ir.model.fields,field_description:account.field_account_move_line__blocked
msgid "No Follow-up"
msgstr "Không theo dõi"

#. module: account
#: selection:res.partner,invoice_warn:0
msgid "No Message"
msgstr "Không có Thông điệp"

#. module: account
#. openerp-web
#: code:addons/account/static/src/js/reconciliation/reconciliation_renderer.js:67
#: code:addons/account/static/src/js/reconciliation/reconciliation_renderer.js:137
#, python-format
msgid "No Title"
msgstr "Không tiêu đề"

#. module: account
#: code:addons/account/models/account_invoice.py:897
#, python-format
msgid ""
"No account was found to create the invoice, be sure you have installed a "
"chart of account."
msgstr ""
"Không có tài khoản nào để tạo công nợ, hãy đảm bảo là bạn đã cài một hệ "
"thống tài khoản vào hệ thống."

#. module: account
#: model:ir.model.fields,field_description:account.field_account_invoice_send__no_auto_thread
msgid "No threading for answers"
msgstr "Không có luồng cho câu trả lời"

#. module: account
#: model:ir.model.fields,help:account.field_res_company__fiscalyear_lock_date
msgid ""
"No users, including Advisers, can edit accounts prior to and inclusive of "
"this date. Use it for fiscal year locking for example."
msgstr ""
"Không người dùng nào, bao gồm cả Quản lý Tài chính có thể sửa tài khoản "
"trước và bao gồm ngày này. Một ví dụ cho cho việc sử dụng cái này là để khoá"
" sổ năm tài chính."

#. module: account
#: model:ir.model.fields,help:account.field_account_chart_template__code_digits
msgid "No. of Digits to use for account code"
msgstr "Số chữ số dùng cho mã tài khoản"

#. module: account
#: model:account.account.type,name:account.data_account_type_non_current_assets
msgid "Non-current Assets"
msgstr "Tài sản cố định và đầu tư trung & dài hạn"

#. module: account
#: model:account.account.type,name:account.data_account_type_non_current_liabilities
msgid "Non-current Liabilities"
msgstr "Nợ trung & dài hạn"

#. module: account
#: selection:account.tax,type_tax_use:0
#: selection:account.tax.template,type_tax_use:0
msgid "None"
msgstr "Không"

#. module: account
#: selection:res.partner,trust:0
msgid "Normal Debtor"
msgstr "Con nợ bình thường"

#. module: account
#: selection:account.reconcile.model,match_label:0
#: selection:account.reconcile.model.template,match_label:0
msgid "Not Contains"
msgstr "Không chứa"

#. module: account
#: selection:res.company,account_dashboard_onboarding_state:0
#: selection:res.company,account_invoice_onboarding_state:0
#: selection:res.company,account_onboarding_invoice_layout_state:0
#: selection:res.company,account_onboarding_sale_tax_state:0
#: selection:res.company,account_onboarding_sample_invoice_state:0
#: selection:res.company,account_setup_bank_data_state:0
#: selection:res.company,account_setup_coa_state:0
#: selection:res.company,account_setup_fy_data_state:0
msgid "Not done"
msgstr "Chưa hoàn thành"

#. module: account
#. openerp-web
#: selection:account.invoice.line,display_type:0
#: code:addons/account/static/src/xml/account_reconciliation.xml:308
#: model:ir.model.fields,field_description:account.field_account_account_template__note
#: model_terms:ir.ui.view,arch_db:account.view_invoice_line_form
#, python-format
msgid "Note"
msgstr "Ghi chú"

#. module: account
#: model_terms:ir.actions.act_window,help:account.action_invoice_out_refund
msgid ""
"Note that the easiest way to create a credit note is to do it directly\n"
"                from the customer invoice."
msgstr ""
"Lưu ý là cách dễ nhất để tạo hóa đơn giảm là thực hiện trực tiếp trên biểu mẫu\n"
"                hóa đơn khách hàng, để hoàn trả một phần hoặc toàn bộ."

#. module: account
#: model_terms:ir.actions.act_window,help:account.action_invoice_in_refund
msgid ""
"Note that the easiest way to create a vendor credit note it to do it "
"directly from the vendor bill."
msgstr ""
"Lưu ý cách dễ nhất để tạo hóa đơn giảm từ nhà cung cấp là thực hiện việc đó "
"trực tiếp trên hóa đơn nhà cung cấp."

#. module: account
#: model:ir.model.fields,field_description:account.field_account_bank_statement_line__note
#: model:ir.model.fields,field_description:account.field_account_fiscal_position__note
#: model:ir.model.fields,field_description:account.field_account_fiscal_position_template__note
#: model_terms:ir.ui.view,arch_db:account.view_account_template_form
msgid "Notes"
msgstr "Ghi chú"

#. module: account
#. openerp-web
#: code:addons/account/static/src/xml/account_reconciliation.xml:37
#, python-format
msgid "Nothing to do!"
msgstr "Không có gì để làm!"

#. module: account
#: model:ir.model.fields,field_description:account.field_account_invoice_send__notification_ids
msgid "Notifications"
msgstr "Thông báo"

#. module: account
#: model:ir.model.fields,field_description:account.field_account_invoice_send__notify
msgid "Notify followers"
msgstr "Báo những Người dõi theo"

#. module: account
#: model:ir.model.fields,help:account.field_account_invoice_send__notify
msgid "Notify followers of the document (mass post only)"
msgstr "Báo những đối tượng theo dõi tài liệu này (mass post only)"

#. module: account
#: selection:res.company,fiscalyear_last_month:0
msgid "November"
msgstr "Tháng Mười một"

#. module: account
#: model:ir.model.fields,field_description:account.field_account_full_reconcile__name
#: model:ir.model.fields,field_description:account.field_account_invoice__number
#: model:ir.model.fields,field_description:account.field_account_move__name
msgid "Number"
msgstr "Số"

#. module: account
#: model_terms:ir.ui.view,arch_db:account.view_account_move_line_filter
msgid "Number (Move)"
msgstr "Số (Bút toán)"

#. module: account
#: model:ir.model.fields,field_description:account.field_account_bank_statement__message_needaction_counter
#: model:ir.model.fields,field_description:account.field_account_invoice__message_needaction_counter
#: model:ir.model.fields,field_description:account.field_account_payment__message_needaction_counter
msgid "Number of Actions"
msgstr "Số lượng Hành động"

#. module: account
#: model:ir.model.fields,field_description:account.field_account_cashbox_line__number
msgid "Number of Coins/Bills"
msgstr "Số lượng đồng tiền"

#. module: account
#: model:ir.model.fields,field_description:account.field_account_payment_term_line__days
msgid "Number of Days"
msgstr "Số ngày"

#. module: account
#: model:ir.model.fields,field_description:account.field_account_bank_statement__message_has_error_counter
#: model:ir.model.fields,field_description:account.field_account_invoice__message_has_error_counter
#: model:ir.model.fields,field_description:account.field_account_payment__message_has_error_counter
msgid "Number of error"
msgstr "Số lượng lỗi"

#. module: account
#: model:ir.model.fields,help:account.field_account_bank_statement__message_needaction_counter
#: model:ir.model.fields,help:account.field_account_invoice__message_needaction_counter
#: model:ir.model.fields,help:account.field_account_payment__message_needaction_counter
msgid "Number of messages which requires an action"
msgstr "Số thông điệp cần có hành động"

#. module: account
#: model:ir.model.fields,help:account.field_account_bank_statement__message_has_error_counter
#: model:ir.model.fields,help:account.field_account_invoice__message_has_error_counter
#: model:ir.model.fields,help:account.field_account_payment__message_has_error_counter
msgid "Number of messages with delivery error"
msgstr "Số tin gửi đi bị lỗi"

#. module: account
#: model:ir.model.fields,help:account.field_account_bank_statement__message_unread_counter
#: model:ir.model.fields,help:account.field_account_invoice__message_unread_counter
#: model:ir.model.fields,help:account.field_account_payment__message_unread_counter
msgid "Number of unread messages"
msgstr "Số thông điệp chưa đọc"

#. module: account
#: model_terms:ir.ui.view,arch_db:account.res_config_settings_view_form
msgid "OFX Import"
msgstr "Nhập OFX"

#. module: account
#: selection:res.company,fiscalyear_last_month:0
msgid "October"
msgstr "Tháng Mười"

#. module: account
#: model_terms:ir.actions.act_window,help:account.action_bank_statement_line
msgid ""
"Odoo allows you to reconcile a statement line directly with\n"
"                the related sale or puchase invoice(s)."
msgstr ""
"Odoo cho phép bạn đối soát dòng sao kê trực tiếp với các\n"
"                hóa đơn mua hoặc bán liên quan."

#. module: account
#: model_terms:ir.actions.act_window,help:account.action_bank_statement_tree
msgid ""
"Odoo allows you to reconcile a statement line directly with\n"
"                the related sale or puchase invoices."
msgstr ""
"Odoo cho phép bạn đối soát dòng sao kê trực tiếp với các\n"
"                hóa đơn mua hoặc bán liên quan."

#. module: account
#: model:ir.model.fields,field_description:account.field_account_move_line__tax_line_grouping_key
msgid "Old Taxes"
msgstr "Thuế cũ"

#. module: account
#: model_terms:ir.ui.view,arch_db:account.view_payment_term_line_form
msgid "On the"
msgstr "Vào ngày"

#. module: account
#: model_terms:ir.ui.view,arch_db:account.account_invoice_confirm_view
msgid ""
"Once draft invoices are confirmed, you will not be able\n"
"                        to modify them. The invoices will receive a unique\n"
"                        number and journal items will be created in your chart\n"
"                        of accounts."
msgstr ""
"Một hoá đơn dự thảo được xác nhận, bạn sẽ không thể\n"
"                        chỉnh sửa chúng. Hoá đơn này sẽ nhận được một số duy nhất\n"
"                        và các phát sinh sẽ được tạo trong hệ thống tài khoản."

#. module: account
#: model_terms:ir.ui.view,arch_db:account.res_config_settings_view_form
msgid ""
"Once installed, set 'Bank Feeds' to 'File Import' in bank account "
"settings.This adds a button to import from the Accounting dashboard."
msgstr ""

#. module: account
#: code:addons/account/models/account_payment.py:599
#, python-format
msgid "Only a draft payment can be posted."
msgstr "Chỉ có khoản thanh toán ở trạng thái dự thảo mới có thể được vào sổ."

#. module: account
#: code:addons/account/models/chart_template.py:185
#, python-format
msgid "Only administrators can load a charf of accounts"
msgstr "Chỉ có người quản trị hệ thống mới được cài hệ thống tài khoản"

#. module: account
#: model:ir.model.fields,help:account.field_res_company__period_lock_date
msgid ""
"Only users with the 'Adviser' role can edit accounts prior to and inclusive "
"of this date. Use it for period locking inside an open fiscal year, for "
"example."
msgstr ""
"Chỉ những người dùng ở vai trò 'Quản lý Tài chính' mới có thể sửa các tài "
"khoản trước và bao gồm ngày này. Sử dụng cái này, ví dụ, để khoá chu kỳ kế "
"toán trong phạm vi một năm tài chính đang mở."

#. module: account
#: selection:account.invoice,state:0 selection:account.invoice.report,state:0
#: model_terms:ir.ui.view,arch_db:account.view_account_invoice_filter
msgid "Open"
msgstr "Mở"

#. module: account
#: code:addons/account/models/account_reconcile_model.py:274
#, python-format
msgid "Open Balance"
msgstr "Số dư đầu kỳ"

#. module: account
#. openerp-web
#: code:addons/account/static/src/js/reconciliation/reconciliation_model.js:704
#: code:addons/account/static/src/xml/account_reconciliation.xml:137
#, python-format
msgid "Open balance"
msgstr "Số dư Đầu kỳ"

#. module: account
#: model:ir.model,name:account.model_account_financial_year_op
msgid "Opening Balance of Financial Year"
msgstr "Số dư đầu kỳ của năm tài chính"

#. module: account
#: model:ir.model.fields,field_description:account.field_account_financial_year_op__opening_date
#: model:ir.model.fields,field_description:account.field_res_company__account_opening_date
msgid "Opening Date"
msgstr "Ngày Đầu kỳ"

#. module: account
#: model:ir.model.fields,field_description:account.field_res_company__account_opening_journal_id
msgid "Opening Journal"
msgstr "Sổ nhật ký Đầu kỳ"

#. module: account
#: code:addons/account/models/company.py:343
#: model:ir.model.fields,field_description:account.field_res_company__account_opening_move_id
#, python-format
msgid "Opening Journal Entry"
msgstr "Sổ nhật ký Đầu kỳ"

#. module: account
#: model:ir.model.fields,field_description:account.field_account_financial_year_op__opening_move_posted
msgid "Opening Move Posted"
msgstr "Bút toán đầu kì đã vào sổ"

#. module: account
#: model:ir.model.fields,help:account.field_account_cashbox_line__number
msgid "Opening Unit Numbers"
msgstr "Số lượng đơn vị khi mở"

#. module: account
#: code:addons/account/models/account.py:164
#, python-format
msgid "Opening balance"
msgstr "Số dư đầu kì"

#. module: account
#: model:ir.model.fields,field_description:account.field_account_account__opening_credit
msgid "Opening credit"
msgstr "Có Đầu kỳ"

#. module: account
#: model:ir.model.fields,help:account.field_account_account__opening_credit
msgid "Opening credit value for this account."
msgstr "Giá trị bên Có đầu kỳ của tài khoản này."

#. module: account
#: model:ir.model.fields,field_description:account.field_account_account__opening_debit
msgid "Opening debit"
msgstr "Nợ Đầu kỳ"

#. module: account
#: model:ir.model.fields,help:account.field_account_account__opening_debit
msgid "Opening debit value for this account."
msgstr "Giá trị bên Nợ đầu kỳ của tài khoản này."

#. module: account
#: model_terms:ir.ui.view,arch_db:account.view_account_reconcile_model_form
msgid "Operation Templates"
msgstr "Mẫu vận hành"

#. module: account
#: code:addons/account/models/account_bank_statement.py:653
#, python-format
msgid ""
"Operation not allowed. Since your statement line already received a number "
"(%s), you cannot reconcile it entirely with existing journal entries "
"otherwise it would make a gap in the numbering. You should book an entry and"
" make a regular revert of it in case you want to cancel it."
msgstr ""

#. module: account
#: model_terms:ir.ui.view,arch_db:account.account_journal_dashboard_kanban_view
msgid "Operations"
msgstr "Hoạt động"

#. module: account
#: model:ir.model.fields,field_description:account.field_account_account_template__nocreate
msgid "Optional Create"
msgstr "Tùy chọn tạo"

#. module: account
#: model:ir.model.fields,help:account.field_account_account__tag_ids
#: model:ir.model.fields,help:account.field_account_account_template__tag_ids
#: model:ir.model.fields,help:account.field_account_tax__tag_ids
#: model:ir.model.fields,help:account.field_account_tax_template__tag_ids
msgid "Optional tags you may want to assign for custom reporting"
msgstr "Tag tuỳ ý mà bạn có thể muốn để tạo các báo cáo theo tag"

#. module: account
#: model:ir.model.fields,field_description:account.field_account_payment_term_line__option
#: model_terms:ir.ui.view,arch_db:account.tax_adjustments_wizard
msgid "Options"
msgstr "Tùy chọn"

#. module: account
#: code:addons/account/models/account_invoice.py:696
#, python-format
msgid ""
"Or set an <a data-oe-id=%s data-oe-model=\"account.journal\" "
"href=#id=%s&model=account.journal>email alias</a> to allow draft vendor "
"bills to be created upon reception of an email."
msgstr ""

#. module: account
#: code:addons/account/models/account_invoice.py:692
#, python-format
msgid ""
"Or share the email %s to your vendors: bills will be created automatically "
"upon mail reception."
msgstr ""
"Hoặc chia sẻ email %s cho nhà cung cấp của bạn: hóa đơn sẽ được tạo tự động "
"khi nhận thư."

#. module: account
#: code:addons/account/models/account_invoice.py:694
#, python-format
msgid ""
"Or share the emails %s to your vendors: bills will be created automatically "
"upon mail reception."
msgstr ""
"Hoặc chia sẻ email %s cho nhà cung cấp của bạn: hóa đơn sẽ được tạo tự động "
"khi nhận thư."

#. module: account
#: model:ir.model.fields,field_description:account.field_account_move_line__payment_id
msgid "Originator Payment"
msgstr "Khoản thanh toán Khởi thuỷ"

#. module: account
#: model:ir.model.fields,field_description:account.field_account_move_line__tax_line_id
msgid "Originator tax"
msgstr "Thuế khởi nguồn"

#. module: account
#: model:account.account.type,name:account.data_account_type_other_income
msgid "Other Income"
msgstr "Thu nhập Khác"

#. module: account
#: model_terms:ir.ui.view,arch_db:account.invoice_form
#: model_terms:ir.ui.view,arch_db:account.invoice_supplier_form
#: model_terms:ir.ui.view,arch_db:account.view_move_form
msgid "Other Info"
msgstr "Thông tin khác"

#. module: account
#: selection:account.payment.method,payment_type:0
msgid "Outbound"
msgstr "Chi tiền"

#. module: account
#: model:ir.model.fields,field_description:account.field_account_invoice_send__mail_server_id
msgid "Outgoing mail server"
msgstr "Máy chủ gửi email"

#. module: account
#: model:ir.model.fields,field_description:account.field_account_chart_template__property_stock_account_output_categ_id
#: model:ir.model.fields,field_description:account.field_res_company__property_stock_account_output_categ_id
msgid "Output Account for Stock Valuation"
msgstr "Tài khoản xuất kho để định giá tồn kho"

#. module: account
#: model:ir.model.fields,field_description:account.field_account_invoice__outstanding_credits_debits_widget
msgid "Outstanding Credits Debits Widget"
msgstr ""

#. module: account
#: code:addons/account/models/account_invoice.py:133
#, python-format
msgid "Outstanding credits"
msgstr "Có Tồn đọng"

#. module: account
#: code:addons/account/models/account_invoice.py:136
#, python-format
msgid "Outstanding debits"
msgstr "Nợ Tồn đọng"

#. module: account
#: selection:account.invoice,activity_state:0
#: model_terms:ir.ui.view,arch_db:account.view_account_invoice_filter
msgid "Overdue"
msgstr "Quá hạn"

#. module: account
#: model:ir.model.fields,field_description:account.field_res_company__overdue_msg
msgid "Overdue Payments Message"
msgstr "Thông điệp Thanh toán Quá hạn"

#. module: account
#: model_terms:ir.ui.view,arch_db:account.view_account_invoice_filter
msgid "Overdue invoices, maturity date passed"
msgstr "Hoá đơn quá hạn, ngày đến hạn đã trôi qua"

#. module: account
#: model:ir.ui.menu,name:account.menu_board_journal_1
msgid "Overview"
msgstr "Tổng quan"

#. module: account
#: model_terms:ir.ui.view,arch_db:account.res_config_settings_view_form
msgid "Package"
msgstr "Hệ thống Tài khoản"

#. module: account
#: selection:account.invoice,state:0 selection:account.invoice.report,state:0
#: model_terms:ir.ui.view,arch_db:account.view_account_invoice_filter
#: model:mail.message.subtype,name:account.mt_invoice_paid
msgid "Paid"
msgstr "Đã thanh toán"

#. module: account
#: code:addons/account/models/account_payment.py:545
#, python-format
msgid "Paid Invoices"
msgstr "Hoá đơn đã Thanh toán"

#. module: account
#. openerp-web
#: code:addons/account/static/src/xml/account_payment.xml:28
#: model_terms:ir.ui.view,arch_db:account.report_invoice_document_with_payments
#, python-format
msgid "Paid on"
msgstr "Thanh toán vào"

#. module: account
#: model:ir.model.fields,field_description:account.field_account_invoice__reconciled
msgid "Paid/Reconciled"
msgstr "Đã Thanh toán / Đối soát"

#. module: account
#: model:ir.model.fields,field_description:account.field_account_group__parent_id
msgid "Parent"
msgstr "Nhóm Cha"

#. module: account
#: model:ir.model.fields,field_description:account.field_account_chart_template__parent_id
msgid "Parent Chart Template"
msgstr "Mẫu tài khoản cha"

#. module: account
#: model:ir.model.fields,field_description:account.field_account_invoice_send__parent_id
msgid "Parent Message"
msgstr "Thông báo cha"

#. module: account
#: model:ir.model.fields,field_description:account.field_account_group__parent_path
msgid "Parent Path"
msgstr ""

#. module: account
#: model:ir.model.fields,field_description:account.field_account_move_line__parent_state
msgid "Parent State"
msgstr ""

#. module: account
#: model:ir.model,name:account.model_account_partial_reconcile
msgid "Partial Reconcile"
msgstr "Đối soát Một phần"

#. module: account
#. openerp-web
#: code:addons/account/static/src/xml/account_reconciliation.xml:286
#: code:addons/account/static/src/xml/account_reconciliation.xml:303
#: model:ir.model.fields,field_description:account.field_account_abstract_payment__partner_id
#: model:ir.model.fields,field_description:account.field_account_bank_statement_line__partner_id
#: model:ir.model.fields,field_description:account.field_account_invoice__partner_id
#: model:ir.model.fields,field_description:account.field_account_invoice_line__partner_id
#: model:ir.model.fields,field_description:account.field_account_invoice_report__partner_id
#: model:ir.model.fields,field_description:account.field_account_move__partner_id
#: model:ir.model.fields,field_description:account.field_account_move_line__partner_id
#: model:ir.model.fields,field_description:account.field_account_payment__partner_id
#: model:ir.model.fields,field_description:account.field_account_register_payments__partner_id
#: model_terms:ir.ui.view,arch_db:account.report_journal
#: model_terms:ir.ui.view,arch_db:account.view_account_analytic_line_filter_inherit_account
#: model_terms:ir.ui.view,arch_db:account.view_account_invoice_filter
#: model_terms:ir.ui.view,arch_db:account.view_account_invoice_report_search
#: model_terms:ir.ui.view,arch_db:account.view_account_move_filter
#: model_terms:ir.ui.view,arch_db:account.view_account_move_line_filter
#: model_terms:ir.ui.view,arch_db:account.view_account_payment_search
#, python-format
msgid "Partner"
msgstr "Đối tác"

#. module: account
#: model:ir.model.fields,field_description:account.field_account_invoice_report__commercial_partner_id
msgid "Partner Company"
msgstr "Công ty mẹ"

#. module: account
#: model:ir.model.fields,field_description:account.field_account_invoice_report__country_id
msgid "Partner Company's Country"
msgstr "Quốc gia của công ty đối tác"

#. module: account
#: model:ir.model.fields,field_description:account.field_res_partner__contract_ids
msgid "Partner Contracts"
msgstr "Hợp đồng đối tác"

#. module: account
#: model:ir.model.fields,field_description:account.field_account_reconcile_model__match_partner
#: model:ir.model.fields,field_description:account.field_account_reconcile_model_template__match_partner
msgid "Partner Is Set"
msgstr "Có đối tác"

#. module: account
#: model_terms:ir.ui.view,arch_db:account.view_account_reconcile_model_form
msgid "Partner Is Set & Matches"
msgstr "Có đối tác & Khớp"

#. module: account
#: model:ir.model.fields,field_description:account.field_account_bank_statement_line__partner_name
msgid "Partner Name"
msgstr "Tên Đối tác"

#. module: account
#: model:ir.model.fields,field_description:account.field_account_abstract_payment__partner_type
#: model:ir.model.fields,field_description:account.field_account_payment__partner_type
#: model:ir.model.fields,field_description:account.field_account_register_payments__partner_type
msgid "Partner Type"
msgstr "Kiểu Đối tác"

#. module: account
#: model:ir.model.fields,field_description:account.field_account_invoice_send__needaction_partner_ids
msgid "Partners with Need Action"
msgstr "Đối tác mà Cần có hành động"

#. module: account
#: code:addons/account/models/account_journal_dashboard.py:95
#, python-format
msgid "Past"
msgstr "Quá khứ"

#. module: account
#: model_terms:ir.ui.view,arch_db:account.res_config_settings_view_form
msgid "Pay your bills in one-click using Euro SEPA Service"
msgstr ""
"Thanh toán hoá đơn nhà cung cấp chỉ với một click sử dụng dịch vụ Euro SEPA"

#. module: account
#: model:account.account.type,name:account.data_account_type_payable
#: selection:account.account.type,type:0
#: model_terms:ir.ui.view,arch_db:account.view_account_move_line_filter
msgid "Payable"
msgstr "Phải trả"

#. module: account
#: model:ir.model.fields,field_description:account.field_account_chart_template__property_account_payable_id
#: model_terms:ir.ui.view,arch_db:account.view_account_chart_template_seacrh
msgid "Payable Account"
msgstr "Tài khoản Phải trả"

#. module: account
#: model_terms:ir.ui.view,arch_db:account.view_account_search
msgid "Payable Accounts"
msgstr "Tài khoản Phải trả"

#. module: account
#: model:ir.model.fields,field_description:account.field_res_partner__debit_limit
#: model:ir.model.fields,field_description:account.field_res_users__debit_limit
msgid "Payable Limit"
msgstr "Hạn mức Phải trả"

#. module: account
#: model_terms:ir.ui.view,arch_db:account.product_template_form_view
msgid "Payables"
msgstr "Phải trả"

#. module: account
#: model:ir.model.fields,field_description:account.field_account_abstract_payment__amount
#: model:ir.model.fields,field_description:account.field_account_payment__amount
#: model:ir.model.fields,field_description:account.field_account_register_payments__amount
msgid "Payment Amount"
msgstr "Tổng thanh toán"

#. module: account
#: model:ir.model.fields,field_description:account.field_account_abstract_payment__payment_date
#: model:ir.model.fields,field_description:account.field_account_payment__payment_date
#: model:ir.model.fields,field_description:account.field_account_register_payments__payment_date
msgid "Payment Date"
msgstr "Ngày thanh toán"

#. module: account
#: model:ir.model.fields,field_description:account.field_account_abstract_payment__payment_difference
#: model:ir.model.fields,field_description:account.field_account_payment__payment_difference
#: model:ir.model.fields,field_description:account.field_account_register_payments__payment_difference
msgid "Payment Difference"
msgstr "Chênh lệch Thanh toán"

#. module: account
#: model:ir.model.fields,field_description:account.field_account_abstract_payment__payment_difference_handling
#: model:ir.model.fields,field_description:account.field_account_payment__payment_difference_handling
#: model:ir.model.fields,field_description:account.field_account_register_payments__payment_difference_handling
msgid "Payment Difference Handling"
msgstr "Xử lý chênh lệch thanh toán"

#. module: account
#: model:ir.model.fields,field_description:account.field_account_abstract_payment__journal_id
#: model:ir.model.fields,field_description:account.field_account_payment__journal_id
#: model:ir.model.fields,field_description:account.field_account_register_payments__journal_id
msgid "Payment Journal"
msgstr "Sổ Nhật ký Thanh toán"

#. module: account
#: model_terms:ir.ui.view,arch_db:account.view_account_payment_form
msgid "Payment Matching"
msgstr "Khớp Thanh toán"

#. module: account
#: model_terms:ir.ui.view,arch_db:account.view_account_payment_search
msgid "Payment Method"
msgstr "Phương thức thanh toán"

#. module: account
#: model:ir.model.fields,field_description:account.field_account_abstract_payment__payment_method_id
#: model:ir.model.fields,field_description:account.field_account_payment__payment_method_id
#: model:ir.model.fields,field_description:account.field_account_register_payments__payment_method_id
msgid "Payment Method Type"
msgstr "Kiểu Phương thức Thanh toán"

#. module: account
#: model_terms:ir.ui.view,arch_db:account.view_account_bank_journal_form
#: model_terms:ir.ui.view,arch_db:account.view_account_journal_form
msgid "Payment Method Types"
msgstr ""

#. module: account
#. openerp-web
#: code:addons/account/static/src/xml/account_payment.xml:60
#, python-format
msgid "Payment Method:"
msgstr "Phương thức thanh toán:"

#. module: account
#: model:ir.model,name:account.model_account_payment_method
msgid "Payment Methods"
msgstr "Phương thức Thanh toán"

#. module: account
#: model:ir.model.fields,field_description:account.field_account_invoice__payment_move_line_ids
msgid "Payment Move Lines"
msgstr "Các dòng phát sinh thanh toán"

#. module: account
#: model:ir.actions.report,name:account.action_report_payment_receipt
msgid "Payment Receipt"
msgstr "Biên lai Thanh toán"

#. module: account
#: model_terms:ir.ui.view,arch_db:account.report_payment_receipt_document
msgid "Payment Receipt:"
msgstr "Biên lai Thanh toán:"

#. module: account
#: model:ir.model.fields,field_description:account.field_account_invoice__reference
msgid "Payment Ref."
msgstr ""

#. module: account
#: model:ir.model.fields,field_description:account.field_account_payment__payment_reference
msgid "Payment Reference"
msgstr "Tham chiếu thanh toán"

#. module: account
#: model:ir.actions.act_window,name:account.action_payment_term_form
#: model:ir.model,name:account.model_account_payment_term
#: model:ir.model.fields,field_description:account.field_account_invoice__payment_term_id
#: model:ir.model.fields,field_description:account.field_account_invoice_report__payment_term_id
#: model:ir.model.fields,field_description:account.field_account_payment_term__name
#: model:ir.model.fields,field_description:account.field_account_payment_term_line__payment_id
#: model:ir.ui.menu,name:account.menu_action_payment_term_form
#: model_terms:ir.ui.view,arch_db:account.view_partner_property_form
#: model_terms:ir.ui.view,arch_db:account.view_payment_term_form
#: model_terms:ir.ui.view,arch_db:account.view_payment_term_line_form
#: model_terms:ir.ui.view,arch_db:account.view_payment_term_line_tree
#: model_terms:ir.ui.view,arch_db:account.view_payment_term_search
#: model_terms:ir.ui.view,arch_db:account.view_payment_term_tree
msgid "Payment Terms"
msgstr "Điều khoản thanh toán"

#. module: account
#: model:ir.model,name:account.model_account_payment_term_line
msgid "Payment Terms Line"
msgstr "Chi tiết Điều khoản Thanh toán"

#. module: account
#: model:ir.model.fields,field_description:account.field_account_abstract_payment__payment_type
#: model:ir.model.fields,field_description:account.field_account_payment__payment_type
#: model:ir.model.fields,field_description:account.field_account_payment_method__payment_type
#: model:ir.model.fields,field_description:account.field_account_register_payments__payment_type
msgid "Payment Type"
msgstr "Kiểu thanh toán"

#. module: account
#: model_terms:ir.ui.view,arch_db:account.view_payment_term_form
msgid "Payment term explanation for the customer..."
msgstr "Giải thích Điều khoản thanh toán cho khách hàng..."

#. module: account
#: model:account.payment.term,note:account.account_payment_term_15days
msgid "Payment terms: 15 Days"
msgstr "Điều khoản thanh toán: 15 Ngày"

#. module: account
#: model:account.payment.term,note:account.account_payment_term_2months
msgid "Payment terms: 2 Months"
msgstr ""

#. module: account
#: model:account.payment.term,note:account.account_payment_term_net
msgid "Payment terms: 30 Net Days"
msgstr "Điều khoản thanh toán: 30 Ngày Net"

#. module: account
#: model:account.payment.term,note:account.account_payment_term_advance
msgid "Payment terms: 30% Advance End of Following Month"
msgstr ""
"Điều khoản thanh toán: Ứng trước 30%, Kết thúc ngày cuối tháng kế tiếp"

#. module: account
#: model:account.payment.term,note:account.account_payment_term_advance
msgid "Payment terms: 30% Advance End of Following Month"
msgstr ""
"Điều khoản thanh toán: Ứng trước 30%, Kết thúc ngày cuối tháng kế tiếp"

#. module: account
#: model:account.payment.term,note:account.account_payment_term_45days
msgid "Payment terms: 45 Days"
msgstr ""

#. module: account
#: model:account.payment.term,note:account.account_payment_term
msgid "Payment terms: End of Following Month"
msgstr "Điều khoản thanh toán: Ngày cuối tháng kế tiếp"

#. module: account
#: model:account.payment.term,note:account.account_payment_term_immediate
msgid "Payment terms: Immediate Payment"
msgstr "Điều Khoản thanh toán: Thanh toán ngay"

#. module: account
#: model:ir.model.fields,help:account.field_account_move_line__payment_id
msgid "Payment that created this entry"
msgstr "Thanh toán mà đã tạo ra bút toán này"

#. module: account
#: code:addons/account/models/account_payment.py:370
#: model:ir.actions.act_window,name:account.action_account_payments
#: model:ir.actions.act_window,name:account.action_account_payments_payable
#: model:ir.model,name:account.model_account_payment
#: model:ir.model.fields,field_description:account.field_account_invoice__payment_ids
#: model:ir.ui.menu,name:account.menu_action_account_payments_payable
#: model:ir.ui.menu,name:account.menu_action_account_payments_receivable
#: model_terms:ir.ui.view,arch_db:account.view_account_payment_search
#, python-format
msgid "Payments"
msgstr "Thanh toán"

#. module: account
#: model_terms:ir.ui.view,arch_db:account.account_journal_dashboard_kanban_view
msgid "Payments Matching"
msgstr "Đối chiếu Thanh toán"

#. module: account
#: model:ir.model.fields,field_description:account.field_account_invoice__payments_widget
msgid "Payments Widget"
msgstr "Widget Thanh toán"

#. module: account
#: model_terms:ir.actions.act_window,help:account.action_account_payments
#: model_terms:ir.actions.act_window,help:account.action_account_payments_payable
#: model_terms:ir.actions.act_window,help:account.action_account_payments_transfer
msgid ""
"Payments are used to register liquidity movements. You can process those "
"payments by your own means or by using installed facilities."
msgstr ""
"Thanh toán được sử dụng để đăng ký chuyển động thanh khoản. Bạn có thể xử lý"
" các khoản thanh toán đó bằng phương tiện của riêng bạn hoặc bằng cách sử "
"dụng các phương tiện được cài đặt."

#. module: account
#: code:addons/account/models/account_payment.py:444
#, python-format
msgid "Payments without a customer can't be matched"
msgstr "Thanh toán không có khách hàng không thể được khớp"

#. module: account
#: model:ir.actions.act_window,name:account.action_invoice_tree_pending_invoice
msgid "Pending Invoice"
msgstr "Hoá đơn đang treo"

#. module: account
#: selection:account.payment.term.line,value:0
msgid "Percent"
msgstr "Phần trăm"

#. module: account
#: model:ir.model.fields,field_description:account.field_account_move__matched_percentage
msgid "Percentage Matched"
msgstr "Phần trăm đã khớp/đối chiếu"

#. module: account
#: selection:account.tax,amount_type:0
#: selection:account.tax.template,amount_type:0
msgid "Percentage of Price"
msgstr "Phần trăm của Giá"

#. module: account
#: selection:account.tax,amount_type:0
#: selection:account.tax.template,amount_type:0
msgid "Percentage of Price Tax Included"
msgstr "Phần trăm của Giá đã bao gồm thuế"

#. module: account
#: selection:account.reconcile.model,second_amount_type:0
#: selection:account.reconcile.model.template,second_amount_type:0
msgid "Percentage of amount"
msgstr "Phần trăm của giá trị"

#. module: account
#: selection:account.reconcile.model,amount_type:0
#: selection:account.reconcile.model.template,amount_type:0
msgid "Percentage of balance"
msgstr "Phần trăm của số dư"

#. module: account
#: code:addons/account/models/account_invoice.py:1975
#, python-format
msgid "Percentages on the Payment Terms lines must be between 0 and 100."
msgstr ""

#. module: account
#: model_terms:ir.ui.view,arch_db:account.view_account_invoice_filter
msgid "Period"
msgstr "Chu kỳ"

#. module: account
#: model:ir.model.fields,field_description:account.field_res_config_settings__module_account_plaid
msgid "Plaid Connector"
msgstr ""

#. module: account
#: selection:account.invoice,activity_state:0
msgid "Planned"
msgstr "Đã lên kế hoạch"

#. module: account
#: code:addons/account/models/account_invoice.py:1172
#, python-format
msgid "Please add at least one invoice line."
msgstr "Vui lòng thêm ít nhất 1 dòng vào hóa đơn."

#. module: account
#: code:addons/account/wizard/pos_box.py:27
#, python-format
msgid "Please check that the field 'Journal' is set on the Bank Statement"
msgstr ""
"Vui lòng kiểm tra trường 'Sổ nhật ký' được thiết lập trên Sao kê ngân hàng"

#. module: account
#: code:addons/account/wizard/pos_box.py:29
#, python-format
msgid "Please check that the field 'Transfer Account' is set on the company."
msgstr ""
"Vui lòng kiểm tra xem trường 'Transfer Account' đã được thiết lập ở Công ty "
"chưa."

#. module: account
#: code:addons/account/models/account_move.py:301
#, python-format
msgid "Please define a sequence for the credit notes"
msgstr "Vui lòng xác định trình tự đánh số cho hoá đơn hoàn tiền này"

#. module: account
#: code:addons/account/models/account_move.py:306
#, python-format
msgid "Please define a sequence on the journal."
msgstr "Vui lòng định nghĩa trình tự trên sổ nhật ký này."

#. module: account
#: code:addons/account/models/account_invoice.py:1170
#, python-format
msgid "Please define sequence on the journal related to this invoice."
msgstr ""
"Vui lòng định nghĩa trình tự trên sổ nhật ký liên quan tới hoá đơn này."

#. module: account
#: code:addons/account/models/company.py:340
#, python-format
msgid ""
"Please install a chart of accounts or create a miscellaneous journal before "
"proceeding."
msgstr ""
"Vui lòng cài đặt một hệ thống tài khoản kế toán hoặc tạo mới một số nhật ký "
"chung trước khi tiếp tục."

#. module: account
#: model_terms:ir.ui.view,arch_db:account.report_invoice_document
msgid "Please use the following communication for your payment :"
msgstr "Vui lòng sử dụng thông tin sau cho mục đích dẫn chiếu khi thanh toán: "

#. module: account
#: model_terms:ir.ui.view,arch_db:account.view_account_form
msgid "Plus Bank"
msgstr "Cộng Ngân hàng"

#. module: account
#: model_terms:ir.ui.view,arch_db:account.view_account_form
msgid "Plus Fixed Assets"
msgstr "Cộng Tài sản Cố định"

#. module: account
#: model_terms:ir.ui.view,arch_db:account.view_account_form
msgid "Plus Net Profit"
msgstr "Cộng Lợi nhuận Thuần"

#. module: account
#: model_terms:ir.ui.view,arch_db:account.view_account_form
msgid "Plus Non-Current Assets"
msgstr "Cộng TSCĐ & Đầu tư dài hạn"

#. module: account
#: model_terms:ir.ui.view,arch_db:account.view_account_form
msgid "Plus Other Income"
msgstr "Cộng thu nhập khác"

#. module: account
#: model:ir.model.fields,field_description:account.field_account_invoice__access_url
msgid "Portal Access URL"
msgstr "URL truy cập cổng thông tin"

#. module: account
#: model_terms:ir.ui.view,arch_db:account.view_move_form
msgid "Post"
msgstr "Vào sổ"

#. module: account
#: model_terms:ir.ui.view,arch_db:account.account_journal_dashboard_kanban_view
msgid "Post All Entries"
msgstr "Vào sổ Tất cả Bút toán"

#. module: account
#: model:ir.model.fields,field_description:account.field_account_journal__post_at_bank_rec
msgid "Post At Bank Reconciliation"
msgstr "Vào sổ khi Đối soát Sao kê"

#. module: account
#: model_terms:ir.ui.view,arch_db:account.view_account_payment_from_invoices
#: model_terms:ir.ui.view,arch_db:account.view_account_payment_invoice_form
msgid "Post Difference In"
msgstr "Vào sổ giá trị chệnh lệch vào"

#. module: account
#: model:ir.actions.act_window,name:account.action_validate_account_move
#: model_terms:ir.ui.view,arch_db:account.validate_account_move_view
msgid "Post Journal Entries"
msgstr "Vào sổ Bút toán"

#. module: account
#: selection:account.move,state:0 selection:account.payment,state:0
#: model_terms:ir.ui.view,arch_db:account.view_account_move_filter
#: model_terms:ir.ui.view,arch_db:account.view_account_move_line_filter
#: model_terms:ir.ui.view,arch_db:account.view_account_payment_search
msgid "Posted"
msgstr "Đã vào sổ"

#. module: account
#: model_terms:ir.ui.view,arch_db:account.view_account_move_filter
msgid "Posted Journal Entries"
msgstr "Bút toán đã vào sổ"

#. module: account
#: model_terms:ir.ui.view,arch_db:account.view_account_move_line_filter
msgid "Posted Journal Items"
msgstr "Phát sinh đã vào sổ"

#. module: account
#: model:ir.model.fields,field_description:account.field_account_chart_template__bank_account_code_prefix
#: model:ir.model.fields,field_description:account.field_res_company__bank_account_code_prefix
msgid "Prefix of the bank accounts"
msgstr "Tiền tố tài khoản (kế toán) ngân hàng"

#. module: account
#: model:ir.model.fields,field_description:account.field_res_company__cash_account_code_prefix
msgid "Prefix of the cash accounts"
msgstr "Tiền tố các tài khoản tiền mặt"

#. module: account
#: model:ir.model.fields,field_description:account.field_account_chart_template__cash_account_code_prefix
msgid "Prefix of the main cash accounts"
msgstr "Tiền tố các tài khoản tiền mặt chính"

#. module: account
#: model:ir.model.fields,field_description:account.field_account_chart_template__transfer_account_code_prefix
msgid "Prefix of the main transfer accounts"
msgstr "Tiền tố của tài khoản giao dịch chính"

#. module: account
#: model:ir.model.fields,field_description:account.field_res_company__transfer_account_code_prefix
msgid "Prefix of the transfer accounts"
msgstr "Tiền tố của tài khoản giao dịch"

#. module: account
#: model:account.account.type,name:account.data_account_type_prepayments
#: model_terms:ir.ui.view,arch_db:account.view_account_form
msgid "Prepayments"
msgstr "Trả trước"

#. module: account
#: model:ir.model,name:account.model_account_reconcile_model
msgid ""
"Preset to create journal entries during a invoices and payments matching"
msgstr ""
"Đặt trước để tạo các bút toán sổ nhật ký trong khi đối chiếu các hoá đơn và "
"các khoản thanh toán"

#. module: account
#: model_terms:ir.ui.view,arch_db:account.invoice_form
msgid "Preview"
msgstr "Xem trước"

#. module: account
#: model_terms:ir.ui.view,arch_db:account.account_invoice_send_wizard_form
msgid "Preview as a PDF"
msgstr "Xem trước dạng PDF"

#. module: account
#: model_terms:ir.ui.view,arch_db:account.invoice_form
msgid "Price"
msgstr "Giá"

#. module: account
#: model:ir.model.fields,field_description:account.field_account_invoice_send__is_print
#: model:ir.model.fields,field_description:account.field_res_config_settings__invoice_is_print
#: model_terms:ir.ui.view,arch_db:account.account_common_report_view
#: model_terms:ir.ui.view,arch_db:account.account_invoice_send_wizard_form
#: model_terms:ir.ui.view,arch_db:account.portal_invoice_page
msgid "Print"
msgstr "In"

#. module: account
#: model:ir.model.fields,help:account.field_account_common_journal_report__amount_currency
#: model:ir.model.fields,help:account.field_account_print_journal__amount_currency
msgid ""
"Print Report with the currency column if the currency differs from the "
"company currency."
msgstr ""
"In báo cáo với cột tiền tệ nếu tiền tệ này khác với tiền tệ của công ty."

#. module: account
#: model:ir.model.fields,field_description:account.field_res_company__invoice_is_print
msgid "Print by default"
msgstr "In theo mặc định"

#. module: account
#: model_terms:ir.ui.view,arch_db:account.res_config_settings_view_form
msgid "Print checks to pay your vendors"
msgstr "In Séc để thanh toán cho nhà cung cấp"

#. module: account
#: model:ir.model,name:account.model_product_product
#: model:ir.model.fields,field_description:account.field_account_analytic_line__product_id
#: model:ir.model.fields,field_description:account.field_account_invoice_line__product_id
#: model:ir.model.fields,field_description:account.field_account_invoice_report__product_id
#: model:ir.model.fields,field_description:account.field_account_move_line__product_id
#: model_terms:ir.ui.view,arch_db:account.view_account_analytic_line_filter_inherit_account
msgid "Product"
msgstr "Sản phẩm"

#. module: account
#: model:ir.model,name:account.model_product_category
#: model:ir.model.fields,field_description:account.field_account_invoice_report__categ_id
#: model_terms:ir.ui.view,arch_db:account.view_account_invoice_report_search
msgid "Product Category"
msgstr "Nhóm sản phẩm"

#. module: account
#: model:ir.model.fields,field_description:account.field_account_invoice_line__product_image
msgid "Product Image"
msgstr "Hình Sản phẩm"

#. module: account
#: model:ir.model.fields,field_description:account.field_account_invoice_report__product_qty
msgid "Product Quantity"
msgstr "Số lượng sản phẩm"

#. module: account
#: model:ir.model,name:account.model_product_template
msgid "Product Template"
msgstr "Mẫu sản phẩm"

#. module: account
#: model:ir.actions.act_window,name:account.product_product_action
#: model:ir.actions.act_window,name:account.product_product_action_purchasable
#: model:ir.actions.act_window,name:account.product_product_action_sellable
#: model:ir.ui.menu,name:account.product_product_menu_purchasable
#: model:ir.ui.menu,name:account.product_product_menu_sellable
#: model_terms:ir.ui.view,arch_db:account.product_product_view_tree
msgid "Products"
msgstr "Sản phẩm"

#. module: account
#: code:addons/account/models/account_bank_statement.py:179
#, python-format
msgid "Profit"
msgstr "Lợi nhuận"

#. module: account
#: model_terms:ir.ui.view,arch_db:account.view_account_form
msgid "Profit &amp; Loss"
msgstr "Lãi &amp; Lỗ (P&amp;L)"

#. module: account
#: model:ir.model.fields,field_description:account.field_account_journal__profit_account_id
msgid "Profit Account"
msgstr "Tài khoản lợi nhuận"

#. module: account
#: code:addons/account/models/account_reconcile_model.py:378
#, python-format
msgid ""
"Programmation Error: Can't call _get_invoice_matching_query() for different "
"rules than 'invoice_matching'"
msgstr ""
"Lỗi lập trình: Không thể gọi phương thức _get_invoice_matching_query() cho các "
"quy tắc khác 'invoice_matching'"

#. module: account
#: code:addons/account/models/account_reconcile_model.py:489
#, python-format
msgid ""
"Programmation Error: Can't call _get_wo_suggestion_query() for different "
"rules than 'writeoff_suggestion'"
msgstr ""
"Lỗi lập trình: Không thể gọi _get_wo_suggestion_query() cho các quy tắc "
"khác 'writeoff_suggestion'"

#. module: account
#: code:addons/account/models/account_payment.py:282
#, python-format
msgid ""
"Programming error: wizard action executed without active_ids in context."
msgstr ""

#. module: account
#: model_terms:ir.ui.view,arch_db:account.view_account_chart_template_form
msgid "Properties"
msgstr "Thuộc tính"

#. module: account
#: selection:account.journal,type:0
#: model_terms:ir.ui.view,arch_db:account.view_account_tax_search
#: model_terms:ir.ui.view,arch_db:account.view_account_tax_template_search
msgid "Purchase"
msgstr "Mua hàng"

#. module: account
#: model_terms:ir.ui.view,arch_db:account.invoice_supplier_form
msgid "Purchase Representative"
msgstr "Đại diện Mua hàng"

#. module: account
#: model_terms:ir.ui.view,arch_db:account.res_config_settings_view_form
msgid "Purchase Tax"
msgstr "Thuế mua hàng"

#. module: account
#: selection:account.tax,type_tax_use:0
#: selection:account.tax.template,type_tax_use:0
#: model_terms:ir.ui.view,arch_db:account.view_account_journal_search
#: model_terms:ir.ui.view,arch_db:account.view_account_move_filter
msgid "Purchases"
msgstr "Mua hàng"

#. module: account
#: model:ir.actions.act_window,name:account.action_cash_box_in
#: model_terms:ir.ui.view,arch_db:account.cash_box_in_form
msgid "Put Money In"
msgstr "Nạp tiền"

#. module: account
#: model_terms:ir.ui.view,arch_db:account.res_config_settings_view_form
msgid "QIF Import"
msgstr "Nhập QIF"

#. module: account
#: model:ir.model.fields,field_description:account.field_account_invoice_line__quantity
#: model:ir.model.fields,field_description:account.field_account_move_line__quantity
msgid "Quantity"
msgstr "Số lượng"

#. module: account
#: model_terms:ir.ui.view,arch_db:account.invoice_form
msgid "Quantity:"
msgstr "Số lượng:"

#. module: account
#: model:ir.model.fields,field_description:account.field_account_invoice_refund__description
#: model:ir.model.fields,field_description:account.field_cash_box_in__name
#: model:ir.model.fields,field_description:account.field_cash_box_out__name
msgid "Reason"
msgstr "Lý do"

#. module: account
#: model_terms:ir.ui.view,arch_db:account.tax_adjustments_wizard
msgid "Reason..."
msgstr "Lý do..."

#. module: account
#: model:account.account.type,name:account.data_account_type_receivable
#: selection:account.account.type,type:0
#: model_terms:ir.ui.view,arch_db:account.view_account_move_line_filter
msgid "Receivable"
msgstr "Phải thu"

#. module: account
#: model:ir.model.fields,field_description:account.field_account_chart_template__property_account_receivable_id
#: model_terms:ir.ui.view,arch_db:account.view_account_chart_template_seacrh
msgid "Receivable Account"
msgstr "Tài khoản Phải thu"

#. module: account
#: model_terms:ir.ui.view,arch_db:account.view_account_form
#: model_terms:ir.ui.view,arch_db:account.view_account_search
msgid "Receivable Accounts"
msgstr "Tài khoản phải thu"

#. module: account
#: model:ir.model.fields,field_description:account.field_account_invoice_report__account_id
msgid "Receivable/Payable Account"
msgstr ""

#. module: account
#: model_terms:ir.ui.view,arch_db:account.product_template_form_view
msgid "Receivables"
msgstr "Phải thu"

#. module: account
#: selection:account.abstract.payment,payment_type:0
#: selection:account.payment,payment_type:0
#: selection:account.register.payments,payment_type:0
msgid "Receive Money"
msgstr "Thu Tiền"

#. module: account
#: model:ir.model.fields,field_description:account.field_account_abstract_payment__partner_bank_account_id
#: model:ir.model.fields,field_description:account.field_account_payment__partner_bank_account_id
#: model:ir.model.fields,field_description:account.field_account_register_payments__partner_bank_account_id
msgid "Recipient Bank Account"
msgstr "Tài khoản ngân hàng người nhận"

#. module: account
#: model_terms:ir.ui.view,arch_db:account.account_invoice_send_wizard_form
msgid "Recipients"
msgstr "Người nhận"

#. module: account
#: model:ir.model.fields,field_description:account.field_account_move_line__recompute_tax_line
msgid "Recompute Tax Line"
msgstr ""

#. module: account
#. openerp-web
#: code:addons/account/static/src/xml/account_reconciliation.xml:79
#: code:addons/account/static/src/xml/account_reconciliation.xml:111
#: code:addons/account/static/src/xml/account_reconciliation.xml:112
#: model_terms:ir.ui.view,arch_db:account.account_journal_dashboard_kanban_view
#: model_terms:ir.ui.view,arch_db:account.view_bank_statement_form
#, python-format
msgid "Reconcile"
msgstr "Đối soát"

#. module: account
#: model:ir.actions.client,name:account.action_view_account_move_line_reconcile
msgid "Reconcile Entries"
msgstr "Đối soát các bút toán"

#. module: account
#: model:ir.model,name:account.model_account_reconcile_model_template
msgid "Reconcile Model Template"
msgstr "Mẫu mô hình đối soát"

#. module: account
#: selection:account.payment,state:0
#: model:ir.model.fields,field_description:account.field_account_move_line__reconciled
#: model_terms:ir.ui.view,arch_db:account.view_account_payment_search
msgid "Reconciled"
msgstr "Đã đối soát"

#. module: account
#: model:ir.model.fields,field_description:account.field_account_payment__reconciled_invoice_ids
msgid "Reconciled Invoices"
msgstr "Hoá đơn được đối soát"

#. module: account
#: model_terms:ir.ui.view,arch_db:account.view_move_form
msgid "Reconciled entries"
msgstr "Bút toán được đối soát"

#. module: account
#: model:ir.actions.client,name:account.action_manual_reconciliation
#: model:ir.ui.menu,name:account.menu_action_manual_reconciliation
msgid "Reconciliation"
msgstr "Đối soát"

#. module: account
#: model:ir.actions.act_window,name:account.action_account_reconcile_model
#: model:ir.ui.menu,name:account.action_account_reconcile_model_menu
#: model_terms:ir.ui.view,arch_db:account.account_journal_dashboard_kanban_view
msgid "Reconciliation Models"
msgstr "Mô hình Đối soát"

#. module: account
#: model:ir.model.fields,field_description:account.field_account_full_reconcile__partial_reconcile_ids
msgid "Reconciliation Parts"
msgstr "Các Phần đối soát"

#. module: account
#: model:ir.actions.client,name:account.action_bank_reconcile
#: model:ir.actions.client,name:account.action_bank_reconcile_bank_statements
msgid "Reconciliation on Bank Statements"
msgstr "Đối soát trên Sao kê ngân hàng"

#. module: account
#: model_terms:ir.actions.act_window,help:account.action_vendor_bill_template
msgid "Record a new vendor bill"
msgstr "Ghi nhận một hoá đơn nhà cung cấp mới"

#. module: account
#: model_terms:ir.ui.view,arch_db:account.res_config_settings_view_form
msgid "Record transactions in foreign currencies"
msgstr "Ghi nhận các giao dịch bằng ngoại tệ"

#. module: account
#: code:addons/account/models/account.py:930
#, python-format
msgid "Recursion found for tax '%s'."
msgstr "Tìm thấy đệ quy đối với thuế '%s'."

#. module: account
#. openerp-web
#: code:addons/account/static/src/xml/account_reconciliation.xml:285
#, python-format
msgid "Ref"
msgstr "Tham chiếu"

#. module: account
#: model:ir.model.fields,field_description:account.field_account_analytic_line__ref
msgid "Ref."
msgstr "Tham chiếu"

#. module: account
#: code:addons/account/controllers/portal.py:42
#: model:ir.model.fields,field_description:account.field_account_bank_statement__name
#: model:ir.model.fields,field_description:account.field_account_bank_statement_line__ref
#: model:ir.model.fields,field_description:account.field_account_move__ref
#: model:ir.model.fields,field_description:account.field_account_move_line__ref
#: model:ir.model.fields,field_description:account.field_cash_box_in__ref
#, python-format
msgid "Reference"
msgstr "Tham chiếu"

#. module: account
#: model:ir.model.fields,field_description:account.field_account_invoice_report__uom_name
msgid "Reference Unit of Measure"
msgstr "Tham chiếu Đơn vị Đo lường"

#. module: account
#: model:ir.model.fields,help:account.field_account_invoice__origin
#: model:ir.model.fields,help:account.field_account_invoice_line__origin
msgid "Reference of the document that produced this invoice."
msgstr "Tham chiếu của tài liệu mà tạo ra hoá đơn này."

#. module: account
#: model:ir.model.fields,help:account.field_account_payment__payment_reference
msgid ""
"Reference of the document used to issue this payment. Eg. check number, file"
" name, etc."
msgstr ""
"Dẫn chiếu đến tài liệu mà được dùng để phát hành khoản thanh toán này. Vd: "
"số séc, tên tập tin, v.v."

#. module: account
#: model:ir.model.fields,field_description:account.field_account_invoice__name
msgid "Reference/Description"
msgstr "Tham chiếu/Mô tả"

#. module: account
#: model:ir.actions.act_window,name:account.action_invoice_in_refund
#: model:ir.ui.menu,name:account.menu_action_invoice_in_refund
msgid "Refund"
msgstr "Hoàn tiền"

#. module: account
#: model:ir.model.fields,field_description:account.field_account_invoice__refund_invoice_ids
msgid "Refund Invoices"
msgstr "Hóa đơn Hoàn tiền"

#. module: account
#: model:ir.actions.act_window,name:account.action_account_invoice_payment
#: model:ir.actions.act_window,name:account.action_account_payment_from_invoices
#: model_terms:ir.ui.view,arch_db:account.invoice_form
#: model_terms:ir.ui.view,arch_db:account.invoice_supplier_form
#: model_terms:ir.ui.view,arch_db:account.view_account_payment_form
#: model_terms:ir.ui.view,arch_db:account.view_account_payment_from_invoices
#: model_terms:ir.ui.view,arch_db:account.view_account_payment_invoice_form
msgid "Register Payment"
msgstr "Thanh toán"

#. module: account
#: model:ir.model,name:account.model_account_register_payments
msgid "Register Payments"
msgstr "Đăng ký các khoản thanh toán"

#. module: account
#: model_terms:ir.actions.act_window,help:account.action_bank_statement_tree
msgid "Register a bank statement"
msgstr ""

#. module: account
#: model_terms:ir.actions.act_window,help:account.action_account_payments
#: model_terms:ir.actions.act_window,help:account.action_account_payments_payable
#: model_terms:ir.actions.act_window,help:account.action_account_payments_transfer
msgid "Register a payment"
msgstr "Ghi nhận thanh toán"

#. module: account
#: selection:account.account.type,type:0
msgid "Regular"
msgstr "Thông thường"

#. module: account
#: model:ir.model.fields,field_description:account.field_account_invoice_send__res_id
msgid "Related Document ID"
msgstr "ID tài liệu liên quan"

#. module: account
#: model:ir.model.fields,field_description:account.field_account_invoice_send__model
msgid "Related Document Model"
msgstr "Đối tượng Tài liệu liên quan"

#. module: account
#: model:ir.model.fields,field_description:account.field_account_invoice_send__rating_ids
msgid "Related ratings"
msgstr "Xếp hạng liên quan"

#. module: account
#: model:ir.model.fields,help:account.field_account_invoice__residual_company_signed
msgid "Remaining amount due in the currency of the company."
msgstr "Số tiền còn lại đến hạn theo tiền tệ của công ty."

#. module: account
#: model:ir.model.fields,help:account.field_account_invoice__residual_signed
msgid "Remaining amount due in the currency of the invoice."
msgstr "Số tiền đến hạn còn lại theo tiền tệ của hoá đơn."

#. module: account
#: model:ir.model.fields,help:account.field_account_invoice__residual
msgid "Remaining amount due."
msgstr "Tổng tiền phải trả còn lại."

#. module: account
#: model:ir.model.fields,field_description:account.field_account_fiscal_position_tax_template__tax_dest_id
msgid "Replacement Tax"
msgstr "Thuế thay thế"

#. module: account
#: model:ir.model.fields,help:account.field_account_invoice_send__reply_to
msgid ""
"Reply email address. Setting the reply_to bypasses the automatic thread "
"creation."
msgstr ""
"Địa chỉ email trả lời. Thiết lập reply_to sẽ bỏ qua việc tạo luồng (thread) "
"tự động."

#. module: account
#: model:ir.model.fields,field_description:account.field_account_invoice_send__reply_to
msgid "Reply-To"
msgstr "Trả lời đến"

#. module: account
#: model_terms:ir.ui.view,arch_db:account.account_common_report_view
msgid "Report Options"
msgstr "Tùy chọn cho báo cáo"

#. module: account
#: model:ir.ui.menu,name:account.account_report_folder
#: model:ir.ui.menu,name:account.menu_finance_reports
msgid "Reporting"
msgstr "Báo cáo"

#. module: account
#: model:ir.model.fields,help:account.field_account_cash_rounding__rounding
msgid "Represent the non-zero value smallest coinage (for example, 0.05)."
msgstr ""

#. module: account
#: model:ir.model.fields,field_description:account.field_account_setup_bank_manual_config__res_partner_bank_id
msgid "Res Partner Bank"
msgstr "Ngân hàng đối tác"

#. module: account
#: model_terms:ir.ui.view,arch_db:account.invoice_form
msgid "Reset to Draft"
msgstr "Đặt về dự thảo"

#. module: account
#. openerp-web
#: code:addons/account/static/src/xml/account_reconciliation.xml:290
#, python-format
msgid "Residual"
msgstr "Còn lại"

#. module: account
#: model:ir.model.fields,field_description:account.field_account_move_line__amount_residual
msgid "Residual Amount"
msgstr "Giá trị còn lại"

#. module: account
#: model:ir.model.fields,field_description:account.field_account_move_line__amount_residual_currency
msgid "Residual Amount in Currency"
msgstr "Giá trị còn lại Nguyên tệ"

#. module: account
#: code:addons/account/models/account_journal_dashboard.py:32
#, python-format
msgid "Residual amount"
msgstr "Số tiền còn lại"

#. module: account
#: model:ir.model.fields,field_description:account.field_account_bank_statement__user_id
msgid "Responsible"
msgstr "Người phụ trách"

#. module: account
#: model:ir.model.fields,field_description:account.field_account_invoice__activity_user_id
msgid "Responsible User"
msgstr "Người phụ trách"

#. module: account
#: model:ir.model.fields,field_description:account.field_account_reconcile_model__match_partner_category_ids
#: model:ir.model.fields,field_description:account.field_account_reconcile_model_template__match_partner_category_ids
msgid "Restrict Partner Categories to"
msgstr "Hạn chế các nhóm đối tác"

#. module: account
#: model:ir.model.fields,field_description:account.field_account_reconcile_model__match_partner_ids
#: model:ir.model.fields,field_description:account.field_account_reconcile_model_template__match_partner_ids
msgid "Restrict Partners to"
msgstr "Hạn chế các đối tác"

#. module: account
#: model:ir.model.fields,help:account.field_account_reconcile_model__match_same_currency
#: model:ir.model.fields,help:account.field_account_reconcile_model_template__match_same_currency
msgid ""
"Restrict to propositions having the same currency as the statement line."
msgstr ""

#. module: account
#: model:ir.model.fields,field_description:account.field_digest_digest__kpi_account_total_revenue
msgid "Revenue"
msgstr "Doanh thu"

#. module: account
#: model:ir.model.fields,field_description:account.field_res_config_settings__module_account_deferred_revenue
msgid "Revenue Recognition"
msgstr "Nhận diện Doanh thu"

#. module: account
#: model:ir.model.fields,field_description:account.field_account_invoice_report__account_line_id
msgid "Revenue/Expense Account"
msgstr "Tài khoản doanh thu/chi phí"

#. module: account
#: model:ir.model.fields,field_description:account.field_account_move__reverse_date
msgid "Reversal Date"
msgstr "Ngày đảo"

#. module: account
#: model:ir.model.fields,field_description:account.field_account_move_reversal__date
msgid "Reversal date"
msgstr "Ngày Đảo ngược"

#. module: account
#: code:addons/account/models/account_move.py:399
#, python-format
msgid "Reversal of: %s"
msgstr "Bút toán ngược của: %s"

#. module: account
#: model:ir.model.fields,field_description:account.field_account_move__auto_reverse
msgid "Reverse Automatically"
msgstr "Tự động đảo ngược"

#. module: account
#: model:ir.model.fields,field_description:account.field_account_move__reverse_entry_id
#: model_terms:ir.ui.view,arch_db:account.view_move_form
msgid "Reverse Entry"
msgstr "Bút toán Đảo ngược"

#. module: account
#: code:addons/account/wizard/account_move_reversal.py:20
#: model:ir.actions.act_window,name:account.action_view_account_move_reversal
#: model_terms:ir.ui.view,arch_db:account.view_account_move_reversal
#, python-format
msgid "Reverse Moves"
msgstr "Bút toán Đảo ngược"

#. module: account
#: model_terms:ir.ui.view,arch_db:account.view_move_form
msgid "Reversed entry"
msgstr "Bút toán Đảo ngược"

#. module: account
#: model_terms:ir.ui.view,arch_db:account.onboarding_chart_of_account_step
msgid "Review"
msgstr "Xem xét lại"

#. module: account
#: selection:res.company,tax_calculation_rounding_method:0
msgid "Round Globally"
msgstr "Làm tròn Tổng/Toàn cục"

#. module: account
#: selection:res.company,tax_calculation_rounding_method:0
msgid "Round per Line"
msgstr "Làm tròn từng dòng"

#. module: account
#: model_terms:ir.ui.view,arch_db:account.rounding_form_view
msgid "Rounding Form"
msgstr "Mẫu Làm tròn"

#. module: account
#: model:ir.model.fields,field_description:account.field_account_invoice_line__is_rounding_line
msgid "Rounding Line"
msgstr "Dòng làm tròn"

#. module: account
#: model:ir.model.fields,field_description:account.field_account_cash_rounding__rounding_method
msgid "Rounding Method"
msgstr "Phương pháp làm tròn"

#. module: account
#: model:ir.model.fields,field_description:account.field_account_cash_rounding__rounding
msgid "Rounding Precision"
msgstr "Độ chính xác Làm tròn"

#. module: account
#: model:ir.model.fields,field_description:account.field_account_cash_rounding__strategy
msgid "Rounding Strategy"
msgstr "Chiến lược Làm tròn"

#. module: account
#: model_terms:ir.ui.view,arch_db:account.rounding_tree_view
msgid "Rounding Tree"
msgstr "Cây Làm tròn"

#. module: account
#. openerp-web
#: code:addons/account/static/src/xml/account_reconciliation.xml:134
#, python-format
msgid "Run"
msgstr "Chạy"

#. module: account
#: model:ir.model.fields,field_description:account.field_res_config_settings__module_account_sepa
msgid "SEPA Credit Transfer (SCT)"
msgstr ""

#. module: account
#: model_terms:ir.ui.view,arch_db:account.res_config_settings_view_form
msgid "SEPA Direct Debit (SDD)"
msgstr ""

#. module: account
#: model_terms:ir.ui.view,arch_db:account.res_config_settings_view_form
msgid "SEPA QR Code"
msgstr ""

#. module: account
#: selection:account.journal,type:0
#: model_terms:ir.ui.view,arch_db:account.view_account_tax_search
#: model_terms:ir.ui.view,arch_db:account.view_account_tax_template_search
msgid "Sale"
msgstr "Bán"

#. module: account
#: selection:account.tax,type_tax_use:0
#: selection:account.tax.template,type_tax_use:0
#: model_terms:ir.ui.view,arch_db:account.view_account_journal_search
#: model_terms:ir.ui.view,arch_db:account.view_account_move_filter
msgid "Sales"
msgstr "Bán hàng"

#. module: account
#: model_terms:ir.ui.view,arch_db:account.account_invoice_onboarding_sale_tax_form
#: model_terms:ir.ui.view,arch_db:account.res_config_settings_view_form
msgid "Sales Tax"
msgstr "Thuế Bán hàng"

#. module: account
#: model:ir.actions.act_window,name:account.action_open_account_onboarding_sale_tax
msgid "Sales tax"
msgstr "Thuế bán hàng"

#. module: account
#: model:ir.model.fields,field_description:account.field_account_invoice__user_id
#: model:ir.model.fields,field_description:account.field_account_invoice_report__user_id
#: model_terms:ir.ui.view,arch_db:account.view_account_invoice_filter
#: model_terms:ir.ui.view,arch_db:account.view_account_invoice_report_search
msgid "Salesperson"
msgstr "Nhân viên bán hàng"

#. module: account
#: model:ir.model.fields,field_description:account.field_account_reconcile_model__match_same_currency
#: model:ir.model.fields,field_description:account.field_account_reconcile_model_template__match_same_currency
msgid "Same Currency Matching"
msgstr ""

#. module: account
#: model_terms:ir.ui.view,arch_db:account.onboarding_sample_invoice_step
msgid "Sample Invoice"
msgstr ""

#. module: account
#: code:addons/account/models/company.py:462
#, python-format
msgid "Sample invoice"
msgstr "Hoá đơn mẫu"

#. module: account
#: code:addons/account/models/company.py:468
#, python-format
msgid "Sample invoice line name"
msgstr "Tên dòng hóa đơn mẫu"

#. module: account
#: code:addons/account/models/company.py:475
#, python-format
msgid "Sample invoice line name 2"
msgstr ""

#. module: account
#: model_terms:ir.ui.view,arch_db:account.onboarding_sample_invoice_step
msgid "Sample invoice sent!"
msgstr ""

#. module: account
#: model:ir.model.fields,field_description:account.field_account_setup_bank_manual_config__sanitized_acc_number
msgid "Sanitized Account Number"
msgstr ""

#. module: account
#. openerp-web
#: code:addons/account/static/src/xml/account_reconciliation.xml:218
#, python-format
msgid "Save and New"
msgstr "Lưu và Tạo mới"

#. module: account
#: model_terms:ir.ui.view,arch_db:account.account_invoice_send_wizard_form
msgid "Save as a new template"
msgstr "Lưu thành mẫu mới"

#. module: account
#: model_terms:ir.ui.view,arch_db:account.account_invoice_send_wizard_form
msgid "Save as new template"
msgstr "Lưu thành mẫu mới"

#. module: account
#: model_terms:ir.ui.view,arch_db:account.res_config_settings_view_form
msgid "Save this page and come back here to set up the feature."
msgstr "Lưu trang này và quay lại đây để thiết lập tính năng."

#. module: account
#: model_terms:ir.ui.view,arch_db:account.view_account_journal_search
msgid "Search Account Journal"
msgstr "Tìm kiếm Sổ nhật ký Tài khoản"

#. module: account
#: model_terms:ir.ui.view,arch_db:account.view_account_template_search
msgid "Search Account Templates"
msgstr "Tìm kiếm mẫu tài khoản"

#. module: account
#: model_terms:ir.ui.view,arch_db:account.view_bank_statement_search
msgid "Search Bank Statements"
msgstr "Tìm kiếm Sao kê Ngân hàng"

#. module: account
#: model_terms:ir.ui.view,arch_db:account.view_bank_statement_line_search
msgid "Search Bank Statements Line"
msgstr "Tìm dòng sao kê Sổ phụ ngân hàng"

#. module: account
#: model_terms:ir.ui.view,arch_db:account.view_account_chart_template_seacrh
msgid "Search Chart of Account Templates"
msgstr "Tìm kiếm mẫu hệ thống tài khoản"

#. module: account
#: model_terms:ir.ui.view,arch_db:account.view_account_position_filter
msgid "Search Fiscal Positions"
msgstr ""

#. module: account
#: model_terms:ir.ui.view,arch_db:account.view_account_invoice_filter
msgid "Search Invoice"
msgstr "Tìm kiếm hoá đơn"

#. module: account
#: model_terms:ir.ui.view,arch_db:account.view_account_move_line_filter
msgid "Search Journal Items"
msgstr "Tìm kiếm phát sinh"

#. module: account
#: model_terms:ir.ui.view,arch_db:account.view_account_move_filter
msgid "Search Move"
msgstr "Tìm kiếm bút toán"

#. module: account
#: model_terms:ir.ui.view,arch_db:account.view_account_tax_template_search
msgid "Search Tax Templates"
msgstr "Tìm kiếm mẫu thuế"

#. module: account
#: model_terms:ir.ui.view,arch_db:account.account_tax_view_search
#: model_terms:ir.ui.view,arch_db:account.view_account_tax_search
msgid "Search Taxes"
msgstr "Tìm kiếm Thuế"

#. module: account
#: model:ir.model.fields,field_description:account.field_account_reconcile_model__second_account_id
#: model:ir.model.fields,field_description:account.field_account_reconcile_model_template__second_account_id
msgid "Second Account"
msgstr "Tài khoản thứ hai"

#. module: account
#: model:ir.model.fields,field_description:account.field_account_reconcile_model__second_amount_type
#: model:ir.model.fields,field_description:account.field_account_reconcile_model_template__second_amount_type
msgid "Second Amount type"
msgstr "Kiểu Tổng thứ hai"

#. module: account
#: model:ir.model.fields,field_description:account.field_account_reconcile_model__second_analytic_account_id
msgid "Second Analytic Account"
msgstr "Tài khoản KT Quản trị thứ hai"

#. module: account
#: model:ir.model.fields,field_description:account.field_account_reconcile_model__second_analytic_tag_ids
msgid "Second Analytic Tags"
msgstr ""

#. module: account
#: model:ir.model.fields,field_description:account.field_account_reconcile_model__second_journal_id
msgid "Second Journal"
msgstr "Sổ Nhật kí thứ hai"

#. module: account
#: model:ir.model.fields,field_description:account.field_account_reconcile_model__second_label
#: model:ir.model.fields,field_description:account.field_account_reconcile_model_template__second_label
msgid "Second Journal Item Label"
msgstr "Nhãn Sổ nhật kí thứ hai"

#. module: account
#: model:ir.model.fields,field_description:account.field_account_reconcile_model__second_tax_id
#: model:ir.model.fields,field_description:account.field_account_reconcile_model_template__second_tax_id
msgid "Second Tax"
msgstr "Thuế thứ hai"

#. module: account
#: model:ir.model.fields,field_description:account.field_account_reconcile_model__second_tax_amount_type
msgid "Second Tax Amount Type"
msgstr ""

#. module: account
#: model:ir.model.fields,field_description:account.field_account_reconcile_model__force_second_tax_included
#: model:ir.model.fields,field_description:account.field_account_reconcile_model_template__force_second_tax_included
msgid "Second Tax Included in Price"
msgstr ""

#. module: account
#: model:ir.model.fields,field_description:account.field_account_reconcile_model__second_amount
#: model:ir.model.fields,field_description:account.field_account_reconcile_model_template__second_amount
msgid "Second Write-off Amount"
msgstr ""

#. module: account
#: selection:account.invoice.line,display_type:0
#: model_terms:ir.ui.view,arch_db:account.view_invoice_line_form
msgid "Section"
msgstr "Mục"

#. module: account
#: model:ir.model.fields,field_description:account.field_account_invoice__access_token
msgid "Security Token"
msgstr "Mã (Token) bảo mật"

#. module: account
#: model:ir.model.fields,help:account.field_account_journal__type
msgid ""
"Select 'Sale' for customer invoices journals.\n"
"Select 'Purchase' for vendor bills journals.\n"
"Select 'Cash' or 'Bank' for journals that are used in customer or vendor payments.\n"
"Select 'General' for miscellaneous operations journals."
msgstr ""
"Chọn 'Bán hàng' đối với sổ nhật ký ghi nhận hạch toán hoá đơn khách hàng.\n"
"Chọn 'Mua hàng' đối với sổ nhật ký ghi nhận hạch toán hoá đơn từ nhà cung cấp.\n"
"Chọn 'Ngân hàng' hoặc 'Tiền mặt' đối với các số nhật ký ghi nhận hạch toán các khoản thanh toán.\n"
"Chọn 'Khác' đối với các sổ nhật ký dành cho các hoạt động khác.\n"

#. module: account
#. openerp-web
#: code:addons/account/static/src/xml/account_reconciliation.xml:80
#, python-format
msgid "Select a partner or choose a counterpart"
msgstr "Chọn một đối tác hoặc một đối ứng"

#. module: account
#: model_terms:ir.ui.view,arch_db:account.invoice_supplier_form
msgid "Select an old vendor bill"
msgstr "Chọn một hoá đơn nhà cung cấp cũ"

#. module: account
#: model:ir.model.fields,help:account.field_account_payment_term_line__value
msgid "Select here the kind of valuation related to this payment terms line."
msgstr "Chọn ở đây loại giá trị liên quan đến dòng điều khoản thanh toán này."

#. module: account
#: model_terms:ir.ui.view,arch_db:account.res_config_settings_view_form
msgid ""
"Select this if the taxes should use cash basis, which will create an entry "
"for such taxes on a given account during reconciliation."
msgstr ""

#. module: account
#: code:addons/account/wizard/account_invoice_state.py:21
#, python-format
msgid ""
"Selected invoice(s) cannot be confirmed as they are not in 'Draft' state."
msgstr ""
"Các hóa đơn đã chọn không thể xác nhận được vì chúng không ở trạng thái 'Dự "
"thảo'."

#. module: account
#: model:ir.model.fields,help:account.field_res_partner__invoice_warn
msgid ""
"Selecting the \"Warning\" option will notify user with the message, "
"Selecting \"Blocking Message\" will throw an exception with the message and "
"block the flow. The Message has to be written in the next field."
msgstr ""
"Chọn tùy chọn \"Cảnh báo\" sẽ hiển thị thông điệp cho người dùng, Chọn "
"\"Cảnh báo đóng\" sẽ thoát ra ngoài kèm cảnh báo và chặn luồng. Cảnh báo sẽ "
"được điền ở phần thông tin dưới đây."

#. module: account
#: model:ir.actions.act_window,name:account.invoice_send
#: model_terms:ir.ui.view,arch_db:account.account_invoice_send_wizard_form
msgid "Send"
msgstr "Gửi"

#. module: account
#: model_terms:ir.ui.view,arch_db:account.account_invoice_send_wizard_form
#: model_terms:ir.ui.view,arch_db:account.invoice_form
msgid "Send & Print"
msgstr "In & Gửi"

#. module: account
#: model:ir.model.fields,field_description:account.field_res_config_settings__invoice_is_email
msgid "Send Email"
msgstr "Gửi email"

#. module: account
#: code:addons/account/models/account_invoice.py:607
#, python-format
msgid "Send Invoice"
msgstr "Gửi Hoá đơn"

#. module: account
#: selection:account.abstract.payment,payment_type:0
#: selection:account.payment,payment_type:0
#: selection:account.register.payments,payment_type:0
msgid "Send Money"
msgstr "Chi Tiền"

#. module: account
#: model:ir.actions.act_window,name:account.account_send_payment_receipt_by_email_action
msgid "Send Receipt By Email"
msgstr "Gửi Biên lai qua Email"

#. module: account
#: model:ir.actions.act_window,name:account.action_open_account_onboarding_sample_invoice
msgid "Send a sample invoice"
msgstr "Gửi một hoá đơn mẫu"

#. module: account
#: model_terms:ir.ui.view,arch_db:account.onboarding_sample_invoice_step
msgid "Send an invoice to test the customer portal."
msgstr "Gửi một hoá đơn để kiểm thử cổng thông tin khách hàng."

#. module: account
#: model_terms:ir.ui.view,arch_db:account.onboarding_sample_invoice_step
msgid "Send sample"
msgstr "Gửi mẫu"

#. module: account
#: selection:account.payment,state:0
#: model:ir.model.fields,field_description:account.field_account_invoice__sent
#: model_terms:ir.ui.view,arch_db:account.view_account_payment_search
msgid "Sent"
msgstr "Đã gửi"

#. module: account
#: selection:res.company,fiscalyear_last_month:0
msgid "September"
msgstr "Tháng Chín"

#. module: account
#: model:ir.model.fields,field_description:account.field_account_bank_statement_line__sequence
#: model:ir.model.fields,field_description:account.field_account_fiscal_position__sequence
#: model:ir.model.fields,field_description:account.field_account_fiscal_position_template__sequence
#: model:ir.model.fields,field_description:account.field_account_invoice_line__sequence
#: model:ir.model.fields,field_description:account.field_account_invoice_tax__sequence
#: model:ir.model.fields,field_description:account.field_account_journal__sequence
#: model:ir.model.fields,field_description:account.field_account_payment_term__sequence
#: model:ir.model.fields,field_description:account.field_account_payment_term_line__sequence
#: model:ir.model.fields,field_description:account.field_account_reconcile_model__sequence
#: model:ir.model.fields,field_description:account.field_account_reconcile_model_template__sequence
#: model:ir.model.fields,field_description:account.field_account_setup_bank_manual_config__sequence
#: model:ir.model.fields,field_description:account.field_account_tax__sequence
#: model:ir.model.fields,field_description:account.field_account_tax_group__sequence
#: model:ir.model.fields,field_description:account.field_account_tax_template__sequence
msgid "Sequence"
msgstr "Trình tự"

#. module: account
#. openerp-web
#: code:addons/account/static/src/xml/account_reconciliation.xml:239
#, python-format
msgid "Set"
msgstr ""

#. module: account
#: model_terms:ir.ui.view,arch_db:account.view_account_payment_form
msgid "Set To Draft"
msgstr "Đặt về Dự thảo"

#. module: account
#: model:ir.model.fields,help:account.field_account_account_tag__active
msgid "Set active to false to hide the Account Tag without removing it."
msgstr "Thiết lập Hiệu lực để ẩn Thẻ Tài khoản mà không cần phải xoá nó."

#. module: account
#: model:ir.model.fields,help:account.field_account_journal__active
msgid "Set active to false to hide the Journal without removing it."
msgstr "Thiết lập Hiệu lực để ẩn Sổ nhật ký mà không cần phải xoá nó."

#. module: account
#: model:ir.model.fields,help:account.field_account_tax__active
#: model:ir.model.fields,help:account.field_account_tax_template__active
msgid "Set active to false to hide the tax without removing it."
msgstr "Thiết lập Hiệu lực để ẩn Thuế mà không cần phải xoá nó"

#. module: account
#: model_terms:ir.ui.view,arch_db:account.onboarding_sale_tax_step
msgid "Set taxes"
msgstr ""

#. module: account
#: model:ir.model.fields,help:account.field_account_chart_template__visible
msgid ""
"Set this to False if you don't want this template to be used actively in the"
" wizard that generate Chart of Accounts from templates, this is useful when "
"you want to generate accounts of this template only when loading its child "
"template."
msgstr ""
"Bỏ đánh dầu nếu bạn không muốn mẫu này được sử dụng trong việc tạo ra Hệ "
"thống tài khoản từ các bản mẫu, việc này rất có hữu ích khi bạn muốn tạo tài"
" khoản của mẫu này chỉ khi nập mẫu con của nó."

#. module: account
#: model_terms:ir.ui.view,arch_db:account.invoice_supplier_form
msgid "Set to Draft"
msgstr "Đặt về dự thảo"

#. module: account
#. openerp-web
#: code:addons/account/static/src/xml/account_reconciliation.xml:85
#: code:addons/account/static/src/xml/account_reconciliation.xml:124
#: model:ir.actions.act_window,name:account.action_account_config
#: model:ir.actions.act_window,name:account.action_open_settings
#: model:ir.ui.menu,name:account.menu_account_config
#: model_terms:ir.ui.view,arch_db:account.account_journal_dashboard_kanban_view
#, python-format
msgid "Settings"
msgstr "Thiết lập"

#. module: account
#: model_terms:ir.ui.view,arch_db:account.res_config_settings_view_form
msgid "Setup"
msgstr "Cài đặt"

#. module: account
#: model_terms:ir.ui.view,arch_db:account.onboarding_bank_account_step
msgid "Setup your bank account to sync bank feeds."
msgstr "Cấu hình tài khoản ngân hàng để đồng bộ dữ liệu từ ngân hàng."

#. module: account
#: model_terms:ir.ui.view,arch_db:account.onboarding_chart_of_account_step
msgid "Setup your chart of accounts and record initial balances."
msgstr "Thiết lập hệ thống tài khoản và nhập số dư ban đầu."

#. module: account
#: model_terms:ir.ui.view,arch_db:account.dashboard_onboarding_company_step
msgid "Setup your company's data for reports headers."
msgstr "Thiết lập dữ liệu công ty phục vụ hiển thị báo cáo."

#. module: account
#: model:ir.actions.server,name:account.model_account_invoice_action_share
msgid "Share"
msgstr "Chia sẻ"

#. module: account
#: model:ir.model.fields,field_description:account.field_account_journal__code
msgid "Short Code"
msgstr "Mã"

#. module: account
#: model:ir.model.fields,field_description:account.field_account_register_payments__show_communication_field
msgid "Show Communication Field"
msgstr ""

#. module: account
#: model:ir.model.fields,field_description:account.field_account_abstract_payment__show_partner_bank_account
#: model:ir.model.fields,field_description:account.field_account_payment__show_partner_bank_account
#: model:ir.model.fields,field_description:account.field_account_register_payments__show_partner_bank_account
msgid "Show Partner Bank Account"
msgstr ""

#. module: account
#: model_terms:ir.ui.view,arch_db:account.view_account_tax_search
msgid "Show active taxes"
msgstr "Hiển thị các thuế đang hiệu lực"

#. module: account
#: model_terms:ir.ui.view,arch_db:account.view_account_invoice_filter
msgid "Show all records which has next action date is before today"
msgstr "Hiển thị tất cả dữ liệu có ngày xử lý tiếp theo trước ngày hôm nay"

#. module: account
#: model_terms:ir.ui.view,arch_db:account.view_account_tax_search
msgid "Show inactive taxes"
msgstr "Hiển thị các loại thuế không hiệu lực"

#. module: account
#: model:ir.model.fields,field_description:account.field_account_journal__show_on_dashboard
msgid "Show journal on dashboard"
msgstr "Hiển thị ở Bảng thông tin"

#. module: account
#: model:ir.model.fields,field_description:account.field_res_config_settings__group_show_line_subtotals_tax_included
msgid "Show line subtotals with taxes (B2C)"
msgstr ""

#. module: account
#: model:res.groups,comment:account.group_show_line_subtotals_tax_included
msgid "Show line subtotals with taxes included (B2C)"
msgstr "Hiển thị tổng phụ từng dòng với thuế bao gồm (B2C)"

#. module: account
#: model:ir.model.fields,field_description:account.field_res_config_settings__group_show_line_subtotals_tax_excluded
#: model:res.groups,comment:account.group_show_line_subtotals_tax_excluded
msgid "Show line subtotals without taxes (B2B)"
msgstr "Hiển thị tổng phụ từng dòng với thuế không bao gồm (B2B)"

#. module: account
#. openerp-web
#: code:addons/account/static/src/xml/account_reconciliation.xml:113
#, python-format
msgid "Skip"
msgstr "Bỏ qua"

#. module: account
#: model:ir.model.fields,help:account.field_account_invoice_send__author_avatar
msgid ""
"Small-sized image of this contact. It is automatically resized as a 64x64px "
"image, with aspect ratio preserved. Use this field anywhere a small image is"
" required."
msgstr ""
"Ảnh cỡ nhỏ cho liên lạc này. Nó được tự động chỉnh kích thước ảnh về 64x64px"
" , với tỉ lệ được giữ nguyên. Dùng trường này ở bất cứ đâu cần một ảnh nhỏ."

#. module: account
#. openerp-web
#: code:addons/account/static/src/js/reconciliation/reconciliation_renderer.js:764
#, python-format
msgid "Some fields are undefined"
msgstr ""

#. module: account
#: model:ir.model.fields,help:account.field_account_setup_bank_manual_config__bank_bic
msgid "Sometimes called BIC or Swift."
msgstr "Đôi lúc gọi là BIC hoặc Swift."

#. module: account
#: model:ir.model.fields,field_description:account.field_account_invoice__origin
#: model:ir.model.fields,field_description:account.field_account_invoice_line__origin
msgid "Source Document"
msgstr "Tài liệu nguồn"

#. module: account
#: model:ir.model.fields,field_description:account.field_account_invoice__source_email
msgid "Source Email"
msgstr ""

#. module: account
#: model:ir.model.fields,help:account.field_account_cash_rounding__strategy
msgid ""
"Specify which way will be used to round the invoice amount to the rounding "
"precision"
msgstr ""

#. module: account
#: model:ir.model.fields,field_description:account.field_account_invoice_send__starred
msgid "Starred"
msgstr "Được gắn sao"

#. module: account
#: model:ir.model.fields,field_description:account.field_account_common_journal_report__date_from
#: model:ir.model.fields,field_description:account.field_account_common_report__date_from
#: model:ir.model.fields,field_description:account.field_account_fiscal_year__date_from
#: model:ir.model.fields,field_description:account.field_account_print_journal__date_from
msgid "Start Date"
msgstr "Ngày bắt đầu"

#. module: account
#: model:ir.model.fields,help:account.field_account_fiscal_year__date_from
msgid "Start Date, included in the fiscal year."
msgstr ""

#. module: account
#: model:ir.model.fields,field_description:account.field_account_bank_statement__balance_start
msgid "Starting Balance"
msgstr "Số dư đầu kỳ"

#. module: account
#: model:ir.model.fields,field_description:account.field_account_bank_statement__cashbox_start_id
msgid "Starting Cashbox"
msgstr "Két tiền khởi đầu"

#. module: account
#: model_terms:ir.ui.view,arch_db:account.view_account_payment_search
msgid "State"
msgstr "Trạng thái"

#. module: account
#: model:ir.model.fields,field_description:account.field_res_company__account_dashboard_onboarding_state
msgid "State of the account dashboard onboarding panel"
msgstr ""

#. module: account
#: model:ir.model.fields,field_description:account.field_res_company__account_invoice_onboarding_state
msgid "State of the account invoice onboarding panel"
msgstr ""

#. module: account
#: model:ir.model.fields,field_description:account.field_res_company__account_setup_bank_data_state
msgid "State of the onboarding bank data step"
msgstr ""

#. module: account
#: model:ir.model.fields,field_description:account.field_res_company__account_setup_coa_state
msgid "State of the onboarding charts of account step"
msgstr ""

#. module: account
#: model:ir.model.fields,field_description:account.field_res_company__account_setup_fy_data_state
msgid "State of the onboarding fiscal year step"
msgstr ""

#. module: account
#: model:ir.model.fields,field_description:account.field_res_company__account_onboarding_invoice_layout_state
msgid "State of the onboarding invoice layout step"
msgstr ""

#. module: account
#: model:ir.model.fields,field_description:account.field_res_company__account_onboarding_sale_tax_state
msgid "State of the onboarding sale tax step"
msgstr ""

#. module: account
#: model:ir.model.fields,field_description:account.field_res_company__account_onboarding_sample_invoice_state
msgid "State of the onboarding sample invoice step"
msgstr ""

#. module: account
#: model:ir.model.fields,help:account.field_account_move_line__parent_state
msgid "State of the parent account.move"
msgstr ""

#. module: account
#: model:ir.model.fields,field_description:account.field_account_bank_statement_line__statement_id
#: model:ir.model.fields,field_description:account.field_account_move_line__statement_id
#: model_terms:ir.ui.view,arch_db:account.account_journal_dashboard_kanban_view
msgid "Statement"
msgstr "Sao kê"

#. module: account
#: code:addons/account/models/account_bank_statement.py:248
#, python-format
msgid "Statement %s confirmed, journal items were created."
msgstr "Sao kê %s được xác nhận, các phát sinh kế toán đã được tạo."

#. module: account
#: model_terms:ir.ui.view,arch_db:account.view_bank_statement_line_form
msgid "Statement Line"
msgstr "Chi tiết Giao dịch"

#. module: account
#: model:ir.model.fields,field_description:account.field_account_bank_statement__line_ids
#: model_terms:ir.ui.view,arch_db:account.view_bank_statement_form
#: model_terms:ir.ui.view,arch_db:account.view_bank_statement_line_tree
msgid "Statement lines"
msgstr "Chi tiết Giao dịch"

#. module: account
#: model_terms:ir.ui.view,arch_db:account.account_journal_dashboard_kanban_view
#: model_terms:ir.ui.view,arch_db:account.view_bank_statement_tree
msgid "Statements"
msgstr "Sao kê"

#. module: account
#: model_terms:ir.ui.view,arch_db:account.view_move_line_form
msgid "States"
msgstr "Trạng thái"

#. module: account
#: model:ir.model.fields,field_description:account.field_account_fiscal_position__states_count
msgid "States Count"
msgstr "Đếm"

#. module: account
#: code:addons/account/controllers/portal.py:43
#: model:ir.model.fields,field_description:account.field_account_bank_statement__state
#: model:ir.model.fields,field_description:account.field_account_bank_statement_line__state
#: model:ir.model.fields,field_description:account.field_account_invoice__state
#: model:ir.model.fields,field_description:account.field_account_move__state
#: model:ir.model.fields,field_description:account.field_account_payment__state
#: model_terms:ir.ui.view,arch_db:account.view_account_invoice_filter
#: model_terms:ir.ui.view,arch_db:account.view_account_invoice_report_search
#: model_terms:ir.ui.view,arch_db:account.view_account_move_filter
#: model_terms:ir.ui.view,arch_db:account.view_bank_statement_search
#, python-format
msgid "Status"
msgstr "Tình trạng"

#. module: account
#: model:ir.model.fields,help:account.field_account_invoice__activity_state
msgid ""
"Status based on activities\n"
"Overdue: Due date is already passed\n"
"Today: Activity date is today\n"
"Planned: Future activities."
msgstr ""
"Trạng thái dựa trên hoạt động\n"
"Quá hạn: Ngày đến hạn đã trôi qua\n"
"Hôm nay: Hôm nay là ngày phải thực hiện\n"
"Đã hoạch định: Các hoạt động trong tương lai."

#. module: account
#: model_terms:ir.ui.view,arch_db:account.onboarding_bank_account_step
#: model_terms:ir.ui.view,arch_db:account.onboarding_fiscal_year_step
#: model_terms:ir.ui.view,arch_db:account.onboarding_sale_tax_step
msgid "Step Completed!"
msgstr ""

#. module: account
#: model:ir.model.fields,field_description:account.field_account_invoice_send__subject
msgid "Subject"
msgstr "Chủ đề"

#. module: account
#: model_terms:ir.ui.view,arch_db:account.account_invoice_send_wizard_form
msgid "Subject..."
msgstr "Chủ đề..."

#. module: account
#: model:ir.model.fields,field_description:account.field_account_cashbox_line__subtotal
#: model_terms:ir.ui.view,arch_db:account.invoice_form
msgid "Subtotal"
msgstr "Tổng phụ"

#. module: account
#: model:ir.model.fields,field_description:account.field_account_invoice_send__subtype_id
msgid "Subtype"
msgstr "Kiểu phụ"

#. module: account
#: selection:account.reconcile.model,rule_type:0
#: selection:account.reconcile.model.template,rule_type:0
#: code:addons/account/models/account_reconcile_model.py:20
#: code:addons/account/models/chart_template.py:933
#, python-format
msgid "Suggest counterpart values."
msgstr ""

#. module: account
#: model_terms:ir.ui.view,arch_db:account.res_config_settings_view_form
msgid "Supplier Payments"
msgstr "Thanh toán cho Nhà cung cấp"

#. module: account
#: model_terms:ir.ui.view,arch_db:account.view_account_form
msgid "TOTAL ASSETS"
msgstr "TỔNG TÀI SẢN"

#. module: account
#: model_terms:ir.ui.view,arch_db:account.view_account_form
msgid "TOTAL EQUITY"
msgstr "TỔNG NGUỒN VỐN"

#. module: account
#: model:ir.model.fields,field_description:account.field_account_account__tag_ids
#: model:ir.model.fields,field_description:account.field_account_tax__tag_ids
#: model_terms:ir.ui.view,arch_db:account.account_tag_view_form
msgid "Tags"
msgstr "Thẻ"

#. module: account
#: model:ir.actions.act_window,name:account.action_cash_box_out
#: model_terms:ir.ui.view,arch_db:account.cash_box_out_form
msgid "Take Money Out"
msgstr "Rút tiền"

#. module: account
#: model:ir.model.fields,field_description:account.field_account_common_journal_report__target_move
#: model:ir.model.fields,field_description:account.field_account_common_report__target_move
#: model:ir.model.fields,field_description:account.field_account_print_journal__target_move
msgid "Target Moves"
msgstr "Lọc Bút toán"

#. module: account
#. openerp-web
#: code:addons/account/static/src/xml/account_reconciliation.xml:185
#: model:ir.model,name:account.model_account_tax
#: model:ir.model.fields,field_description:account.field_account_invoice__amount_tax
#: model:ir.model.fields,field_description:account.field_account_invoice_tax__tax_id
#: model:ir.model.fields,field_description:account.field_account_reconcile_model__tax_id
#: model:ir.model.fields,field_description:account.field_account_reconcile_model_template__tax_id
#: model_terms:ir.ui.view,arch_db:account.account_tax_view_search
#: model_terms:ir.ui.view,arch_db:account.view_account_reconcile_model_form
#: model_terms:ir.ui.view,arch_db:account.view_account_tax_search
#, python-format
msgid "Tax"
msgstr "Thuế"

#. module: account
#: code:addons/account/models/chart_template.py:279
#: code:addons/account/models/chart_template.py:281
#, python-format
msgid "Tax %.2f%%"
msgstr "Thuế %.2f%%"

#. module: account
#: model:ir.model.fields,field_description:account.field_account_invoice_tax__account_id
#: model:ir.model.fields,field_description:account.field_account_tax__account_id
#: model:ir.model.fields,field_description:account.field_account_tax_template__account_id
msgid "Tax Account"
msgstr "Tài khoản Thuế"

#. module: account
#: model:ir.model.fields,field_description:account.field_account_tax__refund_account_id
msgid "Tax Account on Credit Notes"
msgstr "Tài khoản Thuế cho Hoá đơn Hoàn tiền"

#. module: account
#: model:ir.model.fields,field_description:account.field_account_tax_template__refund_account_id
msgid "Tax Account on Refunds"
msgstr "Tài khoản thuế khi Hoàn thuế"

#. module: account
#: model:ir.actions.act_window,name:account.tax_adjustments_form
#: model:ir.ui.menu,name:account.menu_action_tax_adjustment
msgid "Tax Adjustments"
msgstr "Điều chỉnh Thuế"

#. module: account
#: model:ir.model,name:account.model_tax_adjustments_wizard
msgid "Tax Adjustments Wizard"
msgstr ""

#. module: account
#: model:ir.model.fields,field_description:account.field_account_invoice_line__price_tax
#: model:ir.model.fields,field_description:account.field_account_invoice_tax__amount
#: model_terms:ir.ui.view,arch_db:account.report_journal
msgid "Tax Amount"
msgstr "Giá trị Thuế"

#. module: account
#: model:ir.model.fields,field_description:account.field_account_reconcile_model__tax_amount_type
msgid "Tax Amount Type"
msgstr ""

#. module: account
#: model_terms:ir.ui.view,arch_db:account.view_account_tax_search
msgid "Tax Application"
msgstr "Ứng dụng vào"

#. module: account
#: model:ir.model.fields,field_description:account.field_res_company__tax_calculation_rounding_method
msgid "Tax Calculation Rounding Method"
msgstr "Phương pháp làm tròn thuế"

#. module: account
#: model:ir.model.fields,field_description:account.field_account_move__tax_cash_basis_rec_id
msgid "Tax Cash Basis Entry of"
msgstr ""

#. module: account
#: model:ir.model.fields,field_description:account.field_res_config_settings__tax_cash_basis_journal_id
msgid "Tax Cash Basis Journal"
msgstr ""

#. module: account
#: model:ir.model.fields,field_description:account.field_account_tax__amount_type
#: model:ir.model.fields,field_description:account.field_account_tax_template__amount_type
msgid "Tax Computation"
msgstr "Tính thuế"

#. module: account
#: model_terms:ir.ui.view,arch_db:account.report_journal
msgid "Tax Declaration"
msgstr "Kê khai Thuế"

#. module: account
#: model:ir.model.fields,field_description:account.field_account_invoice_tax__name
msgid "Tax Description"
msgstr "Mô tả thuế"

#. module: account
#: model:ir.model.fields,field_description:account.field_account_tax__tax_exigibility
#: model:ir.model.fields,field_description:account.field_account_tax_template__tax_exigibility
msgid "Tax Due"
msgstr "Nợ Thuế"

#. module: account
#: model_terms:ir.ui.view,arch_db:account.invoice_supplier_tree
#: model_terms:ir.ui.view,arch_db:account.invoice_tree
msgid "Tax Excluded"
msgstr ""

#. module: account
#: model:ir.model,name:account.model_account_tax_group
#: model:ir.model.fields,field_description:account.field_account_tax__tax_group_id
#: model:ir.model.fields,field_description:account.field_account_tax_template__tax_group_id
msgid "Tax Group"
msgstr "Nhóm Thuế"

#. module: account
#. openerp-web
#: code:addons/account/static/src/xml/account_reconciliation.xml:212
#: model:ir.model.fields,field_description:account.field_account_reconcile_model__force_tax_included
#: model:ir.model.fields,field_description:account.field_account_reconcile_model_template__force_tax_included
#, python-format
msgid "Tax Included in Price"
msgstr ""

#. module: account
#: model:ir.model.fields,field_description:account.field_account_invoice__tax_line_ids
msgid "Tax Lines"
msgstr "Chi tiết Thuế"

#. module: account
#: model:ir.model.fields,field_description:account.field_account_fiscal_position__tax_ids
#: model:ir.model.fields,field_description:account.field_account_fiscal_position_template__tax_ids
#: model_terms:ir.ui.view,arch_db:account.view_account_position_form
msgid "Tax Mapping"
msgstr "Ánh xạ Thuế"

#. module: account
#: model:ir.model,name:account.model_account_fiscal_position_tax_template
msgid "Tax Mapping Template of Fiscal Position"
msgstr ""

#. module: account
#: model:ir.model,name:account.model_account_fiscal_position_tax
msgid "Tax Mapping of Fiscal Position"
msgstr ""

#. module: account
#: model:ir.model.fields,field_description:account.field_account_tax__name
#: model:ir.model.fields,field_description:account.field_account_tax_template__name
msgid "Tax Name"
msgstr "Tên Thuế"

#. module: account
#: model:ir.model.fields,field_description:account.field_account_tax__cash_basis_account_id
#: model:ir.model.fields,field_description:account.field_account_tax_template__cash_basis_account_id
msgid "Tax Received Account"
msgstr ""

#. module: account
#: model:ir.model.fields,field_description:account.field_account_tax__type_tax_use
#: model:ir.model.fields,field_description:account.field_account_tax_template__type_tax_use
msgid "Tax Scope"
msgstr "Phạm vi Thuế"

#. module: account
#: model:ir.model.fields,field_description:account.field_account_fiscal_position_tax_template__tax_src_id
msgid "Tax Source"
msgstr "Nguồn Thuế"

#. module: account
#: model_terms:ir.ui.view,arch_db:account.view_account_tax_template_search
msgid "Tax Template"
msgstr "Mẫu Thuế"

#. module: account
#: model:ir.model.fields,field_description:account.field_account_chart_template__tax_template_ids
msgid "Tax Template List"
msgstr "Danh sách Mẫu Thuế"

#. module: account
#: model:ir.actions.act_window,name:account.action_account_tax_template_form
msgid "Tax Templates"
msgstr "Mẫu thuế"

#. module: account
#: model:ir.model.fields,field_description:account.field_account_move__tax_type_domain
msgid "Tax Type Domain"
msgstr ""

#. module: account
#: model:ir.model.fields,field_description:account.field_account_invoice__amount_by_group
msgid "Tax amount by group"
msgstr "Số tiền thuế theo nhóm"

#. module: account
#: model:ir.model.fields,field_description:account.field_res_config_settings__tax_calculation_rounding_method
msgid "Tax calculation rounding method"
msgstr "Phương thức làm tròn khi tính thuế"

#. module: account
#: model:res.groups,name:account.group_show_line_subtotals_tax_excluded
msgid "Tax display B2B"
msgstr "Hiển thị Thuế B2B"

#. module: account
#: model:res.groups,name:account.group_show_line_subtotals_tax_included
msgid "Tax display B2C"
msgstr "Hiển thị Thuế B2C"

#. module: account
<<<<<<< HEAD
=======
#: model:ir.model.fields,field_description:account.field_account_invoice__amount_tax_signed
msgid "Tax in Invoice Currency"
msgstr "Thuế tính theo tiền tệ hóa đơn"

#. module: account
>>>>>>> cd6c2681
#: sql_constraint:account.tax:0 sql_constraint:account.tax.template:0
msgid "Tax names must be unique !"
msgstr "Tên thuế phải là duy nhất!"

#. module: account
#: model:ir.model.fields,field_description:account.field_account_fiscal_position_tax__tax_src_id
msgid "Tax on Product"
msgstr "Thuế theo Sản phẩm"

#. module: account
#: model:ir.model.fields,field_description:account.field_account_fiscal_position_tax__tax_dest_id
msgid "Tax to Apply"
msgstr "Thuế để Áp dụng"

#. module: account
#: selection:res.config.settings,show_line_subtotals_tax_selection:0
msgid "Tax-Excluded"
msgstr ""

#. module: account
#: selection:res.config.settings,show_line_subtotals_tax_selection:0
msgid "Tax-Included"
msgstr ""

#. module: account
#: model_terms:ir.ui.view,arch_db:account.res_config_settings_view_form
msgid "TaxCloud"
msgstr ""

#. module: account
#: selection:account.account.tag,applicability:0
#: model:account.tax.group,name:account.tax_group_taxes
#: model:ir.actions.act_window,name:account.action_tax_form
#: model:ir.model.fields,field_description:account.field_account_invoice_line__invoice_line_tax_ids
#: model:ir.model.fields,field_description:account.field_account_move_line__tax_ids
#: model:ir.ui.menu,name:account.menu_action_tax_form
#: model_terms:ir.ui.view,arch_db:account.invoice_form
#: model_terms:ir.ui.view,arch_db:account.invoice_supplier_form
#: model_terms:ir.ui.view,arch_db:account.onboarding_sale_tax_step
#: model_terms:ir.ui.view,arch_db:account.res_config_settings_view_form
#: model_terms:ir.ui.view,arch_db:account.view_move_line_form
msgid "Taxes"
msgstr "Các loại Thuế"

#. module: account
#: model:ir.model.fields,field_description:account.field_account_move_line__tax_ids
#: model_terms:ir.ui.view,arch_db:account.view_move_form
msgid "Taxes Applied"
msgstr "Thuế được áp dụng"

#. module: account
#: model_terms:ir.ui.view,arch_db:account.view_account_position_template_form
msgid "Taxes Mapping"
msgstr "Ánh xạ các Thuế"

#. module: account
#: model:ir.model.fields,help:account.field_account_move_line__tax_ids
msgid "Taxes that apply on the base amount"
<<<<<<< HEAD
msgstr "Các thuế mà áp dụng đối với giá trị cơ sở"
=======
msgstr "Thuế áp dụng cho số tiền gốc"
>>>>>>> cd6c2681

#. module: account
#: model_terms:ir.ui.view,arch_db:account.view_account_tax_template_search
msgid "Taxes used in Purchases"
msgstr "Thuế được sử dụng trong mua hàng"

#. module: account
#: model_terms:ir.ui.view,arch_db:account.view_account_tax_template_search
msgid "Taxes used in Sales"
msgstr "Thuế được sử dụng trong bán hàng"

#. module: account
#: model_terms:ir.ui.view,arch_db:account.res_config_settings_view_form
msgid ""
"Taxes, fiscal positions, chart of accounts &amp; legal statements for your "
"country"
msgstr ""
"Thuế, vị thế tài khoá, hệ thống tài khoản &amp; các báo cáo luật định cho "
"quốc gia của bạn"

#. module: account
#: model:ir.model.fields,help:account.field_account_payment__invoice_ids
msgid ""
"Technical field containing the invoices for which the payment has been generated.\n"
"                                                                                                                                                                       This does not especially correspond to the invoices reconciled with the payment,\n"
"                                                                                                                                                                       as it can have been generated first, and reconciled later"
msgstr ""

#. module: account
#: model:ir.model.fields,help:account.field_account_invoice_line__display_type
msgid "Technical field for UX purpose."
msgstr ""

#. module: account
#: model:ir.model.fields,help:account.field_account_move_line__balance
msgid ""
"Technical field holding the debit - credit in order to open meaningful graph"
" views from reports"
msgstr ""
"Trường mang tính kỹ thuật để lưu nợ - có để mở ra giao diện đồ thị từ các "
"báo cáo"

#. module: account
#: model:ir.model.fields,help:account.field_account_move_line__balance_cash_basis
msgid ""
"Technical field holding the debit_cash_basis - credit_cash_basis in order to"
" open meaningful graph views from reports"
msgstr ""

#. module: account
#: model:ir.model.fields,help:account.field_account_invoice__move_name
msgid ""
"Technical field holding the number given to the invoice, automatically set "
"when the invoice is validated then stored to set the same number again if "
"the invoice is cancelled, set to draft and re-validated."
msgstr ""

#. module: account
#: model:ir.model.fields,help:account.field_account_bank_statement_line__move_name
#: model:ir.model.fields,help:account.field_account_payment__move_name
msgid ""
"Technical field holding the number given to the journal entry, automatically"
" set when the statement line is reconciled then stored to set the same "
"number again if the line is cancelled, set to draft and re-processed again."
msgstr ""

#. module: account
#: model:ir.model.fields,help:account.field_account_abstract_payment__multi
#: model:ir.model.fields,help:account.field_account_payment__multi
#: model:ir.model.fields,help:account.field_account_register_payments__multi
msgid ""
"Technical field indicating if the user selected invoices from multiple "
"partners or from different types."
msgstr ""

#. module: account
#: model:ir.model.fields,field_description:account.field_account_invoice_refund__refund_only
msgid ""
"Technical field to hide filter_refund in case invoice is partially paid"
msgstr ""

#. module: account
#: model:ir.model.fields,help:account.field_account_bank_statement__journal_type
#: model:ir.model.fields,help:account.field_account_payment__has_invoices
msgid "Technical field used for usability purposes"
msgstr ""

#. module: account
#: model:ir.model.fields,help:account.field_account_move__matched_percentage
msgid "Technical field used in cash basis method"
msgstr ""

#. module: account
#: model:ir.model.fields,help:account.field_account_reconcile_model__second_tax_amount_type
msgid ""
"Technical field used inside the view to make the force_second_tax_included "
"field invisible if the tax is a group."
msgstr ""

#. module: account
#: model:ir.model.fields,help:account.field_account_reconcile_model__is_second_tax_price_included
msgid ""
"Technical field used inside the view to make the force_second_tax_included "
"field readonly if the tax is already price included."
msgstr ""

#. module: account
#: model:ir.model.fields,help:account.field_account_reconcile_model__tax_amount_type
msgid ""
"Technical field used inside the view to make the force_tax_included field "
"invisible if the tax is a group."
msgstr ""

#. module: account
#: model:ir.model.fields,help:account.field_account_reconcile_model__is_tax_price_included
msgid ""
"Technical field used inside the view to make the force_tax_included field "
"readonly if the tax is already price included."
msgstr ""

#. module: account
#: model:ir.model.fields,help:account.field_account_abstract_payment__payment_method_code
#: model:ir.model.fields,help:account.field_account_payment__payment_method_code
#: model:ir.model.fields,help:account.field_account_register_payments__payment_method_code
msgid ""
"Technical field used to adapt the interface to the payment type selected."
msgstr ""

#. module: account
#: model:ir.model.fields,help:account.field_account_partial_reconcile__max_date
msgid ""
"Technical field used to determine at which date this reconciliation needs to"
" be shown on the aged receivable/payable reports."
msgstr ""

#. module: account
#: model:ir.model.fields,help:account.field_account_move__tax_type_domain
msgid "Technical field used to have a dynamic taxes domain on the form view."
msgstr ""

#. module: account
#: model:ir.model.fields,help:account.field_account_abstract_payment__hide_payment_method
#: model:ir.model.fields,help:account.field_account_payment__hide_payment_method
#: model:ir.model.fields,help:account.field_account_register_payments__hide_payment_method
msgid ""
"Technical field used to hide the payment method if the selected journal has "
"only one available which is 'manual'"
msgstr ""

#. module: account
#: model:ir.model.fields,help:account.field_account_move__tax_cash_basis_rec_id
msgid ""
"Technical field used to keep track of the tax cash basis reconciliation. "
"This is needed when cancelling the source: it will post the inverse journal "
"entry to cancel that part too."
msgstr ""

#. module: account
#: model:ir.model.fields,help:account.field_account_move_line__recompute_tax_line
msgid ""
"Technical field used to know if the tax_ids field has been modified in the "
"UI."
msgstr ""

#. module: account
#: model:ir.model.fields,help:account.field_account_abstract_payment__show_partner_bank_account
#: model:ir.model.fields,help:account.field_account_payment__show_partner_bank_account
#: model:ir.model.fields,help:account.field_account_register_payments__show_partner_bank_account
msgid ""
"Technical field used to know whether the field `partner_bank_account_id` "
"needs to be displayed or not in the payments form views"
msgstr ""

#. module: account
#: model:ir.model.fields,help:account.field_account_move_line__tax_exigible
msgid ""
"Technical field used to mark a tax line as exigible in the vat report or not"
" (only exigible journal items are displayed). By default all new journal "
"items are directly exigible, but with the feature cash_basis on taxes, some "
"will become exigible only when the payment is recorded."
msgstr ""

#. module: account
#: model:ir.model.fields,help:account.field_account_bank_statement_line__account_number
msgid ""
"Technical field used to store the bank account number before its creation, "
"upon the line's processing"
msgstr ""

#. module: account
#: model:ir.model.fields,help:account.field_account_move_line__tax_line_grouping_key
msgid ""
"Technical field used to store the old values of fields used to compute tax "
"lines (in account.move form view) between the moment the user changed it and"
" the moment the ORM reflects that change in its one2many"
msgstr ""

#. module: account
#: model:ir.model.fields,field_description:account.field_res_config_settings__chart_template_id
msgid "Template"
msgstr "Mẫu"

#. module: account
#: model:ir.model,name:account.model_account_fiscal_position_template
msgid "Template for Fiscal Position"
msgstr "Mẫu vị thế tài chính"

#. module: account
#: model:ir.model,name:account.model_account_account_template
msgid "Templates for Accounts"
msgstr "Mẫu tài khoản"

#. module: account
#: model:ir.model,name:account.model_account_tax_template
msgid "Templates for Taxes"
msgstr "Mẫu cho thuế"

#. module: account
#: model_terms:ir.ui.view,arch_db:account.view_payment_term_line_form
msgid "Term Type"
msgstr "Kiểu Điều khoản"

#. module: account
#: model:ir.model.fields,field_description:account.field_account_payment_term__line_ids
#: model_terms:ir.ui.view,arch_db:account.view_payment_term_form
msgid "Terms"
msgstr "Điều khoản"

#. module: account
#: model_terms:ir.ui.view,arch_db:account.invoice_form
msgid "Terms and conditions..."
msgstr "Điều khoản và điều kiện..."

#. module: account
#. openerp-web
#: code:addons/account/static/src/xml/account_reconciliation.xml:57
#, python-format
msgid "That's on average"
msgstr "Đó là trung bình"

#. module: account
#: model:ir.model.fields,help:account.field_account_account__internal_group
#: model:ir.model.fields,help:account.field_account_account_type__internal_group
msgid ""
"The 'Internal Group' is used to filter accounts based on the internal group "
"set on the account type."
msgstr ""

#. module: account
#: model:ir.model.fields,help:account.field_account_account__internal_type
#: model:ir.model.fields,help:account.field_account_account_type__type
msgid ""
"The 'Internal Type' is used for features available on different types of "
"accounts: liquidity type is for cash or bank accounts, payable/receivable is"
" for vendor/customer accounts."
msgstr ""

#. module: account
#: code:addons/account/models/account_move.py:1059
#, python-format
msgid "The account %s (%s) is deprecated."
msgstr ""

#. module: account
#: code:addons/account/models/account_invoice.py:521
#, python-format
msgid ""
"The account selected for payment does not belong to the same company as this"
" invoice."
msgstr ""

#. module: account
#: model:ir.model.fields,help:account.field_account_setup_bank_manual_config__journal_id
#: model:ir.model.fields,help:account.field_res_partner_bank__journal_id
msgid "The accounting journal corresponding to this bank account."
msgstr "Sổ nhật ký kế toán ứng với tài khoản ngân hàng này."

#. module: account
#: model:ir.model.fields,help:account.field_res_config_settings__currency_exchange_journal_id
msgid ""
"The accounting journal where automatic exchange differences will be "
"registered"
msgstr ""

#. module: account
#: model:ir.model.fields,help:account.field_account_bank_statement_line__amount_currency
#: model:ir.model.fields,help:account.field_account_move_line__amount_currency
msgid ""
"The amount expressed in an optional other currency if it is a multi-currency"
" entry."
msgstr ""

#. module: account
#: code:addons/account/models/account_move.py:696
#, python-format
msgid ""
"The amount expressed in the secondary currency must be positive when account"
" is debited and negative when account is credited."
msgstr ""

#. module: account
#: code:addons/account/models/account_bank_statement.py:319
#, python-format
msgid "The amount of a cash transaction cannot be 0."
msgstr ""

#. module: account
#: code:addons/account/models/account.py:932
#, python-format
msgid ""
"The application scope of taxes in a group must be either the same as the "
"group or left empty."
msgstr ""

#. module: account
#: code:addons/account/models/account.py:551
#, python-format
msgid ""
"The bank account of a bank journal must belong to the same company (%s)."
msgstr ""
"Tài khoản ngân hàng của nhật kí ngân hàng phải thuộc về chung một công ty "
"(%s)."

#. module: account
#: model:ir.model.fields,help:account.field_res_company__account_bank_reconciliation_start
msgid ""
"The bank reconciliation widget won't ask to reconcile payments older than this date.\n"
"                                                                                                       This is useful if you install accounting after having used invoicing for some time and\n"
"                                                                                                       don't want to reconcile all the past payments with bank statements."
msgstr ""

#. module: account
#: model:ir.model.fields,help:account.field_res_config_settings__account_bank_reconciliation_start
msgid ""
"The bank reconciliation widget won't ask to reconcile payments older than this date.\n"
"               This is useful if you install accounting after having used invoicing for some time and\n"
"               don't want to reconcile all the past payments with bank statements."
msgstr ""

#. module: account
#: model:ir.model.fields,help:account.field_account_move_line__statement_id
msgid "The bank statement used for bank reconciliation"
msgstr ""
"Sao kê ngân hàng này được sử dụng cho việc đối soát/đối chiếu với các giao "
"dịch ngân hàng"

#. module: account
#: code:addons/account/models/account_invoice.py:1260
#, python-format
msgid ""
"The cash rounding cannot be computed because the difference must be added on the biggest tax found and no tax are specified.\n"
"Please set up a tax or change the cash rounding method."
msgstr ""

#. module: account
#: model:ir.model.fields,help:account.field_res_company__chart_template_id
msgid "The chart template for the company (if any)"
msgstr "Hệ thống tài khoản dùng cho công ty này (nếu có)"

#. module: account
#: model_terms:ir.ui.view,arch_db:account.view_account_bnk_stmt_check
msgid "The closing balance is different than the computed one!"
msgstr "Số dư đóng khác biệt so với giá trị được tính toán!"

#. module: account
#: sql_constraint:account.journal:0
msgid "The code and name of the journal must be unique per company !"
msgstr "Mã và tên của sổ nhật ký phải là duy nhất trong phạm vi một công ty!"

#. module: account
#: sql_constraint:account.account:0
msgid "The code of the account must be unique per company !"
msgstr "Mã tài khoản phải là duy nhất trong phạm vi một công ty!"

#. module: account
#: model:ir.model.fields,help:account.field_account_invoice__commercial_partner_id
msgid ""
"The commercial entity that will be used on Journal Entries for this invoice"
msgstr ""
"Thực thể thương mại này sẽ được sử dụng ở bút toán sổ nhật ký cho hoá đơn "
"này"

#. module: account
#: code:addons/account/models/account.py:542
#, python-format
msgid ""
"The currency of the journal should be the same than the default credit "
"account."
msgstr ""

#. module: account
#: code:addons/account/models/account.py:544
#, python-format
msgid ""
"The currency of the journal should be the same than the default debit "
"account."
msgstr ""

#. module: account
#: model:ir.model.fields,help:account.field_account_journal__currency_id
msgid "The currency used to enter statement"
msgstr "Tiền tệ được sử dụng để nhập bảng kê"

#. module: account
#: code:addons/account/models/account_invoice.py:1981
#, python-format
msgid "The day of the month used for this term must be stricly positive."
msgstr ""

#. module: account
#: code:addons/account/models/account_bank_statement.py:193
#, python-format
msgid ""
"The ending balance is incorrect !\n"
"The expected balance (%s) is different from the computed one. (%s)"
msgstr ""
"Số dư cuối cùng không đúng!\n"
"Số dư được mong đợi (%s) thì khác với số được tính toán. (%s)"

#. module: account
#: code:addons/account/models/account_fiscal_year.py:42
#, python-format
msgid "The ending date must not be prior to the starting date."
msgstr "Ngày kết thúc không được trước ngày bắt đầu."

#. module: account
#: model:ir.model.fields,help:account.field_product_category__property_account_expense_categ_id
msgid ""
"The expense is accounted for when a vendor bill is validated, except in "
"anglo-saxon accounting with perpetual inventory valuation in which case the "
"expense (Cost of Goods Sold account) is recognized at the customer invoice "
"validation."
msgstr ""

#. module: account
#: code:addons/account/models/account_invoice.py:891
#, python-format
msgid ""
"The field Vendor is required, please complete it to validate the Vendor "
"Bill."
msgstr ""

#. module: account
#: model:ir.model.fields,help:account.field_res_partner__property_account_position_id
msgid ""
"The fiscal position determines the taxes/accounts used for this contact."
msgstr ""

#. module: account
#: code:addons/account/models/account.py:555
#, python-format
msgid "The holder of a journal's bank account must be the company (%s)."
msgstr ""
"Chủ sở hữu của một tài khoản ngân hàng của sổ nhật ký phải là một công ty "
"(%s)."

#. module: account
#: model:ir.model.fields,help:account.field_account_invoice_line__account_id
msgid "The income or expense account related to the selected product."
msgstr "Tài khoản Doanh thu hoặc chi phí liên quan tới sản phẩm đã chọn."

#. module: account
#: model:ir.model.fields,help:account.field_account_journal__code
msgid "The journal entries of this journal will be named using this prefix."
msgstr ""
"Các bút toán sổ nhật ký của sổ nhật ký này sẽ được đặt tên với tiền tố này."

#. module: account
#: model:ir.model.fields,help:account.field_res_company__account_opening_move_id
msgid ""
"The journal entry containing the initial balance of all this company's "
"accounts."
msgstr ""
"Bút toán sổ nhật ký chứa số dử đầu kỳ của tất cả các tài khoản của công ty "
"này."

#. module: account
#: model:ir.model.fields,help:account.field_account_financial_year_op__fiscalyear_last_day
#: model:ir.model.fields,help:account.field_account_financial_year_op__fiscalyear_last_month
msgid ""
"The last day of the month will be taken if the chosen day doesn't exist."
msgstr "Ngày cuối cùng tháng sẽ được chọn nếu ngày được chọn không tồn tại."

#. module: account
#: code:addons/account/models/account_invoice.py:1892
#, python-format
msgid "The last line of a Payment Term should have the Balance type."
msgstr ""

#. module: account
#: model_terms:ir.ui.view,arch_db:account.view_payment_term_form
msgid ""
"The last line's computation type should be \"Balance\" to ensure that the "
"whole amount will be allocated."
msgstr ""
"Kiểu tính toán Dòng cuối cùng phải là kiểu \"Số dư\" để chắc chắn rằng "
"toàn bộ giá trị phải được tính hết."

#. module: account
#: code:addons/account/models/company.py:145
#, python-format
msgid "The lock date for advisors is irreversible and can't be removed."
msgstr ""
"Ngày khóa cho quản lý tài chính là không thể đảo ngược và không thể được gỡ "
"bỏ."

#. module: account
#: model:ir.model.fields,help:account.field_account_move_line__move_id
msgid "The move of this entry line."
msgstr "Bút toán chứa phát sinh này."

#. module: account
#: model:ir.model.fields,help:account.field_account_invoice__name
msgid "The name that will be used on account move lines"
msgstr "Tên mà sẽ được sử dụng ở các phát sinh (dòng trong bút toán)"

#. module: account
#: code:addons/account/models/company.py:149
#, python-format
msgid ""
"The new lock date for advisors must be set after the previous lock date."
msgstr ""
"Ngày khóa mới dành cho quản lý tài chính phải được đặt sau ngày khóa trước "
"đó."

#. module: account
#: model:ir.model.fields,help:account.field_account_journal__refund_sequence_number_next
msgid "The next sequence number will be used for the next credit note."
msgstr "Mã số tiếp theo sẽ được sử dụng cho hoá đơn hoàn tiền tiếp theo."

#. module: account
#: model:ir.model.fields,help:account.field_account_journal__sequence_number_next
msgid "The next sequence number will be used for the next invoice."
msgstr "Mã số tiếp theo sẽ được sử dụng cho hoá đơn tiếp theo"

#. module: account
#: code:addons/account/models/account_invoice.py:1983
#, python-format
msgid "The number of days used for a payment term cannot be negative."
msgstr ""

#. module: account
#: model:ir.model.fields,help:account.field_account_bank_statement_line__currency_id
#: model:ir.model.fields,help:account.field_account_move_line__currency_id
msgid "The optional other currency if it is a multi-currency entry."
msgstr "Tùy chọn tiền tệ khác nếu sử dụng đa tiền tệ."

#. module: account
#: model:ir.model.fields,help:account.field_account_move_line__quantity
msgid ""
"The optional quantity expressed by this line, eg: number of product sold. "
"The quantity is not a legal requirement but is very useful for some reports."
msgstr ""
"Tùy chọn số lượng được lập theo từng dòng, ví dụ: số lượng sản phẩm đã bán. "
"Số lượng không phải là một phần bắt buộc nhưng nó rất hữu dụng với một số "
"báo cáo."

#. module: account
#: model:ir.model.fields,help:account.field_account_invoice__account_id
msgid "The partner account used for this invoice."
msgstr "Tài khoản đối tác được sử dụng cho hoá đơn này."

#. module: account
#: model:ir.model.fields,help:account.field_res_partner__has_unreconciled_entries
msgid ""
"The partner has at least one unreconciled debit and credit since last time "
"the invoices & payments matching was performed."
msgstr ""
"Đối tác có ít nhất 1 khoản công nợ chưa được đối soát kể từ lần gần nhất bạn"
" thực  hiện việc khớp hóa đơn và các thanh toán từ các đối tác."

#. module: account
#: code:addons/account/models/account.py:648
#, python-format
msgid ""
"The partners of the journal's company and the related bank account mismatch."
msgstr ""

#. module: account
#: code:addons/account/models/account_payment.py:118
#, python-format
msgid "The payment amount cannot be negative."
msgstr "Tổng tiền thanh toán không thể là số âm."

#. module: account
#: code:addons/account/models/account_payment.py:602
#, python-format
msgid "The payment cannot be processed because the invoice is not open!"
msgstr ""
"Khoản thanh toán không thể xử lý được vì hoá đơn liên quan không ở trạng "
"thái Mở"

#. module: account
#: model:ir.model.fields,help:account.field_account_invoice__reference
msgid ""
"The payment communication that will be automatically populated once the "
"invoice validation. You can also write a free communication."
msgstr ""

#. module: account
#: model_terms:ir.ui.view,arch_db:account.res_config_settings_view_form
msgid ""
"The payments which have not been matched with a bank statement will not be "
"shown in bank reconciliation data if they were made before this date."
msgstr ""
"Các khoản thanh toán mà chưa được khớp với sao kê ngân hàng sẽ không hiển "
"thị trong dữ liệu đối soát ngân hàng nếu chúng được thực hiện truwocs ngày này."

#. module: account
#: model:ir.model.fields,help:account.field_account_reconcile_model__match_partner_category_ids
#: model:ir.model.fields,help:account.field_account_reconcile_model_template__match_partner_category_ids
msgid ""
"The reconciliation model will only be applied to the selected "
"customer/vendor categories."
msgstr ""

#. module: account
#: model:ir.model.fields,help:account.field_account_reconcile_model__match_partner_ids
#: model:ir.model.fields,help:account.field_account_reconcile_model_template__match_partner_ids
msgid ""
"The reconciliation model will only be applied to the selected "
"customers/vendors."
msgstr ""

#. module: account
#: model:ir.model.fields,help:account.field_account_reconcile_model__match_nature
#: model:ir.model.fields,help:account.field_account_reconcile_model_template__match_nature
msgid ""
"The reconciliation model will only be applied to the selected transaction type:\n"
"        * Amount Received: Only applied when receiving an amount.\n"
"        * Amount Paid: Only applied when paying an amount.\n"
"        * Amount Paid/Received: Applied in both cases."
msgstr ""

#. module: account
#: model:ir.model.fields,help:account.field_account_reconcile_model__match_partner
#: model:ir.model.fields,help:account.field_account_reconcile_model_template__match_partner
msgid ""
"The reconciliation model will only be applied when a customer/vendor is set."
msgstr ""

#. module: account
#: model:ir.model.fields,help:account.field_account_reconcile_model__match_amount
#: model:ir.model.fields,help:account.field_account_reconcile_model_template__match_amount
msgid ""
"The reconciliation model will only be applied when the amount being lower "
"than, greater than or between specified amount(s)."
msgstr ""

#. module: account
#: model:ir.model.fields,help:account.field_account_reconcile_model__match_label
#: model:ir.model.fields,help:account.field_account_reconcile_model_template__match_label
msgid ""
"The reconciliation model will only be applied when the label:\n"
"        * Contains: The proposition label must contains this string (case insensitive).\n"
"        * Not Contains: Negation of \"Contains\".\n"
"        * Match Regex: Define your own regular expression."
msgstr ""

#. module: account
#: model:ir.model.fields,help:account.field_account_reconcile_model__match_journal_ids
#: model:ir.model.fields,help:account.field_account_reconcile_model_template__match_journal_ids
msgid ""
"The reconciliation model will only be available from the selected journals."
msgstr ""

#. module: account
#: model:ir.model.fields,help:account.field_account_move_line__amount_residual_currency
msgid ""
"The residual amount on a journal item expressed in its currency (possibly "
"not the company currency)."
msgstr ""

#. module: account
#: model:ir.model.fields,help:account.field_account_move_line__amount_residual
msgid ""
"The residual amount on a journal item expressed in the company currency."
msgstr ""

#. module: account
#: code:addons/account/models/account_move.py:681
#, python-format
msgid ""
"The selected account of your Journal Entry forces to provide a secondary "
"currency. You should remove the secondary currency on the account."
msgstr ""
"Tài khoản được chọn của sổ nhật ký buộc bạn phải cung cấp tiền tệ thứ 2. Bạn"
" nên gỡ bỏ tiền tệ thứ 2 đó ra khỏi khai báo trên tài khoản."

#. module: account
#: code:addons/account/models/account_invoice.py:1763
#, python-format
msgid ""
"The selected unit of measure has to be in the same category as the product "
"unit of measure."
msgstr ""

#. module: account
#: model:ir.model.fields,help:account.field_account_tax__sequence
#: model:ir.model.fields,help:account.field_account_tax_template__sequence
msgid ""
"The sequence field is used to define order in which the tax lines are "
"applied."
msgstr ""

#. module: account
#: model:ir.model.fields,help:account.field_account_reconcile_model__match_total_amount_param
#: model:ir.model.fields,help:account.field_account_reconcile_model_template__match_total_amount_param
msgid ""
"The sum of total residual amount propositions matches the statement line "
"amount under this percentage."
msgstr ""

#. module: account
#: model:ir.model.fields,help:account.field_account_reconcile_model__match_total_amount
#: model:ir.model.fields,help:account.field_account_reconcile_model_template__match_total_amount
msgid ""
"The sum of total residual amount propositions matches the statement line "
"amount."
msgstr ""

#. module: account
#: model:ir.model.fields,help:account.field_account_cash_rounding__rounding_method
msgid "The tie-breaking rule used for float rounding operations"
msgstr ""

#. module: account
#: model_terms:ir.ui.view,arch_db:account.portal_my_invoices
msgid "There are currently no invoices and payments for your account."
msgstr ""

#. module: account
#: code:addons/account/models/company.py:248
#, python-format
msgid ""
"There are still unposted entries in the period you want to lock. You should "
"either post or delete them."
msgstr ""

#. module: account
#: code:addons/account/models/account_payment.py:452
#, python-format
msgid ""
"There is no Transfer Account defined in the accounting settings. Please "
"define one to be able to confirm this transfer."
msgstr ""

#. module: account
#: code:addons/account/models/account_bank_statement.py:181
#, python-format
msgid ""
"There is no account defined on the journal %s for %s involved in a cash "
"difference."
msgstr ""
"Khoog có tài khoản kế toán được xác định cho sổ nhật ký %s đối với %s liên "
"quan đến sự bất đồng/chênh lệch tiền mặt."

#. module: account
#: code:addons/account/wizard/account_validate_account_move.py:18
#, python-format
msgid "There is no journal items in draft state to post."
msgstr ""
"Không có một phát sinh kế toán nào ở trạng thái dự thảo để có thể vào sổ cả."

#. module: account
#: code:addons/account/models/account_move.py:1566
#, python-format
msgid ""
"There is no tax cash basis journal defined for this company: \"%s\" \n"
"Configure it in Accounting/Configuration/Settings"
msgstr ""

#. module: account
#. openerp-web
#: code:addons/account/static/src/xml/account_reconciliation.xml:48
#, python-format
msgid "There is nothing to reconcile."
msgstr "Không có gì để đối soát."

#. module: account
#: model_terms:ir.ui.view,arch_db:account.portal_invoice_error
msgid "There was an error processing this page."
msgstr ""

#. module: account
#: model_terms:ir.ui.view,arch_db:account.res_config_settings_view_form
msgid "These taxes are set in any new product created."
msgstr ""

#. module: account
#: model:ir.model.fields,help:account.field_account_account_template__user_type_id
msgid ""
"These types are defined according to your country. The type contains more "
"information about the account and its specificities."
msgstr ""
"Các kiểu này được định nghĩa theo quốc gia của bạn. Kiểu tài khoản chứa các "
"thông tin thêm về tài khoản và các đặc trưng của nó."

#. module: account
#: code:addons/account/models/account_journal_dashboard.py:100
#, python-format
msgid "This Week"
msgstr "Tuần này"

#. module: account
#: model:ir.model.fields,help:account.field_res_partner__property_account_payable_id
msgid ""
"This account will be used instead of the default one as the payable account "
"for the current partner"
msgstr "Tài khoản được sử dụng mặc định như là tài khoản phải trả của đối tác"

#. module: account
#: model:ir.model.fields,help:account.field_res_partner__property_account_receivable_id
msgid ""
"This account will be used instead of the default one as the receivable "
"account for the current partner"
msgstr "Tài khoản được sử dụng mặc định như là tài khoản phải thu của đối tác"

#. module: account
#: model:ir.model.fields,help:account.field_product_category__property_account_income_categ_id
msgid "This account will be used when validating a customer invoice."
msgstr ""

#. module: account
#: model_terms:ir.ui.view,arch_db:account.res_config_settings_view_form
msgid ""
"This allows accountants to manage analytic and crossovered budgets. Once the"
" master budgets and the budgets are defined, the project managers can set "
"the planned amount on each analytic account."
msgstr ""
"Cái này cho phép kế toán quản lý ngân sách phân tích chéo. Khi ngân sách "
"chính và các ngân sách được xác định, người quản lý dự án có thể đặt số tiền"
" được lên kế hoạch cho mỗi tài khoản kế toán quản trị."

#. module: account
#: model:ir.model.fields,help:account.field_res_config_settings__module_account_batch_payment
msgid ""
"This allows you grouping payments into a single batch and eases the reconciliation process.\n"
"-This installs the account_batch_payment module."
msgstr ""

#. module: account
#: model_terms:ir.ui.view,arch_db:account.res_config_settings_view_form
msgid ""
"This allows you to manage the assets owned by a company or a person. It "
"keeps track of the depreciation occurred on those assets, and creates "
"account move for those depreciation lines."
msgstr ""

#. module: account
#: model_terms:ir.ui.view,arch_db:account.res_config_settings_view_form
msgid ""
"This allows you to manage the revenue recognition on selling products. It "
"keeps track of the installments occurred on those revenue recognitions, and "
"creates account moves for those installment lines."
msgstr ""

#. module: account
#: model:ir.model.fields,help:account.field_account_chart_template__complete_tax_set
msgid ""
"This boolean helps you to choose if you want to propose to the user to "
"encode the sale and purchase rates or choose from list of taxes. This last "
"choice assumes that the set of tax defined on this template is complete"
msgstr ""

#. module: account
#: code:addons/account/models/account_invoice.py:1458
#, python-format
msgid ""
"This customer invoice credit note has been created from: <a href=# data-oe-"
"model=account.invoice data-oe-id=%d>%s</a><br>Reason: %s"
msgstr ""

#. module: account
#: model_terms:ir.ui.view,arch_db:account.res_config_settings_view_form
msgid "This feature is useful if you issue a high amounts of invoices."
msgstr ""

#. module: account
#: model:ir.model.fields,help:account.field_account_journal__refund_sequence_id
msgid ""
"This field contains the information related to the numbering of the credit "
"note entries of this journal."
msgstr ""

#. module: account
#: model:ir.model.fields,help:account.field_account_journal__sequence_id
msgid ""
"This field contains the information related to the numbering of the journal "
"entries of this journal."
msgstr ""
"Trường này bao gồm thông tin liên quan tới việc đánh số các bút toán của sổ "
"nhật ký này."

#. module: account
#: model:ir.model.fields,help:account.field_account_reconcile_model__journal_id
#: model:ir.model.fields,help:account.field_account_reconcile_model__second_journal_id
msgid "This field is ignored in a bank statement reconciliation."
msgstr "Trường này bị bỏ qua trong một đối soát sao kê ngân hàng"

#. module: account
#: model:ir.model.fields,help:account.field_account_move_line__date_maturity
msgid ""
"This field is used for payable and receivable journal entries. You can put "
"the limit date for the payment of this line."
msgstr ""
"Trường này được sử dụng cho các bút toán phải thủ và phải trả. Bạn có thể "
"điền ngày đến hạn thanh toán."

#. module: account
#: model:ir.model.fields,help:account.field_account_bank_statement_line__partner_name
msgid ""
"This field is used to record the third party name when importing bank "
"statement in electronic format, when the partner doesn't exist yet in the "
"database (or cannot be found)."
msgstr ""

#. module: account
#: model_terms:ir.actions.act_window,help:account.open_account_journal_dashboard_kanban
msgid "This is the accounting dashboard"
msgstr "Đây là bảng thông tin kế toán"

#. module: account
#: code:addons/account/models/account.py:620
#, python-format
msgid ""
"This journal already contains items, therefore you cannot modify its "
"company."
msgstr ""
"Sổ nhật ký này đã có bút toán phát sinh, vì vậy bạn không thể đổi sang công "
"ty khác."

#. module: account
#: code:addons/account/models/account.py:629
#, python-format
msgid ""
"This journal already contains items, therefore you cannot modify its short "
"name."
msgstr ""
"Sổ nhật ký này đã có bút toán phát sinh, vì vậy bạn không thể đổi mã (tên "
"viết tắt) của nó."

#. module: account
#: code:addons/account/models/account_payment.py:650
#, python-format
msgid ""
"This method should only be called to process a single invoice's payment."
msgstr ""

#. module: account
#: model:ir.model.fields,help:account.field_account_account_template__chart_template_id
msgid ""
"This optional field allow you to link an account template to a specific "
"chart template that may differ from the one its root parent belongs to. This"
" allow you to define chart templates that extend another and complete it "
"with few new accounts (You don't need to define the whole structure that is "
"common to both several times)."
msgstr ""
"Trường tùy chọn cho phép bạn liên kết một mẫu tài khoản tới một mẫu hệ thống"
" tài khoản được chỉ định. Nó cho phép bạn định nghĩa mẫu hệ thống tài khoản "
"mở rộng từ một cái khác và hoàn thành nó với một vài tài khoản mới."

#. module: account
#. openerp-web
#: code:addons/account/static/src/xml/account_reconciliation.xml:38
#, python-format
msgid ""
"This page displays all the bank transactions that are to be reconciled and "
"provides with a neat interface to do so."
msgstr ""
"Trang này hiển thị tất cả giao dịch ngân hàng mà được đối soát và cung cấp "
"một giao diện thân thiên, dễ sử dụng."

#. module: account
#: model_terms:ir.ui.view,arch_db:account.view_account_reconcile_model_form
msgid ""
"This parameter will be bypassed in case of a statement line communication "
"matching exactly existing entries"
msgstr ""

#. module: account
#. openerp-web
#: code:addons/account/static/src/xml/account_reconciliation.xml:294
#, python-format
msgid "This payment is registered but not reconciled."
msgstr "Khoản thanh toán này đã được ghi nhận nhưng chưa đối soát."

#. module: account
#: model:ir.model.fields,help:account.field_res_partner__property_supplier_payment_term_id
msgid ""
"This payment term will be used instead of the default one for purchase "
"orders and vendor bills"
msgstr ""
"Điều khoản thanh toán này sẽ được sử dụng thay cho điều khoản mặc định với "
"đơn mua và hoá đơn nhà cung cấp"

#. module: account
#: model:ir.model.fields,help:account.field_res_partner__property_payment_term_id
msgid ""
"This payment term will be used instead of the default one for sales orders "
"and customer invoices"
msgstr ""

#. module: account
#: model:ir.model.fields,help:account.field_account_bank_statement_line__account_id
msgid ""
"This technical field can be used at the statement line creation/import time "
"in order to avoid the reconciliation process on it later on. The statement "
"line will simply create a counterpart on this account"
msgstr ""

#. module: account
#: code:addons/account/models/account_invoice.py:1460
#, python-format
msgid ""
"This vendor bill credit note has been created from: <a href=# data-oe-"
"model=account.invoice data-oe-id=%d>%s</a><br>Reason: %s"
msgstr ""

#. module: account
#: model_terms:ir.actions.act_window,help:account.action_validate_account_move
msgid ""
"This wizard will validate all journal entries selected. Once journal entries"
" are validated, you can not update them anymore."
msgstr ""
"Đồ thuật này sẽ thẩm định tất cả các bút toán sổ nhật ký được chọn. Một khi "
"các bút toán được thẩm định và xác nhận, bạn sẽ không thể cập nhật/thay đổi "
"chúng nữa."

#. module: account
#: model_terms:ir.actions.act_window,help:account.action_account_reconcile_model
msgid ""
"Those can be used to quickly create a journal items when reconciling\n"
"                a bank statement or an account."
msgstr ""
"Tính năng này được dùng để tạo nhanh bút toán khi đối soát một sao kê\n"
"                ngân hàng hoặc một tài khoản."

#. module: account
#: model_terms:ir.ui.view,arch_db:account.view_account_invoice_report_search
msgid "To Invoice"
msgstr "Chờ hoá đơn"

#. module: account
#: model_terms:ir.ui.view,arch_db:account.invoice_supplier_tree
msgid "To Pay"
msgstr "Chờ Thanh toán"

#. module: account
#: model_terms:ir.ui.view,arch_db:account.invoice_supplier_tree
msgid "To pay"
msgstr "Chờ thanh toán"

#. module: account
#: code:addons/account/models/account_move.py:909
#, python-format
msgid "To reconcile the entries company should be the same for all entries."
msgstr ""

#. module: account
#. openerp-web
#: code:addons/account/static/src/xml/account_reconciliation.xml:169
#, python-format
msgid "To speed up reconciliation, define"
msgstr ""

#. module: account
#: selection:account.invoice,activity_state:0
msgid "Today"
msgstr "Hôm nay"

#. module: account
#: model_terms:ir.ui.view,arch_db:account.view_account_invoice_filter
msgid "Today Activities"
msgstr "Hoạt động hôm nay"

#. module: account
#: model:ir.model.fields,field_description:account.field_account_invoice__amount_total
#: model:ir.model.fields,field_description:account.field_account_invoice_report__amount_total
#: model_terms:ir.ui.view,arch_db:account.invoice_form
#: model_terms:ir.ui.view,arch_db:account.invoice_supplier_tree
#: model_terms:ir.ui.view,arch_db:account.invoice_tree
#: model_terms:ir.ui.view,arch_db:account.view_account_bnk_stmt_cashbox
msgid "Total"
msgstr "Tổng"

#. module: account
#: model_terms:ir.ui.view,arch_db:account.view_move_tree
msgid "Total Amount"
msgstr "Tổng số tiền"

#. module: account
#: model_terms:ir.ui.view,arch_db:account.view_move_line_tax_audit_tree
msgid "Total Base Amount"
msgstr ""

#. module: account
#: model_terms:ir.ui.view,arch_db:account.view_move_form
#: model_terms:ir.ui.view,arch_db:account.view_move_line_tree
msgid "Total Credit"
msgstr "Tổng có"

#. module: account
#: model_terms:ir.ui.view,arch_db:account.view_move_form
#: model_terms:ir.ui.view,arch_db:account.view_move_line_tree
msgid "Total Debit"
msgstr "Tổng nợ"

#. module: account
#: model:ir.model.fields,field_description:account.field_res_partner__total_invoiced
msgid "Total Invoiced"
msgstr "Tổng tiền hoá đơn đã xuất"

#. module: account
#: model:ir.model.fields,field_description:account.field_res_partner__debit
msgid "Total Payable"
msgstr "Tổng số tiền phải trả"

#. module: account
#: model:ir.model.fields,field_description:account.field_res_partner__credit
msgid "Total Receivable"
msgstr "Tổng phải thu"

#. module: account
#: model:ir.model.fields,field_description:account.field_account_invoice_report__user_currency_residual
msgid "Total Residual"
msgstr "Tổng còn lại"

#. module: account
#: model:ir.model.fields,field_description:account.field_account_invoice_report__user_currency_price_total
msgid "Total Without Tax in Currency"
msgstr ""

#. module: account
#: model:ir.model.fields,help:account.field_account_invoice_line__price_subtotal_signed
msgid "Total amount in the currency of the company, negative for credit note."
msgstr "Tổng giá trị theo tiền tệ của công ty, số âm có nghĩa là hoàn trả."

#. module: account
#: model:ir.model.fields,help:account.field_account_invoice__amount_total_company_signed
msgid ""
"Total amount in the currency of the company, negative for credit notes."
msgstr "Tổng giá trị theo tiền tệ của công ty, số âm có nghĩa là hoàn trả"

#. module: account
#: model:ir.model.fields,help:account.field_account_invoice__amount_total_signed
msgid ""
"Total amount in the currency of the invoice, negative for credit notes."
msgstr "Tổng giá trị theo tiền tệ của hoá đơn, số âm có nghĩa là hoàn trả"

#. module: account
#: model:ir.model.fields,help:account.field_res_partner__credit
msgid "Total amount this customer owes you."
msgstr "Tổng số tiền khách hàng này nợ bạn."

#. module: account
#: model:ir.model.fields,help:account.field_account_invoice_line__price_total
msgid "Total amount with taxes"
msgstr "Tổng số tiền sau thuế"

#. module: account
#: model:ir.model.fields,help:account.field_account_invoice_line__price_subtotal
msgid "Total amount without taxes"
msgstr "Tổng số tiền trước thuế"

#. module: account
#: model:ir.model.fields,help:account.field_res_partner__debit
msgid "Total amount you have to pay to this vendor."
msgstr "Tổng số tiền bạn phải trả cho đối tác này."

#. module: account
#: model:ir.model.fields,field_description:account.field_account_invoice__amount_total_company_signed
msgid "Total in Company Currency"
msgstr "Tổng gía trị theo Tiền tệ Công ty"

#. module: account
#: model:ir.model.fields,field_description:account.field_account_invoice__amount_total_signed
msgid "Total in Invoice Currency"
msgstr "Tổng gía trị theo Tiền tệ Hoá đơn"

#. module: account
#: model:ir.model.fields,help:account.field_account_bank_statement__total_entry_encoding
msgid "Total of transaction lines."
msgstr "Tổng các chi tiết/dòng giao dịch."

#. module: account
#: model_terms:ir.ui.view,arch_db:account.res_config_settings_view_form
msgid "Track costs &amp; revenues by project, department, etc."
msgstr "Theo dõi chi phí &amp; thu nhập theo dự án, phòng ban, v.v."

#. module: account
#: model:ir.model.fields,help:account.field_account_invoice_send__tracking_value_ids
msgid ""
"Tracked values are stored in a separate model. This field allow to "
"reconstruct the tracking and to generate statistics on the model."
msgstr ""
"Các giá trị được theo dõi được lưu trữ trong một mô hình riêng biệt. Trường "
"này cho phép tạo lại theo dõi và tạo thống kê trên mô hình."

#. module: account
#: model:ir.model.fields,field_description:account.field_account_invoice_send__tracking_value_ids
msgid "Tracking values"
msgstr "Giá trị Truy vết"

#. module: account
#. openerp-web
#: code:addons/account/static/src/xml/account_reconciliation.xml:304
#, python-format
msgid "Transaction"
msgstr "Giao dịch"

#. module: account
#: model_terms:ir.ui.view,arch_db:account.view_bank_statement_form
msgid "Transactions"
msgstr "Giao dịch"

#. module: account
#: model:ir.model.fields,field_description:account.field_account_bank_statement__total_entry_encoding
msgid "Transactions Subtotal"
msgstr "Tổng phụ các giao dịch"

#. module: account
#: model:ir.model.fields,field_description:account.field_account_payment__destination_journal_id
msgid "Transfer To"
msgstr "Chuyển cho"

#. module: account
#: code:addons/account/models/account_payment.py:714
#, python-format
msgid "Transfer from %s"
msgstr "Chuyển từ %s"

#. module: account
#: code:addons/account/models/account_payment.py:790
#, python-format
msgid "Transfer to %s"
msgstr "Chuyển cho %s"

#. module: account
#: model_terms:ir.ui.view,arch_db:account.view_account_payment_search
msgid "Transfers"
msgstr "Chuyển khoản"

#. module: account
#: model:ir.model.fields,field_description:account.field_account_account__user_type_id
#: model:ir.model.fields,field_description:account.field_account_account_template__user_type_id
#: model:ir.model.fields,field_description:account.field_account_account_type__type
#: model:ir.model.fields,field_description:account.field_account_bank_statement__journal_type
#: model:ir.model.fields,field_description:account.field_account_invoice__type
#: model:ir.model.fields,field_description:account.field_account_invoice_report__type
#: model:ir.model.fields,field_description:account.field_account_invoice_send__message_type
#: model:ir.model.fields,field_description:account.field_account_journal__type
#: model:ir.model.fields,field_description:account.field_account_move_line__user_type_id
#: model:ir.model.fields,field_description:account.field_account_payment_term_line__value
#: model:ir.model.fields,field_description:account.field_account_reconcile_model__rule_type
#: model:ir.model.fields,field_description:account.field_account_reconcile_model_template__rule_type
#: model:ir.model.fields,field_description:account.field_account_setup_bank_manual_config__acc_type
msgid "Type"
msgstr "Kiểu"

#. module: account
#: selection:account.cash.rounding,rounding_method:0
msgid "UP"
msgstr "LÊN"

#. module: account
#: code:addons/account/models/account.py:398
#, python-format
msgid "Undefined Yet"
msgstr "Chưa xác định"

#. module: account
#: code:addons/account/models/company.py:363
#, python-format
msgid "Undistributed Profits/Losses"
msgstr "Lãi/Lỗ chưa phân phối"

#. module: account
#: model:ir.model.fields,field_description:account.field_account_invoice_line__price_unit
msgid "Unit Price"
msgstr "Đơn giá"

#. module: account
#: model_terms:ir.ui.view,arch_db:account.invoice_form
msgid "Unit Price:"
msgstr "Đơn Giá:"

#. module: account
#: model:ir.model.fields,field_description:account.field_account_invoice_line__uom_id
#: model:ir.model.fields,field_description:account.field_account_move_line__product_uom_id
msgid "Unit of Measure"
msgstr "Đơn vị Đo lường"

#. module: account
#: code:addons/account/report/account_aged_partner_balance.py:207
#, python-format
msgid "Unknown Partner"
msgstr "Đối tác Không xác định"

#. module: account
#: model:ir.actions.act_window,name:account.act_account_journal_2_account_invoice_opened
#: model_terms:ir.ui.view,arch_db:account.account_journal_dashboard_kanban_view
msgid "Unpaid Invoices"
msgstr "Hoá đơn chưa thanh toán hết"

#. module: account
#: selection:account.move,state:0
#: model_terms:ir.ui.view,arch_db:account.view_account_move_filter
#: model_terms:ir.ui.view,arch_db:account.view_account_move_line_filter
msgid "Unposted"
msgstr "Chưa vào sổ"

#. module: account
#: model_terms:ir.ui.view,arch_db:account.view_account_move_filter
msgid "Unposted Journal Entries"
msgstr "Bút toán chưa vào sổ"

#. module: account
#: model_terms:ir.ui.view,arch_db:account.view_account_move_line_filter
msgid "Unposted Journal Items"
msgstr "Phát sinh chưa vào sổ"

#. module: account
#: model:ir.model.fields,field_description:account.field_account_bank_statement__message_unread
#: model:ir.model.fields,field_description:account.field_account_invoice__message_unread
#: model:ir.model.fields,field_description:account.field_account_payment__message_unread
msgid "Unread Messages"
msgstr "Tin chưa đọc"

#. module: account
#: model:ir.model.fields,field_description:account.field_account_bank_statement__message_unread_counter
#: model:ir.model.fields,field_description:account.field_account_invoice__message_unread_counter
#: model:ir.model.fields,field_description:account.field_account_payment__message_unread_counter
msgid "Unread Messages Counter"
msgstr "Bộ đếm Thông điệp chưa đọc"

#. module: account
#. openerp-web
#: code:addons/account/static/src/xml/account_payment.xml:81
#: model_terms:ir.ui.view,arch_db:account.account_unreconcile_view
#, python-format
msgid "Unreconcile"
msgstr "Chưa đối soát"

#. module: account
#: model:ir.actions.act_window,name:account.action_account_unreconcile
msgid "Unreconcile Entries"
msgstr "Bỏ đối soát các bút toán"

#. module: account
#: model_terms:ir.ui.view,arch_db:account.account_unreconcile_view
msgid "Unreconcile Transactions"
msgstr "Bỏ đối soát các giao dịch"

#. module: account
#: model_terms:ir.ui.view,arch_db:account.view_account_move_line_filter
msgid "Unreconciled"
msgstr "Chưa đối soát"

#. module: account
#: model:ir.actions.act_window,name:account.act_account_acount_move_line_open_unreconciled
msgid "Unreconciled Entries"
msgstr "Bút toán không đối soát"

#. module: account
#: model:ir.model.fields,field_description:account.field_account_invoice__amount_untaxed
msgid "Untaxed Amount"
msgstr "Giá trị trước thuế"

#. module: account
#: model:ir.model.fields,field_description:account.field_account_invoice__amount_untaxed_signed
msgid "Untaxed Amount in Company Currency"
<<<<<<< HEAD
msgstr "Giá trị trước thuế theo Tiên tệ Công ty"
=======
msgstr "Tổng chưa thuế theo tiền tệ của công ty"

#. module: account
#: model:ir.model.fields,field_description:account.field_account_invoice__amount_untaxed_invoice_signed
msgid "Untaxed Amount in Invoice Currency"
msgstr "Giá trị trước thuế theo tiền tệ hóa đơn"
>>>>>>> cd6c2681

#. module: account
#: model:ir.model.fields,field_description:account.field_account_invoice_report__price_total
msgid "Untaxed Total"
msgstr "Giá trị Trước Thuế"

#. module: account
#: model_terms:ir.ui.view,arch_db:account.res_config_settings_view_form
msgid "Update exchange rates automatically"
msgstr "Tự động cập nhật tỉ giá hối đoái"

#. module: account
#. openerp-web
#: code:addons/account/static/src/xml/bills_tree_upload_views.xml:5
#, python-format
msgid "Upload"
msgstr "Tải lên"

#. module: account
#: model_terms:ir.ui.view,arch_db:account.account_invoice_import_wizard_form_view
msgid "Upload Files"
msgstr "Tải lên các Tập tin"

#. module: account
#: model:ir.model.fields,field_description:account.field_account_chart_template__use_anglo_saxon
msgid "Use Anglo-Saxon accounting"
msgstr "Sử dụng kế toán Anglo-Saxon"

#. module: account
#: model:ir.model.fields,field_description:account.field_res_company__tax_exigibility
msgid "Use Cash Basis"
msgstr "Sử dụng Cơ sở Dòng tiền"

#. module: account
#: model:ir.model.fields,field_description:account.field_res_config_settings__module_account_sepa_direct_debit
msgid "Use SEPA Direct Debit"
msgstr ""

#. module: account
#: model:ir.model.fields,field_description:account.field_account_move_reversal__journal_id
msgid "Use Specific Journal"
msgstr "Sử dụng Sổ nhật ký Đặc thù"

#. module: account
#: model:ir.model.fields,field_description:account.field_account_invoice_send__use_active_domain
msgid "Use active domain"
msgstr "Dùng active domain"

#. module: account
#: model:ir.model.fields,field_description:account.field_res_company__anglo_saxon_accounting
msgid "Use anglo-saxon accounting"
msgstr "Sử dụng kế toán anglo-saxon"

#. module: account
#: model:ir.model.fields,field_description:account.field_res_config_settings__module_account_batch_payment
msgid "Use batch payments"
msgstr ""

#. module: account
#: model_terms:ir.ui.view,arch_db:account.res_config_settings_view_form
msgid "Use budgets to compare actual with expected revenues and costs"
msgstr ""

#. module: account
#: model_terms:ir.ui.view,arch_db:account.res_config_settings_view_form
msgid "Use depreciation boards, automate amortization entries"
msgstr "Sử dụng Bảng phân bổ, tự động hoá các bút toán trích khấu hao"

#. module: account
#: model_terms:ir.ui.view,arch_db:account.res_config_settings_view_form
msgid "Use follow-up levels and schedule actions"
msgstr "Sử dụng cấp độ bám sát và các hành động định kỳ"

#. module: account
#: model:ir.model.fields,field_description:account.field_res_config_settings__group_products_in_bills
msgid "Use products in vendor bills"
msgstr ""

#. module: account
#: model:res.groups,name:account.group_products_in_bills
msgid "Use products on vendor bills"
msgstr ""

#. module: account
#: model:ir.model.fields,field_description:account.field_account_invoice_send__template_id
msgid "Use template"
msgstr "Sử dụng mẫu"

#. module: account
#: model_terms:ir.ui.view,arch_db:account.view_account_invoice_refund
msgid ""
"Use this option if you want to cancel an invoice and create a new\n"
"                                one. The credit note will be created, validated and reconciled\n"
"                                with the current invoice. A new draft invoice will be created\n"
"                                so that you can edit it."
msgstr ""
"Sử dụng tùy chọn này nếu bạn muốn hủy một hóa đơn và tạo hóa đơn mới\n"
"                                Hoá đơn hoàn tiền sẽ được tạo, xác nhận và đối soát với hóa đơn hiện hành.\n"
"                                Một hoá đơn dự thảo sẽ được tạo để bạn có thể chỉnh sửa nó\n"

#. module: account
#: model_terms:ir.ui.view,arch_db:account.view_account_invoice_refund
msgid ""
"Use this option if you want to cancel an invoice you should not\n"
"                                have issued. The credit note will be created, validated and reconciled\n"
"                                with the invoice. You will not be able to modify the credit note."
msgstr ""
"Dùng tùy chọn này nếu bạn muốn hủy hóa đơn mà bạn đã không nên\n"
"                                lập. Hoá đơn điều chỉnh giảm (credit note) sẽ được tạo, xác nhận và đối soát\n"
"                                với hóa đơn. Bạn không thể chỉnh hoá đơn điều chỉnh giảm (credit note)."

#. module: account
#: model:ir.model.fields,help:account.field_account_account_type__include_initial_balance
msgid ""
"Used in reports to know if we should consider journal items from the "
"beginning of time instead of from the fiscal year only. Account types that "
"should be reset to zero at each new fiscal year (like expenses, revenue..) "
"should not have this option set."
msgstr ""
"Được sử dụng trong các báo cáo để biết nếu chúng ta xem xét các bút toán sổ "
"nhật kỳ từ thời điểm ban đầu thay vì chỉ từ đầu năm tài chính. Các kiểu tài "
"khoản cần được đặt lại số dư về không (thông qua nghiệp vụ kết chuyển) tại "
"mỗi khi kết thúc kỳ tài chính (như chi phí, doanh thu, v.v.) thì không được "
"đánh dấu chọn vào tuỳ chọn này."

#. module: account
#: model:ir.model.fields,help:account.field_account_bank_statement__reference
msgid ""
"Used to hold the reference of the external mean that created this statement "
"(name of imported file, reference of online synchronization...)"
msgstr ""

#. module: account
#: model:ir.model.fields,help:account.field_account_journal__sequence
msgid "Used to order Journals in the dashboard view"
msgstr "Được dùng để sắp xếp Sổ Nhật ký ở giao diện Bảng thông tin"

#. module: account
#: model:ir.model.fields,help:account.field_account_journal__loss_account_id
msgid ""
"Used to register a loss when the ending balance of a cash register differs "
"from what the system computes"
msgstr ""
"Được dùng để ghi nhận khoản bị mất khi số dư đóng của khoản tiền mặt khác "
"với số liệu được tính toán bởi hệ thống"

#. module: account
#: model:ir.model.fields,help:account.field_account_journal__profit_account_id
msgid ""
"Used to register a profit when the ending balance of a cash register differs"
" from what the system computes"
msgstr ""
"Được dùng để ghi nhận khoản lợi nhuận khi số dư đóng của khoản tiền mặt khác"
" với số liệu được tính bởi hệ thống"

#. module: account
#: model:ir.model.fields,help:account.field_account_bank_statement_line__journal_currency_id
#: model:ir.model.fields,help:account.field_account_move_line__company_currency_id
#: model:ir.model.fields,help:account.field_account_partial_reconcile__company_currency_id
#: model:ir.model.fields,help:account.field_res_partner__currency_id
msgid "Utility field to express amount currency"
msgstr "Trường tiện ích để thể hiện giá trị nguyên tệ"

#. module: account
#: model:ir.model.fields,field_description:account.field_account_fiscal_position__vat_required
#: model:ir.model.fields,field_description:account.field_account_fiscal_position_template__vat_required
msgid "VAT required"
msgstr "VAT là bắt buộc"

#. module: account
#. openerp-web
#: code:addons/account/static/src/xml/account_reconciliation.xml:78
#: model_terms:ir.ui.view,arch_db:account.invoice_form
#: model_terms:ir.ui.view,arch_db:account.invoice_supplier_form
#: model_terms:ir.ui.view,arch_db:account.view_account_payment_from_invoices
#: model_terms:ir.ui.view,arch_db:account.view_account_payment_invoice_form
#: model_terms:ir.ui.view,arch_db:account.view_bank_statement_form
#, python-format
msgid "Validate"
msgstr "Xác nhận"

#. module: account
#: model:ir.model,name:account.model_validate_account_move
msgid "Validate Account Move"
msgstr "Xác nhận phát sinh"

#. module: account
#: model:ir.model.fields,help:account.field_account_reconcile_model__auto_reconcile
#: model:ir.model.fields,help:account.field_account_reconcile_model_template__auto_reconcile
msgid ""
"Validate the statement line automatically (reconciliation based on your "
"rule)."
msgstr ""

#. module: account
#: selection:account.bank.statement,state:0
#: model:mail.message.subtype,name:account.mt_invoice_validated
msgid "Validated"
msgstr "Đã xác nhận"

#. module: account
#: model:ir.model.fields,field_description:account.field_account_payment_term_line__value_amount
msgid "Value"
msgstr "Giá trị"

#. module: account
#: selection:account.abstract.payment,partner_type:0
#: selection:account.payment,partner_type:0
#: selection:account.register.payments,partner_type:0
#: model_terms:ir.ui.view,arch_db:account.invoice_supplier_form
#: model_terms:ir.ui.view,arch_db:account.invoice_supplier_tree
#: model_terms:ir.ui.view,arch_db:account.view_account_supplier_payment_tree
msgid "Vendor"
msgstr "Nhà cung cấp"

#. module: account
#: selection:account.invoice,type:0 selection:account.invoice.report,type:0
#: code:addons/account/models/account_invoice.py:488
#: code:addons/account/models/account_invoice.py:1315
#: model:ir.model.fields,field_description:account.field_account_invoice__vendor_bill_id
#: model_terms:ir.ui.view,arch_db:account.invoice_supplier_form
#: model_terms:ir.ui.view,arch_db:account.invoice_supplier_tree
#: model_terms:ir.ui.view,arch_db:account.report_invoice_document
#, python-format
msgid "Vendor Bill"
msgstr "Hoá đơn Nhà cung cấp"

#. module: account
#: code:addons/account/models/account_invoice.py:489
#, python-format
msgid "Vendor Bill - %s"
msgstr "Hoá đơn Nhà cung cấp - %s"

#. module: account
#: code:addons/account/models/chart_template.py:410
#: model:ir.actions.act_window,name:account.action_vendor_bill_template
#, python-format
msgid "Vendor Bills"
msgstr "Hoá đơn Nhà cung cấp"

#. module: account
#: selection:account.invoice,type:0 selection:account.invoice.report,type:0
#: code:addons/account/models/account_invoice.py:490
#: code:addons/account/models/account_payment.py:772
#: model_terms:ir.ui.view,arch_db:account.report_invoice_document
#, python-format
msgid "Vendor Credit Note"
msgstr "Hoá đơn điều chỉnh giảm"

#. module: account
#: code:addons/account/models/account_invoice.py:491
#, python-format
msgid "Vendor Credit Note - %s"
msgstr "Hoá đơn điều chỉnh giảm - %s"

#. module: account
#: code:addons/account/models/account_invoice.py:1317
#, python-format
msgid "Vendor Credit note"
msgstr "Hoá đơn điều chỉnh giảm"

#. module: account
#: model:ir.model.fields,field_description:account.field_account_invoice__vendor_display_name
msgid "Vendor Display Name"
msgstr ""

#. module: account
#: code:addons/account/models/account_payment.py:774
#: model_terms:ir.ui.view,arch_db:account.account_journal_dashboard_kanban_view
#, python-format
msgid "Vendor Payment"
msgstr "Thanh toán Nhà cung cấp"

#. module: account
#: model:ir.model.fields,field_description:account.field_res_partner__property_supplier_payment_term_id
msgid "Vendor Payment Terms"
msgstr "Điều khoản Thanh toán Nhà cung cấp"

#. module: account
#: model_terms:ir.ui.view,arch_db:account.account_journal_dashboard_kanban_view
#: model_terms:ir.ui.view,arch_db:account.view_account_payment_search
msgid "Vendor Payments"
msgstr ""

#. module: account
#: model_terms:ir.ui.view,arch_db:account.invoice_supplier_form
msgid "Vendor Reference"
msgstr "Tham chiếu Nhà cung cấp"

#. module: account
#: model:ir.model.fields,field_description:account.field_product_template__supplier_taxes_id
msgid "Vendor Taxes"
msgstr "Thuế Nhà cung cấp"

#. module: account
#: model:ir.ui.menu,name:account.menu_account_supplier
#: model:ir.ui.menu,name:account.menu_finance_payables
#: model_terms:ir.ui.view,arch_db:account.view_account_invoice_report_search
msgid "Vendors"
msgstr "Nhà cung cấp"

#. module: account
#. openerp-web
#: code:addons/account/static/src/xml/account_payment.xml:82
#, python-format
msgid "View"
msgstr "Xem"

#. module: account
#: model_terms:ir.ui.view,arch_db:account.view_partner_property_form
msgid "View accounts detail"
msgstr "Xem chi tiết tài khoản"

#. module: account
#: selection:res.partner,invoice_warn:0
msgid "Warning"
msgstr "Cảnh báo"

#. module: account
#: code:addons/account/models/account_invoice.py:778
#, python-format
msgid "Warning for %s"
msgstr "Cảnh báo đối với %s"

#. module: account
#: model_terms:ir.ui.view,arch_db:account.partner_view_buttons
msgid "Warning on the Invoice"
msgstr "Cảnh báo trên Hoá đơn"

#. module: account
#: code:addons/account/models/account_invoice.py:1682
#: code:addons/account/models/account_invoice.py:1762
#, python-format
msgid "Warning!"
msgstr "Cảnh báo!"

#. module: account
#: model_terms:ir.ui.view,arch_db:account.res_config_settings_view_form
msgid "Warnings"
msgstr "Cảnh báo"

#. module: account
#: model:ir.model.fields,field_description:account.field_res_config_settings__group_warning_account
msgid "Warnings in Invoices"
msgstr "Cảnh báo trên Hoá đơn"

#. module: account
#: code:addons/account/models/company.py:518
#, python-format
msgid ""
"We cannot find a chart of accounts for this company, you should configure it. \n"
"Please go to Account Configuration and select or install a fiscal localization."
msgstr ""
"Chúng tôi không thể tìm thấy hệ thống tài khoản kế toán cho công ty này, bạn phải cấu hình nó trước. \n"
"Vui lòng đến menu Cấu hình của ứng dụng kế toán để chọ hoặc cài đặt hệ thống tài khoản kế toán bản địa."

#. module: account
#: code:addons/account/models/company.py:457
#, python-format
msgid ""
"We cannot find any journal for this company. You should create one.\n"
"Please go to Configuration > Journals."
msgstr ""

#. module: account
#: model:ir.model.fields,field_description:account.field_account_bank_statement__website_message_ids
#: model:ir.model.fields,field_description:account.field_account_invoice__website_message_ids
#: model:ir.model.fields,field_description:account.field_account_payment__website_message_ids
msgid "Website Messages"
msgstr "Thông điệp Website"

#. module: account
#: model:ir.model.fields,help:account.field_account_bank_statement__website_message_ids
#: model:ir.model.fields,help:account.field_account_invoice__website_message_ids
#: model:ir.model.fields,help:account.field_account_payment__website_message_ids
msgid "Website communication history"
msgstr "Lịch sử thông tin liên lạc website"

#. module: account
#: model_terms:ir.ui.view,arch_db:account.res_config_settings_view_form
msgid ""
"When receiving an email with a bill, or uploading scanned bills, Odoo will "
"parse them (OCR) and auto-complete (AI) Draft Bills to validate."
msgstr ""

#. module: account
#: model:ir.model.fields,help:account.field_account_journal__post_at_bank_rec
msgid ""
"Whether or not the payments made in this journal should be generated in "
"draft state, so that the related journal entries are only posted when "
"performing bank reconciliation."
msgstr ""
"Nếu chọn, các khoản thanh toán liên quan đến sổ nhật ký này sẽ được thiết "
"lập ở trạng thái dự thảo. Sau khi đối soát với sao kê ngân hnagf thì mới "
"vào sổ các khoản thanh toán này."

#. module: account
#: model:ir.model.fields,help:account.field_account_invoice_send__is_log
msgid "Whether the message is an internal note (comment mode only)"
msgstr "Thông điệp có phải là một ghi chú nội bộ không (chế độ chỉ bình luận)"

#. module: account
#: model:ir.model.fields,help:account.field_account_journal__show_on_dashboard
msgid "Whether this journal should be displayed on the dashboard or not"
msgstr "Sổ nhật ký này có nên hiển thị ở bảng thông tin hay không"

#. module: account
#: model:ir.model.fields,help:account.field_account_setup_bank_manual_config__new_journal_name
msgid "Will be used to name the Journal related to this bank account"
msgstr ""

#. module: account
#: model:ir.model.fields,field_description:account.field_account_common_journal_report__amount_currency
#: model:ir.model.fields,field_description:account.field_account_print_journal__amount_currency
msgid "With Currency"
msgstr "Với Tiền tệ"

#. module: account
#: model_terms:ir.ui.view,arch_db:account.view_account_reconcile_model_search
msgid "With tax"
msgstr "Có Thuế"

#. module: account
#: code:addons/account/models/account_move.py:979
#: code:addons/account/models/account_move.py:999
#, python-format
msgid "Write-Off"
msgstr "Bỏ qua nợ xấu"

#. module: account
#: model:ir.model.fields,field_description:account.field_account_reconcile_model__amount
#: model:ir.model.fields,field_description:account.field_account_reconcile_model_template__amount
msgid "Write-off Amount"
msgstr ""

#. module: account
#: model_terms:ir.ui.view,arch_db:account.view_account_reconcile_model_form
msgid "Counterpart Values"
msgstr ""
"Sai giá trị nợ hoặc có trên bút toán kế toán! Nợ và có nên là số dương."

#. module: account
#: sql_constraint:account.move.line:0
<<<<<<< HEAD
msgid "Wrong credit or debit value in accounting entry !"
msgstr "Giá trị nợ hoặc có không hợp lệ trong bút toán kế toán!"
=======
msgid ""
"Wrong credit or debit value in accounting entry! Credit or debit should be "
"zero."
msgstr "Sai giá trị nợ hoặc có trên bút toán kế toán! Nợ và có nên bằng 0."
>>>>>>> cd6c2681

#. module: account
#: code:addons/account/models/account_move.py:907
#, python-format
msgid "You are trying to reconcile some entries that are already reconciled."
msgstr ""

#. module: account
#: model:ir.model.fields,help:account.field_account_move_line__blocked
msgid ""
"You can check this box to mark this journal item as a litigation with the "
"associated partner"
msgstr ""
"Bạn có thể đánh dấu vào ô này để đánh dấu phát sinh này như là một tranh "
"chấp với đối tác liên quan"

#. module: account
#: model:ir.model.fields,help:account.field_account_invoice__partner_id
#: model:ir.model.fields,help:account.field_account_invoice_line__partner_id
msgid "You can find a contact by its Name, TIN, Email or Internal Reference."
msgstr "Bạn có thể tìm liên hệ bằng Tên, Mã số thuế, Email hoặc Tham chiếu Nội bộ."

#. module: account
#: code:addons/account/models/account_invoice.py:1940
#, python-format
msgid ""
"You can not delete payment terms as other records still reference it. "
"However, you can archive it."
msgstr ""

#. module: account
#: code:addons/account/models/account_fiscal_year.py:55
#, python-format
msgid ""
"You can not have an overlap between two fiscal years, please correct the "
"start and/or end dates of your fiscal years."
msgstr ""

#. module: account
#: code:addons/account/models/account_invoice.py:1784
#, python-format
msgid "You can only delete an invoice line if the invoice is in draft state."
msgstr ""
"Bạn chỉ có thể xóa các dòng trong hóa đơn nếu nó ở trạng thái dự thảo."

#. module: account
#: code:addons/account/models/account_payment.py:86
#, python-format
msgid "You can only register payments for open invoices"
msgstr ""
"Bạn chỉ có thể ghi nhận các khoản thanh toán cho hoá đơn ở trạng thái 'Mở'"

#. module: account
#: model:ir.model.fields,help:account.field_res_company__invoice_reference_type
msgid ""
"You can set here the default communication that will appear on customer "
"invoices, once validated, to help the customer to refer to that particular "
"invoice when making the payment."
msgstr ""

#. module: account
#: code:addons/account/models/account_move.py:370
#, python-format
msgid ""
"You cannot add/modify entries prior to and inclusive of the lock date %s"
msgstr "Bạn không thể thêm/sửa các bút toán trước và bao gồm ngày khoá %s"

#. module: account
#: code:addons/account/models/account_move.py:372
#, python-format
msgid ""
"You cannot add/modify entries prior to and inclusive of the lock date %s. "
"Check the company settings or ask someone with the 'Adviser' role"
msgstr ""
"Bạn không thể thêm/sửa các bút toán trước và bao gồm ngày khoá %s. Kiểm tra "
"thiết lập của công ty hoặc đề nghị ai đó với vai trò 'Quản lý Tài chính' trợ"
" giúp."

#. module: account
#: code:addons/account/models/company.py:267
#, python-format
msgid ""
"You cannot change the currency of the company since some journal items "
"already exist"
msgstr ""

#. module: account
#: code:addons/account/models/account.py:310
#, python-format
msgid ""
"You cannot change the owner company of an account that already contains "
"journal items."
msgstr ""
"Bạn không thể thay đổi chủ sở hữu công ty của một tài khoản mà đã bao gồm "
"phát sinh."

#. module: account
<<<<<<< HEAD
#: code:addons/account/models/account_move.py:688
=======
#: code:addons/account/models/account_invoice.py:1929
#, python-format
msgid ""
"You cannot change the type of an invoice line. Instead you should delete the"
" current line and create a new line of the proper type."
msgstr ""
"Không thể thay đổi loại của một dòng hóa đơn. Thay vào đó, bạn có thể xóa "
"dòng hiện tại và tạo mới một dòng với loại phù hợp."

#. module: account
#: code:addons/account/models/account_move.py:703
>>>>>>> cd6c2681
#, python-format
msgid ""
"You cannot create journal items with a secondary currency without filling "
"both 'currency' and 'amount currency' fields."
msgstr ""
"Bạn không thể tạo các bút toán sổ nhật ký với tiền tệ thứ hai mà không khai "
"báo trường 'tiền tệ' và 'giá trị nguyên tệ'."

#. module: account
#: code:addons/account/models/company.py:187
#, python-format
msgid ""
"You cannot define stricter conditions on advisors than on users. Please make"
" sure that the lock date on advisor is set before the lock date for users."
msgstr ""
"Bạn không thể xác định điều kiện chặt chẽ đối với người quản lý tài chính "
"hơn là người dùng. Vui lòng đảm bảo rằng ngày khóa đối với người quản lý tài"
" chính được đặt trước ngày khóa cho người dùng."

#. module: account
#: code:addons/account/models/account_payment.py:611
#, python-format
msgid "You cannot delete a payment that is already posted."
msgstr "Bạn không thể xóa một khoản thanh toán mà đã vào sổ rồi."

#. module: account
#: code:addons/account/models/account_invoice.py:786
#, python-format
msgid ""
"You cannot delete an invoice after it has been validated (and received a "
"number). You can set it back to \"Draft\" state and modify its content, then"
" re-confirm it."
msgstr ""
"Bạn không thể xoá một hoá đơn sau khi đã xác nhận / thẩm định (và đã được "
"cấp một số). Thay vì xoá, bạn có thể huỷ hoặc thiết lập nó về trạng thái "
"\"Dự thảo\" để sửa lại nội dung của nó rồi xác nhận lại."

#. module: account
#: code:addons/account/models/account_invoice.py:784
#, python-format
msgid ""
"You cannot delete an invoice which is not draft or cancelled. You should "
"create a credit note instead."
msgstr ""
"Bạn không thể xóa một hóa đơn không ở trạng thái dự thảo hoặc hủy bỏ. Bạn nên "
"tạo một hóa đơn điều chỉnh giảm thay thế."

#. module: account
#: code:addons/account/models/res_config_settings.py:146
#, python-format
msgid ""
"You cannot disable this setting because some of your taxes are cash basis. "
"Modify your taxes first before disabling this setting."
msgstr ""
"Bạn không thể tắt cài đặt này vì một số thuế của bạn là tiền mặt. Sửa đổi "
"thuế của bạn trước khi vô hiệu hóa cài đặt này."

#. module: account
#: code:addons/account/models/account_move.py:1146
#, python-format
msgid ""
"You cannot do this modification on a posted journal entry, you can just change some non legal fields. You must revert the journal entry to cancel it.\n"
"%s."
msgstr ""
"Bạn không thể thực hiện việc điều chỉnh này đối với một bút toán sổ nhật ký đã vào sổ, bạn chỉ có thể thay đổi các trường không mang tính pháp lý. Bạn phải tạo bút toán đảo ngược nếu muốn huỷ một bút toán đã vào sổ.\n"
"%s."

#. module: account
#: code:addons/account/models/account_move.py:1148
#, python-format
msgid ""
"You cannot do this modification on a reconciled entry. You can just change some non legal fields or you must unreconcile first.\n"
"%s."
msgstr ""
"Bạn không thể thực hiện việc chỉnh sửa trên bút toán đã được đối soát. Bạn chỉ có thể thay đổi một vài trường không quan trọng hoặc bạn phải bỏ đối soát nó.\n"
"%s."

#. module: account
#: code:addons/account/models/account.py:64
#, python-format
msgid ""
"You cannot have a receivable/payable account that is not reconcilable. "
"(account code: %s)"
msgstr ""
"Bạn không thể có một tài khoản phải thu/phải trả mà không thể đối soát. (tài"
" khoản có mã: %s)"

#. module: account
#: code:addons/account/models/account.py:71
#, python-format
msgid ""
"You cannot have more than one account with \"Current Year Earnings\" as "
"type. (accounts: %s)"
msgstr ""
"Bạn không thể có nhiều hơn một tài khoản loại \"Doanh thu năm hiện tại\". "
"(tài khoản: %s)"

#. module: account
#: code:addons/account/models/company.py:160
#, python-format
msgid ""
"You cannot lock a period that is not finished yet. Please make sure that the"
" lock date for advisors is not set after the last day of the previous month."
msgstr ""
"Bạn không thể khóa một khoảng thời gian chưa hoàn thành. Vui lòng đảm bảo "
"rằng ngày khóa đối với người quản lý không được đặt sau ngày cuối cùng của "
"tháng trước đó."

#. module: account
#. openerp-web
#: code:addons/account/static/src/js/reconciliation/reconciliation_model.js:741
#, python-format
msgid "You cannot mix items from receivable and payable accounts."
msgstr ""
"Bạn không thể trộn lẫn các hạng mục từ cả tài khoản phải thu và tài khoản "
"phải trả."

#. module: account
#: code:addons/account/models/account_move.py:124
#, python-format
msgid "You cannot modify a journal entry linked to a posted payment."
msgstr ""
"Bạn không thể sửa đổi một bút toán được liên kết với một thanh toán đã đưa "
"vào sổ."

#. module: account
#: code:addons/account/models/account_move.py:331
#, python-format
msgid ""
"You cannot modify a posted entry of this journal.\n"
"First you should set the journal to allow cancelling entries."
msgstr ""
"Bạn không thể chỉnh sửa một bút toán đã vào sổ của sổ nhật ký này.\n"
"Trước tiên bạn nên thiết lập sổ nhật ký để cho phép hủy bút toán."

#. module: account
#: code:addons/account/models/account_invoice.py:909
#, python-format
msgid ""
"You cannot pay an invoice which is partially paid. You need to reconcile "
"payment entries first."
msgstr ""
"Bạn không thể thanh toán một hoá đơn mà đã được thanh toán một phần. Bạn cần"
" phải đối soát các khoản thanh toán trước."

#. module: account
#: code:addons/account/models/account.py:327
#, python-format
msgid ""
"You cannot perform this action on an account that contains journal items."
msgstr ""
"Bạn không thể làm điều đó trên một tài khoản đã có phát sinh bút toán."

#. module: account
#: code:addons/account/wizard/pos_box.py:36
#, python-format
msgid "You cannot put/take money in/out for a bank statement which is closed."
msgstr ""
"Bạn không thể ghi nhận tiền vào/ra đối với một sao kê ngân hàng mà đã được "
"đóng."

#. module: account
#: code:addons/account/models/account_payment.py:99
#, python-format
msgid ""
"You cannot register payments for customer invoices and credit notes at the "
"same time."
msgstr ""

#. module: account
#: code:addons/account/models/account_payment.py:96
#, python-format
msgid ""
"You cannot register payments for vendor bills and supplier refunds at the "
"same time."
msgstr ""

#. module: account
#: code:addons/account/models/account.py:644
#, python-format
msgid "You cannot remove the bank account from the journal once set."
msgstr ""

#. module: account
#: code:addons/account/models/account.py:332
#, python-format
msgid ""
"You cannot remove/deactivate an account which is set on a customer or "
"vendor."
msgstr ""
"Bạn không thể xoá hay vô hiệu một tài khoản mà đang được thiết lập cho khách"
" hàng hoặc nhà cung cấp"

#. module: account
#: code:addons/account/models/account.py:320
#, python-format
msgid ""
"You cannot set a currency on this account as it already has some journal "
"entries having a different foreign currency."
msgstr ""
"Bạn không thể để tiền tệ trên tài khoản này vì đã có loại tiền tệ khác trên "
"sổ nhật ký"

#. module: account
#: code:addons/account/models/account.py:294
#, python-format
msgid ""
"You cannot switch an account to prevent the reconciliation if some partial "
"reconciliations are still pending."
msgstr ""
"Bạn không thể chuyển tài khoản để ngăn việc đối soát nếu vẫn có đối soát một phần "
"đang treo."

#. module: account
#: code:addons/account/models/account_move.py:1112
#, python-format
msgid "You cannot use a deprecated account."
msgstr "Bạn không được phép sử dụng tài khoản đã đánh dấu lỗi thời."

#. module: account
#: code:addons/account/models/account_move.py:1069
#, python-format
msgid ""
"You cannot use this general account in this journal, check the tab 'Entry "
"Controls' on the related journal."
msgstr ""
"Bạn không thể sử dụng tài khoản tổng quát này trong sổ nhật ký này, kiểm tra"
" tab Kiểm soát Bút toán trên sổ nhật ký."

#. module: account
#: code:addons/account/models/account_invoice.py:76
#: code:addons/account/models/account_invoice.py:895
#, python-format
msgid ""
"You cannot validate an invoice with a negative total amount. You should "
"create a credit note instead."
msgstr ""

#. module: account
#: model_terms:ir.ui.view,arch_db:account.invoice_form
#: model_terms:ir.ui.view,arch_db:account.invoice_supplier_form
msgid "You have"
msgstr "Bạn có"

#. module: account
#: code:addons/account/models/account_payment.py:622
#, python-format
msgid "You have to define a sequence for %s in your company."
msgstr "Bạn phải quy định một trình tự cho %s ở công ty của bạn."

#. module: account
#: code:addons/account/wizard/pos_box.py:50
#: code:addons/account/wizard/pos_box.py:69
#, python-format
msgid ""
"You have to define an 'Internal Transfer Account' in your cash register's "
"journal."
msgstr ""
"Bạn nên quy định 1 'Tài khoản giao dịch nội bộ' trong phần sổ nhật kí ghi "
"nhận tiền mặt của bạn."

#. module: account
#: code:addons/account/models/account.py:142
#, python-format
msgid "You must first define an opening move."
msgstr "Bạn phải xác lập dòng ban đầu / ."

#. module: account
#: code:addons/account/models/account_invoice.py:1683
#, python-format
msgid "You must first select a partner."
msgstr "Trước tiên bạn phải chọn một đối tác."

#. module: account
#. openerp-web
#: code:addons/account/static/src/xml/account_reconciliation.xml:55
#, python-format
msgid "You reconciled"
msgstr "Bạn đã đối soát"

#. module: account
#: code:addons/account/models/account_move.py:1624
#, python-format
msgid ""
"You should configure the 'Exchange Rate Journal' in the accounting settings,"
" to manage automatically the booking of accounting entries related to "
"differences between exchange rates."
msgstr ""

#. module: account
#: code:addons/account/models/account_move.py:1626
#, python-format
msgid ""
"You should configure the 'Gain Exchange Rate Account' in the accounting "
"settings, to manage automatically the booking of accounting entries related "
"to differences between exchange rates."
msgstr ""

#. module: account
#: code:addons/account/models/account_move.py:1628
#, python-format
msgid ""
"You should configure the 'Loss Exchange Rate Account' in the accounting "
"settings, to manage automatically the booking of accounting entries related "
"to differences between exchange rates."
msgstr ""

#. module: account
#: model_terms:ir.ui.view,arch_db:account.view_account_invoice_refund
msgid ""
"You will be able to edit and validate this\n"
"                                credit note directly or keep it draft,\n"
"                                waiting for the document to be issued by\n"
"                                your supplier/customer."
msgstr ""
"Bạn có thể chỉnh và xác nhận\n"
"                                hoá đơn hoàn tiền này hoặc để nó là dạng dự thảo,\n"
"                                đợi đến khi nhận được chứng từ chính thức từ\n"
"                                nhà cung cấp/khách hàng của bạn."

#. module: account
#: model_terms:ir.ui.view,arch_db:account.view_account_position_form
msgid "Zip Range"
msgstr "Phạm vi Zip"

#. module: account
#: model:ir.model.fields,field_description:account.field_account_fiscal_position__zip_from
#: model:ir.model.fields,field_description:account.field_account_fiscal_position_template__zip_from
msgid "Zip Range From"
msgstr "Phạm vi Zip Từ"

#. module: account
#: model:ir.model.fields,field_description:account.field_account_fiscal_position__zip_to
#: model:ir.model.fields,field_description:account.field_account_fiscal_position_template__zip_to
msgid "Zip Range To"
msgstr "Phạm vi Zip tới"

#. module: account
#. openerp-web
#: code:addons/account/static/src/xml/account_payment.xml:17
#, python-format
msgid "assign to invoice"
msgstr "gán cho hoá đơn"

#. module: account
#: model_terms:ir.ui.view,arch_db:account.portal_invoice_error
#: model_terms:ir.ui.view,arch_db:account.portal_invoice_success
msgid "close"
msgstr "đóng"

#. module: account
#: model_terms:ir.ui.view,arch_db:account.view_account_form
msgid "code"
msgstr "mã"

#. module: account
#: selection:account.payment.term.line,option:0
msgid "day(s) after the end of the invoice month"
msgstr "ngày sau ngày kết thúc của tháng hoá đơn"

#. module: account
#: selection:account.payment.term.line,option:0
msgid "day(s) after the invoice date"
msgstr "ngày sau ngày hoá đơn"

#. module: account
#: model_terms:ir.ui.view,arch_db:account.setup_bank_account_wizard
msgid "e.g BE15001559627230"
msgstr "vd: BE15001559627230"

#. module: account
#: model_terms:ir.ui.view,arch_db:account.setup_bank_account_wizard
msgid "e.g Bank of America"
msgstr "vd: Ngân hàng Thương mại Cổ phần Á Châu"

#. module: account
#: model_terms:ir.ui.view,arch_db:account.setup_bank_account_wizard
msgid "e.g Checking account"
msgstr "ví dụ: Kiểm tra tài khoản"

#. module: account
#: model_terms:ir.ui.view,arch_db:account.view_account_reconcile_model_form
msgid "e.g. Bank Fees"
msgstr "vd: Phí Ngân hàng"

#. module: account
#: model_terms:ir.ui.view,arch_db:account.invoice_form
msgid "for this customer. You can allocate them to mark this invoice as paid."
msgstr ""
"đối với khách hàng này. Bạn có thể phân bổ chúng vào hoá đơn này để đánh dấu"
" hoá đơn đã nhận khoản thanh toán đó."

#. module: account
#: model_terms:ir.ui.view,arch_db:account.invoice_supplier_form
msgid "for this supplier. You can allocate them to mark this bill as paid."
msgstr ""
"đối với nhà cung cấp này. Bạn có thể phân bổ chúng vào hoá đơn này để đánh "
"dấu hoá đơn đã nhận khoản thanh toán đó."

#. module: account
#. openerp-web
#: code:addons/account/static/src/xml/account_reconciliation.xml:318
#, python-format
msgid "have been reconciled automatically."
msgstr "đã được đối soát tự động."

#. module: account
#: model:ir.model.fields,field_description:account.field_account_invoice_send__invoice_without_email
msgid "number of invoice(s) that will not be sent"
msgstr "số (các) hóa đơn sẽ không được gửi"

#. module: account
#. openerp-web
#: code:addons/account/static/src/xml/account_reconciliation.xml:44
#, python-format
msgid "o_manual_statement"
msgstr "o_manual_statement"

#. module: account
#: selection:account.payment.term.line,option:0
msgid "of the current month"
msgstr "của tháng hiện hành"

#. module: account
#: selection:account.payment.term.line,option:0
msgid "of the following month"
msgstr "của tháng kế tiếp"

#. module: account
#: model_terms:ir.ui.view,arch_db:account.invoice_supplier_form
msgid "outstanding debits"
msgstr "nợ tồn đọng"

#. module: account
#: model_terms:ir.ui.view,arch_db:account.invoice_form
msgid "outstanding payments"
msgstr "thanh toán tồn đọng"

#. module: account
#. openerp-web
#: code:addons/account/static/src/xml/account_reconciliation.xml:169
#, python-format
msgid "reconciliation models"
msgstr "mô hình đối soát"

#. module: account
#. openerp-web
#: code:addons/account/static/src/xml/account_reconciliation.xml:154
#, python-format
msgid "remaining)"
msgstr "còn lại)"

#. module: account
#. openerp-web
#: code:addons/account/static/src/xml/account_reconciliation.xml:57
#, python-format
msgid "seconds per transaction."
msgstr "giây mỗi giao dịch."

#. module: account
#. openerp-web
#: code:addons/account/static/src/xml/account_reconciliation.xml:319
#, python-format
msgid "statement lines"
msgstr "chi tiết giao dịch"

#. module: account
#: model_terms:ir.ui.view,arch_db:account.view_partner_property_form
msgid "the parent company"
msgstr "công ty mẹ"

#. module: account
#. openerp-web
#: code:addons/account/static/src/xml/account_reconciliation.xml:55
#, python-format
msgid "transactions in"
msgstr "giao dịch ở"

#. module: account
#: model:ir.model.fields,help:account.field_account_invoice__amount_by_group
msgid "type: [(name, amount, base, formated amount, formated base)]"
msgstr ""

#. module: account
#: model_terms:ir.ui.view,arch_db:account.view_bank_statement_form
msgid "→ Count"
msgstr "→ Đếm"<|MERGE_RESOLUTION|>--- conflicted
+++ resolved
@@ -365,7 +365,7 @@
 "                        <span class=\"o_form_label\" attrs=\"{'invisible': ['|',('state', '=', 'draft'), ('type','!=','in_invoice')]}\">Bill </span>\n"
 "                        <span class=\"o_form_label\" attrs=\"{'invisible': ['|',('state', '=', 'draft'), ('type','!=','in_refund')]}\">Credit Note </span>"
 msgstr ""
-"<span class=\"o_form_label\" attrs=\"{'invisible': ['|',('state','!=','draft'), ('type','!=','in_invoice')]}\">Hóa đơn nháp</span>\n"
+"<span class=\"o_form_label\" attrs=\"{'invisible': ['|',('state','!=','draft'), ('type','!=','in_invoice')]}\">Draft Bill</span>\n"
 "                        <span class=\"o_form_label\" attrs=\"{'invisible': [('sequence_number_next_prefix','=',False)]}\">- Số đầu:</span>\n"
 "                        <span class=\"o_form_label\" attrs=\"{'invisible': ['|',('state','!=','draft'), ('type','!=','in_refund')]}\">Hóa đơn hoàn tiền dự thảo</span>\n"
 "                        <span class=\"o_form_label\" attrs=\"{'invisible': ['|',('state', '=', 'draft'), ('type','!=','in_invoice')]}\">Hóa đơn </span>\n"
@@ -433,8 +433,6 @@
 "<span class=\"o_form_label\">Rounding Method</span>\n"
 "                                    <span class=\"fa fa-lg fa-building-o\" title=\"Values set here are company-specific.\" aria-label=\"Values set here are company-specific.\" groups=\"base.group_multi_company\" role=\"img\"/>"
 msgstr ""
-"<span class=\"o_form_label\">Phương pháp làm tròn</span>\n"
-"                                    <span class=\"fa fa-lg fa-building-o\" title=\"Values set here are company-specific.\" aria-label=\"Values set here are company-specific.\" groups=\"base.group_multi_company\" role=\"img\"/>"
 
 #. module: account
 #: model_terms:ir.ui.view,arch_db:account.view_payment_term_line_form
@@ -522,7 +520,7 @@
 #. module: account
 #: model_terms:ir.ui.view,arch_db:account.report_invoice_document
 msgid "<span>Disc.(%)</span>"
-msgstr "<span>Giảm Giá (%)</span>"
+msgstr "<span>G.Giá.(%)</span>"
 
 #. module: account
 #: model_terms:ir.ui.view,arch_db:account.account_journal_dashboard_kanban_view
@@ -742,13 +740,8 @@
 "                your cash box, and then post entries when money comes in or\n"
 "                goes out of the cash box."
 msgstr ""
-<<<<<<< HEAD
 "Một Két Tiền mặt cho phép bạn quản lý các bút toán tiền mặt trong sổ nhật\n"
 "                ký tiền mặt. Chức năng này cung cấp một cách dễ dàng để theo dõi\n"
-=======
-"Một két tiền mặt cho phép bạn quản lý các bút toán tiền mặt trong sổ nhật\n"
-"                ký tiền mặt. Chức năng này cung cấp một phương thức dễ dàng để theo dõi\n"
->>>>>>> cd6c2681
 "                các khoản thanh toán tiền mặt hàng ngày. Bạn có thể nhập tiền có trong\n"
 "                két tiền của bạn, và vào sổ các bút toán khi tiền vào hoặc ra két tiền\n"
 "                của bạn."
@@ -757,13 +750,9 @@
 #: code:addons/account/models/account_invoice.py:1895
 #, python-format
 msgid "A Payment Term should have only one line of type Balance."
-<<<<<<< HEAD
 msgstr ""
 "Dòng cuối trong Quy định thanh toán chỉ được có 1 dòng Balance.Một Điều "
 "khoản thanh toán chỉ được có một dòng là số dư còn lại (kiểu balance)."
-=======
-msgstr "Điều khoản thanh toán chỉ được phép có một dòng thuộc loại Số dư."
->>>>>>> cd6c2681
 
 #. module: account
 #: code:addons/account/models/account.py:854
@@ -855,19 +844,6 @@
 "Một vị thế tài khoản thuế chỉ có thể được xác định một lần cho cùng thuế."
 
 #. module: account
-<<<<<<< HEAD
-=======
-#: code:addons/account/models/res_users.py:17
-#, python-format
-msgid ""
-"A user cannot have both Tax B2B and Tax B2C.\n"
-"You should go in General Settings, and choose to display Product Prices\n"
-"either in 'Tax-Included' or in 'Tax-Excluded' mode\n"
-"(or switch twice the mode if you are already in the desired one)."
-msgstr ""
-
-#. module: account
->>>>>>> cd6c2681
 #: model:res.groups,name:account.group_warning_account
 msgid "A warning can be set on a partner (Account)"
 msgstr "Cảnh báo có thể được thiết lập ở đối tác (Kế toán)"
@@ -927,11 +903,7 @@
 #. module: account
 #: model:ir.model,name:account.model_account_common_report
 msgid "Account Common Report"
-<<<<<<< HEAD
 msgstr "Báo cáo Kế toán Tổng quát"
-=======
-msgstr "Báo cáo tài khoản chung"
->>>>>>> cd6c2681
 
 #. module: account
 #: model:ir.model.fields,field_description:account.field_account_account__currency_id
@@ -1063,7 +1035,7 @@
 #: model_terms:ir.ui.view,arch_db:account.view_tax_form
 #: model_terms:ir.ui.view,arch_db:account.view_tax_tree
 msgid "Account Tax"
-msgstr "Tài khoản thuế"
+msgstr "Tài khoản Thuế"
 
 #. module: account
 #: model_terms:ir.ui.view,arch_db:account.view_account_tax_template_form
@@ -1082,7 +1054,7 @@
 #: model_terms:ir.ui.view,arch_db:account.view_account_template_search
 #: model_terms:ir.ui.view,arch_db:account.view_account_template_tree
 msgid "Account Template"
-msgstr "Mẫu tài khoản"
+msgstr "Mẫu Tài khoản"
 
 #. module: account
 #: model:ir.model.fields,field_description:account.field_account_chart_template__property_stock_valuation_account_id
@@ -1093,7 +1065,7 @@
 #. module: account
 #: model:ir.actions.act_window,name:account.action_account_template_form
 msgid "Account Templates"
-msgstr "Mẫu tài khoản"
+msgstr "Mẫu Tài khoản"
 
 #. module: account
 #: model:ir.model,name:account.model_account_account_type
@@ -1154,7 +1126,7 @@
 #. module: account
 #: model:ir.model.fields,field_description:account.field_account_fiscal_position_account__account_src_id
 msgid "Account on Product"
-msgstr "Tài khoản trên sản phẩm"
+msgstr "Tài khoản trên Sản phẩm"
 
 #. module: account
 #: model:ir.model,name:account.model_report_account_report_invoice_with_payments
@@ -1221,11 +1193,7 @@
 #: model:ir.cron,cron_name:account.ir_cron_reverse_entry
 #: model:ir.cron,name:account.ir_cron_reverse_entry
 msgid "Account; Reverse entries"
-<<<<<<< HEAD
-msgstr ""
-=======
-msgstr "Tài khoản; bút toán đảo"
->>>>>>> cd6c2681
+msgstr ""
 
 #. module: account
 #: model:ir.ui.menu,name:account.account_account_menu
@@ -1238,7 +1206,7 @@
 #. module: account
 #: model_terms:ir.ui.view,arch_db:account.view_account_journal_form
 msgid "Accounting App Options"
-msgstr "Các tùy chọn cho phân hệ kế toán"
+msgstr "Các tùy chọn cho phân hệ Kế toán"
 
 #. module: account
 #: model:ir.model.fields,field_description:account.field_account_bank_statement__accounting_date
@@ -1300,7 +1268,7 @@
 #: model:ir.model.fields,field_description:account.field_account_invoice__message_needaction
 #: model:ir.model.fields,field_description:account.field_account_payment__message_needaction
 msgid "Action Needed"
-msgstr "Cần có hành động"
+msgstr "Cần có Hành động"
 
 #. module: account
 #: model:ir.ui.menu,name:account.menu_finance_entries_actions
@@ -1327,7 +1295,7 @@
 #. module: account
 #: model:ir.model.fields,field_description:account.field_account_invoice_send__active_domain
 msgid "Active domain"
-msgstr "Điều kiện hiệu lực"
+msgstr "Miền hiệu lực"
 
 #. module: account
 #: model:ir.model.fields,field_description:account.field_account_invoice__activity_ids
@@ -1337,7 +1305,7 @@
 #. module: account
 #: model:ir.model.fields,field_description:account.field_account_invoice__activity_state
 msgid "Activity State"
-msgstr "Trạng thái hoạt động"
+msgstr "Trạng thái Hoạt động"
 
 #. module: account
 #. openerp-web
@@ -4193,12 +4161,6 @@
 "balance."
 msgstr ""
 "Chênh lệch giữa số dư đóng theo tính toán và số dư đóng được xác định."
-
-#. module: account
-#: code:addons/account/models/account_move.py:408
-#, python-format
-msgid "Difference debit - credit: "
-msgstr ""
 
 #. module: account
 #: model:ir.model,name:account.model_digest_digest
@@ -5560,16 +5522,6 @@
 "Incoterms are used to divide transaction costs and responsibilities between "
 "buyer and seller."
 msgstr ""
-<<<<<<< HEAD
-=======
-"Điều khoản thương mại quốc tế được dùng để chia ra chi phí vận chuyển và "
-"trách nhiệm giữa người mua và người bán."
-
-#. module: account
-#: model:ir.model.fields,help:account.field_account_move_line__tax_line_id
-msgid "Indicates that this journal item is a tax line"
-msgstr "Chỉ ra rằng chi tiết bút toán nhật ký này là một dòng thuế"
->>>>>>> cd6c2681
 
 #. module: account
 #. openerp-web
@@ -9853,14 +9805,11 @@
 msgstr "Hiển thị Thuế B2C"
 
 #. module: account
-<<<<<<< HEAD
-=======
 #: model:ir.model.fields,field_description:account.field_account_invoice__amount_tax_signed
 msgid "Tax in Invoice Currency"
 msgstr "Thuế tính theo tiền tệ hóa đơn"
 
 #. module: account
->>>>>>> cd6c2681
 #: sql_constraint:account.tax:0 sql_constraint:account.tax.template:0
 msgid "Tax names must be unique !"
 msgstr "Tên thuế phải là duy nhất!"
@@ -9883,7 +9832,7 @@
 #. module: account
 #: selection:res.config.settings,show_line_subtotals_tax_selection:0
 msgid "Tax-Included"
-msgstr ""
+msgstr "Bao gồm Thuế"
 
 #. module: account
 #: model_terms:ir.ui.view,arch_db:account.res_config_settings_view_form
@@ -9903,7 +9852,7 @@
 #: model_terms:ir.ui.view,arch_db:account.res_config_settings_view_form
 #: model_terms:ir.ui.view,arch_db:account.view_move_line_form
 msgid "Taxes"
-msgstr "Các loại Thuế"
+msgstr "Thuế"
 
 #. module: account
 #: model:ir.model.fields,field_description:account.field_account_move_line__tax_ids
@@ -9919,11 +9868,7 @@
 #. module: account
 #: model:ir.model.fields,help:account.field_account_move_line__tax_ids
 msgid "Taxes that apply on the base amount"
-<<<<<<< HEAD
 msgstr "Các thuế mà áp dụng đối với giá trị cơ sở"
-=======
-msgstr "Thuế áp dụng cho số tiền gốc"
->>>>>>> cd6c2681
 
 #. module: account
 #: model_terms:ir.ui.view,arch_db:account.view_account_tax_template_search
@@ -11296,16 +11241,7 @@
 #. module: account
 #: model:ir.model.fields,field_description:account.field_account_invoice__amount_untaxed_signed
 msgid "Untaxed Amount in Company Currency"
-<<<<<<< HEAD
 msgstr "Giá trị trước thuế theo Tiên tệ Công ty"
-=======
-msgstr "Tổng chưa thuế theo tiền tệ của công ty"
-
-#. module: account
-#: model:ir.model.fields,field_description:account.field_account_invoice__amount_untaxed_invoice_signed
-msgid "Untaxed Amount in Invoice Currency"
-msgstr "Giá trị trước thuế theo tiền tệ hóa đơn"
->>>>>>> cd6c2681
 
 #. module: account
 #: model:ir.model.fields,field_description:account.field_account_invoice_report__price_total
@@ -11745,19 +11681,11 @@
 #: model_terms:ir.ui.view,arch_db:account.view_account_reconcile_model_form
 msgid "Counterpart Values"
 msgstr ""
-"Sai giá trị nợ hoặc có trên bút toán kế toán! Nợ và có nên là số dương."
 
 #. module: account
 #: sql_constraint:account.move.line:0
-<<<<<<< HEAD
 msgid "Wrong credit or debit value in accounting entry !"
 msgstr "Giá trị nợ hoặc có không hợp lệ trong bút toán kế toán!"
-=======
-msgid ""
-"Wrong credit or debit value in accounting entry! Credit or debit should be "
-"zero."
-msgstr "Sai giá trị nợ hoặc có trên bút toán kế toán! Nợ và có nên bằng 0."
->>>>>>> cd6c2681
 
 #. module: account
 #: code:addons/account/models/account_move.py:907
@@ -11855,21 +11783,7 @@
 "phát sinh."
 
 #. module: account
-<<<<<<< HEAD
 #: code:addons/account/models/account_move.py:688
-=======
-#: code:addons/account/models/account_invoice.py:1929
-#, python-format
-msgid ""
-"You cannot change the type of an invoice line. Instead you should delete the"
-" current line and create a new line of the proper type."
-msgstr ""
-"Không thể thay đổi loại của một dòng hóa đơn. Thay vào đó, bạn có thể xóa "
-"dòng hiện tại và tạo mới một dòng với loại phù hợp."
-
-#. module: account
-#: code:addons/account/models/account_move.py:703
->>>>>>> cd6c2681
 #, python-format
 msgid ""
 "You cannot create journal items with a secondary currency without filling "
