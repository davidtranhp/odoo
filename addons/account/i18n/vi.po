# Translation of Odoo Server.
# This file contains the translation of the following modules:
# * account
# 
# Translators:
# Binh Lam <ltb0374@gmail.com>, 2018
# Tuan Tran <tmtuan.projects@gmail.com>, 2018
# son dang <son.dang@doda100.com>, 2018
# Duong Nguyen <supermanikin@yahoo.com>, 2018
# Dang Hanh <hanh.dtm@komit-consulting.com>, 2018
# Martin Trigaux, 2018
# Minh Nguyen <ndminh210994@gmail.com>, 2018
# fanha99 <fanha99@hotmail.com>, 2018
# khoibv Mr <kendev2009@gmail.com>, 2018
# thanh nguyen <thanhnguyen.icsc@gmail.com>, 2018
# Duy BQ <duybq86@gmail.com>, 2018
# Chí-Thiện Trần <chithien460@gmail.com>, 2019
# 
msgid ""
msgstr ""
"Project-Id-Version: Odoo Server 12.0\n"
"Report-Msgid-Bugs-To: \n"
"POT-Creation-Date: 2019-01-09 10:31+0000\n"
"PO-Revision-Date: 2018-08-24 09:14+0000\n"
"Last-Translator: Chí-Thiện Trần <chithien460@gmail.com>, 2019\n"
"Language-Team: Vietnamese (https://www.transifex.com/odoo/teams/41243/vi/)\n"
"MIME-Version: 1.0\n"
"Content-Type: text/plain; charset=UTF-8\n"
"Content-Transfer-Encoding: \n"
"Language: vi\n"
"Plural-Forms: nplurals=1; plural=0;\n"

#. module: account
#: model:ir.model.fields,help:account.field_account_invoice__state
msgid ""
" * The 'Draft' status is used when a user is encoding a new and unconfirmed Invoice.\n"
" * The 'Open' status is used when user creates invoice, an invoice number is generated. It stays in the open status till the user pays the invoice.\n"
" * The 'In Payment' status is used when payments have been registered for the entirety of the invoice in a journal configured to post entries at bank reconciliation only, and some of them haven't been reconciled with a bank statement line yet.\n"
" * The 'Paid' status is set automatically when the invoice is paid. Its related journal entries may or may not be reconciled.\n"
" * The 'Cancelled' status is used when user cancel invoice."
msgstr ""
<<<<<<< HEAD
" * Trạng thái 'Dự thảo' được sử dụng khi người dùng tạo mới một Hoá đơn chưa xác nhận.\n"
" * Trạng thái 'Mở' được sử dụng khi người dùng xác nhận hoá đơn và có số hoá đơn được sinh ra cho nó. Trạng thái này sẽ được duy trì cho đến ghi người dùng ghi nhận thanh toán đủ cho nó.\n"
" * Trạng thái 'Đang thanh toán' được sử dụng khi (các) khoản thanh toán đã được ghi nhận đầy đủ cho giá trị hoá đơn vào một sổ nhật ký được cấu hình để vào sổ chỉ bằng đối soát ngân hàng (bank reconciliation) trong khi một số giao dịch đối soát vẫn chưa được đối soát với các dòng của sao kê ngân hàng.\n"
" * Trạng thái 'Đã thanh toán' được thiết lập tự động khi hoá được được thanh toán hoàn toàn (các bút toán thanh toán đã hoàn toàn đối soát).\n"
" * Trạng thái 'Huỷ' được sử dụng khi người dùng huỷ hoá đơn."
=======
" * Trạng thái 'Nháp' được sử dụng khi người dùng tạo mới một Hóa đơn chưa được xác nhận.\n"
" * Trạng thái 'Mở' được sử dụng khi người dùng tạo hóa đơn, số hóa đơn đã được sinh ra. Nó sẽ giữ trạng thái mở cho đến khi người dùng thanh toán hóa đơn.\n"
" * Trạng thái 'Đang thanh toán' được sử dụng khi thanh toán đã được đăng ký cho các hóa đơn trong sổ tài khoản với cài đặt chỉ ghi sổ khi đã được đối soát ngân hàng, và một số dòng vẫn chưa được đối soát với bảng kê tài khoản ngân hàng.\n"
" * Trạng thái 'Đã thanh toán' được áp dụng tự động khi hóa đơn đã được thanh toán.  Các bút toán ghi sổ có thể đã được hoặc chưa được đối soát.\n"
" * Trạng thái 'Hủy' được sử dụng khi người dùng hủy hóa đơn."
>>>>>>> c7a281d8

#. module: account
#: model:ir.model.fields,field_description:account.field_account_chart_template__code_digits
msgid "# of Digits"
msgstr "Số chữ số"

#. module: account
#: model:mail.template,report_name:account.mail_template_data_payment_receipt
msgid "${(object.name or '').replace('/','-')}"
msgstr "${(object.name or '').replace('/','-')}"

#. module: account
#: model:mail.template,subject:account.email_template_edi_invoice
msgid "${object.company_id.name} Invoice (Ref ${object.number or 'n/a'})"
msgstr "${object.company_id.name} Hóa đơn (Mã số ${object.number or 'n/a'})"

#. module: account
#: model:mail.template,subject:account.mail_template_data_payment_receipt
msgid ""
"${object.company_id.name} Payment Receipt (Ref ${object.name or 'n/a' })"
msgstr ""
"${object.company_id.name} Biên lai thanh toán (Mã số ${object.name or 'n/a' "
"})"

#. module: account
#: code:addons/account/models/account.py:937
#, python-format
msgid "%s (Copy)"
msgstr "%s (Bản sao)"

#. module: account
#: code:addons/account/models/account.py:242
#: code:addons/account/models/account.py:246
#: code:addons/account/models/account.py:248
#: code:addons/account/models/account.py:597
#: code:addons/account/models/account.py:598
#, python-format
msgid "%s (copy)"
msgstr "%s (bản sao)"

#. module: account
#: code:addons/account/models/account.py:688
#, python-format
msgid "%s Sequence"
msgstr ""

#. module: account
#: model_terms:ir.ui.view,arch_db:account.report_invoice_document
msgid "&amp;nbsp;<span>on</span>"
msgstr "&amp;nbsp;<span>cho</span>"

#. module: account
#: model_terms:ir.ui.view,arch_db:account.portal_invoice_chatter
msgid "&amp;times;"
msgstr ""

#. module: account
#: model_terms:ir.ui.view,arch_db:account.view_account_form
msgid "-> Reconcile"
msgstr "-> Đối soát"

#. module: account
#: model_terms:ir.ui.view,arch_db:account.view_move_line_form
msgid "-> View partially reconciled entries"
msgstr "-> Xem các bút toán đã đối soát một phần"

#. module: account
#: model:account.payment.term,name:account.account_payment_term_15days
msgid "15 Days"
msgstr "15 Ngày"

#. module: account
#: model:account.payment.term,name:account.account_payment_term_2months
msgid "2 Months"
msgstr "2 Tháng"

#. module: account
#: model:account.payment.term,name:account.account_payment_term_net
msgid "30 Net Days"
msgstr "30 ngày từ ngày hoá đơn"

#. module: account
#: model:account.payment.term,name:account.account_payment_term_advance
msgid "30% Advance End of Following Month"
msgstr "30% trả trước, phần còn lại lại vào cuối tháng tiếp theo"

#. module: account
#: model:account.payment.term,name:account.account_payment_term_advance
msgid "30% Advance End of Following Month"
msgstr "30% trả trước, phần còn lại lại vào cuối tháng tiếp theo"

#. module: account
#: model:account.payment.term,name:account.account_payment_term_45days
msgid "45 Days"
msgstr "45 Ngày"

#. module: account
#: code:addons/account/models/account.py:686
#, python-format
msgid ": Refund"
msgstr ": Hoàn tiền"

#. module: account
#: model:mail.template,body_html:account.mail_template_data_payment_receipt
msgid ""
"<?xml version=\"1.0\"?>\n"
"<div style=\"margin: 0px; padding: 0px;\">\n"
"    <p style=\"margin: 0px; padding: 0px; font-size: 13px;\">\n"
"        Dear ${object.partner_id.name}<br/><br/>\n"
"        Thank you for your payment.\n"
"        Here is your payment receipt <strong>${(object.name or '').replace('/','-')}</strong> amounting\n"
"        to <strong>${format_amount(object.amount, object.currency_id)}</strong> from ${object.company_id.name}.\n"
"        <br/><br/>\n"
"        Do not hesitate to contact us if you have any question.\n"
"        <br/><br/>\n"
"        Best regards,<br/>\n"
"        % if user and user.signature:\n"
"        ${user.signature | safe}\n"
"        % endif\n"
"    </p>\n"
"</div>\n"
msgstr ""

#. module: account
#: model:mail.template,body_html:account.email_template_edi_invoice
msgid ""
"<div style=\"margin: 0px; padding: 0px;\">\n"
"    <p style=\"margin: 0px; padding: 0px; font-size: 13px;\">\n"
"        Dear ${object.partner_id.name}\n"
"        % if object.partner_id.parent_id:\n"
"            (${object.partner_id.parent_id.name})\n"
"        % endif\n"
"        <br/><br/>\n"
"        Here is your \n"
"        % if object.number:\n"
"            invoice <strong>${object.number}</strong>\n"
"        % else:\n"
"            invoice\n"
"        %endif\n"
"        % if object.origin:\n"
"            (with reference: ${object.origin})\n"
"        % endif\n"
"        amounting in <strong>${format_amount(object.amount_total, object.currency_id)}</strong>\n"
"        from ${object.company_id.name}.\n"
"        % if object.state=='paid':\n"
"            This invoice is already paid.\n"
"        % else:\n"
"            Please remit payment at your earliest convenience.\n"
"        % endif\n"
"        <br/><br/>\n"
"        Do not hesitate to contact us if you have any question.\n"
"    </p>\n"
"</div>\n"
"            "
msgstr ""

#. module: account
#: model_terms:ir.ui.view,arch_db:account.portal_my_home_menu_invoice
msgid "<em>Draft Invoice</em>"
msgstr "<em>Hoá đơn Dự thảo</em>"

#. module: account
#: model_terms:ir.ui.view,arch_db:account.account_move_line_view_kanban
#: model_terms:ir.ui.view,arch_db:account.view_account_move_kanban
msgid "<i class=\"fa fa-clock-o\" aria-label=\"Date\" role=\"img\" title=\"Date\"/>"
msgstr ""

#. module: account
#: model_terms:ir.ui.view,arch_db:account.view_account_payment_kanban
msgid "<i class=\"fa fa-clock-o\" role=\"img\" aria-label=\"Date\" title=\"Date\"/>"
msgstr ""

#. module: account
#: model_terms:ir.ui.view,arch_db:account.portal_invoice_page
msgid "<i class=\"fa fa-download\"/> Download"
msgstr "<i class=\"fa fa-download\"/> Tải xuống"

#. module: account
#: model_terms:ir.ui.view,arch_db:account.account_journal_dashboard_kanban_view
msgid ""
"<i class=\"fa fa-ellipsis-v\" aria-label=\"Selection\" role=\"img\" "
"title=\"Selection\"/>"
msgstr ""

#. module: account
#: model_terms:ir.ui.view,arch_db:account.portal_invoice_page
msgid "<i class=\"fa fa-fw fa-comments\"/><b>Send message</b>"
msgstr "<i class=\"fa fa-fw fa-comments\"/><b>Gửi tin nhắn</b>"

#. module: account
#: model_terms:ir.ui.view,arch_db:account.view_account_journal_form
msgid ""
"<i class=\"fa fa-fw o_button_icon fa-arrow-right\"/> Configure Email Servers"
msgstr ""
"<i class=\"fa fa-fw o_button_icon fa-arrow-right\"/> Cấu hình máy chủ email"

#. module: account
#: model_terms:ir.ui.view,arch_db:account.portal_invoice_page
msgid "<i class=\"fa fa-print\"/> Print"
msgstr "<i class=\"fa fa-print\"/> In"

#. module: account
#: code:addons/account/models/account_invoice.py:699
#, python-format
msgid ""
"<p>You can control the invoice from your vendor based on what you purchased "
"or received.</p>"
msgstr ""

#. module: account
#: model_terms:ir.ui.view,arch_db:account.account_invoice_send_wizard_form
msgid ""
"<span attrs=\"{'invisible': [('composition_mode', '!=', 'mass_mail')]}\">\n"
"                                        <strong>Email mass mailing</strong> on\n"
"                                        <span>the selected records</span>\n"
"                                    </span>\n"
"                                    <span>Followers of the document and</span>"
msgstr ""

#. module: account
#: model_terms:ir.ui.view,arch_db:account.portal_my_invoices
msgid ""
"<span class=\"badge badge-pill badge-info\"><i class=\"fa fa-fw fa-clock-o\""
" aria-label=\"Opened\" title=\"Opened\" role=\"img\"/><span class=\"d-none d"
"-md-inline\"> Waiting for Payment</span></span>"
msgstr ""

#. module: account
#: model_terms:ir.ui.view,arch_db:account.portal_my_invoices
msgid ""
"<span class=\"badge badge-pill badge-success\"><i class=\"fa fa-fw fa-"
"check\" aria-label=\"Paid\" title=\"Paid\" role=\"img\"/><span "
"class=\"d-none d-md-inline\"> Paid</span></span>"
msgstr ""

#. module: account
#: model_terms:ir.ui.view,arch_db:account.portal_my_invoices
msgid ""
"<span class=\"badge badge-pill badge-warning\"><i class=\"fa fa-fw fa-"
"remove\" aria-label=\"Cancelled\" title=\"Cancelled\" role=\"img\"/><span "
"class=\"d-none d-md-inline\"> Cancelled</span></span>"
msgstr ""

#. module: account
#: model_terms:ir.ui.view,arch_db:account.res_config_settings_view_form
msgid ""
"<span class=\"fa fa-lg fa-building-o\" title=\"Values set here are company-"
"specific.\" aria-label=\"Values set here are company-specific.\" "
"groups=\"base.group_multi_company\" role=\"img\"/>"
msgstr ""

#. module: account
#: model_terms:ir.ui.view,arch_db:account.res_config_settings_view_form
msgid ""
"<span class=\"fa fa-lg fa-building-o\" title=\"Values set here are company-"
"specific.\"/>"
msgstr ""

#. module: account
#: model_terms:ir.ui.view,arch_db:account.invoice_supplier_form
msgid ""
"<span class=\"o_form_label\" attrs=\"{'invisible': ['|',('state','!=','draft'), ('type','!=','in_invoice')]}\">Draft Bill</span>\n"
"                        <span class=\"o_form_label\" attrs=\"{'invisible': [('sequence_number_next_prefix','=',False)]}\">- First Number:</span>\n"
"                        <span class=\"o_form_label\" attrs=\"{'invisible': ['|',('state','!=','draft'), ('type','!=','in_refund')]}\">Draft Credit Note</span>\n"
"                        <span class=\"o_form_label\" attrs=\"{'invisible': ['|',('state', '=', 'draft'), ('type','!=','in_invoice')]}\">Bill </span>\n"
"                        <span class=\"o_form_label\" attrs=\"{'invisible': ['|',('state', '=', 'draft'), ('type','!=','in_refund')]}\">Credit Note </span>"
msgstr ""

#. module: account
#: model_terms:ir.ui.view,arch_db:account.invoice_form
msgid ""
"<span class=\"o_form_label\" attrs=\"{'invisible': "
"['|',('state','=','draft'), ('type','!=','out_refund')]}\">Credit "
"Note</span>"
msgstr ""

#. module: account
#: model_terms:ir.ui.view,arch_db:account.view_account_reconcile_model_form
msgid ""
"<span class=\"o_form_label\" attrs=\"{'invisible': [('match_amount', '!=', "
"'between')]}\">and</span>"
msgstr ""

#. module: account
#: model_terms:ir.ui.view,arch_db:account.validate_account_move_view
msgid ""
"<span class=\"o_form_label\">All selected journal entries will be validated "
"and posted. You won't be able to modify them afterwards.</span>"
msgstr ""

#. module: account
#: model_terms:ir.ui.view,arch_db:account.res_config_settings_view_form
msgid ""
"<span class=\"o_form_label\">Default Taxes</span>\n"
"                                    <span class=\"fa fa-lg fa-building-o\" title=\"Values set here are company-specific.\" aria-label=\"Values set here are company-specific.\" groups=\"base.group_multi_company\" role=\"img\"/>"
msgstr ""

#. module: account
#: model_terms:ir.ui.view,arch_db:account.res_config_settings_view_form
msgid ""
"<span class=\"o_form_label\">Fiscal Localization</span>\n"
"                                        <span class=\"fa fa-lg fa-building-o\" title=\"Values set here are company-specific.\" aria-label=\"Values set here are company-specific.\" groups=\"base.group_multi_company\" role=\"img\"/>"
msgstr ""
"<span class=\"o_form_label\">Bản địa hoá Tài chính</span>\n"
"                                        <span class=\"fa fa-lg fa-building-o\" title=\"Giá trị được thiết lập ở đây là các giá trị đặc thù của công ty (không phải mọi công ty trong hệ thống).\" aria-label=\"Giá trị được thiết lập ở đây là các giá trị đặc thù của công ty (không phải mọi công ty trong hệ thống).\" groups=\"base.group_multi_company\" role=\"img\"/>"

#. module: account
#: model_terms:ir.ui.view,arch_db:account.res_config_settings_view_form
msgid ""
"<span class=\"o_form_label\">Main Currency</span>\n"
"                                    <span class=\"fa fa-lg fa-building-o\" title=\"Values set here are company-specific.\" aria-label=\"Values set here are company-specific.\" groups=\"base.group_multi_company\" role=\"img\"/>"
msgstr ""

#. module: account
#: model_terms:ir.ui.view,arch_db:account.res_config_settings_view_form
msgid "<span class=\"o_form_label\">Rounding Method</span>"
msgstr "<span class=\"o_form_label\">Phương thức Làm tròn</span>"

#. module: account
#: model_terms:ir.ui.view,arch_db:account.view_payment_term_line_form
msgid "<span class=\"o_form_label\">of the month</span>"
msgstr "<span class=\"o_form_label\">của tháng</span>"

#. module: account
#: model_terms:ir.ui.view,arch_db:account.partner_view_buttons
msgid "<span class=\"o_stat_text\">Invoiced</span>"
msgstr "<span class=\"o_stat_text\">Đã xuất hoá đơn</span>"

#. module: account
#: model_terms:ir.ui.view,arch_db:account.setup_bank_account_wizard
msgid ""
"<span class=\"text-muted\">Only journals not yet linked to a bank account "
"are proposed</span>"
msgstr ""

#. module: account
#: model_terms:ir.ui.view,arch_db:account.report_invoice_document
msgid ""
"<span groups=\"account.group_show_line_subtotals_tax_excluded\">Amount</span>\n"
"                                    <span groups=\"account.group_show_line_subtotals_tax_included\">Total Price</span>"
msgstr ""

#. module: account
#: model_terms:ir.ui.view,arch_db:account.account_journal_dashboard_kanban_view
msgid "<span name=\"button_import_placeholder\"/> Statements"
msgstr "<span name=\"button_import_placeholder\"/> Sao kê"

#. module: account
#: model_terms:ir.ui.view,arch_db:account.account_journal_dashboard_kanban_view
msgid "<span role=\"separator\">New</span>"
msgstr "<span role=\"separator\">Mới</span>"

#. module: account
#: model_terms:ir.ui.view,arch_db:account.account_journal_dashboard_kanban_view
msgid "<span role=\"separator\">Reconciliation</span>"
msgstr "<span role=\"separator\">Đối soát</span>"

#. module: account
#: model_terms:ir.ui.view,arch_db:account.account_journal_dashboard_kanban_view
msgid "<span role=\"separator\">View</span>"
msgstr "<span role=\"separator\">Xem</span>"

#. module: account
#: model_terms:ir.ui.view,arch_db:account.account_journal_dashboard_kanban_view
msgid "<span title=\"Balance in Odoo\">Balance in General Ledger</span>"
msgstr "<span title=\"Balance in Odoo\">Số dư trong Sổ cái</span>"

#. module: account
#: model_terms:ir.ui.view,arch_db:account.account_journal_dashboard_kanban_view
msgid "<span title=\"Latest Statement\">Latest Statement</span>"
msgstr "<span title=\"Latest Statement\">Giao dịch gần đây</span>"

#. module: account
#: model_terms:ir.ui.view,arch_db:account.view_account_position_form
msgid "<span> From </span>"
msgstr "<span> Từ </span>"

#. module: account
#: model_terms:ir.ui.view,arch_db:account.view_account_position_form
msgid "<span> To </span>"
msgstr "<span> Tới </span>"

#. module: account
#: model_terms:ir.ui.view,arch_db:account.report_payment_receipt_document
msgid "<span>Amount Paid</span>"
msgstr "<span>Giá trị đã Thanh toán</span>"

#. module: account
#: model_terms:ir.ui.view,arch_db:account.report_payment_receipt_document
msgid "<span>Balance</span>"
msgstr "<span>Còn lại</span>"

#. module: account
#: model_terms:ir.ui.view,arch_db:account.report_invoice_document
msgid "<span>Description</span>"
msgstr "<span>Mô tả</span>"

#. module: account
#: model_terms:ir.ui.view,arch_db:account.report_invoice_document
msgid "<span>Disc.(%)</span>"
msgstr "<span>Đĩa.(%)</span>"

#. module: account
#: model_terms:ir.ui.view,arch_db:account.account_journal_dashboard_kanban_view
msgid "<span>Import Bills</span>"
msgstr "<span>Nhập Hoá đơn</span>"

#. module: account
#: model_terms:ir.ui.view,arch_db:account.report_payment_receipt_document
msgid "<span>Invoice Date</span>"
msgstr "<span>Ngày Hoá đơn</span>"

#. module: account
#: model_terms:ir.ui.view,arch_db:account.report_payment_receipt_document
msgid "<span>Invoice Number</span>"
msgstr "<span>Số Hoá đơn</span>"

#. module: account
#: model_terms:ir.ui.view,arch_db:account.account_journal_dashboard_kanban_view
msgid "<span>Journal Entries</span>"
msgstr "<span>Bút toán</span>"

#. module: account
#: model_terms:ir.ui.view,arch_db:account.account_journal_dashboard_kanban_view
msgid "<span>New Bill</span>"
msgstr "<span>Hoá đơn mới</span>"

#. module: account
#: model_terms:ir.ui.view,arch_db:account.account_journal_dashboard_kanban_view
msgid "<span>New Invoice</span>"
msgstr "<span>Hoá đơn mới</span>"

#. module: account
#: model_terms:ir.ui.view,arch_db:account.account_journal_dashboard_kanban_view
msgid "<span>New</span>"
msgstr "<span>Mới</span>"

#. module: account
#: model_terms:ir.ui.view,arch_db:account.account_journal_dashboard_kanban_view
msgid "<span>Operations</span>"
msgstr "<span>Hoạt động</span>"

#. module: account
#: model_terms:ir.ui.view,arch_db:account.report_payment_receipt_document
msgid "<span>Original Amount</span>"
msgstr ""

#. module: account
#: model_terms:ir.ui.view,arch_db:account.report_invoice_document
msgid "<span>Quantity</span>"
msgstr "<span>Số lượng</span>"

#. module: account
#: model_terms:ir.ui.view,arch_db:account.account_journal_dashboard_kanban_view
msgid "<span>Reporting</span>"
msgstr "<span>Báo cáo</span>"

#. module: account
#: model_terms:ir.ui.view,arch_db:account.report_invoice_document
msgid "<span>Source Document</span>"
msgstr ""

#. module: account
#: model_terms:ir.ui.view,arch_db:account.report_invoice_document
msgid "<span>Taxes</span>"
msgstr "<span>Thuế</span>"

#. module: account
#: model_terms:ir.ui.view,arch_db:account.report_invoice_document
msgid "<span>Unit Price</span>"
msgstr ""

#. module: account
#: model_terms:ir.ui.view,arch_db:account.account_journal_dashboard_kanban_view
msgid "<span>View</span>"
msgstr "<span>Xem</span>"

#. module: account
#: model_terms:ir.ui.view,arch_db:account.report_invoice_document
msgid "<strong class=\"mr16\">Subtotal</strong>"
msgstr ""

#. module: account
#: model_terms:ir.ui.view,arch_db:account.report_invoice_document
msgid ""
"<strong class=\"text-center\">Scan me with your banking "
"app.</strong><br/><br/>"
msgstr ""

#. module: account
#: model_terms:ir.ui.view,arch_db:account.report_invoice_document
msgid ""
"<strong class=\"text-center\">The SEPA QR Code informations are not set "
"correctly.</strong><br/>"
msgstr ""

#. module: account
#: model_terms:ir.ui.view,arch_db:account.portal_invoice_page
msgid "<strong class=\"text-muted\">Your Contact</strong>"
msgstr "<strong class=\"text-muted\">Liên hệ của tôi</strong>"

#. module: account
#: model_terms:ir.ui.view,arch_db:account.report_invoice_document_with_payments
msgid "<strong>Amount Due</strong>"
msgstr "<strong>Tổng cần trả</strong>"

#. module: account
#: model_terms:ir.ui.view,arch_db:account.report_journal
msgid "<strong>Company:</strong>"
msgstr "<strong>Công ty:</strong>"

#. module: account
#: model_terms:ir.ui.view,arch_db:account.report_invoice_document
msgid "<strong>Customer Code:</strong>"
msgstr "<strong>Mã Khách hàng:</strong>"

#. module: account
#: model_terms:ir.ui.view,arch_db:account.report_payment_receipt_document
msgid "<strong>Customer: </strong>"
msgstr "<strong>Khách hàng: </strong>"

#. module: account
#: model_terms:ir.ui.view,arch_db:account.report_invoice_document
msgid "<strong>Description:</strong>"
msgstr "<strong>Mô tả:</strong>"

#. module: account
#: model_terms:ir.ui.view,arch_db:account.report_invoice_document
msgid "<strong>Due Date:</strong>"
msgstr "<strong>Ngày đến hạn:</strong>"

#. module: account
#: model_terms:ir.ui.view,arch_db:account.report_journal
msgid "<strong>Entries Sorted By:</strong>"
msgstr "<strong>Bút toán được sắp xếp theo:</strong>"

#. module: account
#: model_terms:ir.ui.view,arch_db:account.setup_financial_year_opening_form
msgid "<strong>Fiscal Year End</strong>"
msgstr "<strong>Kết thúc năm tài chính</strong>"

#. module: account
#: model_terms:ir.ui.view,arch_db:account.report_invoice_document
msgid "<strong>Invoice Date:</strong>"
msgstr "<strong>Ngày hoá đơn:</strong>"

#. module: account
#: model_terms:ir.ui.view,arch_db:account.report_journal
msgid "<strong>Journal:</strong>"
msgstr "<strong>Sổ Nhật ký:</strong>"

#. module: account
#: model_terms:ir.ui.view,arch_db:account.report_payment_receipt_document
msgid "<strong>Memo: </strong>"
msgstr "<strong>Ghi nhớ: </strong>"

#. module: account
#: model_terms:ir.ui.view,arch_db:account.report_payment_receipt_document
msgid "<strong>Payment Amount: </strong>"
msgstr "<strong>Số tiền Thanh toán: </strong>"

#. module: account
#: model_terms:ir.ui.view,arch_db:account.report_payment_receipt_document
msgid "<strong>Payment Date: </strong>"
msgstr "<strong>Ngày Thanh toán: </strong>"

#. module: account
#: model_terms:ir.ui.view,arch_db:account.report_payment_receipt_document
msgid "<strong>Payment Method: </strong>"
msgstr "<strong>Phương thức Thanh toán: </strong>"

#. module: account
#: model_terms:ir.ui.view,arch_db:account.report_invoice_document
msgid "<strong>Reference:</strong>"
msgstr "<strong>Tham chiếu:</strong>"

#. module: account
#: model_terms:ir.ui.view,arch_db:account.report_invoice_document
msgid "<strong>Source:</strong>"
msgstr "<strong>Nguồn:</strong>"

#. module: account
#: model_terms:ir.ui.view,arch_db:account.report_invoice_document
msgid "<strong>Subtotal</strong>"
msgstr "<strong>Tổng phụ</strong>"

#. module: account
#: model_terms:ir.ui.view,arch_db:account.report_journal
msgid "<strong>Target Moves:</strong>"
msgstr "<strong>Lọc Bút toán:</strong>"

#. module: account
#: model_terms:ir.ui.view,arch_db:account.report_invoice_document
#: model_terms:ir.ui.view,arch_db:account.report_journal
msgid "<strong>Total</strong>"
msgstr "<strong>Tổng</strong>"

#. module: account
#: model_terms:ir.ui.view,arch_db:account.view_account_account_kanban
msgid "<strong>Type: </strong>"
msgstr "<strong>Kiểu: </strong>"

#. module: account
#: model_terms:ir.ui.view,arch_db:account.report_payment_receipt_document
msgid "<strong>Vendor: </strong>"
msgstr "<strong>Nhà cung cấp: </strong>"

#. module: account
#: model_terms:ir.actions.act_window,help:account.action_view_bank_statement_tree
msgid ""
"A Cash Register allows you to manage cash entries in your cash\n"
"                journals. This feature provides an easy way to follow up cash\n"
"                payments on a daily basis. You can enter the coins that are in\n"
"                your cash box, and then post entries when money comes in or\n"
"                goes out of the cash box."
msgstr ""
"Một Két Tiền mặt cho phép bạn quản lý các bút toán tiền mặt trong sổ nhật\n"
"                ký tiền mặt. Chức năng này cung cấp một cách dễ dàng để theo dõi\n"
"                các khoản thanh toán tiền mặt hàng ngày. Bạn có thể nhập tiền có trong\n"
"                két tiền của bạn, và vào sổ các bút toán khi tiền vào hoặc ra két tiền\n"
"                của bạn."

#. module: account
#: code:addons/account/models/account_invoice.py:1895
#, python-format
msgid "A Payment Term should have only one line of type Balance."
msgstr ""
"Dòng cuối trong Quy định thanh toán chỉ được có 1 dòng Balance.Một Điều "
"khoản thanh toán chỉ được có một dòng là số dư còn lại (kiểu balance)."

#. module: account
#: code:addons/account/models/account.py:854
#, python-format
msgid "A bank account can belong to only one journal."
msgstr "Một tài khoản ngân hàng chỉ có thể thuộc về một sổ nhật ký duy nhất."

#. module: account
#: model_terms:ir.actions.act_window,help:account.action_bank_statement_tree
msgid ""
"A bank statement is a summary of all financial transactions\n"
"                occurring over a given period of time on a bank account. You\n"
"                should receive this periodicaly from your bank."
msgstr ""
"Một sao kê ngân hàng là một bản tóm tắt tất cả các giao dịch tài chính\n"
"                xảy ra trong một khoảng thời gian trên tài khoản ngân hàng của bạn.\n"
"                Bạn có thể cần yêu cầu ngân hàng gửi thứ này cho bạn định kỳ."

#. module: account
#: model_terms:ir.actions.act_window,help:account.action_bank_statement_line
msgid "A bank statement line is a financial transaction on a bank account"
msgstr ""

#. module: account
#: model_terms:ir.actions.act_window,help:account.action_move_journal_line
msgid ""
"A journal entry consists of several journal items, each of\n"
"                which is either a debit or a credit transaction."
msgstr ""
"Một bút toán sổ nhật ký chứa một vài các phát sinh kế toán, mỗi phát sinh\n"
"                có thể là một giao dịch với phát sinh nợ hoặc phát sinh có."

#. module: account
#: model_terms:ir.actions.act_window,help:account.action_account_journal_form
msgid ""
"A journal is used to record transactions of all accounting data\n"
"                related to the day-to-day business."
msgstr ""
"Một sổ nhật ký được sử dụng để ghi nhận toàn bộ biến động của các dữ liệu\n"
"                kế toán liên quan trên cơ sở hàng ngày."

#. module: account
#: code:addons/account/models/account_move.py:324
#, python-format
msgid ""
"A payment journal entry generated in a journal configured to post entries "
"only when payments are reconciled with a bank statement cannot be manually "
"posted. Those will be posted automatically after performing the bank "
"reconciliation."
msgstr ""

#. module: account
#: code:addons/account/models/reconciliation_widget.py:681
#, python-format
msgid "A reconciliation must involve at least 2 move lines."
msgstr ""
"Một đối soát phải có ít nhất 2 dòng (2 phát sinh kế toán).Một phép đối chiếu"
" tài khoản phải liên hệ ít nhất đến 2 dòng giao dịch."

#. module: account
#: model_terms:ir.ui.view,arch_db:account.res_config_settings_view_form
msgid ""
"A rounding per line is advised if your prices are tax-included. That way, "
"the sum of line subtotals equals the total with taxes."
msgstr ""
"Nên làm tròn theo từng dòng nếu giá của bạn đã bao gồm thuế. Theo cách này, "
"tổng thành tiền của các dòng sẽ bằng tới tổng tiền kèm thuế."

#. module: account
#: code:addons/account/models/account_bank_statement.py:527
#: code:addons/account/models/account_bank_statement.py:530
#, python-format
msgid "A selected move line was already reconciled."
msgstr "Một phát sinh được chọn đã được đối soát."

#. module: account
#: code:addons/account/models/account_bank_statement.py:538
#, python-format
msgid "A selected statement line was already reconciled with an account move."
msgstr ""
"Mỗi dòng sao kê được chọn sẽ được đối soát với một tài khoản tương ứng."

#. module: account
#: sql_constraint:account.fiscal.position.tax:0
msgid "A tax fiscal position could be defined only once time on same taxes."
msgstr ""
"Một vị thế tài khoản thuế chỉ có thể được xác định một lần cho cùng thuế."

#. module: account
#: model:res.groups,name:account.group_warning_account
msgid "A warning can be set on a partner (Account)"
msgstr "Cảnh báo có thể được thiết lập ở đối tác (Kế toán)"

#. module: account
#: model:ir.model.fields,field_description:account.field_account_invoice__access_warning
msgid "Access warning"
msgstr ""

#. module: account
#. openerp-web
#: code:addons/account/static/src/js/reconciliation/reconciliation_renderer.js:559
#: code:addons/account/static/src/js/reconciliation/reconciliation_renderer.js:561
#: code:addons/account/static/src/xml/account_reconciliation.xml:181
#: code:addons/account/static/src/xml/account_reconciliation.xml:282
#: code:addons/account/static/src/xml/account_reconciliation.xml:307
#: model:ir.model,name:account.model_account_account
#: model:ir.model.fields,field_description:account.field_account_cash_rounding__account_id
#: model:ir.model.fields,field_description:account.field_account_invoice__account_id
#: model:ir.model.fields,field_description:account.field_account_invoice_line__account_id
#: model:ir.model.fields,field_description:account.field_account_move__dummy_account_id
#: model:ir.model.fields,field_description:account.field_account_move_line__account_id
#: model:ir.model.fields,field_description:account.field_account_reconcile_model__account_id
#: model:ir.model.fields,field_description:account.field_account_reconcile_model_template__account_id
#: model_terms:ir.ui.view,arch_db:account.report_journal
#: model_terms:ir.ui.view,arch_db:account.view_account_form
#: model_terms:ir.ui.view,arch_db:account.view_account_move_line_filter
#: model_terms:ir.ui.view,arch_db:account.view_account_reconcile_model_form
#: model_terms:ir.ui.view,arch_db:account.view_account_search
#, python-format
msgid "Account"
msgstr "Tài khoản"

#. module: account
#: code:addons/account/models/account_move.py:913
#, python-format
msgid ""
"Account %s (%s) does not allow reconciliation. First change the "
"configuration of this account to allow it."
msgstr ""

#. module: account
#: model:ir.model,name:account.model_account_cash_rounding
msgid "Account Cash Rounding"
msgstr ""

#. module: account
#: model:ir.model,name:account.model_account_chart_template
msgid "Account Chart Template"
msgstr ""

#. module: account
#: model:ir.model,name:account.model_account_common_report
msgid "Account Common Report"
msgstr "Báo cáo Kế toán Tổng quát"

#. module: account
#: model:ir.model.fields,field_description:account.field_account_account__currency_id
#: model:ir.model.fields,field_description:account.field_account_account_template__currency_id
msgid "Account Currency"
msgstr "Tiền tệ Tài khoản"

#. module: account
#: model:ir.model.fields,field_description:account.field_account_fiscal_position_account_template__account_dest_id
msgid "Account Destination"
msgstr "Tài khoản đích"

#. module: account
#: model_terms:ir.ui.view,arch_db:account.view_move_form
msgid "Account Entry"
msgstr "Bút toán kế toán"

#. module: account
#: model:ir.model,name:account.model_account_group
#: model_terms:ir.ui.view,arch_db:account.view_account_group_form
#: model_terms:ir.ui.view,arch_db:account.view_account_group_tree
msgid "Account Group"
msgstr "Nhóm tài khoản"

#. module: account
#: model:ir.actions.act_window,name:account.action_account_group_tree
msgid "Account Groups"
msgstr "Nhóm tài khoản"

#. module: account
#: model:ir.model.fields,field_description:account.field_account_journal__company_partner_id
#: model:ir.model.fields,field_description:account.field_account_setup_bank_manual_config__partner_id
msgid "Account Holder"
msgstr "Chủ tài khoản"

#. module: account
#: model:ir.model.fields,field_description:account.field_account_setup_bank_manual_config__acc_holder_name
msgid "Account Holder Name"
msgstr ""

#. module: account
#: model:ir.model,name:account.model_account_invoice_send
msgid "Account Invoice Send"
msgstr ""

#. module: account
#: model:ir.model.fields,field_description:account.field_account_setup_bank_manual_config__journal_id
#: model:ir.model.fields,field_description:account.field_res_partner_bank__journal_id
#: model_terms:ir.ui.view,arch_db:account.view_account_bank_journal_tree
#: model_terms:ir.ui.view,arch_db:account.view_account_journal_form
#: model_terms:ir.ui.view,arch_db:account.view_account_journal_tree
msgid "Account Journal"
msgstr "Sổ nhật ký Kế toán"

#. module: account
#: model:ir.model,name:account.model_report_account_report_journal
msgid "Account Journal Report"
msgstr ""

#. module: account
#: model:ir.model.fields,field_description:account.field_account_fiscal_position__account_ids
#: model:ir.model.fields,field_description:account.field_account_fiscal_position_template__account_ids
#: model_terms:ir.ui.view,arch_db:account.view_account_position_form
msgid "Account Mapping"
msgstr "Ánh xạ Tài khoản"

#. module: account
#: model:ir.model,name:account.model_account_move_reversal
#: model_terms:ir.ui.view,arch_db:account.view_account_move_reversal
msgid "Account Move Reversal"
msgstr "Đảo Bút toán kế toán"

#. module: account
#: model:ir.model.fields,field_description:account.field_account_journal__bank_acc_number
#: model:ir.model.fields,field_description:account.field_account_setup_bank_manual_config__acc_number
msgid "Account Number"
msgstr "Số tài khoản"

#. module: account
#: model:ir.model.fields,field_description:account.field_res_partner__property_account_payable_id
msgid "Account Payable"
msgstr "Khoản phải trả"

#. module: account
#: model:ir.model,name:account.model_account_print_journal
msgid "Account Print Journal"
msgstr "In Nhật kí Tài khoản"

#. module: account
#: model_terms:ir.ui.view,arch_db:account.view_category_property_form
msgid "Account Properties"
msgstr "Thuộc tính Tài khoản"

#. module: account
#: model:ir.model.fields,field_description:account.field_res_partner__property_account_receivable_id
msgid "Account Receivable"
msgstr "Khoản phải thu"

#. module: account
#: model:ir.model,name:account.model_account_reconciliation_widget
msgid "Account Reconciliation widget"
msgstr ""

#. module: account
#: model:ir.model.fields,field_description:account.field_account_fiscal_position_account_template__account_src_id
msgid "Account Source"
msgstr "Tài khoản Nguồn"

#. module: account
#: model_terms:ir.ui.view,arch_db:account.account_bank_statement_graph
#: model_terms:ir.ui.view,arch_db:account.account_bank_statement_pivot
#: model_terms:ir.ui.view,arch_db:account.account_move_line_graph_date
#: model_terms:ir.ui.view,arch_db:account.account_move_line_graph_date_cash_basis
msgid "Account Statistics"
msgstr "Thống kê tài khoản"

#. module: account
#: model:ir.model,name:account.model_account_account_tag
msgid "Account Tag"
msgstr "Thẻ Tài khoản"

#. module: account
#: model:ir.actions.act_window,name:account.account_tag_action
msgid "Account Tags"
msgstr "Thẻ tài khoản"

#. module: account
#: model_terms:ir.ui.view,arch_db:account.account_tax_view_tree
#: model_terms:ir.ui.view,arch_db:account.view_tax_form
#: model_terms:ir.ui.view,arch_db:account.view_tax_tree
msgid "Account Tax"
msgstr "Tài khoản Thuế"

#. module: account
#: model_terms:ir.ui.view,arch_db:account.view_account_tax_template_form
#: model_terms:ir.ui.view,arch_db:account.view_account_tax_template_tree
msgid "Account Tax Template"
msgstr "Mẫu Thuế"

#. module: account
#: model:ir.model.fields,field_description:account.field_res_config_settings__module_account_taxcloud
msgid "Account TaxCloud"
msgstr "Tài khoản TaxCloud"

#. module: account
#: model_terms:ir.ui.view,arch_db:account.view_account_chart_template_seacrh
#: model_terms:ir.ui.view,arch_db:account.view_account_template_form
#: model_terms:ir.ui.view,arch_db:account.view_account_template_search
#: model_terms:ir.ui.view,arch_db:account.view_account_template_tree
msgid "Account Template"
msgstr "Mẫu Tài khoản"

#. module: account
#: model:ir.model.fields,field_description:account.field_account_chart_template__property_stock_valuation_account_id
#: model:ir.model.fields,field_description:account.field_res_company__property_stock_valuation_account_id
msgid "Account Template for Stock Valuation"
msgstr "Mẫu tài khoản cho việc định giá tồn kho"

#. module: account
#: model:ir.actions.act_window,name:account.action_account_template_form
msgid "Account Templates"
msgstr "Mẫu Tài khoản"

#. module: account
#: model:ir.model,name:account.model_account_account_type
#: model:ir.model.fields,field_description:account.field_account_account_type__name
#: model:ir.model.fields,field_description:account.field_account_setup_bank_manual_config__related_acc_type
#: model_terms:ir.ui.view,arch_db:account.view_account_search
#: model_terms:ir.ui.view,arch_db:account.view_account_template_search
#: model_terms:ir.ui.view,arch_db:account.view_account_type_form
#: model_terms:ir.ui.view,arch_db:account.view_account_type_search
#: model_terms:ir.ui.view,arch_db:account.view_account_type_tree
msgid "Account Type"
msgstr "Kiểu Tài khoản"

#. module: account
#: model:ir.model.fields,help:account.field_account_account__user_type_id
#: model:ir.model.fields,help:account.field_account_move_line__user_type_id
msgid ""
"Account Type is used for information purpose, to generate country-specific "
"legal reports, and set the rules to close a fiscal year and generate opening"
" entries."
msgstr ""
"Kiểu tài khoản được sử dụng cho mục đích thông tin, để tạo ra báo cáo theo "
"luật định, và thiết lập các quy tắc để kết thúc một năm tài chính và tạo bút"
" toán đầu kỳ"

#. module: account
#: model:ir.actions.act_window,name:account.action_account_type_form
msgid "Account Types"
msgstr "Kiểu Tài khoản"

#. module: account
#: model:ir.model.fields,field_description:account.field_account_journal__type_control_ids
msgid "Account Types Allowed"
msgstr "Kiểu tài khoản được phép"

#. module: account
#: model:ir.model,name:account.model_account_unreconcile
msgid "Account Unreconcile"
msgstr "Tài khoản chưa đối soát"

#. module: account
#: model_terms:ir.ui.view,arch_db:account.view_account_group_search
msgid "Account group"
msgstr "Nhóm tài khoản"

#. module: account
#: model_terms:ir.ui.view,arch_db:account.view_account_group_search
msgid "Account groups"
msgstr "Nhóm tài khoản"

#. module: account
#: model:ir.model.fields,help:account.field_account_setup_bank_manual_config__acc_holder_name
msgid ""
"Account holder name, in case it is different than the name of the Account "
"Holder"
msgstr ""

#. module: account
#: model:ir.model.fields,field_description:account.field_account_fiscal_position_account__account_src_id
msgid "Account on Product"
msgstr "Tài khoản trên Sản phẩm"

#. module: account
#: model:ir.model,name:account.model_report_account_report_invoice_with_payments
msgid "Account report with payment lines"
msgstr ""

#. module: account
#: model:ir.model.fields,field_description:account.field_account_account_template__tag_ids
#: model:ir.model.fields,field_description:account.field_account_tax_template__tag_ids
msgid "Account tag"
msgstr "Thẻ tài khoản"

#. module: account
#: model:ir.model.fields,help:account.field_account_tax__refund_account_id
msgid ""
"Account that will be set on invoice tax lines for credit notes. Leave empty "
"to use the expense account."
msgstr ""

#. module: account
#: model:ir.model.fields,help:account.field_account_tax__account_id
#: model:ir.model.fields,help:account.field_account_tax_template__account_id
msgid ""
"Account that will be set on invoice tax lines for invoices. Leave empty to "
"use the expense account."
msgstr ""
"Tài khoản mà sẽ được thiết lập trên dòng thuế cho các hoá đơn. Để trống để "
"sử dụng tài khoản chi phí."

#. module: account
#: model:ir.model.fields,help:account.field_account_tax_template__refund_account_id
msgid ""
"Account that will be set on invoice tax lines for refunds. Leave empty to "
"use the expense account."
msgstr ""
"Tài khoản mà sẽ được thiết lập trên dòng thuế cho các khoản hoàn tiền. Để "
"trống để sử dụng tài khoản chi phí."

#. module: account
#: model:ir.model.fields,help:account.field_account_tax__cash_basis_base_account_id
#: model:ir.model.fields,help:account.field_account_tax_template__cash_basis_base_account_id
msgid ""
"Account that will be set on lines created in cash basis journal entry and "
"used to keep track of the tax base amount."
msgstr ""
"Tài khoản sẽ được đặt trên các dòng được tạo trong mục nhật ký cơ sở tiền "
"mặt và được sử dụng để theo dõi số tiền thuế chính."

#. module: account
#: model:ir.model.fields,field_description:account.field_account_fiscal_position_account__account_dest_id
msgid "Account to Use Instead"
msgstr "Tài khoản để dùng thay thế"

#. module: account
#: model:ir.model.fields,help:account.field_account_tax__cash_basis_account_id
#: model:ir.model.fields,help:account.field_account_tax_template__cash_basis_account_id
msgid ""
"Account used as counterpart for the journal entry, for taxes eligible based "
"on payments."
msgstr ""

#. module: account
#: model:ir.actions.server,name:account.ir_cron_reverse_entry_ir_actions_server
#: model:ir.cron,cron_name:account.ir_cron_reverse_entry
#: model:ir.cron,name:account.ir_cron_reverse_entry
msgid "Account; Reverse entries"
msgstr ""

#. module: account
#: model:res.groups,name:account.group_account_user
msgid "Accountant"
msgstr "Kế toán viên"

#. module: account
#: model:ir.model.fields,field_description:account.field_res_config_settings__module_account_accountant
#: model:ir.ui.menu,name:account.account_account_menu
#: model:ir.ui.menu,name:account.menu_finance
#: model:ir.ui.menu,name:account.menu_finance_entries
#: model_terms:ir.ui.view,arch_db:account.product_template_form_view
#: model_terms:ir.ui.view,arch_db:account.view_account_analytic_line_form_inherit_account
msgid "Accounting"
msgstr "Kế toán"

#. module: account
#: model_terms:ir.ui.view,arch_db:account.view_account_journal_form
msgid "Accounting App Options"
msgstr "Các tùy chọn cho phân hệ Kế toán"

#. module: account
#: model:ir.model.fields,field_description:account.field_account_bank_statement__accounting_date
#: model:ir.model.fields,field_description:account.field_account_invoice__date
#: model:ir.model.fields,field_description:account.field_account_invoice_refund__date
msgid "Accounting Date"
msgstr "Ngày Kế toán"

#. module: account
#: model_terms:ir.ui.view,arch_db:account.view_move_line_form
msgid "Accounting Documents"
msgstr "Tài liệu Kế toán"

#. module: account
#: model:ir.ui.menu,name:account.menu_finance_entries_accounting_entries
#: model_terms:ir.ui.view,arch_db:account.view_partner_property_form
msgid "Accounting Entries"
msgstr "Bút toán Kế toán"

#. module: account
#: model:ir.actions.act_window,name:account.open_account_journal_dashboard_kanban
msgid "Accounting Overview"
msgstr "Tổng quan Kế toán"

#. module: account
#: model_terms:ir.ui.view,arch_db:account.view_partner_property_form
msgid "Accounting-related settings are managed on"
msgstr "Các thiết lập liên quan đến kế toán được quản lý theo"

#. module: account
#: selection:account.account.tag,applicability:0
#: model_terms:ir.ui.view,arch_db:account.tax_adjustments_wizard
#: model_terms:ir.ui.view,arch_db:account.view_account_search
msgid "Accounts"
msgstr "Tài khoản"

#. module: account
#: model:ir.model.fields,field_description:account.field_account_journal__account_control_ids
msgid "Accounts Allowed"
msgstr "Tài khoản được phép"

#. module: account
#: model_terms:ir.ui.view,arch_db:account.view_account_position_template_form
msgid "Accounts Mapping"
msgstr "Ánh xạ các Tài khoản"

#. module: account
#: model:ir.model,name:account.model_account_fiscal_position_account_template
msgid "Accounts Mapping Template of Fiscal Position"
msgstr ""

#. module: account
#: model:ir.model,name:account.model_account_fiscal_position_account
msgid "Accounts Mapping of Fiscal Position"
msgstr ""

#. module: account
#: model:ir.model.fields,field_description:account.field_account_bank_statement__message_needaction
#: model:ir.model.fields,field_description:account.field_account_invoice__message_needaction
#: model:ir.model.fields,field_description:account.field_account_payment__message_needaction
msgid "Action Needed"
msgstr "Cần có Hành động"

#. module: account
#: model:ir.ui.menu,name:account.menu_finance_entries_actions
msgid "Actions"
msgstr "Hành động"

#. module: account
#: model_terms:ir.ui.view,arch_db:account.res_config_settings_view_form
msgid "Activate Other Currencies"
msgstr "Kích hoạt các đơn vị tiền tệ khác"

#. module: account
#: model:ir.model.fields,field_description:account.field_account_account_tag__active
#: model:ir.model.fields,field_description:account.field_account_fiscal_position__active
#: model:ir.model.fields,field_description:account.field_account_incoterms__active
#: model:ir.model.fields,field_description:account.field_account_journal__active
#: model:ir.model.fields,field_description:account.field_account_payment_term__active
#: model:ir.model.fields,field_description:account.field_account_tax__active
#: model:ir.model.fields,field_description:account.field_account_tax_template__active
#: model_terms:ir.ui.view,arch_db:account.view_account_tax_search
msgid "Active"
msgstr "Hiệu lực"

#. module: account
#: model:ir.model.fields,field_description:account.field_account_invoice_send__active_domain
msgid "Active domain"
msgstr "Miền hiệu lực"

#. module: account
#: model:ir.model.fields,field_description:account.field_account_invoice__activity_ids
msgid "Activities"
msgstr "Các hoạt động"

#. module: account
#: model:ir.model.fields,field_description:account.field_account_invoice__activity_state
msgid "Activity State"
msgstr "Trạng thái Hoạt động"

#. module: account
#. openerp-web
#: code:addons/account/static/src/xml/account_payment.xml:17
#, python-format
msgid "Add"
msgstr "Thêm"

#. module: account
#: model_terms:ir.ui.view,arch_db:account.invoice_form
#: model_terms:ir.ui.view,arch_db:account.view_account_invoice_refund
msgid "Add Credit Note"
msgstr "Thêm Hoàn trả Hoá đơn"

#. module: account
#: model:ir.model.fields,field_description:account.field_account_invoice_send__add_sign
msgid "Add Sign"
msgstr "Thêm chữ ký"

#. module: account
#: model_terms:ir.ui.view,arch_db:account.onboarding_bank_account_step
msgid "Add a bank"
msgstr "Thêm một ngân hàng"

#. module: account
#: model_terms:ir.actions.act_window,help:account.action_account_journal_form
msgid "Add a journal"
msgstr "Thêm một sổ nhật ký"

#. module: account
#: model_terms:ir.ui.view,arch_db:account.invoice_form
msgid "Add a line"
msgstr "Thêm một dòng"

#. module: account
#: model_terms:ir.actions.act_window,help:account.action_account_form
msgid "Add a new account"
msgstr "Thêm một tài khoản mới"

#. module: account
#: model_terms:ir.actions.act_window,help:account.account_tag_action
msgid "Add a new tag"
msgstr ""

#. module: account
#: model_terms:ir.ui.view,arch_db:account.invoice_form
msgid "Add a note"
msgstr "Thêm một ghi chú"

#. module: account
#: model_terms:ir.ui.view,arch_db:account.res_config_settings_view_form
msgid "Add a payment QR code to your invoices"
msgstr ""

#. module: account
#: selection:account.cash.rounding,strategy:0
msgid "Add a rounding line"
msgstr "Thêm một dòng làm tròn"

#. module: account
#: model:ir.model.fields,field_description:account.field_account_reconcile_model__has_second_line
#: model:ir.model.fields,field_description:account.field_account_reconcile_model_template__has_second_line
#: model_terms:ir.ui.view,arch_db:account.view_account_reconcile_model_form
msgid "Add a second line"
msgstr "Thêm dòng thứ hai"

#. module: account
#: model_terms:ir.ui.view,arch_db:account.invoice_form
msgid "Add a section"
msgstr ""

#. module: account
#: model_terms:ir.ui.view,arch_db:account.res_config_settings_view_form
msgid ""
"Add an EPC QR code to your invoices so that your customers can pay instantly"
" with their mobile banking application. EPC QR codes are used by many "
"European banks to process SEPA payments."
msgstr ""

#. module: account
#: model_terms:ir.ui.view,arch_db:account.view_move_form
#: model_terms:ir.ui.view,arch_db:account.view_move_line_form
msgid "Add an internal note..."
msgstr "Thêm ghi chú nội bộ..."

#. module: account
#: model_terms:ir.ui.view,arch_db:account.account_invoice_send_wizard_form
msgid "Add contacts to notify..."
msgstr "Thêm các liên hệ để thông báo"

#. module: account
#: model:ir.model.fields,field_description:account.field_account_invoice_send__partner_ids
msgid "Additional Contacts"
msgstr "Các liên hệ bổ sung"

#. module: account
#: model:ir.model.fields,field_description:account.field_account_invoice__comment
msgid "Additional Information"
msgstr "Thông tin bổ sung"

#. module: account
#: model_terms:ir.ui.view,arch_db:account.invoice_supplier_form
msgid "Additional notes..."
msgstr "Ghi chú bổ sung..."

#. module: account
#: selection:account.tax,type_tax_use:0
#: selection:account.tax.template,type_tax_use:0
msgid "Adjustment"
msgstr ""

#. module: account
#: model:ir.model.fields,field_description:account.field_tax_adjustments_wizard__tax_id
msgid "Adjustment Tax"
msgstr "Thuế Điều chỉnh"

#. module: account
#: model:ir.model.fields,field_description:account.field_tax_adjustments_wizard__adjustment_type
msgid "Adjustment Type"
msgstr "Kiểu điều chỉnh"

#. module: account
#: model_terms:ir.ui.view,arch_db:account.view_account_tax_template_form
#: model_terms:ir.ui.view,arch_db:account.view_tax_form
msgid "Advanced Options"
msgstr "Tùy chọn nâng cao"

#. module: account
#: model_terms:ir.ui.view,arch_db:account.view_account_journal_form
msgid "Advanced Settings"
msgstr "Thiết lập nâng cao"

#. module: account
#: model:res.groups,name:account.group_account_manager
msgid "Advisor"
msgstr ""

#. module: account
#: model:ir.model.fields,field_description:account.field_account_tax__include_base_amount
msgid "Affect Base of Subsequent Taxes"
msgstr "Tác động Giá trị tính thuế tiếp theo"

#. module: account
#: model:ir.model.fields,field_description:account.field_account_tax_template__include_base_amount
msgid "Affect Subsequent Taxes"
msgstr "Tác động Thuế tiếp theo"

#. module: account
#: model:ir.actions.report,name:account.action_report_aged_partner_balance
msgid "Aged Partner Balance"
msgstr "Cân đối Tuổi nợ Đối tác"

#. module: account
#: model:ir.model,name:account.model_report_account_report_agedpartnerbalance
msgid "Aged Partner Balance Report"
msgstr ""

#. module: account
#: model:ir.model.fields,field_description:account.field_account_journal__alias_id
msgid "Alias"
msgstr "Bí danh"

#. module: account
#: model:ir.model.fields,field_description:account.field_account_journal__alias_name
msgid "Alias Name for Vendor Bills"
msgstr ""

#. module: account
#: model:ir.model.fields,field_description:account.field_account_journal__alias_domain
msgid "Alias domain"
msgstr "Miền bí danh"

#. module: account
#: selection:account.common.journal.report,target_move:0
#: selection:account.common.report,target_move:0
#: selection:account.print.journal,target_move:0
#: model_terms:ir.ui.view,arch_db:account.report_journal
msgid "All Entries"
msgstr "Tất cả Bút toán"

#. module: account
#: model:ir.model.fields,field_description:account.field_account_bank_statement__all_lines_reconciled
msgid "All Lines Reconciled"
msgstr "Tất cả các dòng đã đối soát"

#. module: account
#: selection:account.common.journal.report,target_move:0
#: selection:account.common.report,target_move:0
#: selection:account.print.journal,target_move:0
#: model_terms:ir.ui.view,arch_db:account.report_journal
msgid "All Posted Entries"
msgstr "Tất cả Bút toán Đã vào sổ"

#. module: account
#. openerp-web
#: code:addons/account/static/src/xml/account_reconciliation.xml:49
#, python-format
msgid ""
"All invoices and payments have been matched, your accounts' balances are "
"clean."
msgstr ""
"Tất cả các hoá đơn và các khoản thanh toán đã được đối chiếu và khớp, bảng "
"cân đối tài khoản của bạn đã sạch."

#. module: account
#: model:ir.model.fields,help:account.field_account_move__state
msgid ""
"All manually created new journal entries are usually in the status "
"'Unposted', but you can set the option to skip that status on the related "
"journal. In that case, they will behave as journal entries automatically "
"created by the system on document validation (invoices, bank statements...) "
"and will be created in 'Posted' status."
msgstr ""
"Tất cả số nhật ký được tạo mới một cách thủ công thường trong tình trạng "
"chưa vào sổ, nhưng bạn có thể thiết lập tùy chọn để bỏ qua tình trạng này "
"trên sổ nhật ký tương ứng. Trong trường hợp đó, chúng sẽ hành xử như là một "
"sổ nhật ký được tạo tự động bởi hệ thống trên việc xác nhận tài liệu (hoá "
"đơn, Sao kê ngân hàng,...) và sẽ được tạo với tình trạng đã vào sổ."

#. module: account
#: code:addons/account/models/account_bank_statement.py:243
#, python-format
msgid ""
"All the account entries lines must be processed in order to close the "
"statement."
msgstr "Tất cả các phát sinh kế toán phải được xử lý để đóng sao kê"

#. module: account
#: model:ir.model.fields,field_description:account.field_account_journal__update_posted
msgid "Allow Cancelling Entries"
msgstr "Cho phép hủy bút toán"

#. module: account
#: model:ir.model.fields,field_description:account.field_account_account_template__reconcile
msgid "Allow Invoices & payments Matching"
msgstr "Cho phép Đối chiếu/Khớp Hoá đơn và Thanh toán"

#. module: account
#: model:ir.model.fields,field_description:account.field_res_config_settings__module_product_margin
msgid "Allow Product Margin"
msgstr "Lợi nhuận sản phẩm cho phép"

#. module: account
#: model:ir.model.fields,field_description:account.field_account_account__reconcile
msgid "Allow Reconciliation"
msgstr "Cho phép Đối soát"

#. module: account
#: model:ir.model.fields,field_description:account.field_res_config_settings__module_account_check_printing
msgid "Allow check printing and deposits"
msgstr "Cho phép in séc và đặt cọc"

#. module: account
#: model:res.groups,name:account.group_cash_rounding
msgid "Allow the cash rounding management"
msgstr "Cho phép quản lý làm tròn tiền"

#. module: account
#: model_terms:ir.ui.view,arch_db:account.res_config_settings_view_form
msgid "Allow to configure taxes using cash basis"
msgstr "Cho phép cấu hình các loại thuế sử dụng cơ sở dòng tiền"

#. module: account
#: model:res.groups,name:account.group_fiscal_year
msgid "Allow to define fiscal years of more or less than a year"
msgstr ""

#. module: account
#: model_terms:ir.ui.view,arch_db:account.res_config_settings_view_form
msgid "Allows to tag analytic entries and to manage analytic distributions"
msgstr ""

#. module: account
#: model_terms:ir.ui.view,arch_db:account.res_config_settings_view_form
msgid "Allows you to use the analytic accounting."
msgstr "Cho phép sử dụng kế toán quản trị"

#. module: account
#. openerp-web
#: code:addons/account/static/src/xml/account_reconciliation.xml:208
#: code:addons/account/static/src/xml/account_reconciliation.xml:289
#: code:addons/account/static/src/xml/account_reconciliation.xml:306
#: model:ir.model.fields,field_description:account.field_account_bank_statement_line__amount
#: model:ir.model.fields,field_description:account.field_account_move__amount
#: model:ir.model.fields,field_description:account.field_account_partial_reconcile__amount
#: model:ir.model.fields,field_description:account.field_account_reconcile_model__match_amount
#: model:ir.model.fields,field_description:account.field_account_reconcile_model_template__match_amount
#: model:ir.model.fields,field_description:account.field_account_tax__amount
#: model:ir.model.fields,field_description:account.field_account_tax_template__amount
#: model:ir.model.fields,field_description:account.field_cash_box_in__amount
#: model:ir.model.fields,field_description:account.field_cash_box_out__amount
#: model:ir.model.fields,field_description:account.field_tax_adjustments_wizard__amount
#: model_terms:ir.ui.view,arch_db:account.invoice_supplier_form
#: model_terms:ir.ui.view,arch_db:account.view_account_payment_tree
#: model_terms:ir.ui.view,arch_db:account.view_account_reconcile_model_form
#: model_terms:ir.ui.view,arch_db:account.view_account_supplier_payment_tree
#: model_terms:ir.ui.view,arch_db:account.view_invoice_tax_form
#: model_terms:ir.ui.view,arch_db:account.view_invoice_tax_tree
#: model_terms:ir.ui.view,arch_db:account.view_move_line_form
#, python-format
msgid "Amount"
msgstr "Tổng tiền"

#. module: account
#: model:ir.model.fields,field_description:account.field_account_invoice_line__price_total
msgid "Amount (with Taxes)"
msgstr "Tổng (có Thuế)"

#. module: account
#: model:ir.model.fields,field_description:account.field_account_invoice_line__price_subtotal
msgid "Amount (without Taxes)"
msgstr "Tổng (chưa Thuế)"

#. module: account
#: model:ir.model.fields,field_description:account.field_account_bank_statement_line__amount_currency
#: model:ir.model.fields,field_description:account.field_account_move_line__amount_currency
msgid "Amount Currency"
msgstr "Giá trị Nguyên tệ"

#. module: account
#: model:ir.model.fields,field_description:account.field_account_invoice_tax__amount_rounding
msgid "Amount Delta"
msgstr ""

#. module: account
#: model:ir.model.fields,field_description:account.field_account_invoice__residual
#: model_terms:ir.ui.view,arch_db:account.invoice_tree
#: model_terms:ir.ui.view,arch_db:account.portal_my_invoices
msgid "Amount Due"
msgstr "Nợ đến hạn"

#. module: account
#: model:ir.model.fields,field_description:account.field_account_invoice__residual_company_signed
msgid "Amount Due in Company Currency"
msgstr "Giá trị đến hạn theo Tiền tệ Công ty"

#. module: account
#: model:ir.model.fields,field_description:account.field_account_invoice__residual_signed
msgid "Amount Due in Invoice Currency"
msgstr "Giá trị đến hạn theo Tiền tệ Hoá đơn"

#. module: account
#: model:ir.model.fields,field_description:account.field_account_reconcile_model__match_total_amount
#: model:ir.model.fields,field_description:account.field_account_reconcile_model_template__match_total_amount
msgid "Amount Matching"
msgstr ""

#. module: account
#: model:ir.model.fields,field_description:account.field_account_reconcile_model__match_total_amount_param
#: model:ir.model.fields,field_description:account.field_account_reconcile_model_template__match_total_amount_param
msgid "Amount Matching %"
msgstr ""

#. module: account
#: model:ir.model.fields,field_description:account.field_account_reconcile_model__match_amount_max
#: model:ir.model.fields,field_description:account.field_account_reconcile_model_template__match_amount_max
msgid "Amount Max Parameter"
msgstr ""

#. module: account
#: model:ir.model.fields,field_description:account.field_account_reconcile_model__match_amount_min
#: model:ir.model.fields,field_description:account.field_account_reconcile_model_template__match_amount_min
msgid "Amount Min Parameter"
msgstr ""

#. module: account
#: model:ir.model.fields,field_description:account.field_account_reconcile_model__match_nature
#: model:ir.model.fields,field_description:account.field_account_reconcile_model_template__match_nature
msgid "Amount Nature"
msgstr ""

#. module: account
#: selection:account.reconcile.model,match_nature:0
#: selection:account.reconcile.model.template,match_nature:0
msgid "Amount Paid"
msgstr "Số tiền đã trả"

#. module: account
#: selection:account.reconcile.model,match_nature:0
#: selection:account.reconcile.model.template,match_nature:0
msgid "Amount Paid/Received"
msgstr ""

#. module: account
#: selection:account.reconcile.model,match_nature:0
#: selection:account.reconcile.model.template,match_nature:0
msgid "Amount Received"
msgstr ""

#. module: account
#: model:ir.model.fields,field_description:account.field_account_invoice_line__price_subtotal_signed
msgid "Amount Signed"
msgstr "Số tiền ký kết"

#. module: account
#: model:ir.model.fields,field_description:account.field_account_invoice_tax__amount_total
msgid "Amount Total"
msgstr ""

#. module: account
#: model:ir.model.fields,field_description:account.field_account_reconcile_model__amount_type
#: model:ir.model.fields,field_description:account.field_account_reconcile_model_template__amount_type
msgid "Amount Type"
msgstr "Kiểu Tổng"

#. module: account
#: model:ir.model.fields,help:account.field_account_partial_reconcile__amount
msgid "Amount concerned by this matching. Assumed to be always positive"
msgstr ""
"Tài khoản liên quan bởi lần khớp này. Được giả định là luôn luôn dương"

#. module: account
#: model:ir.model.fields,field_description:account.field_account_partial_reconcile__amount_currency
msgid "Amount in Currency"
msgstr "Giá trị bằng Nguyên tệ"

#. module: account
#: model_terms:ir.ui.view,arch_db:account.view_account_reconcile_model_form
msgid "Amount type"
msgstr "Kiểu Giá trị"

#. module: account
#. openerp-web
#: code:addons/account/static/src/xml/account_payment.xml:68
#, python-format
msgid "Amount:"
msgstr "Số tiền:"

#. module: account
#: sql_constraint:account.fiscal.position.account:0
msgid ""
"An account fiscal position could be defined only once time on same accounts."
msgstr ""
"Một Vị thế Tài khoá chỉ có thể được xác định duy nhất một lần trên cùng tài "
"khoản"

#. module: account
#: model_terms:ir.actions.act_window,help:account.action_account_form
msgid ""
"An account is part of a ledger allowing your company\n"
"                to register all kinds of debit and credit transactions.\n"
"                Companies present their annual accounts in two main parts: the\n"
"                balance sheet and the income statement (profit and loss\n"
"                account). The annual accounts of a company are required by law\n"
"                to disclose a certain amount of information."
msgstr ""
"Tài khoản là 1 phần của sổ cái dùng trong công ty của bạn\n"
"                để ghi nhận tất cả các loại giao dịch phát sinh nợ có.\n"
"                Các công ty trình bày hệ các tài khoản của họ chủ yếu trong 2 phần chính: báo\n"
"                cáo bảng cân đối kế toán và báo cáo doanh thu (báo cáo lãi \n"
"                lỗ). Tài khoản hàng năm của công ty được yêu cầu bởi luật pháp\n"
"                để cung một lượng thông tin nhất định."

#. module: account
#: model_terms:ir.actions.act_window,help:account.action_account_type_form
msgid ""
"An account type is used to determine how an account is used in\n"
"                each journal. The deferral method of an account type determines\n"
"                the process for the annual closing. Reports such as the Balance\n"
"                Sheet and the Profit and Loss report use the category\n"
"                (profit/loss or balance sheet)."
msgstr ""

#. module: account
#: model_terms:ir.ui.view,arch_db:account.view_move_line_form
msgid "Analytic"
msgstr "Phân tích"

#. module: account
#. openerp-web
#: code:addons/account/static/src/xml/account_reconciliation.xml:189
#, python-format
msgid "Analytic Acc."
msgstr "TK KT Quản trị"

#. module: account
#: model:ir.model.fields,field_description:account.field_account_invoice_line__account_analytic_id
#: model:ir.model.fields,field_description:account.field_account_invoice_report__account_analytic_id
#: model:ir.model.fields,field_description:account.field_account_move_line__analytic_account_id
#: model:ir.model.fields,field_description:account.field_account_reconcile_model__analytic_account_id
#: model_terms:ir.ui.view,arch_db:account.view_account_invoice_report_search
#: model_terms:ir.ui.view,arch_db:account.view_account_reconcile_model_form
msgid "Analytic Account"
msgstr "Tài khoản KT quản trị"

#. module: account
#: model:ir.ui.menu,name:account.account_analytic_group_menu
#: model_terms:ir.ui.view,arch_db:account.res_config_settings_view_form
msgid "Analytic Account Groups"
msgstr ""

#. module: account
#: model:ir.model.fields,field_description:account.field_res_config_settings__group_analytic_accounting
#: model:ir.ui.menu,name:account.menu_analytic_accounting
msgid "Analytic Accounting"
msgstr "Kế toán quản trị"

#. module: account
#: model:ir.actions.act_window,name:account.action_open_partner_analytic_accounts
#: model:ir.ui.menu,name:account.account_analytic_def_account
#: model_terms:ir.ui.view,arch_db:account.partner_view_button_contracts_count
#: model_terms:ir.ui.view,arch_db:account.res_config_settings_view_form
msgid "Analytic Accounts"
msgstr "Tài khoản KT quản trị"

#. module: account
#: model:ir.model.fields,field_description:account.field_account_tax_template__analytic
msgid "Analytic Cost"
msgstr "Chi phí KT Quản trị"

#. module: account
#: model:ir.ui.menu,name:account.menu_action_analytic_lines_tree
msgid "Analytic Items"
msgstr "Phát sinh kế toán quản trị"

#. module: account
#: model:ir.model,name:account.model_account_analytic_line
msgid "Analytic Line"
msgstr "Phát sinh KT Quản trị"

#. module: account
#: model_terms:ir.ui.view,arch_db:account.view_move_line_form
msgid "Analytic Lines"
msgstr "Phát sinh KT Quản trị"

#. module: account
#: model:ir.model.fields,field_description:account.field_account_invoice_line__analytic_tag_ids
#: model:ir.model.fields,field_description:account.field_account_invoice_tax__analytic_tag_ids
#: model:ir.model.fields,field_description:account.field_account_move_line__analytic_tag_ids
#: model:ir.model.fields,field_description:account.field_account_reconcile_model__analytic_tag_ids
#: model:ir.model.fields,field_description:account.field_res_config_settings__group_analytic_tags
#: model:ir.ui.menu,name:account.account_analytic_tag_menu
#: model_terms:ir.ui.view,arch_db:account.res_config_settings_view_form
msgid "Analytic Tags"
msgstr "Thẻ TK Quản trị"

#. module: account
#. openerp-web
#: code:addons/account/static/src/xml/account_reconciliation.xml:193
#, python-format
msgid "Analytic Tags."
msgstr ""

#. module: account
#: model:ir.model.fields,field_description:account.field_account_invoice_tax__account_analytic_id
msgid "Analytic account"
msgstr "Tài khoản KT quản trị"

#. module: account
#: model:ir.model.fields,field_description:account.field_account_move_line__analytic_line_ids
msgid "Analytic lines"
msgstr ""

#. module: account
#: model_terms:ir.ui.view,arch_db:account.res_config_settings_view_form
msgid "Analytics"
msgstr "Kế toán Quản trị"

#. module: account
#: model:ir.model.fields,help:account.field_account_invoice_send__no_auto_thread
msgid ""
"Answers do not go in the original document discussion thread. This has an "
"impact on the generated message-id."
msgstr ""
"Các câu trả lời không về luồng thảo luận trên tài liệu gốc. Cái này có một "
"sự tác động vào message-id được tạo."

#. module: account
#: model:ir.model.fields,field_description:account.field_account_move_line__tax_exigible
msgid "Appears in VAT report"
msgstr "Xuất hiện trong báo cáo thuế GTGT"

#. module: account
#: model:ir.model.fields,field_description:account.field_account_account_tag__applicability
msgid "Applicability"
msgstr "Có thể được áp dụng"

#. module: account
#: selection:tax.adjustments.wizard,adjustment_type:0
msgid "Applied on credit journal item"
msgstr "Được áp dụng cho các phát sinh có"

#. module: account
#: selection:tax.adjustments.wizard,adjustment_type:0
msgid "Applied on debit journal item"
msgstr "Được áp dụng cho các phát sinh ghi nợ"

#. module: account
#: model_terms:ir.ui.view,arch_db:account.account_invoice_onboarding_invoice_layout_form
#: model_terms:ir.ui.view,arch_db:account.account_invoice_onboarding_sale_tax_form
#: model_terms:ir.ui.view,arch_db:account.setup_financial_year_opening_form
msgid "Apply"
msgstr "Áp dụng"

#. module: account
#: model:ir.model.fields,help:account.field_account_fiscal_position__auto_apply
#: model:ir.model.fields,help:account.field_account_fiscal_position_template__auto_apply
msgid "Apply automatically this fiscal position."
msgstr "Áp dụng tự động cho năm tài chính này."

#. module: account
#: model:ir.model.fields,help:account.field_account_fiscal_position__country_group_id
#: model:ir.model.fields,help:account.field_account_fiscal_position_template__country_group_id
msgid "Apply only if delivery or invoicing country match the group."
msgstr ""
"Chỉ áp dụng khi quốc gia giao hàng hoặc lên hóa đơn khớp với dữ liệu trong "
"nhóm."

#. module: account
#: model:ir.model.fields,help:account.field_account_fiscal_position__country_id
#: model:ir.model.fields,help:account.field_account_fiscal_position_template__country_id
msgid "Apply only if delivery or invoicing country match."
msgstr "Áp dụng chỉ khi khớp quốc gia bàn giao hoặc xuất hoá đơn"

#. module: account
#: model:ir.model.fields,help:account.field_account_fiscal_position__vat_required
#: model:ir.model.fields,help:account.field_account_fiscal_position_template__vat_required
msgid "Apply only if partner has a VAT number."
msgstr "Áp dụng chỉ khi đối tác có mã số VAT"

#. module: account
#: model_terms:ir.ui.view,arch_db:account.res_config_settings_view_form
msgid "Apply right VAT rates for digital products sold in EU"
msgstr "Áp dụng đúng tỉ lệ VAT cho sản phẩm số bán tại EU"

#. module: account
#: selection:res.company,fiscalyear_last_month:0
msgid "April"
msgstr "Tháng Tư"

#. module: account
#: model_terms:ir.ui.view,arch_db:account.account_incoterms_view_search
#: model_terms:ir.ui.view,arch_db:account.view_account_journal_search
#: model_terms:ir.ui.view,arch_db:account.view_account_position_filter
msgid "Archived"
msgstr "Đã lưu"

#. module: account
#: model_terms:ir.ui.view,arch_db:account.invoice_supplier_form
msgid "Ask for a Credit Note"
msgstr ""

#. module: account
#: selection:account.account.type,internal_group:0
msgid "Asset"
msgstr "Tài sản"

#. module: account
#: model_terms:ir.ui.view,arch_db:account.view_account_search
msgid "Assets"
msgstr "Tài sản"

#. module: account
#: model:ir.model.fields,field_description:account.field_res_config_settings__module_account_asset
msgid "Assets Management"
msgstr "Quản lý tài sản"

#. module: account
#: model:ir.model.fields,field_description:account.field_account_chart_template__account_ids
msgid "Associated Account Templates"
msgstr "Mẫu tài khoản liên kết"

#. module: account
#: model:ir.model.fields,field_description:account.field_account_journal__at_least_one_inbound
msgid "At Least One Inbound"
msgstr "Ít nhất một lượt vào"

#. module: account
#: model:ir.model.fields,field_description:account.field_account_journal__at_least_one_outbound
msgid "At Least One Outbound"
msgstr "Ít nhất một lượt đi"

#. module: account
#: model_terms:ir.ui.view,arch_db:account.account_invoice_send_wizard_form
msgid "Attach a file"
msgstr "Đính kèm một tập tin"

#. module: account
#: model:ir.model.fields,field_description:account.field_account_bank_statement__message_attachment_count
#: model:ir.model.fields,field_description:account.field_account_invoice__message_attachment_count
#: model:ir.model.fields,field_description:account.field_account_payment__message_attachment_count
msgid "Attachment Count"
msgstr "Số đính kèm"

#. module: account
#: model:ir.model.fields,field_description:account.field_account_invoice_send__attachment_ids
msgid "Attachments"
msgstr "Đính kèm"

#. module: account
#: model:ir.model.fields,help:account.field_account_invoice_send__attachment_ids
msgid ""
"Attachments are linked to a document through model / res_id and to the "
"message through this field."
msgstr ""
"Các tệp đính kèm được liên kết với tài liệu thông qua mô hình / res_id và "
"thông báo qua trường này."

#. module: account
#: selection:res.company,fiscalyear_last_month:0
msgid "August"
msgstr "Tháng Tám"

#. module: account
#: model:ir.model.fields,field_description:account.field_account_invoice_send__author_id
msgid "Author"
msgstr "Tác giả"

#. module: account
#: model:ir.model.fields,help:account.field_account_invoice_send__author_id
msgid ""
"Author of the message. If not set, email_from may hold an email address that"
" did not match any partner."
msgstr ""
"Tác giả của thông điệp. Nếu không đặt, trường email_from có thể chứa địa chỉ"
" email mà không khớp với bất kỳ đối tác nào."

#. module: account
#: model:ir.model.fields,field_description:account.field_account_invoice_send__author_avatar
msgid "Author's avatar"
msgstr "Avatar của Tác giả"

#. module: account
#: model_terms:ir.ui.view,arch_db:account.invoice_supplier_form
msgid "Auto-Complete"
msgstr "Tự động hoàn thành"

#. module: account
#: model:ir.model.fields,help:account.field_account_invoice__vendor_bill_id
msgid "Auto-complete from a past bill."
msgstr ""

#. module: account
#: model_terms:ir.ui.view,arch_db:account.invoice_supplier_form
msgid "Auto-detect"
msgstr "Tự động nhận diện"

#. module: account
#: model:ir.model.fields,field_description:account.field_account_reconcile_model__auto_reconcile
#: model:ir.model.fields,field_description:account.field_account_reconcile_model_template__auto_reconcile
msgid "Auto-validate"
msgstr ""

#. module: account
#: model_terms:ir.ui.view,arch_db:account.res_config_settings_view_form
msgid "Autocomplete Vendor Bills (OCR + AI)"
msgstr ""

#. module: account
#: model:ir.model.fields,field_description:account.field_res_config_settings__module_account_invoice_extract
msgid "Automate Bill Processing"
msgstr ""

#. module: account
#: model_terms:ir.ui.view,arch_db:account.res_config_settings_view_form
msgid "Automate deferred revenues entries for multi-year contracts"
msgstr ""
"Tự động hoá các bút toán phân bổ doanh thu trả trước cho các hợp đồng nhiều "
"năm"

#. module: account
#: model_terms:ir.ui.view,arch_db:account.res_config_settings_view_form
msgid "Automated Entries"
msgstr "Các Bút toán Tự động"

#. module: account
#: code:addons/account/models/company.py:407
#, python-format
msgid "Automatic Balancing Line"
msgstr "Dòng số dư tự động"

#. module: account
#: model:ir.model.fields,field_description:account.field_res_config_settings__module_currency_rate_live
msgid "Automatic Currency Rates"
msgstr "Tỷ giá Tiền tệ Tự động"

#. module: account
#: model_terms:ir.ui.view,arch_db:account.res_config_settings_view_form
msgid "Automatic Import"
msgstr "Nhập Tự động"

#. module: account
#: code:addons/account/models/account_move.py:399
#, python-format
msgid "Automatic reversal of: %s"
msgstr ""

#. module: account
#: model:ir.model.fields,field_description:account.field_account_invoice_report__price_average
msgid "Average Price"
msgstr "Giá Bình quân"

#. module: account
#: model:ir.model.fields,field_description:account.field_account_invoice_report__user_currency_price_average
msgid "Average Price in Currency"
msgstr ""

#. module: account
#: code:addons/account/models/chart_template.py:410
#, python-format
msgid "BILL"
msgstr "HÓA ĐƠN"

#. module: account
#: selection:res.partner,trust:0
msgid "Bad Debtor"
msgstr "Con nợ Nợ xấu"

#. module: account
#: selection:account.payment.term.line,value:0
#: model:ir.model.fields,field_description:account.field_account_move_line__balance
msgid "Balance"
msgstr "Số Dư"

#. module: account
#: model:ir.model.fields,field_description:account.field_account_move_line__balance_cash_basis
msgid "Balance Cash Basis"
msgstr "Cân đối Cơ sở Dòng tiền"

#. module: account
#: model_terms:ir.ui.view,arch_db:account.view_account_form
msgid "Balance Sheet"
msgstr "Bảng cân đối kế toán"

#. module: account
#: model:ir.model.fields,help:account.field_account_bank_statement__balance_end
msgid "Balance as calculated based on Opening Balance and transaction lines"
msgstr ""
"Cân đối được tính toán dựa trên Số dư đầu kỳ và các phát sinh trong kỳ"

#. module: account
#: selection:account.journal,type:0
#: code:addons/account/models/chart_template.py:340
#: model:ir.model.fields,field_description:account.field_account_journal__bank_id
#: model:ir.model.fields,field_description:account.field_account_setup_bank_manual_config__bank_id
#: model:ir.model.fields,field_description:account.field_res_partner__bank_account_count
#, python-format
msgid "Bank"
msgstr "Ngân hàng"

#. module: account
#: model_terms:ir.ui.view,arch_db:account.res_config_settings_view_form
msgid "Bank &amp; Cash"
msgstr "Ngân hàng &amp; Tiền mặt"

#. module: account
#: model:ir.model.fields,field_description:account.field_account_bank_statement_line__bank_account_id
#: model:ir.model.fields,field_description:account.field_account_invoice__partner_bank_id
#: model:ir.model.fields,field_description:account.field_account_invoice_report__partner_bank_id
#: model:ir.model.fields,field_description:account.field_account_journal__bank_account_id
#: model_terms:ir.ui.view,arch_db:account.invoice_supplier_form
#: model_terms:ir.ui.view,arch_db:account.onboarding_bank_account_step
#: model_terms:ir.ui.view,arch_db:account.view_account_bank_journal_form
#: model_terms:ir.ui.view,arch_db:account.view_account_journal_form
msgid "Bank Account"
msgstr "Tài khoản ngân hàng"

#. module: account
#: model_terms:ir.ui.view,arch_db:account.view_account_bank_journal_form
msgid "Bank Account Name"
msgstr "Tên tài khoản ngân hàng"

#. module: account
#: model:ir.model.fields,field_description:account.field_account_bank_statement_line__account_number
msgid "Bank Account Number"
msgstr "Tài khoản Ngân hàng"

#. module: account
#: model:ir.model.fields,help:account.field_account_invoice__partner_bank_id
msgid ""
"Bank Account Number to which the invoice will be paid. A Company bank "
"account if this is a Customer Invoice or Vendor Credit Note, otherwise a "
"Partner bank account number."
msgstr ""
"Số tài khoản ngân hàng mà hóa đơn sẽ được thanh toán. Tài khoản ngân hàng "
"của Công ty nếu đây là hóa đơn khách hàng hoặc khoản nợ của Nhà cung cấp, "
"nếu không sẽ là số tài khoản ngân hàng của đối tác."

#. module: account
#: model:ir.actions.act_window,name:account.action_account_bank_journal_form
#: model:ir.model,name:account.model_res_partner_bank
#: model:ir.ui.menu,name:account.menu_action_account_bank_journal_form
#: model_terms:ir.ui.view,arch_db:account.view_partner_property_form
msgid "Bank Accounts"
msgstr "Tài khoản ngân hàng"

#. module: account
#: model:ir.model.fields,field_description:account.field_account_journal__bank_statements_source
msgid "Bank Feeds"
msgstr "Cấp liệu Ngân hàng"

#. module: account
#: model:ir.model.fields,field_description:account.field_account_setup_bank_manual_config__bank_bic
msgid "Bank Identifier Code"
msgstr "Mã định danh ngân hàng"

#. module: account
#: model:ir.model.fields,field_description:account.field_res_config_settings__module_account_yodlee
msgid "Bank Interface - Sync your bank feeds automatically"
msgstr ""
"Giao diện giao tiếp Ngân hàng - Đồng bộ nguồn cấp dữ liệu từ ngân hàng một "
"cách tự động"

#. module: account
#: model:ir.model.fields,field_description:account.field_res_company__bank_journal_ids
msgid "Bank Journals"
msgstr "Sổ nhật ký Ngân hàng"

#. module: account
#: model_terms:ir.ui.view,arch_db:account.view_account_move_filter
msgid "Bank Operations"
msgstr "Hoạt động liên quan ngân hàng"

#. module: account
#. openerp-web
#: code:addons/account/static/src/js/reconciliation/reconciliation_action.js:17
#, python-format
msgid "Bank Reconciliation"
msgstr "Đối soát Ngân hàng"

#. module: account
#: model_terms:ir.ui.view,arch_db:account.view_account_reconcile_model_tree
msgid "Bank Reconciliation Move Presets"
msgstr "Đối soát các sao kê ngân hàng trước đây"

#. module: account
#: model_terms:ir.ui.view,arch_db:account.view_account_reconcile_model_search
msgid "Bank Reconciliation Move preset"
msgstr "Đối soát các sao kê ngân hàng trước đây"

#. module: account
#: model:ir.model.fields,field_description:account.field_res_company__account_bank_reconciliation_start
#: model:ir.model.fields,field_description:account.field_res_config_settings__account_bank_reconciliation_start
msgid "Bank Reconciliation Threshold"
msgstr "Ngưỡng Đối soát Ngân hàng"

#. module: account
#: model:ir.model,name:account.model_account_bank_statement
#: model_terms:ir.ui.view,arch_db:account.view_bank_statement_form
#: model_terms:ir.ui.view,arch_db:account.view_bank_statement_search
msgid "Bank Statement"
msgstr "Sao kê Ngân hàng"

#. module: account
#: code:addons/account/models/account_bank_statement.py:591
#, python-format
msgid "Bank Statement %s"
msgstr "Sao kê ngân hàng %s"

#. module: account
#: model:ir.model,name:account.model_account_bank_statement_cashbox
msgid "Bank Statement Cashbox"
msgstr ""

#. module: account
#: model:ir.model,name:account.model_account_bank_statement_closebalance
msgid "Bank Statement Closing Balance"
msgstr ""

#. module: account
#: model:ir.model,name:account.model_account_bank_statement_line
msgid "Bank Statement Line"
msgstr "Cho tiết Sao kê ngân hàng"

#. module: account
#: model:ir.actions.act_window,name:account.action_bank_statement_line
msgid "Bank Statement Lines"
msgstr "Chi tiết Sao kê ngân hàng"

#. module: account
#: model:ir.actions.act_window,name:account.action_bank_statement_tree
#: model_terms:ir.ui.view,arch_db:account.view_account_bank_journal_form
msgid "Bank Statements"
msgstr "Sao kê Ngân hàng"

#. module: account
#: model:ir.model.fields,help:account.field_account_bank_statement_line__bank_account_id
msgid "Bank account that was used in this transaction."
msgstr ""

#. module: account
#: model:ir.model.fields,help:account.field_account_setup_bank_manual_config__acc_type
msgid ""
"Bank account type: Normal or IBAN. Inferred from the bank account number."
msgstr ""

#. module: account
#: model:account.account.type,name:account.data_account_type_liquidity
msgid "Bank and Cash"
msgstr "Ngân hàng và Tiền mặt"

#. module: account
#: model:ir.model,name:account.model_account_setup_bank_manual_config
msgid "Bank setup manual config"
msgstr ""

#. module: account
#: model:ir.model.fields,field_description:account.field_account_move_line__statement_line_id
msgid "Bank statement line reconciled with this entry"
msgstr "Dòng trong Sao kê ngân hàng được đối soát với bút toán này"

#. module: account
#: model:ir.actions.act_window,name:account.act_account_journal_2_account_bank_statement
msgid "Bank statements"
msgstr "Sao kê ngân hàng"

#. module: account
#: code:addons/account/models/account_journal_dashboard.py:36
#, python-format
msgid "Bank: Balance"
msgstr "Ngân hàng: Số dư"

#. module: account
#: model:ir.model.fields,field_description:account.field_account_invoice_tax__base
msgid "Base"
msgstr "Cơ sở tính thuế"

#. module: account
#: model:ir.model.fields,field_description:account.field_account_move_line__tax_base_amount
#: model_terms:ir.ui.view,arch_db:account.report_journal
msgid "Base Amount"
msgstr "Giá trị tính thuế"

#. module: account
#: model:ir.model.fields,field_description:account.field_account_tax__cash_basis_base_account_id
#: model:ir.model.fields,field_description:account.field_account_tax_template__cash_basis_base_account_id
msgid "Base Tax Received Account"
msgstr "Tài khoản chính để nhận thuế"

#. module: account
#: code:addons/account/models/company.py:19
#, python-format
msgid "Based on Customer"
msgstr ""

#. module: account
#: selection:account.tax,tax_exigibility:0
#: selection:account.tax.template,tax_exigibility:0
msgid "Based on Invoice"
msgstr "Dựa trên hoá đơn"

#. module: account
#: code:addons/account/models/company.py:19
#, python-format
msgid "Based on Invoice Number"
msgstr ""

#. module: account
#: model:ir.model.fields,help:account.field_account_tax__tax_exigibility
#: model:ir.model.fields,help:account.field_account_tax_template__tax_exigibility
msgid ""
"Based on Invoice: the tax is due as soon as the invoice is validated.\n"
"Based on Payment: the tax is due as soon as the payment of the invoice is received."
msgstr ""
"Dựa trên Hóa đơn: thuế phải hoàn thành ngay sau khi hóa đơn được xác nhận.\n"
"Căn cứ vào Thanh toán: thuế phải trả ngay khi việc thanh toán hoá đơn được nhận."

#. module: account
#: selection:account.tax,tax_exigibility:0
#: selection:account.tax.template,tax_exigibility:0
msgid "Based on Payment"
msgstr "Dựa trên thanh toán"

#. module: account
#: model_terms:ir.ui.view,arch_db:account.res_config_settings_view_form
msgid "Batch Payments"
msgstr ""

#. module: account
#: model:ir.model.fields,field_description:account.field_account_journal__belongs_to_company
msgid "Belong to the user's current company"
msgstr "Thuộc về công ty hiện hành ứng với người dùng"

#. module: account
#: model_terms:ir.ui.view,arch_db:account.account_journal_dashboard_kanban_view
#: model_terms:ir.ui.view,arch_db:account.invoice_supplier_form
msgid "Bill"
msgstr "Hoá đơn"

#. module: account
#: model_terms:ir.ui.view,arch_db:account.invoice_supplier_form
#: model_terms:ir.ui.view,arch_db:account.invoice_supplier_tree
msgid "Bill Date"
msgstr "Ngày hoá đơn"

#. module: account
#: model_terms:ir.ui.view,arch_db:account.invoice_supplier_form
msgid "Bill lines"
msgstr "Chi tiết Hoá đơn NCC"

#. module: account
#: model:res.groups,name:account.group_account_invoice
msgid "Billing"
msgstr "Lập hoá đơn"

#. module: account
#: model:ir.actions.server,name:account.action_invoice_tree2
#: model:ir.ui.menu,name:account.menu_action_invoice_tree2
#: model_terms:ir.ui.view,arch_db:account.account_journal_dashboard_kanban_view
msgid "Bills"
msgstr "Hoá đơn NCC"

#. module: account
#: model_terms:ir.ui.view,arch_db:account.account_journal_dashboard_kanban_view
msgid "Bills Analysis"
msgstr "Phân tích Hoá đơn NCC"

#. module: account
#: model_terms:ir.ui.view,arch_db:account.account_journal_dashboard_kanban_view
msgid "Bills to Pay"
msgstr "Hoá đơn để thanh toán"

#. module: account
#: model_terms:ir.ui.view,arch_db:account.account_journal_dashboard_kanban_view
msgid "Bills to Validate"
msgstr "Hoá đơn chờ Xác nhận"

#. module: account
#: code:addons/account/models/account_journal_dashboard.py:178
#, python-format
msgid "Bills to pay"
msgstr "Hoá đơn chờ thanh toán"

#. module: account
#: selection:res.partner,invoice_warn:0
msgid "Blocking Message"
msgstr "Thông điệp Khoá/Phong toả"

#. module: account
#: model:ir.model.fields,field_description:account.field_account_account_type__include_initial_balance
msgid "Bring Accounts Balance Forward"
msgstr "Không Kết chuyển Số dư"

#. module: account
#: model_terms:ir.actions.act_window,help:account.open_account_journal_dashboard_kanban
msgid "Browse available countries."
msgstr "Duyệt các quốc gia khả dụng."

#. module: account
#: model:ir.model.fields,field_description:account.field_res_config_settings__module_account_budget
msgid "Budget Management"
msgstr "Quản lý Ngân sách"

#. module: account
#: model:ir.model.fields,field_description:account.field_account_reconcile_model_template__name
msgid "Button Label"
msgstr "Nhãn Nút"

#. module: account
#: model:ir.filters,name:account.filter_invoice_country
msgid "By Country"
msgstr "Theo Quốc gia"

#. module: account
#: model:ir.filters,name:account.filter_invoice_refund
msgid "By Credit Note"
msgstr "Theo Hoá đơn Hoàn trả"

#. module: account
#: model:ir.filters,name:account.filter_invoice_product
msgid "By Product"
msgstr "Theo Sản phẩm"

#. module: account
#: model:ir.filters,name:account.filter_invoice_product_category
msgid "By Product Category"
msgstr "Theo Nhóm Sản phẩm"

#. module: account
#: model:ir.filters,name:account.filter_invoice_report_salespersons
#: model:ir.filters,name:account.filter_invoice_salespersons
msgid "By Salespersons"
msgstr "Theo Nhân viên Bán hàng"

#. module: account
#: model:ir.model.fields,help:account.field_account_fiscal_position__active
msgid ""
"By unchecking the active field, you may hide a fiscal position without "
"deleting it."
msgstr ""
"Bằng cách bỏ đánh dấu trường hoạt động này, bạn có thể ẩn một Vị thế Tài "
"khoá mà không cần xóa nó."

#. module: account
#: model:ir.model.fields,help:account.field_account_incoterms__active
msgid ""
"By unchecking the active field, you may hide an INCOTERM you will not use."
msgstr ""
"Bằng cách bỏ chọn trường 'Hiệu lực', bạn có thể ẩn một INCOTERM mà không cần"
" xóa nó."

#. module: account
#: code:addons/account/models/chart_template.py:389
#: code:addons/account/models/chart_template.py:413
#, python-format
msgid "CABA"
msgstr ""

#. module: account
#: model_terms:ir.ui.view,arch_db:account.res_config_settings_view_form
msgid "CAMT Import"
msgstr ""

#. module: account
#: model:account.incoterms,name:account.incoterm_CIP
msgid "CARRIAGE AND INSURANCE PAID TO"
msgstr ""

#. module: account
#: model:account.incoterms,name:account.incoterm_CPT
msgid "CARRIAGE PAID TO"
msgstr ""

#. module: account
#: model:account.incoterms,name:account.incoterm_CFR
msgid "COST AND FREIGHT"
msgstr ""

#. module: account
#: model:account.incoterms,name:account.incoterm_CIF
msgid "COST, INSURANCE AND FREIGHT"
msgstr ""

#. module: account
#: model_terms:ir.ui.view,arch_db:account.res_config_settings_view_form
msgid "CSV Import"
msgstr "Nhập CSV"

#. module: account
#: model:ir.model.fields,field_description:account.field_account_chart_template__visible
msgid "Can be Visible?"
msgstr "Có thể thấy được?"

#. module: account
#: model_terms:ir.ui.view,arch_db:account.account_common_report_view
#: model_terms:ir.ui.view,arch_db:account.account_invoice_confirm_view
#: model_terms:ir.ui.view,arch_db:account.account_invoice_import_wizard_form_view
#: model_terms:ir.ui.view,arch_db:account.account_invoice_onboarding_sale_tax_form
#: model_terms:ir.ui.view,arch_db:account.account_invoice_send_wizard_form
#: model_terms:ir.ui.view,arch_db:account.account_unreconcile_view
#: model_terms:ir.ui.view,arch_db:account.cash_box_in_form
#: model_terms:ir.ui.view,arch_db:account.cash_box_out_form
#: model_terms:ir.ui.view,arch_db:account.setup_bank_account_wizard
#: model_terms:ir.ui.view,arch_db:account.setup_financial_year_opening_form
#: model_terms:ir.ui.view,arch_db:account.tax_adjustments_wizard
#: model_terms:ir.ui.view,arch_db:account.validate_account_move_view
#: model_terms:ir.ui.view,arch_db:account.view_account_bnk_stmt_cashbox
#: model_terms:ir.ui.view,arch_db:account.view_account_bnk_stmt_check
#: model_terms:ir.ui.view,arch_db:account.view_account_invoice_refund
#: model_terms:ir.ui.view,arch_db:account.view_account_move_reversal
#: model_terms:ir.ui.view,arch_db:account.view_account_payment_from_invoices
#: model_terms:ir.ui.view,arch_db:account.view_account_payment_invoice_form
msgid "Cancel"
msgstr "Hủy"

#. module: account
#: selection:account.invoice.refund,filter_refund:0
msgid "Cancel: create credit note and reconcile"
msgstr "Hủy: tạo hoá đơn hoàn trả và đối soát"

#. module: account
#: selection:account.invoice,state:0 selection:account.invoice.report,state:0
#: selection:account.payment,state:0
msgid "Cancelled"
msgstr "Đã hủy bỏ"

#. module: account
#: model_terms:ir.ui.view,arch_db:account.report_invoice_document
msgid "Cancelled Invoice"
msgstr "Hoá đơn đã hủy"

#. module: account
#: code:addons/account/wizard/account_invoice_refund.py:56
#, python-format
msgid ""
"Cannot create a credit note for the invoice which is already reconciled, "
"invoice should be unreconciled first, then only you can add credit note for "
"this invoice."
msgstr ""

#. module: account
#: code:addons/account/wizard/account_invoice_refund.py:54
#, python-format
msgid "Cannot create credit note for the draft/cancelled invoice."
msgstr ""

#. module: account
#: code:addons/account/models/account_move.py:358
#, python-format
msgid "Cannot create moves for different companies."
msgstr "Không thể tạo các phát sinh KT cho các công ty khác nhau"

#. module: account
#: code:addons/account/models/account_move.py:390
#, python-format
msgid "Cannot create unbalanced journal entry."
msgstr "Không thể tạo được các bút toán sổ nhật ký không cân."

#. module: account
#: code:addons/account/models/account_invoice.py:757
#, python-format
msgid ""
"Cannot find a chart of accounts for this company, You should configure it. \n"
"Please go to Account Configuration."
msgstr ""
"Không tìm thấy một hệ thống tài khoản cho công ty này, bạn nên tạo nó."

#. module: account
#: code:addons/account/models/account.py:111
#: code:addons/account/models/chart_template.py:151
#, python-format
msgid "Cannot generate an unused account code."
msgstr "Không thể sinh một mã tài khoản không được sử dụng."

#. module: account
#: code:addons/account/models/account.py:756
#, python-format
msgid ""
"Cannot generate an unused journal code. Please fill the 'Shortcode' field."
msgstr ""
"Không thể sinh một mã sổ nhật ký chưa được sử dụng. Hãy nhập vào trường "
"'Shortcode'."

#. module: account
#: selection:account.journal,type:0
#: code:addons/account/models/chart_template.py:340
#, python-format
msgid "Cash"
msgstr "Tiền mặt"

#. module: account
#: model:ir.model.fields,field_description:account.field_res_config_settings__tax_exigibility
msgid "Cash Basis"
msgstr "Cơ sở Dòng tiền"

#. module: account
#: model:ir.model.fields,field_description:account.field_res_company__tax_cash_basis_journal_id
msgid "Cash Basis Journal"
msgstr "Sổ nhật ký Cơ sở Dòng tiền"

#. module: account
#: code:addons/account/models/chart_template.py:413
#, python-format
msgid "Cash Basis Tax Journal"
msgstr "Sổ Nhật kí Thuế Cơ sở Dòng tiền"

#. module: account
#: model:ir.model,name:account.model_cash_box_in
msgid "Cash Box In"
msgstr ""

#. module: account
#: model:ir.model,name:account.model_cash_box_out
msgid "Cash Box Out"
msgstr ""

#. module: account
#: code:addons/account/models/account_bank_statement.py:212
#: model:ir.actions.act_window,name:account.action_view_account_bnk_stmt_cashbox
#, python-format
msgid "Cash Control"
msgstr "Kiểm soát Tiền mặt"

#. module: account
#: model_terms:ir.ui.view,arch_db:account.view_account_move_filter
msgid "Cash Operations"
msgstr "Hoạt động Tiền mặt"

#. module: account
#: model:ir.actions.act_window,name:account.action_view_bank_statement_tree
msgid "Cash Registers"
msgstr "Két tiền mặt"

#. module: account
#: model:ir.model.fields,field_description:account.field_res_config_settings__group_cash_rounding
msgid "Cash Rounding"
msgstr "Làm tròn tiền"

#. module: account
#: model:ir.model.fields,field_description:account.field_account_invoice__cash_rounding_id
msgid "Cash Rounding Method"
msgstr "Phương thức làm tròn tiền"

#. module: account
#: model:ir.actions.act_window,name:account.rounding_list_action
#: model:ir.ui.menu,name:account.menu_action_rounding_form_view
#: model_terms:ir.ui.view,arch_db:account.res_config_settings_view_form
msgid "Cash Roundings"
msgstr "Làm tròn tiền"

#. module: account
#: code:addons/account/models/account_bank_statement.py:187
#, python-format
msgid "Cash difference observed during the counting (%s)"
msgstr "Chênh lệch tiền mặt quan sát được trong quá trình đếm (%s)"

#. module: account
#: code:addons/account/models/account_journal_dashboard.py:34
#, python-format
msgid "Cash: Balance"
msgstr "Tiền mặt: Số dư"

#. module: account
#: model:ir.model,name:account.model_account_cashbox_line
msgid "CashBox Line"
msgstr "Giao dịch Két tiền mặt"

#. module: account
#: model:ir.model.fields,field_description:account.field_account_cashbox_line__cashbox_id
msgid "Cashbox"
msgstr "Két tiền mặt"

#. module: account
#: model:ir.model.fields,field_description:account.field_account_bank_statement_cashbox__cashbox_lines_ids
msgid "Cashbox Lines"
msgstr "Giao dịch Két tiền mặt"

#. module: account
#: model:ir.model.fields,field_description:account.field_account_chart_template__property_account_expense_categ_id
msgid "Category of Expense Account"
msgstr "Nhóm của Tài khoản Chi phí"

#. module: account
#: model:ir.model.fields,field_description:account.field_account_chart_template__property_account_income_categ_id
msgid "Category of Income Account"
msgstr "Nhóm của Tài khoản Thu nhập"

#. module: account
#: model:ir.model.fields,help:account.field_account_abstract_payment__writeoff_label
#: model:ir.model.fields,help:account.field_account_payment__writeoff_label
#: model:ir.model.fields,help:account.field_account_register_payments__writeoff_label
msgid "Change label of the counterpart that will hold the payment difference"
msgstr ""
"Thay đổi tên của tài khoản đối ứng mà sẽ lưu trữ khoản chênh lệch thanh toán"

#. module: account
#: code:addons/account/controllers/portal.py:105
#, python-format
msgid ""
"Changing VAT number is not allowed once invoices have been issued for your "
"account. Please contact us directly for this operation."
msgstr ""
"Không được phép thay đổi MST khi đã lập hóa đơn hành cho tài khoản của bạn. "
"Vui lòng liên hệ trực tiếp với chúng tôi để thực hiện hoạt động này."

#. module: account
#: code:addons/account/controllers/portal.py:111
#, python-format
msgid ""
"Changing your company name is not allowed once invoices have been issued for"
" your account. Please contact us directly for this operation."
msgstr ""

#. module: account
#: code:addons/account/controllers/portal.py:108
#, python-format
msgid ""
"Changing your name is not allowed once invoices have been issued for your "
"account. Please contact us directly for this operation."
msgstr ""
"Không được phép thay đổi tên của bạn khi đã lập hóa đơn hành cho tài khoản "
"của bạn. Vui lòng liên hệ trực tiếp với chúng tôi để thực hiện hoạt động "
"này."

#. module: account
#: model:ir.model.fields,field_description:account.field_account_invoice_send__channel_ids
msgid "Channels"
msgstr "Các Kênh"

#. module: account
#: model:ir.model.fields,field_description:account.field_account_account_template__chart_template_id
#: model:ir.model.fields,field_description:account.field_account_fiscal_position_template__chart_template_id
#: model:ir.model.fields,field_description:account.field_account_reconcile_model_template__chart_template_id
#: model:ir.model.fields,field_description:account.field_account_tax_template__chart_template_id
#: model:ir.model.fields,field_description:account.field_res_company__chart_template_id
msgid "Chart Template"
msgstr "Mẫu hệ thống tài khoản"

#. module: account
#: model:ir.actions.act_window,name:account.open_account_charts_modules
msgid "Chart Templates"
msgstr "Mẫu Hệ thống Tài khoản"

#. module: account
#: code:addons/account/models/company.py:320
#: model:ir.actions.act_window,name:account.action_account_form
#: model:ir.ui.menu,name:account.menu_action_account_form
#: model_terms:ir.ui.view,arch_db:account.onboarding_chart_of_account_step
#, python-format
msgid "Chart of Accounts"
msgstr "Hệ thống Tài khoản"

#. module: account
#: model_terms:ir.ui.view,arch_db:account.view_account_chart_template_form
#: model_terms:ir.ui.view,arch_db:account.view_account_chart_template_tree
msgid "Chart of Accounts Template"
msgstr "Mẫu Hệ thống Tài khoản"

#. module: account
#: model:ir.actions.act_window,name:account.action_account_chart_template_form
msgid "Chart of Accounts Templates"
msgstr "Mẫu Hệ thống Tài khoản"

#. module: account
#: model_terms:ir.ui.view,arch_db:account.onboarding_chart_of_account_step
msgid "Chart of account set."
msgstr "Hệ thống Tài khoản được thiết lập."

#. module: account
#: model_terms:ir.ui.view,arch_db:account.view_account_list
msgid "Chart of accounts"
msgstr "Hệ thống tài khoản"

#. module: account
#: model:ir.actions.act_window,name:account.action_view_account_bnk_stmt_check
msgid "Check Closing Balance"
msgstr "Kiểm tra Số dư cuối kỳ"

#. module: account
#: model:ir.model.fields,help:account.field_account_bank_statement__is_difference_zero
msgid "Check if difference is zero."
msgstr "Kiểm tra xem chênh lệch có bằng không (0) không."

#. module: account
#: model:ir.model.fields,help:account.field_account_account__reconcile
msgid ""
"Check this box if this account allows invoices & payments matching of "
"journal items."
msgstr ""
"Đánh dấu vào hộp này nếu tài khoản này cho phép khớp/đối chiếu các hoá đơn "
"và thanh toán."

#. module: account
#: model:ir.model.fields,help:account.field_account_journal__refund_sequence
msgid ""
"Check this box if you don't want to share the same sequence for invoices and"
" credit notes made from this journal"
msgstr ""
"Chọn ô này nếu bạn không muốn chia sẻ chung định dạng đánh mã của hóa đơn và"
" hoá đơn hoàn tiền được tạo trong nhật kí này"

#. module: account
#: model:ir.model.fields,help:account.field_account_journal__update_posted
msgid ""
"Check this box if you want to allow the cancellation the entries related to "
"this journal or of the invoice related to this journal"
msgstr ""
"Đánh dấu nếu bạn muốn cho phép hủy bỏ bút toán liên quan đến sổ nhật ký này "
"hoặc hoá đơn cho sổ nhật ký này"

#. module: account
#: model:ir.model.fields,help:account.field_account_tax__price_include
#: model:ir.model.fields,help:account.field_account_tax_template__price_include
msgid ""
"Check this if the price you use on the product and invoices includes this "
"tax."
msgstr ""
"Đánh dấu nếu giá tiền mà bạn sử dụng trên sản phẩm và hoá đơn có bao gồ thuế"
" này."

#. module: account
#: model:ir.model.fields,help:account.field_account_account_template__reconcile
msgid ""
"Check this option if you want the user to reconcile entries in this account."
msgstr "Đánh dấu nếu bạn muốn người dùng đối soát trên tài khoản này."

#. module: account
#: model_terms:ir.ui.view,arch_db:account.res_config_settings_view_form
msgid "Checks"
msgstr "Séc"

#. module: account
#: model:ir.model.fields,field_description:account.field_account_invoice_send__child_ids
msgid "Child Messages"
msgstr "Các thông điệp con"

#. module: account
#: model:ir.model.fields,field_description:account.field_account_tax__children_tax_ids
#: model:ir.model.fields,field_description:account.field_account_tax_template__children_tax_ids
#: model_terms:ir.ui.view,arch_db:account.view_account_tax_template_form
#: model_terms:ir.ui.view,arch_db:account.view_tax_form
msgid "Children Taxes"
msgstr "Thuế phụ/con"

#. module: account
#: code:addons/account/models/chart_template.py:349
#, python-format
msgid "Choose Accounting Template"
msgstr "Chọn Mẫu Tài khoản Kế toán"

#. module: account
#: model_terms:ir.ui.view,arch_db:account.account_invoice_onboarding_sale_tax_form
#: model_terms:ir.ui.view,arch_db:account.onboarding_sale_tax_step
msgid "Choose a default sales tax for your products."
msgstr ""

#. module: account
#. openerp-web
#: code:addons/account/static/src/xml/account_reconciliation.xml:137
#, python-format
msgid "Choose counterpart or Create Write-off"
msgstr "Chọn đối tác hoặc tạo Write-off (xoá bỏ)"

#. module: account
#: model:ir.model.fields,help:account.field_account_invoice_refund__filter_refund
msgid ""
"Choose how you want to credit this invoice. You cannot Modify and Cancel if "
"the invoice is already reconciled"
msgstr ""

#. module: account
#: model_terms:ir.actions.act_window,help:account.actions_account_fiscal_year
msgid "Click here to create a new fiscal year."
msgstr ""

#. module: account
#. openerp-web
#: code:addons/account/static/src/js/tour.js:19
#, python-format
msgid "Click to <b>send the invoice by email.</b>"
msgstr "Nhấp <b> để gởi hoá đơn bằng hoá đơn điện tử.</b>"

#. module: account
#. openerp-web
#: code:addons/account/static/src/js/tour.js:23
#, python-format
msgid "Click to <b>send the invoice.</b>"
msgstr "Bấm vào đây <b> để gửi hoá đơn.</b>"

#. module: account
#. openerp-web
#: code:addons/account/static/src/js/tour.js:14
#, python-format
msgid ""
"Click to <b>validate your invoice.</b> A reference will be assigned to this "
"invoice and you will not be able to modify it anymore."
msgstr ""
"Nhấp để <b>xác thực hoá đơn của bạn.</b> Tham chiếu sẽ được chỉ định cho hoá"
" đơn này và bạn sẽ không thể sửa đổi nó nữa."

#. module: account
#. openerp-web
#: code:addons/account/static/src/xml/account_reconciliation.xml:17
#, python-format
msgid "Click to Rename"
msgstr "Bấm để đổi tên"

#. module: account
#. openerp-web
#: code:addons/account/static/src/xml/account_reconciliation.xml:341
#, python-format
msgid "Close"
msgstr "Đóng"

#. module: account
#. openerp-web
#: code:addons/account/static/src/xml/account_reconciliation.xml:66
#, python-format
msgid "Close statement"
msgstr "Đóng thanh toán"

#. module: account
#: selection:res.company,account_dashboard_onboarding_state:0
#: selection:res.company,account_invoice_onboarding_state:0
msgid "Closed"
msgstr "Đã đóng"

#. module: account
#: model:ir.model.fields,field_description:account.field_account_bank_statement__date_done
msgid "Closed On"
msgstr "Đóng vào"

#. module: account
#: model:ir.model.fields,field_description:account.field_account_abstract_payment__payment_method_code
#: model:ir.model.fields,field_description:account.field_account_account__code
#: model:ir.model.fields,field_description:account.field_account_account_template__code
#: model:ir.model.fields,field_description:account.field_account_analytic_line__code
#: model:ir.model.fields,field_description:account.field_account_incoterms__code
#: model:ir.model.fields,field_description:account.field_account_payment__payment_method_code
#: model:ir.model.fields,field_description:account.field_account_payment_method__code
#: model:ir.model.fields,field_description:account.field_account_register_payments__payment_method_code
#: model:ir.model.fields,field_description:account.field_account_setup_bank_manual_config__new_journal_code
msgid "Code"
msgstr "Mã"

#. module: account
#: model:ir.model.fields,field_description:account.field_account_group__code_prefix
msgid "Code Prefix"
msgstr "Tiền tố Mã"

#. module: account
#: model:ir.model.fields,field_description:account.field_account_cashbox_line__coin_value
msgid "Coin/Bill Value"
msgstr "Giá trị của đồng tiền"

#. module: account
#: model_terms:ir.ui.view,arch_db:account.res_config_settings_view_form
msgid "Collect customer payments in one-click using Euro SEPA Service"
msgstr ""

#. module: account
#: model_terms:ir.ui.view,arch_db:account.res_config_settings_view_form
msgid ""
"Collect information and produce statistics on the trade in goods in Europe "
"with intrastat."
msgstr ""

#. module: account
#: model:ir.model.fields,field_description:account.field_account_account_tag__color
#: model:ir.model.fields,field_description:account.field_account_journal__color
msgid "Color Index"
msgstr "Mã màu"

#. module: account
#: model:ir.model.fields,field_description:account.field_account_invoice__commercial_partner_id
#: model:ir.model.fields,help:account.field_account_invoice_report__commercial_partner_id
msgid "Commercial Entity"
msgstr "Thực thể Thương mại"

#. module: account
#: code:addons/account/models/account_invoice.py:519
#, python-format
msgid "Commercial partner and vendor account owners must be identical."
msgstr ""

#. module: account
#: model:ir.model,name:account.model_account_common_journal_report
msgid "Common Journal Report"
msgstr ""

#. module: account
#: model:ir.actions.act_window,name:account.action_account_common_menu
msgid "Common Report"
msgstr "Báo cáo Phổ thông"

#. module: account
#: model:ir.model.fields,field_description:account.field_res_config_settings__invoice_reference_type
msgid "Communication"
msgstr "Thông tin liên lạc"

#. module: account
#: model:ir.model,name:account.model_res_company
msgid "Companies"
msgstr "Công ty"

#. module: account
#: model:ir.model.fields,field_description:account.field_res_partner__ref_company_ids
msgid "Companies that refers to partner"
msgstr "Các công ty mà dẫn chiếu đến đối tác"

#. module: account
#: model:ir.model.fields,field_description:account.field_account_account__company_id
#: model:ir.model.fields,field_description:account.field_account_bank_statement__company_id
#: model:ir.model.fields,field_description:account.field_account_bank_statement_line__company_id
#: model:ir.model.fields,field_description:account.field_account_common_journal_report__company_id
#: model:ir.model.fields,field_description:account.field_account_common_report__company_id
#: model:ir.model.fields,field_description:account.field_account_financial_year_op__company_id
#: model:ir.model.fields,field_description:account.field_account_fiscal_position__company_id
#: model:ir.model.fields,field_description:account.field_account_fiscal_year__company_id
#: model:ir.model.fields,field_description:account.field_account_invoice__company_id
#: model:ir.model.fields,field_description:account.field_account_invoice_line__company_id
#: model:ir.model.fields,field_description:account.field_account_invoice_report__company_id
#: model:ir.model.fields,field_description:account.field_account_invoice_tax__company_id
#: model:ir.model.fields,field_description:account.field_account_journal__company_id
#: model:ir.model.fields,field_description:account.field_account_move__company_id
#: model:ir.model.fields,field_description:account.field_account_move_line__company_id
#: model:ir.model.fields,field_description:account.field_account_partial_reconcile__company_id
#: model:ir.model.fields,field_description:account.field_account_payment__company_id
#: model:ir.model.fields,field_description:account.field_account_payment_term__company_id
#: model:ir.model.fields,field_description:account.field_account_print_journal__company_id
#: model:ir.model.fields,field_description:account.field_account_reconcile_model__company_id
#: model:ir.model.fields,field_description:account.field_account_setup_bank_manual_config__company_id
#: model:ir.model.fields,field_description:account.field_account_tax__company_id
#: model_terms:ir.ui.view,arch_db:account.view_account_invoice_report_search
#: model_terms:ir.ui.view,arch_db:account.view_account_payment_search
#: model_terms:ir.ui.view,arch_db:account.view_account_tax_search
msgid "Company"
msgstr "Công ty"

#. module: account
#: model:ir.model.fields,field_description:account.field_account_invoice__company_currency_id
#: model:ir.model.fields,field_description:account.field_account_invoice_line__company_currency_id
#: model:ir.model.fields,field_description:account.field_account_move_line__company_currency_id
#: model:ir.model.fields,field_description:account.field_account_partial_reconcile__company_currency_id
#: model:ir.model.fields,field_description:account.field_tax_adjustments_wizard__company_currency_id
msgid "Company Currency"
msgstr "Tiền tệ Công ty"

#. module: account
#: model:ir.model.fields,field_description:account.field_res_config_settings__has_chart_of_accounts
msgid "Company has a chart of accounts"
msgstr "Công ty có một hệ thống tài khoản"

#. module: account
#: model:ir.model.fields,help:account.field_account_bank_statement__company_id
#: model:ir.model.fields,help:account.field_account_bank_statement_line__company_id
#: model:ir.model.fields,help:account.field_account_journal__company_id
#: model:ir.model.fields,help:account.field_account_move__company_id
#: model:ir.model.fields,help:account.field_account_payment__company_id
msgid "Company related to this journal"
msgstr "Công ty liên quan tới sổ nhật ký này"

#. module: account
#: model:ir.model.fields,field_description:account.field_account_chart_template__complete_tax_set
msgid "Complete Set of Taxes"
msgstr "Bộ Thuế Hoàn chỉnh"

#. module: account
#: model:ir.model.fields,field_description:account.field_account_invoice_send__composer_id
msgid "Composer"
msgstr ""

#. module: account
#: model:ir.model.fields,field_description:account.field_account_invoice_send__composition_mode
msgid "Composition mode"
msgstr "Chế độ soạn thảo"

#. module: account
#: model_terms:ir.ui.view,arch_db:account.res_config_settings_view_form
msgid "Compute tax rates based on U.S. ZIP codes"
msgstr "Tính thuế tự động dựa trên mã ZIP của Mỹ"

#. module: account
#: model:ir.model.fields,help:account.field_account_move_line__counterpart
msgid ""
"Compute the counter part accounts of this journal item for this journal "
"entry. This can be needed in reports."
msgstr ""
"Tính toán các tài khoản đối ứng của phát sinh kế toán này đối với bút toán "
"này. Việc này có thể cần thiết trong các báo cáo."

#. module: account
#: model:ir.model.fields,field_description:account.field_account_bank_statement__balance_end
msgid "Computed Balance"
msgstr "Cân đối được tính toán"

#. module: account
#: model_terms:ir.ui.view,arch_db:account.view_account_reconcile_model_form
msgid "Conditions on Bank Statement Line"
msgstr ""

#. module: account
#: model:ir.model,name:account.model_res_config_settings
msgid "Config Settings"
msgstr "Cấu hình thiết lập"

#. module: account
#: model:ir.ui.menu,name:account.menu_finance_configuration
msgid "Configuration"
msgstr "Cấu hình"

#. module: account
#: model_terms:ir.ui.view,arch_db:account.account_journal_dashboard_kanban_view
#: model_terms:ir.ui.view,arch_db:account.onboarding_fiscal_year_step
msgid "Configure"
msgstr "Cấu hình"

#. module: account
#. openerp-web
#: code:addons/account/static/src/js/section_and_note_fields_backend.js:102
#, python-format
msgid "Configure a product"
msgstr "Cấu hình một sản phẩm"

#. module: account
#: model:ir.actions.act_window,name:account.action_open_account_onboarding_invoice_layout
msgid "Configure your document layout"
msgstr "Cấu hình bố cục tài liệu của bạn"

#. module: account
#: model_terms:ir.ui.view,arch_db:account.view_account_bnk_stmt_cashbox
#: model_terms:ir.ui.view,arch_db:account.view_account_bnk_stmt_check
#: model_terms:ir.ui.view,arch_db:account.view_account_payment_form
msgid "Confirm"
msgstr "Xác nhận"

#. module: account
#: model:ir.actions.act_window,name:account.action_account_invoice_confirm
#: model_terms:ir.ui.view,arch_db:account.account_invoice_confirm_view
msgid "Confirm Draft Invoices"
msgstr "Xác nhận hoá đơn dự thảo"

#. module: account
#: model_terms:ir.ui.view,arch_db:account.account_invoice_confirm_view
msgid "Confirm Invoices"
msgstr "Xác nhận hoá đơn"

#. module: account
#: model:ir.actions.server,name:account.action_account_confirm_payments
msgid "Confirm Payments"
msgstr "Xác nhận thanh toán"

#. module: account
#: model:ir.model,name:account.model_account_invoice_confirm
msgid "Confirm the selected invoices"
msgstr "Xác nhận hoá đơn được chọn"

#. module: account
#: model_terms:ir.ui.view,arch_db:account.view_bank_statement_search
msgid "Confirmed"
msgstr "Đã được xác nhận"

#. module: account
#: model_terms:ir.ui.view,arch_db:account.view_account_bnk_stmt_check
msgid ""
"Confirming this will create automatically a journal entry with the "
"difference in the profit/loss account set on the cash journal."
msgstr ""
"Xác nhận cái này sẽ tự động tạo một bút toán sổ nhật ký với chênh lệch ở tài"
" khoản lãi/lỗ được khai báo trên sổ nhật ký."

#. module: account
#. openerp-web
#: code:addons/account/static/src/xml/account_reconciliation.xml:54
#, python-format
msgid "Congrats, you're all done!"
msgstr "Chúc mừng, bạn đã hoàn tất !"

#. module: account
#: model_terms:ir.ui.view,arch_db:account.account_invoice_onboarding_panel
msgid "Congratulations! You are all set."
msgstr "Chúc mừng, tất cả đã được thiết lập."

#. module: account
#: model:ir.model,name:account.model_res_partner
#: model_terms:ir.ui.view,arch_db:account.portal_invoice_page
msgid "Contact"
msgstr "Liên hệ"

#. module: account
#: selection:account.reconcile.model,match_label:0
#: selection:account.reconcile.model.template,match_label:0
msgid "Contains"
msgstr "Chứa"

#. module: account
#: model:ir.model,name:account.model_account_abstract_payment
msgid ""
"Contains the logic shared between models which allows to register payments"
msgstr "Chứa logic chia sẻ giữa các model mà cho phép ghi nhận thanh toán"

#. module: account
#: model:ir.model.fields,field_description:account.field_account_invoice_send__body
msgid "Contents"
msgstr "Nội dung"

#. module: account
#: model:ir.model.fields,field_description:account.field_res_partner__contracts_count
msgid "Contracts Count"
msgstr ""

#. module: account
#: model_terms:ir.ui.view,arch_db:account.view_account_journal_form
msgid "Control-Access"
msgstr "Kiểm soát Truy cập"

#. module: account
#: code:addons/account/wizard/account_invoice_refund.py:103
#, python-format
msgid ""
"Correction of <a href=# data-oe-model=account.invoice data-oe-"
"id=%d>%s</a><br>Reason: %s"
msgstr ""

#. module: account
#: model:account.account.type,name:account.data_account_type_direct_costs
msgid "Cost of Revenue"
msgstr "Chi phí Bán hàng Trực tiếp"

#. module: account
#: code:addons/account/models/chart_template.py:192
#, python-format
msgid ""
"Could not install new chart of account as there are already accounting "
"entries existing."
msgstr ""

#. module: account
#: model:ir.model.fields,field_description:account.field_account_move_line__counterpart
msgid "Counterpart"
msgstr "Đối ứng"

#. module: account
#: model:ir.model.fields,field_description:account.field_account_bank_statement_line__account_id
msgid "Counterpart Account"
msgstr "Tài khoản Đối ứng"

#. module: account
#: model:ir.model.fields,field_description:account.field_account_fiscal_position__country_id
#: model:ir.model.fields,field_description:account.field_account_fiscal_position_template__country_id
msgid "Country"
msgstr "Quốc gia"

#. module: account
#: model:ir.model.fields,field_description:account.field_account_fiscal_position__country_group_id
#: model:ir.model.fields,field_description:account.field_account_fiscal_position_template__country_group_id
msgid "Country Group"
msgstr "Nhóm Quốc gia"

#. module: account
#: model_terms:ir.ui.view,arch_db:account.account_journal_dashboard_kanban_view
#: model_terms:ir.ui.view,arch_db:account.setup_bank_account_wizard
msgid "Create"
msgstr "Tạo"

#. module: account
#: model:ir.model.fields,field_description:account.field_account_setup_bank_manual_config__create_or_link_option
msgid "Create Or Link Option"
msgstr ""

#. module: account
#: code:addons/account/models/company.py:276
#, python-format
msgid "Create a Bank Account"
msgstr ""

#. module: account
#: model_terms:ir.actions.act_window,help:account.action_account_bank_journal_form
msgid "Create a bank account"
msgstr "Tạo một tài khoản ngân hàng"

#. module: account
#: model_terms:ir.actions.act_window,help:account.action_invoice_out_refund
msgid "Create a credit note"
msgstr ""

#. module: account
#: model_terms:ir.actions.act_window,help:account.action_invoice_tree1
msgid "Create a customer invoice"
msgstr ""

#. module: account
#: selection:account.invoice.refund,filter_refund:0
msgid "Create a draft credit note"
msgstr "Tạo một dự thảo hoá đơn hoàn tiền"

#. module: account
#: model_terms:ir.actions.act_window,help:account.action_move_journal_line
msgid "Create a journal entry"
msgstr ""

#. module: account
#: model_terms:ir.actions.act_window,help:account.action_account_group_tree
msgid "Create a new account group"
msgstr ""

#. module: account
#: model_terms:ir.actions.act_window,help:account.action_view_bank_statement_tree
msgid "Create a new cash log"
msgstr ""

#. module: account
#: model_terms:ir.actions.act_window,help:account.action_account_fiscal_position_form
#: model_terms:ir.actions.act_window,help:account.action_account_fiscal_position_template_form
msgid "Create a new fiscal position"
msgstr ""

#. module: account
#: model_terms:ir.actions.act_window,help:account.action_incoterms_tree
msgid "Create a new incoterm"
msgstr "Tạo mới một điều khoản incoterm"

#. module: account
#: model_terms:ir.actions.act_window,help:account.product_product_action_purchasable
msgid "Create a new purchasable product"
msgstr "Tạo mới một sản phẩm có thể mua"

#. module: account
#: model_terms:ir.actions.act_window,help:account.action_account_reconcile_model
msgid "Create a new reconciliation model"
msgstr "Tạo mới một mô hình đối soát"

#. module: account
#: model_terms:ir.actions.act_window,help:account.product_product_action_sellable
msgid "Create a new sellable product"
msgstr "Tạo mới một sản phẩm có thể bán"

#. module: account
#: model_terms:ir.actions.act_window,help:account.action_tax_form
msgid "Create a new tax"
msgstr "Tạo thuế mới"

#. module: account
#: model_terms:ir.actions.act_window,help:account.action_invoice_in_refund
msgid "Create a vendor credit note"
msgstr ""

#. module: account
#: model_terms:ir.ui.view,arch_db:account.tax_adjustments_wizard
msgid "Create and post move"
msgstr "Tạo và Vào sổ bút toán"

#. module: account
#: code:addons/account/models/account_journal_dashboard.py:281
#, python-format
msgid "Create cash statement"
msgstr "Tạo Sao kê tiền mặt"

#. module: account
#: code:addons/account/models/account_journal_dashboard.py:267
#, python-format
msgid "Create invoice/bill"
msgstr "Tạo hoá đơn/bill"

#. module: account
#: model_terms:ir.actions.act_window,help:account.action_invoice_tree1
msgid ""
"Create invoices, register payments and keep track of the discussions with "
"your customers."
msgstr ""

#. module: account
#. openerp-web
#: code:addons/account/static/src/xml/account_reconciliation.xml:174
#, python-format
msgid "Create model"
msgstr "Tạo mô hình"

#. module: account
#: selection:account.setup.bank.manual.config,create_or_link_option:0
msgid "Create new journal"
msgstr "Tạo mới sổ nhật ký"

#. module: account
#: model_terms:ir.actions.act_window,help:account.rounding_list_action
msgid "Create the first cash rounding"
msgstr "Tạo làm tròn tiền đầu tiên"

#. module: account
#: model:ir.model.fields,field_description:account.field_account_account__create_uid
#: model:ir.model.fields,field_description:account.field_account_account_tag__create_uid
#: model:ir.model.fields,field_description:account.field_account_account_template__create_uid
#: model:ir.model.fields,field_description:account.field_account_account_type__create_uid
#: model:ir.model.fields,field_description:account.field_account_bank_statement__create_uid
#: model:ir.model.fields,field_description:account.field_account_bank_statement_cashbox__create_uid
#: model:ir.model.fields,field_description:account.field_account_bank_statement_closebalance__create_uid
#: model:ir.model.fields,field_description:account.field_account_bank_statement_line__create_uid
#: model:ir.model.fields,field_description:account.field_account_cash_rounding__create_uid
#: model:ir.model.fields,field_description:account.field_account_cashbox_line__create_uid
#: model:ir.model.fields,field_description:account.field_account_chart_template__create_uid
#: model:ir.model.fields,field_description:account.field_account_common_journal_report__create_uid
#: model:ir.model.fields,field_description:account.field_account_common_report__create_uid
#: model:ir.model.fields,field_description:account.field_account_financial_year_op__create_uid
#: model:ir.model.fields,field_description:account.field_account_fiscal_position__create_uid
#: model:ir.model.fields,field_description:account.field_account_fiscal_position_account__create_uid
#: model:ir.model.fields,field_description:account.field_account_fiscal_position_account_template__create_uid
#: model:ir.model.fields,field_description:account.field_account_fiscal_position_tax__create_uid
#: model:ir.model.fields,field_description:account.field_account_fiscal_position_tax_template__create_uid
#: model:ir.model.fields,field_description:account.field_account_fiscal_position_template__create_uid
#: model:ir.model.fields,field_description:account.field_account_fiscal_year__create_uid
#: model:ir.model.fields,field_description:account.field_account_full_reconcile__create_uid
#: model:ir.model.fields,field_description:account.field_account_group__create_uid
#: model:ir.model.fields,field_description:account.field_account_incoterms__create_uid
#: model:ir.model.fields,field_description:account.field_account_invoice__create_uid
#: model:ir.model.fields,field_description:account.field_account_invoice_confirm__create_uid
#: model:ir.model.fields,field_description:account.field_account_invoice_import_wizard__create_uid
#: model:ir.model.fields,field_description:account.field_account_invoice_line__create_uid
#: model:ir.model.fields,field_description:account.field_account_invoice_refund__create_uid
#: model:ir.model.fields,field_description:account.field_account_invoice_send__create_uid
#: model:ir.model.fields,field_description:account.field_account_invoice_tax__create_uid
#: model:ir.model.fields,field_description:account.field_account_journal__create_uid
#: model:ir.model.fields,field_description:account.field_account_move__create_uid
#: model:ir.model.fields,field_description:account.field_account_move_line__create_uid
#: model:ir.model.fields,field_description:account.field_account_move_reversal__create_uid
#: model:ir.model.fields,field_description:account.field_account_partial_reconcile__create_uid
#: model:ir.model.fields,field_description:account.field_account_payment__create_uid
#: model:ir.model.fields,field_description:account.field_account_payment_method__create_uid
#: model:ir.model.fields,field_description:account.field_account_payment_term__create_uid
#: model:ir.model.fields,field_description:account.field_account_payment_term_line__create_uid
#: model:ir.model.fields,field_description:account.field_account_print_journal__create_uid
#: model:ir.model.fields,field_description:account.field_account_reconcile_model__create_uid
#: model:ir.model.fields,field_description:account.field_account_reconcile_model_template__create_uid
#: model:ir.model.fields,field_description:account.field_account_register_payments__create_uid
#: model:ir.model.fields,field_description:account.field_account_setup_bank_manual_config__create_uid
#: model:ir.model.fields,field_description:account.field_account_tax__create_uid
#: model:ir.model.fields,field_description:account.field_account_tax_group__create_uid
#: model:ir.model.fields,field_description:account.field_account_tax_template__create_uid
#: model:ir.model.fields,field_description:account.field_account_unreconcile__create_uid
#: model:ir.model.fields,field_description:account.field_cash_box_in__create_uid
#: model:ir.model.fields,field_description:account.field_cash_box_out__create_uid
#: model:ir.model.fields,field_description:account.field_tax_adjustments_wizard__create_uid
#: model:ir.model.fields,field_description:account.field_validate_account_move__create_uid
msgid "Created by"
msgstr "Được tạo bởi"

#. module: account
#: model:ir.model.fields,field_description:account.field_account_account__create_date
#: model:ir.model.fields,field_description:account.field_account_account_tag__create_date
#: model:ir.model.fields,field_description:account.field_account_account_template__create_date
#: model:ir.model.fields,field_description:account.field_account_account_type__create_date
#: model:ir.model.fields,field_description:account.field_account_bank_statement__create_date
#: model:ir.model.fields,field_description:account.field_account_bank_statement_cashbox__create_date
#: model:ir.model.fields,field_description:account.field_account_bank_statement_closebalance__create_date
#: model:ir.model.fields,field_description:account.field_account_bank_statement_line__create_date
#: model:ir.model.fields,field_description:account.field_account_cash_rounding__create_date
#: model:ir.model.fields,field_description:account.field_account_cashbox_line__create_date
#: model:ir.model.fields,field_description:account.field_account_chart_template__create_date
#: model:ir.model.fields,field_description:account.field_account_common_journal_report__create_date
#: model:ir.model.fields,field_description:account.field_account_common_report__create_date
#: model:ir.model.fields,field_description:account.field_account_financial_year_op__create_date
#: model:ir.model.fields,field_description:account.field_account_fiscal_position__create_date
#: model:ir.model.fields,field_description:account.field_account_fiscal_position_account__create_date
#: model:ir.model.fields,field_description:account.field_account_fiscal_position_account_template__create_date
#: model:ir.model.fields,field_description:account.field_account_fiscal_position_tax__create_date
#: model:ir.model.fields,field_description:account.field_account_fiscal_position_tax_template__create_date
#: model:ir.model.fields,field_description:account.field_account_fiscal_position_template__create_date
#: model:ir.model.fields,field_description:account.field_account_fiscal_year__create_date
#: model:ir.model.fields,field_description:account.field_account_full_reconcile__create_date
#: model:ir.model.fields,field_description:account.field_account_group__create_date
#: model:ir.model.fields,field_description:account.field_account_incoterms__create_date
#: model:ir.model.fields,field_description:account.field_account_invoice__create_date
#: model:ir.model.fields,field_description:account.field_account_invoice_confirm__create_date
#: model:ir.model.fields,field_description:account.field_account_invoice_import_wizard__create_date
#: model:ir.model.fields,field_description:account.field_account_invoice_line__create_date
#: model:ir.model.fields,field_description:account.field_account_invoice_refund__create_date
#: model:ir.model.fields,field_description:account.field_account_invoice_send__create_date
#: model:ir.model.fields,field_description:account.field_account_invoice_tax__create_date
#: model:ir.model.fields,field_description:account.field_account_journal__create_date
#: model:ir.model.fields,field_description:account.field_account_move__create_date
#: model:ir.model.fields,field_description:account.field_account_move_line__create_date
#: model:ir.model.fields,field_description:account.field_account_move_reversal__create_date
#: model:ir.model.fields,field_description:account.field_account_partial_reconcile__create_date
#: model:ir.model.fields,field_description:account.field_account_payment__create_date
#: model:ir.model.fields,field_description:account.field_account_payment_method__create_date
#: model:ir.model.fields,field_description:account.field_account_payment_term__create_date
#: model:ir.model.fields,field_description:account.field_account_payment_term_line__create_date
#: model:ir.model.fields,field_description:account.field_account_print_journal__create_date
#: model:ir.model.fields,field_description:account.field_account_reconcile_model__create_date
#: model:ir.model.fields,field_description:account.field_account_reconcile_model_template__create_date
#: model:ir.model.fields,field_description:account.field_account_register_payments__create_date
#: model:ir.model.fields,field_description:account.field_account_setup_bank_manual_config__create_date
#: model:ir.model.fields,field_description:account.field_account_tax__create_date
#: model:ir.model.fields,field_description:account.field_account_tax_group__create_date
#: model:ir.model.fields,field_description:account.field_account_tax_template__create_date
#: model:ir.model.fields,field_description:account.field_account_unreconcile__create_date
#: model:ir.model.fields,field_description:account.field_cash_box_in__create_date
#: model:ir.model.fields,field_description:account.field_cash_box_out__create_date
#: model:ir.model.fields,field_description:account.field_tax_adjustments_wizard__create_date
#: model:ir.model.fields,field_description:account.field_validate_account_move__create_date
msgid "Created on"
msgstr "Được tạo vào"

#. module: account
#: model:ir.model.fields,field_description:account.field_account_move_line__credit
#: model_terms:ir.ui.view,arch_db:account.report_journal
msgid "Credit"
msgstr "Có"

#. module: account
#: model:account.account.type,name:account.data_account_type_credit_card
msgid "Credit Card"
msgstr "Thẻ Tín dụng"

#. module: account
#: model:ir.model.fields,field_description:account.field_account_move_line__credit_cash_basis
msgid "Credit Cash Basis"
msgstr "Có theo Cơ sở Dòng tiền"

#. module: account
#: model:ir.model.fields,field_description:account.field_account_invoice_refund__filter_refund
msgid "Credit Method"
msgstr ""

#. module: account
#: model:ir.model.fields,field_description:account.field_account_partial_reconcile__credit_move_id
msgid "Credit Move"
msgstr "Phát sinh có"

#. module: account
#: code:addons/account/models/account_invoice.py:486
#: code:addons/account/models/account_invoice.py:1316
#: model:ir.actions.act_window,name:account.action_account_invoice_refund
#: model:ir.model,name:account.model_account_invoice_refund
#: model_terms:ir.ui.view,arch_db:account.account_journal_dashboard_kanban_view
#: model_terms:ir.ui.view,arch_db:account.report_invoice_document
#: model_terms:ir.ui.view,arch_db:account.view_account_invoice_refund
#, python-format
msgid "Credit Note"
msgstr "Giấy báo Có"

#. module: account
#: code:addons/account/models/account_invoice.py:487
#, python-format
msgid "Credit Note - %s"
msgstr "Hoá đơn Hoàn trả - %s"

#. module: account
#: model_terms:ir.ui.view,arch_db:account.account_journal_dashboard_kanban_view
msgid "Credit Note Bill"
msgstr "Hoá đơn Hoàn trả"

#. module: account
#: model:ir.model.fields,field_description:account.field_account_invoice_refund__date_invoice
msgid "Credit Note Date"
msgstr "Ngày Hoá đơn Hoàn trả"

#. module: account
#: model:ir.model.fields,field_description:account.field_account_journal__refund_sequence_id
msgid "Credit Note Entry Sequence"
msgstr "Trình tự cho Hoá đơn Hoàn trả"

#. module: account
#: model:ir.actions.act_window,name:account.action_invoice_out_refund
#: model:ir.ui.menu,name:account.menu_action_invoice_out_refund
#: model_terms:ir.ui.view,arch_db:account.account_journal_dashboard_kanban_view
#: model_terms:ir.ui.view,arch_db:account.view_account_invoice_report_search
msgid "Credit Notes"
msgstr "Hoá đơn Hoàn trả"

#. module: account
#: model:ir.model.fields,field_description:account.field_account_journal__refund_sequence_number_next
msgid "Credit Notes: Next Number"
msgstr "Hoá đơn Hoàn trả: Số tiếp theo"

#. module: account
#: model:ir.model.fields,field_description:account.field_tax_adjustments_wizard__credit_account_id
msgid "Credit account"
msgstr "Tài khoản ghi Có"

#. module: account
#: model:ir.model.fields,help:account.field_account_move_line__matched_credit_ids
msgid "Credit journal items that are matched with this journal item."
msgstr "Phát sinh kế toán bên có mà được khớp với phát sinh kế toán này."

#. module: account
#: model:ir.ui.menu,name:account.menu_action_currency_form
#: model_terms:ir.ui.view,arch_db:account.res_config_settings_view_form
msgid "Currencies"
msgstr "Tiền tệ"

#. module: account
#: model:ir.model.fields,field_description:account.field_account_abstract_payment__currency_id
#: model:ir.model.fields,field_description:account.field_account_bank_statement__currency_id
#: model:ir.model.fields,field_description:account.field_account_bank_statement_line__currency_id
#: model:ir.model.fields,field_description:account.field_account_chart_template__currency_id
#: model:ir.model.fields,field_description:account.field_account_invoice__currency_id
#: model:ir.model.fields,field_description:account.field_account_invoice_line__currency_id
#: model:ir.model.fields,field_description:account.field_account_invoice_report__currency_id
#: model:ir.model.fields,field_description:account.field_account_invoice_tax__currency_id
#: model:ir.model.fields,field_description:account.field_account_journal__currency_id
#: model:ir.model.fields,field_description:account.field_account_move__currency_id
#: model:ir.model.fields,field_description:account.field_account_move_line__currency_id
#: model:ir.model.fields,field_description:account.field_account_partial_reconcile__currency_id
#: model:ir.model.fields,field_description:account.field_account_payment__currency_id
#: model:ir.model.fields,field_description:account.field_account_register_payments__currency_id
#: model:ir.model.fields,field_description:account.field_account_setup_bank_manual_config__currency_id
#: model:ir.model.fields,field_description:account.field_res_config_settings__currency_id
#: model:ir.model.fields,field_description:account.field_res_partner__currency_id
#: model_terms:ir.ui.view,arch_db:account.report_journal
#: model_terms:ir.ui.view,arch_db:account.view_account_payment_search
#: model_terms:ir.ui.view,arch_db:account.view_move_line_form
msgid "Currency"
msgstr "Tiền tệ"

#. module: account
#: model:ir.model.fields,field_description:account.field_account_invoice_report__currency_rate
msgid "Currency Rate"
msgstr "Tỷ giá"

#. module: account
#: code:addons/account/models/account_move.py:1429
#: code:addons/account/models/account_move.py:1441
#, python-format
msgid "Currency exchange rate difference"
msgstr "Chênh lệch tỷ giá hối đoái"

#. module: account
#: model:account.account.type,name:account.data_account_type_current_assets
#: model_terms:ir.ui.view,arch_db:account.view_account_form
msgid "Current Assets"
msgstr "Tài sản lưu động và đầu tư ngắn hạn"

#. module: account
#: model:account.account.type,name:account.data_account_type_current_liabilities
msgid "Current Liabilities"
msgstr "Nợ ngắn hạn"

#. module: account
#: model:account.account.type,name:account.data_unaffected_earnings
msgid "Current Year Earnings"
msgstr "Thu nhập năm hiện tại"

#. module: account
#: model:ir.model.fields,help:account.field_account_invoice_send__starred
msgid "Current user has a starred notification linked to this message"
msgstr ""
"Người dùng hiện hành có một thông báo chưa đánh sao liên kết với thông điệp "
"này"

#. module: account
#: selection:account.abstract.payment,partner_type:0
#: selection:account.payment,partner_type:0
#: selection:account.register.payments,partner_type:0
#: model_terms:ir.ui.view,arch_db:account.invoice_form
#: model_terms:ir.ui.view,arch_db:account.invoice_tree
#: model_terms:ir.ui.view,arch_db:account.view_account_payment_tree
msgid "Customer"
msgstr "Khách hàng"

#. module: account
#: selection:account.invoice,type:0 selection:account.invoice.report,type:0
#: code:addons/account/models/account_payment.py:769
#, python-format
msgid "Customer Credit Note"
msgstr "Hoá đơn Hoàn trả Khách hàng"

#. module: account
#: selection:account.invoice,type:0 selection:account.invoice.report,type:0
msgid "Customer Invoice"
msgstr "Hoá đơn Khách hàng"

#. module: account
#: code:addons/account/models/chart_template.py:409
#, python-format
msgid "Customer Invoices"
msgstr "Hoá đơn Khách hàng"

#. module: account
#: code:addons/account/models/account_payment.py:767
#: model_terms:ir.ui.view,arch_db:account.account_journal_dashboard_kanban_view
#, python-format
msgid "Customer Payment"
msgstr "Thanh toán của khách hàng"

#. module: account
#: model:ir.model.fields,field_description:account.field_res_partner__property_payment_term_id
msgid "Customer Payment Terms"
msgstr "Điều khoản Thanh toán cho Khách hàng"

#. module: account
#: model_terms:ir.ui.view,arch_db:account.account_journal_dashboard_kanban_view
#: model_terms:ir.ui.view,arch_db:account.res_config_settings_view_form
#: model_terms:ir.ui.view,arch_db:account.view_account_payment_search
msgid "Customer Payments"
msgstr "Các khoản thanh toán của khách hàng"

#. module: account
#: model:ir.model.fields,help:account.field_account_invoice__access_url
msgid "Customer Portal URL"
msgstr "URL cổng thông tin khách hàng"

#. module: account
#: model:ir.model.fields,field_description:account.field_product_template__taxes_id
msgid "Customer Taxes"
msgstr "Thuế Khách hàng"

#. module: account
#: model:ir.ui.menu,name:account.menu_account_customer
#: model:ir.ui.menu,name:account.menu_finance_receivables
#: model_terms:ir.ui.view,arch_db:account.view_account_invoice_report_search
msgid "Customers"
msgstr "Khách hàng"

#. module: account
#: model_terms:ir.ui.view,arch_db:account.onboarding_invoice_layout_step
msgid "Customize"
msgstr "Tuỳ chỉnh"

#. module: account
#: model_terms:ir.ui.view,arch_db:account.onboarding_invoice_layout_step
msgid "Customize the look of your invoices."
msgstr "Tuỳ chỉnh bố cục của các hoá đơn."

#. module: account
#: model:account.incoterms,name:account.incoterm_DAF
msgid "DELIVERED AT FRONTIER"
msgstr ""

#. module: account
#: model:account.incoterms,name:account.incoterm_DAP
msgid "DELIVERED AT PLACE"
msgstr ""

#. module: account
#: model:account.incoterms,name:account.incoterm_DAT
msgid "DELIVERED AT TERMINAL"
msgstr ""

#. module: account
#: model:account.incoterms,name:account.incoterm_DDP
msgid "DELIVERED DUTY PAID"
msgstr ""

#. module: account
#: model:account.incoterms,name:account.incoterm_DDU
msgid "DELIVERED DUTY UNPAID"
msgstr ""

#. module: account
#: model:account.incoterms,name:account.incoterm_DEQ
msgid "DELIVERED EX QUAY"
msgstr ""

#. module: account
#: model:account.incoterms,name:account.incoterm_DES
msgid "DELIVERED EX SHIP"
msgstr ""

#. module: account
#: selection:account.cash.rounding,rounding_method:0
msgid "DOWN"
msgstr ""

#. module: account
#. openerp-web
#: selection:account.print.journal,sort_selection:0
#: code:addons/account/static/src/xml/account_reconciliation.xml:287
#: code:addons/account/static/src/xml/account_reconciliation.xml:302
#: model:ir.model.fields,field_description:account.field_account_bank_statement__date
#: model:ir.model.fields,field_description:account.field_account_bank_statement_line__date
#: model:ir.model.fields,field_description:account.field_account_invoice_send__date
#: model:ir.model.fields,field_description:account.field_account_move__date
#: model:ir.model.fields,field_description:account.field_account_move_line__date
#: model:ir.model.fields,field_description:account.field_tax_adjustments_wizard__date
#: model_terms:ir.ui.view,arch_db:account.report_journal
#: model_terms:ir.ui.view,arch_db:account.view_account_invoice_report_search
#: model_terms:ir.ui.view,arch_db:account.view_account_move_filter
#: model_terms:ir.ui.view,arch_db:account.view_account_move_line_filter
#: model_terms:ir.ui.view,arch_db:account.view_bank_statement_search
#, python-format
msgid "Date"
msgstr "Ngày tháng"

#. module: account
#: model:ir.model.fields,help:account.field_res_company__account_opening_date
msgid ""
"Date at which the opening entry of this company's accounting has been "
"posted."
msgstr "Ngày mà bút toán đầu kì của công ty này được vào sổ."

#. module: account
#: model:ir.model.fields,help:account.field_account_financial_year_op__opening_date
msgid ""
"Date from which the accounting is managed in Odoo. It is the date of the "
"opening entry."
msgstr ""
"Ngày kể từ khi kế toán được quản lý bởi Odoo. Nó là ngày của bút toán đầu "
"kì."

#. module: account
#: model:ir.model.fields,help:account.field_account_move__reverse_date
msgid "Date of the reverse accounting entry."
msgstr "Ngày mà đảo ngược bút toán"

#. module: account
#. openerp-web
#: code:addons/account/static/src/xml/account_payment.xml:56
#, python-format
msgid "Date:"
msgstr "Ngày:"

#. module: account
#: model_terms:ir.ui.view,arch_db:account.view_move_line_form
msgid "Dates"
msgstr "Ngày"

#. module: account
#: model:ir.model.fields,field_description:account.field_account_payment_term_line__day_of_the_month
#: model_terms:ir.ui.view,arch_db:account.view_payment_term_line_tree
msgid "Day of the month"
msgstr ""

#. module: account
#: model:ir.model.fields,help:account.field_account_payment_term_line__day_of_the_month
msgid ""
"Day of the month on which the invoice must come to its term. If zero or "
"negative, this value will be ignored, and no specific day will be set. If "
"greater than the last day of a month, this number will instead select the "
"last day of this month."
msgstr ""

#. module: account
#: code:addons/account/models/company.py:51
#, python-format
msgid ""
"Dear Sir/Madam,\n"
"\n"
"Our records indicate that some payments on your account are still due. Please find details below.\n"
"If the amount has already been paid, please disregard this notice. Otherwise, please forward us the total amount stated below.\n"
"If you have any queries regarding your account, Please contact us.\n"
"\n"
"Thank you in advance for your cooperation.\n"
"Best Regards,"
msgstr ""
"Xin chào anh/chị,\n"
"\n"
"Hồ sơ của chúng tôi cho thấy một số khoản thanh toán trong tài khoản của bạn đã đến hạn thanh toán. Anh/chị có thể xem chi tiết phía dưới\n"
"Nếu số tiền đã được thanh toán, vui lòng bỏ qua thông báo này.Nếu không, vui lòng gửi lại cho chúng tôi thông tin về khoản thanh toán này.\n"
"Nếu bạn có bất kỳ câu hỏi nào liên quan đến tài khoản của mình, hãy liên hệ với chúng tôi.\n"
"\n"
"Cảm ơn sự hỗ trợ của anh/chị.\n"
"Trân trọng,"

#. module: account
#: model:ir.model.fields,field_description:account.field_account_move_line__debit
#: model_terms:ir.ui.view,arch_db:account.report_journal
msgid "Debit"
msgstr "Nợ"

#. module: account
#: model:ir.model.fields,field_description:account.field_account_move_line__debit_cash_basis
msgid "Debit Cash Basis"
msgstr "Nợ theo Cơ sở Dòng tiền"

#. module: account
#: model:ir.model.fields,field_description:account.field_account_partial_reconcile__debit_move_id
msgid "Debit Move"
msgstr "Phát sinh nợ"

#. module: account
#: model:ir.model.fields,field_description:account.field_tax_adjustments_wizard__debit_account_id
msgid "Debit account"
msgstr "Tài khoản ghi nợ"

#. module: account
#: model:ir.model.fields,help:account.field_account_move_line__matched_debit_ids
msgid "Debit journal items that are matched with this journal item."
msgstr "Các phát sinh kế toán ghi nợ mà được khớp với phát sinh kế toán này."

#. module: account
#: selection:res.company,fiscalyear_last_month:0
msgid "December"
msgstr "Tháng Mười hai"

#. module: account
#: model:ir.model.fields,field_description:account.field_account_journal__refund_sequence
msgid "Dedicated Credit Note Sequence"
msgstr "Trình tự Hoá đơn Hoàn tiền Riêng biệt"

#. module: account
#: model:ir.model.fields,field_description:account.field_res_company__invoice_reference_type
msgid "Default Communication Type"
msgstr ""

#. module: account
#: model:ir.model.fields,field_description:account.field_account_journal__default_credit_account_id
msgid "Default Credit Account"
msgstr "Tài khoản Ghi có Mặc định"

#. module: account
#: model:ir.model.fields,field_description:account.field_account_journal__default_debit_account_id
msgid "Default Debit Account"
msgstr "Tài khoản ghi nợ mặc định"

#. module: account
#: model:ir.model.fields,field_description:account.field_res_company__account_purchase_tax_id
#: model:ir.model.fields,field_description:account.field_res_config_settings__purchase_tax_id
msgid "Default Purchase Tax"
msgstr "Thuế mua mặc định"

#. module: account
#: model:ir.model.fields,help:account.field_res_config_settings__invoice_reference_type
msgid "Default Reference Type on Invoices."
msgstr ""

#. module: account
#: model:ir.model.fields,field_description:account.field_res_company__account_sale_tax_id
#: model:ir.model.fields,field_description:account.field_res_config_settings__sale_tax_id
msgid "Default Sale Tax"
msgstr "Thuế bán mặc định"

#. module: account
#: model_terms:ir.ui.view,arch_db:account.res_config_settings_view_form
msgid "Default Sending Options"
msgstr ""

#. module: account
#: model:ir.model.fields,field_description:account.field_account_account__tax_ids
#: model:ir.model.fields,field_description:account.field_account_account_template__tax_ids
#: model_terms:ir.ui.view,arch_db:account.view_account_chart_template_form
#: model_terms:ir.ui.view,arch_db:account.view_account_template_form
msgid "Default Taxes"
msgstr "Thuế mặc định"

#. module: account
#: model:ir.model.fields,field_description:account.field_res_company__incoterm_id
msgid "Default incoterm"
msgstr "Incoterm Mặc định"

#. module: account
#: model_terms:ir.ui.view,arch_db:account.res_config_settings_view_form
msgid "Default payment communication on customer invoices"
msgstr ""

#. module: account
#: model_terms:ir.ui.view,arch_db:account.res_config_settings_view_form
msgid "Default taxes applied to local transactions"
msgstr "Thuế mặc định áp dụng cho toàn bộ giao dịch bản địa"

#. module: account
#: model:ir.model.fields,help:account.field_product_template__supplier_taxes_id
msgid "Default taxes used when buying the product."
msgstr ""

#. module: account
#: model:ir.model.fields,help:account.field_product_template__taxes_id
msgid "Default taxes used when selling the product."
msgstr ""

#. module: account
#: model_terms:ir.ui.view,arch_db:account.res_config_settings_view_form
msgid "Deferred Revenues Management"
msgstr "Quản lý Doanh thu Chưa thực hiện"

#. module: account
#: model_terms:ir.actions.act_window,help:account.action_account_type_form
msgid "Define a new account type"
msgstr ""

#. module: account
#: model_terms:ir.ui.view,arch_db:account.res_config_settings_view_form
msgid "Define the smallest coinage of the currency used to pay by cash."
msgstr ""
"Xác định đơn vị nhỏ nhất của tiền tệ được dùng trong thanh toán bằng tiền "
"mặt."

#. module: account
#: model_terms:ir.ui.view,arch_db:account.onboarding_fiscal_year_step
msgid "Define your fiscal years opening &amp; closing dates."
msgstr "Xác lập ngày mở &amp; đóng năm tài chính của bạn."

#. module: account
#: model:ir.model.fields,help:account.field_account_journal__bank_statements_source
msgid "Defines how the bank statements will be registered"
msgstr ""

#. module: account
#: model:ir.model.fields,help:account.field_account_invoice__cash_rounding_id
msgid ""
"Defines the smallest coinage of the currency that can be used to pay by "
"cash."
msgstr ""
"Xác định đơn vị nhỏ nhất của tiền tệ có thể được dùng trong thanh toán bằng "
"tiền mặt."

#. module: account
#: model_terms:ir.ui.view,arch_db:account.view_account_tax_template_form
#: model_terms:ir.ui.view,arch_db:account.view_tax_form
msgid "Definition"
msgstr "Định nghĩa"

#. module: account
#: model:ir.model.fields,field_description:account.field_res_partner__trust
msgid "Degree of trust you have in this debtor"
msgstr "Mức độ tin cậy của bạn với con nợ này"

#. module: account
#: model:ir.model.fields,field_description:account.field_account_invoice_send__auto_delete
msgid "Delete Emails"
msgstr "Xoá Emails"

#. module: account
#: model:ir.model.fields,field_description:account.field_account_invoice_send__auto_delete_message
msgid "Delete Message Copy"
msgstr "Xoá Bản sao Thông điệp"

#. module: account
#: model:ir.model.fields,help:account.field_account_invoice_send__auto_delete
msgid "Delete sent emails (mass mailing only)"
msgstr "Xoá các email đã gửi (chỉ các email gửi hàng loạt)"

#. module: account
#: model:ir.model.fields,field_description:account.field_account_account__deprecated
msgid "Deprecated"
msgstr "Lỗi thời"

#. module: account
#: model:account.account.type,name:account.data_account_type_depreciation
#: model_terms:ir.ui.view,arch_db:account.view_account_form
msgid "Depreciation"
msgstr "Hao mòn"

#. module: account
#: model_terms:ir.ui.view,arch_db:account.cash_box_out_form
msgid "Describe why you take money from the cash register:"
msgstr "Mô tả tại sao bạn lấy tiền từ két:"

#. module: account
#. openerp-web
#: code:addons/account/static/src/xml/account_reconciliation.xml:305
#: model:ir.model.fields,field_description:account.field_account_account_type__note
#: model:ir.model.fields,field_description:account.field_account_invoice_line__name
#: model_terms:ir.ui.view,arch_db:account.view_account_payment_search
#: model_terms:ir.ui.view,arch_db:account.view_account_type_form
#: model_terms:ir.ui.view,arch_db:account.view_invoice_line_form
#, python-format
msgid "Description"
msgstr "Mô tả"

#. module: account
#: model:ir.model.fields,field_description:account.field_account_payment_term__note
msgid "Description on the Invoice"
msgstr "Mô tả trên hoá đơn"

#. module: account
#: model:ir.model.fields,field_description:account.field_account_payment__destination_account_id
msgid "Destination Account"
msgstr "Tài khoản Đích"

#. module: account
#: model:ir.model.fields,field_description:account.field_account_fiscal_position__auto_apply
#: model:ir.model.fields,field_description:account.field_account_fiscal_position_template__auto_apply
msgid "Detect Automatically"
msgstr "Nhận diện tự động"

#. module: account
#: model:ir.model.fields,help:account.field_account_tax__type_tax_use
#: model:ir.model.fields,help:account.field_account_tax_template__type_tax_use
msgid ""
"Determines where the tax is selectable. Note : 'None' means a tax can't be "
"used by itself, however it can still be used in a group. 'adjustment' is "
"used to perform tax adjustment."
msgstr ""

#. module: account
#: model:ir.model.fields,field_description:account.field_account_bank_statement__difference
msgid "Difference"
msgstr "Chênh lệch"

#. module: account
#: model:ir.model.fields,field_description:account.field_account_abstract_payment__writeoff_account_id
#: model:ir.model.fields,field_description:account.field_account_payment__writeoff_account_id
#: model:ir.model.fields,field_description:account.field_account_register_payments__writeoff_account_id
msgid "Difference Account"
msgstr "Tài khoản chênh lệch"

#. module: account
#: model:ir.model.fields,help:account.field_account_bank_statement__difference
msgid ""
"Difference between the computed ending balance and the specified ending "
"balance."
msgstr ""
"Chênh lệch giữa số dư đóng theo tính toán và số dư đóng được xác định."

#. module: account
#: model:ir.model,name:account.model_digest_digest
msgid "Digest"
msgstr ""

#. module: account
#: model:ir.model.fields,help:account.field_res_config_settings__group_products_in_bills
msgid ""
"Disable this option to use a simplified versions of vendor bills, where "
"products are hidden."
msgstr ""

#. module: account
#: model_terms:ir.ui.view,arch_db:account.res_config_settings_view_form
msgid ""
"Disable to have a simplified view of vendor bills, without the products."
msgstr ""

#. module: account
#: model_terms:ir.ui.view,arch_db:account.invoice_form
msgid "Disc (%)"
msgstr ""

#. module: account
#: model:ir.model.fields,field_description:account.field_account_invoice_line__discount
msgid "Discount (%)"
msgstr "Chiết khấu (%)"

#. module: account
#: model:ir.model.fields,field_description:account.field_account_abstract_payment__display_name
#: model:ir.model.fields,field_description:account.field_account_account__display_name
#: model:ir.model.fields,field_description:account.field_account_account_tag__display_name
#: model:ir.model.fields,field_description:account.field_account_account_template__display_name
#: model:ir.model.fields,field_description:account.field_account_account_type__display_name
#: model:ir.model.fields,field_description:account.field_account_bank_statement__display_name
#: model:ir.model.fields,field_description:account.field_account_bank_statement_cashbox__display_name
#: model:ir.model.fields,field_description:account.field_account_bank_statement_closebalance__display_name
#: model:ir.model.fields,field_description:account.field_account_bank_statement_line__display_name
#: model:ir.model.fields,field_description:account.field_account_cash_rounding__display_name
#: model:ir.model.fields,field_description:account.field_account_cashbox_line__display_name
#: model:ir.model.fields,field_description:account.field_account_chart_template__display_name
#: model:ir.model.fields,field_description:account.field_account_common_journal_report__display_name
#: model:ir.model.fields,field_description:account.field_account_common_report__display_name
#: model:ir.model.fields,field_description:account.field_account_financial_year_op__display_name
#: model:ir.model.fields,field_description:account.field_account_fiscal_position__display_name
#: model:ir.model.fields,field_description:account.field_account_fiscal_position_account__display_name
#: model:ir.model.fields,field_description:account.field_account_fiscal_position_account_template__display_name
#: model:ir.model.fields,field_description:account.field_account_fiscal_position_tax__display_name
#: model:ir.model.fields,field_description:account.field_account_fiscal_position_tax_template__display_name
#: model:ir.model.fields,field_description:account.field_account_fiscal_position_template__display_name
#: model:ir.model.fields,field_description:account.field_account_fiscal_year__display_name
#: model:ir.model.fields,field_description:account.field_account_full_reconcile__display_name
#: model:ir.model.fields,field_description:account.field_account_group__display_name
#: model:ir.model.fields,field_description:account.field_account_incoterms__display_name
#: model:ir.model.fields,field_description:account.field_account_invoice__display_name
#: model:ir.model.fields,field_description:account.field_account_invoice_confirm__display_name
#: model:ir.model.fields,field_description:account.field_account_invoice_import_wizard__display_name
#: model:ir.model.fields,field_description:account.field_account_invoice_line__display_name
#: model:ir.model.fields,field_description:account.field_account_invoice_refund__display_name
#: model:ir.model.fields,field_description:account.field_account_invoice_report__display_name
#: model:ir.model.fields,field_description:account.field_account_invoice_send__display_name
#: model:ir.model.fields,field_description:account.field_account_invoice_tax__display_name
#: model:ir.model.fields,field_description:account.field_account_journal__display_name
#: model:ir.model.fields,field_description:account.field_account_move__display_name
#: model:ir.model.fields,field_description:account.field_account_move_line__display_name
#: model:ir.model.fields,field_description:account.field_account_move_reversal__display_name
#: model:ir.model.fields,field_description:account.field_account_partial_reconcile__display_name
#: model:ir.model.fields,field_description:account.field_account_payment__display_name
#: model:ir.model.fields,field_description:account.field_account_payment_method__display_name
#: model:ir.model.fields,field_description:account.field_account_payment_term__display_name
#: model:ir.model.fields,field_description:account.field_account_payment_term_line__display_name
#: model:ir.model.fields,field_description:account.field_account_print_journal__display_name
#: model:ir.model.fields,field_description:account.field_account_reconcile_model__display_name
#: model:ir.model.fields,field_description:account.field_account_reconcile_model_template__display_name
#: model:ir.model.fields,field_description:account.field_account_reconciliation_widget__display_name
#: model:ir.model.fields,field_description:account.field_account_register_payments__display_name
#: model:ir.model.fields,field_description:account.field_account_setup_bank_manual_config__display_name
#: model:ir.model.fields,field_description:account.field_account_tax__display_name
#: model:ir.model.fields,field_description:account.field_account_tax_group__display_name
#: model:ir.model.fields,field_description:account.field_account_tax_template__display_name
#: model:ir.model.fields,field_description:account.field_account_unreconcile__display_name
#: model:ir.model.fields,field_description:account.field_cash_box_in__display_name
#: model:ir.model.fields,field_description:account.field_cash_box_out__display_name
#: model:ir.model.fields,field_description:account.field_report_account_report_agedpartnerbalance__display_name
#: model:ir.model.fields,field_description:account.field_report_account_report_invoice_with_payments__display_name
#: model:ir.model.fields,field_description:account.field_report_account_report_journal__display_name
#: model:ir.model.fields,field_description:account.field_tax_adjustments_wizard__display_name
#: model:ir.model.fields,field_description:account.field_validate_account_move__display_name
msgid "Display Name"
msgstr "Tên hiển thị"

#. module: account
#: model:ir.model.fields,field_description:account.field_res_company__qr_code
#: model:ir.model.fields,field_description:account.field_res_config_settings__qr_code
msgid "Display SEPA QR code"
msgstr ""

#. module: account
#: model:ir.model.fields,field_description:account.field_account_invoice_line__display_type
msgid "Display Type"
msgstr "Kiểu Hiển thị"

#. module: account
#: model:ir.model.fields,field_description:account.field_account_tax_template__description
msgid "Display on Invoices"
msgstr "Hiển thị trên Hoá đơn"

#. module: account
#: code:addons/account/models/digest.py:16
#, python-format
msgid "Do not have access, skip this data for user's digest email"
msgstr ""

#. module: account
#: model:ir.model.fields,help:account.field_account_invoice_send__auto_delete_message
msgid ""
"Do not keep a copy of the email in the document communication history (mass "
"mailing only)"
msgstr ""
"Không giữ một bản sao của email trong lịch sử giao tiếp tài liệu (chỉ gửi "
"thư hàng loạt)"

#. module: account
#: selection:res.company,account_dashboard_onboarding_state:0
#: selection:res.company,account_invoice_onboarding_state:0
#: selection:res.company,account_onboarding_invoice_layout_state:0
#: selection:res.company,account_onboarding_sale_tax_state:0
#: selection:res.company,account_onboarding_sample_invoice_state:0
#: selection:res.company,account_setup_bank_data_state:0
#: selection:res.company,account_setup_coa_state:0
#: selection:res.company,account_setup_fy_data_state:0
msgid "Done"
msgstr "Hoàn tất"

#. module: account
#: model_terms:ir.ui.view,arch_db:account.portal_invoice_page
msgid "Download"
msgstr "Tải xuống"

#. module: account
#: selection:account.invoice,state:0 selection:account.invoice.report,state:0
#: selection:account.payment,state:0
#: model_terms:ir.ui.view,arch_db:account.view_account_invoice_filter
#: model_terms:ir.ui.view,arch_db:account.view_account_payment_search
#: model_terms:ir.ui.view,arch_db:account.view_bank_statement_search
msgid "Draft"
msgstr "Dự thảo"

#. module: account
#: model_terms:ir.ui.view,arch_db:account.invoice_form
msgid "Draft Credit Note"
msgstr "Hoá đơn Hoàn tiền Dự thảo"

#. module: account
#: code:addons/account/models/account_invoice.py:484
#: model_terms:ir.ui.view,arch_db:account.invoice_form
#: model_terms:ir.ui.view,arch_db:account.portal_my_invoices
#: model_terms:ir.ui.view,arch_db:account.report_invoice_document
#, python-format
msgid "Draft Invoice"
msgstr "Hoá đơn Dự thảo"

#. module: account
#: model_terms:ir.ui.view,arch_db:account.view_account_invoice_report_search
msgid "Draft Invoices"
msgstr "Hoá đơn Dự thảo"

#. module: account
#: model:ir.actions.act_window,name:account.action_bank_statement_draft_tree
msgid "Draft statements"
msgstr "Sao kê dự thảo"

#. module: account
#: model_terms:ir.ui.view,arch_db:account.view_payment_term_line_form
msgid "Due"
msgstr "Đến hạn"

#. module: account
#: model:ir.model.fields,field_description:account.field_account_invoice_report__residual
msgid "Due Amount"
msgstr "Giá trị Đến hạn"

#. module: account
#. openerp-web
#: code:addons/account/controllers/portal.py:41
#: code:addons/account/static/src/xml/account_reconciliation.xml:288
#: model:ir.model.fields,field_description:account.field_account_invoice__date_due
#: model:ir.model.fields,field_description:account.field_account_invoice_report__date_due
#: model_terms:ir.ui.view,arch_db:account.portal_my_invoices
#: model_terms:ir.ui.view,arch_db:account.view_account_invoice_filter
#: model_terms:ir.ui.view,arch_db:account.view_account_invoice_report_search
#, python-format
msgid "Due Date"
msgstr "Ngày đến hạn"

#. module: account
#: model_terms:ir.ui.view,arch_db:account.view_payment_term_line_form
msgid "Due Date Computation"
msgstr "Tính ngày đến hạn"

#. module: account
#: model_terms:ir.ui.view,arch_db:account.view_payment_term_line_tree
msgid "Due Type"
msgstr "Kiểu nợ"

#. module: account
#: model:ir.model.fields,field_description:account.field_account_move_line__date_maturity
msgid "Due date"
msgstr "Ngày đến hạn"

#. module: account
#: model_terms:ir.ui.view,arch_db:account.view_payment_term_line_form
msgid "Due the"
msgstr "Đến hạn vào ngày"

#. module: account
#: code:addons/account/models/account_invoice.py:1271
#, python-format
msgid ""
"Duplicated vendor reference detected. You probably encoded twice the same "
"vendor bill/credit note."
msgstr ""

#. module: account
#: model:ir.model.fields,field_description:account.field_res_config_settings__module_account_reports
msgid "Dynamic Reports"
msgstr "Báo cáo Động"

#. module: account
#: model:ir.model.fields,field_description:account.field_res_config_settings__module_l10n_eu_service
msgid "EU Digital Goods VAT"
msgstr ""

#. module: account
#: model:account.incoterms,name:account.incoterm_EXW
msgid "EX WORKS"
msgstr ""

#. module: account
#: code:addons/account/models/chart_template.py:387
#: code:addons/account/models/chart_template.py:402
#: code:addons/account/models/chart_template.py:412
#, python-format
msgid "EXCH"
msgstr "LECH"

#. module: account
#: code:addons/account/models/account_move.py:973
#, python-format
msgid "Either pass both debit and credit or none."
msgstr "Hoặc truyền cả giá trị nợ và có, hoặc không"

#. module: account
#: model:ir.model.fields,field_description:account.field_account_invoice_send__is_email
msgid "Email"
msgstr ""

#. module: account
#: model_terms:ir.ui.view,arch_db:account.view_account_journal_form
msgid "Email Alias"
msgstr "Bí danh Email"

#. module: account
#: model:ir.model.fields,help:account.field_account_invoice_send__email_from
msgid ""
"Email address of the sender. This field is set when no matching partner is "
"found and replaces the author_id field in the chatter."
msgstr ""
"Địa chỉ email của người gửi. Trường này được thiết lập khi không có đối tác "
"tương ứng được tìm thấy và thay thế trường author_id ở chatter."

#. module: account
#: model:ir.model.fields,field_description:account.field_res_company__invoice_is_email
msgid "Email by default"
msgstr "Email mặc định"

#. module: account
#: model_terms:ir.ui.view,arch_db:account.view_account_journal_form
msgid "Email your Vendor Bills"
msgstr ""

#. module: account
#: model:ir.model.fields,field_description:account.field_account_common_journal_report__date_to
#: model:ir.model.fields,field_description:account.field_account_common_report__date_to
#: model:ir.model.fields,field_description:account.field_account_fiscal_year__date_to
#: model:ir.model.fields,field_description:account.field_account_print_journal__date_to
msgid "End Date"
msgstr "Ngày kết thúc"

#. module: account
#: model:account.payment.term,name:account.account_payment_term
msgid "End of Following Month"
msgstr "Cuối tháng kế tiếp"

#. module: account
#: model:ir.model.fields,field_description:account.field_account_bank_statement__balance_end_real
msgid "Ending Balance"
msgstr "Số dư Cuối kỳ"

#. module: account
#: model:ir.model.fields,field_description:account.field_account_bank_statement__cashbox_end_id
msgid "Ending Cashbox"
msgstr "Đóng két tiền"

#. module: account
#: model:ir.model.fields,help:account.field_account_fiscal_year__date_to
msgid "Ending Date, included in the fiscal year."
msgstr ""

#. module: account
#: model:ir.actions.act_window,name:account.action_move_line_form
msgid "Entries"
msgstr "Bút toán"

#. module: account
#: model:ir.model.fields,field_description:account.field_account_print_journal__sort_selection
msgid "Entries Sorted by"
msgstr "Bút toán được sắp xếp theo"

#. module: account
#: code:addons/account/models/account_move.py:911
#, python-format
msgid "Entries are not from the same account."
msgstr ""

#. module: account
#: model_terms:ir.ui.view,arch_db:account.account_journal_dashboard_kanban_view
msgid "Entries to Review"
msgstr "Bút toán cần Xem xét"

#. module: account
#: code:addons/account/models/account_analytic_line.py:47
#, python-format
msgid "Entries: "
msgstr "Bút toán: "

#. module: account
#: model:ir.model.fields,field_description:account.field_account_journal__sequence_id
msgid "Entry Sequence"
msgstr "Trình tự Bút toán"

#. module: account
#: model:ir.model.fields,field_description:account.field_account_bank_statement__move_line_ids
msgid "Entry lines"
msgstr "Dòng bút toán"

#. module: account
#: selection:account.account.type,internal_group:0
#: model:account.account.type,name:account.data_account_type_equity
#: model_terms:ir.ui.view,arch_db:account.view_account_form
#: model_terms:ir.ui.view,arch_db:account.view_account_search
msgid "Equity"
msgstr "Nguồn vốn"

#. module: account
#: code:addons/account/models/res_config_settings.py:145
#, python-format
msgid "Error!"
msgstr "Lỗi!"

#. module: account
#: code:addons/account/models/chart_template.py:412
#, python-format
msgid "Exchange Difference"
msgstr "Chênh lệch Tỷ giá"

#. module: account
#: model:ir.model.fields,field_description:account.field_res_company__currency_exchange_journal_id
#: model:ir.model.fields,field_description:account.field_res_config_settings__currency_exchange_journal_id
msgid "Exchange Gain or Loss Journal"
msgstr "Sổ nhật ký Lãi hoặc Lỗ do tỷ giá"

#. module: account
#: model:ir.model.fields,field_description:account.field_account_full_reconcile__exchange_move_id
msgid "Exchange Move"
msgstr "Phát sinh Quy đổi"

#. module: account
#: model:ir.model.fields,field_description:account.field_res_company__expects_chart_of_accounts
msgid "Expects a Chart of Accounts"
msgstr "Cần một hệ thống tài khoản"

#. module: account
#: selection:account.account.type,internal_group:0
msgid "Expense"
msgstr "Chi phí"

#. module: account
#: model:ir.model.fields,field_description:account.field_product_category__property_account_expense_categ_id
#: model:ir.model.fields,field_description:account.field_product_template__property_account_expense_id
#: model_terms:ir.ui.view,arch_db:account.view_account_chart_template_seacrh
msgid "Expense Account"
msgstr "Tài khoản Chi phí"

#. module: account
#: model:ir.model.fields,field_description:account.field_account_chart_template__property_account_expense_id
msgid "Expense Account on Product Template"
msgstr "Tài khoản Chi phí trên Mẫu Sản phẩm"

#. module: account
#: model:account.account.type,name:account.data_account_type_expenses
#: model_terms:ir.ui.view,arch_db:account.view_account_form
#: model_terms:ir.ui.view,arch_db:account.view_account_search
msgid "Expenses"
msgstr "Chi phí"

#. module: account
#: model:ir.model.fields,field_description:account.field_account_bank_statement__reference
msgid "External Reference"
msgstr "Tham khảo nội bộ"

#. module: account
#. openerp-web
#: code:addons/account/static/src/xml/account_reconciliation.xml:318
#: code:addons/account/static/src/xml/account_reconciliation.xml:333
#, python-format
msgid "External link"
msgstr ""

#. module: account
#: model:account.incoterms,name:account.incoterm_FAS
msgid "FREE ALONGSIDE SHIP"
msgstr ""

#. module: account
#: model:account.incoterms,name:account.incoterm_FCA
msgid "FREE CARRIER"
msgstr ""

#. module: account
#: model:account.incoterms,name:account.incoterm_FOB
msgid "FREE ON BOARD"
msgstr ""

#. module: account
#: model:ir.model.fields,field_description:account.field_account_invoice_send__starred_partner_ids
msgid "Favorited By"
msgstr "Ưa thích bởi"

#. module: account
#: model_terms:ir.ui.view,arch_db:account.view_account_journal_search
msgid "Favorites"
msgstr "Yêu thích"

#. module: account
#: selection:res.company,fiscalyear_last_month:0
msgid "February"
msgstr "Tháng Hai"

#. module: account
#: model:ir.model.fields,field_description:account.field_account_fiscal_position__state_ids
#: model:ir.model.fields,field_description:account.field_account_fiscal_position_template__state_ids
msgid "Federal States"
msgstr "Bang/Tỉnh"

#. module: account
#: model:ir.model.fields,field_description:account.field_account_invoice_import_wizard__attachment_ids
msgid "Files"
msgstr ""

#. module: account
#: model_terms:ir.ui.view,arch_db:account.cash_box_in_form
msgid "Fill in this form if you put money in the cash register:"
msgstr "Điền vào form này nếu bạn nạp tiền mặt vào két:"

#. module: account
#. openerp-web
#: code:addons/account/static/src/xml/account_reconciliation.xml:147
#, python-format
msgid "Filter..."
msgstr "Bộ lọc..."

#. module: account
#: model:ir.model.fields,field_description:account.field_account_analytic_line__general_account_id
#: model_terms:ir.ui.view,arch_db:account.view_account_analytic_line_filter_inherit_account
msgid "Financial Account"
msgstr "Tài khoản KT Tài chính"

#. module: account
#: model_terms:ir.ui.view,arch_db:account.view_partner_property_form
msgid "Fiscal Information"
msgstr "Thông tin Tài khoá"

#. module: account
#: model_terms:ir.ui.view,arch_db:account.res_config_settings_view_form
msgid "Fiscal Localization"
msgstr "Bản địa hoá Kế toán Tài chính"

#. module: account
#: model:ir.model.fields,field_description:account.field_account_fiscal_position_account_template__position_id
msgid "Fiscal Mapping"
msgstr "Ánh xạ/Khớp Tài khoá"

#. module: account
#: model_terms:ir.ui.view,arch_db:account.res_config_settings_view_form
msgid "Fiscal Periods"
msgstr "Chu kỳ Tài chính"

#. module: account
#: model:ir.actions.act_window,name:account.action_account_fiscal_position_template_form
#: model:ir.model,name:account.model_account_fiscal_position
#: model:ir.model.fields,field_description:account.field_account_fiscal_position__name
#: model:ir.model.fields,field_description:account.field_account_fiscal_position_account__position_id
#: model:ir.model.fields,field_description:account.field_account_fiscal_position_tax__position_id
#: model:ir.model.fields,field_description:account.field_account_fiscal_position_tax_template__position_id
#: model:ir.model.fields,field_description:account.field_account_invoice__fiscal_position_id
#: model:ir.model.fields,field_description:account.field_account_invoice_report__fiscal_position_id
#: model:ir.model.fields,field_description:account.field_res_partner__property_account_position_id
#: model_terms:ir.ui.view,arch_db:account.view_account_position_form
#: model_terms:ir.ui.view,arch_db:account.view_account_position_template_search
#: model_terms:ir.ui.view,arch_db:account.view_account_position_template_tree
#: model_terms:ir.ui.view,arch_db:account.view_account_position_tree
msgid "Fiscal Position"
msgstr "Vị thế Tài khoá"

#. module: account
#: model:ir.model.fields,field_description:account.field_account_fiscal_position_template__name
#: model_terms:ir.ui.view,arch_db:account.view_account_position_template_form
#: model_terms:ir.ui.view,arch_db:account.view_account_position_template_search
msgid "Fiscal Position Template"
msgstr "Mẫu Vị thế Tài khoá"

#. module: account
#: model:ir.actions.act_window,name:account.action_account_fiscal_position_form
#: model:ir.ui.menu,name:account.menu_action_account_fiscal_position_form
msgid "Fiscal Positions"
msgstr "Vị thế Tài khoá"

#. module: account
#: code:addons/account/models/company.py:293
#: model:ir.model,name:account.model_account_fiscal_year
#: model_terms:ir.ui.view,arch_db:account.onboarding_fiscal_year_step
#, python-format
msgid "Fiscal Year"
msgstr "Năm tài chính"

#. module: account
#: model_terms:ir.ui.view,arch_db:account.action_account_fiscal_year_form
msgid "Fiscal Year 2018"
msgstr ""

#. module: account
#: model:ir.actions.act_window,name:account.actions_account_fiscal_year
#: model:ir.model.fields,field_description:account.field_res_config_settings__group_fiscal_year
msgid "Fiscal Years"
msgstr "Năm Tài chính"

#. module: account
#: model:ir.model.fields,field_description:account.field_account_financial_year_op__fiscalyear_last_day
#: model:ir.model.fields,field_description:account.field_res_company__fiscalyear_last_day
msgid "Fiscalyear Last Day"
msgstr "Ngày cuối cùng năm tài chính"

#. module: account
#: model:ir.model.fields,field_description:account.field_account_financial_year_op__fiscalyear_last_month
#: model:ir.model.fields,field_description:account.field_res_company__fiscalyear_last_month
msgid "Fiscalyear Last Month"
msgstr "Tháng cuối cùng năm tài chính"

#. module: account
#: selection:account.reconcile.model,amount_type:0
#: selection:account.reconcile.model,second_amount_type:0
#: selection:account.reconcile.model.template,amount_type:0
#: selection:account.reconcile.model.template,second_amount_type:0
#: selection:account.tax,amount_type:0
#: selection:account.tax.template,amount_type:0
msgid "Fixed"
msgstr "Cố định"

#. module: account
#: selection:account.payment.term.line,value:0
msgid "Fixed Amount"
msgstr "Tổng tiền cố định"

#. module: account
#: model:account.account.type,name:account.data_account_type_fixed_assets
msgid "Fixed Assets"
msgstr "Tài sản Cố định"

#. module: account
#: model:ir.model.fields,help:account.field_account_reconcile_model__amount
#: model:ir.model.fields,help:account.field_account_reconcile_model__second_amount
#: model:ir.model.fields,help:account.field_account_reconcile_model_template__amount
#: model:ir.model.fields,help:account.field_account_reconcile_model_template__second_amount
msgid ""
"Fixed amount will count as a debit if it is negative, as a credit if it is "
"positive."
msgstr ""
"Giá trị cố định sẽ được ghi vào bên nợ nếu âm và ghi vào bên có nếu dương."

#. module: account
#: model:ir.model.fields,field_description:account.field_res_config_settings__module_account_reports_followup
msgid "Follow-up Levels"
msgstr "Cấp độ Theo sát"

#. module: account
#: model:ir.model.fields,field_description:account.field_account_bank_statement__message_follower_ids
#: model:ir.model.fields,field_description:account.field_account_invoice__message_follower_ids
#: model:ir.model.fields,field_description:account.field_account_payment__message_follower_ids
msgid "Followers"
msgstr "Người dõi theo"

#. module: account
#: model:ir.model.fields,field_description:account.field_account_bank_statement__message_channel_ids
#: model:ir.model.fields,field_description:account.field_account_invoice__message_channel_ids
#: model:ir.model.fields,field_description:account.field_account_payment__message_channel_ids
msgid "Followers (Channels)"
msgstr "Người theo dõi (Các kênh)"

#. module: account
#: model:ir.model.fields,field_description:account.field_account_bank_statement__message_partner_ids
#: model:ir.model.fields,field_description:account.field_account_invoice__message_partner_ids
#: model:ir.model.fields,field_description:account.field_account_payment__message_partner_ids
msgid "Followers (Partners)"
msgstr "Người theo dõi (Các đối tác)"

#. module: account
#: model:ir.model.fields,field_description:account.field_account_journal__inbound_payment_method_ids
msgid "For Incoming Payments"
msgstr ""

#. module: account
#: model:ir.model.fields,field_description:account.field_account_journal__outbound_payment_method_ids
msgid "For Outgoing Payments"
msgstr ""

#. module: account
#: model:ir.model.fields,help:account.field_account_payment_term_line__value_amount
msgid "For percent enter a ratio between 0-100."
msgstr "Đối với phần trăm, nhập tỷ số từ 0-100."

#. module: account
#: sql_constraint:account.invoice.line:0
msgid ""
"Forbidden unit price, account and quantity on non-accountable invoice line"
msgstr ""

#. module: account
#: model:ir.model.fields,help:account.field_account_reconcile_model__force_second_tax_included
#: model:ir.model.fields,help:account.field_account_reconcile_model_template__force_second_tax_included
msgid "Force the second tax to be managed as a price included tax."
msgstr ""

#. module: account
#: model:ir.model.fields,help:account.field_account_reconcile_model__force_tax_included
#: model:ir.model.fields,help:account.field_account_reconcile_model_template__force_tax_included
msgid "Force the tax to be managed as a price included tax."
msgstr ""

#. module: account
#: model:ir.model.fields,help:account.field_account_account__currency_id
msgid "Forces all moves for this account to have this account currency."
msgstr ""
"Cưỡng bức tất cả biến động với tài khoản này phải có tiền tệ tài khoản."

#. module: account
#: model:ir.model.fields,help:account.field_account_account_template__currency_id
msgid "Forces all moves for this account to have this secondary currency."
msgstr ""
"Cưỡng bức tất cả các biến động đối với tài khoản này phải có tiền tệ thứ "
"hai."

#. module: account
#: code:addons/account/report/account_aged_partner_balance.py:218
#: code:addons/account/report/account_journal.py:101
#, python-format
msgid "Form content is missing, this report cannot be printed."
msgstr "Nội dung trong mẫu đang thiếu, báo cáo này không thể in được."

#. module: account
#: model:ir.model.fields,field_description:account.field_account_invoice_send__email_from
msgid "From"
msgstr "Từ"

#. module: account
#: model_terms:ir.ui.view,arch_db:account.view_account_move_line_filter
msgid "From Payable accounts"
msgstr "Từ các tài khoản phải trả"

#. module: account
#: model_terms:ir.ui.view,arch_db:account.view_account_move_line_filter
msgid "From Receivable accounts"
msgstr "Từ các tài khoản phải thu"

#. module: account
#: model_terms:ir.actions.act_window,help:account.action_account_invoice_report_all_supp
msgid ""
"From this report, you can have an overview of the amount invoiced from your "
"vendors. The search tool can also be used to personalise your Invoices "
"reports and so, match this analysis to your needs."
msgstr ""
"Từ báo cáo này, bạn có cái nhìn tổng quan về giá trị đã được nhà cung cấp "
"xuất hoá đơn. Công cụ tìm kiếm cũng giúp bạn cá nhân hoá các báo cáo Hoá đơn"
" và để tuỳ biến phân tích theo nhu cầu của bạn."

#. module: account
#: model_terms:ir.actions.act_window,help:account.action_account_invoice_report_all
msgid ""
"From this report, you can have an overview of the amount invoiced to your "
"customers. The search tool can also be used to personalise your Invoices "
"reports and so, match this analysis to your needs."
msgstr ""
"Từ báo cáo này, bạn có cái nhìn tổng quan về giá trị hoá đơn đã xuất cho "
"khách hàng. Công cụ tìm kiếm cũng giúp bạn cá nhân hoá các báo cáo Hoá đơn "
"và để tuỳ biến phân tích theo nhu cầu của bạn."

#. module: account
#: code:addons/account/models/account_invoice.py:385
#, python-format
msgid "From: "
msgstr ""

#. module: account
#: model:ir.model,name:account.model_account_full_reconcile
#: model:ir.model.fields,field_description:account.field_account_partial_reconcile__full_reconcile_id
msgid "Full Reconcile"
msgstr "Đối soát Hoàn toàn"

#. module: account
#: code:addons/account/models/account_journal_dashboard.py:102
#, python-format
msgid "Future"
msgstr "Tương lai"

#. module: account
#: model_terms:ir.ui.view,arch_db:account.view_account_invoice_filter
msgid "Future Activities"
msgstr "Hoạt động Tương lai"

#. module: account
#: model_terms:ir.ui.view,arch_db:account.view_account_form
msgid "GROSS PROFIT"
msgstr "LỢI NHUẬN RÒNG"

#. module: account
#: model:ir.model.fields,field_description:account.field_account_chart_template__income_currency_exchange_account_id
#: model:ir.model.fields,field_description:account.field_res_company__income_currency_exchange_account_id
msgid "Gain Exchange Rate Account"
msgstr "Tài khoản lãi tỷ giá ngoại tệ"

#. module: account
#: model:ir.ui.menu,name:account.menu_finance_entries_generate_entries
msgid "Generate Entries"
msgstr "Tạo bút toán"

#. module: account
#: model:ir.ui.menu,name:account.account_reports_legal_statements_menu
msgid "Generic Statements"
msgstr "Báo cáo Tổng quát"

#. module: account
#: model_terms:ir.ui.view,arch_db:account.res_config_settings_view_form
msgid "Get warnings when invoicing specific customers"
msgstr "Nhận cảnh báo khi xuất hoá đơn cho một khách hàng nào đó"

#. module: account
#: model_terms:ir.ui.view,arch_db:account.res_config_settings_view_form
msgid ""
"Get your bank statements automatically imported every 4 hours, or in one-"
"click, using Yodlee and Plaid services. Once installed, set “Bank Feeds” to "
"“Bank Synchronization” in bank account settings. Then, click “Configure” on "
"the online account to enter your bank credentials."
msgstr ""

#. module: account
#: model:ir.model.fields,help:account.field_account_invoice_line__sequence
msgid "Gives the sequence of this line when displaying the invoice."
msgstr "Cung cấp trình tự cho dòng này khi hiển thị trên hóa đơn."

#. module: account
#: model:ir.model.fields,help:account.field_account_bank_statement_line__sequence
msgid ""
"Gives the sequence order when displaying a list of bank statement lines."
msgstr "Cung cấp trình tự hiển thị cho danh sách các dòng sao kê ngân hàng."

#. module: account
#: model:ir.model.fields,help:account.field_account_invoice_tax__sequence
msgid "Gives the sequence order when displaying a list of invoice tax."
msgstr "Cung cấp trình tự hiển thị cho danh sách các dòng thuế trên hoá đơn."

#. module: account
#: model:ir.model.fields,help:account.field_account_payment_term_line__sequence
msgid ""
"Gives the sequence order when displaying a list of payment terms lines."
msgstr ""
"Cung cấp trình tự hiển thị cho danh sách các dòng điều khoản thanh toán."

#. module: account
#. openerp-web
#: code:addons/account/static/src/xml/account_reconciliation.xml:63
#, python-format
msgid "Go to bank statement(s)"
msgstr "Đến sao kê ngân hàng"

#. module: account
#: code:addons/account/models/account_invoice.py:758
#: code:addons/account/models/company.py:521
#, python-format
msgid "Go to the configuration panel"
msgstr "Đi tới bảng cấu hình"

#. module: account
#: code:addons/account/models/company.py:459
#, python-format
msgid "Go to the journal configuration"
msgstr ""

#. module: account
#: selection:res.partner,trust:0
msgid "Good Debtor"
msgstr "Con nợ Tốt"

#. module: account
#. openerp-web
#: code:addons/account/static/src/xml/account_reconciliation.xml:48
#, python-format
msgid "Good Job!"
msgstr "Làm tốt!"

#. module: account
#: model:ir.model.fields,field_description:account.field_account_account__group_id
#: model:ir.model.fields,field_description:account.field_account_account_template__group_id
msgid "Group"
msgstr "Nhóm"

#. module: account
#: model_terms:ir.ui.view,arch_db:account.view_account_chart_template_seacrh
#: model_terms:ir.ui.view,arch_db:account.view_account_invoice_filter
#: model_terms:ir.ui.view,arch_db:account.view_account_invoice_report_search
#: model_terms:ir.ui.view,arch_db:account.view_account_move_filter
#: model_terms:ir.ui.view,arch_db:account.view_account_move_line_filter
#: model_terms:ir.ui.view,arch_db:account.view_account_search
#: model_terms:ir.ui.view,arch_db:account.view_account_tax_search
#: model_terms:ir.ui.view,arch_db:account.view_account_template_search
#: model_terms:ir.ui.view,arch_db:account.view_bank_statement_search
msgid "Group By"
msgstr "Nhóm theo"

#. module: account
#: model:ir.model.fields,field_description:account.field_account_journal__group_invoice_lines
msgid "Group Invoice Lines"
msgstr "Nhóm theo hạng mục trên hoá đơn"

#. module: account
#: model:ir.model.fields,field_description:account.field_account_register_payments__group_invoices
msgid "Group Invoices"
msgstr ""

#. module: account
#: selection:account.tax,amount_type:0
#: selection:account.tax.template,amount_type:0
msgid "Group of Taxes"
msgstr "Nhóm Thuế"

#. module: account
#: model_terms:ir.ui.view,arch_db:account.res_config_settings_view_form
msgid "Group payments into a single batch to ease the reconciliation process"
msgstr ""

#. module: account
#: selection:account.cash.rounding,rounding_method:0
msgid "HALF-UP"
msgstr ""

#. module: account
#: model:ir.model.fields,field_description:account.field_res_config_settings__has_accounting_entries
msgid "Has Accounting Entries"
msgstr "Có Bút toán Kế toán"

#. module: account
#: model:ir.model.fields,field_description:account.field_account_payment__has_invoices
msgid "Has Invoices"
msgstr "Có Hoá đơn"

#. module: account
#: model:ir.model.fields,field_description:account.field_account_invoice__has_outstanding
msgid "Has Outstanding"
msgstr "Có khoản thanh toán chưa khớp"

#. module: account
#: model:ir.model.fields,field_description:account.field_res_partner__has_unreconciled_entries
msgid "Has Unreconciled Entries"
msgstr "Có bút toán chưa đối soát"

#. module: account
#: model:ir.model.fields,field_description:account.field_account_setup_bank_manual_config__qr_code_valid
msgid "Has all required arguments"
msgstr ""

#. module: account
#: model:ir.model.fields,field_description:account.field_account_invoice_send__has_error
#: model:ir.model.fields,help:account.field_account_invoice_send__has_error
msgid "Has error"
msgstr ""

#. module: account
#: model:ir.model.fields,field_description:account.field_account_abstract_payment__hide_payment_method
#: model:ir.model.fields,field_description:account.field_account_payment__hide_payment_method
#: model:ir.model.fields,field_description:account.field_account_register_payments__hide_payment_method
msgid "Hide Payment Method"
msgstr "Ẩn Phương thức Thanh toán"

#. module: account
#: model:ir.model.fields,field_description:account.field_account_tax__hide_tax_exigibility
msgid "Hide Use Cash Basis Option"
msgstr "Ẩn Tuỳ chọn Cơ sở Dòng tiền"

#. module: account
#: model_terms:ir.ui.view,arch_db:account.portal_invoice_chatter
msgid "History"
msgstr "Lịch sử"

#. module: account
#: model_terms:ir.ui.view,arch_db:account.view_account_form
msgid "How do account types affect your reports?"
msgstr "Cách mà các kiểu tài khoản ảnh hưởng đến báo cáo của bạn?"

#. module: account
#: model_terms:ir.ui.view,arch_db:account.res_config_settings_view_form
msgid "How total tax amount is computed in orders and invoices"
msgstr "Cách thức mà giá trị thuế được tính toán trên các đơn hàng và hoá đơn"

#. module: account
#: model:ir.model.fields,field_description:account.field_account_abstract_payment__id
#: model:ir.model.fields,field_description:account.field_account_account__id
#: model:ir.model.fields,field_description:account.field_account_account_tag__id
#: model:ir.model.fields,field_description:account.field_account_account_template__id
#: model:ir.model.fields,field_description:account.field_account_account_type__id
#: model:ir.model.fields,field_description:account.field_account_bank_statement__id
#: model:ir.model.fields,field_description:account.field_account_bank_statement_cashbox__id
#: model:ir.model.fields,field_description:account.field_account_bank_statement_closebalance__id
#: model:ir.model.fields,field_description:account.field_account_bank_statement_line__id
#: model:ir.model.fields,field_description:account.field_account_cash_rounding__id
#: model:ir.model.fields,field_description:account.field_account_cashbox_line__id
#: model:ir.model.fields,field_description:account.field_account_chart_template__id
#: model:ir.model.fields,field_description:account.field_account_common_journal_report__id
#: model:ir.model.fields,field_description:account.field_account_common_report__id
#: model:ir.model.fields,field_description:account.field_account_financial_year_op__id
#: model:ir.model.fields,field_description:account.field_account_fiscal_position__id
#: model:ir.model.fields,field_description:account.field_account_fiscal_position_account__id
#: model:ir.model.fields,field_description:account.field_account_fiscal_position_account_template__id
#: model:ir.model.fields,field_description:account.field_account_fiscal_position_tax__id
#: model:ir.model.fields,field_description:account.field_account_fiscal_position_tax_template__id
#: model:ir.model.fields,field_description:account.field_account_fiscal_position_template__id
#: model:ir.model.fields,field_description:account.field_account_fiscal_year__id
#: model:ir.model.fields,field_description:account.field_account_full_reconcile__id
#: model:ir.model.fields,field_description:account.field_account_group__id
#: model:ir.model.fields,field_description:account.field_account_incoterms__id
#: model:ir.model.fields,field_description:account.field_account_invoice__id
#: model:ir.model.fields,field_description:account.field_account_invoice_confirm__id
#: model:ir.model.fields,field_description:account.field_account_invoice_import_wizard__id
#: model:ir.model.fields,field_description:account.field_account_invoice_line__id
#: model:ir.model.fields,field_description:account.field_account_invoice_refund__id
#: model:ir.model.fields,field_description:account.field_account_invoice_report__id
#: model:ir.model.fields,field_description:account.field_account_invoice_send__id
#: model:ir.model.fields,field_description:account.field_account_invoice_tax__id
#: model:ir.model.fields,field_description:account.field_account_journal__id
#: model:ir.model.fields,field_description:account.field_account_move__id
#: model:ir.model.fields,field_description:account.field_account_move_line__id
#: model:ir.model.fields,field_description:account.field_account_move_reversal__id
#: model:ir.model.fields,field_description:account.field_account_partial_reconcile__id
#: model:ir.model.fields,field_description:account.field_account_payment__id
#: model:ir.model.fields,field_description:account.field_account_payment_method__id
#: model:ir.model.fields,field_description:account.field_account_payment_term__id
#: model:ir.model.fields,field_description:account.field_account_payment_term_line__id
#: model:ir.model.fields,field_description:account.field_account_print_journal__id
#: model:ir.model.fields,field_description:account.field_account_reconcile_model__id
#: model:ir.model.fields,field_description:account.field_account_reconcile_model_template__id
#: model:ir.model.fields,field_description:account.field_account_reconciliation_widget__id
#: model:ir.model.fields,field_description:account.field_account_register_payments__id
#: model:ir.model.fields,field_description:account.field_account_setup_bank_manual_config__id
#: model:ir.model.fields,field_description:account.field_account_tax__id
#: model:ir.model.fields,field_description:account.field_account_tax_group__id
#: model:ir.model.fields,field_description:account.field_account_tax_template__id
#: model:ir.model.fields,field_description:account.field_account_unreconcile__id
#: model:ir.model.fields,field_description:account.field_cash_box_in__id
#: model:ir.model.fields,field_description:account.field_cash_box_out__id
#: model:ir.model.fields,field_description:account.field_report_account_report_agedpartnerbalance__id
#: model:ir.model.fields,field_description:account.field_report_account_report_invoice_with_payments__id
#: model:ir.model.fields,field_description:account.field_report_account_report_journal__id
#: model:ir.model.fields,field_description:account.field_tax_adjustments_wizard__id
#: model:ir.model.fields,field_description:account.field_validate_account_move__id
msgid "ID"
msgstr ""

#. module: account
#: code:addons/account/models/chart_template.py:409
#, python-format
msgid "INV"
msgstr ""

#. module: account
#: code:addons/account/models/account_bank_statement.py:325
#, python-format
msgid "If \"Amount Currency\" is specified, then \"Amount\" must be as well."
msgstr ""
"Nếu \"Giá trị Nguyên tệ\" được xác định, thì \"Tổng tiền\" cũng phải được "
"xác định."

#. module: account
#: model:ir.model.fields,help:account.field_account_bank_statement__message_unread
#: model:ir.model.fields,help:account.field_account_invoice__message_unread
#: model:ir.model.fields,help:account.field_account_payment__message_unread
msgid "If checked new messages require your attention."
msgstr "Nếu đánh dấu kiểm, các thông điệp mới yêu cầu sự có mặt của bạn."

#. module: account
#: model:ir.model.fields,help:account.field_account_bank_statement__message_needaction
#: model:ir.model.fields,help:account.field_account_invoice__message_needaction
#: model:ir.model.fields,help:account.field_account_payment__message_needaction
msgid "If checked, new messages require your attention."
msgstr "Nếu đánh dấu kiểm, các thông điệp mới yêu cầu sự có mặt của bạn."

#. module: account
#: model:ir.model.fields,help:account.field_account_bank_statement__message_has_error
#: model:ir.model.fields,help:account.field_account_invoice__message_has_error
#: model:ir.model.fields,help:account.field_account_payment__message_has_error
msgid "If checked, some messages have a delivery error."
msgstr ""

#. module: account
#: model:ir.model.fields,help:account.field_account_account_template__nocreate
msgid ""
"If checked, the new chart of accounts will not contain this by default."
msgstr ""
"Đánh dấu nếu bạn không muốn một hệ thống kế toán mới mặc định sẽ không bao "
"gồm mục này."

#. module: account
#: model:ir.model.fields,help:account.field_account_move_reversal__journal_id
msgid "If empty, uses the journal of the journal entry to be reversed."
msgstr "Nếu để trống, sử dụng cùng sổ nhật ký của bút toán để đảo ngược."

#. module: account
#: model:ir.model.fields,help:account.field_account_register_payments__group_invoices
msgid ""
"If enabled, groups invoices by commercial partner, invoice account,\n"
"                                                                    type and recipient bank account in the generated payments. If disabled,\n"
"                                                                    a distinct payment will be generated for each invoice."
msgstr ""

#. module: account
#: model:ir.model.fields,help:account.field_account_tax__include_base_amount
#: model:ir.model.fields,help:account.field_account_tax_template__include_base_amount
msgid ""
"If set, taxes which are computed after this one will be computed based on "
"the price tax included."
msgstr ""
"Nếu được chọn, các thuế mà được tính toán sau thuế này sẽ được tính toán dựa"
" trên giá đã bao gồm thuế này."

#. module: account
#: model:ir.model.fields,help:account.field_account_bank_statement__accounting_date
msgid ""
"If set, the accounting entries created during the bank statement reconciliation process will be created at this date.\n"
"This is useful if the accounting period in which the entries should normally be booked is already closed."
msgstr ""

#. module: account
#: model:ir.model.fields,help:account.field_account_tax__analytic
#: model:ir.model.fields,help:account.field_account_tax_template__analytic
msgid ""
"If set, the amount computed by this tax will be assigned to the same "
"analytic account as the invoice line (if any)"
msgstr ""
"Nếu được chọn, giá trị được tính bởi thuế này cũng sẽ được ghi nhận vào cùng"
" tài khoản kế toán quản trị được khai báo trên dòng hoá đơn (nếu có)"

#. module: account
#: model:ir.model.fields,help:account.field_account_payment_term__active
msgid ""
"If the active field is set to False, it will allow you to hide the payment "
"terms without removing it."
msgstr ""

#. module: account
#: model:ir.model.fields,help:account.field_account_journal__group_invoice_lines
msgid ""
"If this box is checked, the system will try to group the accounting lines "
"when generating them from invoices."
msgstr ""
"Nếu đánh dấu vào ô này, hệ thống sẽ thử nhóm các định khoản khi nó được tạo "
"ra từ hoá đơn."

#. module: account
#: model:ir.model.fields,help:account.field_account_move__auto_reverse
msgid ""
"If this checkbox is ticked, this entry will be automatically reversed at the"
" reversal date you defined."
msgstr ""

#. module: account
#: model_terms:ir.ui.view,arch_db:account.res_config_settings_view_form
msgid ""
"If you check this box, you will be able to collect payments using SEPA "
"Direct Debit mandates."
msgstr ""

#. module: account
#: model_terms:ir.ui.view,arch_db:account.res_config_settings_view_form
msgid ""
"If you check this box, you will be able to register your payment using SEPA."
msgstr ""
"Nếu bạn chọn ô này, bạn sẽ có thể đăng ký thanh toán bằng SEPA.\n"
"-Nó sẽ cài đặt module account_sepa."

#. module: account
#: model_terms:ir.actions.act_window,help:account.open_account_journal_dashboard_kanban
msgid ""
"If you have not installed a chart of account, please install one first.<br>"
msgstr ""
"Nếu bạn chưa cài đặt hệ thống tài khoản, vui lòng cài đặt nó trước. Cụ thể, bạn có thể cài module 'Vietnam Chart of Accounts' cho các doanh nghiệp ở Việt Nam.<br>"

#. module: account
#: model_terms:ir.ui.view,arch_db:account.account_unreconcile_view
msgid ""
"If you unreconcile transactions, you must also verify all the actions that "
"are linked to those transactions because they will not be disabled"
msgstr ""
"Nếu bạn bỏ đối soát các giao dịch, bạn cũng phải xác nhận tất cả các hành "
"động được liên kết đến các giao dịch này bởi vì chúng sẽ không bị vô hiệu "
"hoá"

#. module: account
#: model:ir.model.fields,help:account.field_account_invoice__payment_term_id
msgid ""
"If you use payment terms, the due date will be computed automatically at the"
" generation of accounting entries. If you keep the payment terms and the due"
" date empty, it means direct payment. The payment terms may compute several "
"due dates, for example 50% now, 50% in one month."
msgstr ""

#. module: account
#: model:ir.model.fields,help:account.field_account_invoice__date_due
msgid ""
"If you use payment terms, the due date will be computed automatically at the"
" generation of accounting entries. The Payment terms may compute several due"
" dates, for example 50% now and 50% in one month, but if you want to force a"
" due date, make sure that the payment term is not set on the invoice. If you"
" keep the Payment terms and the due date empty, it means direct payment."
msgstr ""

#. module: account
#: model_terms:ir.ui.view,arch_db:account.res_config_settings_view_form
msgid ""
"If you're selling digital goods to customers in the EU, you must charge VAT "
"based on your customers' locations. This rule applies regardless of you are "
"located. Digital goods are defined in the legislation as broadcasting, "
"telecommunications, and services that are electronically supplied instead of"
" shipped. Gift cards sent online are not included in the definition."
msgstr ""

#. module: account
#: model:ir.model.fields,help:account.field_account_invoice_line__product_image
msgid ""
"Image of the product variant (Big-sized image of product template if false)."
" It is automatically resized as a 1024x1024px image, with aspect ratio "
"preserved."
msgstr ""
"Hình ảnh của biến thể sản phẩm (Nếu không thiết lập, hệ thống sẽ sử dụng "
"hình ảnh với kích thước lớn của sản phẩm). Nó sẽ tự động thay đổi kích thước"
" thành 1024x10024 mà vẫn giữ nguyên tỷ lệ."

#. module: account
#: model:account.payment.term,name:account.account_payment_term_immediate
msgid "Immediate Payment"
msgstr "Thanh toán ngay (trả trước 100%)"

#. module: account
#: model_terms:ir.ui.view,arch_db:account.account_invoice_import_wizard_form_view
msgid "Import"
msgstr "Nhập"

#. module: account
#: model:ir.model.fields,field_description:account.field_res_config_settings__module_account_bank_statement_import_qif
msgid "Import .qif files"
msgstr "Nhập tập tin .qif"

#. module: account
#: model:ir.actions.act_window,name:account.account_invoice_import_wizard_action
msgid "Import Vendor Bills"
msgstr ""

#. module: account
#: model:ir.model,name:account.model_account_invoice_import_wizard
msgid "Import Your Vendor Bills from Files."
msgstr ""

#. module: account
#: model:ir.model.fields,field_description:account.field_res_config_settings__module_account_bank_statement_import_csv
msgid "Import in .csv format"
msgstr "Nhập tập tin định dạng .csv"

#. module: account
#: model:ir.model.fields,field_description:account.field_res_config_settings__module_account_bank_statement_import_ofx
msgid "Import in .ofx format"
msgstr "Nhập tập tin định dạng .ofx"

#. module: account
#: model:ir.model.fields,field_description:account.field_res_config_settings__module_account_bank_statement_import_camt
msgid "Import in CAMT.053 format"
msgstr "Nhập theo định dạng CAMT.053"

#. module: account
#: model_terms:ir.ui.view,arch_db:account.res_config_settings_view_form
msgid "Import your bank statements automatically"
msgstr "Nhập sao kê ngân hàng một cách tự động"

#. module: account
#: model_terms:ir.ui.view,arch_db:account.res_config_settings_view_form
msgid "Import your bank statements in CAMT.053"
msgstr "Nhập sao kê ngân hàng tự động theo dạng CAMT.053"

#. module: account
#: model_terms:ir.ui.view,arch_db:account.res_config_settings_view_form
msgid "Import your bank statements in CSV"
msgstr "Nhập sao kê ngân hàng tự động theo dạng CSV"

#. module: account
#: model_terms:ir.ui.view,arch_db:account.res_config_settings_view_form
msgid "Import your bank statements in OFX"
msgstr "Nhập sao kê ngân hàng tự động theo dạng OFX"

#. module: account
#: model_terms:ir.ui.view,arch_db:account.res_config_settings_view_form
msgid "Import your bank statements in QIF"
msgstr "Nhập sao kê ngân hàng tự động theo dạng QIF"

#. module: account
#: selection:account.invoice,state:0
#: model_terms:ir.ui.view,arch_db:account.view_account_invoice_filter
msgid "In Payment"
msgstr ""

#. module: account
#: code:addons/account/models/account_bank_statement.py:345
#, python-format
msgid ""
"In order to delete a bank statement line, you must first cancel it to delete"
" related journal items."
msgstr ""
"Để xoá một dòng trong sao kê ngân hàng, bạn phải nó để hệ thống tự động xoá "
"phát sinh kế toán liên quan trước."

#. module: account
#: code:addons/account/models/account_bank_statement.py:201
#, python-format
msgid ""
"In order to delete a bank statement, you must first cancel it to delete "
"related journal items."
msgstr ""
"Để xóa một Sao kê ngân hàng, trước tiên bạn phải hủy bỏ nó và xóa các phát "
"sinh liên quan."

#. module: account
#: code:addons/account/models/account_payment.py:89
#, python-format
msgid ""
"In order to pay multiple invoices at once, they must use the same currency."
msgstr ""
"Để thanh toán nhiều hoá đơn cùng lúc, các hoá đơn này phải có cùng tiền tệ."

#. module: account
#: model_terms:ir.ui.view,arch_db:account.view_account_tax_search
msgid "Inactive"
msgstr "Không hiệu lực"

#. module: account
#: selection:account.payment.method,payment_type:0
msgid "Inbound"
msgstr "Gọi đến"

#. module: account
#: model:ir.model.fields,field_description:account.field_account_tax__analytic
msgid "Include in Analytic Cost"
msgstr "Bao gồm trong Chi phí Kế toán QT"

#. module: account
#: model:ir.model.fields,field_description:account.field_account_tax__price_include
#: model:ir.model.fields,field_description:account.field_account_tax_template__price_include
msgid "Included in Price"
msgstr "Bao gồm trong Giá"

#. module: account
#: selection:account.account.type,internal_group:0
#: model:account.account.type,name:account.data_account_type_revenue
#: model_terms:ir.ui.view,arch_db:account.view_account_form
#: model_terms:ir.ui.view,arch_db:account.view_account_search
msgid "Income"
msgstr "Doanh thu"

#. module: account
#: model:ir.model.fields,field_description:account.field_product_category__property_account_income_categ_id
#: model:ir.model.fields,field_description:account.field_product_template__property_account_income_id
#: model_terms:ir.ui.view,arch_db:account.view_account_chart_template_seacrh
msgid "Income Account"
msgstr "Tài khoản Doanh thu"

#. module: account
#: model:ir.model.fields,field_description:account.field_account_chart_template__property_account_income_id
msgid "Income Account on Product Template"
msgstr "Tài khoản Doanh thu trên Mẫu sản phẩm"

#. module: account
#. openerp-web
#: code:addons/account/static/src/js/reconciliation/reconciliation_model.js:740
#, python-format
msgid "Incorrect Operation"
msgstr "Hành động không đúng"

#. module: account
#: model:ir.model.fields,field_description:account.field_account_invoice__incoterm_id
msgid "Incoterm"
msgstr ""

#. module: account
#: model:ir.model.fields,help:account.field_account_incoterms__code
msgid "Incoterm Standard Code"
msgstr "Mã Tiêu chuẩn Incoterm"

#. module: account
#: model:ir.actions.act_window,name:account.action_incoterms_tree
#: model:ir.model,name:account.model_account_incoterms
#: model:ir.ui.menu,name:account.menu_action_incoterm_open
#: model_terms:ir.ui.view,arch_db:account.account_incoterms_form
#: model_terms:ir.ui.view,arch_db:account.account_incoterms_view_search
#: model_terms:ir.ui.view,arch_db:account.view_incoterms_tree
msgid "Incoterms"
msgstr "Điều khoản thương mại"

#. module: account
#: model:ir.model.fields,help:account.field_account_incoterms__name
msgid ""
"Incoterms are series of sales terms. They are used to divide transaction "
"costs and responsibilities between buyer and seller and reflect state-of-"
"the-art transportation practices."
msgstr ""
"Incoterms là một bộ các thuật ngữ thương mại. Chúng được sử dụng để phân "
"chia chi phí và trách nhiệm giữa người mua và người bán và phản anh các thực"
" nghiệm vận tải tốt nhất đã được cả thế giới thừa nhận."

#. module: account
#: model_terms:ir.actions.act_window,help:account.action_incoterms_tree
msgid ""
"Incoterms are used to divide transaction costs and responsibilities between "
"buyer and seller."
msgstr ""

#. module: account
#. openerp-web
#: code:addons/account/static/src/xml/account_payment.xml:25
#, python-format
msgid "Info"
msgstr ""

#. module: account
#: model_terms:ir.ui.view,arch_db:account.view_move_line_form
msgid "Information"
msgstr "Thông tin"

#. module: account
#: model:ir.model.fields,help:account.field_account_invoice_send__parent_id
msgid "Initial thread message."
msgstr "Thông điệp khơi mào luồng hội thoại."

#. module: account
#: model:ir.model.fields,field_description:account.field_account_chart_template__property_stock_account_input_categ_id
#: model:ir.model.fields,field_description:account.field_res_company__property_stock_account_input_categ_id
msgid "Input Account for Stock Valuation"
msgstr "Tài khoản đầu vào cho Định giá Tồn kho"

#. module: account
#: model_terms:ir.ui.view,arch_db:account.res_config_settings_view_form
msgid "Install More Packages"
msgstr "Cài thêm các Gói"

#. module: account
#: model:ir.model.fields,field_description:account.field_res_company__transfer_account_id
msgid "Inter-Banks Transfer Account"
msgstr "Tài khoản chuyển liên ngân hàng"

#. module: account
#: model:ir.model.fields,help:account.field_res_company__transfer_account_id
msgid ""
"Intermediary account used when moving money from a liquidity account to "
"another"
msgstr ""
"Tài khoản trung gian được sử dụng khi chuyển tiền từ một tài khoản kiểu Ngân"
" hàng / Tiền mặt sang một tài khoản khác"

#. module: account
#: model:ir.model.fields,field_description:account.field_account_account__internal_group
#: model:ir.model.fields,field_description:account.field_account_account_type__internal_group
msgid "Internal Group"
msgstr ""

#. module: account
#: model:ir.model.fields,field_description:account.field_account_move__narration
msgid "Internal Note"
msgstr "Ghi chú nội bộ"

#. module: account
#: model:ir.model.fields,field_description:account.field_account_account__note
msgid "Internal Notes"
msgstr "Ghi chú Nội bộ"

#. module: account
#: selection:account.payment,payment_type:0
#: model_terms:ir.ui.view,arch_db:account.account_journal_dashboard_kanban_view
msgid "Internal Transfer"
msgstr "Chuyển nội bộ"

#. module: account
#: model:ir.actions.act_window,name:account.action_account_payments_transfer
#: model_terms:ir.ui.view,arch_db:account.account_journal_dashboard_kanban_view
msgid "Internal Transfers"
msgstr "Dịch chuyển nội bộ"

#. module: account
#: model:ir.model.fields,field_description:account.field_account_account__internal_type
msgid "Internal Type"
msgstr "Kiểu Nội bộ"

#. module: account
#: model_terms:ir.ui.view,arch_db:account.view_account_template_form
msgid "Internal notes..."
msgstr "Ghi chú nội bộ..."

#. module: account
#: model:ir.model.fields,help:account.field_account_invoice__incoterm_id
#: model:ir.model.fields,help:account.field_res_company__incoterm_id
msgid ""
"International Commercial Terms are a series of predefined commercial terms "
"used in international transactions."
msgstr ""
"Bộ Điều khoản Thương mại Quốc tế (Incoterms) là một chuỗi các điều khoản "
"thương mại được định nghĩa trước để sử dụng trong các giao dịch quốc tế."

#. module: account
#: model:ir.model.fields,field_description:account.field_res_config_settings__module_account_intrastat
msgid "Intrastat"
msgstr ""

#. module: account
#: code:addons/account/models/partner.py:45
#, python-format
msgid "Invalid \"Zip Range\", please configure it properly."
msgstr "\"Phạm vi Zip\" không hợp lệ, vui lòng cầu hình đúng."

#. module: account
#: code:addons/account/models/account_invoice.py:1314
#: model:ir.model,name:account.model_account_invoice
#: model:ir.model.fields,field_description:account.field_account_invoice_report__invoice_id
#: model:ir.model.fields,field_description:account.field_account_invoice_tax__invoice_id
#: model:ir.model.fields,field_description:account.field_account_move_line__invoice_id
#: model:ir.model.fields,field_description:account.field_res_partner__invoice_warn
#: model_terms:ir.ui.view,arch_db:account.account_journal_dashboard_kanban_view
#: model_terms:ir.ui.view,arch_db:account.invoice_form
#: model_terms:ir.ui.view,arch_db:account.invoice_tree
#: model_terms:ir.ui.view,arch_db:account.report_invoice_document
#: model_terms:ir.ui.view,arch_db:account.view_account_invoice_filter
#, python-format
msgid "Invoice"
msgstr "Hoá đơn"

#. module: account
#: model:ir.model.fields,field_description:account.field_account_invoice_report__number
#: model_terms:ir.ui.view,arch_db:account.portal_my_invoices
msgid "Invoice #"
msgstr "Hoá đơn #"

#. module: account
#: code:addons/account/models/account_invoice.py:485
#, python-format
msgid "Invoice - %s"
msgstr "Hoá đơn - %s"

#. module: account
#: model:mail.message.subtype,description:account.mt_invoice_created
#: model:mail.message.subtype,name:account.mt_invoice_created
msgid "Invoice Created"
msgstr "Hoá đơn được tạo"

#. module: account
#: code:addons/account/controllers/portal.py:40
#: model:ir.model.fields,field_description:account.field_account_invoice__date_invoice
#: model:ir.model.fields,field_description:account.field_account_invoice_report__date
#: model_terms:ir.ui.view,arch_db:account.portal_my_invoices
#: model_terms:ir.ui.view,arch_db:account.view_account_invoice_filter
#, python-format
msgid "Invoice Date"
msgstr "Ngày Hoá đơn"

#. module: account
#: model:ir.model.fields,field_description:account.field_account_invoice__invoice_icon
msgid "Invoice Icon"
msgstr ""

#. module: account
#: model_terms:ir.ui.view,arch_db:account.onboarding_invoice_layout_step
msgid "Invoice Layout"
msgstr "Bố cục Hoá đơn"

#. module: account
#: model:ir.model,name:account.model_account_invoice_line
#: model_terms:ir.ui.view,arch_db:account.view_invoice_line_tree
msgid "Invoice Line"
msgstr "Chi tiết hoá đơn"

#. module: account
#: model:ir.model.fields,field_description:account.field_account_invoice__invoice_line_ids
#: model_terms:ir.ui.view,arch_db:account.invoice_form
msgid "Invoice Lines"
msgstr "Chi tiết hoá đơn"

#. module: account
#: sql_constraint:account.invoice:0
msgid "Invoice Number must be unique per Company!"
msgstr "Số hoá đơn phải là duy nhất trên một công ty!"

#. module: account
#: model_terms:ir.ui.view,arch_db:account.invoice_form
msgid "Invoice Number:"
msgstr "Số Hoá đơn:"

#. module: account
#: model:ir.model.fields,field_description:account.field_res_config_settings__module_account_payment
msgid "Invoice Online Payment"
msgstr "Thanh toán Trực tuyến các Hoá đơn"

#. module: account
#: model:ir.model.fields,field_description:account.field_account_invoice_line__invoice_id
msgid "Invoice Reference"
msgstr "Tham chiếu hoá đơn"

#. module: account
#: model:ir.model.fields,field_description:account.field_account_invoice_report__state
msgid "Invoice Status"
msgstr "Tình trạng hoá đơn"

#. module: account
#: model:ir.model,name:account.model_account_invoice_tax
msgid "Invoice Tax"
msgstr "Thuế Hoá đơn"

#. module: account
#: model:ir.model.fields,field_description:account.field_account_invoice__refund_invoice_id
msgid "Invoice for which this invoice is the credit note"
msgstr ""

#. module: account
#: code:addons/account/models/account_invoice.py:869
#, python-format
msgid "Invoice must be cancelled in order to reset it to draft."
msgstr "Hoá đơn phải ở trạng thái Huỷ mới có thể chuyển thành Dự thảo"

#. module: account
#: code:addons/account/models/account_invoice.py:893
#, python-format
msgid "Invoice must be in draft state in order to validate it."
msgstr "Hoá phải ở trạng thái dự thảo mới có thể xác nhận được."

#. module: account
#: code:addons/account/models/account_invoice.py:920
#, python-format
msgid "Invoice must be paid in order to set it to register payment."
msgstr ""
"Hoá đơn phải được thanh toán để thiết lập nó ghi nhận khoản thanh toán"

#. module: account
#: code:addons/account/models/account_invoice.py:907
#, python-format
msgid "Invoice must be validated in order to set it to register payment."
msgstr "Hoá đơn phải được xác nhận để có thể ghi nhận thanh toán cho nó."

#. module: account
#: model:mail.message.subtype,description:account.mt_invoice_paid
msgid "Invoice paid"
msgstr "Hoá đơn đã thanh toán hết"

#. module: account
#: model_terms:ir.ui.view,arch_db:account.account_invoice_send_wizard_form
msgid "Invoice send & Print"
msgstr ""

#. module: account
#: model:mail.message.subtype,description:account.mt_invoice_validated
msgid "Invoice validated"
msgstr "Hoá đơn đã xác nhận"

#. module: account
#: model:mail.template,report_name:account.email_template_edi_invoice
msgid ""
"Invoice_${(object.number or '').replace('/','_')}${object.state == 'draft' "
"and '_draft' or ''}"
msgstr ""

#. module: account
#: model_terms:ir.ui.view,arch_db:account.view_account_invoice_report_search
msgid "Invoiced"
msgstr "Đã xuất hoá đơn"

#. module: account
#: code:addons/account/models/account_invoice_import_wizard.py:38
#: model:ir.actions.act_window,name:account.action_invoice_refund_out_tree
#: model:ir.actions.act_window,name:account.action_invoice_tree
#: model:ir.actions.act_window,name:account.action_invoice_tree1
#: model:ir.actions.report,name:account.account_invoices
#: model:ir.model.fields,field_description:account.field_account_abstract_payment__invoice_ids
#: model:ir.model.fields,field_description:account.field_account_invoice_send__invoice_ids
#: model:ir.model.fields,field_description:account.field_account_payment__invoice_ids
#: model:ir.model.fields,field_description:account.field_account_register_payments__invoice_ids
#: model:ir.model.fields,field_description:account.field_res_partner__invoice_ids
#: model:ir.ui.menu,name:account.menu_action_account_invoice_report_all
#: model:ir.ui.menu,name:account.menu_action_invoice_tree1
#: model_terms:ir.ui.view,arch_db:account.account_journal_dashboard_kanban_view
#: model_terms:ir.ui.view,arch_db:account.portal_my_home_invoice
#: model_terms:ir.ui.view,arch_db:account.portal_my_home_menu_invoice
#: model_terms:ir.ui.view,arch_db:account.portal_my_invoices
#: model_terms:ir.ui.view,arch_db:account.res_config_settings_view_form
#: model_terms:ir.ui.view,arch_db:account.view_account_invoice_report_search
#: model_terms:ir.ui.view,arch_db:account.view_account_payment_form
#: model_terms:ir.ui.view,arch_db:account.view_account_payment_graph
#: model_terms:ir.ui.view,arch_db:account.view_invoice_graph
#: model_terms:ir.ui.view,arch_db:account.view_invoice_line_calendar
#: model_terms:ir.ui.view,arch_db:account.view_invoice_pivot
#, python-format
msgid "Invoices"
msgstr "Hoá đơn"

#. module: account
#: model:ir.actions.act_window,name:account.action_account_invoice_report_all
#: model:ir.actions.act_window,name:account.action_account_invoice_report_all_supp
#: model_terms:ir.ui.view,arch_db:account.account_journal_dashboard_kanban_view
#: model_terms:ir.ui.view,arch_db:account.view_account_invoice_report_graph
#: model_terms:ir.ui.view,arch_db:account.view_account_invoice_report_pivot
#: model_terms:ir.ui.view,arch_db:account.view_account_invoice_report_search
msgid "Invoices Analysis"
msgstr "Phân tích hoá đơn"

#. module: account
#: model:ir.model,name:account.model_account_invoice_report
msgid "Invoices Statistics"
msgstr "Thống kê hoá đơn"

#. module: account
#: code:addons/account/models/account_journal_dashboard.py:178
#, python-format
msgid "Invoices owed to you"
msgstr "Hóa đơn mà bạn còn nợ"

#. module: account
#: model_terms:ir.ui.view,arch_db:account.account_journal_dashboard_kanban_view
msgid "Invoices to Validate"
msgstr "Hoá đơn chờ Xác nhận"

#. module: account
#: model:ir.model.fields,help:account.field_account_payment__reconciled_invoice_ids
msgid "Invoices whose journal items have been reconciled with this payment's."
msgstr "Các hoá đơn mà phát sinh kế toán của chúng đã được đối soát với các phát sinh của khoản thanh toán này."

#. module: account
#: model:ir.actions.report,name:account.account_invoices_without_payment
msgid "Invoices without Payment"
msgstr "Hóa đơn không có thanh toán"

#. module: account
#: model_terms:ir.ui.view,arch_db:account.digest_digest_view_form
#: model_terms:ir.ui.view,arch_db:account.res_config_settings_view_form
#: model_terms:ir.ui.view,arch_db:account.view_partner_property_form
msgid "Invoicing"
msgstr "Kế toán"

#. module: account
#: selection:account.reconcile.model,match_amount:0
#: selection:account.reconcile.model.template,match_amount:0
msgid "Is Between"
msgstr "Trong khoảng"

#. module: account
#: model:ir.model.fields,field_description:account.field_account_bank_statement__message_is_follower
#: model:ir.model.fields,field_description:account.field_account_invoice__message_is_follower
#: model:ir.model.fields,field_description:account.field_account_payment__message_is_follower
msgid "Is Follower"
msgstr "Trở thành người theo dõi"

#. module: account
#: selection:account.reconcile.model,match_amount:0
#: selection:account.reconcile.model.template,match_amount:0
msgid "Is Greater Than"
msgstr ""

#. module: account
#: selection:account.reconcile.model,match_amount:0
#: selection:account.reconcile.model.template,match_amount:0
msgid "Is Lower Than"
msgstr ""

#. module: account
#: model:ir.model.fields,field_description:account.field_account_invoice_send__printed
msgid "Is Printed"
msgstr ""

#. module: account
#: model:ir.model.fields,field_description:account.field_account_reconcile_model__is_second_tax_price_included
msgid "Is Second Tax Included in Price"
msgstr ""

#. module: account
#: model:ir.model.fields,field_description:account.field_account_reconcile_model__is_tax_price_included
msgid "Is Tax Included in Price"
msgstr ""

#. module: account
#: model:ir.model.fields,help:account.field_account_invoice_line__is_rounding_line
msgid "Is a rounding line in case of cash rounding."
msgstr "Là một dòng làm tròn trong trường hợp làm tròn tiền mặt."

#. module: account
#: model:ir.model.fields,field_description:account.field_account_bank_statement__is_difference_zero
msgid "Is zero"
msgstr "Là 0"

#. module: account
#: model:ir.model.fields,help:account.field_account_journal__default_credit_account_id
#: model:ir.model.fields,help:account.field_res_company__income_currency_exchange_account_id
msgid "It acts as a default account for credit amount"
msgstr "Nó hoạt động như là một tài khoản mặc định cho giá trị ghi có"

#. module: account
#: model:ir.model.fields,help:account.field_account_journal__default_debit_account_id
#: model:ir.model.fields,help:account.field_res_company__expense_currency_exchange_account_id
msgid "It acts as a default account for debit amount"
msgstr "Nó hoạt động như là một tài khoản mặc định cho tổng nợ"

#. module: account
#: model:ir.model.fields,help:account.field_account_journal__alias_name
msgid "It creates draft vendor bill by sending an email."
msgstr ""

#. module: account
#: model:ir.model.fields,help:account.field_account_invoice__reconciled
msgid ""
"It indicates that the invoice has been paid and the journal entry of the "
"invoice has been reconciled with one or several journal entries of payment."
msgstr ""
"Chỉ ra rằng hoá đơn này đã được thanh toán hết và bút toán của hoá đơn này "
"đã được đối soát với một hoặc một vài bút toán thanh toán."

#. module: account
#: model:ir.model.fields,help:account.field_account_invoice__sent
msgid "It indicates that the invoice has been sent."
msgstr "Chỉ ra rằng hoá đơn này đã được gửi."

#. module: account
#: code:addons/account/models/account_move.py:971
#, python-format
msgid ""
"It is mandatory to specify an account and a journal to create a write-off."
msgstr ""
"Bắt buộc phải chỉ ra một tài khoản kế toán và một sổ nhật ký để ghi nhận "
"write-off."

#. module: account
#: code:addons/account/models/account_payment.py:585
#, python-format
msgid ""
"It is not allowed to delete a payment that already created a journal entry "
"since it would create a gap in the numbering. You should create the journal "
"entry again and cancel it thanks to a regular revert."
msgstr ""
"Không được phép xoá một khoản thanh toán mà đã tạo bút toán sổ nhật ký bởi "
"vì việc này sẽ tạo một khoảng trống trong số / trình tự. Bạn nên tạo lại một"
" bút toán sổ nhật ký và huỷ nó thanks to a regular revert."

#. module: account
#: model_terms:ir.ui.view,arch_db:account.account_journal_dashboard_kanban_view
msgid "Items"
msgstr "Hạng mục"

#. module: account
#: selection:res.company,fiscalyear_last_month:0
msgid "January"
msgstr "Tháng Một"

#. module: account
#. openerp-web
#: code:addons/account/static/src/xml/account_reconciliation.xml:200
#: code:addons/account/static/src/xml/account_reconciliation.xml:283
#: model:ir.model,name:account.model_account_journal
#: model:ir.model.fields,field_description:account.field_account_bank_statement__journal_id
#: model:ir.model.fields,field_description:account.field_account_bank_statement_line__journal_id
#: model:ir.model.fields,field_description:account.field_account_invoice__journal_id
#: model:ir.model.fields,field_description:account.field_account_invoice_import_wizard__journal_id
#: model:ir.model.fields,field_description:account.field_account_invoice_report__journal_id
#: model:ir.model.fields,field_description:account.field_account_move__journal_id
#: model:ir.model.fields,field_description:account.field_account_move_line__journal_id
#: model:ir.model.fields,field_description:account.field_account_reconcile_model__journal_id
#: model:ir.model.fields,field_description:account.field_account_setup_bank_manual_config__linked_journal_id
#: model:ir.model.fields,field_description:account.field_tax_adjustments_wizard__journal_id
#: model_terms:ir.ui.view,arch_db:account.report_journal
#: model_terms:ir.ui.view,arch_db:account.view_account_journal_search
#: model_terms:ir.ui.view,arch_db:account.view_account_move_filter
#: model_terms:ir.ui.view,arch_db:account.view_account_move_line_filter
#: model_terms:ir.ui.view,arch_db:account.view_account_payment_from_invoices
#: model_terms:ir.ui.view,arch_db:account.view_account_payment_invoice_form
#: model_terms:ir.ui.view,arch_db:account.view_account_payment_search
#: model_terms:ir.ui.view,arch_db:account.view_account_reconcile_model_form
#: model_terms:ir.ui.view,arch_db:account.view_bank_statement_search
#, python-format
msgid "Journal"
msgstr "Sổ nhật ký"

#. module: account
#: code:addons/account/models/account_bank_statement.py:256
#: model:ir.actions.act_window,name:account.action_move_journal_line
#: model:ir.actions.act_window,name:account.action_move_select
#: model:ir.model,name:account.model_account_move
#: model:ir.ui.menu,name:account.menu_action_move_journal_line_form
#: model_terms:ir.ui.view,arch_db:account.account_journal_dashboard_kanban_view
#: model_terms:ir.ui.view,arch_db:account.view_account_journal_form
#: model_terms:ir.ui.view,arch_db:account.view_bank_statement_form
#: model_terms:ir.ui.view,arch_db:account.view_move_tree
#, python-format
msgid "Journal Entries"
msgstr "Bút toán Sổ nhật ký"

#. module: account
#: model_terms:ir.ui.view,arch_db:account.view_account_move_filter
msgid "Journal Entries by Date"
msgstr ""

#. module: account
#: model:ir.model.fields,field_description:account.field_account_invoice__move_id
#: model:ir.model.fields,field_description:account.field_account_move_line__move_id
#: model_terms:ir.ui.view,arch_db:account.account_journal_dashboard_kanban_view
msgid "Journal Entry"
msgstr "Bút toán sổ nhật ký"

#. module: account
#: model:ir.model.fields,field_description:account.field_account_bank_statement_line__move_name
#: model:ir.model.fields,field_description:account.field_account_invoice__move_name
#: model:ir.model.fields,field_description:account.field_account_payment__move_name
msgid "Journal Entry Name"
msgstr "Tên Bút toán Sổ nhật ký"

#. module: account
#: selection:account.print.journal,sort_selection:0
#: model_terms:ir.ui.view,arch_db:account.report_journal
msgid "Journal Entry Number"
msgstr "Số Bút toán Sổ nhật ký"

#. module: account
#: model:ir.model,name:account.model_account_move_line
#: model:ir.model.fields,field_description:account.field_account_analytic_line__move_id
#: model_terms:ir.ui.view,arch_db:account.view_move_line_form
msgid "Journal Item"
msgstr "Phát sinh KT"

#. module: account
#: model:ir.model.fields,field_description:account.field_account_abstract_payment__writeoff_label
#: model:ir.model.fields,field_description:account.field_account_payment__writeoff_label
#: model:ir.model.fields,field_description:account.field_account_reconcile_model__label
#: model:ir.model.fields,field_description:account.field_account_reconcile_model_template__label
#: model:ir.model.fields,field_description:account.field_account_register_payments__writeoff_label
#: model_terms:ir.ui.view,arch_db:account.view_account_reconcile_model_form
msgid "Journal Item Label"
msgstr "Nhãn Phát sinh KT"

#. module: account
#: code:addons/account/models/account_payment.py:529
#: code:addons/account/models/reconciliation_widget.py:196
#: model:ir.actions.act_window,name:account.act_account_journal_2_account_move_line
#: model:ir.actions.act_window,name:account.act_account_move_to_account_move_line_open
#: model:ir.actions.act_window,name:account.action_account_moves_all_a
#: model:ir.actions.act_window,name:account.action_account_moves_all_tree
#: model:ir.actions.act_window,name:account.action_move_line_graph
#: model:ir.actions.act_window,name:account.action_move_line_graph_cash_basis
#: model:ir.actions.act_window,name:account.action_move_line_graph_cash_basis_posted
#: model:ir.actions.act_window,name:account.action_move_line_graph_posted
#: model:ir.actions.act_window,name:account.action_move_line_select
#: model:ir.actions.act_window,name:account.action_move_line_select_by_partner
#: model:ir.actions.act_window,name:account.action_move_line_select_by_type
#: model:ir.actions.act_window,name:account.action_move_line_select_tax_audit
#: model:ir.model.fields,field_description:account.field_account_bank_statement_line__journal_entry_ids
#: model:ir.model.fields,field_description:account.field_account_move__line_ids
#: model:ir.model.fields,field_description:account.field_res_partner__journal_item_count
#: model:ir.ui.menu,name:account.menu_action_account_moves_all
#: model_terms:ir.ui.view,arch_db:account.account_journal_dashboard_kanban_view
#: model_terms:ir.ui.view,arch_db:account.view_account_payment_form
#: model_terms:ir.ui.view,arch_db:account.view_move_form
#: model_terms:ir.ui.view,arch_db:account.view_move_line_pivot
#: model_terms:ir.ui.view,arch_db:account.view_move_line_tree
#, python-format
msgid "Journal Items"
msgstr "Phát sinh Kế toán"

#. module: account
#. openerp-web
#: code:addons/account/static/src/js/reconciliation/reconciliation_action.js:326
#: model:ir.actions.client,name:account.action_manual_reconcile
#, python-format
msgid "Journal Items to Reconcile"
msgstr "Phát sinh để đối soát"

#. module: account
#: model:ir.model.fields,field_description:account.field_account_journal__name
msgid "Journal Name"
msgstr "Tên sổ nhật ký"

#. module: account
#: model_terms:ir.ui.view,arch_db:account.view_account_move_line_filter
msgid "Journal items where matching number isn't set"
msgstr "Các phát sinh kế toán mà có số đối soát/khớp chưa được thiết lập"

#. module: account
#: model:ir.model.fields,help:account.field_res_company__account_opening_journal_id
msgid ""
"Journal where the opening entry of this company's accounting has been "
"posted."
msgstr ""

#. module: account
#: model:ir.model.fields,help:account.field_account_invoice_import_wizard__journal_id
msgid "Journal where to generate the bills"
msgstr ""

#. module: account
#: model:ir.model.fields,field_description:account.field_account_bank_statement_line__journal_currency_id
msgid "Journal's Currency"
msgstr ""

#. module: account
#: model:ir.actions.act_window,name:account.action_account_journal_form
#: model:ir.model.fields,field_description:account.field_account_common_journal_report__journal_ids
#: model:ir.model.fields,field_description:account.field_account_common_report__journal_ids
#: model:ir.model.fields,field_description:account.field_account_print_journal__journal_ids
#: model:ir.model.fields,field_description:account.field_account_reconcile_model__match_journal_ids
#: model:ir.model.fields,field_description:account.field_account_reconcile_model_template__match_journal_ids
#: model:ir.ui.menu,name:account.menu_action_account_journal_form
msgid "Journals"
msgstr "Sổ nhật ký"

#. module: account
#: model:ir.actions.report,name:account.action_report_journal
msgid "Journals Audit"
msgstr "Kiểm toán Sổ Nhật ký"

#. module: account
#: selection:res.company,fiscalyear_last_month:0
msgid "July"
msgstr "Tháng Bảy"

#. module: account
#: selection:res.company,fiscalyear_last_month:0
msgid "June"
msgstr "Tháng Sáu"

#. module: account
#: selection:res.company,account_dashboard_onboarding_state:0
#: selection:res.company,account_invoice_onboarding_state:0
#: selection:res.company,account_onboarding_invoice_layout_state:0
#: selection:res.company,account_onboarding_sale_tax_state:0
#: selection:res.company,account_onboarding_sample_invoice_state:0
#: selection:res.company,account_setup_bank_data_state:0
#: selection:res.company,account_setup_coa_state:0
#: selection:res.company,account_setup_fy_data_state:0
msgid "Just done"
msgstr ""

#. module: account
#: model:ir.model.fields,field_description:account.field_tax_adjustments_wizard__reason
msgid "Justification"
msgstr "Lý do điều chỉnh"

#. module: account
#: model:ir.model.fields,field_description:account.field_account_journal__kanban_dashboard
msgid "Kanban Dashboard"
msgstr "Bảng thông tin Kanban"

#. module: account
#: model:ir.model.fields,field_description:account.field_account_journal__kanban_dashboard_graph
msgid "Kanban Dashboard Graph"
msgstr "Bảng thông tin Biểu đồ Kanban"

#. module: account
#: model_terms:ir.ui.view,arch_db:account.view_account_journal_form
msgid "Keep empty for no control"
msgstr "Để trống để không kiểm soát"

#. module: account
#: model:ir.model.fields,help:account.field_account_invoice__date_invoice
msgid "Keep empty to use the current date"
msgstr "Để trống để sử dụng ngày hiện tại"

#. module: account
#: model:ir.model.fields,help:account.field_account_invoice__date
msgid "Keep empty to use the invoice date."
msgstr "Để trống để sử dụng ngày hoá đơn."

#. module: account
#: selection:account.abstract.payment,payment_difference_handling:0
#: selection:account.payment,payment_difference_handling:0
#: selection:account.register.payments,payment_difference_handling:0
msgid "Keep open"
msgstr "Để ở trạng thái Mở"

#. module: account
#: model:ir.model.fields,help:account.field_product_template__property_account_income_id
msgid ""
"Keep this field empty to use the default value from the product category."
msgstr ""
"Để trống trường này để dùng giá trị mặc định thiết lập trong nhóm sản phẩm."

#. module: account
#: model:ir.model.fields,help:account.field_product_template__property_account_expense_id
msgid ""
"Keep this field empty to use the default value from the product category. If"
" anglo-saxon accounting with automated valuation method is configured, the "
"expense account on the product category will be used."
msgstr ""

#. module: account
#: model:ir.model.fields,field_description:account.field_digest_digest__kpi_account_total_revenue_value
msgid "Kpi Account Total Revenue Value"
msgstr ""

#. module: account
#. openerp-web
#: code:addons/account/static/src/js/reconciliation/reconciliation_renderer.js:560
#: code:addons/account/static/src/xml/account_reconciliation.xml:204
#: code:addons/account/static/src/xml/account_reconciliation.xml:284
#: model:ir.model.fields,field_description:account.field_account_bank_statement_line__name
#: model:ir.model.fields,field_description:account.field_account_move_line__name
#: model:ir.model.fields,field_description:account.field_account_reconcile_model__match_label
#: model:ir.model.fields,field_description:account.field_account_reconcile_model_template__match_label
#: model_terms:ir.ui.view,arch_db:account.report_journal
#: model_terms:ir.ui.view,arch_db:account.view_account_payment_from_invoices
#: model_terms:ir.ui.view,arch_db:account.view_account_payment_invoice_form
#, python-format
msgid "Label"
msgstr "Nhãn"

#. module: account
#: model:ir.model.fields,field_description:account.field_account_reconcile_model__match_label_param
#: model:ir.model.fields,field_description:account.field_account_reconcile_model_template__match_label_param
msgid "Label Parameter"
msgstr ""

#. module: account
#: model:ir.model.fields,field_description:account.field_account_tax__description
msgid "Label on Invoices"
msgstr "Nhãn trên Hoá đơn"

#. module: account
#: model:ir.model.fields,field_description:account.field_account_abstract_payment____last_update
#: model:ir.model.fields,field_description:account.field_account_account____last_update
#: model:ir.model.fields,field_description:account.field_account_account_tag____last_update
#: model:ir.model.fields,field_description:account.field_account_account_template____last_update
#: model:ir.model.fields,field_description:account.field_account_account_type____last_update
#: model:ir.model.fields,field_description:account.field_account_bank_statement____last_update
#: model:ir.model.fields,field_description:account.field_account_bank_statement_cashbox____last_update
#: model:ir.model.fields,field_description:account.field_account_bank_statement_closebalance____last_update
#: model:ir.model.fields,field_description:account.field_account_bank_statement_line____last_update
#: model:ir.model.fields,field_description:account.field_account_cash_rounding____last_update
#: model:ir.model.fields,field_description:account.field_account_cashbox_line____last_update
#: model:ir.model.fields,field_description:account.field_account_chart_template____last_update
#: model:ir.model.fields,field_description:account.field_account_common_journal_report____last_update
#: model:ir.model.fields,field_description:account.field_account_common_report____last_update
#: model:ir.model.fields,field_description:account.field_account_financial_year_op____last_update
#: model:ir.model.fields,field_description:account.field_account_fiscal_position____last_update
#: model:ir.model.fields,field_description:account.field_account_fiscal_position_account____last_update
#: model:ir.model.fields,field_description:account.field_account_fiscal_position_account_template____last_update
#: model:ir.model.fields,field_description:account.field_account_fiscal_position_tax____last_update
#: model:ir.model.fields,field_description:account.field_account_fiscal_position_tax_template____last_update
#: model:ir.model.fields,field_description:account.field_account_fiscal_position_template____last_update
#: model:ir.model.fields,field_description:account.field_account_fiscal_year____last_update
#: model:ir.model.fields,field_description:account.field_account_full_reconcile____last_update
#: model:ir.model.fields,field_description:account.field_account_group____last_update
#: model:ir.model.fields,field_description:account.field_account_incoterms____last_update
#: model:ir.model.fields,field_description:account.field_account_invoice____last_update
#: model:ir.model.fields,field_description:account.field_account_invoice_confirm____last_update
#: model:ir.model.fields,field_description:account.field_account_invoice_import_wizard____last_update
#: model:ir.model.fields,field_description:account.field_account_invoice_line____last_update
#: model:ir.model.fields,field_description:account.field_account_invoice_refund____last_update
#: model:ir.model.fields,field_description:account.field_account_invoice_report____last_update
#: model:ir.model.fields,field_description:account.field_account_invoice_send____last_update
#: model:ir.model.fields,field_description:account.field_account_invoice_tax____last_update
#: model:ir.model.fields,field_description:account.field_account_journal____last_update
#: model:ir.model.fields,field_description:account.field_account_move____last_update
#: model:ir.model.fields,field_description:account.field_account_move_line____last_update
#: model:ir.model.fields,field_description:account.field_account_move_reversal____last_update
#: model:ir.model.fields,field_description:account.field_account_partial_reconcile____last_update
#: model:ir.model.fields,field_description:account.field_account_payment____last_update
#: model:ir.model.fields,field_description:account.field_account_payment_method____last_update
#: model:ir.model.fields,field_description:account.field_account_payment_term____last_update
#: model:ir.model.fields,field_description:account.field_account_payment_term_line____last_update
#: model:ir.model.fields,field_description:account.field_account_print_journal____last_update
#: model:ir.model.fields,field_description:account.field_account_reconcile_model____last_update
#: model:ir.model.fields,field_description:account.field_account_reconcile_model_template____last_update
#: model:ir.model.fields,field_description:account.field_account_reconciliation_widget____last_update
#: model:ir.model.fields,field_description:account.field_account_register_payments____last_update
#: model:ir.model.fields,field_description:account.field_account_setup_bank_manual_config____last_update
#: model:ir.model.fields,field_description:account.field_account_tax____last_update
#: model:ir.model.fields,field_description:account.field_account_tax_group____last_update
#: model:ir.model.fields,field_description:account.field_account_tax_template____last_update
#: model:ir.model.fields,field_description:account.field_account_unreconcile____last_update
#: model:ir.model.fields,field_description:account.field_cash_box_in____last_update
#: model:ir.model.fields,field_description:account.field_cash_box_out____last_update
#: model:ir.model.fields,field_description:account.field_report_account_report_agedpartnerbalance____last_update
#: model:ir.model.fields,field_description:account.field_report_account_report_invoice_with_payments____last_update
#: model:ir.model.fields,field_description:account.field_report_account_report_journal____last_update
#: model:ir.model.fields,field_description:account.field_tax_adjustments_wizard____last_update
#: model:ir.model.fields,field_description:account.field_validate_account_move____last_update
msgid "Last Modified on"
msgstr "Sửa lần cuối"

#. module: account
#. openerp-web
#: code:addons/account/static/src/xml/account_reconciliation.xml:125
#, python-format
msgid "Last Reconciliation:"
msgstr "Đối soát Lần cuối:"

#. module: account
#: model:ir.model.fields,field_description:account.field_account_account__write_uid
#: model:ir.model.fields,field_description:account.field_account_account_tag__write_uid
#: model:ir.model.fields,field_description:account.field_account_account_template__write_uid
#: model:ir.model.fields,field_description:account.field_account_account_type__write_uid
#: model:ir.model.fields,field_description:account.field_account_bank_statement__write_uid
#: model:ir.model.fields,field_description:account.field_account_bank_statement_cashbox__write_uid
#: model:ir.model.fields,field_description:account.field_account_bank_statement_closebalance__write_uid
#: model:ir.model.fields,field_description:account.field_account_bank_statement_line__write_uid
#: model:ir.model.fields,field_description:account.field_account_cash_rounding__write_uid
#: model:ir.model.fields,field_description:account.field_account_cashbox_line__write_uid
#: model:ir.model.fields,field_description:account.field_account_chart_template__write_uid
#: model:ir.model.fields,field_description:account.field_account_common_journal_report__write_uid
#: model:ir.model.fields,field_description:account.field_account_common_report__write_uid
#: model:ir.model.fields,field_description:account.field_account_financial_year_op__write_uid
#: model:ir.model.fields,field_description:account.field_account_fiscal_position__write_uid
#: model:ir.model.fields,field_description:account.field_account_fiscal_position_account__write_uid
#: model:ir.model.fields,field_description:account.field_account_fiscal_position_account_template__write_uid
#: model:ir.model.fields,field_description:account.field_account_fiscal_position_tax__write_uid
#: model:ir.model.fields,field_description:account.field_account_fiscal_position_tax_template__write_uid
#: model:ir.model.fields,field_description:account.field_account_fiscal_position_template__write_uid
#: model:ir.model.fields,field_description:account.field_account_fiscal_year__write_uid
#: model:ir.model.fields,field_description:account.field_account_full_reconcile__write_uid
#: model:ir.model.fields,field_description:account.field_account_group__write_uid
#: model:ir.model.fields,field_description:account.field_account_incoterms__write_uid
#: model:ir.model.fields,field_description:account.field_account_invoice__write_uid
#: model:ir.model.fields,field_description:account.field_account_invoice_confirm__write_uid
#: model:ir.model.fields,field_description:account.field_account_invoice_import_wizard__write_uid
#: model:ir.model.fields,field_description:account.field_account_invoice_line__write_uid
#: model:ir.model.fields,field_description:account.field_account_invoice_refund__write_uid
#: model:ir.model.fields,field_description:account.field_account_invoice_send__write_uid
#: model:ir.model.fields,field_description:account.field_account_invoice_tax__write_uid
#: model:ir.model.fields,field_description:account.field_account_journal__write_uid
#: model:ir.model.fields,field_description:account.field_account_move__write_uid
#: model:ir.model.fields,field_description:account.field_account_move_line__write_uid
#: model:ir.model.fields,field_description:account.field_account_move_reversal__write_uid
#: model:ir.model.fields,field_description:account.field_account_partial_reconcile__write_uid
#: model:ir.model.fields,field_description:account.field_account_payment__write_uid
#: model:ir.model.fields,field_description:account.field_account_payment_method__write_uid
#: model:ir.model.fields,field_description:account.field_account_payment_term__write_uid
#: model:ir.model.fields,field_description:account.field_account_payment_term_line__write_uid
#: model:ir.model.fields,field_description:account.field_account_print_journal__write_uid
#: model:ir.model.fields,field_description:account.field_account_reconcile_model__write_uid
#: model:ir.model.fields,field_description:account.field_account_reconcile_model_template__write_uid
#: model:ir.model.fields,field_description:account.field_account_register_payments__write_uid
#: model:ir.model.fields,field_description:account.field_account_setup_bank_manual_config__write_uid
#: model:ir.model.fields,field_description:account.field_account_tax__write_uid
#: model:ir.model.fields,field_description:account.field_account_tax_group__write_uid
#: model:ir.model.fields,field_description:account.field_account_tax_template__write_uid
#: model:ir.model.fields,field_description:account.field_account_unreconcile__write_uid
#: model:ir.model.fields,field_description:account.field_cash_box_in__write_uid
#: model:ir.model.fields,field_description:account.field_cash_box_out__write_uid
#: model:ir.model.fields,field_description:account.field_tax_adjustments_wizard__write_uid
#: model:ir.model.fields,field_description:account.field_validate_account_move__write_uid
msgid "Last Updated by"
msgstr "Cập nhật lần cuối bởi"

#. module: account
#: model:ir.model.fields,field_description:account.field_account_account__write_date
#: model:ir.model.fields,field_description:account.field_account_account_tag__write_date
#: model:ir.model.fields,field_description:account.field_account_account_template__write_date
#: model:ir.model.fields,field_description:account.field_account_account_type__write_date
#: model:ir.model.fields,field_description:account.field_account_bank_statement__write_date
#: model:ir.model.fields,field_description:account.field_account_bank_statement_cashbox__write_date
#: model:ir.model.fields,field_description:account.field_account_bank_statement_closebalance__write_date
#: model:ir.model.fields,field_description:account.field_account_bank_statement_line__write_date
#: model:ir.model.fields,field_description:account.field_account_cash_rounding__write_date
#: model:ir.model.fields,field_description:account.field_account_cashbox_line__write_date
#: model:ir.model.fields,field_description:account.field_account_chart_template__write_date
#: model:ir.model.fields,field_description:account.field_account_common_journal_report__write_date
#: model:ir.model.fields,field_description:account.field_account_common_report__write_date
#: model:ir.model.fields,field_description:account.field_account_financial_year_op__write_date
#: model:ir.model.fields,field_description:account.field_account_fiscal_position__write_date
#: model:ir.model.fields,field_description:account.field_account_fiscal_position_account__write_date
#: model:ir.model.fields,field_description:account.field_account_fiscal_position_account_template__write_date
#: model:ir.model.fields,field_description:account.field_account_fiscal_position_tax__write_date
#: model:ir.model.fields,field_description:account.field_account_fiscal_position_tax_template__write_date
#: model:ir.model.fields,field_description:account.field_account_fiscal_position_template__write_date
#: model:ir.model.fields,field_description:account.field_account_fiscal_year__write_date
#: model:ir.model.fields,field_description:account.field_account_full_reconcile__write_date
#: model:ir.model.fields,field_description:account.field_account_group__write_date
#: model:ir.model.fields,field_description:account.field_account_incoterms__write_date
#: model:ir.model.fields,field_description:account.field_account_invoice__write_date
#: model:ir.model.fields,field_description:account.field_account_invoice_confirm__write_date
#: model:ir.model.fields,field_description:account.field_account_invoice_import_wizard__write_date
#: model:ir.model.fields,field_description:account.field_account_invoice_line__write_date
#: model:ir.model.fields,field_description:account.field_account_invoice_refund__write_date
#: model:ir.model.fields,field_description:account.field_account_invoice_send__write_date
#: model:ir.model.fields,field_description:account.field_account_invoice_tax__write_date
#: model:ir.model.fields,field_description:account.field_account_journal__write_date
#: model:ir.model.fields,field_description:account.field_account_move__write_date
#: model:ir.model.fields,field_description:account.field_account_move_line__write_date
#: model:ir.model.fields,field_description:account.field_account_move_reversal__write_date
#: model:ir.model.fields,field_description:account.field_account_partial_reconcile__write_date
#: model:ir.model.fields,field_description:account.field_account_payment__write_date
#: model:ir.model.fields,field_description:account.field_account_payment_method__write_date
#: model:ir.model.fields,field_description:account.field_account_payment_term__write_date
#: model:ir.model.fields,field_description:account.field_account_payment_term_line__write_date
#: model:ir.model.fields,field_description:account.field_account_print_journal__write_date
#: model:ir.model.fields,field_description:account.field_account_reconcile_model__write_date
#: model:ir.model.fields,field_description:account.field_account_reconcile_model_template__write_date
#: model:ir.model.fields,field_description:account.field_account_register_payments__write_date
#: model:ir.model.fields,field_description:account.field_account_setup_bank_manual_config__write_date
#: model:ir.model.fields,field_description:account.field_account_tax__write_date
#: model:ir.model.fields,field_description:account.field_account_tax_group__write_date
#: model:ir.model.fields,field_description:account.field_account_tax_template__write_date
#: model:ir.model.fields,field_description:account.field_account_unreconcile__write_date
#: model:ir.model.fields,field_description:account.field_cash_box_in__write_date
#: model:ir.model.fields,field_description:account.field_cash_box_out__write_date
#: model:ir.model.fields,field_description:account.field_tax_adjustments_wizard__write_date
#: model:ir.model.fields,field_description:account.field_validate_account_move__write_date
msgid "Last Updated on"
msgstr "Cập nhật lần cuối"

#. module: account
#: model:ir.model.fields,help:account.field_res_partner__last_time_entries_checked
msgid ""
"Last time the invoices & payments matching was performed for this partner. "
"It is set either if there's not at least an unreconciled debit and an "
"unreconciled credit or if you click the \"Done\" button."
msgstr ""
"Lần cuối cùng khớp hoá đơn và thanh toán đối với đối tác này. Nó được thiết "
"lập khi, hoặc có ít nhất một phát sinh nợ và một phát sinh có, hoặc khi bạn "
"bấm vào nút \"Hoàn thành\"."

#. module: account
#: model:ir.model.fields,help:account.field_account_account__last_time_entries_checked
msgid ""
"Last time the invoices & payments matching was performed on this account. It"
" is set either if there's not at least an unreconciled debit and an "
"unreconciled credit Or if you click the \"Done\" button."
msgstr ""
"Lần cuối cùng khớp hoá đơn và thanh toán đối với tài khoản này. Nó được "
"thiết lập khi, hoặc có ít nhất một phát sinh nợ và một phát sinh có, hoặc "
"khi bạn bấm vào nút \"Hoàn thành\"."

#. module: account
#: model_terms:ir.ui.view,arch_db:account.view_account_invoice_filter
msgid "Late Activities"
msgstr "Hoạt động bị Muộn"

#. module: account
#: model:ir.model.fields,field_description:account.field_account_account__last_time_entries_checked
#: model:ir.model.fields,field_description:account.field_res_partner__last_time_entries_checked
msgid "Latest Invoices & Payments Matching Date"
msgstr "Ngày đối chiếu Hoá đơn & Thanh toán gần nhất"

#. module: account
#: model:ir.model.fields,field_description:account.field_account_invoice_send__layout
msgid "Layout"
msgstr "Bố cục"

#. module: account
#: model_terms:ir.ui.view,arch_db:account.view_account_position_form
msgid "Legal Notes..."
msgstr "Ghi chú Pháp lý..."

#. module: account
#: model:ir.model.fields,help:account.field_account_fiscal_position__note
msgid "Legal mentions that have to be printed on the invoices."
msgstr "Các ghi chú mang tính pháp lý để in lên các hoá đơn"

#. module: account
#: code:addons/account/models/account_invoice.py:219
#, python-format
msgid "Less Payment"
msgstr "Thanh toán thiếu"

#. module: account
#: model_terms:ir.ui.view,arch_db:account.res_config_settings_view_form
msgid "Let your customers pay their invoices online"
msgstr "Cho phép khách hàng của bạn thanh toán trực tuyến các hoá đơn của họ"

#. module: account
#: selection:account.account.type,internal_group:0
#: model_terms:ir.ui.view,arch_db:account.view_account_search
msgid "Liability"
msgstr "Nợ"

#. module: account
#: model:ir.model.fields,field_description:account.field_account_invoice_report__nbr
msgid "Line Count"
msgstr ""

#. module: account
#: model:ir.model.fields,field_description:account.field_res_config_settings__show_line_subtotals_tax_selection
msgid "Line Subtotals Tax Display"
msgstr ""

#. module: account
#: model_terms:ir.ui.view,arch_db:account.res_config_settings_view_form
msgid "Line subtotals tax display"
msgstr ""

#. module: account
#: selection:account.setup.bank.manual.config,create_or_link_option:0
msgid "Link to an existing journal"
msgstr "Liên kết đến sổ nhật ký đã có"

#. module: account
#: model:ir.model.fields,help:account.field_account_invoice__move_id
msgid "Link to the automatically generated Journal Items."
msgstr "Liên kết tới phát sinh được tạo ra tự động."

#. module: account
#: selection:account.account.type,type:0
#: model_terms:ir.ui.view,arch_db:account.view_account_journal_search
msgid "Liquidity"
msgstr "Thanh khoản"

#. module: account
#: code:addons/account/models/chart_template.py:154
#, python-format
msgid "Liquidity Transfer"
msgstr ""

#. module: account
#: model:ir.model.fields,help:account.field_account_chart_template__tax_template_ids
msgid "List of all the taxes that have to be installed by the wizard"
msgstr "Liệt kê tất cả thuế mà đã cài đặt"

#. module: account
#. openerp-web
#: code:addons/account/static/src/xml/account_reconciliation.xml:33
#, python-format
msgid "Load more"
msgstr "Nạp thêm"

#. module: account
#. openerp-web
#: code:addons/account/static/src/xml/account_reconciliation.xml:154
#, python-format
msgid "Load more... ("
msgstr ""

#. module: account
#: model:ir.model.fields,field_description:account.field_res_company__fiscalyear_lock_date
msgid "Lock Date"
msgstr "Ngày Khoá"

#. module: account
#: model:ir.model.fields,field_description:account.field_res_company__period_lock_date
msgid "Lock Date for Non-Advisers"
msgstr "Ngày Khoá đối với Quản lý Tài chính"

#. module: account
#: model:ir.model.fields,field_description:account.field_account_invoice_send__is_log
msgid "Log an Internal Note"
msgstr "Ghi một Ghi chú nội bộ"

#. module: account
#: model_terms:ir.ui.view,arch_db:account.onboarding_invoice_layout_step
msgid "Looks great!"
msgstr ""

#. module: account
#: code:addons/account/models/account_bank_statement.py:175
#, python-format
msgid "Loss"
msgstr "Lỗ"

#. module: account
#: model:ir.model.fields,field_description:account.field_account_journal__loss_account_id
msgid "Loss Account"
msgstr "Tài khoản Lỗ"

#. module: account
#: model:ir.model.fields,field_description:account.field_account_chart_template__expense_currency_exchange_account_id
#: model:ir.model.fields,field_description:account.field_res_company__expense_currency_exchange_account_id
msgid "Loss Exchange Rate Account"
msgstr "Tài khoản Lỗ Tỷ giá hối đoái"

#. module: account
#: code:addons/account/models/chart_template.py:411
#, python-format
msgid "MISC"
msgstr "KHÁC"

#. module: account
#: model:ir.model.fields,field_description:account.field_account_invoice_send__mail_activity_type_id
msgid "Mail Activity Type"
msgstr "Kiểu Hoạt động Thư"

#. module: account
#: model:ir.model.fields,field_description:account.field_account_bank_statement__message_main_attachment_id
#: model:ir.model.fields,field_description:account.field_account_invoice__message_main_attachment_id
#: model:ir.model.fields,field_description:account.field_account_payment__message_main_attachment_id
msgid "Main Attachment"
msgstr "Đính kèm chính"

#. module: account
#: model:ir.model.fields,help:account.field_res_config_settings__currency_id
msgid "Main currency of the company."
msgstr "Tiền tệ chính của công ty."

#. module: account
#: model_terms:ir.ui.view,arch_db:account.res_config_settings_view_form
msgid "Main currency of your company"
msgstr ""
"Tiền tệ chính của công ty. Mọi bút toán kế toán sẽ được quy đổi về tiền tệ "
"này."

#. module: account
#: model:ir.ui.menu,name:account.account_management_menu
#: model:ir.ui.menu,name:account.account_reports_management_menu
#: model:ir.ui.menu,name:account.menu_finance_entries_management
msgid "Management"
msgstr "Quản lý"

#. module: account
#: model:account.payment.method,name:account.account_payment_method_manual_in
#: model:account.payment.method,name:account.account_payment_method_manual_out
#: model:ir.model.fields,field_description:account.field_account_invoice_tax__manual
msgid "Manual"
msgstr "Thủ công"

#. module: account
#: model_terms:ir.ui.view,arch_db:account.view_invoice_tax_form
#: model_terms:ir.ui.view,arch_db:account.view_invoice_tax_tree
msgid "Manual Invoice Taxes"
msgstr "Điền thủ công Thuế cho hoá đơn"

#. module: account
#: model:ir.model.fields,help:account.field_account_journal__inbound_payment_method_ids
msgid ""
"Manual: Get paid by cash, check or any other method outside of Odoo.\n"
"Electronic: Get paid automatically through a payment acquirer by requesting a transaction on a card saved by the customer when buying or subscribing online (payment token).\n"
"Batch Deposit: Encase several customer checks at once by generating a batch deposit to submit to your bank. When encoding the bank statement in Odoo,you are suggested to reconcile the transaction with the batch deposit. Enable this option from the settings."
msgstr ""

#. module: account
#: model:ir.model.fields,help:account.field_account_abstract_payment__payment_method_id
#: model:ir.model.fields,help:account.field_account_payment__payment_method_id
#: model:ir.model.fields,help:account.field_account_register_payments__payment_method_id
msgid ""
"Manual: Get paid by cash, check or any other method outside of Odoo.\n"
"Electronic: Get paid automatically through a payment acquirer by requesting a transaction on a card saved by the customer when buying or subscribing online (payment token).\n"
"Check: Pay bill by check and print it from Odoo.\n"
"Batch Deposit: Encase several customer checks at once by generating a batch deposit to submit to your bank. When encoding the bank statement in Odoo, you are suggested to reconcile the transaction with the batch deposit.To enable batch deposit, module account_batch_payment must be installed.\n"
"SEPA Credit Transfer: Pay bill from a SEPA Credit Transfer file you submit to your bank. To enable sepa credit transfer, module account_sepa must be installed "
msgstr ""

#. module: account
#: model:ir.model.fields,help:account.field_account_journal__outbound_payment_method_ids
msgid ""
"Manual:Pay bill by cash or any other method outside of Odoo.\n"
"Check:Pay bill by check and print it from Odoo.\n"
"SEPA Credit Transfer: Pay bill from a SEPA Credit Transfer file you submit to your bank. Enable this option from the settings."
msgstr ""

#. module: account
#: selection:account.reconcile.model,rule_type:0
#: selection:account.reconcile.model.template,rule_type:0
#: code:addons/account/models/account_reconcile_model.py:19
#: code:addons/account/models/chart_template.py:932
#, python-format
msgid "Manually create a write-off on clicked button."
msgstr ""

#. module: account
#: selection:res.company,fiscalyear_last_month:0
msgid "March"
msgstr "Tháng Ba"

#. module: account
#: model_terms:ir.ui.view,arch_db:account.res_config_settings_view_form
msgid "Margin Analysis"
msgstr "Phân tích Biên lợi nhuận"

#. module: account
#: selection:account.abstract.payment,payment_difference_handling:0
#: selection:account.payment,payment_difference_handling:0
#: selection:account.register.payments,payment_difference_handling:0
msgid "Mark invoice as fully paid"
msgstr "Đánh dầu hoá đơn là đã thanh toán đủ"

#. module: account
#: selection:account.reconcile.model,match_label:0
#: selection:account.reconcile.model.template,match_label:0
msgid "Match Regex"
msgstr ""

#. module: account
#: selection:account.reconcile.model,rule_type:0
#: selection:account.reconcile.model.template,rule_type:0
#: code:addons/account/models/account_reconcile_model.py:21
#: code:addons/account/models/chart_template.py:934
#, python-format
msgid "Match existing invoices/bills."
msgstr ""

#. module: account
#: model:ir.model.fields,field_description:account.field_account_move_line__matched_credit_ids
msgid "Matched Credit"
msgstr "Ghi Có được Khớp"

#. module: account
#: model:ir.model.fields,field_description:account.field_account_move_line__matched_debit_ids
msgid "Matched Debit"
msgstr "Ghi Nợ được Khớp"

#. module: account
#: model:ir.model.fields,field_description:account.field_account_full_reconcile__reconciled_line_ids
#: model_terms:ir.ui.view,arch_db:account.view_full_reconcile_form
msgid "Matched Journal Items"
msgstr "Các Phát sinh Kế toán đã khớp"

#. module: account
#: model_terms:ir.ui.view,arch_db:account.view_full_reconcile_form
#: model_terms:ir.ui.view,arch_db:account.view_move_line_form
msgid "Matching"
msgstr "Đang khớp"

#. module: account
#: model:ir.model.fields,field_description:account.field_account_move_line__full_reconcile_id
msgid "Matching Number"
msgstr "Mã số đối chiếu"

#. module: account
#: model:ir.model.fields,field_description:account.field_account_partial_reconcile__max_date
msgid "Max Date of Matched Lines"
msgstr "Ngày lớn nhất của các dòng được khớp"

#. module: account
#: selection:res.company,fiscalyear_last_month:0
msgid "May"
msgstr "Tháng Năm"

#. module: account
#: model:ir.model.fields,field_description:account.field_account_abstract_payment__communication
#: model:ir.model.fields,field_description:account.field_account_payment__communication
#: model:ir.model.fields,field_description:account.field_account_register_payments__communication
msgid "Memo"
msgstr "Ghi nhớ"

#. module: account
#: model_terms:ir.ui.view,arch_db:account.view_account_payment_from_invoices
msgid "Memo will be computed from invoices"
msgstr ""

#. module: account
#. openerp-web
#: code:addons/account/static/src/xml/account_payment.xml:64
#, python-format
msgid "Memo:"
msgstr "Ghi nhớ:"

#. module: account
#: model:ir.model.fields,field_description:account.field_account_bank_statement__message_has_error
#: model:ir.model.fields,field_description:account.field_account_invoice__message_has_error
#: model:ir.model.fields,field_description:account.field_account_payment__message_has_error
msgid "Message Delivery error"
msgstr ""

#. module: account
#: model:ir.model.fields,field_description:account.field_account_invoice_send__record_name
msgid "Message Record Name"
msgstr "Tên bản ghi thông điệp"

#. module: account
#: model:ir.model.fields,field_description:account.field_res_partner__invoice_warn_msg
msgid "Message for Invoice"
msgstr "Thông điệp cho Hoá đơn"

#. module: account
#: model:ir.model.fields,help:account.field_account_invoice_send__message_type
msgid ""
"Message type: email for email message, notification for system message, "
"comment for other messages such as user replies"
msgstr ""
"Kiểu thông điệp: email đối với thông điệp bằng email, thông báo đối với các "
"thông điệp hệ thống, bình luận đối với các loại thông điệp khác (ví dụ: phản"
" hồi của người dùng)"

#. module: account
#: model:ir.model.fields,help:account.field_account_invoice_send__message_id
msgid "Message unique identifier"
msgstr "Thông báo nhận dạng duy nhất"

#. module: account
#: model:ir.model.fields,field_description:account.field_account_invoice_send__message_id
msgid "Message-Id"
msgstr ""

#. module: account
#: model:ir.model.fields,field_description:account.field_account_bank_statement__message_ids
#: model:ir.model.fields,field_description:account.field_account_invoice__message_ids
#: model:ir.model.fields,field_description:account.field_account_payment__message_ids
msgid "Messages"
msgstr "Thông điệp"

#. module: account
#: model_terms:ir.ui.view,arch_db:account.view_account_form
msgid "Minus Cost of Revenue"
msgstr "Trừ đi Giá vốn hàng bán"

#. module: account
#: model_terms:ir.ui.view,arch_db:account.view_account_form
msgid "Minus Credit Card Accounts"
msgstr "Trừ Tài khoản Thẻ Tín dụng"

#. module: account
#: model_terms:ir.ui.view,arch_db:account.view_account_form
msgid "Minus Current Liabilities"
msgstr "Trừ Nợ Ngắn hạn"

#. module: account
#: model_terms:ir.ui.view,arch_db:account.view_account_form
msgid "Minus Expenses"
msgstr "Trừ Chi tiêu"

#. module: account
#: model_terms:ir.ui.view,arch_db:account.view_account_form
msgid "Minus Non-Current Liabilities"
msgstr "Trừ Nợ Trung & Dài hạn"

#. module: account
#: model_terms:ir.ui.view,arch_db:account.view_account_form
msgid "Minus Payable Accounts"
msgstr "Trừ các Khoản phải trả"

#. module: account
#: selection:account.journal,type:0
#: model_terms:ir.ui.view,arch_db:account.view_account_journal_search
msgid "Miscellaneous"
msgstr "Khác"

#. module: account
#: code:addons/account/models/chart_template.py:411
#: model_terms:ir.ui.view,arch_db:account.view_account_move_filter
#, python-format
msgid "Miscellaneous Operations"
msgstr "Hoạt động khác"

#. module: account
#: sql_constraint:account.invoice.line:0
msgid "Missing required account on accountable invoice line."
msgstr ""

#. module: account
#: model:ir.model.fields,field_description:account.field_account_invoice_send__moderator_id
msgid "Moderated By"
msgstr ""

#. module: account
#: model:ir.model.fields,field_description:account.field_account_invoice_send__moderation_status
msgid "Moderation Status"
msgstr ""

#. module: account
#. openerp-web
#: code:addons/account/static/src/xml/account_reconciliation.xml:175
#, python-format
msgid "Modify models"
msgstr "Sửa Mô hình"

#. module: account
#: selection:account.cash.rounding,strategy:0
msgid "Modify tax amount"
msgstr "Sửa đổi giá trị thuế"

#. module: account
#: selection:account.invoice.refund,filter_refund:0
msgid "Modify: create credit note, reconcile and create a new draft invoice"
msgstr "Sửa đổi: tạo bút toán ghi có, đối soát và tạo mới hoá đơn dự thảo"

#. module: account
#: model_terms:ir.ui.view,arch_db:account.res_config_settings_view_form
msgid "Monitor your product margins from invoices"
msgstr "Theo dõi biên lợi nhuận của sản phẩm từ các hoá đơn"

#. module: account
#: model_terms:ir.ui.view,arch_db:account.report_journal
#: model_terms:ir.ui.view,arch_db:account.view_account_move_filter
#: model_terms:ir.ui.view,arch_db:account.view_account_move_line_filter
msgid "Move"
msgstr "Phát sinh"

#. module: account
#: model:ir.model.fields,field_description:account.field_account_payment__move_line_ids
msgid "Move Line"
msgstr "Phát sinh Kế toán"

#. module: account
#: model:ir.model.fields,field_description:account.field_account_bank_statement__move_line_count
msgid "Move Line Count"
msgstr "SL Phát sinh KT"

#. module: account
#: model:ir.model.fields,field_description:account.field_account_payment__move_reconciled
msgid "Move Reconciled"
msgstr "Phát sinh được Đối soát"

#. module: account
#: code:addons/account/models/account_move.py:1144
#, python-format
msgid "Move name (id): %s (%s)"
msgstr "Tên bút toán (id): %s (%s)"

#. module: account
#: model:ir.model.fields,field_description:account.field_account_abstract_payment__multi
#: model:ir.model.fields,field_description:account.field_account_payment__multi
#: model:ir.model.fields,field_description:account.field_account_register_payments__multi
msgid "Multi"
msgstr "Đa"

#. module: account
#: model_terms:ir.ui.view,arch_db:account.res_config_settings_view_form
msgid "Multi-Currencies"
msgstr "Đa tiền tệ"

#. module: account
#: model_terms:ir.ui.view,arch_db:account.view_account_invoice_filter
msgid "My Activities"
msgstr "Hoạt động của tôi"

#. module: account
#: model_terms:ir.ui.view,arch_db:account.view_account_invoice_filter
#: model_terms:ir.ui.view,arch_db:account.view_account_invoice_report_search
msgid "My Invoices"
msgstr "Hoá đơn của tôi"

#. module: account
#: model_terms:ir.ui.view,arch_db:account.view_account_form
msgid "NET ASSETS"
msgstr "TÀI SẢN THUẦN"

#. module: account
#: model_terms:ir.ui.view,arch_db:account.view_account_form
msgid "NET PROFIT"
msgstr "LỢI NHUẬN THUẦN"

#. module: account
#: model:ir.model.fields,field_description:account.field_account_account__name
#: model:ir.model.fields,field_description:account.field_account_account_tag__name
#: model:ir.model.fields,field_description:account.field_account_account_template__name
#: model:ir.model.fields,field_description:account.field_account_cash_rounding__name
#: model:ir.model.fields,field_description:account.field_account_chart_template__name
#: model:ir.model.fields,field_description:account.field_account_fiscal_year__name
#: model:ir.model.fields,field_description:account.field_account_group__name
#: model:ir.model.fields,field_description:account.field_account_incoterms__name
#: model:ir.model.fields,field_description:account.field_account_payment__name
#: model:ir.model.fields,field_description:account.field_account_payment_method__name
#: model:ir.model.fields,field_description:account.field_account_reconcile_model__name
#: model:ir.model.fields,field_description:account.field_account_setup_bank_manual_config__bank_name
#: model:ir.model.fields,field_description:account.field_account_tax_group__name
#: model_terms:ir.ui.view,arch_db:account.report_journal
msgid "Name"
msgstr "Tên"

#. module: account
#: model:ir.model.fields,help:account.field_account_invoice_send__record_name
msgid "Name get of the related document."
msgstr "Lấy tên của tài liệu liên quan"

#. module: account
#. openerp-web
#: code:addons/account/static/src/xml/account_payment.xml:52
#, python-format
msgid "Name:"
msgstr "Tên:"

#. module: account
#: model:ir.model.fields,field_description:account.field_account_move_line__narration
msgid "Narration"
msgstr "Thuyết minh"

#. module: account
#: model_terms:ir.ui.view,arch_db:account.res_config_settings_view_form
msgid "Navigate easily through reports and see what is behind the numbers"
msgstr ""
"Di chuyển qua lại giữa các báo cáo và xem sự thật đằng sau những con số"

#. module: account
#: model:ir.model.fields,field_description:account.field_account_invoice_send__needaction
#: model:ir.model.fields,help:account.field_account_invoice_send__needaction
msgid "Need Action"
msgstr "Cần có hành động"

#. module: account
#: model:ir.model.fields,field_description:account.field_account_invoice_send__need_moderation
msgid "Need moderation"
msgstr ""

#. module: account
#. openerp-web
#: selection:account.bank.statement,state:0
#: code:addons/account/static/src/xml/account_reconciliation.xml:243
#, python-format
msgid "New"
msgstr "Mới"

#. module: account
#: model:ir.model.fields,field_description:account.field_account_setup_bank_manual_config__new_journal_name
msgid "New Journal Name"
msgstr ""

#. module: account
#: model_terms:ir.ui.view,arch_db:account.account_journal_dashboard_kanban_view
msgid "New Transactions"
msgstr "Giao dịch mới"

#. module: account
#: code:addons/account/models/account_move.py:1121
#, python-format
msgid "New expected payment date: "
msgstr "Ngày thanh toán mong đợi mới: "

#. module: account
#: model:ir.model.fields,field_description:account.field_account_invoice__activity_date_deadline
msgid "Next Activity Deadline"
msgstr "Hạn chót lần hành động kế tiếp"

#. module: account
#: model:ir.model.fields,field_description:account.field_account_invoice__activity_summary
msgid "Next Activity Summary"
msgstr "Tóm tắt hoạt động tiếp theo"

#. module: account
#: model:ir.model.fields,field_description:account.field_account_invoice__activity_type_id
msgid "Next Activity Type"
msgstr "Kiểu hành động kế tiếp"

#. module: account
#: model:ir.model.fields,field_description:account.field_account_invoice__sequence_number_next
#: model:ir.model.fields,field_description:account.field_account_journal__sequence_number_next
msgid "Next Number"
msgstr "Số tiếp theo"

#. module: account
#: model:ir.model.fields,field_description:account.field_account_invoice__sequence_number_next_prefix
msgid "Next Number Prefix"
msgstr ""

#. module: account
#: model:ir.model.fields,field_description:account.field_account_move_line__blocked
msgid "No Follow-up"
msgstr "Không theo dõi"

#. module: account
#: selection:res.partner,invoice_warn:0
msgid "No Message"
msgstr "Không có Thông điệp"

#. module: account
#. openerp-web
#: code:addons/account/static/src/js/reconciliation/reconciliation_renderer.js:67
#: code:addons/account/static/src/js/reconciliation/reconciliation_renderer.js:137
#, python-format
msgid "No Title"
msgstr ""

#. module: account
#: code:addons/account/models/account_invoice.py:897
#, python-format
msgid ""
"No account was found to create the invoice, be sure you have installed a "
"chart of account."
msgstr ""

#. module: account
#: model:ir.model.fields,field_description:account.field_account_invoice_send__no_auto_thread
msgid "No threading for answers"
msgstr "Không có luồng cho câu trả lời"

#. module: account
#: model:ir.model.fields,help:account.field_res_company__fiscalyear_lock_date
msgid ""
"No users, including Advisers, can edit accounts prior to and inclusive of "
"this date. Use it for fiscal year locking for example."
msgstr ""
"Không người dùng nào, bao gồm cả Quản lý Tài chính có thể sửa tài khoản "
"trước và bao gồm ngày này. Một ví dụ cho cho việc sử dụng cái này là để khoá"
" sổ năm tài chính."

#. module: account
#: model:ir.model.fields,help:account.field_account_chart_template__code_digits
msgid "No. of Digits to use for account code"
msgstr "Số chữ số dùng cho mã tài khoản"

#. module: account
#: model:account.account.type,name:account.data_account_type_non_current_assets
msgid "Non-current Assets"
msgstr "Tài sản cố định và đầu tư trung & dài hạn"

#. module: account
#: model:account.account.type,name:account.data_account_type_non_current_liabilities
msgid "Non-current Liabilities"
msgstr "Nợ trung & dài hạn"

#. module: account
#: selection:account.tax,type_tax_use:0
#: selection:account.tax.template,type_tax_use:0
msgid "None"
msgstr "Không"

#. module: account
#: selection:res.partner,trust:0
msgid "Normal Debtor"
msgstr "Con nợ bình thường"

#. module: account
#: selection:account.reconcile.model,match_label:0
#: selection:account.reconcile.model.template,match_label:0
msgid "Not Contains"
msgstr ""

#. module: account
#: selection:res.company,account_dashboard_onboarding_state:0
#: selection:res.company,account_invoice_onboarding_state:0
#: selection:res.company,account_onboarding_invoice_layout_state:0
#: selection:res.company,account_onboarding_sale_tax_state:0
#: selection:res.company,account_onboarding_sample_invoice_state:0
#: selection:res.company,account_setup_bank_data_state:0
#: selection:res.company,account_setup_coa_state:0
#: selection:res.company,account_setup_fy_data_state:0
msgid "Not done"
msgstr ""

#. module: account
#. openerp-web
#: selection:account.invoice.line,display_type:0
#: code:addons/account/static/src/xml/account_reconciliation.xml:308
#: model:ir.model.fields,field_description:account.field_account_account_template__note
#: model_terms:ir.ui.view,arch_db:account.view_invoice_line_form
#, python-format
msgid "Note"
msgstr "Ghi chú"

#. module: account
#: model_terms:ir.actions.act_window,help:account.action_invoice_out_refund
msgid ""
"Note that the easiest way to create a credit note is to do it directly\n"
"                from the customer invoice."
msgstr ""

#. module: account
#: model_terms:ir.actions.act_window,help:account.action_invoice_in_refund
msgid ""
"Note that the easiest way to create a vendor credit note it to do it "
"directly from the vendor bill."
msgstr ""

#. module: account
#: model:ir.model.fields,field_description:account.field_account_bank_statement_line__note
#: model:ir.model.fields,field_description:account.field_account_fiscal_position__note
#: model:ir.model.fields,field_description:account.field_account_fiscal_position_template__note
#: model_terms:ir.ui.view,arch_db:account.view_account_template_form
msgid "Notes"
msgstr "Ghi chú"

#. module: account
#. openerp-web
#: code:addons/account/static/src/xml/account_reconciliation.xml:37
#, python-format
msgid "Nothing to do!"
msgstr "Không có gì để làm!"

#. module: account
#: model:ir.model.fields,field_description:account.field_account_invoice_send__notification_ids
msgid "Notifications"
msgstr "Thông báo"

#. module: account
#: model:ir.model.fields,field_description:account.field_account_invoice_send__notify
msgid "Notify followers"
msgstr "Báo những Người dõi theo"

#. module: account
#: model:ir.model.fields,help:account.field_account_invoice_send__notify
msgid "Notify followers of the document (mass post only)"
msgstr "Báo những đối tượng theo dõi tài liệu này (mass post only)"

#. module: account
#: selection:res.company,fiscalyear_last_month:0
msgid "November"
msgstr "Tháng Mười một"

#. module: account
#: model:ir.model.fields,field_description:account.field_account_full_reconcile__name
#: model:ir.model.fields,field_description:account.field_account_invoice__number
#: model:ir.model.fields,field_description:account.field_account_move__name
msgid "Number"
msgstr "Số"

#. module: account
#: model_terms:ir.ui.view,arch_db:account.view_account_move_line_filter
msgid "Number (Move)"
msgstr "Số (Bút toán)"

#. module: account
#: model:ir.model.fields,field_description:account.field_account_bank_statement__message_needaction_counter
#: model:ir.model.fields,field_description:account.field_account_invoice__message_needaction_counter
#: model:ir.model.fields,field_description:account.field_account_payment__message_needaction_counter
msgid "Number of Actions"
msgstr "Số lượng Hành động"

#. module: account
#: model:ir.model.fields,field_description:account.field_account_cashbox_line__number
msgid "Number of Coins/Bills"
msgstr "Số lượng Coins/Bills"

#. module: account
#: model:ir.model.fields,field_description:account.field_account_payment_term_line__days
msgid "Number of Days"
msgstr "Số ngày"

#. module: account
#: model:ir.model.fields,field_description:account.field_account_bank_statement__message_has_error_counter
#: model:ir.model.fields,field_description:account.field_account_invoice__message_has_error_counter
#: model:ir.model.fields,field_description:account.field_account_payment__message_has_error_counter
msgid "Number of error"
msgstr "Số lỗi"

#. module: account
#: model:ir.model.fields,help:account.field_account_bank_statement__message_needaction_counter
#: model:ir.model.fields,help:account.field_account_invoice__message_needaction_counter
#: model:ir.model.fields,help:account.field_account_payment__message_needaction_counter
msgid "Number of messages which requires an action"
msgstr "Số thông điệp cần có hành động"

#. module: account
#: model:ir.model.fields,help:account.field_account_bank_statement__message_has_error_counter
#: model:ir.model.fields,help:account.field_account_invoice__message_has_error_counter
#: model:ir.model.fields,help:account.field_account_payment__message_has_error_counter
msgid "Number of messages with delivery error"
msgstr ""

#. module: account
#: model:ir.model.fields,help:account.field_account_bank_statement__message_unread_counter
#: model:ir.model.fields,help:account.field_account_invoice__message_unread_counter
#: model:ir.model.fields,help:account.field_account_payment__message_unread_counter
msgid "Number of unread messages"
msgstr "Số thông điệp chưa đọc"

#. module: account
#: model_terms:ir.ui.view,arch_db:account.res_config_settings_view_form
msgid "OFX Import"
msgstr "Nhập OFX"

#. module: account
#: selection:res.company,fiscalyear_last_month:0
msgid "October"
msgstr "Tháng Mười"

#. module: account
#: model_terms:ir.actions.act_window,help:account.action_bank_statement_line
msgid ""
"Odoo allows you to reconcile a statement line directly with\n"
"                the related sale or puchase invoice(s)."
msgstr ""
"Odoo cho phép bạn đối soát dòng sao kê trực tiếp với các\n"
"                hóa đơn mua hoặc bán liên quan."

#. module: account
#: model_terms:ir.actions.act_window,help:account.action_bank_statement_tree
msgid ""
"Odoo allows you to reconcile a statement line directly with\n"
"                the related sale or puchase invoices."
msgstr ""
"Odoo cho phép bạn đối soát dòng sao kê trực tiếp với các\n"
"                hóa đơn mua hoặc bán liên quan."

#. module: account
#: model:ir.model.fields,field_description:account.field_account_move_line__tax_line_grouping_key
msgid "Old Taxes"
msgstr ""

#. module: account
#: model_terms:ir.ui.view,arch_db:account.view_payment_term_line_form
msgid "On the"
msgstr "Vào ngày"

#. module: account
#: model_terms:ir.ui.view,arch_db:account.account_invoice_confirm_view
msgid ""
"Once draft invoices are confirmed, you will not be able\n"
"                        to modify them. The invoices will receive a unique\n"
"                        number and journal items will be created in your chart\n"
"                        of accounts."
msgstr ""
"Một hoá đơn dự thảo được xác nhận, bạn sẽ không thể\n"
"                        chỉnh sửa chúng. Hoá đơn này sẽ nhận được một số duy nhất\n"
"                        và các phát sinh sẽ được tạo trong hệ thống tài khoản."

#. module: account
#: model_terms:ir.ui.view,arch_db:account.res_config_settings_view_form
msgid ""
"Once installed, set 'Bank Feeds' to 'File Import' in bank account "
"settings.This adds a button to import from the Accounting dashboard."
msgstr ""

#. module: account
#: code:addons/account/models/account_payment.py:599
#, python-format
msgid "Only a draft payment can be posted."
msgstr "Chỉ có khoản thanh toán ở trạng thái dự thảo mới có thể được vào sổ."

#. module: account
#: code:addons/account/models/chart_template.py:185
#, python-format
msgid "Only administrators can load a charf of accounts"
msgstr ""

#. module: account
#: model:ir.model.fields,help:account.field_res_company__period_lock_date
msgid ""
"Only users with the 'Adviser' role can edit accounts prior to and inclusive "
"of this date. Use it for period locking inside an open fiscal year, for "
"example."
msgstr ""
"Chỉ những người dùng ở vai trò 'Quản lý Tài chính' mới có thể sửa các tài "
"khoản trước và bao gồm ngày này. Sử dụng cái này, ví dụ, để khoá chu kỳ kế "
"toán trong phạm vi một năm tài chính đang mở."

#. module: account
#: selection:account.invoice,state:0 selection:account.invoice.report,state:0
#: model_terms:ir.ui.view,arch_db:account.view_account_invoice_filter
msgid "Open"
msgstr "Mở"

#. module: account
#: code:addons/account/models/account_reconcile_model.py:274
#, python-format
msgid "Open Balance"
msgstr ""

#. module: account
#. openerp-web
#: code:addons/account/static/src/js/reconciliation/reconciliation_model.js:704
#: code:addons/account/static/src/xml/account_reconciliation.xml:137
#, python-format
msgid "Open balance"
msgstr "Số dư Đầu kỳ"

#. module: account
#: model:ir.model,name:account.model_account_financial_year_op
msgid "Opening Balance of Financial Year"
msgstr ""

#. module: account
#: model:ir.model.fields,field_description:account.field_account_financial_year_op__opening_date
#: model:ir.model.fields,field_description:account.field_res_company__account_opening_date
msgid "Opening Date"
msgstr "Ngày Đầu kỳ"

#. module: account
#: model:ir.model.fields,field_description:account.field_res_company__account_opening_journal_id
msgid "Opening Journal"
msgstr "Sổ nhật ký Đầu kỳ"

#. module: account
#: code:addons/account/models/company.py:343
#: model:ir.model.fields,field_description:account.field_res_company__account_opening_move_id
#, python-format
msgid "Opening Journal Entry"
msgstr "Sổ nhật ký Đầu kỳ"

#. module: account
#: model:ir.model.fields,field_description:account.field_account_financial_year_op__opening_move_posted
msgid "Opening Move Posted"
msgstr "Bút toán đầu kì đã vào sổ"

#. module: account
#: model:ir.model.fields,help:account.field_account_cashbox_line__number
msgid "Opening Unit Numbers"
msgstr "Số lượng đơn vị khi mở"

#. module: account
#: code:addons/account/models/account.py:164
#, python-format
msgid "Opening balance"
msgstr "Số dư đầu kì"

#. module: account
#: model:ir.model.fields,field_description:account.field_account_account__opening_credit
msgid "Opening credit"
msgstr "Có Đầu kỳ"

#. module: account
#: model:ir.model.fields,help:account.field_account_account__opening_credit
msgid "Opening credit value for this account."
msgstr "Giá trị bên Có đầu kỳ của tài khoản này."

#. module: account
#: model:ir.model.fields,field_description:account.field_account_account__opening_debit
msgid "Opening debit"
msgstr "Nợ Đầu kỳ"

#. module: account
#: model:ir.model.fields,help:account.field_account_account__opening_debit
msgid "Opening debit value for this account."
msgstr "Giá trị bên Nợ đầu kỳ của tài khoản này."

#. module: account
#: model_terms:ir.ui.view,arch_db:account.view_account_reconcile_model_form
msgid "Operation Templates"
msgstr "Mẫu vận hành"

#. module: account
#: code:addons/account/models/account_bank_statement.py:653
#, python-format
msgid ""
"Operation not allowed. Since your statement line already received a number "
"(%s), you cannot reconcile it entirely with existing journal entries "
"otherwise it would make a gap in the numbering. You should book an entry and"
" make a regular revert of it in case you want to cancel it."
msgstr ""

#. module: account
#: model_terms:ir.ui.view,arch_db:account.account_journal_dashboard_kanban_view
msgid "Operations"
msgstr "Hoạt động"

#. module: account
#: model:ir.model.fields,field_description:account.field_account_account_template__nocreate
msgid "Optional Create"
msgstr "Tùy chọn tạo"

#. module: account
#: model:ir.model.fields,help:account.field_account_account__tag_ids
#: model:ir.model.fields,help:account.field_account_account_template__tag_ids
#: model:ir.model.fields,help:account.field_account_tax__tag_ids
#: model:ir.model.fields,help:account.field_account_tax_template__tag_ids
msgid "Optional tags you may want to assign for custom reporting"
msgstr "Tag tuỳ ý mà bạn có thể muốn để tạo các báo cáo theo tag"

#. module: account
#: model:ir.model.fields,field_description:account.field_account_payment_term_line__option
#: model_terms:ir.ui.view,arch_db:account.tax_adjustments_wizard
msgid "Options"
msgstr "Tùy chọn"

#. module: account
#: code:addons/account/models/account_invoice.py:696
#, python-format
msgid ""
"Or set an <a data-oe-id=%s data-oe-model=\"account.journal\" "
"href=#id=%s&model=account.journal>email alias</a> to allow draft vendor "
"bills to be created upon reception of an email."
msgstr ""

#. module: account
#: code:addons/account/models/account_invoice.py:692
#, python-format
msgid ""
"Or share the email %s to your vendors: bills will be created automatically "
"upon mail reception."
msgstr ""

#. module: account
#: code:addons/account/models/account_invoice.py:694
#, python-format
msgid ""
"Or share the emails %s to your vendors: bills will be created automatically "
"upon mail reception."
msgstr ""

#. module: account
#: model:ir.model.fields,field_description:account.field_account_move_line__payment_id
msgid "Originator Payment"
msgstr "Khoản thanh toán Khởi thuỷ"

#. module: account
#: model:ir.model.fields,field_description:account.field_account_move_line__tax_line_id
msgid "Originator tax"
msgstr "Thuế khởi nguồn"

#. module: account
#: model:account.account.type,name:account.data_account_type_other_income
msgid "Other Income"
msgstr "Thu nhập Khác"

#. module: account
#: model_terms:ir.ui.view,arch_db:account.invoice_form
#: model_terms:ir.ui.view,arch_db:account.invoice_supplier_form
#: model_terms:ir.ui.view,arch_db:account.view_move_form
msgid "Other Info"
msgstr "Thông tin khác"

#. module: account
#: selection:account.payment.method,payment_type:0
msgid "Outbound"
msgstr "Chi tiền"

#. module: account
#: model:ir.model.fields,field_description:account.field_account_invoice_send__mail_server_id
msgid "Outgoing mail server"
msgstr "Máy chủ gửi email"

#. module: account
#: model:ir.model.fields,field_description:account.field_account_chart_template__property_stock_account_output_categ_id
#: model:ir.model.fields,field_description:account.field_res_company__property_stock_account_output_categ_id
msgid "Output Account for Stock Valuation"
msgstr "Tài khoản xuất kho để định giá tồn kho"

#. module: account
#: model:ir.model.fields,field_description:account.field_account_invoice__outstanding_credits_debits_widget
msgid "Outstanding Credits Debits Widget"
msgstr ""

#. module: account
#: code:addons/account/models/account_invoice.py:133
#, python-format
msgid "Outstanding credits"
msgstr "Có Tồn đọng"

#. module: account
#: code:addons/account/models/account_invoice.py:136
#, python-format
msgid "Outstanding debits"
msgstr "Nợ Tồn đọng"

#. module: account
#: selection:account.invoice,activity_state:0
#: model_terms:ir.ui.view,arch_db:account.view_account_invoice_filter
msgid "Overdue"
msgstr "Quá hạn"

#. module: account
#: model:ir.model.fields,field_description:account.field_res_company__overdue_msg
msgid "Overdue Payments Message"
msgstr "Thông điệp Thanh toán Quá hạn"

#. module: account
#: model_terms:ir.ui.view,arch_db:account.view_account_invoice_filter
msgid "Overdue invoices, maturity date passed"
msgstr "Hoá đơn quá hạn, ngày đến hạn đã trôi qua"

#. module: account
#: model:ir.ui.menu,name:account.menu_board_journal_1
msgid "Overview"
msgstr "Tổng quan"

#. module: account
#: model_terms:ir.ui.view,arch_db:account.res_config_settings_view_form
msgid "Package"
msgstr "Hệ thống Tài khoản"

#. module: account
#: selection:account.invoice,state:0 selection:account.invoice.report,state:0
#: model_terms:ir.ui.view,arch_db:account.view_account_invoice_filter
#: model:mail.message.subtype,name:account.mt_invoice_paid
msgid "Paid"
msgstr "Đã thanh toán"

#. module: account
#: code:addons/account/models/account_payment.py:545
#, python-format
msgid "Paid Invoices"
msgstr "Hoá đơn đã Thanh toán"

#. module: account
#. openerp-web
#: code:addons/account/static/src/xml/account_payment.xml:28
#: model_terms:ir.ui.view,arch_db:account.report_invoice_document_with_payments
#, python-format
msgid "Paid on"
msgstr "Thanh toán vào"

#. module: account
#: model:ir.model.fields,field_description:account.field_account_invoice__reconciled
msgid "Paid/Reconciled"
msgstr "Đã Thanh toán / Đối soát"

#. module: account
#: model:ir.model.fields,field_description:account.field_account_group__parent_id
msgid "Parent"
msgstr "Tài khoản cha"

#. module: account
#: model:ir.model.fields,field_description:account.field_account_chart_template__parent_id
msgid "Parent Chart Template"
msgstr "Mẫu tài khoản cha"

#. module: account
#: model:ir.model.fields,field_description:account.field_account_invoice_send__parent_id
msgid "Parent Message"
msgstr "Thông báo cha"

#. module: account
#: model:ir.model.fields,field_description:account.field_account_group__parent_path
msgid "Parent Path"
msgstr ""

#. module: account
#: model:ir.model.fields,field_description:account.field_account_move_line__parent_state
msgid "Parent State"
msgstr ""

#. module: account
#: model:ir.model,name:account.model_account_partial_reconcile
msgid "Partial Reconcile"
msgstr "Đối soát Một phần"

#. module: account
#. openerp-web
#: code:addons/account/static/src/xml/account_reconciliation.xml:286
#: code:addons/account/static/src/xml/account_reconciliation.xml:303
#: model:ir.model.fields,field_description:account.field_account_abstract_payment__partner_id
#: model:ir.model.fields,field_description:account.field_account_bank_statement_line__partner_id
#: model:ir.model.fields,field_description:account.field_account_invoice__partner_id
#: model:ir.model.fields,field_description:account.field_account_invoice_line__partner_id
#: model:ir.model.fields,field_description:account.field_account_invoice_report__partner_id
#: model:ir.model.fields,field_description:account.field_account_move__partner_id
#: model:ir.model.fields,field_description:account.field_account_move_line__partner_id
#: model:ir.model.fields,field_description:account.field_account_payment__partner_id
#: model:ir.model.fields,field_description:account.field_account_register_payments__partner_id
#: model_terms:ir.ui.view,arch_db:account.report_journal
#: model_terms:ir.ui.view,arch_db:account.view_account_analytic_line_filter_inherit_account
#: model_terms:ir.ui.view,arch_db:account.view_account_invoice_filter
#: model_terms:ir.ui.view,arch_db:account.view_account_invoice_report_search
#: model_terms:ir.ui.view,arch_db:account.view_account_move_filter
#: model_terms:ir.ui.view,arch_db:account.view_account_move_line_filter
#: model_terms:ir.ui.view,arch_db:account.view_account_payment_search
#, python-format
msgid "Partner"
msgstr "Đối tác"

#. module: account
#: model:ir.model.fields,field_description:account.field_account_invoice_report__commercial_partner_id
msgid "Partner Company"
msgstr "Công ty mẹ"

#. module: account
#: model:ir.model.fields,field_description:account.field_account_invoice_report__country_id
msgid "Partner Company's Country"
msgstr ""

#. module: account
#: model:ir.model.fields,field_description:account.field_res_partner__contract_ids
msgid "Partner Contracts"
msgstr ""

#. module: account
#: model:ir.model.fields,field_description:account.field_account_reconcile_model__match_partner
#: model:ir.model.fields,field_description:account.field_account_reconcile_model_template__match_partner
msgid "Partner Is Set"
msgstr ""

#. module: account
#: model_terms:ir.ui.view,arch_db:account.view_account_reconcile_model_form
msgid "Partner Is Set & Matches"
msgstr ""

#. module: account
#: model:ir.model.fields,field_description:account.field_account_bank_statement_line__partner_name
msgid "Partner Name"
msgstr "Tên Đối tác"

#. module: account
#: model:ir.model.fields,field_description:account.field_account_abstract_payment__partner_type
#: model:ir.model.fields,field_description:account.field_account_payment__partner_type
#: model:ir.model.fields,field_description:account.field_account_register_payments__partner_type
msgid "Partner Type"
msgstr "Kiểu Đối tác"

#. module: account
#: model:ir.model.fields,field_description:account.field_account_invoice_send__needaction_partner_ids
msgid "Partners with Need Action"
msgstr "Đối tác mà Cần có hành động"

#. module: account
#: code:addons/account/models/account_journal_dashboard.py:95
#, python-format
msgid "Past"
msgstr "Quá khứ"

#. module: account
#: model_terms:ir.ui.view,arch_db:account.res_config_settings_view_form
msgid "Pay your bills in one-click using Euro SEPA Service"
msgstr ""

#. module: account
#: model:account.account.type,name:account.data_account_type_payable
#: selection:account.account.type,type:0
#: model_terms:ir.ui.view,arch_db:account.view_account_move_line_filter
msgid "Payable"
msgstr "Phải trả"

#. module: account
#: model:ir.model.fields,field_description:account.field_account_chart_template__property_account_payable_id
#: model_terms:ir.ui.view,arch_db:account.view_account_chart_template_seacrh
msgid "Payable Account"
msgstr "Tài khoản Phải trả"

#. module: account
#: model_terms:ir.ui.view,arch_db:account.view_account_search
msgid "Payable Accounts"
msgstr "Tài khoản Phải trả"

#. module: account
#: model:ir.model.fields,field_description:account.field_res_partner__debit_limit
msgid "Payable Limit"
msgstr "Hạn mức Phải trả"

#. module: account
#: model_terms:ir.ui.view,arch_db:account.product_template_form_view
msgid "Payables"
msgstr "Phải trả"

#. module: account
#: model:ir.model.fields,field_description:account.field_account_abstract_payment__amount
#: model:ir.model.fields,field_description:account.field_account_payment__amount
#: model:ir.model.fields,field_description:account.field_account_register_payments__amount
msgid "Payment Amount"
msgstr "Số tiền"

#. module: account
#: model:ir.model.fields,field_description:account.field_account_abstract_payment__payment_date
#: model:ir.model.fields,field_description:account.field_account_payment__payment_date
#: model:ir.model.fields,field_description:account.field_account_register_payments__payment_date
msgid "Payment Date"
msgstr "Ngày thanh toán"

#. module: account
#: model:ir.model.fields,field_description:account.field_account_abstract_payment__payment_difference
#: model:ir.model.fields,field_description:account.field_account_payment__payment_difference
#: model:ir.model.fields,field_description:account.field_account_register_payments__payment_difference
msgid "Payment Difference"
msgstr "Chênh lệch"

#. module: account
#: model:ir.model.fields,field_description:account.field_account_abstract_payment__payment_difference_handling
#: model:ir.model.fields,field_description:account.field_account_payment__payment_difference_handling
#: model:ir.model.fields,field_description:account.field_account_register_payments__payment_difference_handling
msgid "Payment Difference Handling"
msgstr ""

#. module: account
#: model:ir.model.fields,field_description:account.field_account_abstract_payment__journal_id
#: model:ir.model.fields,field_description:account.field_account_payment__journal_id
#: model:ir.model.fields,field_description:account.field_account_register_payments__journal_id
msgid "Payment Journal"
msgstr "Sổ Nhật ký Thanh toán"

#. module: account
#: model_terms:ir.ui.view,arch_db:account.view_account_payment_form
msgid "Payment Matching"
msgstr "Khớp Thanh toán"

#. module: account
#: model_terms:ir.ui.view,arch_db:account.view_account_payment_search
msgid "Payment Method"
msgstr "Phương thức thanh toán"

#. module: account
#: model:ir.model.fields,field_description:account.field_account_abstract_payment__payment_method_id
#: model:ir.model.fields,field_description:account.field_account_payment__payment_method_id
#: model:ir.model.fields,field_description:account.field_account_register_payments__payment_method_id
msgid "Payment Method Type"
msgstr "Kiểu Phương thức Thanh toán"

#. module: account
#: model_terms:ir.ui.view,arch_db:account.view_account_bank_journal_form
#: model_terms:ir.ui.view,arch_db:account.view_account_journal_form
msgid "Payment Method Types"
msgstr ""

#. module: account
#. openerp-web
#: code:addons/account/static/src/xml/account_payment.xml:60
#, python-format
msgid "Payment Method:"
msgstr "Phương thức thanh toán:"

#. module: account
#: model:ir.model,name:account.model_account_payment_method
msgid "Payment Methods"
msgstr "Phương thức Thanh toán"

#. module: account
#: model:ir.model.fields,field_description:account.field_account_invoice__payment_move_line_ids
msgid "Payment Move Lines"
msgstr "Các dòng phát sinh thanh toán"

#. module: account
#: model:ir.actions.report,name:account.action_report_payment_receipt
msgid "Payment Receipt"
msgstr "Biên lai Thanh toán"

#. module: account
#: model_terms:ir.ui.view,arch_db:account.report_payment_receipt_document
msgid "Payment Receipt:"
msgstr "Biên lai Thanh toán:"

#. module: account
#: model:ir.model.fields,field_description:account.field_account_invoice__reference
msgid "Payment Ref."
msgstr ""

#. module: account
#: model:ir.model.fields,field_description:account.field_account_payment__payment_reference
msgid "Payment Reference"
msgstr "Tham chiếu thanh toán"

#. module: account
#: model:ir.actions.act_window,name:account.action_payment_term_form
#: model:ir.model,name:account.model_account_payment_term
#: model:ir.model.fields,field_description:account.field_account_invoice__payment_term_id
#: model:ir.model.fields,field_description:account.field_account_invoice_report__payment_term_id
#: model:ir.model.fields,field_description:account.field_account_payment_term__name
#: model:ir.model.fields,field_description:account.field_account_payment_term_line__payment_id
#: model:ir.ui.menu,name:account.menu_action_payment_term_form
#: model_terms:ir.ui.view,arch_db:account.view_partner_property_form
#: model_terms:ir.ui.view,arch_db:account.view_payment_term_form
#: model_terms:ir.ui.view,arch_db:account.view_payment_term_line_form
#: model_terms:ir.ui.view,arch_db:account.view_payment_term_line_tree
#: model_terms:ir.ui.view,arch_db:account.view_payment_term_search
#: model_terms:ir.ui.view,arch_db:account.view_payment_term_tree
msgid "Payment Terms"
msgstr "Điều khoản thanh toán"

#. module: account
#: model:ir.model,name:account.model_account_payment_term_line
msgid "Payment Terms Line"
msgstr "Chi tiết Điều khoản Thanh toán"

#. module: account
#: model:ir.model.fields,field_description:account.field_account_abstract_payment__payment_type
#: model:ir.model.fields,field_description:account.field_account_payment__payment_type
#: model:ir.model.fields,field_description:account.field_account_payment_method__payment_type
#: model:ir.model.fields,field_description:account.field_account_register_payments__payment_type
msgid "Payment Type"
msgstr "Kiểu thanh toán"

#. module: account
#: model_terms:ir.ui.view,arch_db:account.view_payment_term_form
msgid "Payment term explanation for the customer..."
msgstr "Giải thích Điều khoản thanh toán cho khách hàng..."

#. module: account
#: model:account.payment.term,note:account.account_payment_term_15days
msgid "Payment terms: 15 Days"
msgstr "Điều khoản thanh toán: 15 Ngày"

#. module: account
#: model:account.payment.term,note:account.account_payment_term_2months
msgid "Payment terms: 2 Months"
msgstr ""

#. module: account
#: model:account.payment.term,note:account.account_payment_term_net
msgid "Payment terms: 30 Net Days"
msgstr "Điều khoản thanh toán: 30 Ngày Net"

#. module: account
#: model:account.payment.term,note:account.account_payment_term_advance
msgid "Payment terms: 30% Advance End of Following Month"
msgstr ""
"Điều khoản thanh toán: Ứng trước 30%, Kết thúc ngày cuối tháng kế tiếp"

#. module: account
#: model:account.payment.term,note:account.account_payment_term_advance
msgid "Payment terms: 30% Advance End of Following Month"
msgstr ""
"Điều khoản thanh toán: Ứng trước 30%, Kết thúc ngày cuối tháng kế tiếp"

#. module: account
#: model:account.payment.term,note:account.account_payment_term_45days
msgid "Payment terms: 45 Days"
msgstr ""

#. module: account
#: model:account.payment.term,note:account.account_payment_term
msgid "Payment terms: End of Following Month"
msgstr "Điều khoản thanh toán: Ngày cuối tháng kế tiếp"

#. module: account
#: model:account.payment.term,note:account.account_payment_term_immediate
msgid "Payment terms: Immediate Payment"
msgstr "Điều Khoản thanh toán: Thanh toán ngay"

#. module: account
#: model:ir.model.fields,help:account.field_account_move_line__payment_id
msgid "Payment that created this entry"
msgstr "Khoản thanh toán mà tạo nên phát sinh này"

#. module: account
#: code:addons/account/models/account_payment.py:370
#: model:ir.actions.act_window,name:account.action_account_payments
#: model:ir.actions.act_window,name:account.action_account_payments_payable
#: model:ir.model,name:account.model_account_payment
#: model:ir.model.fields,field_description:account.field_account_invoice__payment_ids
#: model:ir.ui.menu,name:account.menu_action_account_payments_payable
#: model:ir.ui.menu,name:account.menu_action_account_payments_receivable
#: model_terms:ir.ui.view,arch_db:account.view_account_payment_search
#, python-format
msgid "Payments"
msgstr "Thanh toán"

#. module: account
#: model_terms:ir.ui.view,arch_db:account.account_journal_dashboard_kanban_view
msgid "Payments Matching"
msgstr "Đối chiếu Thanh toán"

#. module: account
#: model:ir.model.fields,field_description:account.field_account_invoice__payments_widget
msgid "Payments Widget"
msgstr "Widget Thanh toán"

#. module: account
#: model_terms:ir.actions.act_window,help:account.action_account_payments
#: model_terms:ir.actions.act_window,help:account.action_account_payments_payable
#: model_terms:ir.actions.act_window,help:account.action_account_payments_transfer
msgid ""
"Payments are used to register liquidity movements. You can process those "
"payments by your own means or by using installed facilities."
msgstr ""

#. module: account
#: model:ir.actions.act_window,name:account.action_invoice_tree_pending_invoice
msgid "Pending Invoice"
msgstr "Hoá đơn đang treo"

#. module: account
#: selection:account.payment.term.line,value:0
msgid "Percent"
msgstr "Phần trăm"

#. module: account
#: model:ir.model.fields,field_description:account.field_account_move__matched_percentage
msgid "Percentage Matched"
msgstr "Phần trăm đã khớp/đối chiếu"

#. module: account
#: selection:account.tax,amount_type:0
#: selection:account.tax.template,amount_type:0
msgid "Percentage of Price"
msgstr "Phần trăm của Giá"

#. module: account
#: selection:account.tax,amount_type:0
#: selection:account.tax.template,amount_type:0
msgid "Percentage of Price Tax Included"
msgstr "Phần trăm của Giá đã bao gồm thuế"

#. module: account
#: selection:account.reconcile.model,second_amount_type:0
#: selection:account.reconcile.model.template,second_amount_type:0
msgid "Percentage of amount"
msgstr "Phần trăm của giá trị"

#. module: account
#: selection:account.reconcile.model,amount_type:0
#: selection:account.reconcile.model.template,amount_type:0
msgid "Percentage of balance"
msgstr "Phần trăm của số dư"

#. module: account
#: code:addons/account/models/account_invoice.py:1975
#, python-format
msgid "Percentages on the Payment Terms lines must be between 0 and 100."
msgstr ""

#. module: account
#: model_terms:ir.ui.view,arch_db:account.view_account_invoice_filter
msgid "Period"
msgstr "Chu kỳ"

#. module: account
#: model:ir.model.fields,field_description:account.field_res_config_settings__module_account_plaid
msgid "Plaid Connector"
msgstr ""

#. module: account
#: selection:account.invoice,activity_state:0
msgid "Planned"
msgstr "Đã lên kế hoạch"

#. module: account
#: code:addons/account/models/account_invoice.py:1172
#, python-format
msgid "Please add at least one invoice line."
msgstr ""

#. module: account
#: code:addons/account/wizard/pos_box.py:27
#, python-format
msgid "Please check that the field 'Journal' is set on the Bank Statement"
msgstr ""
"Vui lòng kiểm tra trường 'Sổ nhật ký' được thiết lập trên Sao kê ngân hàng"

#. module: account
#: code:addons/account/wizard/pos_box.py:29
#, python-format
msgid "Please check that the field 'Transfer Account' is set on the company."
msgstr ""
"Vui lòng kiểm tra xem trường 'Transfer Account' đã được thiết lập ở Công ty "
"chưa."

#. module: account
#: code:addons/account/models/account_move.py:301
#, python-format
msgid "Please define a sequence for the credit notes"
msgstr "Vui lòng xác định trình tự đánh số cho hoá đơn hoàn tiền này"

#. module: account
#: code:addons/account/models/account_move.py:306
#, python-format
msgid "Please define a sequence on the journal."
msgstr "Vui lòng định nghĩa trình tự trên sổ nhật ký này."

#. module: account
#: code:addons/account/models/account_invoice.py:1170
#, python-format
msgid "Please define sequence on the journal related to this invoice."
msgstr ""
"Vui lòng định nghĩa trình tự trên sổ nhật ký liên quan tới hoá đơn này."

#. module: account
#: code:addons/account/models/company.py:340
#, python-format
msgid ""
"Please install a chart of accounts or create a miscellaneous journal before "
"proceeding."
msgstr ""
"Vui lòng cài đặt một hệ thống tài khoản kế toán hoặc tạo mới một số nhật ký "
"chung trước khi tiếp tục."

#. module: account
#: model_terms:ir.ui.view,arch_db:account.report_invoice_document
msgid "Please use the following communication for your payment :"
msgstr ""

#. module: account
#: model_terms:ir.ui.view,arch_db:account.view_account_form
msgid "Plus Bank"
msgstr "Cộng Ngân hàng"

#. module: account
#: model_terms:ir.ui.view,arch_db:account.view_account_form
msgid "Plus Fixed Assets"
msgstr "Cộng Tài sản Cố định"

#. module: account
#: model_terms:ir.ui.view,arch_db:account.view_account_form
msgid "Plus Net Profit"
msgstr "Cộng Lợi nhuận Thuần"

#. module: account
#: model_terms:ir.ui.view,arch_db:account.view_account_form
msgid "Plus Non-Current Assets"
msgstr "Cộng TSCĐ & Đầu tư dài hạn"

#. module: account
#: model_terms:ir.ui.view,arch_db:account.view_account_form
msgid "Plus Other Income"
msgstr "Cộng thu nhập khác"

#. module: account
#: model:ir.model.fields,field_description:account.field_account_invoice__access_url
msgid "Portal Access URL"
msgstr "URL truy cập cổng thông tin"

#. module: account
#: model_terms:ir.ui.view,arch_db:account.view_move_form
msgid "Post"
msgstr "Vào sổ"

#. module: account
#: model_terms:ir.ui.view,arch_db:account.account_journal_dashboard_kanban_view
msgid "Post All Entries"
msgstr "Vào sổ Tất cả Bút toán"

#. module: account
#: model:ir.model.fields,field_description:account.field_account_journal__post_at_bank_rec
msgid "Post At Bank Reconciliation"
msgstr ""

#. module: account
#: model_terms:ir.ui.view,arch_db:account.view_account_payment_from_invoices
#: model_terms:ir.ui.view,arch_db:account.view_account_payment_invoice_form
msgid "Post Difference In"
msgstr "Vào sổ giá trị chệnh lệch vào"

#. module: account
#: model:ir.actions.act_window,name:account.action_validate_account_move
#: model_terms:ir.ui.view,arch_db:account.validate_account_move_view
msgid "Post Journal Entries"
msgstr "Vào sổ Bút toán"

#. module: account
#: selection:account.move,state:0 selection:account.payment,state:0
#: model_terms:ir.ui.view,arch_db:account.view_account_move_filter
#: model_terms:ir.ui.view,arch_db:account.view_account_move_line_filter
#: model_terms:ir.ui.view,arch_db:account.view_account_payment_search
msgid "Posted"
msgstr "Đã vào sổ"

#. module: account
#: model_terms:ir.ui.view,arch_db:account.view_account_move_filter
msgid "Posted Journal Entries"
msgstr "Bút toán đã vào sổ"

#. module: account
#: model_terms:ir.ui.view,arch_db:account.view_account_move_line_filter
msgid "Posted Journal Items"
msgstr "Phát sinh đã vào sổ"

#. module: account
#: model:ir.model.fields,field_description:account.field_account_chart_template__bank_account_code_prefix
#: model:ir.model.fields,field_description:account.field_res_company__bank_account_code_prefix
msgid "Prefix of the bank accounts"
msgstr "Tiền tố tài khoản (kế toán) ngân hàng"

#. module: account
#: model:ir.model.fields,field_description:account.field_res_company__cash_account_code_prefix
msgid "Prefix of the cash accounts"
msgstr "Tiền tố các tài khoản tiền mặt"

#. module: account
#: model:ir.model.fields,field_description:account.field_account_chart_template__cash_account_code_prefix
msgid "Prefix of the main cash accounts"
msgstr "Tiền tố các tài khoản tiền mặt chính"

#. module: account
#: model:ir.model.fields,field_description:account.field_account_chart_template__transfer_account_code_prefix
msgid "Prefix of the main transfer accounts"
msgstr ""

#. module: account
#: model:ir.model.fields,field_description:account.field_res_company__transfer_account_code_prefix
msgid "Prefix of the transfer accounts"
msgstr ""

#. module: account
#: model:account.account.type,name:account.data_account_type_prepayments
#: model_terms:ir.ui.view,arch_db:account.view_account_form
msgid "Prepayments"
msgstr "Trả trước"

#. module: account
#: model:ir.model,name:account.model_account_reconcile_model
msgid ""
"Preset to create journal entries during a invoices and payments matching"
msgstr ""
"Đặt trước để tạo các bút toán sổ nhật ký trong khi đối chiếu các hoá đơn và "
"các khoản thanh toán"

#. module: account
#: model_terms:ir.ui.view,arch_db:account.invoice_form
msgid "Preview"
msgstr "Xem trước"

#. module: account
#: model_terms:ir.ui.view,arch_db:account.account_invoice_send_wizard_form
msgid "Preview as a PDF"
msgstr ""

#. module: account
#: model_terms:ir.ui.view,arch_db:account.invoice_form
msgid "Price"
msgstr "Giá"

#. module: account
#: model:ir.model.fields,field_description:account.field_account_invoice_send__is_print
#: model:ir.model.fields,field_description:account.field_res_config_settings__invoice_is_print
#: model_terms:ir.ui.view,arch_db:account.account_common_report_view
#: model_terms:ir.ui.view,arch_db:account.account_invoice_send_wizard_form
#: model_terms:ir.ui.view,arch_db:account.portal_invoice_page
msgid "Print"
msgstr "In"

#. module: account
#: model:ir.model.fields,help:account.field_account_common_journal_report__amount_currency
#: model:ir.model.fields,help:account.field_account_print_journal__amount_currency
msgid ""
"Print Report with the currency column if the currency differs from the "
"company currency."
msgstr ""
"In báo cáo với cột tiền tệ nếu tiền tệ này khác với tiền tệ của công ty."

#. module: account
#: model:ir.model.fields,field_description:account.field_res_company__invoice_is_print
msgid "Print by default"
msgstr ""

#. module: account
#: model_terms:ir.ui.view,arch_db:account.res_config_settings_view_form
msgid "Print checks to pay your vendors"
msgstr "In Séc để thanh toán cho nhà cung cấp"

#. module: account
#: model:ir.model,name:account.model_product_product
#: model:ir.model.fields,field_description:account.field_account_analytic_line__product_id
#: model:ir.model.fields,field_description:account.field_account_invoice_line__product_id
#: model:ir.model.fields,field_description:account.field_account_invoice_report__product_id
#: model:ir.model.fields,field_description:account.field_account_move_line__product_id
#: model_terms:ir.ui.view,arch_db:account.view_account_analytic_line_filter_inherit_account
msgid "Product"
msgstr "Sản phẩm"

#. module: account
#: model:ir.model,name:account.model_product_category
#: model:ir.model.fields,field_description:account.field_account_invoice_report__categ_id
#: model_terms:ir.ui.view,arch_db:account.view_account_invoice_report_search
msgid "Product Category"
msgstr "Nhóm sản phẩm"

#. module: account
#: model:ir.model.fields,field_description:account.field_account_invoice_line__product_image
msgid "Product Image"
msgstr "Hình Sản phẩm"

#. module: account
#: model:ir.model.fields,field_description:account.field_account_invoice_report__product_qty
msgid "Product Quantity"
msgstr "Số lượng sản phẩm"

#. module: account
#: model:ir.model,name:account.model_product_template
msgid "Product Template"
msgstr "Mẫu sản phẩm"

#. module: account
#: model:ir.actions.act_window,name:account.product_product_action
#: model:ir.actions.act_window,name:account.product_product_action_purchasable
#: model:ir.actions.act_window,name:account.product_product_action_sellable
#: model:ir.ui.menu,name:account.product_product_menu_purchasable
#: model:ir.ui.menu,name:account.product_product_menu_sellable
#: model_terms:ir.ui.view,arch_db:account.product_product_view_tree
msgid "Products"
msgstr "Sản phẩm"

#. module: account
#: code:addons/account/models/account_bank_statement.py:179
#, python-format
msgid "Profit"
msgstr "Lợi nhuận"

#. module: account
#: model_terms:ir.ui.view,arch_db:account.view_account_form
msgid "Profit &amp; Loss"
msgstr "Lãi &amp; Lỗ (P&amp;L)"

#. module: account
#: model:ir.model.fields,field_description:account.field_account_journal__profit_account_id
msgid "Profit Account"
msgstr "Tài khoản lợi nhuận"

#. module: account
#: code:addons/account/models/account_reconcile_model.py:378
#, python-format
msgid ""
"Programmation Error: Can't call _get_invoice_matching_query() for different "
"rules than 'invoice_matching'"
msgstr ""

#. module: account
#: code:addons/account/models/account_reconcile_model.py:489
#, python-format
msgid ""
"Programmation Error: Can't call _get_wo_suggestion_query() for different "
"rules than 'writeoff_suggestion'"
msgstr ""

#. module: account
#: code:addons/account/models/account_payment.py:282
#, python-format
msgid ""
"Programming error: wizard action executed without active_ids in context."
msgstr ""

#. module: account
#: model_terms:ir.ui.view,arch_db:account.view_account_chart_template_form
msgid "Properties"
msgstr "Thuộc tính"

#. module: account
#: selection:account.journal,type:0
#: model_terms:ir.ui.view,arch_db:account.view_account_tax_search
#: model_terms:ir.ui.view,arch_db:account.view_account_tax_template_search
msgid "Purchase"
msgstr "Mua hàng"

#. module: account
#: model_terms:ir.ui.view,arch_db:account.invoice_supplier_form
msgid "Purchase Representative"
msgstr "Đại diện Mua hàng"

#. module: account
#: model_terms:ir.ui.view,arch_db:account.res_config_settings_view_form
msgid "Purchase Tax"
msgstr "Thuế mua hàng"

#. module: account
#: selection:account.tax,type_tax_use:0
#: selection:account.tax.template,type_tax_use:0
#: model_terms:ir.ui.view,arch_db:account.view_account_journal_search
#: model_terms:ir.ui.view,arch_db:account.view_account_move_filter
msgid "Purchases"
msgstr "Mua hàng"

#. module: account
#: model:ir.actions.act_window,name:account.action_cash_box_in
#: model_terms:ir.ui.view,arch_db:account.cash_box_in_form
msgid "Put Money In"
msgstr "Nạp tiền"

#. module: account
#: model_terms:ir.ui.view,arch_db:account.res_config_settings_view_form
msgid "QIF Import"
msgstr "Nhập QIF"

#. module: account
#: model:ir.model.fields,field_description:account.field_account_invoice_line__quantity
#: model:ir.model.fields,field_description:account.field_account_move_line__quantity
msgid "Quantity"
msgstr "Số lượng"

#. module: account
#: model_terms:ir.ui.view,arch_db:account.invoice_form
msgid "Quantity:"
msgstr "Số lượng:"

#. module: account
#: model:ir.model.fields,field_description:account.field_account_invoice_refund__description
#: model:ir.model.fields,field_description:account.field_cash_box_in__name
#: model:ir.model.fields,field_description:account.field_cash_box_out__name
msgid "Reason"
msgstr "Lý do"

#. module: account
#: model_terms:ir.ui.view,arch_db:account.tax_adjustments_wizard
msgid "Reason..."
msgstr "Lý do..."

#. module: account
#: model:account.account.type,name:account.data_account_type_receivable
#: selection:account.account.type,type:0
#: model_terms:ir.ui.view,arch_db:account.view_account_move_line_filter
msgid "Receivable"
msgstr "Phải thu"

#. module: account
#: model:ir.model.fields,field_description:account.field_account_chart_template__property_account_receivable_id
#: model_terms:ir.ui.view,arch_db:account.view_account_chart_template_seacrh
msgid "Receivable Account"
msgstr "Tài khoản Phải thu"

#. module: account
#: model_terms:ir.ui.view,arch_db:account.view_account_form
#: model_terms:ir.ui.view,arch_db:account.view_account_search
msgid "Receivable Accounts"
msgstr "Tài khoản phải thu"

#. module: account
#: model:ir.model.fields,field_description:account.field_account_invoice_report__account_id
msgid "Receivable/Payable Account"
msgstr ""

#. module: account
#: model_terms:ir.ui.view,arch_db:account.product_template_form_view
msgid "Receivables"
msgstr "Phải thu"

#. module: account
#: selection:account.abstract.payment,payment_type:0
#: selection:account.payment,payment_type:0
#: selection:account.register.payments,payment_type:0
msgid "Receive Money"
msgstr "Thu Tiền"

#. module: account
#: model:ir.model.fields,field_description:account.field_account_abstract_payment__partner_bank_account_id
#: model:ir.model.fields,field_description:account.field_account_payment__partner_bank_account_id
#: model:ir.model.fields,field_description:account.field_account_register_payments__partner_bank_account_id
msgid "Recipient Bank Account"
msgstr "Tài khoản ngân hàng người nhận"

#. module: account
#: model_terms:ir.ui.view,arch_db:account.account_invoice_send_wizard_form
msgid "Recipients"
msgstr "Người nhận"

#. module: account
#: model:ir.model.fields,field_description:account.field_account_move_line__recompute_tax_line
msgid "Recompute Tax Line"
msgstr ""

#. module: account
#. openerp-web
#: code:addons/account/static/src/xml/account_reconciliation.xml:79
#: code:addons/account/static/src/xml/account_reconciliation.xml:111
#: code:addons/account/static/src/xml/account_reconciliation.xml:112
#: model_terms:ir.ui.view,arch_db:account.account_journal_dashboard_kanban_view
#: model_terms:ir.ui.view,arch_db:account.view_bank_statement_form
#, python-format
msgid "Reconcile"
msgstr "Đối soát"

#. module: account
#: model:ir.actions.client,name:account.action_view_account_move_line_reconcile
msgid "Reconcile Entries"
msgstr "Đối soát các bút toán"

#. module: account
#: model:ir.model,name:account.model_account_reconcile_model_template
msgid "Reconcile Model Template"
msgstr ""

#. module: account
#: selection:account.payment,state:0
#: model:ir.model.fields,field_description:account.field_account_move_line__reconciled
#: model_terms:ir.ui.view,arch_db:account.view_account_payment_search
msgid "Reconciled"
msgstr "Đã đối soát"

#. module: account
#: model:ir.model.fields,field_description:account.field_account_payment__reconciled_invoice_ids
msgid "Reconciled Invoices"
msgstr ""

#. module: account
#: model_terms:ir.ui.view,arch_db:account.view_move_form
msgid "Reconciled entries"
msgstr "Bút toán được đối soát"

#. module: account
#: model:ir.actions.client,name:account.action_manual_reconciliation
#: model:ir.ui.menu,name:account.menu_action_manual_reconciliation
msgid "Reconciliation"
msgstr "Đối soát"

#. module: account
#: model:ir.actions.act_window,name:account.action_account_reconcile_model
#: model:ir.ui.menu,name:account.action_account_reconcile_model_menu
#: model_terms:ir.ui.view,arch_db:account.account_journal_dashboard_kanban_view
msgid "Reconciliation Models"
msgstr "Mô hình Đối soát"

#. module: account
#: model:ir.model.fields,field_description:account.field_account_full_reconcile__partial_reconcile_ids
msgid "Reconciliation Parts"
msgstr "Các Phần đối soát"

#. module: account
#: model:ir.actions.client,name:account.action_bank_reconcile
#: model:ir.actions.client,name:account.action_bank_reconcile_bank_statements
msgid "Reconciliation on Bank Statements"
msgstr "Đối soát trên Sao kê ngân hàng"

#. module: account
#: model_terms:ir.actions.act_window,help:account.action_vendor_bill_template
msgid "Record a new vendor bill"
msgstr "Ghi nhận một hoá đơn nhà cung cấp mới"

#. module: account
#: model_terms:ir.ui.view,arch_db:account.res_config_settings_view_form
msgid "Record transactions in foreign currencies"
msgstr "Ghi nhận các giao dịch bằng ngoại tệ"

#. module: account
#: code:addons/account/models/account.py:930
#, python-format
msgid "Recursion found for tax '%s'."
msgstr "Tìm thấy đệ quy đối với thuế '%s'."

#. module: account
#. openerp-web
#: code:addons/account/static/src/xml/account_reconciliation.xml:285
#, python-format
msgid "Ref"
msgstr "Tham chiếu"

#. module: account
#: model:ir.model.fields,field_description:account.field_account_analytic_line__ref
msgid "Ref."
msgstr "Tham chiếu"

#. module: account
#: code:addons/account/controllers/portal.py:42
#: model:ir.model.fields,field_description:account.field_account_bank_statement__name
#: model:ir.model.fields,field_description:account.field_account_bank_statement_line__ref
#: model:ir.model.fields,field_description:account.field_account_move__ref
#: model:ir.model.fields,field_description:account.field_account_move_line__ref
#: model:ir.model.fields,field_description:account.field_cash_box_in__ref
#, python-format
msgid "Reference"
msgstr "Tham chiếu"

#. module: account
#: model:ir.model.fields,field_description:account.field_account_invoice_report__uom_name
msgid "Reference Unit of Measure"
msgstr "Tham chiếu Đơn vị Đo lường"

#. module: account
#: model:ir.model.fields,help:account.field_account_invoice__origin
#: model:ir.model.fields,help:account.field_account_invoice_line__origin
msgid "Reference of the document that produced this invoice."
msgstr "Tham chiếu của tài liệu mà tạo ra hoá đơn này."

#. module: account
#: model:ir.model.fields,help:account.field_account_payment__payment_reference
msgid ""
"Reference of the document used to issue this payment. Eg. check number, file"
" name, etc."
msgstr ""
"Dẫn chiếu đến tài liệu mà được dùng để phát hành khoản thanh toán này. Vd: "
"số séc, tên tập tin, v.v."

#. module: account
#: model:ir.model.fields,field_description:account.field_account_invoice__name
msgid "Reference/Description"
msgstr "Tham chiếu/Mô tả"

#. module: account
#: model:ir.actions.act_window,name:account.action_invoice_in_refund
#: model:ir.ui.menu,name:account.menu_action_invoice_in_refund
msgid "Refund"
msgstr "Hoàn tiền"

#. module: account
#: model:ir.model.fields,field_description:account.field_account_invoice__refund_invoice_ids
msgid "Refund Invoices"
msgstr "Hóa đơn Hoàn tiền"

#. module: account
#: model:ir.actions.act_window,name:account.action_account_invoice_payment
#: model:ir.actions.act_window,name:account.action_account_payment_from_invoices
#: model_terms:ir.ui.view,arch_db:account.invoice_form
#: model_terms:ir.ui.view,arch_db:account.invoice_supplier_form
#: model_terms:ir.ui.view,arch_db:account.view_account_payment_form
#: model_terms:ir.ui.view,arch_db:account.view_account_payment_from_invoices
#: model_terms:ir.ui.view,arch_db:account.view_account_payment_invoice_form
msgid "Register Payment"
msgstr "Thanh toán"

#. module: account
#: model:ir.model,name:account.model_account_register_payments
msgid "Register Payments"
msgstr "Đăng ký các khoản thanh toán"

#. module: account
#: model_terms:ir.actions.act_window,help:account.action_bank_statement_tree
msgid "Register a bank statement"
msgstr ""

#. module: account
#: model_terms:ir.actions.act_window,help:account.action_account_payments
#: model_terms:ir.actions.act_window,help:account.action_account_payments_payable
#: model_terms:ir.actions.act_window,help:account.action_account_payments_transfer
msgid "Register a payment"
msgstr ""

#. module: account
#: selection:account.account.type,type:0
msgid "Regular"
msgstr "Thông thường"

#. module: account
#: model:ir.model.fields,field_description:account.field_account_invoice_send__res_id
msgid "Related Document ID"
msgstr "ID tài liệu liên quan"

#. module: account
#: model:ir.model.fields,field_description:account.field_account_invoice_send__model
msgid "Related Document Model"
msgstr "Đối tượng Tài liệu liên quan"

#. module: account
#: model:ir.model.fields,help:account.field_account_invoice__residual_company_signed
msgid "Remaining amount due in the currency of the company."
msgstr "Số tiền đến hạn theo tiền tệ của công ty."

#. module: account
#: model:ir.model.fields,help:account.field_account_invoice__residual_signed
msgid "Remaining amount due in the currency of the invoice."
msgstr "Số tiền đến hạn còn lại theo tiền tệ của hoá đơn."

#. module: account
#: model:ir.model.fields,help:account.field_account_invoice__residual
msgid "Remaining amount due."
msgstr "Tổng tiền phải trả còn lại."

#. module: account
#: model:ir.model.fields,field_description:account.field_account_fiscal_position_tax_template__tax_dest_id
msgid "Replacement Tax"
msgstr "Thuế thay thế"

#. module: account
#: model:ir.model.fields,help:account.field_account_invoice_send__reply_to
msgid ""
"Reply email address. Setting the reply_to bypasses the automatic thread "
"creation."
msgstr ""
"Địa chỉ email reply. Thiết lập reply_to sẽ bỏ qua việc tạo luồng (thread) tự"
" động."

#. module: account
#: model:ir.model.fields,field_description:account.field_account_invoice_send__reply_to
msgid "Reply-To"
msgstr "Trả lời đến"

#. module: account
#: model_terms:ir.ui.view,arch_db:account.account_common_report_view
msgid "Report Options"
msgstr "Tùy chọn cho báo cáo"

#. module: account
#: model:ir.ui.menu,name:account.account_report_folder
#: model:ir.ui.menu,name:account.menu_finance_reports
msgid "Reporting"
msgstr "Báo cáo"

#. module: account
#: model:ir.model.fields,help:account.field_account_cash_rounding__rounding
msgid "Represent the non-zero value smallest coinage (for example, 0.05)."
msgstr ""

#. module: account
#: model:ir.model.fields,field_description:account.field_account_setup_bank_manual_config__res_partner_bank_id
msgid "Res Partner Bank"
msgstr ""

#. module: account
#: model_terms:ir.ui.view,arch_db:account.invoice_form
msgid "Reset to Draft"
msgstr "Đặt về dự thảo"

#. module: account
#. openerp-web
#: code:addons/account/static/src/xml/account_reconciliation.xml:290
#, python-format
msgid "Residual"
msgstr "Còn lại"

#. module: account
#: model:ir.model.fields,field_description:account.field_account_move_line__amount_residual
msgid "Residual Amount"
msgstr "Giá trị còn lại"

#. module: account
#: model:ir.model.fields,field_description:account.field_account_move_line__amount_residual_currency
msgid "Residual Amount in Currency"
msgstr "Giá trị còn lại Nguyên tệ"

#. module: account
#: code:addons/account/models/account_journal_dashboard.py:32
#, python-format
msgid "Residual amount"
msgstr ""

#. module: account
#: model:ir.model.fields,field_description:account.field_account_bank_statement__user_id
msgid "Responsible"
msgstr "Người phụ trách"

#. module: account
#: model:ir.model.fields,field_description:account.field_account_invoice__activity_user_id
msgid "Responsible User"
msgstr "Người chịu trách nhiệm"

#. module: account
#: model:ir.model.fields,field_description:account.field_account_reconcile_model__match_partner_category_ids
#: model:ir.model.fields,field_description:account.field_account_reconcile_model_template__match_partner_category_ids
msgid "Restrict Partner Categories to"
msgstr ""

#. module: account
#: model:ir.model.fields,field_description:account.field_account_reconcile_model__match_partner_ids
#: model:ir.model.fields,field_description:account.field_account_reconcile_model_template__match_partner_ids
msgid "Restrict Partners to"
msgstr ""

#. module: account
#: model:ir.model.fields,help:account.field_account_reconcile_model__match_same_currency
#: model:ir.model.fields,help:account.field_account_reconcile_model_template__match_same_currency
msgid ""
"Restrict to propositions having the same currency as the statement line."
msgstr ""

#. module: account
#: model:ir.model.fields,field_description:account.field_digest_digest__kpi_account_total_revenue
msgid "Revenue"
msgstr "Doanh thu"

#. module: account
#: model:ir.model.fields,field_description:account.field_res_config_settings__module_account_deferred_revenue
msgid "Revenue Recognition"
msgstr "Nhận diện Doanh thu"

#. module: account
#: model:ir.model.fields,field_description:account.field_account_invoice_report__account_line_id
msgid "Revenue/Expense Account"
msgstr ""

#. module: account
#: model:ir.model.fields,field_description:account.field_account_move__reverse_date
msgid "Reversal Date"
msgstr ""

#. module: account
#: model:ir.model.fields,field_description:account.field_account_move_reversal__date
msgid "Reversal date"
msgstr "Ngày Đảo ngược"

#. module: account
#: code:addons/account/models/account_move.py:399
#, python-format
msgid "Reversal of: %s"
msgstr ""

#. module: account
#: model:ir.model.fields,field_description:account.field_account_move__auto_reverse
msgid "Reverse Automatically"
msgstr ""

#. module: account
#: model:ir.model.fields,field_description:account.field_account_move__reverse_entry_id
#: model_terms:ir.ui.view,arch_db:account.view_move_form
msgid "Reverse Entry"
msgstr "Bút toán Đảo ngược"

#. module: account
#: code:addons/account/wizard/account_move_reversal.py:20
#: model:ir.actions.act_window,name:account.action_view_account_move_reversal
#: model_terms:ir.ui.view,arch_db:account.view_account_move_reversal
#, python-format
msgid "Reverse Moves"
msgstr "Bút toán Đảo ngược"

#. module: account
#: model_terms:ir.ui.view,arch_db:account.view_move_form
msgid "Reversed entry"
msgstr "Bút toán Đảo ngược"

#. module: account
#: model_terms:ir.ui.view,arch_db:account.onboarding_chart_of_account_step
msgid "Review"
msgstr "Xem xét lại"

#. module: account
#: selection:res.company,tax_calculation_rounding_method:0
msgid "Round Globally"
msgstr "Làm tròn Tổng/Toàn cục"

#. module: account
#: selection:res.company,tax_calculation_rounding_method:0
msgid "Round per Line"
msgstr "Làm tròn từng dòng"

#. module: account
#: model_terms:ir.ui.view,arch_db:account.rounding_form_view
msgid "Rounding Form"
msgstr "Mẫu Làm tròn"

#. module: account
#: model:ir.model.fields,field_description:account.field_account_invoice_line__is_rounding_line
msgid "Rounding Line"
msgstr "Dòng làm tròn"

#. module: account
#: model:ir.model.fields,field_description:account.field_account_cash_rounding__rounding_method
msgid "Rounding Method"
msgstr "Phương pháp làm tròn"

#. module: account
#: model:ir.model.fields,field_description:account.field_account_cash_rounding__rounding
msgid "Rounding Precision"
msgstr "Độ chính xác Làm tròn"

#. module: account
#: model:ir.model.fields,field_description:account.field_account_cash_rounding__strategy
msgid "Rounding Strategy"
msgstr "Chiến lược Làm tròn"

#. module: account
#: model_terms:ir.ui.view,arch_db:account.rounding_tree_view
msgid "Rounding Tree"
msgstr "Cây Làm tròn"

#. module: account
#. openerp-web
#: code:addons/account/static/src/xml/account_reconciliation.xml:134
#, python-format
msgid "Run"
msgstr "Chạy"

#. module: account
#: model:ir.model.fields,field_description:account.field_res_config_settings__module_account_sepa
msgid "SEPA Credit Transfer (SCT)"
msgstr ""

#. module: account
#: model_terms:ir.ui.view,arch_db:account.res_config_settings_view_form
msgid "SEPA Direct Debit (SDD)"
msgstr ""

#. module: account
#: model_terms:ir.ui.view,arch_db:account.res_config_settings_view_form
msgid "SEPA QR Code"
msgstr ""

#. module: account
#: selection:account.journal,type:0
#: model_terms:ir.ui.view,arch_db:account.view_account_tax_search
#: model_terms:ir.ui.view,arch_db:account.view_account_tax_template_search
msgid "Sale"
msgstr "Bán hàng"

#. module: account
#: selection:account.tax,type_tax_use:0
#: selection:account.tax.template,type_tax_use:0
#: model_terms:ir.ui.view,arch_db:account.view_account_journal_search
#: model_terms:ir.ui.view,arch_db:account.view_account_move_filter
msgid "Sales"
msgstr "Bán hàng"

#. module: account
#: model_terms:ir.ui.view,arch_db:account.account_invoice_onboarding_sale_tax_form
#: model_terms:ir.ui.view,arch_db:account.res_config_settings_view_form
msgid "Sales Tax"
msgstr "Thuế Bán hàng"

#. module: account
#: model:ir.actions.act_window,name:account.action_open_account_onboarding_sale_tax
msgid "Sales tax"
msgstr ""

#. module: account
#: model:ir.model.fields,field_description:account.field_account_invoice__user_id
#: model:ir.model.fields,field_description:account.field_account_invoice_report__user_id
#: model_terms:ir.ui.view,arch_db:account.view_account_invoice_filter
#: model_terms:ir.ui.view,arch_db:account.view_account_invoice_report_search
msgid "Salesperson"
msgstr "Nhân viên bán hàng"

#. module: account
#: model:ir.model.fields,field_description:account.field_account_reconcile_model__match_same_currency
#: model:ir.model.fields,field_description:account.field_account_reconcile_model_template__match_same_currency
msgid "Same Currency Matching"
msgstr ""

#. module: account
#: model_terms:ir.ui.view,arch_db:account.onboarding_sample_invoice_step
msgid "Sample Invoice"
msgstr ""

#. module: account
#: code:addons/account/models/company.py:462
#, python-format
msgid "Sample invoice"
msgstr ""

#. module: account
#: code:addons/account/models/company.py:468
#, python-format
msgid "Sample invoice line name"
msgstr ""

#. module: account
#: code:addons/account/models/company.py:475
#, python-format
msgid "Sample invoice line name 2"
msgstr ""

#. module: account
#: model_terms:ir.ui.view,arch_db:account.onboarding_sample_invoice_step
msgid "Sample invoice sent!"
msgstr ""

#. module: account
#: model:ir.model.fields,field_description:account.field_account_setup_bank_manual_config__sanitized_acc_number
msgid "Sanitized Account Number"
msgstr ""

#. module: account
#. openerp-web
#: code:addons/account/static/src/xml/account_reconciliation.xml:218
#, python-format
msgid "Save and New"
msgstr "Lưu và Tạo mới"

#. module: account
#: model_terms:ir.ui.view,arch_db:account.account_invoice_send_wizard_form
msgid "Save as a new template"
msgstr "Lưu thành mẫu mới"

#. module: account
#: model_terms:ir.ui.view,arch_db:account.account_invoice_send_wizard_form
msgid "Save as new template"
msgstr "Lưu thành mẫu mới"

#. module: account
#: model_terms:ir.ui.view,arch_db:account.res_config_settings_view_form
msgid "Save this page and come back here to set up the feature."
msgstr "Lưu trang này và quay lại đây để thiết lập tính năng."

#. module: account
#: model_terms:ir.ui.view,arch_db:account.view_account_journal_search
msgid "Search Account Journal"
msgstr "Tìm kiếm Sổ nhật ký Tài khoản"

#. module: account
#: model_terms:ir.ui.view,arch_db:account.view_account_template_search
msgid "Search Account Templates"
msgstr "Tìm kiếm mẫu tài khoản"

#. module: account
#: model_terms:ir.ui.view,arch_db:account.view_bank_statement_search
msgid "Search Bank Statements"
msgstr "Tìm kiếm Sao kê Ngân hàng"

#. module: account
#: model_terms:ir.ui.view,arch_db:account.view_bank_statement_line_search
msgid "Search Bank Statements Line"
msgstr "Tìm dòng sao kê Sổ phụ ngân hàng"

#. module: account
#: model_terms:ir.ui.view,arch_db:account.view_account_chart_template_seacrh
msgid "Search Chart of Account Templates"
msgstr "Tìm kiếm mẫu hệ thống tài khoản"

#. module: account
#: model_terms:ir.ui.view,arch_db:account.view_account_position_filter
msgid "Search Fiscal Positions"
msgstr ""

#. module: account
#: model_terms:ir.ui.view,arch_db:account.view_account_invoice_filter
msgid "Search Invoice"
msgstr "Tìm kiếm hoá đơn"

#. module: account
#: model_terms:ir.ui.view,arch_db:account.view_account_move_line_filter
msgid "Search Journal Items"
msgstr "Tìm kiếm phát sinh"

#. module: account
#: model_terms:ir.ui.view,arch_db:account.view_account_move_filter
msgid "Search Move"
msgstr "Tìm kiếm bút toán"

#. module: account
#: model_terms:ir.ui.view,arch_db:account.view_account_tax_template_search
msgid "Search Tax Templates"
msgstr "Tìm kiếm mẫu thuế"

#. module: account
#: model_terms:ir.ui.view,arch_db:account.account_tax_view_search
#: model_terms:ir.ui.view,arch_db:account.view_account_tax_search
msgid "Search Taxes"
msgstr "Tìm kiếm Thuế"

#. module: account
#: model:ir.model.fields,field_description:account.field_account_reconcile_model__second_account_id
#: model:ir.model.fields,field_description:account.field_account_reconcile_model_template__second_account_id
msgid "Second Account"
msgstr "Tài khoản thứ hai"

#. module: account
#: model:ir.model.fields,field_description:account.field_account_reconcile_model__second_amount_type
#: model:ir.model.fields,field_description:account.field_account_reconcile_model_template__second_amount_type
msgid "Second Amount type"
msgstr "Kiểu Tổng thứ hai"

#. module: account
#: model:ir.model.fields,field_description:account.field_account_reconcile_model__second_analytic_account_id
msgid "Second Analytic Account"
msgstr "Tài khoản KT Quản trị thứ hai"

#. module: account
#: model:ir.model.fields,field_description:account.field_account_reconcile_model__second_analytic_tag_ids
msgid "Second Analytic Tags"
msgstr ""

#. module: account
#: model:ir.model.fields,field_description:account.field_account_reconcile_model__second_journal_id
msgid "Second Journal"
msgstr "Sổ Nhật kí thứ hai"

#. module: account
#: model:ir.model.fields,field_description:account.field_account_reconcile_model__second_label
#: model:ir.model.fields,field_description:account.field_account_reconcile_model_template__second_label
msgid "Second Journal Item Label"
msgstr "Nhãn Sổ nhật kí thứ hai"

#. module: account
#: model:ir.model.fields,field_description:account.field_account_reconcile_model__second_tax_id
#: model:ir.model.fields,field_description:account.field_account_reconcile_model_template__second_tax_id
msgid "Second Tax"
msgstr "Thuế thứ hai"

#. module: account
#: model:ir.model.fields,field_description:account.field_account_reconcile_model__second_tax_amount_type
msgid "Second Tax Amount Type"
msgstr ""

#. module: account
#: model:ir.model.fields,field_description:account.field_account_reconcile_model__force_second_tax_included
#: model:ir.model.fields,field_description:account.field_account_reconcile_model_template__force_second_tax_included
msgid "Second Tax Included in Price"
msgstr ""

#. module: account
#: model:ir.model.fields,field_description:account.field_account_reconcile_model__second_amount
#: model:ir.model.fields,field_description:account.field_account_reconcile_model_template__second_amount
msgid "Second Write-off Amount"
msgstr ""

#. module: account
#: selection:account.invoice.line,display_type:0
#: model_terms:ir.ui.view,arch_db:account.view_invoice_line_form
msgid "Section"
msgstr "Mục"

#. module: account
#: model:ir.model.fields,field_description:account.field_account_invoice__access_token
msgid "Security Token"
msgstr "Mã (Token) bảo mật"

#. module: account
#: model:ir.model.fields,help:account.field_account_journal__type
msgid ""
"Select 'Sale' for customer invoices journals.\n"
"Select 'Purchase' for vendor bills journals.\n"
"Select 'Cash' or 'Bank' for journals that are used in customer or vendor payments.\n"
"Select 'General' for miscellaneous operations journals."
msgstr ""
"Chọn 'Bán hàng' đối với sổ nhật ký ghi nhận hạch toán hoá đơn khách hàng.\n"
"Chọn 'Mua hàng' đối với sổ nhật ký ghi nhận hạch toán hoá đơn từ nhà cung cấp.\n"
"Chọn 'Ngân hàng' hoặc 'Tiền mặt' đối với các số nhật ký ghi nhận hạch toán các khoản thanh toán.\n"
"Chọn 'Khác' đối với các sổ nhật ký dành cho các hoạt động khác.\n"

#. module: account
#. openerp-web
#: code:addons/account/static/src/xml/account_reconciliation.xml:80
#, python-format
msgid "Select a partner or choose a counterpart"
msgstr "Chọn một đối tác hoặc một đối ứng"

#. module: account
#: model_terms:ir.ui.view,arch_db:account.invoice_supplier_form
msgid "Select an old vendor bill"
msgstr ""

#. module: account
#: model:ir.model.fields,help:account.field_account_payment_term_line__value
msgid "Select here the kind of valuation related to this payment terms line."
msgstr "Chọn ở đây loại giá trị liên quan đến dòng điều khoản thanh toán này."

#. module: account
#: model_terms:ir.ui.view,arch_db:account.res_config_settings_view_form
msgid ""
"Select this if the taxes should use cash basis, which will create an entry "
"for such taxes on a given account during reconciliation."
msgstr ""

#. module: account
#: code:addons/account/wizard/account_invoice_state.py:21
#, python-format
msgid ""
"Selected invoice(s) cannot be confirmed as they are not in 'Draft' state."
msgstr ""
"Các hóa đơn đã chọn không thể xác nhận được vì chúng không ở trạng thái 'Dự "
"thảo'."

#. module: account
#: model:ir.model.fields,help:account.field_res_partner__invoice_warn
msgid ""
"Selecting the \"Warning\" option will notify user with the message, "
"Selecting \"Blocking Message\" will throw an exception with the message and "
"block the flow. The Message has to be written in the next field."
msgstr ""
"Chọn tùy chọn \"Cảnh báo\" sẽ hiển thị thông điệp cho người dùng, Chọn "
"\"Cảnh báo đóng\" sẽ thoát ra ngoài kèm cảnh báo và chặn luồng. Cảnh báo sẽ "
"được điền ở phần thông tin dưới đây."

#. module: account
#: model:ir.actions.act_window,name:account.invoice_send
#: model_terms:ir.ui.view,arch_db:account.account_invoice_send_wizard_form
msgid "Send"
msgstr "Gửi"

#. module: account
#: model_terms:ir.ui.view,arch_db:account.account_invoice_send_wizard_form
#: model_terms:ir.ui.view,arch_db:account.invoice_form
msgid "Send & Print"
msgstr ""

#. module: account
#: model:ir.model.fields,field_description:account.field_res_config_settings__invoice_is_email
msgid "Send Email"
msgstr "Gửi email"

#. module: account
#: code:addons/account/models/account_invoice.py:607
#, python-format
msgid "Send Invoice"
msgstr ""

#. module: account
#: selection:account.abstract.payment,payment_type:0
#: selection:account.payment,payment_type:0
#: selection:account.register.payments,payment_type:0
msgid "Send Money"
msgstr "Chi Tiền"

#. module: account
#: model:ir.actions.act_window,name:account.account_send_payment_receipt_by_email_action
msgid "Send Receipt By Email"
msgstr "Gửi Biên lai qua Email"

#. module: account
#: model:ir.actions.act_window,name:account.action_open_account_onboarding_sample_invoice
msgid "Send a sample invoice"
msgstr ""

#. module: account
#: model_terms:ir.ui.view,arch_db:account.onboarding_sample_invoice_step
msgid "Send an invoice to test the customer portal."
msgstr ""

#. module: account
#: model_terms:ir.ui.view,arch_db:account.onboarding_sample_invoice_step
msgid "Send sample"
msgstr ""

#. module: account
#: selection:account.payment,state:0
#: model:ir.model.fields,field_description:account.field_account_invoice__sent
#: model_terms:ir.ui.view,arch_db:account.view_account_payment_search
msgid "Sent"
msgstr "Đã gửi"

#. module: account
#: selection:res.company,fiscalyear_last_month:0
msgid "September"
msgstr "Tháng Chín"

#. module: account
#: model:ir.model.fields,field_description:account.field_account_bank_statement_line__sequence
#: model:ir.model.fields,field_description:account.field_account_fiscal_position__sequence
#: model:ir.model.fields,field_description:account.field_account_fiscal_position_template__sequence
#: model:ir.model.fields,field_description:account.field_account_invoice_line__sequence
#: model:ir.model.fields,field_description:account.field_account_invoice_tax__sequence
#: model:ir.model.fields,field_description:account.field_account_journal__sequence
#: model:ir.model.fields,field_description:account.field_account_payment_term__sequence
#: model:ir.model.fields,field_description:account.field_account_payment_term_line__sequence
#: model:ir.model.fields,field_description:account.field_account_reconcile_model__sequence
#: model:ir.model.fields,field_description:account.field_account_reconcile_model_template__sequence
#: model:ir.model.fields,field_description:account.field_account_setup_bank_manual_config__sequence
#: model:ir.model.fields,field_description:account.field_account_tax__sequence
#: model:ir.model.fields,field_description:account.field_account_tax_group__sequence
#: model:ir.model.fields,field_description:account.field_account_tax_template__sequence
msgid "Sequence"
msgstr "Trình tự"

#. module: account
#. openerp-web
#: code:addons/account/static/src/xml/account_reconciliation.xml:239
#, python-format
msgid "Set"
msgstr ""

#. module: account
#: model_terms:ir.ui.view,arch_db:account.view_account_payment_form
msgid "Set To Draft"
msgstr "Đặt về Dự thảo"

#. module: account
#: model:ir.model.fields,help:account.field_account_account_tag__active
msgid "Set active to false to hide the Account Tag without removing it."
msgstr "Thiết lập Hiệu lực để ẩn Thẻ Tài khoản mà không cần phải xoá nó."

#. module: account
#: model:ir.model.fields,help:account.field_account_journal__active
msgid "Set active to false to hide the Journal without removing it."
msgstr "Thiết lập Hiệu lực để ẩn Sổ nhật ký mà không cần phải xoá nó."

#. module: account
#: model:ir.model.fields,help:account.field_account_tax__active
#: model:ir.model.fields,help:account.field_account_tax_template__active
msgid "Set active to false to hide the tax without removing it."
msgstr "Thiết lập Hiệu lực để ẩn Thuế mà không cần phải xoá nó"

#. module: account
#: model_terms:ir.ui.view,arch_db:account.onboarding_sale_tax_step
msgid "Set taxes"
msgstr ""

#. module: account
#: model:ir.model.fields,help:account.field_account_chart_template__visible
msgid ""
"Set this to False if you don't want this template to be used actively in the"
" wizard that generate Chart of Accounts from templates, this is useful when "
"you want to generate accounts of this template only when loading its child "
"template."
msgstr ""
"Bỏ đánh dầu nếu bạn không muốn mẫu này được sử dụng trong việc tạo ra Hệ "
"thống tài khoản từ các bản mẫu, việc này rất có hữu ích khi bạn muốn tạo tài"
" khoản của mẫu này chỉ khi nập mẫu con của nó."

#. module: account
#: model_terms:ir.ui.view,arch_db:account.invoice_supplier_form
msgid "Set to Draft"
msgstr "Đặt về dự thảo"

#. module: account
#. openerp-web
#: code:addons/account/static/src/xml/account_reconciliation.xml:85
#: code:addons/account/static/src/xml/account_reconciliation.xml:124
#: model:ir.actions.act_window,name:account.action_account_config
#: model:ir.actions.act_window,name:account.action_open_settings
#: model:ir.ui.menu,name:account.menu_account_config
#: model_terms:ir.ui.view,arch_db:account.account_journal_dashboard_kanban_view
#, python-format
msgid "Settings"
msgstr "Thiết lập"

#. module: account
#: model_terms:ir.ui.view,arch_db:account.res_config_settings_view_form
msgid "Setup"
msgstr "Cài đặt"

#. module: account
#: model_terms:ir.ui.view,arch_db:account.onboarding_bank_account_step
msgid "Setup your bank account to sync bank feeds."
msgstr "Cấu hình tài khoản ngân hàng để đồng bộ dữ liệu từ ngân hàng."

#. module: account
#: model_terms:ir.ui.view,arch_db:account.onboarding_chart_of_account_step
msgid "Setup your chart of accounts and record initial balances."
msgstr "Thiết lập hệ thống tài khoản và nhập số dư ban đầu."

#. module: account
#: model_terms:ir.ui.view,arch_db:account.dashboard_onboarding_company_step
msgid "Setup your company's data for reports headers."
msgstr "Thiết lập dữ liệu công ty phục vụ hiển thị báo cáo."

#. module: account
#: model:ir.actions.server,name:account.model_account_invoice_action_share
msgid "Share"
msgstr "Chia sẻ"

#. module: account
#: model:ir.model.fields,field_description:account.field_account_journal__code
msgid "Short Code"
msgstr "Mã"

#. module: account
#: model:ir.model.fields,field_description:account.field_account_register_payments__show_communication_field
msgid "Show Communication Field"
msgstr ""

#. module: account
#: model:ir.model.fields,field_description:account.field_account_abstract_payment__show_partner_bank_account
#: model:ir.model.fields,field_description:account.field_account_payment__show_partner_bank_account
#: model:ir.model.fields,field_description:account.field_account_register_payments__show_partner_bank_account
msgid "Show Partner Bank Account"
msgstr ""

#. module: account
#: model_terms:ir.ui.view,arch_db:account.view_account_tax_search
msgid "Show active taxes"
msgstr "Hiển thị các thuế đang hiệu lực"

#. module: account
#: model_terms:ir.ui.view,arch_db:account.view_account_invoice_filter
msgid "Show all records which has next action date is before today"
msgstr "Hiển thị tất cả dữ liệu có ngày xử lý tiếp theo trước ngày hôm nay"

#. module: account
#: model_terms:ir.ui.view,arch_db:account.view_account_tax_search
msgid "Show inactive taxes"
msgstr "Hiển thị các loại thuế không hiệu lực"

#. module: account
#: model:ir.model.fields,field_description:account.field_account_journal__show_on_dashboard
msgid "Show journal on dashboard"
msgstr "Hiển thị ở Bảng thông tin"

#. module: account
#: model:ir.model.fields,field_description:account.field_res_config_settings__group_show_line_subtotals_tax_included
msgid "Show line subtotals with taxes (B2C)"
msgstr ""

#. module: account
#: model:res.groups,comment:account.group_show_line_subtotals_tax_included
msgid "Show line subtotals with taxes included (B2C)"
msgstr "Hiển thị tổng phụ từng dòng với thuế bao gồm (B2C)"

#. module: account
#: model:ir.model.fields,field_description:account.field_res_config_settings__group_show_line_subtotals_tax_excluded
#: model:res.groups,comment:account.group_show_line_subtotals_tax_excluded
msgid "Show line subtotals without taxes (B2B)"
msgstr "Hiển thị tổng phụ từng dòng với thuế không bao gồm (B2B)"

#. module: account
#. openerp-web
#: code:addons/account/static/src/xml/account_reconciliation.xml:113
#, python-format
msgid "Skip"
msgstr "Bỏ qua"

#. module: account
#: model:ir.model.fields,help:account.field_account_invoice_send__author_avatar
msgid ""
"Small-sized image of this contact. It is automatically resized as a 64x64px "
"image, with aspect ratio preserved. Use this field anywhere a small image is"
" required."
msgstr ""
"Ảnh cỡ nhỏ cho liên lạc này. Nó được tự động chỉnh kích thước ảnh về 64x64px"
" , với tỉ lệ được giữ nguyên. Dùng trường này ở bất cứ đâu cần một ảnh nhỏ."

#. module: account
#. openerp-web
#: code:addons/account/static/src/js/reconciliation/reconciliation_renderer.js:764
#, python-format
msgid "Some fields are undefined"
msgstr ""

#. module: account
#: model:ir.model.fields,help:account.field_account_setup_bank_manual_config__bank_bic
msgid "Sometimes called BIC or Swift."
msgstr "Đôi lúc gọi là BIC hoặc Swift."

#. module: account
#: model:ir.model.fields,field_description:account.field_account_invoice__origin
#: model:ir.model.fields,field_description:account.field_account_invoice_line__origin
msgid "Source Document"
msgstr "Tài liệu nguồn"

#. module: account
#: model:ir.model.fields,field_description:account.field_account_invoice__source_email
msgid "Source Email"
msgstr ""

#. module: account
#: model:ir.model.fields,help:account.field_account_cash_rounding__strategy
msgid ""
"Specify which way will be used to round the invoice amount to the rounding "
"precision"
msgstr ""

#. module: account
#: model:ir.model.fields,field_description:account.field_account_invoice_send__starred
msgid "Starred"
msgstr "Được gắn sao"

#. module: account
#: model:ir.model.fields,field_description:account.field_account_common_journal_report__date_from
#: model:ir.model.fields,field_description:account.field_account_common_report__date_from
#: model:ir.model.fields,field_description:account.field_account_fiscal_year__date_from
#: model:ir.model.fields,field_description:account.field_account_print_journal__date_from
msgid "Start Date"
msgstr "Ngày bắt đầu"

#. module: account
#: model:ir.model.fields,help:account.field_account_fiscal_year__date_from
msgid "Start Date, included in the fiscal year."
msgstr ""

#. module: account
#: model:ir.model.fields,field_description:account.field_account_bank_statement__balance_start
msgid "Starting Balance"
msgstr "Số dư đầu kỳ"

#. module: account
#: model:ir.model.fields,field_description:account.field_account_bank_statement__cashbox_start_id
msgid "Starting Cashbox"
msgstr "Két tiền khởi đầu"

#. module: account
#: model_terms:ir.ui.view,arch_db:account.view_account_payment_search
msgid "State"
msgstr "Trạng thái"

#. module: account
#: model:ir.model.fields,field_description:account.field_res_company__account_dashboard_onboarding_state
msgid "State of the account dashboard onboarding panel"
msgstr ""

#. module: account
#: model:ir.model.fields,field_description:account.field_res_company__account_invoice_onboarding_state
msgid "State of the account invoice onboarding panel"
msgstr ""

#. module: account
#: model:ir.model.fields,field_description:account.field_res_company__account_setup_bank_data_state
msgid "State of the onboarding bank data step"
msgstr ""

#. module: account
#: model:ir.model.fields,field_description:account.field_res_company__account_setup_coa_state
msgid "State of the onboarding charts of account step"
msgstr ""

#. module: account
#: model:ir.model.fields,field_description:account.field_res_company__account_setup_fy_data_state
msgid "State of the onboarding fiscal year step"
msgstr ""

#. module: account
#: model:ir.model.fields,field_description:account.field_res_company__account_onboarding_invoice_layout_state
msgid "State of the onboarding invoice layout step"
msgstr ""

#. module: account
#: model:ir.model.fields,field_description:account.field_res_company__account_onboarding_sale_tax_state
msgid "State of the onboarding sale tax step"
msgstr ""

#. module: account
#: model:ir.model.fields,field_description:account.field_res_company__account_onboarding_sample_invoice_state
msgid "State of the onboarding sample invoice step"
msgstr ""

#. module: account
#: model:ir.model.fields,help:account.field_account_move_line__parent_state
msgid "State of the parent account.move"
msgstr ""

#. module: account
#: model:ir.model.fields,field_description:account.field_account_bank_statement_line__statement_id
#: model:ir.model.fields,field_description:account.field_account_move_line__statement_id
#: model_terms:ir.ui.view,arch_db:account.account_journal_dashboard_kanban_view
msgid "Statement"
msgstr "Sao kê"

#. module: account
#: code:addons/account/models/account_bank_statement.py:248
#, python-format
msgid "Statement %s confirmed, journal items were created."
msgstr "Sao kê %s được xác nhận, các phát sinh kế toán đã được tạo."

#. module: account
#: model_terms:ir.ui.view,arch_db:account.view_bank_statement_line_form
msgid "Statement Line"
msgstr "Chi tiết Giao dịch"

#. module: account
#: model:ir.model.fields,field_description:account.field_account_bank_statement__line_ids
#: model_terms:ir.ui.view,arch_db:account.view_bank_statement_form
#: model_terms:ir.ui.view,arch_db:account.view_bank_statement_line_tree
msgid "Statement lines"
msgstr "Chi tiết Giao dịch"

#. module: account
#: model_terms:ir.ui.view,arch_db:account.account_journal_dashboard_kanban_view
#: model_terms:ir.ui.view,arch_db:account.view_bank_statement_tree
msgid "Statements"
msgstr "Sao kê"

#. module: account
#: model_terms:ir.ui.view,arch_db:account.view_move_line_form
msgid "States"
msgstr "Trạng thái"

#. module: account
#: model:ir.model.fields,field_description:account.field_account_fiscal_position__states_count
msgid "States Count"
msgstr "Đếm"

#. module: account
#: code:addons/account/controllers/portal.py:43
#: model:ir.model.fields,field_description:account.field_account_bank_statement__state
#: model:ir.model.fields,field_description:account.field_account_bank_statement_line__state
#: model:ir.model.fields,field_description:account.field_account_invoice__state
#: model:ir.model.fields,field_description:account.field_account_move__state
#: model:ir.model.fields,field_description:account.field_account_payment__state
#: model_terms:ir.ui.view,arch_db:account.view_account_invoice_filter
#: model_terms:ir.ui.view,arch_db:account.view_account_invoice_report_search
#: model_terms:ir.ui.view,arch_db:account.view_account_move_filter
#: model_terms:ir.ui.view,arch_db:account.view_bank_statement_search
#, python-format
msgid "Status"
msgstr "Tình trạng"

#. module: account
#: model:ir.model.fields,help:account.field_account_invoice__activity_state
msgid ""
"Status based on activities\n"
"Overdue: Due date is already passed\n"
"Today: Activity date is today\n"
"Planned: Future activities."
msgstr ""
"Trạng thái dựa trên hoạt động\n"
"Quá hạn: Ngày đến hạn đã trôi qua\n"
"Hôm nay: Hôm nay là ngày phải thực hiện\n"
"Đã hoạch định: Các hoạt động trong tương lai."

#. module: account
#: model_terms:ir.ui.view,arch_db:account.onboarding_bank_account_step
#: model_terms:ir.ui.view,arch_db:account.onboarding_fiscal_year_step
#: model_terms:ir.ui.view,arch_db:account.onboarding_sale_tax_step
msgid "Step Completed!"
msgstr ""

#. module: account
#: model:ir.model.fields,field_description:account.field_account_invoice_send__subject
msgid "Subject"
msgstr "Chủ đề"

#. module: account
#: model_terms:ir.ui.view,arch_db:account.account_invoice_send_wizard_form
msgid "Subject..."
msgstr "Chủ đề..."

#. module: account
#: model:ir.model.fields,field_description:account.field_account_cashbox_line__subtotal
#: model_terms:ir.ui.view,arch_db:account.invoice_form
msgid "Subtotal"
msgstr "Tổng phụ"

#. module: account
#: model:ir.model.fields,field_description:account.field_account_invoice_send__subtype_id
msgid "Subtype"
msgstr "Kiểu phụ"

#. module: account
#: selection:account.reconcile.model,rule_type:0
#: selection:account.reconcile.model.template,rule_type:0
#: code:addons/account/models/account_reconcile_model.py:20
#: code:addons/account/models/chart_template.py:933
#, python-format
msgid "Suggest counterpart values."
msgstr ""

#. module: account
#: model_terms:ir.ui.view,arch_db:account.res_config_settings_view_form
msgid "Supplier Payments"
msgstr "Thanh toán cho Nhà cung cấp"

#. module: account
#: model_terms:ir.ui.view,arch_db:account.view_account_form
msgid "TOTAL ASSETS"
msgstr "TỔNG TÀI SẢN"

#. module: account
#: model_terms:ir.ui.view,arch_db:account.view_account_form
msgid "TOTAL EQUITY"
msgstr "TỔNG NGUỒN VỐN"

#. module: account
#: model:ir.model.fields,field_description:account.field_account_account__tag_ids
#: model:ir.model.fields,field_description:account.field_account_tax__tag_ids
#: model_terms:ir.ui.view,arch_db:account.account_tag_view_form
msgid "Tags"
msgstr "Thẻ"

#. module: account
#: model:ir.actions.act_window,name:account.action_cash_box_out
#: model_terms:ir.ui.view,arch_db:account.cash_box_out_form
msgid "Take Money Out"
msgstr "Rút tiền"

#. module: account
#: model:ir.model.fields,field_description:account.field_account_common_journal_report__target_move
#: model:ir.model.fields,field_description:account.field_account_common_report__target_move
#: model:ir.model.fields,field_description:account.field_account_print_journal__target_move
msgid "Target Moves"
msgstr "Lọc Bút toán"

#. module: account
#. openerp-web
#: code:addons/account/static/src/xml/account_reconciliation.xml:185
#: model:ir.model,name:account.model_account_tax
#: model:ir.model.fields,field_description:account.field_account_invoice__amount_tax
#: model:ir.model.fields,field_description:account.field_account_invoice_tax__tax_id
#: model:ir.model.fields,field_description:account.field_account_reconcile_model__tax_id
#: model:ir.model.fields,field_description:account.field_account_reconcile_model_template__tax_id
#: model_terms:ir.ui.view,arch_db:account.account_tax_view_search
#: model_terms:ir.ui.view,arch_db:account.view_account_reconcile_model_form
#: model_terms:ir.ui.view,arch_db:account.view_account_tax_search
#, python-format
msgid "Tax"
msgstr "Thuế"

#. module: account
#: code:addons/account/models/chart_template.py:279
#: code:addons/account/models/chart_template.py:281
#, python-format
msgid "Tax %.2f%%"
msgstr "Thuế %.2f%%"

#. module: account
#: model:ir.model.fields,field_description:account.field_account_invoice_tax__account_id
#: model:ir.model.fields,field_description:account.field_account_tax__account_id
#: model:ir.model.fields,field_description:account.field_account_tax_template__account_id
msgid "Tax Account"
msgstr "Tài khoản Thuế"

#. module: account
#: model:ir.model.fields,field_description:account.field_account_tax__refund_account_id
msgid "Tax Account on Credit Notes"
msgstr "Tài khoản Thuế cho Hoá đơn Hoàn tiền"

#. module: account
#: model:ir.model.fields,field_description:account.field_account_tax_template__refund_account_id
msgid "Tax Account on Refunds"
msgstr "Tài khoản thuế khi Hoàn thuế"

#. module: account
#: model:ir.actions.act_window,name:account.tax_adjustments_form
#: model:ir.ui.menu,name:account.menu_action_tax_adjustment
msgid "Tax Adjustments"
msgstr "Điều chỉnh Thuế"

#. module: account
#: model:ir.model,name:account.model_tax_adjustments_wizard
msgid "Tax Adjustments Wizard"
msgstr ""

#. module: account
#: model:ir.model.fields,field_description:account.field_account_invoice_line__price_tax
#: model:ir.model.fields,field_description:account.field_account_invoice_tax__amount
#: model_terms:ir.ui.view,arch_db:account.report_journal
msgid "Tax Amount"
msgstr "Giá trị Thuế"

#. module: account
#: model:ir.model.fields,field_description:account.field_account_reconcile_model__tax_amount_type
msgid "Tax Amount Type"
msgstr ""

#. module: account
#: model_terms:ir.ui.view,arch_db:account.view_account_tax_search
msgid "Tax Application"
msgstr "Ứng dụng vào"

#. module: account
#: model:ir.model.fields,field_description:account.field_res_company__tax_calculation_rounding_method
msgid "Tax Calculation Rounding Method"
msgstr "Phương pháp làm tròn thuế"

#. module: account
#: model:ir.model.fields,field_description:account.field_account_move__tax_cash_basis_rec_id
msgid "Tax Cash Basis Entry of"
msgstr ""

#. module: account
#: model:ir.model.fields,field_description:account.field_res_config_settings__tax_cash_basis_journal_id
msgid "Tax Cash Basis Journal"
msgstr ""

#. module: account
#: model:ir.model.fields,field_description:account.field_account_tax__amount_type
#: model:ir.model.fields,field_description:account.field_account_tax_template__amount_type
msgid "Tax Computation"
msgstr "Tính thuế"

#. module: account
#: model_terms:ir.ui.view,arch_db:account.report_journal
msgid "Tax Declaration"
msgstr "Kê khai Thuế"

#. module: account
#: model:ir.model.fields,field_description:account.field_account_invoice_tax__name
msgid "Tax Description"
msgstr "Mô tả thuế"

#. module: account
#: model:ir.model.fields,field_description:account.field_account_tax__tax_exigibility
#: model:ir.model.fields,field_description:account.field_account_tax_template__tax_exigibility
msgid "Tax Due"
msgstr "Nợ Thuế"

#. module: account
#: model_terms:ir.ui.view,arch_db:account.invoice_supplier_tree
#: model_terms:ir.ui.view,arch_db:account.invoice_tree
msgid "Tax Excluded"
msgstr ""

#. module: account
#: model:ir.model,name:account.model_account_tax_group
#: model:ir.model.fields,field_description:account.field_account_tax__tax_group_id
#: model:ir.model.fields,field_description:account.field_account_tax_template__tax_group_id
msgid "Tax Group"
msgstr "Nhóm Thuế"

#. module: account
#. openerp-web
#: code:addons/account/static/src/xml/account_reconciliation.xml:212
#: model:ir.model.fields,field_description:account.field_account_reconcile_model__force_tax_included
#: model:ir.model.fields,field_description:account.field_account_reconcile_model_template__force_tax_included
#, python-format
msgid "Tax Included in Price"
msgstr ""

#. module: account
#: model:ir.model.fields,field_description:account.field_account_invoice__tax_line_ids
msgid "Tax Lines"
msgstr "Chi tiết Thuế"

#. module: account
#: model:ir.model.fields,field_description:account.field_account_fiscal_position__tax_ids
#: model:ir.model.fields,field_description:account.field_account_fiscal_position_template__tax_ids
#: model_terms:ir.ui.view,arch_db:account.view_account_position_form
msgid "Tax Mapping"
msgstr "Ánh xạ Thuế"

#. module: account
#: model:ir.model,name:account.model_account_fiscal_position_tax_template
msgid "Tax Mapping Template of Fiscal Position"
msgstr ""

#. module: account
#: model:ir.model,name:account.model_account_fiscal_position_tax
msgid "Tax Mapping of Fiscal Position"
msgstr ""

#. module: account
#: model:ir.model.fields,field_description:account.field_account_tax__name
#: model:ir.model.fields,field_description:account.field_account_tax_template__name
msgid "Tax Name"
msgstr "Tên Thuế"

#. module: account
#: model:ir.model.fields,field_description:account.field_account_tax__cash_basis_account_id
#: model:ir.model.fields,field_description:account.field_account_tax_template__cash_basis_account_id
msgid "Tax Received Account"
msgstr ""

#. module: account
#: model:ir.model.fields,field_description:account.field_account_tax__type_tax_use
#: model:ir.model.fields,field_description:account.field_account_tax_template__type_tax_use
msgid "Tax Scope"
msgstr "Phạm vi Thuế"

#. module: account
#: model:ir.model.fields,field_description:account.field_account_fiscal_position_tax_template__tax_src_id
msgid "Tax Source"
msgstr "Nguồn Thuế"

#. module: account
#: model_terms:ir.ui.view,arch_db:account.view_account_tax_template_search
msgid "Tax Template"
msgstr "Mẫu Thuế"

#. module: account
#: model:ir.model.fields,field_description:account.field_account_chart_template__tax_template_ids
msgid "Tax Template List"
msgstr "Danh sách Mẫu Thuế"

#. module: account
#: model:ir.actions.act_window,name:account.action_account_tax_template_form
msgid "Tax Templates"
msgstr "Mẫu thuế"

#. module: account
#: model:ir.model.fields,field_description:account.field_account_move__tax_type_domain
msgid "Tax Type Domain"
msgstr ""

#. module: account
#: model:ir.model.fields,field_description:account.field_account_invoice__amount_by_group
msgid "Tax amount by group"
msgstr ""

#. module: account
#: model:ir.model.fields,field_description:account.field_res_config_settings__tax_calculation_rounding_method
msgid "Tax calculation rounding method"
msgstr "Phương thức làm tròn khi tính thuế"

#. module: account
#: model:res.groups,name:account.group_show_line_subtotals_tax_excluded
msgid "Tax display B2B"
msgstr "Hiển thị Thuế B2B"

#. module: account
#: model:res.groups,name:account.group_show_line_subtotals_tax_included
msgid "Tax display B2C"
msgstr "Hiển thị Thuế B2C"

#. module: account
#: sql_constraint:account.tax:0 sql_constraint:account.tax.template:0
msgid "Tax names must be unique !"
msgstr "Tên thuế phải là duy nhất!"

#. module: account
#: model:ir.model.fields,field_description:account.field_account_fiscal_position_tax__tax_src_id
msgid "Tax on Product"
msgstr "Thuế theo Sản phẩm"

#. module: account
#: model:ir.model.fields,field_description:account.field_account_fiscal_position_tax__tax_dest_id
msgid "Tax to Apply"
msgstr "Thuế để Áp dụng"

#. module: account
#: selection:res.config.settings,show_line_subtotals_tax_selection:0
msgid "Tax-Excluded"
msgstr ""

#. module: account
#: selection:res.config.settings,show_line_subtotals_tax_selection:0
msgid "Tax-Included"
msgstr ""

#. module: account
#: model_terms:ir.ui.view,arch_db:account.res_config_settings_view_form
msgid "TaxCloud"
msgstr ""

#. module: account
#: selection:account.account.tag,applicability:0
#: model:account.tax.group,name:account.tax_group_taxes
#: model:ir.actions.act_window,name:account.action_tax_form
#: model:ir.model.fields,field_description:account.field_account_invoice_line__invoice_line_tax_ids
#: model:ir.model.fields,field_description:account.field_account_move_line__tax_ids
#: model:ir.ui.menu,name:account.menu_action_tax_form
#: model_terms:ir.ui.view,arch_db:account.invoice_form
#: model_terms:ir.ui.view,arch_db:account.invoice_supplier_form
#: model_terms:ir.ui.view,arch_db:account.onboarding_sale_tax_step
#: model_terms:ir.ui.view,arch_db:account.res_config_settings_view_form
#: model_terms:ir.ui.view,arch_db:account.view_move_line_form
msgid "Taxes"
msgstr "Các loại Thuế"

#. module: account
#: model_terms:ir.ui.view,arch_db:account.view_move_form
msgid "Taxes Applied"
msgstr ""

#. module: account
#: model_terms:ir.ui.view,arch_db:account.view_account_position_template_form
msgid "Taxes Mapping"
msgstr "Ánh xạ các Thuế"

#. module: account
#: model_terms:ir.ui.view,arch_db:account.view_account_tax_template_search
msgid "Taxes used in Purchases"
msgstr "Thuế được sử dụng trong mua hàng"

#. module: account
#: model_terms:ir.ui.view,arch_db:account.view_account_tax_template_search
msgid "Taxes used in Sales"
msgstr "Thuế được sử dụng trong bán hàng"

#. module: account
#: model_terms:ir.ui.view,arch_db:account.res_config_settings_view_form
msgid ""
"Taxes, fiscal positions, chart of accounts &amp; legal statements for your "
"country"
msgstr ""
"Thuế, vị thế tài khoá, hệ thống tài khoản &amp; các báo cáo luật định cho "
"quốc gia của bạn"

#. module: account
#: model:ir.model.fields,help:account.field_account_payment__invoice_ids
msgid ""
"Technical field containing the invoices for which the payment has been generated.\n"
"                                                                                                                                                                       This does not especially correspond to the invoices reconciled with the payment,\n"
"                                                                                                                                                                       as it can have been generated first, and reconciled later"
msgstr ""

#. module: account
#: model:ir.model.fields,help:account.field_account_invoice_line__display_type
msgid "Technical field for UX purpose."
msgstr ""

#. module: account
#: model:ir.model.fields,help:account.field_account_move_line__balance
msgid ""
"Technical field holding the debit - credit in order to open meaningful graph"
" views from reports"
msgstr ""
"Trường mang tính kỹ thuật để lưu nợ - có để mở ra giao diện đồ thị từ các "
"báo cáo"

#. module: account
#: model:ir.model.fields,help:account.field_account_move_line__balance_cash_basis
msgid ""
"Technical field holding the debit_cash_basis - credit_cash_basis in order to"
" open meaningful graph views from reports"
msgstr ""

#. module: account
#: model:ir.model.fields,help:account.field_account_invoice__move_name
msgid ""
"Technical field holding the number given to the invoice, automatically set "
"when the invoice is validated then stored to set the same number again if "
"the invoice is cancelled, set to draft and re-validated."
msgstr ""

#. module: account
#: model:ir.model.fields,help:account.field_account_bank_statement_line__move_name
#: model:ir.model.fields,help:account.field_account_payment__move_name
msgid ""
"Technical field holding the number given to the journal entry, automatically"
" set when the statement line is reconciled then stored to set the same "
"number again if the line is cancelled, set to draft and re-processed again."
msgstr ""

#. module: account
#: model:ir.model.fields,help:account.field_account_abstract_payment__multi
#: model:ir.model.fields,help:account.field_account_payment__multi
#: model:ir.model.fields,help:account.field_account_register_payments__multi
msgid ""
"Technical field indicating if the user selected invoices from multiple "
"partners or from different types."
msgstr ""

#. module: account
#: model:ir.model.fields,field_description:account.field_account_invoice_refund__refund_only
msgid ""
"Technical field to hide filter_refund in case invoice is partially paid"
msgstr ""

#. module: account
#: model:ir.model.fields,help:account.field_account_bank_statement__journal_type
#: model:ir.model.fields,help:account.field_account_payment__has_invoices
msgid "Technical field used for usability purposes"
msgstr ""

#. module: account
#: model:ir.model.fields,help:account.field_account_move__matched_percentage
msgid "Technical field used in cash basis method"
msgstr ""

#. module: account
#: model:ir.model.fields,help:account.field_account_reconcile_model__second_tax_amount_type
msgid ""
"Technical field used inside the view to make the force_second_tax_included "
"field invisible if the tax is a group."
msgstr ""

#. module: account
#: model:ir.model.fields,help:account.field_account_reconcile_model__is_second_tax_price_included
msgid ""
"Technical field used inside the view to make the force_second_tax_included "
"field readonly if the tax is already price included."
msgstr ""

#. module: account
#: model:ir.model.fields,help:account.field_account_reconcile_model__tax_amount_type
msgid ""
"Technical field used inside the view to make the force_tax_included field "
"invisible if the tax is a group."
msgstr ""

#. module: account
#: model:ir.model.fields,help:account.field_account_reconcile_model__is_tax_price_included
msgid ""
"Technical field used inside the view to make the force_tax_included field "
"readonly if the tax is already price included."
msgstr ""

#. module: account
#: model:ir.model.fields,help:account.field_account_abstract_payment__payment_method_code
#: model:ir.model.fields,help:account.field_account_payment__payment_method_code
#: model:ir.model.fields,help:account.field_account_register_payments__payment_method_code
msgid ""
"Technical field used to adapt the interface to the payment type selected."
msgstr ""

#. module: account
#: model:ir.model.fields,help:account.field_account_partial_reconcile__max_date
msgid ""
"Technical field used to determine at which date this reconciliation needs to"
" be shown on the aged receivable/payable reports."
msgstr ""

#. module: account
#: model:ir.model.fields,help:account.field_account_move__tax_type_domain
msgid "Technical field used to have a dynamic taxes domain on the form view."
msgstr ""

#. module: account
#: model:ir.model.fields,help:account.field_account_abstract_payment__hide_payment_method
#: model:ir.model.fields,help:account.field_account_payment__hide_payment_method
#: model:ir.model.fields,help:account.field_account_register_payments__hide_payment_method
msgid ""
"Technical field used to hide the payment method if the selected journal has "
"only one available which is 'manual'"
msgstr ""

#. module: account
#: model:ir.model.fields,help:account.field_account_move__tax_cash_basis_rec_id
msgid ""
"Technical field used to keep track of the tax cash basis reconciliation. "
"This is needed when cancelling the source: it will post the inverse journal "
"entry to cancel that part too."
msgstr ""

#. module: account
#: model:ir.model.fields,help:account.field_account_move_line__recompute_tax_line
msgid ""
"Technical field used to know if the tax_ids field has been modified in the "
"UI."
msgstr ""

#. module: account
#: model:ir.model.fields,help:account.field_account_abstract_payment__show_partner_bank_account
#: model:ir.model.fields,help:account.field_account_payment__show_partner_bank_account
#: model:ir.model.fields,help:account.field_account_register_payments__show_partner_bank_account
msgid ""
"Technical field used to know whether the field `partner_bank_account_id` "
"needs to be displayed or not in the payments form views"
msgstr ""

#. module: account
#: model:ir.model.fields,help:account.field_account_move_line__tax_exigible
msgid ""
"Technical field used to mark a tax line as exigible in the vat report or not"
" (only exigible journal items are displayed). By default all new journal "
"items are directly exigible, but with the feature cash_basis on taxes, some "
"will become exigible only when the payment is recorded."
msgstr ""

#. module: account
#: model:ir.model.fields,help:account.field_account_bank_statement_line__account_number
msgid ""
"Technical field used to store the bank account number before its creation, "
"upon the line's processing"
msgstr ""

#. module: account
#: model:ir.model.fields,help:account.field_account_move_line__tax_line_grouping_key
msgid ""
"Technical field used to store the old values of fields used to compute tax "
"lines (in account.move form view) between the moment the user changed it and"
" the moment the ORM reflects that change in its one2many"
msgstr ""

#. module: account
#: model:ir.model.fields,field_description:account.field_res_config_settings__chart_template_id
msgid "Template"
msgstr "Mẫu"

#. module: account
#: model:ir.model,name:account.model_account_fiscal_position_template
msgid "Template for Fiscal Position"
msgstr "Mẫu vị thế tài chính"

#. module: account
#: model:ir.model,name:account.model_account_account_template
msgid "Templates for Accounts"
msgstr "Mẫu tài khoản"

#. module: account
#: model:ir.model,name:account.model_account_tax_template
msgid "Templates for Taxes"
msgstr "Mẫu cho thuế"

#. module: account
#: model_terms:ir.ui.view,arch_db:account.view_payment_term_line_form
msgid "Term Type"
msgstr "Kiểu Điều khoản"

#. module: account
#: model:ir.model.fields,field_description:account.field_account_payment_term__line_ids
#: model_terms:ir.ui.view,arch_db:account.view_payment_term_form
msgid "Terms"
msgstr "Điều khoản"

#. module: account
#: model_terms:ir.ui.view,arch_db:account.invoice_form
msgid "Terms and conditions..."
msgstr "Điều khoản và điều kiện..."

#. module: account
#. openerp-web
#: code:addons/account/static/src/xml/account_reconciliation.xml:57
#, python-format
msgid "That's on average"
msgstr "Đó là trung bình"

#. module: account
#: model:ir.model.fields,help:account.field_account_account__internal_group
#: model:ir.model.fields,help:account.field_account_account_type__internal_group
msgid ""
"The 'Internal Group' is used to filter accounts based on the internal group "
"set on the account type."
msgstr ""

#. module: account
#: model:ir.model.fields,help:account.field_account_account__internal_type
#: model:ir.model.fields,help:account.field_account_account_type__type
msgid ""
"The 'Internal Type' is used for features available on different types of "
"accounts: liquidity type is for cash or bank accounts, payable/receivable is"
" for vendor/customer accounts."
msgstr ""

#. module: account
#: code:addons/account/models/account_move.py:1059
#, python-format
msgid "The account %s (%s) is deprecated."
msgstr ""

#. module: account
#: code:addons/account/models/account_invoice.py:521
#, python-format
msgid ""
"The account selected for payment does not belong to the same company as this"
" invoice."
msgstr ""

#. module: account
#: model:ir.model.fields,help:account.field_account_setup_bank_manual_config__journal_id
#: model:ir.model.fields,help:account.field_res_partner_bank__journal_id
msgid "The accounting journal corresponding to this bank account."
msgstr "Sổ nhật ký kế toán ứng với tài khoản ngân hàng này."

#. module: account
#: model:ir.model.fields,help:account.field_res_config_settings__currency_exchange_journal_id
msgid ""
"The accounting journal where automatic exchange differences will be "
"registered"
msgstr ""

#. module: account
#: model:ir.model.fields,help:account.field_account_bank_statement_line__amount_currency
#: model:ir.model.fields,help:account.field_account_move_line__amount_currency
msgid ""
"The amount expressed in an optional other currency if it is a multi-currency"
" entry."
msgstr ""

#. module: account
#: code:addons/account/models/account_move.py:696
#, python-format
msgid ""
"The amount expressed in the secondary currency must be positive when account"
" is debited and negative when account is credited."
msgstr ""

#. module: account
#: code:addons/account/models/account_bank_statement.py:319
#, python-format
msgid "The amount of a cash transaction cannot be 0."
msgstr ""

#. module: account
#: code:addons/account/models/account.py:932
#, python-format
msgid ""
"The application scope of taxes in a group must be either the same as the "
"group or left empty."
msgstr ""

#. module: account
#: code:addons/account/models/account.py:551
#, python-format
msgid ""
"The bank account of a bank journal must belong to the same company (%s)."
msgstr ""
"Tài khoản ngân hàng của nhật kí ngân hàng phải thuộc về chung một công ty "
"(%s)."

#. module: account
#: model:ir.model.fields,help:account.field_res_company__account_bank_reconciliation_start
msgid ""
"The bank reconciliation widget won't ask to reconcile payments older than this date.\n"
"                                                                                                       This is useful if you install accounting after having used invoicing for some time and\n"
"                                                                                                       don't want to reconcile all the past payments with bank statements."
msgstr ""

#. module: account
#: model:ir.model.fields,help:account.field_res_config_settings__account_bank_reconciliation_start
msgid ""
"The bank reconciliation widget won't ask to reconcile payments older than this date.\n"
"               This is useful if you install accounting after having used invoicing for some time and\n"
"               don't want to reconcile all the past payments with bank statements."
msgstr ""

#. module: account
#: model:ir.model.fields,help:account.field_account_move_line__statement_id
msgid "The bank statement used for bank reconciliation"
msgstr ""
"Sao kê ngân hàng này được sử dụng cho việc đối soát/đối chiếu với các giao "
"dịch ngân hàng"

#. module: account
#: code:addons/account/models/account_invoice.py:1260
#, python-format
msgid ""
"The cash rounding cannot be computed because the difference must be added on the biggest tax found and no tax are specified.\n"
"Please set up a tax or change the cash rounding method."
msgstr ""

#. module: account
#: model:ir.model.fields,help:account.field_res_company__chart_template_id
msgid "The chart template for the company (if any)"
msgstr "Hệ thống tài khoản dùng cho công ty này (nếu có)"

#. module: account
#: model_terms:ir.ui.view,arch_db:account.view_account_bnk_stmt_check
msgid "The closing balance is different than the computed one!"
msgstr "Số dư đóng khác biệt so với giá trị được tính toán!"

#. module: account
#: sql_constraint:account.journal:0
msgid "The code and name of the journal must be unique per company !"
msgstr "Mã và tên của sổ nhật ký phải là duy nhất trong phạm vi một công ty!"

#. module: account
#: sql_constraint:account.account:0
msgid "The code of the account must be unique per company !"
msgstr "Mã tài khoản phải là duy nhất trong phạm vi một công ty!"

#. module: account
#: model:ir.model.fields,help:account.field_account_invoice__commercial_partner_id
msgid ""
"The commercial entity that will be used on Journal Entries for this invoice"
msgstr ""
"Thực thể thương mại này sẽ được sử dụng ở bút toán sổ nhật ký cho hoá đơn "
"này"

#. module: account
#: code:addons/account/models/account.py:542
#, python-format
msgid ""
"The currency of the journal should be the same than the default credit "
"account."
msgstr ""

#. module: account
#: code:addons/account/models/account.py:544
#, python-format
msgid ""
"The currency of the journal should be the same than the default debit "
"account."
msgstr ""

#. module: account
#: model:ir.model.fields,help:account.field_account_journal__currency_id
msgid "The currency used to enter statement"
msgstr "Tiền tệ được sử dụng để nhập bảng kê"

#. module: account
#: code:addons/account/models/account_invoice.py:1981
#, python-format
msgid "The day of the month used for this term must be stricly positive."
msgstr ""

#. module: account
#: code:addons/account/models/account_bank_statement.py:193
#, python-format
msgid ""
"The ending balance is incorrect !\n"
"The expected balance (%s) is different from the computed one. (%s)"
msgstr ""
"Số dư cuối cùng không đúng!\n"
"Số dư được mong đợi (%s) thì khác với số được tính toán. (%s)"

#. module: account
#: code:addons/account/models/account_fiscal_year.py:42
#, python-format
msgid "The ending date must not be prior to the starting date."
msgstr "Ngày kết thúc không được trước ngày bắt đầu."

#. module: account
#: model:ir.model.fields,help:account.field_product_category__property_account_expense_categ_id
msgid ""
"The expense is accounted for when a vendor bill is validated, except in "
"anglo-saxon accounting with perpetual inventory valuation in which case the "
"expense (Cost of Goods Sold account) is recognized at the customer invoice "
"validation."
msgstr ""

#. module: account
#: code:addons/account/models/account_invoice.py:891
#, python-format
msgid ""
"The field Vendor is required, please complete it to validate the Vendor "
"Bill."
msgstr ""

#. module: account
#: model:ir.model.fields,help:account.field_res_partner__property_account_position_id
msgid ""
"The fiscal position determines the taxes/accounts used for this contact."
msgstr ""

#. module: account
#: code:addons/account/models/account.py:555
#, python-format
msgid "The holder of a journal's bank account must be the company (%s)."
msgstr ""
"Chủ sở hữu của một tài khoản ngân hàng của sổ nhật ký phải là một công ty "
"(%s)."

#. module: account
#: model:ir.model.fields,help:account.field_account_invoice_line__account_id
msgid "The income or expense account related to the selected product."
msgstr "Tài khoản Doanh thu hoặc chi phí liên quan tới sản phẩm đã chọn."

#. module: account
#: model:ir.model.fields,help:account.field_account_journal__code
msgid "The journal entries of this journal will be named using this prefix."
msgstr ""
"Các bút toán sổ nhật ký của sổ nhật ký này sẽ được đặt tên với tiền tố này."

#. module: account
#: model:ir.model.fields,help:account.field_res_company__account_opening_move_id
msgid ""
"The journal entry containing the initial balance of all this company's "
"accounts."
msgstr ""
"Bút toán sổ nhật ký chứa số dử đầu kỳ của tất cả các tài khoản của công ty "
"này."

#. module: account
#: model:ir.model.fields,help:account.field_account_financial_year_op__fiscalyear_last_day
#: model:ir.model.fields,help:account.field_account_financial_year_op__fiscalyear_last_month
msgid ""
"The last day of the month will be taken if the chosen day doesn't exist."
msgstr "Ngày cuối cùng tháng sẽ được chọn nếu ngày được chọn không tồn tại."

#. module: account
#: code:addons/account/models/account_invoice.py:1892
#, python-format
msgid "The last line of a Payment Term should have the Balance type."
msgstr ""

#. module: account
#: model_terms:ir.ui.view,arch_db:account.view_payment_term_form
msgid ""
"The last line's computation type should be \"Balance\" to ensure that the "
"whole amount will be allocated."
msgstr ""
"Kiểu tính toán Dòng cuối cùng phải là kiểu \"Số dư\" để chắc chắn rằng "
"toàn bộ giá trị phải được tính hết."

#. module: account
#: code:addons/account/models/company.py:145
#, python-format
msgid "The lock date for advisors is irreversible and can't be removed."
msgstr ""
"Ngày khóa cho quản lý tài chính là không thể đảo ngược và không thể được gỡ "
"bỏ."

#. module: account
#: model:ir.model.fields,help:account.field_account_move_line__move_id
msgid "The move of this entry line."
msgstr "Bút toán chứa phát sinh này."

#. module: account
#: model:ir.model.fields,help:account.field_account_invoice__name
msgid "The name that will be used on account move lines"
msgstr "Tên mà sẽ được sử dụng ở các phát sinh (dòng trong bút toán)"

#. module: account
#: code:addons/account/models/company.py:149
#, python-format
msgid ""
"The new lock date for advisors must be set after the previous lock date."
msgstr ""
"Ngày khóa mới dành cho quản lý tài chính phải được đặt sau ngày khóa trước "
"đó."

#. module: account
#: model:ir.model.fields,help:account.field_account_journal__refund_sequence_number_next
msgid "The next sequence number will be used for the next credit note."
msgstr "Mã số tiếp theo sẽ được sử dụng cho hoá đơn hoàn tiền tiếp theo."

#. module: account
#: model:ir.model.fields,help:account.field_account_journal__sequence_number_next
msgid "The next sequence number will be used for the next invoice."
msgstr "Mã số tiếp theo sẽ được sử dụng cho hoá đơn tiếp theo"

#. module: account
#: code:addons/account/models/account_invoice.py:1983
#, python-format
msgid "The number of days used for a payment term cannot be negative."
msgstr ""

#. module: account
#: model:ir.model.fields,help:account.field_account_bank_statement_line__currency_id
#: model:ir.model.fields,help:account.field_account_move_line__currency_id
msgid "The optional other currency if it is a multi-currency entry."
msgstr "Tùy chọn tiền tệ khác nếu sử dụng đa tiền tệ."

#. module: account
#: model:ir.model.fields,help:account.field_account_move_line__quantity
msgid ""
"The optional quantity expressed by this line, eg: number of product sold. "
"The quantity is not a legal requirement but is very useful for some reports."
msgstr ""
"Tùy chọn số lượng được lập theo từng dòng, ví dụ: số lượng sản phẩm đã bán. "
"Số lượng không phải là một phần bắt buộc nhưng nó rất hữu dụng với một số "
"báo cáo."

#. module: account
#: model:ir.model.fields,help:account.field_account_invoice__account_id
msgid "The partner account used for this invoice."
msgstr "Tài khoản đối tác được sử dụng cho hoá đơn này."

#. module: account
#: model:ir.model.fields,help:account.field_res_partner__has_unreconciled_entries
msgid ""
"The partner has at least one unreconciled debit and credit since last time "
"the invoices & payments matching was performed."
msgstr ""
"Đối tác có ít nhất 1 khoản công nợ chưa được đối soát kể từ lần gần nhất bạn"
" thực  hiện việc khớp hóa đơn và các thanh toán từ các đối tác."

#. module: account
#: code:addons/account/models/account.py:648
#, python-format
msgid ""
"The partners of the journal's company and the related bank account mismatch."
msgstr ""

#. module: account
#: code:addons/account/models/account_payment.py:118
#, python-format
msgid "The payment amount cannot be negative."
msgstr "Tổng tiền thanh toán không thể là số âm."

#. module: account
#: code:addons/account/models/account_payment.py:602
#, python-format
msgid "The payment cannot be processed because the invoice is not open!"
msgstr ""
"Khoản thanh toán không thể xử lý được vì hoá đơn liên quan không ở trạng "
"thái Mở"

#. module: account
#: model:ir.model.fields,help:account.field_account_invoice__reference
msgid ""
"The payment communication that will be automatically populated once the "
"invoice validation. You can also write a free communication."
msgstr ""

#. module: account
#: model_terms:ir.ui.view,arch_db:account.res_config_settings_view_form
msgid ""
"The payments which have not been matched with a bank statement will not be "
"shown in bank reconciliation data if they were made before this date."
msgstr ""
"Các khoản thanh toán mà chưa được khớp với sao kê ngân hàng sẽ không hiển "
"thị trong dữ liệu đối soát ngân hàng nếu chúng được thực hiện truwocs ngày này."

#. module: account
#: model:ir.model.fields,help:account.field_account_reconcile_model__match_partner_category_ids
#: model:ir.model.fields,help:account.field_account_reconcile_model_template__match_partner_category_ids
msgid ""
"The reconciliation model will only be applied to the selected "
"customer/vendor categories."
msgstr ""

#. module: account
#: model:ir.model.fields,help:account.field_account_reconcile_model__match_partner_ids
#: model:ir.model.fields,help:account.field_account_reconcile_model_template__match_partner_ids
msgid ""
"The reconciliation model will only be applied to the selected "
"customers/vendors."
msgstr ""

#. module: account
#: model:ir.model.fields,help:account.field_account_reconcile_model__match_nature
#: model:ir.model.fields,help:account.field_account_reconcile_model_template__match_nature
msgid ""
"The reconciliation model will only be applied to the selected transaction type:\n"
"        * Amount Received: Only applied when receiving an amount.\n"
"        * Amount Paid: Only applied when paying an amount.\n"
"        * Amount Paid/Received: Applied in both cases."
msgstr ""

#. module: account
#: model:ir.model.fields,help:account.field_account_reconcile_model__match_partner
#: model:ir.model.fields,help:account.field_account_reconcile_model_template__match_partner
msgid ""
"The reconciliation model will only be applied when a customer/vendor is set."
msgstr ""

#. module: account
#: model:ir.model.fields,help:account.field_account_reconcile_model__match_amount
#: model:ir.model.fields,help:account.field_account_reconcile_model_template__match_amount
msgid ""
"The reconciliation model will only be applied when the amount being lower "
"than, greater than or between specified amount(s)."
msgstr ""

#. module: account
#: model:ir.model.fields,help:account.field_account_reconcile_model__match_label
#: model:ir.model.fields,help:account.field_account_reconcile_model_template__match_label
msgid ""
"The reconciliation model will only be applied when the label:\n"
"        * Contains: The proposition label must contains this string (case insensitive).\n"
"        * Not Contains: Negation of \"Contains\".\n"
"        * Match Regex: Define your own regular expression."
msgstr ""

#. module: account
#: model:ir.model.fields,help:account.field_account_reconcile_model__match_journal_ids
#: model:ir.model.fields,help:account.field_account_reconcile_model_template__match_journal_ids
msgid ""
"The reconciliation model will only be available from the selected journals."
msgstr ""

#. module: account
#: model:ir.model.fields,help:account.field_account_move_line__amount_residual_currency
msgid ""
"The residual amount on a journal item expressed in its currency (possibly "
"not the company currency)."
msgstr ""

#. module: account
#: model:ir.model.fields,help:account.field_account_move_line__amount_residual
msgid ""
"The residual amount on a journal item expressed in the company currency."
msgstr ""

#. module: account
#: code:addons/account/models/account_move.py:681
#, python-format
msgid ""
"The selected account of your Journal Entry forces to provide a secondary "
"currency. You should remove the secondary currency on the account."
msgstr ""
"Tài khoản được chọn của sổ nhật ký buộc bạn phải cung cấp tiền tệ thứ 2. Bạn"
" nên gỡ bỏ tiền tệ thứ 2 đó ra khỏi khai báo trên tài khoản."

#. module: account
#: code:addons/account/models/account_invoice.py:1763
#, python-format
msgid ""
"The selected unit of measure has to be in the same category as the product "
"unit of measure."
msgstr ""

#. module: account
#: model:ir.model.fields,help:account.field_account_tax__sequence
#: model:ir.model.fields,help:account.field_account_tax_template__sequence
msgid ""
"The sequence field is used to define order in which the tax lines are "
"applied."
msgstr ""

#. module: account
#: model:ir.model.fields,help:account.field_account_reconcile_model__match_total_amount_param
#: model:ir.model.fields,help:account.field_account_reconcile_model_template__match_total_amount_param
msgid ""
"The sum of total residual amount propositions matches the statement line "
"amount under this percentage."
msgstr ""

#. module: account
#: model:ir.model.fields,help:account.field_account_reconcile_model__match_total_amount
#: model:ir.model.fields,help:account.field_account_reconcile_model_template__match_total_amount
msgid ""
"The sum of total residual amount propositions matches the statement line "
"amount."
msgstr ""

#. module: account
#: model:ir.model.fields,help:account.field_account_cash_rounding__rounding_method
msgid "The tie-breaking rule used for float rounding operations"
msgstr ""

#. module: account
#: model_terms:ir.ui.view,arch_db:account.portal_my_invoices
msgid "There are currently no invoices and payments for your account."
msgstr ""

#. module: account
#: code:addons/account/models/company.py:248
#, python-format
msgid ""
"There are still unposted entries in the period you want to lock. You should "
"either post or delete them."
msgstr ""

#. module: account
#: code:addons/account/models/account_payment.py:452
#, python-format
msgid ""
"There is no Transfer Account defined in the accounting settings. Please "
"define one to be able to confirm this transfer."
msgstr ""

#. module: account
#: code:addons/account/models/account_bank_statement.py:181
#, python-format
msgid ""
"There is no account defined on the journal %s for %s involved in a cash "
"difference."
msgstr ""
"Khoog có tài khoản kế toán được xác định cho sổ nhật ký %s đối với %s liên "
"quan đến sự bất đồng/chênh lệch tiền mặt."

#. module: account
#: code:addons/account/wizard/account_validate_account_move.py:18
#, python-format
msgid "There is no journal items in draft state to post."
msgstr ""
"Không có một phát sinh kế toán nào ở trạng thái dự thảo để có thể vào sổ cả."

#. module: account
#: code:addons/account/models/account_move.py:1566
#, python-format
msgid ""
"There is no tax cash basis journal defined for this company: \"%s\" \n"
"Configure it in Accounting/Configuration/Settings"
msgstr ""

#. module: account
#. openerp-web
#: code:addons/account/static/src/xml/account_reconciliation.xml:48
#, python-format
msgid "There is nothing to reconcile."
msgstr "Không có gì để đối soát."

#. module: account
#: model_terms:ir.ui.view,arch_db:account.portal_invoice_error
msgid "There was an error processing this page."
msgstr ""

#. module: account
#: model_terms:ir.ui.view,arch_db:account.res_config_settings_view_form
msgid "These taxes are set in any new product created."
msgstr ""

#. module: account
#: model:ir.model.fields,help:account.field_account_account_template__user_type_id
msgid ""
"These types are defined according to your country. The type contains more "
"information about the account and its specificities."
msgstr ""
"Các kiểu này được định nghĩa theo quốc gia của bạn. Kiểu tài khoản chứa các "
"thông tin thêm về tài khoản và các đặc trưng của nó."

#. module: account
#: code:addons/account/models/account_journal_dashboard.py:100
#, python-format
msgid "This Week"
msgstr "Tuần này"

#. module: account
#: model:ir.model.fields,help:account.field_res_partner__property_account_payable_id
msgid ""
"This account will be used instead of the default one as the payable account "
"for the current partner"
msgstr "Tài khoản được sử dụng mặc định như là tài khoản phải trả của đối tác"

#. module: account
#: model:ir.model.fields,help:account.field_res_partner__property_account_receivable_id
msgid ""
"This account will be used instead of the default one as the receivable "
"account for the current partner"
msgstr "Tài khoản được sử dụng mặc định như là tài khoản phải thu của đối tác"

#. module: account
#: model:ir.model.fields,help:account.field_product_category__property_account_income_categ_id
msgid "This account will be used when validating a customer invoice."
msgstr ""

#. module: account
#: model_terms:ir.ui.view,arch_db:account.res_config_settings_view_form
msgid ""
"This allows accountants to manage analytic and crossovered budgets. Once the"
" master budgets and the budgets are defined, the project managers can set "
"the planned amount on each analytic account."
msgstr ""
"Cái này cho phép kế toán quản lý ngân sách phân tích chéo. Khi ngân sách "
"chính và các ngân sách được xác định, người quản lý dự án có thể đặt số tiền"
" được lên kế hoạch cho mỗi tài khoản kế toán quản trị."

#. module: account
#: model:ir.model.fields,help:account.field_res_config_settings__module_account_batch_payment
msgid ""
"This allows you grouping payments into a single batch and eases the reconciliation process.\n"
"-This installs the account_batch_payment module."
msgstr ""

#. module: account
#: model_terms:ir.ui.view,arch_db:account.res_config_settings_view_form
msgid ""
"This allows you to manage the assets owned by a company or a person. It "
"keeps track of the depreciation occurred on those assets, and creates "
"account move for those depreciation lines."
msgstr ""

#. module: account
#: model_terms:ir.ui.view,arch_db:account.res_config_settings_view_form
msgid ""
"This allows you to manage the revenue recognition on selling products. It "
"keeps track of the installments occurred on those revenue recognitions, and "
"creates account moves for those installment lines."
msgstr ""

#. module: account
#: model:ir.model.fields,help:account.field_account_chart_template__complete_tax_set
msgid ""
"This boolean helps you to choose if you want to propose to the user to "
"encode the sale and purchase rates or choose from list of taxes. This last "
"choice assumes that the set of tax defined on this template is complete"
msgstr ""

#. module: account
#: code:addons/account/models/account_invoice.py:1458
#, python-format
msgid ""
"This customer invoice credit note has been created from: <a href=# data-oe-"
"model=account.invoice data-oe-id=%d>%s</a><br>Reason: %s"
msgstr ""

#. module: account
#: model_terms:ir.ui.view,arch_db:account.res_config_settings_view_form
msgid "This feature is useful if you issue a high amounts of invoices."
msgstr ""

#. module: account
#: model:ir.model.fields,help:account.field_account_journal__refund_sequence_id
msgid ""
"This field contains the information related to the numbering of the credit "
"note entries of this journal."
msgstr ""

#. module: account
#: model:ir.model.fields,help:account.field_account_journal__sequence_id
msgid ""
"This field contains the information related to the numbering of the journal "
"entries of this journal."
msgstr ""
"Trường này bao gồm thông tin liên quan tới việc đánh số các bút toán của sổ "
"nhật ký này."

#. module: account
#: model:ir.model.fields,help:account.field_account_reconcile_model__journal_id
#: model:ir.model.fields,help:account.field_account_reconcile_model__second_journal_id
msgid "This field is ignored in a bank statement reconciliation."
msgstr "Trường này bị bỏ qua trong một đối soát sao kê ngân hàng"

#. module: account
#: model:ir.model.fields,help:account.field_account_move_line__date_maturity
msgid ""
"This field is used for payable and receivable journal entries. You can put "
"the limit date for the payment of this line."
msgstr ""
"Trường này được sử dụng cho các bút toán phải thủ và phải trả. Bạn có thể "
"điền ngày đến hạn thanh toán."

#. module: account
#: model:ir.model.fields,help:account.field_account_bank_statement_line__partner_name
msgid ""
"This field is used to record the third party name when importing bank "
"statement in electronic format, when the partner doesn't exist yet in the "
"database (or cannot be found)."
msgstr ""

#. module: account
#: model_terms:ir.actions.act_window,help:account.open_account_journal_dashboard_kanban
msgid "This is the accounting dashboard"
msgstr "Đây là bảng thông tin kế toán"

#. module: account
#: code:addons/account/models/account.py:620
#, python-format
msgid ""
"This journal already contains items, therefore you cannot modify its "
"company."
msgstr ""
"Sổ nhật ký này đã có bút toán phát sinh, vì vậy bạn không thể đổi sang công "
"ty khác."

#. module: account
#: code:addons/account/models/account.py:629
#, python-format
msgid ""
"This journal already contains items, therefore you cannot modify its short "
"name."
msgstr ""
"Sổ nhật ký này đã có bút toán phát sinh, vì vậy bạn không thể đổi mã (tên "
"viết tắt) của nó."

#. module: account
#: code:addons/account/models/account_payment.py:650
#, python-format
msgid ""
"This method should only be called to process a single invoice's payment."
msgstr ""

#. module: account
#: model:ir.model.fields,help:account.field_account_account_template__chart_template_id
msgid ""
"This optional field allow you to link an account template to a specific "
"chart template that may differ from the one its root parent belongs to. This"
" allow you to define chart templates that extend another and complete it "
"with few new accounts (You don't need to define the whole structure that is "
"common to both several times)."
msgstr ""
"Trường tùy chọn cho phép bạn liên kết một mẫu tài khoản tới một mẫu hệ thống"
" tài khoản được chỉ định. Nó cho phép bạn định nghĩa mẫu hệ thống tài khoản "
"mở rộng từ một cái khác và hoàn thành nó với một vài tài khoản mới."

#. module: account
#. openerp-web
#: code:addons/account/static/src/xml/account_reconciliation.xml:38
#, python-format
msgid ""
"This page displays all the bank transactions that are to be reconciled and "
"provides with a neat interface to do so."
msgstr ""
"Trang này hiển thị tất cả giao dịch ngân hàng mà được đối soát và cung cấp "
"một giao diện thân thiên, dễ sử dụng."

#. module: account
#: model_terms:ir.ui.view,arch_db:account.view_account_reconcile_model_form
msgid ""
"This parameter will be bypassed in case of a statement line communication "
"matching exactly existing entries"
msgstr ""

#. module: account
#. openerp-web
#: code:addons/account/static/src/xml/account_reconciliation.xml:294
#, python-format
msgid "This payment is registered but not reconciled."
msgstr "Khoản thanh toán này đã được ghi nhận nhưng chưa đối soát."

#. module: account
#: model:ir.model.fields,help:account.field_res_partner__property_supplier_payment_term_id
msgid ""
"This payment term will be used instead of the default one for purchase "
"orders and vendor bills"
msgstr ""
"Điều khoản thanh toán này sẽ được sử dụng thay cho điều khoản mặc định với "
"đơn mua và hoá đơn nhà cung cấp"

#. module: account
#: model:ir.model.fields,help:account.field_res_partner__property_payment_term_id
msgid ""
"This payment term will be used instead of the default one for sales orders "
"and customer invoices"
msgstr ""

#. module: account
#: model:ir.model.fields,help:account.field_account_bank_statement_line__account_id
msgid ""
"This technical field can be used at the statement line creation/import time "
"in order to avoid the reconciliation process on it later on. The statement "
"line will simply create a counterpart on this account"
msgstr ""

#. module: account
#: code:addons/account/models/account_invoice.py:1460
#, python-format
msgid ""
"This vendor bill credit note has been created from: <a href=# data-oe-"
"model=account.invoice data-oe-id=%d>%s</a><br>Reason: %s"
msgstr ""

#. module: account
#: model_terms:ir.actions.act_window,help:account.action_validate_account_move
msgid ""
"This wizard will validate all journal entries selected. Once journal entries"
" are validated, you can not update them anymore."
msgstr ""
"Đồ thuật này sẽ thẩm định tất cả các bút toán sổ nhật ký được chọn. Một khi "
"các bút toán được thẩm định và xác nhận, bạn sẽ không thể cập nhật/thay đổi "
"chúng nữa."

#. module: account
#: model_terms:ir.actions.act_window,help:account.action_account_reconcile_model
msgid ""
"Those can be used to quickly create a journal items when reconciling\n"
"                a bank statement or an account."
msgstr ""
"Tính năng này được dùng để tạo nhanh bút toán khi đối soát một sao kê\n"
"                ngân hàng hoặc một tài khoản."

#. module: account
#: model_terms:ir.ui.view,arch_db:account.view_account_invoice_report_search
msgid "To Invoice"
msgstr "Chờ hoá đơn"

#. module: account
#: model_terms:ir.ui.view,arch_db:account.invoice_supplier_tree
msgid "To Pay"
msgstr "Chờ Thanh toán"

#. module: account
#: model_terms:ir.ui.view,arch_db:account.invoice_supplier_tree
msgid "To pay"
msgstr "Chờ thanh toán"

#. module: account
#: code:addons/account/models/account_move.py:909
#, python-format
msgid "To reconcile the entries company should be the same for all entries."
msgstr ""

#. module: account
#. openerp-web
#: code:addons/account/static/src/xml/account_reconciliation.xml:169
#, python-format
msgid "To speed up reconciliation, define"
msgstr ""

#. module: account
#: selection:account.invoice,activity_state:0
msgid "Today"
msgstr "Hôm nay"

#. module: account
#: model_terms:ir.ui.view,arch_db:account.view_account_invoice_filter
msgid "Today Activities"
msgstr "Hoạt động hôm nay"

#. module: account
#: model:ir.model.fields,field_description:account.field_account_invoice__amount_total
#: model:ir.model.fields,field_description:account.field_account_invoice_report__amount_total
#: model_terms:ir.ui.view,arch_db:account.invoice_form
#: model_terms:ir.ui.view,arch_db:account.invoice_supplier_tree
#: model_terms:ir.ui.view,arch_db:account.invoice_tree
#: model_terms:ir.ui.view,arch_db:account.view_account_bnk_stmt_cashbox
msgid "Total"
msgstr "Tổng"

#. module: account
#: model_terms:ir.ui.view,arch_db:account.view_move_tree
msgid "Total Amount"
msgstr "Tổng số tiền"

#. module: account
#: model_terms:ir.ui.view,arch_db:account.view_move_line_tax_audit_tree
msgid "Total Base Amount"
msgstr ""

#. module: account
#: model_terms:ir.ui.view,arch_db:account.view_move_form
#: model_terms:ir.ui.view,arch_db:account.view_move_line_tree
msgid "Total Credit"
msgstr "Tổng có"

#. module: account
#: model_terms:ir.ui.view,arch_db:account.view_move_form
#: model_terms:ir.ui.view,arch_db:account.view_move_line_tree
msgid "Total Debit"
msgstr "Tổng nợ"

#. module: account
#: model:ir.model.fields,field_description:account.field_res_partner__total_invoiced
msgid "Total Invoiced"
msgstr "Tổng tiền hoá đơn đã xuất"

#. module: account
#: model:ir.model.fields,field_description:account.field_res_partner__debit
msgid "Total Payable"
msgstr "Tổng số tiền phải trả"

#. module: account
#: model:ir.model.fields,field_description:account.field_res_partner__credit
msgid "Total Receivable"
msgstr "Tổng phải thu"

#. module: account
#: model:ir.model.fields,field_description:account.field_account_invoice_report__user_currency_residual
msgid "Total Residual"
msgstr "Tổng còn lại"

#. module: account
#: model:ir.model.fields,field_description:account.field_account_invoice_report__user_currency_price_total
msgid "Total Without Tax in Currency"
msgstr ""

#. module: account
#: model:ir.model.fields,help:account.field_account_invoice_line__price_subtotal_signed
msgid "Total amount in the currency of the company, negative for credit note."
msgstr "Tổng giá trị theo tiền tệ của công ty, số âm có nghĩa là hoàn trả."

#. module: account
#: model:ir.model.fields,help:account.field_account_invoice__amount_total_company_signed
msgid ""
"Total amount in the currency of the company, negative for credit notes."
msgstr "Tổng giá trị theo tiền tệ của công ty, số âm có nghĩa là hoàn trả"

#. module: account
#: model:ir.model.fields,help:account.field_account_invoice__amount_total_signed
msgid ""
"Total amount in the currency of the invoice, negative for credit notes."
msgstr "Tổng giá trị theo tiền tệ của hoá đơn, số âm có nghĩa là hoàn trả"

#. module: account
#: model:ir.model.fields,help:account.field_res_partner__credit
msgid "Total amount this customer owes you."
msgstr "Tổng số tiền khách hàng này nợ bạn."

#. module: account
#: model:ir.model.fields,help:account.field_account_invoice_line__price_total
msgid "Total amount with taxes"
msgstr "Tổng số tiền sau thuế"

#. module: account
#: model:ir.model.fields,help:account.field_account_invoice_line__price_subtotal
msgid "Total amount without taxes"
msgstr "Tổng số tiền trước thuế"

#. module: account
#: model:ir.model.fields,help:account.field_res_partner__debit
msgid "Total amount you have to pay to this vendor."
msgstr "Tổng số tiền bạn phải trả cho đối tác này."

#. module: account
#: model:ir.model.fields,field_description:account.field_account_invoice__amount_total_company_signed
msgid "Total in Company Currency"
msgstr "Tổng gía trị theo Tiền tệ Công ty"

#. module: account
#: model:ir.model.fields,field_description:account.field_account_invoice__amount_total_signed
msgid "Total in Invoice Currency"
msgstr "Tổng gía trị theo Tiền tệ Hoá đơn"

#. module: account
#: model:ir.model.fields,help:account.field_account_bank_statement__total_entry_encoding
msgid "Total of transaction lines."
msgstr "Tổng các chi tiết/dòng giao dịch."

#. module: account
#: model_terms:ir.ui.view,arch_db:account.res_config_settings_view_form
msgid "Track costs &amp; revenues by project, department, etc."
msgstr "Theo dõi chi phí &amp; thu nhập theo dự án, phòng ban, v.v."

#. module: account
#: model:ir.model.fields,help:account.field_account_invoice_send__tracking_value_ids
msgid ""
"Tracked values are stored in a separate model. This field allow to "
"reconstruct the tracking and to generate statistics on the model."
msgstr ""
"Các giá trị được theo dõi được lưu trữ trong một mô hình riêng biệt. Trường "
"này cho phép tạo lại theo dõi và tạo thống kê trên mô hình."

#. module: account
#: model:ir.model.fields,field_description:account.field_account_invoice_send__tracking_value_ids
msgid "Tracking values"
msgstr "Giá trị Truy vết"

#. module: account
#. openerp-web
#: code:addons/account/static/src/xml/account_reconciliation.xml:304
#, python-format
msgid "Transaction"
msgstr "Giao dịch"

#. module: account
#: model_terms:ir.ui.view,arch_db:account.view_bank_statement_form
msgid "Transactions"
msgstr "Giao dịch"

#. module: account
#: model:ir.model.fields,field_description:account.field_account_bank_statement__total_entry_encoding
msgid "Transactions Subtotal"
msgstr "Tổng phụ các giao dịch"

#. module: account
#: model:ir.model.fields,field_description:account.field_account_payment__destination_journal_id
msgid "Transfer To"
msgstr "Chuyển cho"

#. module: account
#: code:addons/account/models/account_payment.py:714
#, python-format
msgid "Transfer from %s"
msgstr "Chuyển từ %s"

#. module: account
#: code:addons/account/models/account_payment.py:790
#, python-format
msgid "Transfer to %s"
msgstr "Chuyển cho %s"

#. module: account
#: model_terms:ir.ui.view,arch_db:account.view_account_payment_search
msgid "Transfers"
msgstr "Chuyển khoản"

#. module: account
#: model:ir.model.fields,field_description:account.field_account_account__user_type_id
#: model:ir.model.fields,field_description:account.field_account_account_template__user_type_id
#: model:ir.model.fields,field_description:account.field_account_account_type__type
#: model:ir.model.fields,field_description:account.field_account_bank_statement__journal_type
#: model:ir.model.fields,field_description:account.field_account_invoice__type
#: model:ir.model.fields,field_description:account.field_account_invoice_report__type
#: model:ir.model.fields,field_description:account.field_account_invoice_send__message_type
#: model:ir.model.fields,field_description:account.field_account_journal__type
#: model:ir.model.fields,field_description:account.field_account_move_line__user_type_id
#: model:ir.model.fields,field_description:account.field_account_payment_term_line__value
#: model:ir.model.fields,field_description:account.field_account_reconcile_model__rule_type
#: model:ir.model.fields,field_description:account.field_account_reconcile_model_template__rule_type
#: model:ir.model.fields,field_description:account.field_account_setup_bank_manual_config__acc_type
msgid "Type"
msgstr "Kiểu"

#. module: account
#: selection:account.cash.rounding,rounding_method:0
msgid "UP"
msgstr "LÊN"

#. module: account
#: code:addons/account/models/account.py:398
#, python-format
msgid "Undefined Yet"
msgstr "Chưa xác định"

#. module: account
#: code:addons/account/models/company.py:363
#, python-format
msgid "Undistributed Profits/Losses"
msgstr "Lãi/Lỗ chưa phân phối"

#. module: account
#: model:ir.model.fields,field_description:account.field_account_invoice_line__price_unit
msgid "Unit Price"
msgstr "Đơn giá"

#. module: account
#: model_terms:ir.ui.view,arch_db:account.invoice_form
msgid "Unit Price:"
msgstr "Đơn Giá:"

#. module: account
#: model:ir.model.fields,field_description:account.field_account_invoice_line__uom_id
#: model:ir.model.fields,field_description:account.field_account_move_line__product_uom_id
msgid "Unit of Measure"
msgstr "Đơn vị Đo lường"

#. module: account
#: code:addons/account/report/account_aged_partner_balance.py:207
#, python-format
msgid "Unknown Partner"
msgstr "Đối tác Không xác định"

#. module: account
#: model:ir.actions.act_window,name:account.act_account_journal_2_account_invoice_opened
#: model_terms:ir.ui.view,arch_db:account.account_journal_dashboard_kanban_view
msgid "Unpaid Invoices"
msgstr "Hoá đơn chưa thanh toán hết"

#. module: account
#: selection:account.move,state:0
#: model_terms:ir.ui.view,arch_db:account.view_account_move_filter
#: model_terms:ir.ui.view,arch_db:account.view_account_move_line_filter
msgid "Unposted"
msgstr "Chưa vào sổ"

#. module: account
#: model_terms:ir.ui.view,arch_db:account.view_account_move_filter
msgid "Unposted Journal Entries"
msgstr "Bút toán chưa vào sổ"

#. module: account
#: model_terms:ir.ui.view,arch_db:account.view_account_move_line_filter
msgid "Unposted Journal Items"
msgstr "Phát sinh chưa vào sổ"

#. module: account
#: model:ir.model.fields,field_description:account.field_account_bank_statement__message_unread
#: model:ir.model.fields,field_description:account.field_account_invoice__message_unread
#: model:ir.model.fields,field_description:account.field_account_payment__message_unread
msgid "Unread Messages"
msgstr "Tin chưa đọc"

#. module: account
#: model:ir.model.fields,field_description:account.field_account_bank_statement__message_unread_counter
#: model:ir.model.fields,field_description:account.field_account_invoice__message_unread_counter
#: model:ir.model.fields,field_description:account.field_account_payment__message_unread_counter
msgid "Unread Messages Counter"
msgstr "Bộ đếm Thông điệp chưa đọc"

#. module: account
#. openerp-web
#: code:addons/account/static/src/xml/account_payment.xml:81
#: model_terms:ir.ui.view,arch_db:account.account_unreconcile_view
#, python-format
msgid "Unreconcile"
msgstr "Chưa đối soát"

#. module: account
#: model:ir.actions.act_window,name:account.action_account_unreconcile
msgid "Unreconcile Entries"
msgstr "Bỏ đối soát các bút toán"

#. module: account
#: model_terms:ir.ui.view,arch_db:account.account_unreconcile_view
msgid "Unreconcile Transactions"
msgstr "Bỏ đối soát các giao dịch"

#. module: account
#: model_terms:ir.ui.view,arch_db:account.view_account_move_line_filter
msgid "Unreconciled"
msgstr "Chưa đối soát"

#. module: account
#: model:ir.actions.act_window,name:account.act_account_acount_move_line_open_unreconciled
msgid "Unreconciled Entries"
msgstr "Bút toán không đối soát"

#. module: account
#: model:ir.model.fields,field_description:account.field_account_invoice__amount_untaxed
msgid "Untaxed Amount"
msgstr "Giá trị trước thuế"

#. module: account
#: model:ir.model.fields,field_description:account.field_account_invoice__amount_untaxed_signed
msgid "Untaxed Amount in Company Currency"
msgstr "Giá trị trước thuế theo Tiên tệ Công ty"

#. module: account
#: model:ir.model.fields,field_description:account.field_account_invoice_report__price_total
msgid "Untaxed Total"
msgstr "Giá trị Trước Thuế"

#. module: account
#: model_terms:ir.ui.view,arch_db:account.res_config_settings_view_form
msgid "Update exchange rates automatically"
msgstr "Tự động cập nhật tỉ giá hối đoái"

#. module: account
#. openerp-web
#: code:addons/account/static/src/xml/bills_tree_upload_views.xml:5
#, python-format
msgid "Upload"
msgstr "Tải lên"

#. module: account
#: model_terms:ir.ui.view,arch_db:account.account_invoice_import_wizard_form_view
msgid "Upload Files"
msgstr "Tải lên các Tập tin"

#. module: account
#: model:ir.model.fields,field_description:account.field_account_chart_template__use_anglo_saxon
msgid "Use Anglo-Saxon accounting"
msgstr "Sử dụng kế toán Anglo-Saxon"

#. module: account
#: model:ir.model.fields,field_description:account.field_res_company__tax_exigibility
msgid "Use Cash Basis"
msgstr "Sử dụng Cơ sở Dòng tiền"

#. module: account
#: model:ir.model.fields,field_description:account.field_res_config_settings__module_account_sepa_direct_debit
msgid "Use SEPA Direct Debit"
msgstr ""

#. module: account
#: model:ir.model.fields,field_description:account.field_account_move_reversal__journal_id
msgid "Use Specific Journal"
msgstr "Sử dụng Sổ nhật ký Đặc thù"

#. module: account
#: model:ir.model.fields,field_description:account.field_account_invoice_send__use_active_domain
msgid "Use active domain"
msgstr "Dùng active domain"

#. module: account
#: model:ir.model.fields,field_description:account.field_res_company__anglo_saxon_accounting
msgid "Use anglo-saxon accounting"
msgstr "Sử dụng kế toán anglo-saxon"

#. module: account
#: model:ir.model.fields,field_description:account.field_res_config_settings__module_account_batch_payment
msgid "Use batch payments"
msgstr ""

#. module: account
#: model_terms:ir.ui.view,arch_db:account.res_config_settings_view_form
msgid "Use budgets to compare actual with expected revenues and costs"
msgstr ""

#. module: account
#: model_terms:ir.ui.view,arch_db:account.res_config_settings_view_form
msgid "Use depreciation boards, automate amortization entries"
msgstr "Sử dụng Bảng phân bổ, tự động hoá các bút toán trích khấu hao"

#. module: account
#: model_terms:ir.ui.view,arch_db:account.res_config_settings_view_form
msgid "Use follow-up levels and schedule actions"
msgstr "Sử dụng cấp độ bám sát và các hành động định kỳ"

#. module: account
#: model:ir.model.fields,field_description:account.field_res_config_settings__group_products_in_bills
msgid "Use products in vendor bills"
msgstr ""

#. module: account
#: model:res.groups,name:account.group_products_in_bills
msgid "Use products on vendor bills"
msgstr ""

#. module: account
#: model:ir.model.fields,field_description:account.field_account_invoice_send__template_id
msgid "Use template"
msgstr "Sử dụng mẫu"

#. module: account
#: model_terms:ir.ui.view,arch_db:account.view_account_invoice_refund
msgid ""
"Use this option if you want to cancel an invoice and create a new\n"
"                                one. The credit note will be created, validated and reconciled\n"
"                                with the current invoice. A new draft invoice will be created\n"
"                                so that you can edit it."
msgstr ""
"Sử dụng tùy chọn này nếu bạn muốn hủy một hóa đơn và tạo hóa đơn mới\n"
"                                Hoá đơn hoàn tiền sẽ được tạo, xác nhận và đối soát với hóa đơn hiện hành.\n"
"                                Một hoá đơn dự thảo sẽ được tạo để bạn có thể chỉnh sửa nó\n"

#. module: account
#: model_terms:ir.ui.view,arch_db:account.view_account_invoice_refund
msgid ""
"Use this option if you want to cancel an invoice you should not\n"
"                                have issued. The credit note will be created, validated and reconciled\n"
"                                with the invoice. You will not be able to modify the credit note."
msgstr ""
"Dùng tùy chọn này nếu bạn muốn hủy hóa đơn mà bạn đã không nên\n"
"                                lập. Hoá đơn điều chỉnh giảm (credit note) sẽ được tạo, xác nhận và đối soát\n"
"                                với hóa đơn. Bạn không thể chỉnh hoá đơn điều chỉnh giảm (credit note)."

#. module: account
#: model:ir.model.fields,help:account.field_account_account_type__include_initial_balance
msgid ""
"Used in reports to know if we should consider journal items from the "
"beginning of time instead of from the fiscal year only. Account types that "
"should be reset to zero at each new fiscal year (like expenses, revenue..) "
"should not have this option set."
msgstr ""
"Được sử dụng trong các báo cáo để biết nếu chúng ta xem xét các bút toán sổ "
"nhật kỳ từ thời điểm ban đầu thay vì chỉ từ đầu năm tài chính. Các kiểu tài "
"khoản cần được đặt lại số dư về không (thông qua nghiệp vụ kết chuyển) tại "
"mỗi khi kết thúc kỳ tài chính (như chi phí, doanh thu, v.v.) thì không được "
"đánh dấu chọn vào tuỳ chọn này."

#. module: account
#: model:ir.model.fields,help:account.field_account_bank_statement__reference
msgid ""
"Used to hold the reference of the external mean that created this statement "
"(name of imported file, reference of online synchronization...)"
msgstr ""

#. module: account
#: model:ir.model.fields,help:account.field_account_journal__sequence
msgid "Used to order Journals in the dashboard view"
msgstr "Được dùng để sắp xếp Sổ Nhật ký ở giao diện Bảng thông tin"

#. module: account
#: model:ir.model.fields,help:account.field_account_journal__loss_account_id
msgid ""
"Used to register a loss when the ending balance of a cash register differs "
"from what the system computes"
msgstr ""
"Được dùng để ghi nhận khoản bị mất khi số dư đóng của khoản tiền mặt khác "
"với số liệu được tính toán bởi hệ thống"

#. module: account
#: model:ir.model.fields,help:account.field_account_journal__profit_account_id
msgid ""
"Used to register a profit when the ending balance of a cash register differs"
" from what the system computes"
msgstr ""
"Được dùng để ghi nhận khoản lợi nhuận khi số dư đóng của khoản tiền mặt khác"
" với số liệu được tính bởi hệ thống"

#. module: account
#: model:ir.model.fields,help:account.field_account_bank_statement_line__journal_currency_id
#: model:ir.model.fields,help:account.field_account_move_line__company_currency_id
#: model:ir.model.fields,help:account.field_account_partial_reconcile__company_currency_id
#: model:ir.model.fields,help:account.field_res_partner__currency_id
msgid "Utility field to express amount currency"
msgstr "Trường tiện ích để thể hiện giá trị nguyên tệ"

#. module: account
#: model:ir.model.fields,field_description:account.field_account_fiscal_position__vat_required
#: model:ir.model.fields,field_description:account.field_account_fiscal_position_template__vat_required
msgid "VAT required"
msgstr "VAT là bắt buộc"

#. module: account
#. openerp-web
#: code:addons/account/static/src/xml/account_reconciliation.xml:78
#: model_terms:ir.ui.view,arch_db:account.invoice_form
#: model_terms:ir.ui.view,arch_db:account.invoice_supplier_form
#: model_terms:ir.ui.view,arch_db:account.view_account_payment_from_invoices
#: model_terms:ir.ui.view,arch_db:account.view_account_payment_invoice_form
#: model_terms:ir.ui.view,arch_db:account.view_bank_statement_form
#, python-format
msgid "Validate"
msgstr "Xác nhận"

#. module: account
#: model:ir.model,name:account.model_validate_account_move
msgid "Validate Account Move"
msgstr "Xác nhận phát sinh"

#. module: account
#: model:ir.model.fields,help:account.field_account_reconcile_model__auto_reconcile
#: model:ir.model.fields,help:account.field_account_reconcile_model_template__auto_reconcile
msgid ""
"Validate the statement line automatically (reconciliation based on your "
"rule)."
msgstr ""

#. module: account
#: selection:account.bank.statement,state:0
#: model:mail.message.subtype,name:account.mt_invoice_validated
msgid "Validated"
msgstr "Đã xác nhận"

#. module: account
#: model:ir.model.fields,field_description:account.field_account_payment_term_line__value_amount
msgid "Value"
msgstr "Giá trị"

#. module: account
#: selection:account.abstract.payment,partner_type:0
#: selection:account.payment,partner_type:0
#: selection:account.register.payments,partner_type:0
#: model_terms:ir.ui.view,arch_db:account.invoice_supplier_form
#: model_terms:ir.ui.view,arch_db:account.invoice_supplier_tree
#: model_terms:ir.ui.view,arch_db:account.view_account_supplier_payment_tree
msgid "Vendor"
msgstr "Nhà cung cấp"

#. module: account
#: selection:account.invoice,type:0 selection:account.invoice.report,type:0
#: code:addons/account/models/account_invoice.py:488
#: code:addons/account/models/account_invoice.py:1315
#: model:ir.model.fields,field_description:account.field_account_invoice__vendor_bill_id
#: model_terms:ir.ui.view,arch_db:account.invoice_supplier_form
#: model_terms:ir.ui.view,arch_db:account.invoice_supplier_tree
#: model_terms:ir.ui.view,arch_db:account.report_invoice_document
#, python-format
msgid "Vendor Bill"
msgstr "Hoá đơn Nhà cung cấp"

#. module: account
#: code:addons/account/models/account_invoice.py:489
#, python-format
msgid "Vendor Bill - %s"
msgstr "Hoá đơn Nhà cung cấp - %s"

#. module: account
#: code:addons/account/models/chart_template.py:410
#: model:ir.actions.act_window,name:account.action_vendor_bill_template
#, python-format
msgid "Vendor Bills"
msgstr "Hoá đơn Nhà cung cấp"

#. module: account
#: selection:account.invoice,type:0 selection:account.invoice.report,type:0
#: code:addons/account/models/account_invoice.py:490
#: code:addons/account/models/account_payment.py:772
#: model_terms:ir.ui.view,arch_db:account.report_invoice_document
#, python-format
msgid "Vendor Credit Note"
msgstr "Hoá đơn điều chỉnh giảm"

#. module: account
#: code:addons/account/models/account_invoice.py:491
#, python-format
msgid "Vendor Credit Note - %s"
msgstr "Hoá đơn điều chỉnh giảm - %s"

#. module: account
#: code:addons/account/models/account_invoice.py:1317
#, python-format
msgid "Vendor Credit note"
msgstr "Hoá đơn điều chỉnh giảm"

#. module: account
#: model:ir.model.fields,field_description:account.field_account_invoice__vendor_display_name
msgid "Vendor Display Name"
msgstr ""

#. module: account
#: code:addons/account/models/account_payment.py:774
#: model_terms:ir.ui.view,arch_db:account.account_journal_dashboard_kanban_view
#, python-format
msgid "Vendor Payment"
msgstr "Thanh toán Nhà cung cấp"

#. module: account
#: model:ir.model.fields,field_description:account.field_res_partner__property_supplier_payment_term_id
msgid "Vendor Payment Terms"
msgstr "Điều khoản Thanh toán Nhà cung cấp"

#. module: account
#: model_terms:ir.ui.view,arch_db:account.account_journal_dashboard_kanban_view
#: model_terms:ir.ui.view,arch_db:account.view_account_payment_search
msgid "Vendor Payments"
msgstr ""

#. module: account
#: model_terms:ir.ui.view,arch_db:account.invoice_supplier_form
msgid "Vendor Reference"
msgstr "Tham chiếu Nhà cung cấp"

#. module: account
#: model:ir.model.fields,field_description:account.field_product_template__supplier_taxes_id
msgid "Vendor Taxes"
msgstr "Thuế Nhà cung cấp"

#. module: account
#: model:ir.ui.menu,name:account.menu_account_supplier
#: model:ir.ui.menu,name:account.menu_finance_payables
#: model_terms:ir.ui.view,arch_db:account.view_account_invoice_report_search
msgid "Vendors"
msgstr "Nhà cung cấp"

#. module: account
#. openerp-web
#: code:addons/account/static/src/xml/account_payment.xml:82
#, python-format
msgid "View"
msgstr "Chỉ xem"

#. module: account
#: model_terms:ir.ui.view,arch_db:account.view_partner_property_form
msgid "View accounts detail"
msgstr ""

#. module: account
#: selection:res.partner,invoice_warn:0
msgid "Warning"
msgstr "Cảnh báo"

#. module: account
#: code:addons/account/models/account_invoice.py:778
#, python-format
msgid "Warning for %s"
msgstr "Cảnh báo đối với %s"

#. module: account
#: model_terms:ir.ui.view,arch_db:account.partner_view_buttons
msgid "Warning on the Invoice"
msgstr "Cảnh báo trên Hoá đơn"

#. module: account
#: code:addons/account/models/account_invoice.py:1682
#: code:addons/account/models/account_invoice.py:1762
#, python-format
msgid "Warning!"
msgstr "Cảnh báo!"

#. module: account
#: model_terms:ir.ui.view,arch_db:account.res_config_settings_view_form
msgid "Warnings"
msgstr "Cảnh báo"

#. module: account
#: model:ir.model.fields,field_description:account.field_res_config_settings__group_warning_account
msgid "Warnings in Invoices"
msgstr ""

#. module: account
#: code:addons/account/models/company.py:518
#, python-format
msgid ""
"We cannot find a chart of accounts for this company, you should configure it. \n"
"Please go to Account Configuration and select or install a fiscal localization."
msgstr ""

#. module: account
#: code:addons/account/models/company.py:457
#, python-format
msgid ""
"We cannot find any journal for this company. You should create one.\n"
"Please go to Configuration > Journals."
msgstr ""

#. module: account
#: model:ir.model.fields,field_description:account.field_account_bank_statement__website_message_ids
#: model:ir.model.fields,field_description:account.field_account_invoice__website_message_ids
#: model:ir.model.fields,field_description:account.field_account_payment__website_message_ids
msgid "Website Messages"
msgstr "Thông điệp Website"

#. module: account
#: model:ir.model.fields,help:account.field_account_bank_statement__website_message_ids
#: model:ir.model.fields,help:account.field_account_invoice__website_message_ids
#: model:ir.model.fields,help:account.field_account_payment__website_message_ids
msgid "Website communication history"
msgstr "Lịch sử thông tin liên lạc website"

#. module: account
#: model_terms:ir.ui.view,arch_db:account.res_config_settings_view_form
msgid ""
"When receiving an email with a bill, or uploading scanned bills, Odoo will "
"parse them (OCR) and auto-complete (AI) Draft Bills to validate."
msgstr ""

#. module: account
#: model:ir.model.fields,help:account.field_account_journal__post_at_bank_rec
msgid ""
"Whether or not the payments made in this journal should be generated in "
"draft state, so that the related journal entries are only posted when "
"performing bank reconciliation."
msgstr ""

#. module: account
#: model:ir.model.fields,help:account.field_account_invoice_send__is_log
msgid "Whether the message is an internal note (comment mode only)"
msgstr "Thông điệp có phải là một ghi chú nội bộ không (chế độ chỉ bình luận)"

#. module: account
#: model:ir.model.fields,help:account.field_account_journal__show_on_dashboard
msgid "Whether this journal should be displayed on the dashboard or not"
msgstr "Sổ nhật ký này có nên hiển thị ở bảng thông tin hay không"

#. module: account
#: model:ir.model.fields,help:account.field_account_setup_bank_manual_config__new_journal_name
msgid "Will be used to name the Journal related to this bank account"
msgstr ""

#. module: account
#: model:ir.model.fields,field_description:account.field_account_common_journal_report__amount_currency
#: model:ir.model.fields,field_description:account.field_account_print_journal__amount_currency
msgid "With Currency"
msgstr "Với Tiền tệ"

#. module: account
#: model_terms:ir.ui.view,arch_db:account.view_account_reconcile_model_search
msgid "With tax"
msgstr "Có Thuế"

#. module: account
#: code:addons/account/models/account_move.py:979
#: code:addons/account/models/account_move.py:999
#, python-format
msgid "Write-Off"
msgstr "Bỏ qua nợ xấu"

#. module: account
#: model:ir.model.fields,field_description:account.field_account_reconcile_model__amount
#: model:ir.model.fields,field_description:account.field_account_reconcile_model_template__amount
msgid "Write-off Amount"
msgstr ""

#. module: account
#: model_terms:ir.ui.view,arch_db:account.view_account_reconcile_model_form
msgid "Counterpart Values"
msgstr ""

#. module: account
#: sql_constraint:account.move.line:0
msgid "Wrong credit or debit value in accounting entry !"
msgstr "Giá trị nợ hoặc có không hợp lệ trong bút toán kế toán!"

#. module: account
#: code:addons/account/models/account_move.py:907
#, python-format
msgid "You are trying to reconcile some entries that are already reconciled."
msgstr ""

#. module: account
#: model:ir.model.fields,help:account.field_account_move_line__blocked
msgid ""
"You can check this box to mark this journal item as a litigation with the "
"associated partner"
msgstr ""
"Bạn có thể đánh dấu vào ô này để đánh dấu phát sinh này như là một tranh "
"chấp với đối tác liên quan"

#. module: account
#: model:ir.model.fields,help:account.field_account_invoice__partner_id
#: model:ir.model.fields,help:account.field_account_invoice_line__partner_id
msgid "You can find a contact by its Name, TIN, Email or Internal Reference."
msgstr "Bạn có thể tìm liên hệ bằng Tên, Mã số thuế, Email hoặc Tham chiếu Nội bộ."

#. module: account
#: code:addons/account/models/account_invoice.py:1940
#, python-format
msgid ""
"You can not delete payment terms as other records still reference it. "
"However, you can archive it."
msgstr ""

#. module: account
#: code:addons/account/models/account_fiscal_year.py:55
#, python-format
msgid ""
"You can not have an overlap between two fiscal years, please correct the "
"start and/or end dates of your fiscal years."
msgstr ""

#. module: account
#: code:addons/account/models/account_invoice.py:1784
#, python-format
msgid "You can only delete an invoice line if the invoice is in draft state."
msgstr ""
"Bạn chỉ có thể xóa các dòng trong hóa đơn nếu nó ở trạng thái dự thảo."

#. module: account
#: code:addons/account/models/account_payment.py:86
#, python-format
msgid "You can only register payments for open invoices"
msgstr ""
"Bạn chỉ có thể ghi nhận các khoản thanh toán cho hoá đơn ở trạng thái 'Mở'"

#. module: account
#: model:ir.model.fields,help:account.field_res_company__invoice_reference_type
msgid ""
"You can set here the default communication that will appear on customer "
"invoices, once validated, to help the customer to refer to that particular "
"invoice when making the payment."
msgstr ""

#. module: account
#: code:addons/account/models/account_move.py:370
#, python-format
msgid ""
"You cannot add/modify entries prior to and inclusive of the lock date %s"
msgstr "Bạn không thể thêm/sửa các bút toán trước và bao gồm ngày khoá %s"

#. module: account
#: code:addons/account/models/account_move.py:372
#, python-format
msgid ""
"You cannot add/modify entries prior to and inclusive of the lock date %s. "
"Check the company settings or ask someone with the 'Adviser' role"
msgstr ""
"Bạn không thể thêm/sửa các bút toán trước và bao gồm ngày khoá %s. Kiểm tra "
"thiết lập của công ty hoặc đề nghị ai đó với vai trò 'Quản lý Tài chính' trợ"
" giúp."

#. module: account
#: code:addons/account/models/company.py:267
#, python-format
msgid ""
"You cannot change the currency of the company since some journal items "
"already exist"
msgstr ""

#. module: account
#: code:addons/account/models/account.py:310
#, python-format
msgid ""
"You cannot change the owner company of an account that already contains "
"journal items."
msgstr ""
"Bạn không thể thay đổi chủ sở hữu công ty của một tài khoản mà đã bao gồm "
"phát sinh."

#. module: account
#: code:addons/account/models/account_move.py:688
#, python-format
msgid ""
"You cannot create journal items with a secondary currency without filling "
"both 'currency' and 'amount currency' fields."
msgstr ""

#. module: account
#: code:addons/account/models/company.py:171
#, python-format
msgid ""
"You cannot define stricter conditions on advisors than on users. Please make"
" sure that the lock date on advisor is set before the lock date for users."
msgstr ""
"Bạn không thể xác định điều kiện chặt chẽ đối với người quản lý tài chính "
"hơn là người dùng. Vui lòng đảm bảo rằng ngày khóa đối với người quản lý tài"
" chính được đặt trước ngày khóa cho người dùng."

#. module: account
#: code:addons/account/models/account_payment.py:583
#, python-format
msgid "You cannot delete a payment that is already posted."
msgstr ""

#. module: account
#: code:addons/account/models/account_invoice.py:729
#, python-format
msgid ""
"You cannot delete an invoice after it has been validated (and received a "
"number). You can set it back to \"Draft\" state and modify its content, then"
" re-confirm it."
msgstr ""
"Bạn không thể xoá một hoá đơn sau khi đã xác nhận / thẩm định (và đã được "
"cấp một số). Thay vì xoá, bạn có thể huỷ hoặc thiết lập nó về trạng thái "
"\"Dự thảo\" để sửa lại nội dung của nó rồi xác nhận lại."

#. module: account
#: code:addons/account/models/account_invoice.py:727
#, python-format
msgid ""
"You cannot delete an invoice which is not draft or cancelled. You should "
"create a credit note instead."
msgstr ""

#. module: account
#: code:addons/account/models/res_config_settings.py:146
#, python-format
msgid ""
"You cannot disable this setting because some of your taxes are cash basis. "
"Modify your taxes first before disabling this setting."
msgstr ""

#. module: account
#: code:addons/account/models/account_move.py:1146
#, python-format
msgid ""
"You cannot do this modification on a posted journal entry, you can just change some non legal fields. You must revert the journal entry to cancel it.\n"
"%s."
msgstr ""
"Bạn không thể thực hiện việc điều chỉnh này đối với một bút toán sổ nhật ký đã vào sổ, bạn chỉ có thể thay đổi các trường không mang tính pháp lý. Bạn phải tạo bút toán đảo ngược nếu muốn huỷ một bút toán đã vào sổ.\n"
"%s."

#. module: account
#: code:addons/account/models/account_move.py:1148
#, python-format
msgid ""
"You cannot do this modification on a reconciled entry. You can just change some non legal fields or you must unreconcile first.\n"
"%s."
msgstr ""
"Bạn không thể thực hiện việc chỉnh sửa trên bút toán đã được đối soát. Bạn chỉ có thể thay đổi một vài trường không quan trọng hoặc bạn phải bỏ đối soát nó.\n"
"%s."

#. module: account
#: code:addons/account/models/account.py:64
#, python-format
msgid ""
"You cannot have a receivable/payable account that is not reconcilable. "
"(account code: %s)"
msgstr ""
"Bạn không thể có một tài khoản phải thu/phải trả mà không thể đối soát. (tài"
" khoản có mã: %s)"

#. module: account
#: code:addons/account/models/account.py:71
#, python-format
msgid ""
"You cannot have more than one account with \"Current Year Earnings\" as "
"type. (accounts: %s)"
msgstr ""

#. module: account
#: code:addons/account/models/company.py:160
#, python-format
msgid ""
"You cannot lock a period that is not finished yet. Please make sure that the"
" lock date for advisors is not set after the last day of the previous month."
msgstr ""
"Bạn không thể khóa một khoảng thời gian chưa hoàn thành. Vui lòng đảm bảo "
"rằng ngày khóa đối với người quản lý không được đặt sau ngày cuối cùng của "
"tháng trước đó."

#. module: account
#. openerp-web
#: code:addons/account/static/src/js/reconciliation/reconciliation_model.js:741
#, python-format
msgid "You cannot mix items from receivable and payable accounts."
msgstr ""
"Bạn không thể trộn lẫn các hạng mục từ cả tài khoản phải thu và tài khoản "
"phải trả."

#. module: account
#: code:addons/account/models/account_move.py:124
#, python-format
msgid "You cannot modify a journal entry linked to a posted payment."
msgstr ""

#. module: account
#: code:addons/account/models/account_move.py:331
#, python-format
msgid ""
"You cannot modify a posted entry of this journal.\n"
"First you should set the journal to allow cancelling entries."
msgstr ""
"Bạn không thể chỉnh sửa một bút toán đã vào sổ của sổ nhật ký này.\n"
"Trước tiên bạn nên thiết lập sổ nhật ký để cho phép hủy bút toán."

#. module: account
#: code:addons/account/models/account_invoice.py:909
#, python-format
msgid ""
"You cannot pay an invoice which is partially paid. You need to reconcile "
"payment entries first."
msgstr ""
"Bạn không thể thanh toán một hoá đơn mà đã được thanh toán một phần. Bạn cần"
" phải đối soát các khoản thanh toán trước."

#. module: account
#: code:addons/account/models/account.py:327
#, python-format
msgid ""
"You cannot perform this action on an account that contains journal items."
msgstr ""

#. module: account
#: code:addons/account/wizard/pos_box.py:36
#, python-format
msgid "You cannot put/take money in/out for a bank statement which is closed."
msgstr ""
"Bạn không thể ghi nhận tiền vào/ra đối với một sao kê ngân hàng mà đã được "
"đóng."

#. module: account
#: code:addons/account/models/account.py:644
#, python-format
msgid "You cannot remove the bank account from the journal once set."
msgstr ""

#. module: account
#: code:addons/account/models/account.py:332
#, python-format
msgid ""
"You cannot remove/deactivate an account which is set on a customer or "
"vendor."
msgstr ""
"Bạn không thể xoá hay vô hiệu một tài khoản mà đang được thiết lập cho khách"
" hàng hoặc nhà cung cấp"

#. module: account
#: code:addons/account/models/account.py:320
#, python-format
msgid ""
"You cannot set a currency on this account as it already has some journal "
"entries having a different foreign currency."
msgstr ""

#. module: account
#: code:addons/account/models/account.py:294
#, python-format
msgid ""
"You cannot switch an account to prevent the reconciliation if some partial "
"reconciliations are still pending."
msgstr ""

#. module: account
#: code:addons/account/models/account_move.py:1112
#, python-format
msgid "You cannot use a deprecated account."
msgstr ""

#. module: account
#: code:addons/account/models/account_move.py:1069
#, python-format
msgid ""
"You cannot use this general account in this journal, check the tab 'Entry "
"Controls' on the related journal."
msgstr ""
"Bạn không thể sử dụng tài khoản tổng quát này trong sổ nhật ký này, kiểm tra"
" tab Kiểm soát Bút toán trên sổ nhật ký."

#. module: account
#: code:addons/account/models/account_invoice.py:76
#: code:addons/account/models/account_invoice.py:895
#, python-format
msgid ""
"You cannot validate an invoice with a negative total amount. You should "
"create a credit note instead."
msgstr ""

#. module: account
#: model_terms:ir.ui.view,arch_db:account.invoice_form
#: model_terms:ir.ui.view,arch_db:account.invoice_supplier_form
msgid "You have"
msgstr "Bạn có"

#. module: account
#: code:addons/account/models/account_payment.py:622
#, python-format
msgid "You have to define a sequence for %s in your company."
msgstr "Bạn phải quy định một trình tự cho %s ở công ty của bạn."

#. module: account
#: code:addons/account/wizard/pos_box.py:50
#: code:addons/account/wizard/pos_box.py:69
#, python-format
msgid ""
"You have to define an 'Internal Transfer Account' in your cash register's "
"journal."
msgstr ""

#. module: account
#: code:addons/account/models/account.py:142
#, python-format
msgid "You must first define an opening move."
msgstr ""

#. module: account
#: code:addons/account/models/account_invoice.py:1683
#, python-format
msgid "You must first select a partner."
msgstr ""

#. module: account
#. openerp-web
#: code:addons/account/static/src/xml/account_reconciliation.xml:55
#, python-format
msgid "You reconciled"
msgstr "Bạn đã đối soát"

#. module: account
#: code:addons/account/models/account_move.py:1624
#, python-format
msgid ""
"You should configure the 'Exchange Rate Journal' in the accounting settings,"
" to manage automatically the booking of accounting entries related to "
"differences between exchange rates."
msgstr ""

#. module: account
#: code:addons/account/models/account_move.py:1626
#, python-format
msgid ""
"You should configure the 'Gain Exchange Rate Account' in the accounting "
"settings, to manage automatically the booking of accounting entries related "
"to differences between exchange rates."
msgstr ""

#. module: account
#: code:addons/account/models/account_move.py:1628
#, python-format
msgid ""
"You should configure the 'Loss Exchange Rate Account' in the accounting "
"settings, to manage automatically the booking of accounting entries related "
"to differences between exchange rates."
msgstr ""

#. module: account
#: model_terms:ir.ui.view,arch_db:account.view_account_invoice_refund
msgid ""
"You will be able to edit and validate this\n"
"                                credit note directly or keep it draft,\n"
"                                waiting for the document to be issued by\n"
"                                your supplier/customer."
msgstr ""
"Bạn có thể chỉnh và xác nhận\n"
"                                hoá đơn hoàn tiền này hoặc để nó là dạng dự thảo,\n"
"                                đợi đến khi nhận được chứng từ chính thức từ\n"
"                                nhà cung cấp/khách hàng của bạn."

#. module: account
#: model_terms:ir.ui.view,arch_db:account.view_account_position_form
msgid "Zip Range"
msgstr "Phạm vi Zip"

#. module: account
#: model:ir.model.fields,field_description:account.field_account_fiscal_position__zip_from
#: model:ir.model.fields,field_description:account.field_account_fiscal_position_template__zip_from
msgid "Zip Range From"
msgstr "Phạm vi Zip Từ"

#. module: account
#: model:ir.model.fields,field_description:account.field_account_fiscal_position__zip_to
#: model:ir.model.fields,field_description:account.field_account_fiscal_position_template__zip_to
msgid "Zip Range To"
msgstr "Phạm vi Zip Đến"

#. module: account
#: model_terms:ir.ui.view,arch_db:account.account_dashboard_onboarding_panel
msgid "action_close_account_dashboard_onboarding"
msgstr ""

#. module: account
#: model_terms:ir.ui.view,arch_db:account.account_invoice_onboarding_panel
msgid "action_close_account_invoice_onboarding"
msgstr ""

#. module: account
#. openerp-web
#: code:addons/account/static/src/xml/account_payment.xml:17
#, python-format
msgid "assign to invoice"
msgstr "gán cho hoá đơn"

#. module: account
#: model_terms:ir.ui.view,arch_db:account.portal_invoice_error
#: model_terms:ir.ui.view,arch_db:account.portal_invoice_success
msgid "close"
msgstr "đóng"

#. module: account
#: model_terms:ir.ui.view,arch_db:account.view_account_form
msgid "code"
msgstr "mã"

#. module: account
#: selection:account.payment.term.line,option:0
msgid "day(s) after the end of the invoice month"
msgstr "ngày sau ngày kết thúc của tháng hoá đơn"

#. module: account
#: selection:account.payment.term.line,option:0
msgid "day(s) after the invoice date"
msgstr "ngày sau ngày hoá đơn"

#. module: account
#: model_terms:ir.ui.view,arch_db:account.setup_bank_account_wizard
msgid "e.g BE15001559627230"
msgstr "vd: BE15001559627230"

#. module: account
#: model_terms:ir.ui.view,arch_db:account.setup_bank_account_wizard
msgid "e.g Bank of America"
msgstr "vd: Ngân hàng Thương mại Cổ phần Á Châu"

#. module: account
#: model_terms:ir.ui.view,arch_db:account.setup_bank_account_wizard
msgid "e.g Checking account"
msgstr "ví dụ: Kiểm tra tài khoản"

#. module: account
#: model_terms:ir.ui.view,arch_db:account.view_account_reconcile_model_form
msgid "e.g. Bank Fees"
msgstr "vd: Phí Ngân hàng"

#. module: account
#: model_terms:ir.ui.view,arch_db:account.invoice_form
msgid "for this customer. You can allocate them to mark this invoice as paid."
msgstr ""
"đối với khách hàng này. Bạn có thể phân bổ chúng vào hoá đơn này để đánh dấu"
" hoá đơn đã nhận khoản thanh toán đó."

#. module: account
#: model_terms:ir.ui.view,arch_db:account.invoice_supplier_form
msgid "for this supplier. You can allocate them to mark this bill as paid."
msgstr ""
"đối với nhà cung cấp này. Bạn có thể phân bổ chúng vào hoá đơn này để đánh "
"dấu hoá đơn đã nhận khoản thanh toán đó."

#. module: account
#. openerp-web
#: code:addons/account/static/src/xml/account_reconciliation.xml:318
#, python-format
msgid "have been reconciled automatically."
msgstr ""

#. module: account
#. openerp-web
#: code:addons/account/static/src/xml/account_reconciliation.xml:44
#, python-format
msgid "o_manual_statement"
msgstr ""

#. module: account
#: model_terms:ir.ui.view,arch_db:account.account_invoice_onboarding_panel
msgid "o_onboarding_blue"
msgstr ""

#. module: account
#: model_terms:ir.ui.view,arch_db:account.account_dashboard_onboarding_panel
msgid "o_onboarding_orange"
msgstr ""

#. module: account
#: selection:account.payment.term.line,option:0
msgid "of the current month"
msgstr "của tháng hiện hành"

#. module: account
#: selection:account.payment.term.line,option:0
msgid "of the following month"
msgstr "của tháng kế tiếp"

#. module: account
#: model_terms:ir.ui.view,arch_db:account.invoice_supplier_form
msgid "outstanding debits"
msgstr "nợ tồn đọng"

#. module: account
#: model_terms:ir.ui.view,arch_db:account.invoice_form
msgid "outstanding payments"
msgstr "thanh toán tồn đọng"

#. module: account
#. openerp-web
#: code:addons/account/static/src/xml/account_reconciliation.xml:169
#, python-format
msgid "reconciliation models"
msgstr ""

#. module: account
#. openerp-web
#: code:addons/account/static/src/xml/account_reconciliation.xml:154
#, python-format
msgid "remaining)"
msgstr "còn lại)"

#. module: account
#: model_terms:ir.ui.view,arch_db:account.account_dashboard_onboarding_panel
#: model_terms:ir.ui.view,arch_db:account.account_invoice_onboarding_panel
msgid "res.company"
msgstr ""

#. module: account
#. openerp-web
#: code:addons/account/static/src/xml/account_reconciliation.xml:57
#, python-format
msgid "seconds per transaction."
msgstr "giây mỗi giao dịch."

#. module: account
#. openerp-web
#: code:addons/account/static/src/xml/account_reconciliation.xml:319
#, python-format
msgid "statement lines"
msgstr ""

#. module: account
#: model_terms:ir.ui.view,arch_db:account.view_partner_property_form
msgid "the parent company"
msgstr "công ty mẹ"

#. module: account
#. openerp-web
#: code:addons/account/static/src/xml/account_reconciliation.xml:55
#, python-format
msgid "transactions in"
msgstr "giao dịch trong"

#. module: account
#: model:ir.model.fields,help:account.field_account_invoice__amount_by_group
msgid "type: [(name, amount, base, formated amount, formated base)]"
msgstr ""

#. module: account
#: model_terms:ir.ui.view,arch_db:account.view_bank_statement_form
msgid "→ Count"
msgstr "→ Đếm"<|MERGE_RESOLUTION|>--- conflicted
+++ resolved
@@ -39,19 +39,11 @@
 " * The 'Paid' status is set automatically when the invoice is paid. Its related journal entries may or may not be reconciled.\n"
 " * The 'Cancelled' status is used when user cancel invoice."
 msgstr ""
-<<<<<<< HEAD
 " * Trạng thái 'Dự thảo' được sử dụng khi người dùng tạo mới một Hoá đơn chưa xác nhận.\n"
 " * Trạng thái 'Mở' được sử dụng khi người dùng xác nhận hoá đơn và có số hoá đơn được sinh ra cho nó. Trạng thái này sẽ được duy trì cho đến ghi người dùng ghi nhận thanh toán đủ cho nó.\n"
 " * Trạng thái 'Đang thanh toán' được sử dụng khi (các) khoản thanh toán đã được ghi nhận đầy đủ cho giá trị hoá đơn vào một sổ nhật ký được cấu hình để vào sổ chỉ bằng đối soát ngân hàng (bank reconciliation) trong khi một số giao dịch đối soát vẫn chưa được đối soát với các dòng của sao kê ngân hàng.\n"
 " * Trạng thái 'Đã thanh toán' được thiết lập tự động khi hoá được được thanh toán hoàn toàn (các bút toán thanh toán đã hoàn toàn đối soát).\n"
 " * Trạng thái 'Huỷ' được sử dụng khi người dùng huỷ hoá đơn."
-=======
-" * Trạng thái 'Nháp' được sử dụng khi người dùng tạo mới một Hóa đơn chưa được xác nhận.\n"
-" * Trạng thái 'Mở' được sử dụng khi người dùng tạo hóa đơn, số hóa đơn đã được sinh ra. Nó sẽ giữ trạng thái mở cho đến khi người dùng thanh toán hóa đơn.\n"
-" * Trạng thái 'Đang thanh toán' được sử dụng khi thanh toán đã được đăng ký cho các hóa đơn trong sổ tài khoản với cài đặt chỉ ghi sổ khi đã được đối soát ngân hàng, và một số dòng vẫn chưa được đối soát với bảng kê tài khoản ngân hàng.\n"
-" * Trạng thái 'Đã thanh toán' được áp dụng tự động khi hóa đơn đã được thanh toán.  Các bút toán ghi sổ có thể đã được hoặc chưa được đối soát.\n"
-" * Trạng thái 'Hủy' được sử dụng khi người dùng hủy hóa đơn."
->>>>>>> c7a281d8
 
 #. module: account
 #: model:ir.model.fields,field_description:account.field_account_chart_template__code_digits
@@ -73,8 +65,8 @@
 msgid ""
 "${object.company_id.name} Payment Receipt (Ref ${object.name or 'n/a' })"
 msgstr ""
-"${object.company_id.name} Biên lai thanh toán (Mã số ${object.name or 'n/a' "
-"})"
+"${object.company_id.name} Biên lai thanh toán (Mã số ${object.name or 'n/a'"
+" })"
 
 #. module: account
 #: code:addons/account/models/account.py:937
