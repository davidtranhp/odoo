# Translation of Odoo Server.
# This file contains the translation of the following modules:
# * account
# 
# Translators:
# Binh Lam <ltb0374@gmail.com>, 2018
# son dang <son.dang@doda100.com>, 2018
# Dang Hanh <hanh.dtm@komit-consulting.com>, 2018
# Martin Trigaux, 2018
# Minh Nguyen <ndminh210994@gmail.com>, 2018
# fanha99 <fanha99@hotmail.com>, 2018
# khoibv Mr <kendev2009@gmail.com>, 2018
# Duy BQ <duybq86@gmail.com>, 2018
# Nancy Momoland <thanhnguyen.icsc@gmail.com>, 2019
# Nguyen Quang Toan <nqtoan@dqn.vn>, 2019
# 
msgid ""
msgstr ""
"Project-Id-Version: Odoo Server 12.0\n"
"Report-Msgid-Bugs-To: \n"
"POT-Creation-Date: 2019-01-09 10:31+0000\n"
"PO-Revision-Date: 2018-08-24 09:14+0000\n"
"Last-Translator: Nguyen Quang Toan <nqtoan@dqn.vn>, 2019\n"
"Language-Team: Vietnamese (https://www.transifex.com/odoo/teams/41243/vi/)\n"
"MIME-Version: 1.0\n"
"Content-Type: text/plain; charset=UTF-8\n"
"Content-Transfer-Encoding: \n"
"Language: vi\n"
"Plural-Forms: nplurals=1; plural=0;\n"

#. module: account
#: model:ir.model.fields,help:account.field_account_invoice__state
msgid ""
" * The 'Draft' status is used when a user is encoding a new and unconfirmed Invoice.\n"
" * The 'Open' status is used when user creates invoice, an invoice number is generated. It stays in the open status till the user pays the invoice.\n"
" * The 'In Payment' status is used when payments have been registered for the entirety of the invoice in a journal configured to post entries at bank reconciliation only, and some of them haven't been reconciled with a bank statement line yet.\n"
" * The 'Paid' status is set automatically when the invoice is paid. Its related journal entries may or may not be reconciled.\n"
" * The 'Cancelled' status is used when user cancel invoice."
msgstr ""
" * Trạng thái 'Dự thảo' được sử dụng khi người dùng tạo mới một Hoá đơn chưa xác nhận.\n"
" * Trạng thái 'Mở' được sử dụng khi người dùng xác nhận hoá đơn và có số hoá đơn được sinh ra cho nó. Trạng thái này sẽ được duy trì cho đến ghi người dùng ghi nhận thanh toán đủ cho nó.\n"
" * Trạng thái 'Đang thanh toán' được sử dụng khi (các) khoản thanh toán đã được ghi nhận đầy đủ cho giá trị hoá đơn vào một sổ nhật ký được cấu hình để vào sổ chỉ bằng đối soát ngân hàng (bank reconciliation) trong khi một số giao dịch đối soát vẫn chưa được đối soát với các dòng của sao kê ngân hàng.\n"
" * Trạng thái 'Đã thanh toán' được thiết lập tự động khi hoá được được thanh toán hoàn toàn (các bút toán thanh toán đã hoàn toàn đối soát).\n"
" * Trạng thái 'Huỷ' được sử dụng khi người dùng huỷ hoá đơn."

#. module: account
#: model:ir.model.fields,field_description:account.field_account_chart_template__code_digits
msgid "# of Digits"
msgstr "Số chữ số"

#. module: account
#: model:mail.template,report_name:account.mail_template_data_payment_receipt
msgid "${(object.name or '').replace('/','-')}"
msgstr "${(object.name or '').replace('/','-')}"

#. module: account
#: model:mail.template,subject:account.email_template_edi_invoice
msgid "${object.company_id.name} Invoice (Ref ${object.number or 'n/a'})"
msgstr "${object.company_id.name} Hóa đơn (Mã số ${object.number or 'n/a'})"

#. module: account
#: model:mail.template,subject:account.mail_template_data_payment_receipt
msgid ""
"${object.company_id.name} Payment Receipt (Ref ${object.name or 'n/a' })"
msgstr ""
"${object.company_id.name} Biên lai thanh toán (Mã số ${object.name or 'n/a'"
" })"

#. module: account
#: code:addons/account/models/account.py:937
#, python-format
msgid "%s (Copy)"
msgstr "%s (Bản sao)"

#. module: account
#: code:addons/account/models/account.py:242
#: code:addons/account/models/account.py:246
#: code:addons/account/models/account.py:248
#: code:addons/account/models/account.py:597
#: code:addons/account/models/account.py:598
#, python-format
msgid "%s (copy)"
msgstr "%s (bản sao)"

#. module: account
#: code:addons/account/models/account.py:688
#, python-format
msgid "%s Sequence"
msgstr ""

#. module: account
#: model_terms:ir.ui.view,arch_db:account.report_invoice_document
msgid "&amp;nbsp;<span>on</span>"
msgstr "&amp;nbsp;<span>cho</span>"

#. module: account
#: model_terms:ir.ui.view,arch_db:account.portal_invoice_chatter
msgid "&amp;times;"
msgstr ""

#. module: account
#: model_terms:ir.ui.view,arch_db:account.view_account_form
msgid "-> Reconcile"
msgstr "-> Đối soát"

#. module: account
#: model_terms:ir.ui.view,arch_db:account.view_move_line_form
msgid "-> View partially reconciled entries"
msgstr "-> Xem các bút toán đã đối soát một phần"

#. module: account
#: model:account.payment.term,name:account.account_payment_term_15days
msgid "15 Days"
msgstr "15 Ngày"

#. module: account
#: model:account.payment.term,name:account.account_payment_term_2months
msgid "2 Months"
msgstr "2 Tháng"

#. module: account
#: model:account.payment.term,name:account.account_payment_term_net
msgid "30 Net Days"
msgstr "30 ngày từ ngày hoá đơn"

#. module: account
#: model:account.payment.term,name:account.account_payment_term_advance
msgid "30% Advance End of Following Month"
msgstr "30% trả trước, phần còn lại lại vào cuối tháng tiếp theo"

#. module: account
#: model:account.payment.term,name:account.account_payment_term_advance
msgid "30% Advance End of Following Month"
msgstr "30% trả trước, phần còn lại lại vào cuối tháng tiếp theo"

#. module: account
#: model:account.payment.term,name:account.account_payment_term_45days
msgid "45 Days"
msgstr "45 Ngày"

#. module: account
#: code:addons/account/models/account.py:686
#, python-format
msgid ": Refund"
msgstr ": Hoàn tiền"

#. module: account
#: model:mail.template,body_html:account.mail_template_data_payment_receipt
msgid ""
"<?xml version=\"1.0\"?>\n"
"<div style=\"margin: 0px; padding: 0px;\">\n"
"    <p style=\"margin: 0px; padding: 0px; font-size: 13px;\">\n"
"        Dear ${object.partner_id.name}<br/><br/>\n"
"        Thank you for your payment.\n"
"        Here is your payment receipt <strong>${(object.name or '').replace('/','-')}</strong> amounting\n"
"        to <strong>${format_amount(object.amount, object.currency_id)}</strong> from ${object.company_id.name}.\n"
"        <br/><br/>\n"
"        Do not hesitate to contact us if you have any question.\n"
"        <br/><br/>\n"
"        Best regards,<br/>\n"
"        % if user and user.signature:\n"
"        ${user.signature | safe}\n"
"        % endif\n"
"    </p>\n"
"</div>\n"
msgstr ""
"<?xml version=\"1.0\"?>\n"
"<div style=\"margin: 0px; padding: 0px;\">\n"
"    <p style=\"margin: 0px; padding: 0px; font-size: 13px;\">\n"
"        Kính gửi ${object.partner_id.name}<br/><br/>\n"
"        Cám ơn quý khách đã thanh toán.\n"
"        Đây là biên lai <strong>${(object.name or '').replace('/','-')}</strong> trị giá\n"
"        là <strong>${format_amount(object.amount, object.currency_id)}</strong> từ ${object.company_id.name}.\n"
"        <br/><br/>\n"
"        Vui lòng liên hệ với chúng tôi nếu bạn có bất kỳ thắc mắc nào.\n"
"        <br/><br/>\n"
"        Trân trọng,<br/>\n"
"        % if user and user.signature:\n"
"        ${user.signature | safe}\n"
"        % endif\n"
"    </p>\n"
"</div>\n"

#. module: account
#: model:mail.template,body_html:account.email_template_edi_invoice
msgid ""
"<div style=\"margin: 0px; padding: 0px;\">\n"
"    <p style=\"margin: 0px; padding: 0px; font-size: 13px;\">\n"
"        Dear ${object.partner_id.name}\n"
"        % if object.partner_id.parent_id:\n"
"            (${object.partner_id.parent_id.name})\n"
"        % endif\n"
"        <br/><br/>\n"
"        Here is your \n"
"        % if object.number:\n"
"            invoice <strong>${object.number}</strong>\n"
"        % else:\n"
"            invoice\n"
"        %endif\n"
"        % if object.origin:\n"
"            (with reference: ${object.origin})\n"
"        % endif\n"
"        amounting in <strong>${format_amount(object.amount_total, object.currency_id)}</strong>\n"
"        from ${object.company_id.name}.\n"
"        % if object.state=='paid':\n"
"            This invoice is already paid.\n"
"        % else:\n"
"            Please remit payment at your earliest convenience.\n"
"        % endif\n"
"        <br/><br/>\n"
"        Do not hesitate to contact us if you have any question.\n"
"    </p>\n"
"</div>\n"
"            "
msgstr ""
"<div style=\"margin: 0px; padding: 0px;\">\n"
"    <p style=\"margin: 0px; padding: 0px; font-size: 13px;\">\n"
"        Kính gửi ${object.partner_id.name}\n"
"        % if object.partner_id.parent_id:\n"
"            (${object.partner_id.parent_id.name})\n"
"        % endif\n"
"        <br/><br/>\n"
"        Đây là \n"
"        % if object.number:\n"
"            hóa đơn <strong>${object.number}</strong>\n"
"        % else:\n"
"            hóa đơn\n"
"        %endif\n"
"        % if object.origin:\n"
"            (with reference: ${object.origin})\n"
"        % endif\n"
"        trị giá <strong>${format_amount(object.amount_total, object.currency_id)}</strong>\n"
"        từ ${object.company_id.name}.\n"
"        % if object.state=='paid':\n"
"            Hóa đơn này đã được thanh toán.\n"
"        % else:\n"
"            Vui lòng thực hiện thanh toán sớm nhất có thể.\n"
"        % endif\n"
"        <br/><br/>\n"
"        Vui lòng liên hệ với chúng tôi nếu bạn có bất kỳ thắc mắc nào.\n"
"    </p>\n"
"</div>\n"
"            "

#. module: account
#: model_terms:ir.ui.view,arch_db:account.portal_my_home_menu_invoice
msgid "<em>Draft Invoice</em>"
msgstr "<em>Hoá đơn Dự thảo</em>"

#. module: account
#: model_terms:ir.ui.view,arch_db:account.account_move_line_view_kanban
#: model_terms:ir.ui.view,arch_db:account.view_account_move_kanban
msgid "<i class=\"fa fa-clock-o\" aria-label=\"Date\" role=\"img\" title=\"Date\"/>"
msgstr "<i class=\"fa fa-clock-o\" aria-label=\"Date\" role=\"img\" title=\"Date\"/>"

#. module: account
#: model_terms:ir.ui.view,arch_db:account.view_account_payment_kanban
msgid "<i class=\"fa fa-clock-o\" role=\"img\" aria-label=\"Date\" title=\"Date\"/>"
msgstr "<i class=\"fa fa-clock-o\" role=\"img\" aria-label=\"Date\" title=\"Date\"/>"

#. module: account
#: model_terms:ir.ui.view,arch_db:account.portal_invoice_page
msgid "<i class=\"fa fa-download\"/> Download"
msgstr "<i class=\"fa fa-download\"/> Tải xuống"

#. module: account
#: model_terms:ir.ui.view,arch_db:account.account_journal_dashboard_kanban_view
msgid ""
"<i class=\"fa fa-ellipsis-v\" aria-label=\"Selection\" role=\"img\" "
"title=\"Selection\"/>"
msgstr ""
"<i class=\"fa fa-ellipsis-v\" aria-label=\"Selection\" role=\"img\" "
"title=\"Selection\"/>"

#. module: account
#: model_terms:ir.ui.view,arch_db:account.portal_invoice_page
msgid "<i class=\"fa fa-fw fa-comments\"/><b>Send message</b>"
msgstr "<i class=\"fa fa-fw fa-comments\"/><b>Gửi tin nhắn</b>"

#. module: account
#: model_terms:ir.ui.view,arch_db:account.view_account_journal_form
msgid ""
"<i class=\"fa fa-fw o_button_icon fa-arrow-right\"/> Configure Email Servers"
msgstr ""
"<i class=\"fa fa-fw o_button_icon fa-arrow-right\"/> Cấu hình máy chủ email"

#. module: account
#: model_terms:ir.ui.view,arch_db:account.portal_invoice_page
msgid "<i class=\"fa fa-print\"/> Print"
msgstr "<i class=\"fa fa-print\"/> In"

#. module: account
#: code:addons/account/models/account_invoice.py:699
#, python-format
msgid ""
"<p>You can control the invoice from your vendor based on what you purchased "
"or received.</p>"
msgstr ""
"<p>Bạn có thể kiểm soát hóa đơn từ nhà cung cấp của bạn dựa trên hàng hoá / "
"dịch vụ bạn đặt mua hoặc nhận được.</p>"

#. module: account
#: model_terms:ir.ui.view,arch_db:account.account_invoice_send_wizard_form
msgid ""
"<span attrs=\"{'invisible': [('composition_mode', '!=', 'mass_mail')]}\">\n"
"                                        <strong>Email mass mailing</strong> on\n"
"                                        <span>the selected records</span>\n"
"                                    </span>\n"
"                                    <span>Followers of the document and</span>"
msgstr ""

#. module: account
#: model_terms:ir.ui.view,arch_db:account.portal_my_invoices
msgid ""
"<span class=\"badge badge-pill badge-info\"><i class=\"fa fa-fw fa-clock-o\""
" aria-label=\"Opened\" title=\"Opened\" role=\"img\"/><span class=\"d-none d"
"-md-inline\"> Waiting for Payment</span></span>"
msgstr ""
"<span class=\"badge badge-pill badge-info\"><i class=\"fa fa-fw fa-clock-o\""
" aria-label=\"Opened\" title=\"Opened\" role=\"img\"/><span class=\"d-none d"
"-md-inline\"> Đợi thanh toán</span></span>"

#. module: account
#: model_terms:ir.ui.view,arch_db:account.portal_my_invoices
msgid ""
"<span class=\"badge badge-pill badge-success\"><i class=\"fa fa-fw fa-"
"check\" aria-label=\"Paid\" title=\"Paid\" role=\"img\"/><span "
"class=\"d-none d-md-inline\"> Paid</span></span>"
msgstr ""
"<span class=\"badge badge-pill badge-success\"><i class=\"fa fa-fw fa-"
"check\" aria-label=\"Paid\" title=\"Paid\" role=\"img\"/><span "
"class=\"d-none d-md-inline\"> Đã thanh toán</span></span>"

#. module: account
#: model_terms:ir.ui.view,arch_db:account.portal_my_invoices
msgid ""
"<span class=\"badge badge-pill badge-warning\"><i class=\"fa fa-fw fa-"
"remove\" aria-label=\"Cancelled\" title=\"Cancelled\" role=\"img\"/><span "
"class=\"d-none d-md-inline\"> Cancelled</span></span>"
msgstr ""
"<span class=\"badge badge-pill badge-warning\"><i class=\"fa fa-fw fa-"
"remove\" aria-label=\"Cancelled\" title=\"Cancelled\" role=\"img\"/><span "
"class=\"d-none d-md-inline\"> Đã hủy</span></span>"

#. module: account
#: model_terms:ir.ui.view,arch_db:account.res_config_settings_view_form
msgid ""
"<span class=\"fa fa-lg fa-building-o\" title=\"Values set here are company-"
"specific.\" aria-label=\"Values set here are company-specific.\" "
"groups=\"base.group_multi_company\" role=\"img\"/>"
msgstr ""
"<span class=\"fa fa-lg fa-building-o\" title=\"Values set here are company-"
"specific.\" aria-label=\"Values set here are company-specific.\" "
"groups=\"base.group_multi_company\" role=\"img\"/>"

#. module: account
#: model_terms:ir.ui.view,arch_db:account.res_config_settings_view_form
msgid ""
"<span class=\"fa fa-lg fa-building-o\" title=\"Values set here are company-"
"specific.\"/>"
msgstr ""
"<span class=\"fa fa-lg fa-building-o\" title=\"Values set here are company-"
"specific.\"/>"

#. module: account
#: model_terms:ir.ui.view,arch_db:account.invoice_supplier_form
msgid ""
"<span class=\"o_form_label\" attrs=\"{'invisible': ['|',('state','!=','draft'), ('type','!=','in_invoice')]}\">Draft Bill</span>\n"
"                        <span class=\"o_form_label\" attrs=\"{'invisible': [('sequence_number_next_prefix','=',False)]}\">- First Number:</span>\n"
"                        <span class=\"o_form_label\" attrs=\"{'invisible': ['|',('state','!=','draft'), ('type','!=','in_refund')]}\">Draft Credit Note</span>\n"
"                        <span class=\"o_form_label\" attrs=\"{'invisible': ['|',('state', '=', 'draft'), ('type','!=','in_invoice')]}\">Bill </span>\n"
"                        <span class=\"o_form_label\" attrs=\"{'invisible': ['|',('state', '=', 'draft'), ('type','!=','in_refund')]}\">Credit Note </span>"
msgstr ""
"<span class=\"o_form_label\" attrs=\"{'invisible': ['|',('state','!=','draft'), ('type','!=','in_invoice')]}\">Draft Bill</span>\n"
"                        <span class=\"o_form_label\" attrs=\"{'invisible': [('sequence_number_next_prefix','=',False)]}\">- Số đầu:</span>\n"
"                        <span class=\"o_form_label\" attrs=\"{'invisible': ['|',('state','!=','draft'), ('type','!=','in_refund')]}\">Hóa đơn hoàn tiền dự thảo</span>\n"
"                        <span class=\"o_form_label\" attrs=\"{'invisible': ['|',('state', '=', 'draft'), ('type','!=','in_invoice')]}\">Hóa đơn </span>\n"
"                        <span class=\"o_form_label\" attrs=\"{'invisible': ['|',('state', '=', 'draft'), ('type','!=','in_refund')]}\">Hóa đơn hoàn tiền </span>"

#. module: account
#: model_terms:ir.ui.view,arch_db:account.invoice_form
msgid ""
"<span class=\"o_form_label\" attrs=\"{'invisible': "
"['|',('state','=','draft'), ('type','!=','out_refund')]}\">Credit "
"Note</span>"
msgstr ""
"<span class=\"o_form_label\" attrs=\"{'invisible': "
"['|',('state','=','draft'), ('type','!=','out_refund')]}\">Hóa đơn hoàn tiền</span>"

#. module: account
#: model_terms:ir.ui.view,arch_db:account.view_account_reconcile_model_form
msgid ""
"<span class=\"o_form_label\" attrs=\"{'invisible': [('match_amount', '!=', "
"'between')]}\">and</span>"
msgstr ""
"<span class=\"o_form_label\" attrs=\"{'invisible': [('match_amount', '!=', "
"'between')]}\">và</span>"

#. module: account
#: model_terms:ir.ui.view,arch_db:account.validate_account_move_view
msgid ""
"<span class=\"o_form_label\">All selected journal entries will be validated "
"and posted. You won't be able to modify them afterwards.</span>"
msgstr ""
"<span class=\"o_form_label\">Tất cả các bút toán đã chọn sẽ được xác nhận và"
" vào sổ. Bạn sẽ không thể chỉnh lại chúng sau khi thực hiện thao tác "
"này.</span>"

#. module: account
#: model_terms:ir.ui.view,arch_db:account.res_config_settings_view_form
msgid ""
"<span class=\"o_form_label\">Default Taxes</span>\n"
"                                    <span class=\"fa fa-lg fa-building-o\" title=\"Values set here are company-specific.\" aria-label=\"Values set here are company-specific.\" groups=\"base.group_multi_company\" role=\"img\"/>"
msgstr ""
"<span class=\"o_form_label\">Thuế mặc định</span>\n"
"                                    <span class=\"fa fa-lg fa-building-o\" title=\"Giá trị thiết lập ở đây mang đặc trưng công ty.\" aria-label=\"Values set here are company-specific.\" groups=\"base.group_multi_company\" role=\"img\"/>"

#. module: account
#: model_terms:ir.ui.view,arch_db:account.res_config_settings_view_form
msgid ""
"<span class=\"o_form_label\">Fiscal Localization</span>\n"
"                                        <span class=\"fa fa-lg fa-building-o\" title=\"Values set here are company-specific.\" aria-label=\"Values set here are company-specific.\" groups=\"base.group_multi_company\" role=\"img\"/>"
msgstr ""
"<span class=\"o_form_label\">Bản địa hoá Tài chính</span>\n"
"                                        <span class=\"fa fa-lg fa-building-o\" title=\"Giá trị được thiết lập ở đây là các giá trị đặc thù của công ty (không phải mọi công ty trong hệ thống).\" aria-label=\"Giá trị được thiết lập ở đây là các giá trị đặc thù của công ty (không phải mọi công ty trong hệ thống).\" groups=\"base.group_multi_company\" role=\"img\"/>"

#. module: account
#: model_terms:ir.ui.view,arch_db:account.res_config_settings_view_form
msgid ""
"<span class=\"o_form_label\">Main Currency</span>\n"
"                                    <span class=\"fa fa-lg fa-building-o\" title=\"Values set here are company-specific.\" aria-label=\"Values set here are company-specific.\" groups=\"base.group_multi_company\" role=\"img\"/>"
msgstr ""

#. module: account
#: model_terms:ir.ui.view,arch_db:account.res_config_settings_view_form
msgid "<span class=\"o_form_label\">Rounding Method</span>"
msgstr "<span class=\"o_form_label\">Phương thức làm tròn</span>"

#. module: account
#: model_terms:ir.ui.view,arch_db:account.view_payment_term_line_form
msgid "<span class=\"o_form_label\">of the month</span>"
msgstr "<span class=\"o_form_label\">của tháng</span>"

#. module: account
#: model_terms:ir.ui.view,arch_db:account.partner_view_buttons
msgid "<span class=\"o_stat_text\">Invoiced</span>"
msgstr "<span class=\"o_stat_text\">Đã xuất hoá đơn</span>"

#. module: account
#: model_terms:ir.ui.view,arch_db:account.setup_bank_account_wizard
msgid ""
"<span class=\"text-muted\">Only journals not yet linked to a bank account "
"are proposed</span>"
msgstr ""
"<span class=\"text-muted\">Chỉ có các sổ nhật ký chưa liên kết với tài khoản ngân"
" hàng mới được đề xuất</span>"

#. module: account
#: model_terms:ir.ui.view,arch_db:account.report_invoice_document
msgid ""
"<span groups=\"account.group_show_line_subtotals_tax_excluded\">Amount</span>\n"
"                                    <span groups=\"account.group_show_line_subtotals_tax_included\">Total Price</span>"
msgstr ""
"<span groups=\"account.group_show_line_subtotals_tax_excluded\">Số tiền</span>\n"
"                                    <span groups=\"account.group_show_line_subtotals_tax_included\">Tổng tiền</span>"

#. module: account
#: model_terms:ir.ui.view,arch_db:account.account_journal_dashboard_kanban_view
msgid "<span name=\"button_import_placeholder\"/> Statements"
msgstr "<span name=\"button_import_placeholder\"/> Sao kê"

#. module: account
#: model_terms:ir.ui.view,arch_db:account.account_journal_dashboard_kanban_view
msgid "<span role=\"separator\">New</span>"
msgstr "<span role=\"separator\">Mới</span>"

#. module: account
#: model_terms:ir.ui.view,arch_db:account.account_journal_dashboard_kanban_view
msgid "<span role=\"separator\">Reconciliation</span>"
msgstr "<span role=\"separator\">Đối soát</span>"

#. module: account
#: model_terms:ir.ui.view,arch_db:account.account_journal_dashboard_kanban_view
msgid "<span role=\"separator\">View</span>"
msgstr "<span role=\"separator\">Xem</span>"

#. module: account
#: model_terms:ir.ui.view,arch_db:account.account_journal_dashboard_kanban_view
msgid "<span title=\"Balance in Odoo\">Balance in General Ledger</span>"
<<<<<<< HEAD
msgstr "<span title=\"Balance in Odoo\">Số dư trong Sổ cái</span>"
=======
msgstr "<span title=\"Balance in Odoo\">Số dư trong sổ cái</span>"
>>>>>>> 98f5ab84

#. module: account
#: model_terms:ir.ui.view,arch_db:account.account_journal_dashboard_kanban_view
msgid "<span title=\"Latest Statement\">Latest Statement</span>"
msgstr "<span title=\"Latest Statement\">Giao dịch gần đây</span>"

#. module: account
#: model_terms:ir.ui.view,arch_db:account.view_account_position_form
msgid "<span> From </span>"
msgstr "<span> Từ </span>"

#. module: account
#: model_terms:ir.ui.view,arch_db:account.view_account_position_form
msgid "<span> To </span>"
msgstr "<span> Tới </span>"

#. module: account
#: model_terms:ir.ui.view,arch_db:account.report_payment_receipt_document
msgid "<span>Amount Paid</span>"
msgstr "<span>Đã Thanh toán</span>"

#. module: account
#: model_terms:ir.ui.view,arch_db:account.report_payment_receipt_document
msgid "<span>Balance</span>"
msgstr "<span>Còn lại</span>"

#. module: account
#: model_terms:ir.ui.view,arch_db:account.report_invoice_document
msgid "<span>Description</span>"
msgstr "<span>Mô tả</span>"

#. module: account
#: model_terms:ir.ui.view,arch_db:account.report_invoice_document
msgid "<span>Disc.(%)</span>"
msgstr "<span>G.Giá.(%)</span>"

#. module: account
#: model_terms:ir.ui.view,arch_db:account.account_journal_dashboard_kanban_view
msgid "<span>Import Bills</span>"
msgstr "<span>Nhập Hoá đơn</span>"

#. module: account
#: model_terms:ir.ui.view,arch_db:account.report_payment_receipt_document
msgid "<span>Invoice Date</span>"
msgstr "<span>Ngày Hoá đơn</span>"

#. module: account
#: model_terms:ir.ui.view,arch_db:account.report_payment_receipt_document
msgid "<span>Invoice Number</span>"
msgstr "<span>Số Hoá đơn</span>"

#. module: account
#: model_terms:ir.ui.view,arch_db:account.account_journal_dashboard_kanban_view
msgid "<span>Journal Entries</span>"
msgstr "<span>Bút toán</span>"

#. module: account
#: model_terms:ir.ui.view,arch_db:account.account_journal_dashboard_kanban_view
msgid "<span>New Bill</span>"
msgstr "<span>Hoá đơn mới</span>"

#. module: account
#: model_terms:ir.ui.view,arch_db:account.account_journal_dashboard_kanban_view
msgid "<span>New Invoice</span>"
msgstr "<span>Hoá đơn mới</span>"

#. module: account
#: model_terms:ir.ui.view,arch_db:account.account_journal_dashboard_kanban_view
msgid "<span>New</span>"
msgstr "<span>Mới</span>"

#. module: account
#: model_terms:ir.ui.view,arch_db:account.account_journal_dashboard_kanban_view
msgid "<span>Operations</span>"
msgstr "<span>Hoạt động</span>"

#. module: account
#: model_terms:ir.ui.view,arch_db:account.report_payment_receipt_document
msgid "<span>Original Amount</span>"
msgstr "<span>Số tiền ban đầu</span>"

#. module: account
#: model_terms:ir.ui.view,arch_db:account.report_invoice_document
msgid "<span>Quantity</span>"
msgstr "<span>Số lượng</span>"

#. module: account
#: model_terms:ir.ui.view,arch_db:account.account_journal_dashboard_kanban_view
msgid "<span>Reporting</span>"
msgstr "<span>Báo cáo</span>"

#. module: account
#: model_terms:ir.ui.view,arch_db:account.report_invoice_document
msgid "<span>Source Document</span>"
msgstr "<span>Chứng từ gốc</span>"

#. module: account
#: model_terms:ir.ui.view,arch_db:account.report_invoice_document
msgid "<span>Taxes</span>"
msgstr "<span>Thuế</span>"

#. module: account
#: model_terms:ir.ui.view,arch_db:account.report_invoice_document
msgid "<span>Unit Price</span>"
msgstr "<span>Đơn giá</span>"

#. module: account
#: model_terms:ir.ui.view,arch_db:account.account_journal_dashboard_kanban_view
msgid "<span>View</span>"
msgstr "<span>Xem</span>"

#. module: account
#: model_terms:ir.ui.view,arch_db:account.report_invoice_document
msgid "<strong class=\"mr16\">Subtotal</strong>"
msgstr "<strong class=\"mr16\">Thành tiền</strong>"

#. module: account
#: model_terms:ir.ui.view,arch_db:account.report_invoice_document
msgid ""
"<strong class=\"text-center\">Scan me with your banking "
"app.</strong><br/><br/>"
msgstr ""
"<strong class=\"text-center\">Quét tôi qua ứng dụng ngân hàng của "
"bạn.</strong><br/><br/>"

#. module: account
#: model_terms:ir.ui.view,arch_db:account.report_invoice_document
msgid ""
"<strong class=\"text-center\">The SEPA QR Code informations are not set "
"correctly.</strong><br/>"
msgstr ""
"<strong class=\"text-center\">Thông tin SEPA QR Code không được cài đặt "
"đúng.</strong><br/>"

#. module: account
#: model_terms:ir.ui.view,arch_db:account.portal_invoice_page
msgid "<strong class=\"text-muted\">Your Contact</strong>"
msgstr "<strong class=\"text-muted\">Liên hệ của tôi</strong>"

#. module: account
#: model_terms:ir.ui.view,arch_db:account.report_invoice_document_with_payments
msgid "<strong>Amount Due</strong>"
msgstr "<strong>Tổng cần trả</strong>"

#. module: account
#: model_terms:ir.ui.view,arch_db:account.report_journal
msgid "<strong>Company:</strong>"
msgstr "<strong>Công ty:</strong>"

#. module: account
#: model_terms:ir.ui.view,arch_db:account.report_invoice_document
msgid "<strong>Customer Code:</strong>"
msgstr "<strong>Mã Khách hàng:</strong>"

#. module: account
#: model_terms:ir.ui.view,arch_db:account.report_payment_receipt_document
msgid "<strong>Customer: </strong>"
msgstr "<strong>Khách hàng: </strong>"

#. module: account
#: model_terms:ir.ui.view,arch_db:account.report_invoice_document
msgid "<strong>Description:</strong>"
msgstr "<strong>Mô tả:</strong>"

#. module: account
#: model_terms:ir.ui.view,arch_db:account.report_invoice_document
msgid "<strong>Due Date:</strong>"
msgstr "<strong>Ngày đến hạn:</strong>"

#. module: account
#: model_terms:ir.ui.view,arch_db:account.report_journal
msgid "<strong>Entries Sorted By:</strong>"
msgstr "<strong>Bút toán được sắp xếp theo:</strong>"

#. module: account
#: model_terms:ir.ui.view,arch_db:account.setup_financial_year_opening_form
msgid "<strong>Fiscal Year End</strong>"
msgstr "<strong>Kết thúc năm tài chính</strong>"

#. module: account
#: model_terms:ir.ui.view,arch_db:account.report_invoice_document
msgid "<strong>Invoice Date:</strong>"
msgstr "<strong>Ngày hoá đơn:</strong>"

#. module: account
#: model_terms:ir.ui.view,arch_db:account.report_journal
msgid "<strong>Journal:</strong>"
msgstr "<strong>Sổ Nhật ký:</strong>"

#. module: account
#: model_terms:ir.ui.view,arch_db:account.report_payment_receipt_document
msgid "<strong>Memo: </strong>"
msgstr "<strong>Ghi nhớ: </strong>"

#. module: account
#: model_terms:ir.ui.view,arch_db:account.report_payment_receipt_document
msgid "<strong>Payment Amount: </strong>"
msgstr "<strong>Số tiền Thanh toán: </strong>"

#. module: account
#: model_terms:ir.ui.view,arch_db:account.report_payment_receipt_document
msgid "<strong>Payment Date: </strong>"
msgstr "<strong>Ngày Thanh toán: </strong>"

#. module: account
#: model_terms:ir.ui.view,arch_db:account.report_payment_receipt_document
msgid "<strong>Payment Method: </strong>"
msgstr "<strong>Phương thức Thanh toán: </strong>"

#. module: account
#: model_terms:ir.ui.view,arch_db:account.report_invoice_document
msgid "<strong>Reference:</strong>"
msgstr "<strong>Tham chiếu:</strong>"

#. module: account
#: model_terms:ir.ui.view,arch_db:account.report_invoice_document
msgid "<strong>Source:</strong>"
msgstr "<strong>Nguồn:</strong>"

#. module: account
#: model_terms:ir.ui.view,arch_db:account.report_invoice_document
msgid "<strong>Subtotal</strong>"
msgstr "<strong>Tổng phụ</strong>"

#. module: account
#: model_terms:ir.ui.view,arch_db:account.report_journal
msgid "<strong>Target Moves:</strong>"
msgstr "<strong>Lọc Bút toán:</strong>"

#. module: account
#: model_terms:ir.ui.view,arch_db:account.report_invoice_document
#: model_terms:ir.ui.view,arch_db:account.report_journal
msgid "<strong>Total</strong>"
msgstr "<strong>Tổng</strong>"

#. module: account
#: model_terms:ir.ui.view,arch_db:account.view_account_account_kanban
msgid "<strong>Type: </strong>"
msgstr "<strong>Kiểu: </strong>"

#. module: account
#: model_terms:ir.ui.view,arch_db:account.report_payment_receipt_document
msgid "<strong>Vendor: </strong>"
msgstr "<strong>Nhà cung cấp: </strong>"

#. module: account
#: model_terms:ir.actions.act_window,help:account.action_view_bank_statement_tree
msgid ""
"A Cash Register allows you to manage cash entries in your cash\n"
"                journals. This feature provides an easy way to follow up cash\n"
"                payments on a daily basis. You can enter the coins that are in\n"
"                your cash box, and then post entries when money comes in or\n"
"                goes out of the cash box."
msgstr ""
"Một Két Tiền mặt cho phép bạn quản lý các bút toán tiền mặt trong sổ nhật\n"
"                ký tiền mặt. Chức năng này cung cấp một cách dễ dàng để theo dõi\n"
"                các khoản thanh toán tiền mặt hàng ngày. Bạn có thể nhập tiền có trong\n"
"                két tiền của bạn, và vào sổ các bút toán khi tiền vào hoặc ra két tiền\n"
"                của bạn."

#. module: account
#: code:addons/account/models/account_invoice.py:1895
#, python-format
msgid "A Payment Term should have only one line of type Balance."
msgstr ""
"Dòng cuối trong Quy định thanh toán chỉ được có 1 dòng Balance.Một Điều "
"khoản thanh toán chỉ được có một dòng là số dư còn lại (kiểu balance)."

#. module: account
#: code:addons/account/models/account.py:854
#, python-format
msgid "A bank account can belong to only one journal."
msgstr "Một tài khoản ngân hàng chỉ có thể thuộc về một sổ nhật ký duy nhất."

#. module: account
#: model_terms:ir.actions.act_window,help:account.action_bank_statement_tree
msgid ""
"A bank statement is a summary of all financial transactions\n"
"                occurring over a given period of time on a bank account. You\n"
"                should receive this periodicaly from your bank."
msgstr ""
"Một sao kê ngân hàng là một bản tóm tắt tất cả các giao dịch tài chính\n"
"                xảy ra trong một khoảng thời gian trên tài khoản ngân hàng của bạn.\n"
"                Bạn có thể cần yêu cầu ngân hàng gửi thứ này cho bạn định kỳ."

#. module: account
#: model_terms:ir.actions.act_window,help:account.action_bank_statement_line
msgid "A bank statement line is a financial transaction on a bank account"
msgstr ""
"Chi tiết sao kê ngân hàng là giao dịch tài chính trên một tài khoản ngân "
"hàng"

#. module: account
#: model_terms:ir.actions.act_window,help:account.action_move_journal_line
msgid ""
"A journal entry consists of several journal items, each of\n"
"                which is either a debit or a credit transaction."
msgstr ""
"Một bút toán sổ nhật ký chứa một vài các phát sinh kế toán, mỗi phát sinh\n"
"                có thể là một giao dịch với phát sinh nợ hoặc phát sinh có."

#. module: account
#: model_terms:ir.actions.act_window,help:account.action_account_journal_form
msgid ""
"A journal is used to record transactions of all accounting data\n"
"                related to the day-to-day business."
msgstr ""
"Một sổ nhật ký được sử dụng để ghi nhận toàn bộ biến động của các dữ liệu\n"
"                kế toán liên quan trên cơ sở hàng ngày."

#. module: account
#: code:addons/account/models/account_move.py:324
#, python-format
msgid ""
"A payment journal entry generated in a journal configured to post entries "
"only when payments are reconciled with a bank statement cannot be manually "
"posted. Those will be posted automatically after performing the bank "
"reconciliation."
msgstr ""

#. module: account
#: code:addons/account/models/reconciliation_widget.py:681
#, python-format
msgid "A reconciliation must involve at least 2 move lines."
msgstr ""
"Một đối soát phải có ít nhất 2 dòng (2 phát sinh kế toán).Một phép đối chiếu"
" tài khoản phải liên hệ ít nhất đến 2 dòng giao dịch."

#. module: account
#: model_terms:ir.ui.view,arch_db:account.res_config_settings_view_form
msgid ""
"A rounding per line is advised if your prices are tax-included. That way, "
"the sum of line subtotals equals the total with taxes."
msgstr ""
"Nên làm tròn theo từng dòng nếu giá của bạn đã bao gồm thuế. Theo cách này, "
"tổng thành tiền của các dòng sẽ bằng tới tổng tiền kèm thuế."

#. module: account
#: code:addons/account/models/account_bank_statement.py:527
#: code:addons/account/models/account_bank_statement.py:530
#, python-format
msgid "A selected move line was already reconciled."
msgstr "Một phát sinh được chọn đã được đối soát."

#. module: account
#: code:addons/account/models/account_bank_statement.py:538
#, python-format
msgid "A selected statement line was already reconciled with an account move."
msgstr ""
"Mỗi dòng sao kê được chọn sẽ được đối soát với một tài khoản tương ứng."

#. module: account
#: sql_constraint:account.fiscal.position.tax:0
msgid "A tax fiscal position could be defined only once time on same taxes."
msgstr ""
"Một vị thế tài khoản thuế chỉ có thể được xác định một lần cho cùng thuế."

#. module: account
#: model:res.groups,name:account.group_warning_account
msgid "A warning can be set on a partner (Account)"
msgstr "Cảnh báo có thể được thiết lập ở đối tác (Kế toán)"

#. module: account
#: model:ir.model.fields,field_description:account.field_account_invoice__access_warning
msgid "Access warning"
msgstr "Cảnh báo truy cập"

#. module: account
#. openerp-web
#: code:addons/account/static/src/js/reconciliation/reconciliation_renderer.js:559
#: code:addons/account/static/src/js/reconciliation/reconciliation_renderer.js:561
#: code:addons/account/static/src/xml/account_reconciliation.xml:181
#: code:addons/account/static/src/xml/account_reconciliation.xml:282
#: code:addons/account/static/src/xml/account_reconciliation.xml:307
#: model:ir.model,name:account.model_account_account
#: model:ir.model.fields,field_description:account.field_account_cash_rounding__account_id
#: model:ir.model.fields,field_description:account.field_account_invoice__account_id
#: model:ir.model.fields,field_description:account.field_account_invoice_line__account_id
#: model:ir.model.fields,field_description:account.field_account_move__dummy_account_id
#: model:ir.model.fields,field_description:account.field_account_move_line__account_id
#: model:ir.model.fields,field_description:account.field_account_reconcile_model__account_id
#: model:ir.model.fields,field_description:account.field_account_reconcile_model_template__account_id
#: model_terms:ir.ui.view,arch_db:account.report_journal
#: model_terms:ir.ui.view,arch_db:account.view_account_form
#: model_terms:ir.ui.view,arch_db:account.view_account_move_line_filter
#: model_terms:ir.ui.view,arch_db:account.view_account_reconcile_model_form
#: model_terms:ir.ui.view,arch_db:account.view_account_search
#, python-format
msgid "Account"
msgstr "Tài khoản"

#. module: account
#: code:addons/account/models/account_move.py:914
#, python-format
msgid ""
"Account %s (%s) does not allow reconciliation. First change the "
"configuration of this account to allow it."
msgstr ""

#. module: account
#: model:ir.model.fields,field_description:account.field_res_config_settings__module_account_accountant
msgid "Account Accountant"
msgstr "Tài khoản kế toán"

#. module: account
#: model:ir.model,name:account.model_account_cash_rounding
msgid "Account Cash Rounding"
msgstr "Làm tròn Tiền mặt"

#. module: account
#: model:ir.model,name:account.model_account_chart_template
msgid "Account Chart Template"
msgstr "Mẫu Hệ thống tài khoản"

#. module: account
#: model:ir.model,name:account.model_account_common_report
msgid "Account Common Report"
msgstr "Báo cáo Kế toán Tổng quát"

#. module: account
#: model:ir.model.fields,field_description:account.field_account_account__currency_id
#: model:ir.model.fields,field_description:account.field_account_account_template__currency_id
msgid "Account Currency"
msgstr "Tiền tệ Tài khoản"

#. module: account
#: model:ir.model.fields,field_description:account.field_account_fiscal_position_account_template__account_dest_id
msgid "Account Destination"
msgstr "Tài khoản đích"

#. module: account
#: model_terms:ir.ui.view,arch_db:account.view_move_form
msgid "Account Entry"
msgstr "Bút toán kế toán"

#. module: account
#: model:ir.model,name:account.model_account_group
#: model_terms:ir.ui.view,arch_db:account.view_account_group_form
#: model_terms:ir.ui.view,arch_db:account.view_account_group_tree
msgid "Account Group"
msgstr "Nhóm tài khoản"

#. module: account
#: model:ir.actions.act_window,name:account.action_account_group_tree
msgid "Account Groups"
msgstr "Nhóm tài khoản"

#. module: account
#: model:ir.model.fields,field_description:account.field_account_journal__company_partner_id
#: model:ir.model.fields,field_description:account.field_account_setup_bank_manual_config__partner_id
msgid "Account Holder"
msgstr "Chủ tài khoản"

#. module: account
#: model:ir.model.fields,field_description:account.field_account_setup_bank_manual_config__acc_holder_name
msgid "Account Holder Name"
msgstr "Tên chủ tài khoản"

#. module: account
#: model:ir.model,name:account.model_account_invoice_send
msgid "Account Invoice Send"
msgstr ""

#. module: account
#: model:ir.model.fields,field_description:account.field_account_setup_bank_manual_config__journal_id
#: model:ir.model.fields,field_description:account.field_res_partner_bank__journal_id
#: model_terms:ir.ui.view,arch_db:account.view_account_bank_journal_tree
#: model_terms:ir.ui.view,arch_db:account.view_account_journal_form
#: model_terms:ir.ui.view,arch_db:account.view_account_journal_tree
msgid "Account Journal"
msgstr "Sổ nhật ký Kế toán"

#. module: account
#: model:ir.model,name:account.model_report_account_report_journal
msgid "Account Journal Report"
msgstr "Báo cáo Sổ nhật ký Kế toán"

#. module: account
#: model:ir.model.fields,field_description:account.field_account_fiscal_position__account_ids
#: model:ir.model.fields,field_description:account.field_account_fiscal_position_template__account_ids
#: model_terms:ir.ui.view,arch_db:account.view_account_position_form
msgid "Account Mapping"
msgstr "Ánh xạ Tài khoản"

#. module: account
#: model:ir.model,name:account.model_account_move_reversal
#: model_terms:ir.ui.view,arch_db:account.view_account_move_reversal
msgid "Account Move Reversal"
msgstr "Đảo Bút toán kế toán"

#. module: account
#: model:ir.model.fields,field_description:account.field_account_journal__bank_acc_number
#: model:ir.model.fields,field_description:account.field_account_setup_bank_manual_config__acc_number
msgid "Account Number"
msgstr "Số tài khoản"

#. module: account
#: model:ir.model.fields,field_description:account.field_res_partner__property_account_payable_id
msgid "Account Payable"
msgstr "Khoản phải trả"

#. module: account
#: model:ir.model,name:account.model_account_print_journal
msgid "Account Print Journal"
msgstr "In Nhật kí Tài khoản"

#. module: account
#: model_terms:ir.ui.view,arch_db:account.view_category_property_form
msgid "Account Properties"
msgstr "Thuộc tính Tài khoản"

#. module: account
#: model:ir.model.fields,field_description:account.field_res_partner__property_account_receivable_id
msgid "Account Receivable"
msgstr "Khoản phải thu"

#. module: account
#: model:ir.model,name:account.model_account_reconciliation_widget
msgid "Account Reconciliation widget"
msgstr "Tính năng đối soát tài khoản"

#. module: account
#: model:ir.model.fields,field_description:account.field_account_fiscal_position_account_template__account_src_id
msgid "Account Source"
msgstr "Tài khoản Nguồn"

#. module: account
#: model_terms:ir.ui.view,arch_db:account.account_bank_statement_graph
#: model_terms:ir.ui.view,arch_db:account.account_bank_statement_pivot
#: model_terms:ir.ui.view,arch_db:account.account_move_line_graph_date
#: model_terms:ir.ui.view,arch_db:account.account_move_line_graph_date_cash_basis
msgid "Account Statistics"
msgstr "Thống kê tài khoản"

#. module: account
#: model:ir.model,name:account.model_account_account_tag
msgid "Account Tag"
msgstr "Thẻ Tài khoản"

#. module: account
#: model:ir.actions.act_window,name:account.account_tag_action
msgid "Account Tags"
msgstr "Thẻ tài khoản"

#. module: account
#: model_terms:ir.ui.view,arch_db:account.account_tax_view_tree
#: model_terms:ir.ui.view,arch_db:account.view_tax_form
#: model_terms:ir.ui.view,arch_db:account.view_tax_tree
msgid "Account Tax"
msgstr "Tài khoản Thuế"

#. module: account
#: model_terms:ir.ui.view,arch_db:account.view_account_tax_template_form
#: model_terms:ir.ui.view,arch_db:account.view_account_tax_template_tree
msgid "Account Tax Template"
msgstr "Mẫu Thuế"

#. module: account
#: model:ir.model.fields,field_description:account.field_res_config_settings__module_account_taxcloud
msgid "Account TaxCloud"
msgstr "Tài khoản TaxCloud"

#. module: account
#: model_terms:ir.ui.view,arch_db:account.view_account_chart_template_seacrh
#: model_terms:ir.ui.view,arch_db:account.view_account_template_form
#: model_terms:ir.ui.view,arch_db:account.view_account_template_search
#: model_terms:ir.ui.view,arch_db:account.view_account_template_tree
msgid "Account Template"
msgstr "Mẫu Tài khoản"

#. module: account
#: model:ir.model.fields,field_description:account.field_account_chart_template__property_stock_valuation_account_id
#: model:ir.model.fields,field_description:account.field_res_company__property_stock_valuation_account_id
msgid "Account Template for Stock Valuation"
msgstr "Mẫu tài khoản cho việc định giá tồn kho"

#. module: account
#: model:ir.actions.act_window,name:account.action_account_template_form
msgid "Account Templates"
msgstr "Mẫu Tài khoản"

#. module: account
#: model:ir.model,name:account.model_account_account_type
#: model:ir.model.fields,field_description:account.field_account_account_type__name
#: model:ir.model.fields,field_description:account.field_account_setup_bank_manual_config__related_acc_type
#: model_terms:ir.ui.view,arch_db:account.view_account_search
#: model_terms:ir.ui.view,arch_db:account.view_account_template_search
#: model_terms:ir.ui.view,arch_db:account.view_account_type_form
#: model_terms:ir.ui.view,arch_db:account.view_account_type_search
#: model_terms:ir.ui.view,arch_db:account.view_account_type_tree
msgid "Account Type"
msgstr "Kiểu Tài khoản"

#. module: account
#: model:ir.model.fields,help:account.field_account_account__user_type_id
#: model:ir.model.fields,help:account.field_account_move_line__user_type_id
msgid ""
"Account Type is used for information purpose, to generate country-specific "
"legal reports, and set the rules to close a fiscal year and generate opening"
" entries."
msgstr ""
"Kiểu tài khoản được sử dụng cho mục đích thông tin, để tạo ra báo cáo theo "
"luật định, và thiết lập các quy tắc để kết thúc một năm tài chính và tạo bút"
" toán đầu kỳ"

#. module: account
#: model:ir.actions.act_window,name:account.action_account_type_form
msgid "Account Types"
msgstr "Kiểu Tài khoản"

#. module: account
#: model:ir.model.fields,field_description:account.field_account_journal__type_control_ids
msgid "Account Types Allowed"
msgstr "Kiểu tài khoản được phép"

#. module: account
#: model:ir.model,name:account.model_account_unreconcile
msgid "Account Unreconcile"
msgstr "Tài khoản chưa đối soát"

#. module: account
#: model_terms:ir.ui.view,arch_db:account.view_account_group_search
msgid "Account group"
msgstr "Nhóm tài khoản"

#. module: account
#: model_terms:ir.ui.view,arch_db:account.view_account_group_search
msgid "Account groups"
msgstr "Nhóm tài khoản"

#. module: account
#: model:ir.model.fields,help:account.field_account_setup_bank_manual_config__acc_holder_name
msgid ""
"Account holder name, in case it is different than the name of the Account "
"Holder"
msgstr "Tên chủ tài khoản, trong trường hợp khác với tên của tài khoản"

#. module: account
#: model:ir.model.fields,field_description:account.field_account_fiscal_position_account__account_src_id
msgid "Account on Product"
msgstr "Tài khoản trên Sản phẩm"

#. module: account
#: model:ir.model,name:account.model_report_account_report_invoice_with_payments
msgid "Account report with payment lines"
msgstr ""

#. module: account
#: model:ir.model.fields,field_description:account.field_account_account_template__tag_ids
#: model:ir.model.fields,field_description:account.field_account_tax_template__tag_ids
msgid "Account tag"
msgstr "Thẻ tài khoản"

#. module: account
#: model:ir.model.fields,help:account.field_account_tax__refund_account_id
msgid ""
"Account that will be set on invoice tax lines for credit notes. Leave empty "
"to use the expense account."
msgstr ""

#. module: account
#: model:ir.model.fields,help:account.field_account_tax__account_id
#: model:ir.model.fields,help:account.field_account_tax_template__account_id
msgid ""
"Account that will be set on invoice tax lines for invoices. Leave empty to "
"use the expense account."
msgstr ""
"Tài khoản mà sẽ được thiết lập trên dòng thuế cho các hoá đơn. Để trống để "
"sử dụng tài khoản chi phí."

#. module: account
#: model:ir.model.fields,help:account.field_account_tax_template__refund_account_id
msgid ""
"Account that will be set on invoice tax lines for refunds. Leave empty to "
"use the expense account."
msgstr ""
"Tài khoản mà sẽ được thiết lập trên dòng thuế cho các khoản hoàn tiền. Để "
"trống để sử dụng tài khoản chi phí."

#. module: account
#: model:ir.model.fields,help:account.field_account_tax__cash_basis_base_account_id
#: model:ir.model.fields,help:account.field_account_tax_template__cash_basis_base_account_id
msgid ""
"Account that will be set on lines created in cash basis journal entry and "
"used to keep track of the tax base amount."
msgstr ""
"Tài khoản sẽ được đặt trên các dòng được tạo trong mục nhật ký cơ sở tiền "
"mặt và được sử dụng để theo dõi số tiền thuế chính."

#. module: account
#: model:ir.model.fields,field_description:account.field_account_fiscal_position_account__account_dest_id
msgid "Account to Use Instead"
msgstr "Tài khoản để dùng thay thế"

#. module: account
#: model:ir.model.fields,help:account.field_account_tax__cash_basis_account_id
#: model:ir.model.fields,help:account.field_account_tax_template__cash_basis_account_id
msgid ""
"Account used as counterpart for the journal entry, for taxes eligible based "
"on payments."
msgstr ""

#. module: account
#: model:ir.actions.server,name:account.ir_cron_reverse_entry_ir_actions_server
#: model:ir.cron,cron_name:account.ir_cron_reverse_entry
#: model:ir.cron,name:account.ir_cron_reverse_entry
msgid "Account; Reverse entries"
msgstr ""

#. module: account
#: model:ir.ui.menu,name:account.account_account_menu
#: model:ir.ui.menu,name:account.menu_finance_entries
#: model_terms:ir.ui.view,arch_db:account.product_template_form_view
#: model_terms:ir.ui.view,arch_db:account.view_account_analytic_line_form_inherit_account
msgid "Accounting"
msgstr "Kế toán"

#. module: account
#: model_terms:ir.ui.view,arch_db:account.view_account_journal_form
msgid "Accounting App Options"
msgstr "Các tùy chọn cho phân hệ Kế toán"

#. module: account
#: model:ir.model.fields,field_description:account.field_account_bank_statement__accounting_date
#: model:ir.model.fields,field_description:account.field_account_invoice__date
#: model:ir.model.fields,field_description:account.field_account_invoice_refund__date
msgid "Accounting Date"
msgstr "Ngày Kế toán"

#. module: account
#: model_terms:ir.ui.view,arch_db:account.view_move_line_form
msgid "Accounting Documents"
msgstr "Tài liệu Kế toán"

#. module: account
#: model:ir.ui.menu,name:account.menu_finance_entries_accounting_entries
#: model_terms:ir.ui.view,arch_db:account.view_partner_property_form
msgid "Accounting Entries"
msgstr "Bút toán Kế toán"

#. module: account
#: model:ir.actions.act_window,name:account.open_account_journal_dashboard_kanban
msgid "Accounting Overview"
msgstr "Tổng quan Kế toán"

#. module: account
#: model_terms:ir.ui.view,arch_db:account.view_partner_property_form
msgid "Accounting-related settings are managed on"
msgstr "Các thiết lập liên quan đến kế toán được quản lý theo"

#. module: account
#: selection:account.account.tag,applicability:0
#: model_terms:ir.ui.view,arch_db:account.tax_adjustments_wizard
#: model_terms:ir.ui.view,arch_db:account.view_account_search
msgid "Accounts"
msgstr "Tài khoản"

#. module: account
#: model:ir.model.fields,field_description:account.field_account_journal__account_control_ids
msgid "Accounts Allowed"
msgstr "Tài khoản được phép"

#. module: account
#: model_terms:ir.ui.view,arch_db:account.view_account_position_template_form
msgid "Accounts Mapping"
msgstr "Ánh xạ các Tài khoản"

#. module: account
#: model:ir.model,name:account.model_account_fiscal_position_account_template
msgid "Accounts Mapping Template of Fiscal Position"
msgstr ""

#. module: account
#: model:ir.model,name:account.model_account_fiscal_position_account
msgid "Accounts Mapping of Fiscal Position"
msgstr ""

#. module: account
#: model:ir.model.fields,field_description:account.field_account_bank_statement__message_needaction
#: model:ir.model.fields,field_description:account.field_account_invoice__message_needaction
#: model:ir.model.fields,field_description:account.field_account_payment__message_needaction
msgid "Action Needed"
msgstr "Cần có Hành động"

#. module: account
#: model:ir.ui.menu,name:account.menu_finance_entries_actions
msgid "Actions"
msgstr "Hành động"

#. module: account
#: model_terms:ir.ui.view,arch_db:account.res_config_settings_view_form
msgid "Activate Other Currencies"
msgstr "Kích hoạt các đơn vị tiền tệ khác"

#. module: account
#: model:ir.model.fields,field_description:account.field_account_account_tag__active
#: model:ir.model.fields,field_description:account.field_account_fiscal_position__active
#: model:ir.model.fields,field_description:account.field_account_incoterms__active
#: model:ir.model.fields,field_description:account.field_account_journal__active
#: model:ir.model.fields,field_description:account.field_account_payment_term__active
#: model:ir.model.fields,field_description:account.field_account_tax__active
#: model:ir.model.fields,field_description:account.field_account_tax_template__active
#: model_terms:ir.ui.view,arch_db:account.view_account_tax_search
msgid "Active"
msgstr "Hiệu lực"

#. module: account
#: model:ir.model.fields,field_description:account.field_account_invoice_send__active_domain
msgid "Active domain"
msgstr "Miền hiệu lực"

#. module: account
#: model:ir.model.fields,field_description:account.field_account_invoice__activity_ids
msgid "Activities"
msgstr "Các hoạt động"

#. module: account
#: model:ir.model.fields,field_description:account.field_account_invoice__activity_state
msgid "Activity State"
msgstr "Trạng thái Hoạt động"

#. module: account
#. openerp-web
#: code:addons/account/static/src/xml/account_payment.xml:17
#, python-format
msgid "Add"
msgstr "Thêm"

#. module: account
#: model_terms:ir.ui.view,arch_db:account.invoice_form
#: model_terms:ir.ui.view,arch_db:account.view_account_invoice_refund
msgid "Add Credit Note"
msgstr "Thêm Hoàn trả Hoá đơn"

#. module: account
#: model:ir.model.fields,field_description:account.field_account_invoice_send__add_sign
msgid "Add Sign"
msgstr "Thêm chữ ký"

#. module: account
#: model_terms:ir.ui.view,arch_db:account.onboarding_bank_account_step
msgid "Add a bank"
msgstr "Thêm một ngân hàng"

#. module: account
#: model_terms:ir.actions.act_window,help:account.action_account_journal_form
msgid "Add a journal"
msgstr "Thêm một sổ nhật ký"

#. module: account
#: model_terms:ir.ui.view,arch_db:account.invoice_form
msgid "Add a line"
msgstr "Thêm một dòng"

#. module: account
#: model_terms:ir.actions.act_window,help:account.action_account_form
msgid "Add a new account"
msgstr "Thêm một tài khoản mới"

#. module: account
#: model_terms:ir.actions.act_window,help:account.account_tag_action
msgid "Add a new tag"
msgstr "Thêm một thẻ mới"

#. module: account
#: model_terms:ir.ui.view,arch_db:account.invoice_form
msgid "Add a note"
msgstr "Thêm một ghi chú"

#. module: account
#: model_terms:ir.ui.view,arch_db:account.res_config_settings_view_form
msgid "Add a payment QR code to your invoices"
msgstr "Thêm mã QR thanh toán cho hóa đơn của bạn"

#. module: account
#: selection:account.cash.rounding,strategy:0
msgid "Add a rounding line"
msgstr "Thêm một dòng làm tròn"

#. module: account
#: model:ir.model.fields,field_description:account.field_account_reconcile_model__has_second_line
#: model:ir.model.fields,field_description:account.field_account_reconcile_model_template__has_second_line
#: model_terms:ir.ui.view,arch_db:account.view_account_reconcile_model_form
msgid "Add a second line"
msgstr "Thêm dòng thứ hai"

#. module: account
#: model_terms:ir.ui.view,arch_db:account.invoice_form
msgid "Add a section"
msgstr "Thêm khu vực"

#. module: account
#: model_terms:ir.ui.view,arch_db:account.res_config_settings_view_form
msgid ""
"Add an EPC QR code to your invoices so that your customers can pay instantly"
" with their mobile banking application. EPC QR codes are used by many "
"European banks to process SEPA payments."
msgstr ""

#. module: account
#: model_terms:ir.ui.view,arch_db:account.view_move_form
#: model_terms:ir.ui.view,arch_db:account.view_move_line_form
msgid "Add an internal note..."
msgstr "Thêm ghi chú nội bộ..."

#. module: account
#: model_terms:ir.ui.view,arch_db:account.account_invoice_send_wizard_form
msgid "Add contacts to notify..."
msgstr "Thêm các liên hệ để thông báo"

#. module: account
#: model:ir.model.fields,field_description:account.field_account_invoice_send__partner_ids
msgid "Additional Contacts"
msgstr "Các liên hệ bổ sung"

#. module: account
#: model:ir.model.fields,field_description:account.field_account_invoice__comment
msgid "Additional Information"
msgstr "Thông tin bổ sung"

#. module: account
#: model_terms:ir.ui.view,arch_db:account.invoice_supplier_form
msgid "Additional notes..."
msgstr "Ghi chú bổ sung..."

#. module: account
#: selection:account.tax,type_tax_use:0
#: selection:account.tax.template,type_tax_use:0
msgid "Adjustment"
msgstr "Điều chỉnh"

#. module: account
#: model:ir.model.fields,field_description:account.field_tax_adjustments_wizard__tax_id
msgid "Adjustment Tax"
msgstr "Thuế Điều chỉnh"

#. module: account
#: model:ir.model.fields,field_description:account.field_tax_adjustments_wizard__adjustment_type
msgid "Adjustment Type"
msgstr "Kiểu điều chỉnh"

#. module: account
#: model_terms:ir.ui.view,arch_db:account.view_account_tax_template_form
#: model_terms:ir.ui.view,arch_db:account.view_tax_form
msgid "Advanced Options"
msgstr "Tùy chọn nâng cao"

#. module: account
#: model_terms:ir.ui.view,arch_db:account.view_account_journal_form
msgid "Advanced Settings"
msgstr "Thiết lập nâng cao"

#. module: account
#: model:ir.model.fields,field_description:account.field_account_tax__include_base_amount
msgid "Affect Base of Subsequent Taxes"
msgstr "Tác động Giá trị tính thuế Kế tiếp"

#. module: account
#: model:ir.model.fields,field_description:account.field_account_tax_template__include_base_amount
msgid "Affect Subsequent Taxes"
msgstr "Tác động Thuế kế tiếp"

#. module: account
#: model:ir.actions.report,name:account.action_report_aged_partner_balance
msgid "Aged Partner Balance"
msgstr "Cân đối Tuổi nợ Đối tác"

#. module: account
#: model:ir.model,name:account.model_report_account_report_agedpartnerbalance
msgid "Aged Partner Balance Report"
msgstr ""

#. module: account
#: model:ir.model.fields,field_description:account.field_account_journal__alias_id
msgid "Alias"
msgstr "Bí danh"

#. module: account
#: model:ir.model.fields,field_description:account.field_account_journal__alias_name
msgid "Alias Name for Vendor Bills"
msgstr ""

#. module: account
#: model:ir.model.fields,field_description:account.field_account_journal__alias_domain
msgid "Alias domain"
msgstr "Miền bí danh"

#. module: account
#: selection:account.common.journal.report,target_move:0
#: selection:account.common.report,target_move:0
#: selection:account.print.journal,target_move:0
#: model_terms:ir.ui.view,arch_db:account.report_journal
msgid "All Entries"
msgstr "Tất cả Bút toán"

#. module: account
#: model:ir.model.fields,field_description:account.field_account_bank_statement__all_lines_reconciled
msgid "All Lines Reconciled"
msgstr "Tất cả các dòng đã đối soát"

#. module: account
#: selection:account.common.journal.report,target_move:0
#: selection:account.common.report,target_move:0
#: selection:account.print.journal,target_move:0
#: model_terms:ir.ui.view,arch_db:account.report_journal
msgid "All Posted Entries"
msgstr "Tất cả Bút toán Đã vào sổ"

#. module: account
#. openerp-web
#: code:addons/account/static/src/xml/account_reconciliation.xml:49
#, python-format
msgid ""
"All invoices and payments have been matched, your accounts' balances are "
"clean."
msgstr ""
"Tất cả các hoá đơn và các khoản thanh toán đã được đối chiếu và khớp, bảng "
"cân đối tài khoản của bạn đã sạch."

#. module: account
#: model:ir.model.fields,help:account.field_account_move__state
msgid ""
"All manually created new journal entries are usually in the status "
"'Unposted', but you can set the option to skip that status on the related "
"journal. In that case, they will behave as journal entries automatically "
"created by the system on document validation (invoices, bank statements...) "
"and will be created in 'Posted' status."
msgstr ""
"Tất cả số nhật ký được tạo mới một cách thủ công thường trong tình trạng "
"chưa vào sổ, nhưng bạn có thể thiết lập tùy chọn để bỏ qua tình trạng này "
"trên sổ nhật ký tương ứng. Trong trường hợp đó, chúng sẽ hành xử như là một "
"sổ nhật ký được tạo tự động bởi hệ thống trên việc xác nhận tài liệu (hoá "
"đơn, Sao kê ngân hàng,...) và sẽ được tạo với tình trạng đã vào sổ."

#. module: account
#: code:addons/account/models/account_bank_statement.py:243
#, python-format
msgid ""
"All the account entries lines must be processed in order to close the "
"statement."
msgstr "Tất cả các phát sinh kế toán phải được xử lý để đóng sao kê"

#. module: account
#: model:ir.model.fields,field_description:account.field_account_journal__update_posted
msgid "Allow Cancelling Entries"
msgstr "Cho phép hủy bút toán"

#. module: account
#: model:ir.model.fields,field_description:account.field_account_account_template__reconcile
msgid "Allow Invoices & payments Matching"
msgstr "Cho phép Đối chiếu/Khớp Hoá đơn và Thanh toán"

#. module: account
#: model:ir.model.fields,field_description:account.field_res_config_settings__module_product_margin
msgid "Allow Product Margin"
msgstr "Lợi nhuận sản phẩm cho phép"

#. module: account
#: model:ir.model.fields,field_description:account.field_account_account__reconcile
msgid "Allow Reconciliation"
msgstr "Cho phép Đối soát"

#. module: account
#: model:ir.model.fields,field_description:account.field_res_config_settings__module_account_check_printing
msgid "Allow check printing and deposits"
msgstr "Cho phép in séc và đặt cọc"

#. module: account
#: model:res.groups,name:account.group_cash_rounding
msgid "Allow the cash rounding management"
msgstr "Cho phép quản lý làm tròn tiền"

#. module: account
#: model_terms:ir.ui.view,arch_db:account.res_config_settings_view_form
msgid "Allow to configure taxes using cash basis"
msgstr "Cho phép cấu hình các loại thuế sử dụng cơ sở dòng tiền"

#. module: account
#: model:res.groups,name:account.group_fiscal_year
msgid "Allow to define fiscal years of more or less than a year"
msgstr ""

#. module: account
#: model_terms:ir.ui.view,arch_db:account.res_config_settings_view_form
msgid "Allows to tag analytic entries and to manage analytic distributions"
msgstr ""

#. module: account
#: model_terms:ir.ui.view,arch_db:account.res_config_settings_view_form
msgid "Allows you to use the analytic accounting."
msgstr "Cho phép sử dụng kế toán quản trị"

#. module: account
#. openerp-web
#: code:addons/account/static/src/xml/account_reconciliation.xml:208
#: code:addons/account/static/src/xml/account_reconciliation.xml:289
#: code:addons/account/static/src/xml/account_reconciliation.xml:306
#: model:ir.model.fields,field_description:account.field_account_bank_statement_line__amount
#: model:ir.model.fields,field_description:account.field_account_move__amount
#: model:ir.model.fields,field_description:account.field_account_partial_reconcile__amount
#: model:ir.model.fields,field_description:account.field_account_reconcile_model__match_amount
#: model:ir.model.fields,field_description:account.field_account_reconcile_model_template__match_amount
#: model:ir.model.fields,field_description:account.field_account_tax__amount
#: model:ir.model.fields,field_description:account.field_account_tax_template__amount
#: model:ir.model.fields,field_description:account.field_cash_box_in__amount
#: model:ir.model.fields,field_description:account.field_cash_box_out__amount
#: model:ir.model.fields,field_description:account.field_tax_adjustments_wizard__amount
#: model_terms:ir.ui.view,arch_db:account.invoice_supplier_form
#: model_terms:ir.ui.view,arch_db:account.view_account_payment_tree
#: model_terms:ir.ui.view,arch_db:account.view_account_reconcile_model_form
#: model_terms:ir.ui.view,arch_db:account.view_account_supplier_payment_tree
#: model_terms:ir.ui.view,arch_db:account.view_invoice_tax_form
#: model_terms:ir.ui.view,arch_db:account.view_invoice_tax_tree
#: model_terms:ir.ui.view,arch_db:account.view_move_line_form
#, python-format
msgid "Amount"
msgstr "Tổng tiền"

#. module: account
#: model:ir.model.fields,field_description:account.field_account_invoice_line__price_total
msgid "Amount (with Taxes)"
msgstr "Tổng (có Thuế)"

#. module: account
#: model:ir.model.fields,field_description:account.field_account_invoice_line__price_subtotal
msgid "Amount (without Taxes)"
msgstr "Tổng (chưa Thuế)"

#. module: account
#: model:ir.model.fields,field_description:account.field_account_bank_statement_line__amount_currency
#: model:ir.model.fields,field_description:account.field_account_move_line__amount_currency
msgid "Amount Currency"
msgstr "Giá trị Nguyên tệ"

#. module: account
#: model:ir.model.fields,field_description:account.field_account_invoice_tax__amount_rounding
msgid "Amount Delta"
msgstr ""

#. module: account
#: model:ir.model.fields,field_description:account.field_account_invoice__residual
#: model_terms:ir.ui.view,arch_db:account.invoice_tree
#: model_terms:ir.ui.view,arch_db:account.portal_my_invoices
msgid "Amount Due"
msgstr "Nợ đến hạn"

#. module: account
#: model:ir.model.fields,field_description:account.field_account_invoice__residual_company_signed
msgid "Amount Due in Company Currency"
msgstr "Giá trị đến hạn theo Tiền tệ Công ty"

#. module: account
#: model:ir.model.fields,field_description:account.field_account_invoice__residual_signed
msgid "Amount Due in Invoice Currency"
msgstr "Giá trị đến hạn theo Tiền tệ Hoá đơn"

#. module: account
#: model:ir.model.fields,field_description:account.field_account_reconcile_model__match_total_amount
#: model:ir.model.fields,field_description:account.field_account_reconcile_model_template__match_total_amount
msgid "Amount Matching"
msgstr ""

#. module: account
#: model:ir.model.fields,field_description:account.field_account_reconcile_model__match_total_amount_param
#: model:ir.model.fields,field_description:account.field_account_reconcile_model_template__match_total_amount_param
msgid "Amount Matching %"
msgstr ""

#. module: account
#: model:ir.model.fields,field_description:account.field_account_reconcile_model__match_amount_max
#: model:ir.model.fields,field_description:account.field_account_reconcile_model_template__match_amount_max
msgid "Amount Max Parameter"
msgstr ""

#. module: account
#: model:ir.model.fields,field_description:account.field_account_reconcile_model__match_amount_min
#: model:ir.model.fields,field_description:account.field_account_reconcile_model_template__match_amount_min
msgid "Amount Min Parameter"
msgstr ""

#. module: account
#: model:ir.model.fields,field_description:account.field_account_reconcile_model__match_nature
#: model:ir.model.fields,field_description:account.field_account_reconcile_model_template__match_nature
msgid "Amount Nature"
msgstr ""

#. module: account
#: selection:account.reconcile.model,match_nature:0
#: selection:account.reconcile.model.template,match_nature:0
msgid "Amount Paid"
msgstr "Số tiền đã trả"

#. module: account
#: selection:account.reconcile.model,match_nature:0
#: selection:account.reconcile.model.template,match_nature:0
msgid "Amount Paid/Received"
msgstr ""

#. module: account
#: selection:account.reconcile.model,match_nature:0
#: selection:account.reconcile.model.template,match_nature:0
msgid "Amount Received"
msgstr ""

#. module: account
#: model:ir.model.fields,field_description:account.field_account_invoice_line__price_subtotal_signed
msgid "Amount Signed"
msgstr "Số tiền ký kết"

#. module: account
#: model:ir.model.fields,field_description:account.field_account_invoice_tax__amount_total
msgid "Amount Total"
msgstr ""

#. module: account
#: model:ir.model.fields,field_description:account.field_account_reconcile_model__amount_type
#: model:ir.model.fields,field_description:account.field_account_reconcile_model_template__amount_type
msgid "Amount Type"
msgstr "Kiểu Tổng"

#. module: account
#: model:ir.model.fields,help:account.field_account_partial_reconcile__amount
msgid "Amount concerned by this matching. Assumed to be always positive"
msgstr ""
"Tài khoản liên quan bởi lần khớp này. Được giả định là luôn luôn dương"

#. module: account
#: model:ir.model.fields,field_description:account.field_account_partial_reconcile__amount_currency
msgid "Amount in Currency"
msgstr "Giá trị bằng Nguyên tệ"

#. module: account
#: model_terms:ir.ui.view,arch_db:account.view_account_reconcile_model_form
msgid "Amount type"
msgstr "Kiểu Giá trị"

#. module: account
#. openerp-web
#: code:addons/account/static/src/xml/account_payment.xml:68
#, python-format
msgid "Amount:"
msgstr "Số tiền:"

#. module: account
#: sql_constraint:account.fiscal.position.account:0
msgid ""
"An account fiscal position could be defined only once time on same accounts."
msgstr ""
"Một Vị thế Tài khoá chỉ có thể được xác định duy nhất một lần trên cùng tài "
"khoản"

#. module: account
#: model_terms:ir.actions.act_window,help:account.action_account_form
msgid ""
"An account is part of a ledger allowing your company\n"
"                to register all kinds of debit and credit transactions.\n"
"                Companies present their annual accounts in two main parts: the\n"
"                balance sheet and the income statement (profit and loss\n"
"                account). The annual accounts of a company are required by law\n"
"                to disclose a certain amount of information."
msgstr ""
"Tài khoản là 1 phần của sổ cái dùng trong công ty của bạn\n"
"                để ghi nhận tất cả các loại giao dịch phát sinh nợ có.\n"
"                Các công ty trình bày hệ các tài khoản của họ chủ yếu trong 2 phần chính: báo\n"
"                cáo bảng cân đối kế toán và báo cáo doanh thu (báo cáo lãi \n"
"                lỗ). Tài khoản hàng năm của công ty được yêu cầu bởi luật pháp\n"
"                để cung một lượng thông tin nhất định."

#. module: account
#: model_terms:ir.actions.act_window,help:account.action_account_type_form
msgid ""
"An account type is used to determine how an account is used in\n"
"                each journal. The deferral method of an account type determines\n"
"                the process for the annual closing. Reports such as the Balance\n"
"                Sheet and the Profit and Loss report use the category\n"
"                (profit/loss or balance sheet)."
msgstr ""

#. module: account
#: model_terms:ir.ui.view,arch_db:account.view_move_line_form
msgid "Analytic"
msgstr "Phân tích"

#. module: account
#. openerp-web
#: code:addons/account/static/src/xml/account_reconciliation.xml:189
#, python-format
msgid "Analytic Acc."
msgstr "TK KT Quản trị"

#. module: account
#: model:ir.model.fields,field_description:account.field_account_invoice_line__account_analytic_id
#: model:ir.model.fields,field_description:account.field_account_invoice_report__account_analytic_id
#: model:ir.model.fields,field_description:account.field_account_move_line__analytic_account_id
#: model:ir.model.fields,field_description:account.field_account_reconcile_model__analytic_account_id
#: model_terms:ir.ui.view,arch_db:account.view_account_invoice_report_search
#: model_terms:ir.ui.view,arch_db:account.view_account_reconcile_model_form
msgid "Analytic Account"
msgstr "Tài khoản KT quản trị"

#. module: account
#: model:ir.ui.menu,name:account.account_analytic_group_menu
#: model_terms:ir.ui.view,arch_db:account.res_config_settings_view_form
msgid "Analytic Account Groups"
msgstr ""

#. module: account
#: model:ir.model.fields,field_description:account.field_res_config_settings__group_analytic_accounting
#: model:ir.ui.menu,name:account.menu_analytic_accounting
msgid "Analytic Accounting"
msgstr "Kế toán quản trị"

#. module: account
#: model:ir.actions.act_window,name:account.action_open_partner_analytic_accounts
#: model:ir.ui.menu,name:account.account_analytic_def_account
#: model_terms:ir.ui.view,arch_db:account.partner_view_button_contracts_count
#: model_terms:ir.ui.view,arch_db:account.res_config_settings_view_form
msgid "Analytic Accounts"
msgstr "Tài khoản KT quản trị"

#. module: account
#: model:ir.model.fields,field_description:account.field_account_tax_template__analytic
msgid "Analytic Cost"
msgstr "Chi phí KT Quản trị"

#. module: account
#: model:ir.ui.menu,name:account.menu_action_analytic_lines_tree
msgid "Analytic Items"
msgstr "Phát sinh kế toán quản trị"

#. module: account
#: model:ir.model,name:account.model_account_analytic_line
msgid "Analytic Line"
msgstr "Phát sinh KT Quản trị"

#. module: account
#: model_terms:ir.ui.view,arch_db:account.view_move_line_form
msgid "Analytic Lines"
msgstr "Phát sinh KT Quản trị"

#. module: account
#: model:ir.model.fields,field_description:account.field_account_invoice_line__analytic_tag_ids
#: model:ir.model.fields,field_description:account.field_account_invoice_tax__analytic_tag_ids
#: model:ir.model.fields,field_description:account.field_account_move_line__analytic_tag_ids
#: model:ir.model.fields,field_description:account.field_account_reconcile_model__analytic_tag_ids
#: model:ir.model.fields,field_description:account.field_res_config_settings__group_analytic_tags
#: model:ir.ui.menu,name:account.account_analytic_tag_menu
#: model_terms:ir.ui.view,arch_db:account.res_config_settings_view_form
msgid "Analytic Tags"
msgstr "Thẻ TK Quản trị"

#. module: account
#. openerp-web
#: code:addons/account/static/src/xml/account_reconciliation.xml:193
#, python-format
msgid "Analytic Tags."
msgstr ""

#. module: account
#: model:ir.model.fields,field_description:account.field_account_invoice_tax__account_analytic_id
msgid "Analytic account"
msgstr "Tài khoản KT quản trị"

#. module: account
#: model:ir.model.fields,field_description:account.field_account_move_line__analytic_line_ids
msgid "Analytic lines"
msgstr ""

#. module: account
#: model_terms:ir.ui.view,arch_db:account.res_config_settings_view_form
msgid "Analytics"
msgstr "Kế toán Quản trị"

#. module: account
#: model:ir.model.fields,help:account.field_account_invoice_send__no_auto_thread
msgid ""
"Answers do not go in the original document discussion thread. This has an "
"impact on the generated message-id."
msgstr ""
"Các câu trả lời không về luồng thảo luận trên tài liệu gốc. Cái này có một "
"sự tác động vào message-id được tạo."

#. module: account
#: model:ir.model.fields,field_description:account.field_account_move_line__tax_exigible
msgid "Appears in VAT report"
msgstr "Xuất hiện trong báo cáo thuế GTGT"

#. module: account
#: model:ir.model.fields,field_description:account.field_account_account_tag__applicability
msgid "Applicability"
msgstr "Có thể được áp dụng"

#. module: account
#: selection:tax.adjustments.wizard,adjustment_type:0
msgid "Applied on credit journal item"
msgstr "Được áp dụng cho các phát sinh có"

#. module: account
#: selection:tax.adjustments.wizard,adjustment_type:0
msgid "Applied on debit journal item"
msgstr "Được áp dụng cho các phát sinh ghi nợ"

#. module: account
#: model_terms:ir.ui.view,arch_db:account.account_invoice_onboarding_invoice_layout_form
#: model_terms:ir.ui.view,arch_db:account.account_invoice_onboarding_sale_tax_form
#: model_terms:ir.ui.view,arch_db:account.setup_financial_year_opening_form
msgid "Apply"
msgstr "Áp dụng"

#. module: account
#: model:ir.model.fields,help:account.field_account_fiscal_position__auto_apply
#: model:ir.model.fields,help:account.field_account_fiscal_position_template__auto_apply
msgid "Apply automatically this fiscal position."
msgstr "Áp dụng tự động cho năm tài chính này."

#. module: account
#: model:ir.model.fields,help:account.field_account_fiscal_position__country_group_id
#: model:ir.model.fields,help:account.field_account_fiscal_position_template__country_group_id
msgid "Apply only if delivery or invoicing country match the group."
msgstr ""
"Chỉ áp dụng khi quốc gia giao hàng hoặc lên hóa đơn khớp với dữ liệu trong "
"nhóm."

#. module: account
#: model:ir.model.fields,help:account.field_account_fiscal_position__country_id
#: model:ir.model.fields,help:account.field_account_fiscal_position_template__country_id
msgid "Apply only if delivery or invoicing country match."
msgstr "Áp dụng chỉ khi khớp quốc gia bàn giao hoặc xuất hoá đơn"

#. module: account
#: model:ir.model.fields,help:account.field_account_fiscal_position__vat_required
#: model:ir.model.fields,help:account.field_account_fiscal_position_template__vat_required
msgid "Apply only if partner has a VAT number."
msgstr "Áp dụng chỉ khi đối tác có mã số VAT"

#. module: account
#: model_terms:ir.ui.view,arch_db:account.res_config_settings_view_form
msgid "Apply right VAT rates for digital products sold in EU"
msgstr "Áp dụng đúng tỉ lệ VAT cho sản phẩm số bán tại EU"

#. module: account
#: selection:res.company,fiscalyear_last_month:0
msgid "April"
msgstr "Tháng Tư"

#. module: account
#: model_terms:ir.ui.view,arch_db:account.account_incoterms_view_search
#: model_terms:ir.ui.view,arch_db:account.view_account_journal_search
#: model_terms:ir.ui.view,arch_db:account.view_account_position_filter
msgid "Archived"
msgstr "Đã lưu"

#. module: account
#: model_terms:ir.ui.view,arch_db:account.invoice_supplier_form
msgid "Ask for a Credit Note"
msgstr ""

#. module: account
#: selection:account.account.type,internal_group:0
msgid "Asset"
msgstr "Tài sản"

#. module: account
#: model_terms:ir.ui.view,arch_db:account.view_account_search
msgid "Assets"
msgstr "Tài sản"

#. module: account
#: model:ir.model.fields,field_description:account.field_res_config_settings__module_account_asset
msgid "Assets Management"
msgstr "Quản lý tài sản"

#. module: account
#: model:ir.model.fields,field_description:account.field_account_chart_template__account_ids
msgid "Associated Account Templates"
msgstr "Mẫu tài khoản liên kết"

#. module: account
#: model:ir.model.fields,field_description:account.field_account_journal__at_least_one_inbound
msgid "At Least One Inbound"
msgstr "Ít nhất một lượt vào"

#. module: account
#: model:ir.model.fields,field_description:account.field_account_journal__at_least_one_outbound
msgid "At Least One Outbound"
msgstr "Ít nhất một lượt đi"

#. module: account
#: model_terms:ir.ui.view,arch_db:account.account_invoice_send_wizard_form
msgid "Attach a file"
msgstr "Đính kèm một tập tin"

#. module: account
#: model:ir.model.fields,field_description:account.field_account_bank_statement__message_attachment_count
#: model:ir.model.fields,field_description:account.field_account_invoice__message_attachment_count
#: model:ir.model.fields,field_description:account.field_account_payment__message_attachment_count
msgid "Attachment Count"
msgstr "Số đính kèm"

#. module: account
#: model:ir.model.fields,field_description:account.field_account_invoice_send__attachment_ids
msgid "Attachments"
msgstr "Đính kèm"

#. module: account
#: model:ir.model.fields,help:account.field_account_invoice_send__attachment_ids
msgid ""
"Attachments are linked to a document through model / res_id and to the "
"message through this field."
msgstr ""
"Các tệp đính kèm được liên kết với tài liệu thông qua mô hình / res_id và "
"thông báo qua trường này."

#. module: account
#: selection:res.company,fiscalyear_last_month:0
msgid "August"
msgstr "Tháng Tám"

#. module: account
#: model:ir.model.fields,field_description:account.field_account_invoice_send__author_id
msgid "Author"
msgstr "Tác giả"

#. module: account
#: model:ir.model.fields,help:account.field_account_invoice_send__author_id
msgid ""
"Author of the message. If not set, email_from may hold an email address that"
" did not match any partner."
msgstr ""
"Tác giả của thông điệp. Nếu không đặt, trường email_from có thể chứa địa chỉ"
" email mà không khớp với bất kỳ đối tác nào."

#. module: account
#: model:ir.model.fields,field_description:account.field_account_invoice_send__author_avatar
msgid "Author's avatar"
msgstr "Avatar của Tác giả"

#. module: account
#: model_terms:ir.ui.view,arch_db:account.invoice_supplier_form
msgid "Auto-Complete"
msgstr "Tự động hoàn thành"

#. module: account
#: model:ir.model.fields,help:account.field_account_invoice__vendor_bill_id
msgid "Auto-complete from a past bill."
msgstr ""

#. module: account
#: model_terms:ir.ui.view,arch_db:account.invoice_supplier_form
msgid "Auto-detect"
msgstr "Tự động nhận diện"

#. module: account
#: model:ir.model.fields,field_description:account.field_account_reconcile_model__auto_reconcile
#: model:ir.model.fields,field_description:account.field_account_reconcile_model_template__auto_reconcile
msgid "Auto-validate"
msgstr ""

#. module: account
#: model_terms:ir.ui.view,arch_db:account.res_config_settings_view_form
msgid "Autocomplete Vendor Bills (OCR + AI)"
msgstr ""

#. module: account
#: model:ir.model.fields,field_description:account.field_res_config_settings__module_account_invoice_extract
msgid "Automate Bill Processing"
msgstr ""

#. module: account
#: model_terms:ir.ui.view,arch_db:account.res_config_settings_view_form
msgid "Automate deferred revenues entries for multi-year contracts"
msgstr ""
"Tự động hoá các bút toán phân bổ doanh thu trả trước cho các hợp đồng nhiều "
"năm"

#. module: account
#: model_terms:ir.ui.view,arch_db:account.res_config_settings_view_form
msgid "Automated Entries"
msgstr "Các Bút toán Tự động"

#. module: account
#: code:addons/account/models/company.py:407
#, python-format
msgid "Automatic Balancing Line"
msgstr "Dòng số dư tự động"

#. module: account
#: model:ir.model.fields,field_description:account.field_res_config_settings__module_currency_rate_live
msgid "Automatic Currency Rates"
msgstr "Tỷ giá Tiền tệ Tự động"

#. module: account
#: model_terms:ir.ui.view,arch_db:account.res_config_settings_view_form
msgid "Automatic Import"
msgstr "Nhập Tự động"

#. module: account
#: code:addons/account/models/account_move.py:399
#, python-format
msgid "Automatic reversal of: %s"
msgstr ""

#. module: account
#: model:ir.model.fields,field_description:account.field_account_invoice_report__price_average
msgid "Average Price"
msgstr "Giá Bình quân"

#. module: account
#: model:ir.model.fields,field_description:account.field_account_invoice_report__user_currency_price_average
msgid "Average Price in Currency"
msgstr ""

#. module: account
#: code:addons/account/models/chart_template.py:410
#, python-format
msgid "BILL"
msgstr "HÓA ĐƠN"

#. module: account
#: selection:res.partner,trust:0
msgid "Bad Debtor"
msgstr "Con nợ Nợ xấu"

#. module: account
#: selection:account.payment.term.line,value:0
#: model:ir.model.fields,field_description:account.field_account_move_line__balance
msgid "Balance"
msgstr "Số Dư"

#. module: account
#: model:ir.model.fields,field_description:account.field_account_move_line__balance_cash_basis
msgid "Balance Cash Basis"
msgstr "Cân đối Cơ sở Dòng tiền"

#. module: account
#: model_terms:ir.ui.view,arch_db:account.view_account_form
msgid "Balance Sheet"
msgstr "Bảng cân đối kế toán"

#. module: account
#: model:ir.model.fields,help:account.field_account_bank_statement__balance_end
msgid "Balance as calculated based on Opening Balance and transaction lines"
msgstr ""
"Cân đối được tính toán dựa trên Số dư đầu kỳ và các phát sinh trong kỳ"

#. module: account
#: selection:account.journal,type:0
#: code:addons/account/models/chart_template.py:340
#: model:ir.model.fields,field_description:account.field_account_journal__bank_id
#: model:ir.model.fields,field_description:account.field_account_setup_bank_manual_config__bank_id
#: model:ir.model.fields,field_description:account.field_res_partner__bank_account_count
#, python-format
msgid "Bank"
msgstr "Ngân hàng"

#. module: account
#: model_terms:ir.ui.view,arch_db:account.res_config_settings_view_form
msgid "Bank &amp; Cash"
msgstr "Ngân hàng &amp; Tiền mặt"

#. module: account
#: model:ir.model.fields,field_description:account.field_account_bank_statement_line__bank_account_id
#: model:ir.model.fields,field_description:account.field_account_invoice__partner_bank_id
#: model:ir.model.fields,field_description:account.field_account_invoice_report__partner_bank_id
#: model:ir.model.fields,field_description:account.field_account_journal__bank_account_id
#: model_terms:ir.ui.view,arch_db:account.invoice_supplier_form
#: model_terms:ir.ui.view,arch_db:account.onboarding_bank_account_step
#: model_terms:ir.ui.view,arch_db:account.view_account_bank_journal_form
#: model_terms:ir.ui.view,arch_db:account.view_account_journal_form
msgid "Bank Account"
msgstr "Tài khoản ngân hàng"

#. module: account
#: model_terms:ir.ui.view,arch_db:account.view_account_bank_journal_form
msgid "Bank Account Name"
msgstr "Tên tài khoản ngân hàng"

#. module: account
#: model:ir.model.fields,field_description:account.field_account_bank_statement_line__account_number
msgid "Bank Account Number"
msgstr "Tài khoản Ngân hàng"

#. module: account
#: model:ir.model.fields,help:account.field_account_invoice__partner_bank_id
msgid ""
"Bank Account Number to which the invoice will be paid. A Company bank "
"account if this is a Customer Invoice or Vendor Credit Note, otherwise a "
"Partner bank account number."
msgstr ""
"Số tài khoản ngân hàng mà hóa đơn sẽ được thanh toán. Tài khoản ngân hàng "
"của Công ty nếu đây là hóa đơn khách hàng hoặc khoản nợ của Nhà cung cấp, "
"nếu không sẽ là số tài khoản ngân hàng của đối tác."

#. module: account
#: model:ir.actions.act_window,name:account.action_account_bank_journal_form
#: model:ir.model,name:account.model_res_partner_bank
#: model:ir.ui.menu,name:account.menu_action_account_bank_journal_form
#: model_terms:ir.ui.view,arch_db:account.view_partner_property_form
msgid "Bank Accounts"
msgstr "Tài khoản ngân hàng"

#. module: account
#: model:ir.model.fields,field_description:account.field_account_journal__bank_statements_source
msgid "Bank Feeds"
msgstr "Cấp liệu Ngân hàng"

#. module: account
#: model:ir.model.fields,field_description:account.field_account_setup_bank_manual_config__bank_bic
msgid "Bank Identifier Code"
msgstr "Mã định danh ngân hàng"

#. module: account
#: model:ir.model.fields,field_description:account.field_res_config_settings__module_account_yodlee
msgid "Bank Interface - Sync your bank feeds automatically"
msgstr ""
"Giao diện giao tiếp Ngân hàng - Đồng bộ nguồn cấp dữ liệu từ ngân hàng một "
"cách tự động"

#. module: account
#: model:ir.model.fields,field_description:account.field_res_company__bank_journal_ids
msgid "Bank Journals"
msgstr "Sổ nhật ký Ngân hàng"

#. module: account
#: model_terms:ir.ui.view,arch_db:account.view_account_move_filter
msgid "Bank Operations"
msgstr "Hoạt động liên quan ngân hàng"

#. module: account
#. openerp-web
#: code:addons/account/static/src/js/reconciliation/reconciliation_action.js:17
#, python-format
msgid "Bank Reconciliation"
msgstr "Đối soát Ngân hàng"

#. module: account
#: model_terms:ir.ui.view,arch_db:account.view_account_reconcile_model_tree
msgid "Bank Reconciliation Move Presets"
msgstr "Đối soát các sao kê ngân hàng trước đây"

#. module: account
#: model_terms:ir.ui.view,arch_db:account.view_account_reconcile_model_search
msgid "Bank Reconciliation Move preset"
msgstr "Đối soát các sao kê ngân hàng trước đây"

#. module: account
#: model:ir.model.fields,field_description:account.field_res_company__account_bank_reconciliation_start
#: model:ir.model.fields,field_description:account.field_res_config_settings__account_bank_reconciliation_start
msgid "Bank Reconciliation Threshold"
msgstr "Ngưỡng Đối soát Ngân hàng"

#. module: account
#: model:ir.model,name:account.model_account_bank_statement
#: model_terms:ir.ui.view,arch_db:account.view_bank_statement_form
#: model_terms:ir.ui.view,arch_db:account.view_bank_statement_search
msgid "Bank Statement"
msgstr "Sao kê Ngân hàng"

#. module: account
#: code:addons/account/models/account_bank_statement.py:591
#, python-format
msgid "Bank Statement %s"
msgstr "Sao kê ngân hàng %s"

#. module: account
#: model:ir.model,name:account.model_account_bank_statement_cashbox
msgid "Bank Statement Cashbox"
msgstr ""

#. module: account
#: model:ir.model,name:account.model_account_bank_statement_closebalance
msgid "Bank Statement Closing Balance"
msgstr ""

#. module: account
#: model:ir.model,name:account.model_account_bank_statement_line
msgid "Bank Statement Line"
msgstr "Cho tiết Sao kê ngân hàng"

#. module: account
#: model:ir.actions.act_window,name:account.action_bank_statement_line
msgid "Bank Statement Lines"
msgstr "Chi tiết Sao kê ngân hàng"

#. module: account
#: model:ir.actions.act_window,name:account.action_bank_statement_tree
#: model_terms:ir.ui.view,arch_db:account.view_account_bank_journal_form
msgid "Bank Statements"
msgstr "Sao kê Ngân hàng"

#. module: account
#: model:ir.model.fields,help:account.field_account_bank_statement_line__bank_account_id
msgid "Bank account that was used in this transaction."
msgstr ""

#. module: account
#: model:ir.model.fields,help:account.field_account_setup_bank_manual_config__acc_type
msgid ""
"Bank account type: Normal or IBAN. Inferred from the bank account number."
msgstr ""

#. module: account
#: model:account.account.type,name:account.data_account_type_liquidity
msgid "Bank and Cash"
msgstr "Ngân hàng và Tiền mặt"

#. module: account
#: model:ir.model,name:account.model_account_setup_bank_manual_config
msgid "Bank setup manual config"
msgstr ""

#. module: account
#: model:ir.model.fields,field_description:account.field_account_move_line__statement_line_id
msgid "Bank statement line reconciled with this entry"
msgstr "Dòng trong Sao kê ngân hàng được đối soát với bút toán này"

#. module: account
#: model:ir.actions.act_window,name:account.act_account_journal_2_account_bank_statement
msgid "Bank statements"
msgstr "Sao kê ngân hàng"

#. module: account
#: code:addons/account/models/account_journal_dashboard.py:36
#, python-format
msgid "Bank: Balance"
msgstr "Ngân hàng: Số dư"

#. module: account
#: model:ir.model.fields,field_description:account.field_account_invoice_tax__base
msgid "Base"
msgstr "Cơ sở tính thuế"

#. module: account
#: model:ir.model.fields,field_description:account.field_account_move_line__tax_base_amount
#: model_terms:ir.ui.view,arch_db:account.report_journal
msgid "Base Amount"
msgstr "Giá trị tính thuế"

#. module: account
#: model:ir.model.fields,field_description:account.field_account_tax__cash_basis_base_account_id
#: model:ir.model.fields,field_description:account.field_account_tax_template__cash_basis_base_account_id
msgid "Base Tax Received Account"
msgstr "Tài khoản chính để nhận thuế"

#. module: account
#: code:addons/account/models/company.py:19
#, python-format
msgid "Based on Customer"
msgstr ""

#. module: account
#: selection:account.tax,tax_exigibility:0
#: selection:account.tax.template,tax_exigibility:0
msgid "Based on Invoice"
msgstr "Dựa trên hoá đơn"

#. module: account
#: code:addons/account/models/company.py:19
#, python-format
msgid "Based on Invoice Number"
msgstr ""

#. module: account
#: model:ir.model.fields,help:account.field_account_tax__tax_exigibility
#: model:ir.model.fields,help:account.field_account_tax_template__tax_exigibility
msgid ""
"Based on Invoice: the tax is due as soon as the invoice is validated.\n"
"Based on Payment: the tax is due as soon as the payment of the invoice is received."
msgstr ""
"Dựa trên Hóa đơn: thuế phải hoàn thành ngay sau khi hóa đơn được xác nhận.\n"
"Căn cứ vào Thanh toán: thuế phải trả ngay khi việc thanh toán hoá đơn được nhận."

#. module: account
#: selection:account.tax,tax_exigibility:0
#: selection:account.tax.template,tax_exigibility:0
msgid "Based on Payment"
msgstr "Dựa trên thanh toán"

#. module: account
#: model_terms:ir.ui.view,arch_db:account.res_config_settings_view_form
msgid "Batch Payments"
msgstr ""

#. module: account
#: model:ir.model.fields,field_description:account.field_account_journal__belongs_to_company
msgid "Belong to the user's current company"
msgstr "Thuộc về công ty hiện hành ứng với người dùng"

#. module: account
#: model_terms:ir.ui.view,arch_db:account.account_journal_dashboard_kanban_view
#: model_terms:ir.ui.view,arch_db:account.invoice_supplier_form
msgid "Bill"
msgstr "Hoá đơn"

#. module: account
#: model_terms:ir.ui.view,arch_db:account.invoice_supplier_form
#: model_terms:ir.ui.view,arch_db:account.invoice_supplier_tree
msgid "Bill Date"
msgstr "Ngày hoá đơn"

#. module: account
#: model_terms:ir.ui.view,arch_db:account.invoice_supplier_form
msgid "Bill lines"
msgstr "Chi tiết Hoá đơn NCC"

#. module: account
#: model:res.groups,name:account.group_account_invoice
msgid "Billing"
msgstr "Lập hoá đơn"

#. module: account
#: model:ir.actions.server,name:account.action_invoice_tree2
#: model:ir.ui.menu,name:account.menu_action_invoice_tree2
#: model_terms:ir.ui.view,arch_db:account.account_journal_dashboard_kanban_view
msgid "Bills"
msgstr "Hoá đơn NCC"

#. module: account
#: model_terms:ir.ui.view,arch_db:account.account_journal_dashboard_kanban_view
msgid "Bills Analysis"
msgstr "Phân tích Hoá đơn NCC"

#. module: account
#: model_terms:ir.ui.view,arch_db:account.account_journal_dashboard_kanban_view
msgid "Bills to Pay"
msgstr "Hoá đơn để thanh toán"

#. module: account
#: model_terms:ir.ui.view,arch_db:account.account_journal_dashboard_kanban_view
msgid "Bills to Validate"
msgstr "Hoá đơn chờ Xác nhận"

#. module: account
#: code:addons/account/models/account_journal_dashboard.py:178
#, python-format
msgid "Bills to pay"
msgstr "Hoá đơn chờ thanh toán"

#. module: account
#: selection:res.partner,invoice_warn:0
msgid "Blocking Message"
msgstr "Thông điệp Khoá/Phong toả"

#. module: account
#: model:ir.model.fields,field_description:account.field_account_account_type__include_initial_balance
msgid "Bring Accounts Balance Forward"
msgstr "Không Kết chuyển Số dư"

#. module: account
#: model_terms:ir.actions.act_window,help:account.open_account_journal_dashboard_kanban
msgid "Browse available countries."
msgstr "Duyệt các quốc gia khả dụng."

#. module: account
#: model:ir.model.fields,field_description:account.field_res_config_settings__module_account_budget
msgid "Budget Management"
msgstr "Quản lý Ngân sách"

#. module: account
#: model:ir.model.fields,field_description:account.field_account_reconcile_model_template__name
msgid "Button Label"
msgstr "Nhãn Nút"

#. module: account
#: model:ir.filters,name:account.filter_invoice_country
msgid "By Country"
msgstr "Theo Quốc gia"

#. module: account
#: model:ir.filters,name:account.filter_invoice_refund
msgid "By Credit Note"
msgstr "Theo Hoá đơn Hoàn trả"

#. module: account
#: model:ir.filters,name:account.filter_invoice_product
msgid "By Product"
msgstr "Theo Sản phẩm"

#. module: account
#: model:ir.filters,name:account.filter_invoice_product_category
msgid "By Product Category"
msgstr "Theo Nhóm Sản phẩm"

#. module: account
#: model:ir.filters,name:account.filter_invoice_report_salespersons
#: model:ir.filters,name:account.filter_invoice_salespersons
msgid "By Salespersons"
msgstr "Theo Nhân viên Bán hàng"

#. module: account
#: model:ir.model.fields,help:account.field_account_fiscal_position__active
msgid ""
"By unchecking the active field, you may hide a fiscal position without "
"deleting it."
msgstr ""
"Bằng cách bỏ đánh dấu trường hoạt động này, bạn có thể ẩn một Vị thế Tài "
"khoá mà không cần xóa nó."

#. module: account
#: model:ir.model.fields,help:account.field_account_incoterms__active
msgid ""
"By unchecking the active field, you may hide an INCOTERM you will not use."
msgstr ""
"Bằng cách bỏ chọn trường 'Hiệu lực', bạn có thể ẩn một INCOTERM mà không cần"
" xóa nó."

#. module: account
#: code:addons/account/models/chart_template.py:389
#: code:addons/account/models/chart_template.py:413
#, python-format
msgid "CABA"
msgstr ""

#. module: account
#: model_terms:ir.ui.view,arch_db:account.res_config_settings_view_form
msgid "CAMT Import"
msgstr ""

#. module: account
#: model:account.incoterms,name:account.incoterm_CIP
msgid "CARRIAGE AND INSURANCE PAID TO"
msgstr ""

#. module: account
#: model:account.incoterms,name:account.incoterm_CPT
msgid "CARRIAGE PAID TO"
msgstr ""

#. module: account
#: model:account.incoterms,name:account.incoterm_CFR
msgid "COST AND FREIGHT"
msgstr ""

#. module: account
#: model:account.incoterms,name:account.incoterm_CIF
msgid "COST, INSURANCE AND FREIGHT"
msgstr ""

#. module: account
#: model_terms:ir.ui.view,arch_db:account.res_config_settings_view_form
msgid "CSV Import"
msgstr "Nhập CSV"

#. module: account
#: model:ir.model.fields,field_description:account.field_account_chart_template__visible
msgid "Can be Visible?"
msgstr "Có thể thấy được?"

#. module: account
#: model_terms:ir.ui.view,arch_db:account.account_common_report_view
#: model_terms:ir.ui.view,arch_db:account.account_invoice_confirm_view
#: model_terms:ir.ui.view,arch_db:account.account_invoice_import_wizard_form_view
#: model_terms:ir.ui.view,arch_db:account.account_invoice_onboarding_sale_tax_form
#: model_terms:ir.ui.view,arch_db:account.account_invoice_send_wizard_form
#: model_terms:ir.ui.view,arch_db:account.account_unreconcile_view
#: model_terms:ir.ui.view,arch_db:account.cash_box_in_form
#: model_terms:ir.ui.view,arch_db:account.cash_box_out_form
#: model_terms:ir.ui.view,arch_db:account.setup_bank_account_wizard
#: model_terms:ir.ui.view,arch_db:account.setup_financial_year_opening_form
#: model_terms:ir.ui.view,arch_db:account.tax_adjustments_wizard
#: model_terms:ir.ui.view,arch_db:account.validate_account_move_view
#: model_terms:ir.ui.view,arch_db:account.view_account_bnk_stmt_cashbox
#: model_terms:ir.ui.view,arch_db:account.view_account_bnk_stmt_check
#: model_terms:ir.ui.view,arch_db:account.view_account_invoice_refund
#: model_terms:ir.ui.view,arch_db:account.view_account_move_reversal
#: model_terms:ir.ui.view,arch_db:account.view_account_payment_from_invoices
#: model_terms:ir.ui.view,arch_db:account.view_account_payment_invoice_form
msgid "Cancel"
msgstr "Hủy"

#. module: account
#: selection:account.invoice.refund,filter_refund:0
msgid "Cancel: create credit note and reconcile"
msgstr "Hủy: tạo hoá đơn hoàn trả và đối soát"

#. module: account
#: selection:account.invoice,state:0 selection:account.invoice.report,state:0
#: selection:account.payment,state:0
msgid "Cancelled"
msgstr "Đã hủy bỏ"

#. module: account
#: model_terms:ir.ui.view,arch_db:account.report_invoice_document
msgid "Cancelled Invoice"
msgstr "Hoá đơn đã hủy"

#. module: account
#: code:addons/account/wizard/account_invoice_refund.py:56
#, python-format
msgid ""
"Cannot create a credit note for the invoice which is already reconciled, "
"invoice should be unreconciled first, then only you can add credit note for "
"this invoice."
msgstr ""

#. module: account
#: code:addons/account/wizard/account_invoice_refund.py:54
#, python-format
msgid "Cannot create credit note for the draft/cancelled invoice."
msgstr ""

#. module: account
#: code:addons/account/models/account_move.py:358
#, python-format
msgid "Cannot create moves for different companies."
msgstr "Không thể tạo các phát sinh KT cho các công ty khác nhau"

#. module: account
#: code:addons/account/models/account_move.py:390
#, python-format
msgid "Cannot create unbalanced journal entry."
msgstr "Không thể tạo được các bút toán sổ nhật ký không cân."

#. module: account
#: code:addons/account/models/account_invoice.py:757
#, python-format
msgid ""
"Cannot find a chart of accounts for this company, You should configure it. \n"
"Please go to Account Configuration."
msgstr ""
"Không tìm thấy một hệ thống tài khoản cho công ty này, bạn nên tạo nó."

#. module: account
#: code:addons/account/models/account.py:111
#: code:addons/account/models/chart_template.py:151
#, python-format
msgid "Cannot generate an unused account code."
msgstr "Không thể sinh một mã tài khoản không được sử dụng."

#. module: account
#: code:addons/account/models/account.py:756
#, python-format
msgid ""
"Cannot generate an unused journal code. Please fill the 'Shortcode' field."
msgstr ""
"Không thể sinh một mã sổ nhật ký chưa được sử dụng. Hãy nhập vào trường "
"'Shortcode'."

#. module: account
#: selection:account.journal,type:0
#: code:addons/account/models/chart_template.py:340
#, python-format
msgid "Cash"
msgstr "Tiền mặt"

#. module: account
#: model:ir.model.fields,field_description:account.field_res_config_settings__tax_exigibility
msgid "Cash Basis"
msgstr "Cơ sở Dòng tiền"

#. module: account
#: model:ir.model.fields,field_description:account.field_res_company__tax_cash_basis_journal_id
msgid "Cash Basis Journal"
msgstr "Sổ nhật ký Cơ sở Dòng tiền"

#. module: account
#: code:addons/account/models/chart_template.py:413
#, python-format
msgid "Cash Basis Tax Journal"
msgstr "Sổ Nhật kí Thuế Cơ sở Dòng tiền"

#. module: account
#: model:ir.model,name:account.model_cash_box_in
msgid "Cash Box In"
msgstr ""

#. module: account
#: model:ir.model,name:account.model_cash_box_out
msgid "Cash Box Out"
msgstr ""

#. module: account
#: code:addons/account/models/account_bank_statement.py:212
#: model:ir.actions.act_window,name:account.action_view_account_bnk_stmt_cashbox
#, python-format
msgid "Cash Control"
msgstr "Kiểm soát Tiền mặt"

#. module: account
#: model_terms:ir.ui.view,arch_db:account.view_account_move_filter
msgid "Cash Operations"
msgstr "Hoạt động Tiền mặt"

#. module: account
#: model:ir.actions.act_window,name:account.action_view_bank_statement_tree
msgid "Cash Registers"
msgstr "Két tiền mặt"

#. module: account
#: model:ir.model.fields,field_description:account.field_res_config_settings__group_cash_rounding
msgid "Cash Rounding"
msgstr "Làm tròn tiền"

#. module: account
#: model:ir.model.fields,field_description:account.field_account_invoice__cash_rounding_id
msgid "Cash Rounding Method"
msgstr "Phương thức làm tròn tiền"

#. module: account
#: model:ir.actions.act_window,name:account.rounding_list_action
#: model:ir.ui.menu,name:account.menu_action_rounding_form_view
#: model_terms:ir.ui.view,arch_db:account.res_config_settings_view_form
msgid "Cash Roundings"
msgstr "Làm tròn tiền"

#. module: account
#: code:addons/account/models/account_bank_statement.py:187
#, python-format
msgid "Cash difference observed during the counting (%s)"
msgstr "Chênh lệch tiền mặt quan sát được trong quá trình đếm (%s)"

#. module: account
#: code:addons/account/models/account_journal_dashboard.py:34
#, python-format
msgid "Cash: Balance"
msgstr "Tiền mặt: Số dư"

#. module: account
#: model:ir.model,name:account.model_account_cashbox_line
msgid "CashBox Line"
msgstr "Giao dịch Két tiền mặt"

#. module: account
#: model:ir.model.fields,field_description:account.field_account_cashbox_line__cashbox_id
msgid "Cashbox"
msgstr "Két tiền mặt"

#. module: account
#: model:ir.model.fields,field_description:account.field_account_bank_statement_cashbox__cashbox_lines_ids
msgid "Cashbox Lines"
msgstr "Giao dịch Két tiền mặt"

#. module: account
#: model:ir.model.fields,field_description:account.field_account_chart_template__property_account_expense_categ_id
msgid "Category of Expense Account"
msgstr "Nhóm của Tài khoản Chi phí"

#. module: account
#: model:ir.model.fields,field_description:account.field_account_chart_template__property_account_income_categ_id
msgid "Category of Income Account"
msgstr "Nhóm của Tài khoản Thu nhập"

#. module: account
#: model:ir.model.fields,help:account.field_account_abstract_payment__writeoff_label
#: model:ir.model.fields,help:account.field_account_payment__writeoff_label
#: model:ir.model.fields,help:account.field_account_register_payments__writeoff_label
msgid "Change label of the counterpart that will hold the payment difference"
msgstr ""
"Thay đổi tên của tài khoản đối ứng mà sẽ lưu trữ khoản chênh lệch thanh toán"

#. module: account
#: code:addons/account/controllers/portal.py:105
#, python-format
msgid ""
"Changing VAT number is not allowed once invoices have been issued for your "
"account. Please contact us directly for this operation."
msgstr ""
"Không được phép thay đổi MST khi đã lập hóa đơn hành cho tài khoản của bạn. "
"Vui lòng liên hệ trực tiếp với chúng tôi để thực hiện hoạt động này."

#. module: account
#: code:addons/account/controllers/portal.py:111
#, python-format
msgid ""
"Changing your company name is not allowed once invoices have been issued for"
" your account. Please contact us directly for this operation."
msgstr ""

#. module: account
#: code:addons/account/controllers/portal.py:108
#, python-format
msgid ""
"Changing your name is not allowed once invoices have been issued for your "
"account. Please contact us directly for this operation."
msgstr ""
"Không được phép thay đổi tên của bạn khi đã lập hóa đơn hành cho tài khoản "
"của bạn. Vui lòng liên hệ trực tiếp với chúng tôi để thực hiện hoạt động "
"này."

#. module: account
#: model:ir.model.fields,field_description:account.field_account_invoice_send__channel_ids
msgid "Channels"
msgstr "Các Kênh"

#. module: account
#: model:ir.model.fields,field_description:account.field_account_account_template__chart_template_id
#: model:ir.model.fields,field_description:account.field_account_fiscal_position_template__chart_template_id
#: model:ir.model.fields,field_description:account.field_account_reconcile_model_template__chart_template_id
#: model:ir.model.fields,field_description:account.field_account_tax_template__chart_template_id
#: model:ir.model.fields,field_description:account.field_res_company__chart_template_id
msgid "Chart Template"
msgstr "Mẫu hệ thống tài khoản"

#. module: account
#: model:ir.actions.act_window,name:account.open_account_charts_modules
msgid "Chart Templates"
msgstr "Mẫu Hệ thống Tài khoản"

#. module: account
#: code:addons/account/models/company.py:320
#: model:ir.actions.act_window,name:account.action_account_form
#: model:ir.ui.menu,name:account.menu_action_account_form
#: model_terms:ir.ui.view,arch_db:account.onboarding_chart_of_account_step
#, python-format
msgid "Chart of Accounts"
msgstr "Hệ thống Tài khoản"

#. module: account
#: model_terms:ir.ui.view,arch_db:account.view_account_chart_template_form
#: model_terms:ir.ui.view,arch_db:account.view_account_chart_template_tree
msgid "Chart of Accounts Template"
msgstr "Mẫu Hệ thống Tài khoản"

#. module: account
#: model:ir.actions.act_window,name:account.action_account_chart_template_form
msgid "Chart of Accounts Templates"
msgstr "Mẫu Hệ thống Tài khoản"

#. module: account
#: model_terms:ir.ui.view,arch_db:account.onboarding_chart_of_account_step
msgid "Chart of account set."
msgstr "Hệ thống Tài khoản được thiết lập."

#. module: account
#: model_terms:ir.ui.view,arch_db:account.view_account_list
msgid "Chart of accounts"
msgstr "Hệ thống tài khoản"

#. module: account
#: model:ir.actions.act_window,name:account.action_view_account_bnk_stmt_check
msgid "Check Closing Balance"
msgstr "Kiểm tra Số dư cuối kỳ"

#. module: account
#: model:ir.model.fields,help:account.field_account_bank_statement__is_difference_zero
msgid "Check if difference is zero."
msgstr "Kiểm tra xem chênh lệch có bằng không (0) không."

#. module: account
#: model:ir.model.fields,help:account.field_account_account__reconcile
msgid ""
"Check this box if this account allows invoices & payments matching of "
"journal items."
msgstr ""
"Đánh dấu vào hộp này nếu tài khoản này cho phép khớp/đối chiếu các hoá đơn "
"và thanh toán."

#. module: account
#: model:ir.model.fields,help:account.field_account_journal__refund_sequence
msgid ""
"Check this box if you don't want to share the same sequence for invoices and"
" credit notes made from this journal"
msgstr ""
"Chọn ô này nếu bạn không muốn chia sẻ chung định dạng đánh mã của hóa đơn và"
" hoá đơn hoàn tiền được tạo trong nhật kí này"

#. module: account
#: model:ir.model.fields,help:account.field_account_journal__update_posted
msgid ""
"Check this box if you want to allow the cancellation the entries related to "
"this journal or of the invoice related to this journal"
msgstr ""
"Đánh dấu nếu bạn muốn cho phép hủy bỏ bút toán liên quan đến sổ nhật ký này "
"hoặc hoá đơn cho sổ nhật ký này"

#. module: account
#: model:ir.model.fields,help:account.field_account_tax__price_include
#: model:ir.model.fields,help:account.field_account_tax_template__price_include
msgid ""
"Check this if the price you use on the product and invoices includes this "
"tax."
msgstr ""
"Đánh dấu nếu giá tiền mà bạn sử dụng trên sản phẩm và hoá đơn có bao gồ thuế"
" này."

#. module: account
#: model:ir.model.fields,help:account.field_account_account_template__reconcile
msgid ""
"Check this option if you want the user to reconcile entries in this account."
msgstr "Đánh dấu nếu bạn muốn người dùng đối soát trên tài khoản này."

#. module: account
#: model_terms:ir.ui.view,arch_db:account.res_config_settings_view_form
msgid "Checks"
msgstr "Séc"

#. module: account
#: model:ir.model.fields,field_description:account.field_account_invoice_send__child_ids
msgid "Child Messages"
msgstr "Các thông điệp con"

#. module: account
#: model:ir.model.fields,field_description:account.field_account_tax__children_tax_ids
#: model:ir.model.fields,field_description:account.field_account_tax_template__children_tax_ids
#: model_terms:ir.ui.view,arch_db:account.view_account_tax_template_form
#: model_terms:ir.ui.view,arch_db:account.view_tax_form
msgid "Children Taxes"
msgstr "Thuế phụ/con"

#. module: account
#: code:addons/account/models/chart_template.py:349
#, python-format
msgid "Choose Accounting Template"
msgstr "Chọn Mẫu Tài khoản Kế toán"

#. module: account
#: model_terms:ir.ui.view,arch_db:account.account_invoice_onboarding_sale_tax_form
#: model_terms:ir.ui.view,arch_db:account.onboarding_sale_tax_step
msgid "Choose a default sales tax for your products."
msgstr ""

#. module: account
#. openerp-web
#: code:addons/account/static/src/xml/account_reconciliation.xml:137
#, python-format
msgid "Choose counterpart or Create Write-off"
msgstr "Chọn đối tác hoặc tạo Write-off (xoá bỏ)"

#. module: account
#: model:ir.model.fields,help:account.field_account_invoice_refund__filter_refund
msgid ""
"Choose how you want to credit this invoice. You cannot Modify and Cancel if "
"the invoice is already reconciled"
msgstr ""

#. module: account
#: model_terms:ir.actions.act_window,help:account.actions_account_fiscal_year
msgid "Click here to create a new fiscal year."
msgstr ""

#. module: account
#. openerp-web
#: code:addons/account/static/src/js/tour.js:19
#, python-format
msgid "Click to <b>send the invoice by email.</b>"
msgstr "Nhấp <b> để gởi hoá đơn bằng hoá đơn điện tử.</b>"

#. module: account
#. openerp-web
#: code:addons/account/static/src/js/tour.js:23
#, python-format
msgid "Click to <b>send the invoice.</b>"
msgstr "Bấm vào đây <b> để gửi hoá đơn.</b>"

#. module: account
#. openerp-web
#: code:addons/account/static/src/js/tour.js:14
#, python-format
msgid ""
"Click to <b>validate your invoice.</b> A reference will be assigned to this "
"invoice and you will not be able to modify it anymore."
msgstr ""
"Nhấp để <b>xác thực hoá đơn của bạn.</b> Tham chiếu sẽ được chỉ định cho hoá"
" đơn này và bạn sẽ không thể sửa đổi nó nữa."

#. module: account
#. openerp-web
#: code:addons/account/static/src/xml/account_reconciliation.xml:17
#, python-format
msgid "Click to Rename"
msgstr "Bấm để đổi tên"

#. module: account
#. openerp-web
#: code:addons/account/static/src/xml/account_reconciliation.xml:341
#, python-format
msgid "Close"
msgstr "Đóng"

#. module: account
#. openerp-web
#: code:addons/account/static/src/xml/account_reconciliation.xml:66
#, python-format
msgid "Close statement"
msgstr "Đóng thanh toán"

#. module: account
#: selection:res.company,account_dashboard_onboarding_state:0
#: selection:res.company,account_invoice_onboarding_state:0
msgid "Closed"
msgstr "Đã đóng"

#. module: account
#: model:ir.model.fields,field_description:account.field_account_bank_statement__date_done
msgid "Closed On"
msgstr "Đóng vào"

#. module: account
#: model:ir.model.fields,field_description:account.field_account_abstract_payment__payment_method_code
#: model:ir.model.fields,field_description:account.field_account_account__code
#: model:ir.model.fields,field_description:account.field_account_account_template__code
#: model:ir.model.fields,field_description:account.field_account_analytic_line__code
#: model:ir.model.fields,field_description:account.field_account_incoterms__code
#: model:ir.model.fields,field_description:account.field_account_payment__payment_method_code
#: model:ir.model.fields,field_description:account.field_account_payment_method__code
#: model:ir.model.fields,field_description:account.field_account_register_payments__payment_method_code
#: model:ir.model.fields,field_description:account.field_account_setup_bank_manual_config__new_journal_code
msgid "Code"
msgstr "Mã"

#. module: account
#: model:ir.model.fields,field_description:account.field_account_group__code_prefix
msgid "Code Prefix"
msgstr "Tiền tố Mã"

#. module: account
#: model:ir.model.fields,field_description:account.field_account_cashbox_line__coin_value
msgid "Coin/Bill Value"
msgstr "Giá trị của đồng tiền"

#. module: account
#: model_terms:ir.ui.view,arch_db:account.res_config_settings_view_form
msgid "Collect customer payments in one-click using Euro SEPA Service"
msgstr ""

#. module: account
#: model_terms:ir.ui.view,arch_db:account.res_config_settings_view_form
msgid ""
"Collect information and produce statistics on the trade in goods in Europe "
"with intrastat."
msgstr ""

#. module: account
#: model:ir.model.fields,field_description:account.field_account_account_tag__color
#: model:ir.model.fields,field_description:account.field_account_journal__color
msgid "Color Index"
msgstr "Mã màu"

#. module: account
#: model:ir.model.fields,field_description:account.field_account_invoice__commercial_partner_id
#: model:ir.model.fields,help:account.field_account_invoice_report__commercial_partner_id
msgid "Commercial Entity"
msgstr "Thực thể Thương mại"

#. module: account
#: code:addons/account/models/account_invoice.py:519
#, python-format
msgid "Commercial partner and vendor account owners must be identical."
msgstr ""

#. module: account
#: model:ir.model,name:account.model_account_common_journal_report
msgid "Common Journal Report"
msgstr ""

#. module: account
#: model:ir.actions.act_window,name:account.action_account_common_menu
msgid "Common Report"
msgstr "Báo cáo Phổ thông"

#. module: account
#: model:ir.model.fields,field_description:account.field_res_config_settings__invoice_reference_type
msgid "Communication"
msgstr "Thông tin liên lạc"

#. module: account
#: model:ir.model,name:account.model_res_company
msgid "Companies"
msgstr "Công ty"

#. module: account
#: model:ir.model.fields,field_description:account.field_res_partner__ref_company_ids
msgid "Companies that refers to partner"
msgstr "Các công ty mà dẫn chiếu đến đối tác"

#. module: account
#: model:ir.model.fields,field_description:account.field_account_account__company_id
#: model:ir.model.fields,field_description:account.field_account_bank_statement__company_id
#: model:ir.model.fields,field_description:account.field_account_bank_statement_line__company_id
#: model:ir.model.fields,field_description:account.field_account_common_journal_report__company_id
#: model:ir.model.fields,field_description:account.field_account_common_report__company_id
#: model:ir.model.fields,field_description:account.field_account_financial_year_op__company_id
#: model:ir.model.fields,field_description:account.field_account_fiscal_position__company_id
#: model:ir.model.fields,field_description:account.field_account_fiscal_year__company_id
#: model:ir.model.fields,field_description:account.field_account_invoice__company_id
#: model:ir.model.fields,field_description:account.field_account_invoice_line__company_id
#: model:ir.model.fields,field_description:account.field_account_invoice_report__company_id
#: model:ir.model.fields,field_description:account.field_account_invoice_tax__company_id
#: model:ir.model.fields,field_description:account.field_account_journal__company_id
#: model:ir.model.fields,field_description:account.field_account_move__company_id
#: model:ir.model.fields,field_description:account.field_account_move_line__company_id
#: model:ir.model.fields,field_description:account.field_account_partial_reconcile__company_id
#: model:ir.model.fields,field_description:account.field_account_payment__company_id
#: model:ir.model.fields,field_description:account.field_account_payment_term__company_id
#: model:ir.model.fields,field_description:account.field_account_print_journal__company_id
#: model:ir.model.fields,field_description:account.field_account_reconcile_model__company_id
#: model:ir.model.fields,field_description:account.field_account_setup_bank_manual_config__company_id
#: model:ir.model.fields,field_description:account.field_account_tax__company_id
#: model_terms:ir.ui.view,arch_db:account.view_account_invoice_report_search
#: model_terms:ir.ui.view,arch_db:account.view_account_payment_search
#: model_terms:ir.ui.view,arch_db:account.view_account_tax_search
msgid "Company"
msgstr "Công ty"

#. module: account
#: model:ir.model.fields,field_description:account.field_account_invoice__company_currency_id
#: model:ir.model.fields,field_description:account.field_account_invoice_line__company_currency_id
#: model:ir.model.fields,field_description:account.field_account_move_line__company_currency_id
#: model:ir.model.fields,field_description:account.field_account_partial_reconcile__company_currency_id
#: model:ir.model.fields,field_description:account.field_tax_adjustments_wizard__company_currency_id
msgid "Company Currency"
msgstr "Tiền tệ Công ty"

#. module: account
#: model:ir.model.fields,field_description:account.field_res_config_settings__has_chart_of_accounts
msgid "Company has a chart of accounts"
msgstr "Công ty có một hệ thống tài khoản"

#. module: account
#: model:ir.model.fields,help:account.field_account_bank_statement__company_id
#: model:ir.model.fields,help:account.field_account_bank_statement_line__company_id
#: model:ir.model.fields,help:account.field_account_journal__company_id
#: model:ir.model.fields,help:account.field_account_move__company_id
#: model:ir.model.fields,help:account.field_account_payment__company_id
msgid "Company related to this journal"
msgstr "Công ty liên quan tới sổ nhật ký này"

#. module: account
#: model:ir.model.fields,field_description:account.field_account_chart_template__complete_tax_set
msgid "Complete Set of Taxes"
msgstr "Bộ Thuế Hoàn chỉnh"

#. module: account
#: model:ir.model.fields,field_description:account.field_account_invoice_send__composer_id
msgid "Composer"
msgstr ""

#. module: account
#: model:ir.model.fields,field_description:account.field_account_invoice_send__composition_mode
msgid "Composition mode"
msgstr "Chế độ soạn thảo"

#. module: account
#: model_terms:ir.ui.view,arch_db:account.res_config_settings_view_form
msgid "Compute tax rates based on U.S. ZIP codes"
msgstr "Tính thuế tự động dựa trên mã ZIP của Mỹ"

#. module: account
#: model:ir.model.fields,help:account.field_account_move_line__counterpart
msgid ""
"Compute the counter part accounts of this journal item for this journal "
"entry. This can be needed in reports."
msgstr ""
"Tính toán các tài khoản đối ứng của phát sinh kế toán này đối với bút toán "
"này. Việc này có thể cần thiết trong các báo cáo."

#. module: account
#: model:ir.model.fields,field_description:account.field_account_bank_statement__balance_end
msgid "Computed Balance"
msgstr "Cân đối được tính toán"

#. module: account
#: model_terms:ir.ui.view,arch_db:account.view_account_reconcile_model_form
msgid "Conditions on Bank Statement Line"
msgstr ""

#. module: account
#: model:ir.model,name:account.model_res_config_settings
msgid "Config Settings"
msgstr "Cấu hình thiết lập"

#. module: account
#: model:ir.ui.menu,name:account.menu_finance_configuration
msgid "Configuration"
msgstr "Cấu hình"

#. module: account
#: model_terms:ir.ui.view,arch_db:account.account_journal_dashboard_kanban_view
#: model_terms:ir.ui.view,arch_db:account.onboarding_fiscal_year_step
msgid "Configure"
msgstr "Cấu hình"

#. module: account
#. openerp-web
#: code:addons/account/static/src/js/section_and_note_fields_backend.js:102
#, python-format
msgid "Configure a product"
msgstr "Cấu hình một sản phẩm"

#. module: account
#: model:ir.actions.act_window,name:account.action_open_account_onboarding_invoice_layout
msgid "Configure your document layout"
msgstr "Cấu hình bố cục tài liệu của bạn"

#. module: account
#: model_terms:ir.ui.view,arch_db:account.view_account_bnk_stmt_cashbox
#: model_terms:ir.ui.view,arch_db:account.view_account_bnk_stmt_check
#: model_terms:ir.ui.view,arch_db:account.view_account_payment_form
msgid "Confirm"
msgstr "Xác nhận"

#. module: account
#: model:ir.actions.act_window,name:account.action_account_invoice_confirm
#: model_terms:ir.ui.view,arch_db:account.account_invoice_confirm_view
msgid "Confirm Draft Invoices"
msgstr "Xác nhận hoá đơn dự thảo"

#. module: account
#: model_terms:ir.ui.view,arch_db:account.account_invoice_confirm_view
msgid "Confirm Invoices"
msgstr "Xác nhận hoá đơn"

#. module: account
#: model:ir.actions.server,name:account.action_account_confirm_payments
msgid "Confirm Payments"
msgstr "Xác nhận thanh toán"

#. module: account
#: model:ir.model,name:account.model_account_invoice_confirm
msgid "Confirm the selected invoices"
msgstr "Xác nhận hoá đơn được chọn"

#. module: account
#: model_terms:ir.ui.view,arch_db:account.view_bank_statement_search
msgid "Confirmed"
msgstr "Đã được xác nhận"

#. module: account
#: model_terms:ir.ui.view,arch_db:account.view_account_bnk_stmt_check
msgid ""
"Confirming this will create automatically a journal entry with the "
"difference in the profit/loss account set on the cash journal."
msgstr ""
"Xác nhận cái này sẽ tự động tạo một bút toán sổ nhật ký với chênh lệch ở tài"
" khoản lãi/lỗ được khai báo trên sổ nhật ký."

#. module: account
#. openerp-web
#: code:addons/account/static/src/xml/account_reconciliation.xml:54
#, python-format
msgid "Congrats, you're all done!"
msgstr "Chúc mừng, bạn đã hoàn tất !"

#. module: account
#: model_terms:ir.ui.view,arch_db:account.account_invoice_onboarding_panel
msgid "Congratulations! You are all set."
msgstr "Chúc mừng, tất cả đã được thiết lập."

#. module: account
#: model:ir.model,name:account.model_res_partner
#: model_terms:ir.ui.view,arch_db:account.portal_invoice_page
msgid "Contact"
msgstr "Liên hệ"

#. module: account
#: selection:account.reconcile.model,match_label:0
#: selection:account.reconcile.model.template,match_label:0
msgid "Contains"
msgstr "Chứa"

#. module: account
#: model:ir.model,name:account.model_account_abstract_payment
msgid ""
"Contains the logic shared between models which allows to register payments"
msgstr "Chứa logic chia sẻ giữa các model mà cho phép ghi nhận thanh toán"

#. module: account
#: model:ir.model.fields,field_description:account.field_account_invoice_send__body
msgid "Contents"
msgstr "Nội dung"

#. module: account
#: model:ir.model.fields,field_description:account.field_res_partner__contracts_count
msgid "Contracts Count"
msgstr ""

#. module: account
#: model_terms:ir.ui.view,arch_db:account.view_account_journal_form
msgid "Control-Access"
msgstr "Kiểm soát Truy cập"

#. module: account
#: code:addons/account/wizard/account_invoice_refund.py:103
#, python-format
msgid ""
"Correction of <a href=# data-oe-model=account.invoice data-oe-"
"id=%d>%s</a><br>Reason: %s"
msgstr ""

#. module: account
#: model:account.account.type,name:account.data_account_type_direct_costs
msgid "Cost of Revenue"
msgstr "Chi phí Bán hàng Trực tiếp"

#. module: account
#: code:addons/account/models/chart_template.py:192
#, python-format
msgid ""
"Could not install new chart of account as there are already accounting "
"entries existing."
msgstr ""

#. module: account
#: model:ir.model.fields,field_description:account.field_account_move_line__counterpart
msgid "Counterpart"
msgstr "Đối ứng"

#. module: account
#: model:ir.model.fields,field_description:account.field_account_bank_statement_line__account_id
msgid "Counterpart Account"
msgstr "Tài khoản Đối ứng"

#. module: account
#: model:ir.model.fields,field_description:account.field_account_fiscal_position__country_id
#: model:ir.model.fields,field_description:account.field_account_fiscal_position_template__country_id
msgid "Country"
msgstr "Quốc gia"

#. module: account
#: model:ir.model.fields,field_description:account.field_account_fiscal_position__country_group_id
#: model:ir.model.fields,field_description:account.field_account_fiscal_position_template__country_group_id
msgid "Country Group"
msgstr "Nhóm Quốc gia"

#. module: account
#: model_terms:ir.ui.view,arch_db:account.account_journal_dashboard_kanban_view
#: model_terms:ir.ui.view,arch_db:account.setup_bank_account_wizard
msgid "Create"
msgstr "Tạo"

#. module: account
#: model:ir.model.fields,field_description:account.field_account_setup_bank_manual_config__create_or_link_option
msgid "Create Or Link Option"
msgstr ""

#. module: account
#: code:addons/account/models/company.py:276
#, python-format
msgid "Create a Bank Account"
msgstr ""

#. module: account
#: model_terms:ir.actions.act_window,help:account.action_account_bank_journal_form
msgid "Create a bank account"
msgstr "Tạo một tài khoản ngân hàng"

#. module: account
#: model_terms:ir.actions.act_window,help:account.action_invoice_out_refund
msgid "Create a credit note"
msgstr ""

#. module: account
#: model_terms:ir.actions.act_window,help:account.action_invoice_tree1
msgid "Create a customer invoice"
msgstr ""

#. module: account
#: selection:account.invoice.refund,filter_refund:0
msgid "Create a draft credit note"
msgstr "Tạo một dự thảo hoá đơn hoàn tiền"

#. module: account
#: model_terms:ir.actions.act_window,help:account.action_move_journal_line
msgid "Create a journal entry"
msgstr ""

#. module: account
#: model_terms:ir.actions.act_window,help:account.action_account_group_tree
msgid "Create a new account group"
msgstr ""

#. module: account
#: model_terms:ir.actions.act_window,help:account.action_view_bank_statement_tree
msgid "Create a new cash log"
msgstr ""

#. module: account
#: model_terms:ir.actions.act_window,help:account.action_account_fiscal_position_form
#: model_terms:ir.actions.act_window,help:account.action_account_fiscal_position_template_form
msgid "Create a new fiscal position"
msgstr ""

#. module: account
#: model_terms:ir.actions.act_window,help:account.action_incoterms_tree
msgid "Create a new incoterm"
msgstr "Tạo mới một điều khoản incoterm"

#. module: account
#: model_terms:ir.actions.act_window,help:account.product_product_action_purchasable
msgid "Create a new purchasable product"
msgstr "Tạo mới một sản phẩm có thể mua"

#. module: account
#: model_terms:ir.actions.act_window,help:account.action_account_reconcile_model
msgid "Create a new reconciliation model"
msgstr "Tạo mới một mô hình đối soát"

#. module: account
#: model_terms:ir.actions.act_window,help:account.product_product_action_sellable
msgid "Create a new sellable product"
msgstr "Tạo mới một sản phẩm có thể bán"

#. module: account
#: model_terms:ir.actions.act_window,help:account.action_tax_form
msgid "Create a new tax"
msgstr "Tạo thuế mới"

#. module: account
#: model_terms:ir.actions.act_window,help:account.action_invoice_in_refund
msgid "Create a vendor credit note"
msgstr ""

#. module: account
#: model_terms:ir.ui.view,arch_db:account.tax_adjustments_wizard
msgid "Create and post move"
msgstr "Tạo và Vào sổ bút toán"

#. module: account
#: code:addons/account/models/account_journal_dashboard.py:281
#, python-format
msgid "Create cash statement"
msgstr "Tạo Sao kê tiền mặt"

#. module: account
#: code:addons/account/models/account_journal_dashboard.py:267
#, python-format
msgid "Create invoice/bill"
msgstr "Tạo hoá đơn/bill"

#. module: account
#: model_terms:ir.actions.act_window,help:account.action_invoice_tree1
msgid ""
"Create invoices, register payments and keep track of the discussions with "
"your customers."
msgstr ""

#. module: account
#. openerp-web
#: code:addons/account/static/src/xml/account_reconciliation.xml:174
#, python-format
msgid "Create model"
msgstr "Tạo mô hình"

#. module: account
#: selection:account.setup.bank.manual.config,create_or_link_option:0
msgid "Create new journal"
msgstr "Tạo mới sổ nhật ký"

#. module: account
#: model_terms:ir.actions.act_window,help:account.rounding_list_action
msgid "Create the first cash rounding"
msgstr "Tạo làm tròn tiền đầu tiên"

#. module: account
#: model:ir.model.fields,field_description:account.field_account_account__create_uid
#: model:ir.model.fields,field_description:account.field_account_account_tag__create_uid
#: model:ir.model.fields,field_description:account.field_account_account_template__create_uid
#: model:ir.model.fields,field_description:account.field_account_account_type__create_uid
#: model:ir.model.fields,field_description:account.field_account_bank_statement__create_uid
#: model:ir.model.fields,field_description:account.field_account_bank_statement_cashbox__create_uid
#: model:ir.model.fields,field_description:account.field_account_bank_statement_closebalance__create_uid
#: model:ir.model.fields,field_description:account.field_account_bank_statement_line__create_uid
#: model:ir.model.fields,field_description:account.field_account_cash_rounding__create_uid
#: model:ir.model.fields,field_description:account.field_account_cashbox_line__create_uid
#: model:ir.model.fields,field_description:account.field_account_chart_template__create_uid
#: model:ir.model.fields,field_description:account.field_account_common_journal_report__create_uid
#: model:ir.model.fields,field_description:account.field_account_common_report__create_uid
#: model:ir.model.fields,field_description:account.field_account_financial_year_op__create_uid
#: model:ir.model.fields,field_description:account.field_account_fiscal_position__create_uid
#: model:ir.model.fields,field_description:account.field_account_fiscal_position_account__create_uid
#: model:ir.model.fields,field_description:account.field_account_fiscal_position_account_template__create_uid
#: model:ir.model.fields,field_description:account.field_account_fiscal_position_tax__create_uid
#: model:ir.model.fields,field_description:account.field_account_fiscal_position_tax_template__create_uid
#: model:ir.model.fields,field_description:account.field_account_fiscal_position_template__create_uid
#: model:ir.model.fields,field_description:account.field_account_fiscal_year__create_uid
#: model:ir.model.fields,field_description:account.field_account_full_reconcile__create_uid
#: model:ir.model.fields,field_description:account.field_account_group__create_uid
#: model:ir.model.fields,field_description:account.field_account_incoterms__create_uid
#: model:ir.model.fields,field_description:account.field_account_invoice__create_uid
#: model:ir.model.fields,field_description:account.field_account_invoice_confirm__create_uid
#: model:ir.model.fields,field_description:account.field_account_invoice_import_wizard__create_uid
#: model:ir.model.fields,field_description:account.field_account_invoice_line__create_uid
#: model:ir.model.fields,field_description:account.field_account_invoice_refund__create_uid
#: model:ir.model.fields,field_description:account.field_account_invoice_send__create_uid
#: model:ir.model.fields,field_description:account.field_account_invoice_tax__create_uid
#: model:ir.model.fields,field_description:account.field_account_journal__create_uid
#: model:ir.model.fields,field_description:account.field_account_move__create_uid
#: model:ir.model.fields,field_description:account.field_account_move_line__create_uid
#: model:ir.model.fields,field_description:account.field_account_move_reversal__create_uid
#: model:ir.model.fields,field_description:account.field_account_partial_reconcile__create_uid
#: model:ir.model.fields,field_description:account.field_account_payment__create_uid
#: model:ir.model.fields,field_description:account.field_account_payment_method__create_uid
#: model:ir.model.fields,field_description:account.field_account_payment_term__create_uid
#: model:ir.model.fields,field_description:account.field_account_payment_term_line__create_uid
#: model:ir.model.fields,field_description:account.field_account_print_journal__create_uid
#: model:ir.model.fields,field_description:account.field_account_reconcile_model__create_uid
#: model:ir.model.fields,field_description:account.field_account_reconcile_model_template__create_uid
#: model:ir.model.fields,field_description:account.field_account_register_payments__create_uid
#: model:ir.model.fields,field_description:account.field_account_setup_bank_manual_config__create_uid
#: model:ir.model.fields,field_description:account.field_account_tax__create_uid
#: model:ir.model.fields,field_description:account.field_account_tax_group__create_uid
#: model:ir.model.fields,field_description:account.field_account_tax_template__create_uid
#: model:ir.model.fields,field_description:account.field_account_unreconcile__create_uid
#: model:ir.model.fields,field_description:account.field_cash_box_in__create_uid
#: model:ir.model.fields,field_description:account.field_cash_box_out__create_uid
#: model:ir.model.fields,field_description:account.field_tax_adjustments_wizard__create_uid
#: model:ir.model.fields,field_description:account.field_validate_account_move__create_uid
msgid "Created by"
msgstr "Được tạo bởi"

#. module: account
#: model:ir.model.fields,field_description:account.field_account_account__create_date
#: model:ir.model.fields,field_description:account.field_account_account_tag__create_date
#: model:ir.model.fields,field_description:account.field_account_account_template__create_date
#: model:ir.model.fields,field_description:account.field_account_account_type__create_date
#: model:ir.model.fields,field_description:account.field_account_bank_statement__create_date
#: model:ir.model.fields,field_description:account.field_account_bank_statement_cashbox__create_date
#: model:ir.model.fields,field_description:account.field_account_bank_statement_closebalance__create_date
#: model:ir.model.fields,field_description:account.field_account_bank_statement_line__create_date
#: model:ir.model.fields,field_description:account.field_account_cash_rounding__create_date
#: model:ir.model.fields,field_description:account.field_account_cashbox_line__create_date
#: model:ir.model.fields,field_description:account.field_account_chart_template__create_date
#: model:ir.model.fields,field_description:account.field_account_common_journal_report__create_date
#: model:ir.model.fields,field_description:account.field_account_common_report__create_date
#: model:ir.model.fields,field_description:account.field_account_financial_year_op__create_date
#: model:ir.model.fields,field_description:account.field_account_fiscal_position__create_date
#: model:ir.model.fields,field_description:account.field_account_fiscal_position_account__create_date
#: model:ir.model.fields,field_description:account.field_account_fiscal_position_account_template__create_date
#: model:ir.model.fields,field_description:account.field_account_fiscal_position_tax__create_date
#: model:ir.model.fields,field_description:account.field_account_fiscal_position_tax_template__create_date
#: model:ir.model.fields,field_description:account.field_account_fiscal_position_template__create_date
#: model:ir.model.fields,field_description:account.field_account_fiscal_year__create_date
#: model:ir.model.fields,field_description:account.field_account_full_reconcile__create_date
#: model:ir.model.fields,field_description:account.field_account_group__create_date
#: model:ir.model.fields,field_description:account.field_account_incoterms__create_date
#: model:ir.model.fields,field_description:account.field_account_invoice__create_date
#: model:ir.model.fields,field_description:account.field_account_invoice_confirm__create_date
#: model:ir.model.fields,field_description:account.field_account_invoice_import_wizard__create_date
#: model:ir.model.fields,field_description:account.field_account_invoice_line__create_date
#: model:ir.model.fields,field_description:account.field_account_invoice_refund__create_date
#: model:ir.model.fields,field_description:account.field_account_invoice_send__create_date
#: model:ir.model.fields,field_description:account.field_account_invoice_tax__create_date
#: model:ir.model.fields,field_description:account.field_account_journal__create_date
#: model:ir.model.fields,field_description:account.field_account_move__create_date
#: model:ir.model.fields,field_description:account.field_account_move_line__create_date
#: model:ir.model.fields,field_description:account.field_account_move_reversal__create_date
#: model:ir.model.fields,field_description:account.field_account_partial_reconcile__create_date
#: model:ir.model.fields,field_description:account.field_account_payment__create_date
#: model:ir.model.fields,field_description:account.field_account_payment_method__create_date
#: model:ir.model.fields,field_description:account.field_account_payment_term__create_date
#: model:ir.model.fields,field_description:account.field_account_payment_term_line__create_date
#: model:ir.model.fields,field_description:account.field_account_print_journal__create_date
#: model:ir.model.fields,field_description:account.field_account_reconcile_model__create_date
#: model:ir.model.fields,field_description:account.field_account_reconcile_model_template__create_date
#: model:ir.model.fields,field_description:account.field_account_register_payments__create_date
#: model:ir.model.fields,field_description:account.field_account_setup_bank_manual_config__create_date
#: model:ir.model.fields,field_description:account.field_account_tax__create_date
#: model:ir.model.fields,field_description:account.field_account_tax_group__create_date
#: model:ir.model.fields,field_description:account.field_account_tax_template__create_date
#: model:ir.model.fields,field_description:account.field_account_unreconcile__create_date
#: model:ir.model.fields,field_description:account.field_cash_box_in__create_date
#: model:ir.model.fields,field_description:account.field_cash_box_out__create_date
#: model:ir.model.fields,field_description:account.field_tax_adjustments_wizard__create_date
#: model:ir.model.fields,field_description:account.field_validate_account_move__create_date
msgid "Created on"
msgstr "Được tạo vào"

#. module: account
#: model:ir.model.fields,field_description:account.field_account_move_line__credit
#: model_terms:ir.ui.view,arch_db:account.report_journal
msgid "Credit"
msgstr "Có"

#. module: account
#: model:account.account.type,name:account.data_account_type_credit_card
msgid "Credit Card"
msgstr "Thẻ Tín dụng"

#. module: account
#: model:ir.model.fields,field_description:account.field_account_move_line__credit_cash_basis
msgid "Credit Cash Basis"
msgstr "Có theo Cơ sở Dòng tiền"

#. module: account
#: model:ir.model.fields,field_description:account.field_account_invoice_refund__filter_refund
msgid "Credit Method"
msgstr ""

#. module: account
#: model:ir.model.fields,field_description:account.field_account_partial_reconcile__credit_move_id
msgid "Credit Move"
msgstr "Phát sinh có"

#. module: account
#: code:addons/account/models/account_invoice.py:486
#: code:addons/account/models/account_invoice.py:1316
#: model:ir.actions.act_window,name:account.action_account_invoice_refund
#: model:ir.model,name:account.model_account_invoice_refund
#: model_terms:ir.ui.view,arch_db:account.account_journal_dashboard_kanban_view
#: model_terms:ir.ui.view,arch_db:account.report_invoice_document
#: model_terms:ir.ui.view,arch_db:account.view_account_invoice_refund
#, python-format
msgid "Credit Note"
msgstr "Giấy báo Có"

#. module: account
#: code:addons/account/models/account_invoice.py:487
#, python-format
msgid "Credit Note - %s"
msgstr "Hoá đơn Hoàn trả - %s"

#. module: account
#: model_terms:ir.ui.view,arch_db:account.account_journal_dashboard_kanban_view
msgid "Credit Note Bill"
msgstr "Hoá đơn Hoàn trả"

#. module: account
#: model:ir.model.fields,field_description:account.field_account_invoice_refund__date_invoice
msgid "Credit Note Date"
msgstr "Ngày Hoá đơn Hoàn trả"

#. module: account
#: model:ir.model.fields,field_description:account.field_account_journal__refund_sequence_id
msgid "Credit Note Entry Sequence"
msgstr "Trình tự cho Hoá đơn Hoàn trả"

#. module: account
#: model:ir.actions.act_window,name:account.action_invoice_out_refund
#: model:ir.ui.menu,name:account.menu_action_invoice_out_refund
#: model_terms:ir.ui.view,arch_db:account.account_journal_dashboard_kanban_view
#: model_terms:ir.ui.view,arch_db:account.view_account_invoice_report_search
msgid "Credit Notes"
msgstr "Hoá đơn Hoàn trả"

#. module: account
#: model:ir.model.fields,field_description:account.field_account_journal__refund_sequence_number_next
msgid "Credit Notes: Next Number"
msgstr "Hoá đơn Hoàn trả: Số tiếp theo"

#. module: account
#: model:ir.model.fields,field_description:account.field_tax_adjustments_wizard__credit_account_id
msgid "Credit account"
msgstr "Tài khoản ghi Có"

#. module: account
#: model:ir.model.fields,help:account.field_account_move_line__matched_credit_ids
msgid "Credit journal items that are matched with this journal item."
msgstr "Phát sinh kế toán bên có mà được khớp với phát sinh kế toán này."

#. module: account
#: model:ir.ui.menu,name:account.menu_action_currency_form
#: model_terms:ir.ui.view,arch_db:account.res_config_settings_view_form
msgid "Currencies"
msgstr "Tiền tệ"

#. module: account
#: model:ir.model.fields,field_description:account.field_account_abstract_payment__currency_id
#: model:ir.model.fields,field_description:account.field_account_bank_statement__currency_id
#: model:ir.model.fields,field_description:account.field_account_bank_statement_line__currency_id
#: model:ir.model.fields,field_description:account.field_account_chart_template__currency_id
#: model:ir.model.fields,field_description:account.field_account_invoice__currency_id
#: model:ir.model.fields,field_description:account.field_account_invoice_line__currency_id
#: model:ir.model.fields,field_description:account.field_account_invoice_report__currency_id
#: model:ir.model.fields,field_description:account.field_account_invoice_tax__currency_id
#: model:ir.model.fields,field_description:account.field_account_journal__currency_id
#: model:ir.model.fields,field_description:account.field_account_move__currency_id
#: model:ir.model.fields,field_description:account.field_account_move_line__currency_id
#: model:ir.model.fields,field_description:account.field_account_partial_reconcile__currency_id
#: model:ir.model.fields,field_description:account.field_account_payment__currency_id
#: model:ir.model.fields,field_description:account.field_account_register_payments__currency_id
#: model:ir.model.fields,field_description:account.field_account_setup_bank_manual_config__currency_id
#: model:ir.model.fields,field_description:account.field_res_config_settings__currency_id
#: model:ir.model.fields,field_description:account.field_res_partner__currency_id
#: model_terms:ir.ui.view,arch_db:account.report_journal
#: model_terms:ir.ui.view,arch_db:account.view_account_payment_search
#: model_terms:ir.ui.view,arch_db:account.view_move_line_form
msgid "Currency"
msgstr "Tiền tệ"

#. module: account
#: model:ir.model.fields,field_description:account.field_account_invoice_report__currency_rate
msgid "Currency Rate"
msgstr "Tỷ giá"

#. module: account
#: code:addons/account/models/account_move.py:1429
#: code:addons/account/models/account_move.py:1441
#, python-format
msgid "Currency exchange rate difference"
msgstr "Chênh lệch tỷ giá hối đoái"

#. module: account
#: model:account.account.type,name:account.data_account_type_current_assets
#: model_terms:ir.ui.view,arch_db:account.view_account_form
msgid "Current Assets"
msgstr "Tài sản lưu động và đầu tư ngắn hạn"

#. module: account
#: model:account.account.type,name:account.data_account_type_current_liabilities
msgid "Current Liabilities"
msgstr "Nợ ngắn hạn"

#. module: account
#: model:account.account.type,name:account.data_unaffected_earnings
msgid "Current Year Earnings"
msgstr "Thu nhập năm hiện tại"

#. module: account
#: model:ir.model.fields,help:account.field_account_invoice_send__starred
msgid "Current user has a starred notification linked to this message"
msgstr ""
"Người dùng hiện hành có một thông báo chưa đánh sao liên kết với thông điệp "
"này"

#. module: account
#: selection:account.abstract.payment,partner_type:0
#: selection:account.payment,partner_type:0
#: selection:account.register.payments,partner_type:0
#: model_terms:ir.ui.view,arch_db:account.invoice_form
#: model_terms:ir.ui.view,arch_db:account.invoice_tree
#: model_terms:ir.ui.view,arch_db:account.view_account_payment_tree
msgid "Customer"
msgstr "Khách hàng"

#. module: account
#: selection:account.invoice,type:0 selection:account.invoice.report,type:0
#: code:addons/account/models/account_payment.py:769
#, python-format
msgid "Customer Credit Note"
msgstr "Hoá đơn Hoàn trả Khách hàng"

#. module: account
#: selection:account.invoice,type:0 selection:account.invoice.report,type:0
msgid "Customer Invoice"
msgstr "Hoá đơn Khách hàng"

#. module: account
#: code:addons/account/models/chart_template.py:409
#, python-format
msgid "Customer Invoices"
msgstr "Hoá đơn Khách hàng"

#. module: account
#: code:addons/account/models/account_payment.py:767
#: model_terms:ir.ui.view,arch_db:account.account_journal_dashboard_kanban_view
#, python-format
msgid "Customer Payment"
msgstr "Thanh toán của khách hàng"

#. module: account
#: model:ir.model.fields,field_description:account.field_res_partner__property_payment_term_id
msgid "Customer Payment Terms"
msgstr "Điều khoản Thanh toán cho Khách hàng"

#. module: account
#: model_terms:ir.ui.view,arch_db:account.account_journal_dashboard_kanban_view
#: model_terms:ir.ui.view,arch_db:account.res_config_settings_view_form
#: model_terms:ir.ui.view,arch_db:account.view_account_payment_search
msgid "Customer Payments"
msgstr "Các khoản thanh toán của khách hàng"

#. module: account
#: model:ir.model.fields,help:account.field_account_invoice__access_url
msgid "Customer Portal URL"
msgstr "URL cổng thông tin khách hàng"

#. module: account
#: model:ir.model.fields,field_description:account.field_product_template__taxes_id
msgid "Customer Taxes"
msgstr "Thuế Khách hàng"

#. module: account
#: model:ir.ui.menu,name:account.menu_account_customer
#: model:ir.ui.menu,name:account.menu_finance_receivables
#: model_terms:ir.ui.view,arch_db:account.view_account_invoice_report_search
msgid "Customers"
msgstr "Khách hàng"

#. module: account
#: model_terms:ir.ui.view,arch_db:account.onboarding_invoice_layout_step
msgid "Customize"
msgstr "Tuỳ chỉnh"

#. module: account
#: model_terms:ir.ui.view,arch_db:account.onboarding_invoice_layout_step
msgid "Customize the look of your invoices."
msgstr "Tuỳ chỉnh bố cục của các hoá đơn."

#. module: account
#: model:account.incoterms,name:account.incoterm_DAF
msgid "DELIVERED AT FRONTIER"
msgstr ""

#. module: account
#: model:account.incoterms,name:account.incoterm_DAP
msgid "DELIVERED AT PLACE"
msgstr ""

#. module: account
#: model:account.incoterms,name:account.incoterm_DAT
msgid "DELIVERED AT TERMINAL"
msgstr ""

#. module: account
#: model:account.incoterms,name:account.incoterm_DDP
msgid "DELIVERED DUTY PAID"
msgstr ""

#. module: account
#: model:account.incoterms,name:account.incoterm_DDU
msgid "DELIVERED DUTY UNPAID"
msgstr ""

#. module: account
#: model:account.incoterms,name:account.incoterm_DEQ
msgid "DELIVERED EX QUAY"
msgstr ""

#. module: account
#: model:account.incoterms,name:account.incoterm_DES
msgid "DELIVERED EX SHIP"
msgstr ""

#. module: account
#: selection:account.cash.rounding,rounding_method:0
msgid "DOWN"
msgstr ""

#. module: account
#. openerp-web
#: selection:account.print.journal,sort_selection:0
#: code:addons/account/static/src/xml/account_reconciliation.xml:287
#: code:addons/account/static/src/xml/account_reconciliation.xml:302
#: model:ir.model.fields,field_description:account.field_account_bank_statement__date
#: model:ir.model.fields,field_description:account.field_account_bank_statement_line__date
#: model:ir.model.fields,field_description:account.field_account_invoice_send__date
#: model:ir.model.fields,field_description:account.field_account_move__date
#: model:ir.model.fields,field_description:account.field_account_move_line__date
#: model:ir.model.fields,field_description:account.field_tax_adjustments_wizard__date
#: model_terms:ir.ui.view,arch_db:account.report_journal
#: model_terms:ir.ui.view,arch_db:account.view_account_invoice_report_search
#: model_terms:ir.ui.view,arch_db:account.view_account_move_filter
#: model_terms:ir.ui.view,arch_db:account.view_account_move_line_filter
#: model_terms:ir.ui.view,arch_db:account.view_bank_statement_search
#, python-format
msgid "Date"
msgstr "Ngày tháng"

#. module: account
#: model:ir.model.fields,help:account.field_res_company__account_opening_date
msgid ""
"Date at which the opening entry of this company's accounting has been "
"posted."
msgstr "Ngày mà bút toán đầu kì của công ty này được vào sổ."

#. module: account
#: model:ir.model.fields,help:account.field_account_financial_year_op__opening_date
msgid ""
"Date from which the accounting is managed in Odoo. It is the date of the "
"opening entry."
msgstr ""
"Ngày kể từ khi kế toán được quản lý bởi Odoo. Nó là ngày của bút toán đầu "
"kì."

#. module: account
#: model:ir.model.fields,help:account.field_account_move__reverse_date
msgid "Date of the reverse accounting entry."
msgstr "Ngày mà đảo ngược bút toán"

#. module: account
#. openerp-web
#: code:addons/account/static/src/xml/account_payment.xml:56
#, python-format
msgid "Date:"
msgstr "Ngày:"

#. module: account
#: model_terms:ir.ui.view,arch_db:account.view_move_line_form
msgid "Dates"
msgstr "Ngày"

#. module: account
#: model:ir.model.fields,field_description:account.field_account_payment_term_line__day_of_the_month
#: model_terms:ir.ui.view,arch_db:account.view_payment_term_line_tree
msgid "Day of the month"
msgstr ""

#. module: account
#: model:ir.model.fields,help:account.field_account_payment_term_line__day_of_the_month
msgid ""
"Day of the month on which the invoice must come to its term. If zero or "
"negative, this value will be ignored, and no specific day will be set. If "
"greater than the last day of a month, this number will instead select the "
"last day of this month."
msgstr ""

#. module: account
#: code:addons/account/models/company.py:51
#, python-format
msgid ""
"Dear Sir/Madam,\n"
"\n"
"Our records indicate that some payments on your account are still due. Please find details below.\n"
"If the amount has already been paid, please disregard this notice. Otherwise, please forward us the total amount stated below.\n"
"If you have any queries regarding your account, Please contact us.\n"
"\n"
"Thank you in advance for your cooperation.\n"
"Best Regards,"
msgstr ""
"Xin chào anh/chị,\n"
"\n"
"Hồ sơ của chúng tôi cho thấy một số khoản thanh toán trong tài khoản của bạn đã đến hạn thanh toán. Anh/chị có thể xem chi tiết phía dưới\n"
"Nếu số tiền đã được thanh toán, vui lòng bỏ qua thông báo này.Nếu không, vui lòng gửi lại cho chúng tôi thông tin về khoản thanh toán này.\n"
"Nếu bạn có bất kỳ câu hỏi nào liên quan đến tài khoản của mình, hãy liên hệ với chúng tôi.\n"
"\n"
"Cảm ơn sự hỗ trợ của anh/chị.\n"
"Trân trọng,"

#. module: account
#: model:ir.model.fields,field_description:account.field_account_move_line__debit
#: model_terms:ir.ui.view,arch_db:account.report_journal
msgid "Debit"
msgstr "Nợ"

#. module: account
#: model:ir.model.fields,field_description:account.field_account_move_line__debit_cash_basis
msgid "Debit Cash Basis"
msgstr "Nợ theo Cơ sở Dòng tiền"

#. module: account
#: model:ir.model.fields,field_description:account.field_account_partial_reconcile__debit_move_id
msgid "Debit Move"
msgstr "Phát sinh nợ"

#. module: account
#: model:ir.model.fields,field_description:account.field_tax_adjustments_wizard__debit_account_id
msgid "Debit account"
msgstr "Tài khoản ghi nợ"

#. module: account
#: model:ir.model.fields,help:account.field_account_move_line__matched_debit_ids
msgid "Debit journal items that are matched with this journal item."
msgstr "Các phát sinh kế toán ghi nợ mà được khớp với phát sinh kế toán này."

#. module: account
#: selection:res.company,fiscalyear_last_month:0
msgid "December"
msgstr "Tháng Mười hai"

#. module: account
#: model:ir.model.fields,field_description:account.field_account_journal__refund_sequence
msgid "Dedicated Credit Note Sequence"
msgstr "Trình tự Hoá đơn Hoàn tiền Riêng biệt"

#. module: account
#: model:ir.model.fields,field_description:account.field_res_company__invoice_reference_type
msgid "Default Communication Type"
msgstr ""

#. module: account
#: model:ir.model.fields,field_description:account.field_account_journal__default_credit_account_id
msgid "Default Credit Account"
msgstr "Tài khoản Ghi có Mặc định"

#. module: account
#: model:ir.model.fields,field_description:account.field_account_journal__default_debit_account_id
msgid "Default Debit Account"
msgstr "Tài khoản ghi nợ mặc định"

#. module: account
#: model:ir.model.fields,field_description:account.field_res_company__account_purchase_tax_id
#: model:ir.model.fields,field_description:account.field_res_config_settings__purchase_tax_id
msgid "Default Purchase Tax"
msgstr "Thuế mua mặc định"

#. module: account
#: model:ir.model.fields,help:account.field_res_config_settings__invoice_reference_type
msgid "Default Reference Type on Invoices."
msgstr ""

#. module: account
#: model:ir.model.fields,field_description:account.field_res_company__account_sale_tax_id
#: model:ir.model.fields,field_description:account.field_res_config_settings__sale_tax_id
msgid "Default Sale Tax"
msgstr "Thuế bán mặc định"

#. module: account
#: model_terms:ir.ui.view,arch_db:account.res_config_settings_view_form
msgid "Default Sending Options"
msgstr ""

#. module: account
#: model:ir.model.fields,field_description:account.field_account_account__tax_ids
#: model:ir.model.fields,field_description:account.field_account_account_template__tax_ids
#: model_terms:ir.ui.view,arch_db:account.view_account_chart_template_form
#: model_terms:ir.ui.view,arch_db:account.view_account_template_form
msgid "Default Taxes"
msgstr "Thuế mặc định"

#. module: account
#: model:ir.model.fields,field_description:account.field_res_company__incoterm_id
msgid "Default incoterm"
msgstr "Incoterm Mặc định"

#. module: account
#: model_terms:ir.ui.view,arch_db:account.res_config_settings_view_form
msgid "Default payment communication on customer invoices"
msgstr ""

#. module: account
#: model_terms:ir.ui.view,arch_db:account.res_config_settings_view_form
msgid "Default taxes applied to local transactions"
msgstr "Thuế mặc định áp dụng cho toàn bộ giao dịch bản địa"

#. module: account
#: model:ir.model.fields,help:account.field_product_template__supplier_taxes_id
msgid "Default taxes used when buying the product."
msgstr ""

#. module: account
#: model:ir.model.fields,help:account.field_product_template__taxes_id
msgid "Default taxes used when selling the product."
msgstr ""

#. module: account
#: model_terms:ir.ui.view,arch_db:account.res_config_settings_view_form
msgid "Deferred Revenues Management"
msgstr "Quản lý Doanh thu Chưa thực hiện"

#. module: account
#: model_terms:ir.actions.act_window,help:account.action_account_type_form
msgid "Define a new account type"
msgstr ""

#. module: account
#: model_terms:ir.ui.view,arch_db:account.res_config_settings_view_form
msgid "Define the smallest coinage of the currency used to pay by cash."
msgstr ""
"Xác định đơn vị nhỏ nhất của tiền tệ được dùng trong thanh toán bằng tiền "
"mặt."

#. module: account
#: model_terms:ir.ui.view,arch_db:account.onboarding_fiscal_year_step
msgid "Define your fiscal years opening &amp; closing dates."
msgstr "Xác lập ngày mở &amp; đóng năm tài chính của bạn."

#. module: account
#: model:ir.model.fields,help:account.field_account_journal__bank_statements_source
msgid "Defines how the bank statements will be registered"
msgstr ""

#. module: account
#: model:ir.model.fields,help:account.field_account_invoice__cash_rounding_id
msgid ""
"Defines the smallest coinage of the currency that can be used to pay by "
"cash."
msgstr ""
"Xác định đơn vị nhỏ nhất của tiền tệ có thể được dùng trong thanh toán bằng "
"tiền mặt."

#. module: account
#: model_terms:ir.ui.view,arch_db:account.view_account_tax_template_form
#: model_terms:ir.ui.view,arch_db:account.view_tax_form
msgid "Definition"
msgstr "Định nghĩa"

#. module: account
#: model:ir.model.fields,field_description:account.field_res_partner__trust
msgid "Degree of trust you have in this debtor"
msgstr "Mức độ tin cậy của bạn với con nợ này"

#. module: account
#: model:ir.model.fields,field_description:account.field_account_invoice_send__auto_delete
msgid "Delete Emails"
msgstr "Xoá Emails"

#. module: account
#: model:ir.model.fields,field_description:account.field_account_invoice_send__auto_delete_message
msgid "Delete Message Copy"
msgstr "Xoá Bản sao Thông điệp"

#. module: account
#: model:ir.model.fields,help:account.field_account_invoice_send__auto_delete
msgid "Delete sent emails (mass mailing only)"
msgstr "Xoá các email đã gửi (chỉ các email gửi hàng loạt)"

#. module: account
#: model:ir.model.fields,field_description:account.field_account_account__deprecated
msgid "Deprecated"
msgstr "Lỗi thời"

#. module: account
#: model:account.account.type,name:account.data_account_type_depreciation
#: model_terms:ir.ui.view,arch_db:account.view_account_form
msgid "Depreciation"
msgstr "Hao mòn"

#. module: account
#: model_terms:ir.ui.view,arch_db:account.cash_box_out_form
msgid "Describe why you take money from the cash register:"
msgstr "Mô tả tại sao bạn lấy tiền từ két:"

#. module: account
#. openerp-web
#: code:addons/account/static/src/xml/account_reconciliation.xml:305
#: model:ir.model.fields,field_description:account.field_account_account_type__note
#: model:ir.model.fields,field_description:account.field_account_invoice_line__name
#: model_terms:ir.ui.view,arch_db:account.view_account_payment_search
#: model_terms:ir.ui.view,arch_db:account.view_account_type_form
#: model_terms:ir.ui.view,arch_db:account.view_invoice_line_form
#, python-format
msgid "Description"
msgstr "Mô tả"

#. module: account
#: model:ir.model.fields,field_description:account.field_account_payment_term__note
msgid "Description on the Invoice"
msgstr "Mô tả trên hoá đơn"

#. module: account
#: model:ir.model.fields,field_description:account.field_account_payment__destination_account_id
msgid "Destination Account"
msgstr "Tài khoản Đích"

#. module: account
#: model:ir.model.fields,field_description:account.field_account_fiscal_position__auto_apply
#: model:ir.model.fields,field_description:account.field_account_fiscal_position_template__auto_apply
msgid "Detect Automatically"
msgstr "Nhận diện tự động"

#. module: account
#: model:ir.model.fields,help:account.field_account_tax__type_tax_use
#: model:ir.model.fields,help:account.field_account_tax_template__type_tax_use
msgid ""
"Determines where the tax is selectable. Note : 'None' means a tax can't be "
"used by itself, however it can still be used in a group. 'adjustment' is "
"used to perform tax adjustment."
msgstr ""

#. module: account
#: model:ir.model.fields,field_description:account.field_account_bank_statement__difference
msgid "Difference"
msgstr "Chênh lệch"

#. module: account
#: model:ir.model.fields,field_description:account.field_account_abstract_payment__writeoff_account_id
#: model:ir.model.fields,field_description:account.field_account_payment__writeoff_account_id
#: model:ir.model.fields,field_description:account.field_account_register_payments__writeoff_account_id
msgid "Difference Account"
msgstr "Tài khoản chênh lệch"

#. module: account
#: model:ir.model.fields,help:account.field_account_bank_statement__difference
msgid ""
"Difference between the computed ending balance and the specified ending "
"balance."
msgstr ""
"Chênh lệch giữa số dư đóng theo tính toán và số dư đóng được xác định."

#. module: account
#: model:ir.model,name:account.model_digest_digest
msgid "Digest"
msgstr ""

#. module: account
#: model:ir.model.fields,help:account.field_res_config_settings__group_products_in_bills
msgid ""
"Disable this option to use a simplified versions of vendor bills, where "
"products are hidden."
msgstr ""

#. module: account
#: model_terms:ir.ui.view,arch_db:account.res_config_settings_view_form
msgid ""
"Disable to have a simplified view of vendor bills, without the products."
msgstr ""

#. module: account
#: model_terms:ir.ui.view,arch_db:account.invoice_form
msgid "Disc (%)"
msgstr ""

#. module: account
#: model:ir.model.fields,field_description:account.field_account_invoice_line__discount
msgid "Discount (%)"
msgstr "Chiết khấu (%)"

#. module: account
#: model:ir.model.fields,field_description:account.field_account_abstract_payment__display_name
#: model:ir.model.fields,field_description:account.field_account_account__display_name
#: model:ir.model.fields,field_description:account.field_account_account_tag__display_name
#: model:ir.model.fields,field_description:account.field_account_account_template__display_name
#: model:ir.model.fields,field_description:account.field_account_account_type__display_name
#: model:ir.model.fields,field_description:account.field_account_bank_statement__display_name
#: model:ir.model.fields,field_description:account.field_account_bank_statement_cashbox__display_name
#: model:ir.model.fields,field_description:account.field_account_bank_statement_closebalance__display_name
#: model:ir.model.fields,field_description:account.field_account_bank_statement_line__display_name
#: model:ir.model.fields,field_description:account.field_account_cash_rounding__display_name
#: model:ir.model.fields,field_description:account.field_account_cashbox_line__display_name
#: model:ir.model.fields,field_description:account.field_account_chart_template__display_name
#: model:ir.model.fields,field_description:account.field_account_common_journal_report__display_name
#: model:ir.model.fields,field_description:account.field_account_common_report__display_name
#: model:ir.model.fields,field_description:account.field_account_financial_year_op__display_name
#: model:ir.model.fields,field_description:account.field_account_fiscal_position__display_name
#: model:ir.model.fields,field_description:account.field_account_fiscal_position_account__display_name
#: model:ir.model.fields,field_description:account.field_account_fiscal_position_account_template__display_name
#: model:ir.model.fields,field_description:account.field_account_fiscal_position_tax__display_name
#: model:ir.model.fields,field_description:account.field_account_fiscal_position_tax_template__display_name
#: model:ir.model.fields,field_description:account.field_account_fiscal_position_template__display_name
#: model:ir.model.fields,field_description:account.field_account_fiscal_year__display_name
#: model:ir.model.fields,field_description:account.field_account_full_reconcile__display_name
#: model:ir.model.fields,field_description:account.field_account_group__display_name
#: model:ir.model.fields,field_description:account.field_account_incoterms__display_name
#: model:ir.model.fields,field_description:account.field_account_invoice__display_name
#: model:ir.model.fields,field_description:account.field_account_invoice_confirm__display_name
#: model:ir.model.fields,field_description:account.field_account_invoice_import_wizard__display_name
#: model:ir.model.fields,field_description:account.field_account_invoice_line__display_name
#: model:ir.model.fields,field_description:account.field_account_invoice_refund__display_name
#: model:ir.model.fields,field_description:account.field_account_invoice_report__display_name
#: model:ir.model.fields,field_description:account.field_account_invoice_send__display_name
#: model:ir.model.fields,field_description:account.field_account_invoice_tax__display_name
#: model:ir.model.fields,field_description:account.field_account_journal__display_name
#: model:ir.model.fields,field_description:account.field_account_move__display_name
#: model:ir.model.fields,field_description:account.field_account_move_line__display_name
#: model:ir.model.fields,field_description:account.field_account_move_reversal__display_name
#: model:ir.model.fields,field_description:account.field_account_partial_reconcile__display_name
#: model:ir.model.fields,field_description:account.field_account_payment__display_name
#: model:ir.model.fields,field_description:account.field_account_payment_method__display_name
#: model:ir.model.fields,field_description:account.field_account_payment_term__display_name
#: model:ir.model.fields,field_description:account.field_account_payment_term_line__display_name
#: model:ir.model.fields,field_description:account.field_account_print_journal__display_name
#: model:ir.model.fields,field_description:account.field_account_reconcile_model__display_name
#: model:ir.model.fields,field_description:account.field_account_reconcile_model_template__display_name
#: model:ir.model.fields,field_description:account.field_account_reconciliation_widget__display_name
#: model:ir.model.fields,field_description:account.field_account_register_payments__display_name
#: model:ir.model.fields,field_description:account.field_account_setup_bank_manual_config__display_name
#: model:ir.model.fields,field_description:account.field_account_tax__display_name
#: model:ir.model.fields,field_description:account.field_account_tax_group__display_name
#: model:ir.model.fields,field_description:account.field_account_tax_template__display_name
#: model:ir.model.fields,field_description:account.field_account_unreconcile__display_name
#: model:ir.model.fields,field_description:account.field_cash_box_in__display_name
#: model:ir.model.fields,field_description:account.field_cash_box_out__display_name
#: model:ir.model.fields,field_description:account.field_report_account_report_agedpartnerbalance__display_name
#: model:ir.model.fields,field_description:account.field_report_account_report_invoice_with_payments__display_name
#: model:ir.model.fields,field_description:account.field_report_account_report_journal__display_name
#: model:ir.model.fields,field_description:account.field_tax_adjustments_wizard__display_name
#: model:ir.model.fields,field_description:account.field_validate_account_move__display_name
msgid "Display Name"
msgstr "Tên hiển thị"

#. module: account
#: model:ir.model.fields,field_description:account.field_res_company__qr_code
#: model:ir.model.fields,field_description:account.field_res_config_settings__qr_code
msgid "Display SEPA QR code"
msgstr ""

#. module: account
#: model:ir.model.fields,field_description:account.field_account_invoice_line__display_type
msgid "Display Type"
msgstr "Kiểu Hiển thị"

#. module: account
#: model:ir.model.fields,field_description:account.field_account_tax_template__description
msgid "Display on Invoices"
msgstr "Hiển thị trên Hoá đơn"

#. module: account
#: code:addons/account/models/digest.py:16
#, python-format
msgid "Do not have access, skip this data for user's digest email"
msgstr ""

#. module: account
#: model:ir.model.fields,help:account.field_account_invoice_send__auto_delete_message
msgid ""
"Do not keep a copy of the email in the document communication history (mass "
"mailing only)"
msgstr ""
"Không giữ một bản sao của email trong lịch sử giao tiếp tài liệu (chỉ gửi "
"thư hàng loạt)"

#. module: account
#: selection:res.company,account_dashboard_onboarding_state:0
#: selection:res.company,account_invoice_onboarding_state:0
#: selection:res.company,account_onboarding_invoice_layout_state:0
#: selection:res.company,account_onboarding_sale_tax_state:0
#: selection:res.company,account_onboarding_sample_invoice_state:0
#: selection:res.company,account_setup_bank_data_state:0
#: selection:res.company,account_setup_coa_state:0
#: selection:res.company,account_setup_fy_data_state:0
msgid "Done"
msgstr "Hoàn tất"

#. module: account
#: model_terms:ir.ui.view,arch_db:account.portal_invoice_page
msgid "Download"
msgstr "Tải xuống"

#. module: account
#: selection:account.invoice,state:0 selection:account.invoice.report,state:0
#: selection:account.payment,state:0
#: model_terms:ir.ui.view,arch_db:account.view_account_invoice_filter
#: model_terms:ir.ui.view,arch_db:account.view_account_payment_search
#: model_terms:ir.ui.view,arch_db:account.view_bank_statement_search
msgid "Draft"
msgstr "Dự thảo"

#. module: account
#: model_terms:ir.ui.view,arch_db:account.invoice_form
msgid "Draft Credit Note"
msgstr "Hoá đơn Hoàn tiền Dự thảo"

#. module: account
#: code:addons/account/models/account_invoice.py:484
#: model_terms:ir.ui.view,arch_db:account.invoice_form
#: model_terms:ir.ui.view,arch_db:account.portal_my_invoices
#: model_terms:ir.ui.view,arch_db:account.report_invoice_document
#, python-format
msgid "Draft Invoice"
msgstr "Hoá đơn Dự thảo"

#. module: account
#: model_terms:ir.ui.view,arch_db:account.view_account_invoice_report_search
msgid "Draft Invoices"
msgstr "Hoá đơn Dự thảo"

#. module: account
#: model:ir.actions.act_window,name:account.action_bank_statement_draft_tree
msgid "Draft statements"
msgstr "Sao kê dự thảo"

#. module: account
#: model_terms:ir.ui.view,arch_db:account.view_payment_term_line_form
msgid "Due"
msgstr "Đến hạn"

#. module: account
#: model:ir.model.fields,field_description:account.field_account_invoice_report__residual
msgid "Due Amount"
msgstr "Giá trị Đến hạn"

#. module: account
#. openerp-web
#: code:addons/account/controllers/portal.py:41
#: code:addons/account/static/src/xml/account_reconciliation.xml:288
#: model:ir.model.fields,field_description:account.field_account_invoice__date_due
#: model:ir.model.fields,field_description:account.field_account_invoice_report__date_due
#: model_terms:ir.ui.view,arch_db:account.portal_my_invoices
#: model_terms:ir.ui.view,arch_db:account.view_account_invoice_filter
#: model_terms:ir.ui.view,arch_db:account.view_account_invoice_report_search
#, python-format
msgid "Due Date"
msgstr "Ngày đến hạn"

#. module: account
#: model_terms:ir.ui.view,arch_db:account.view_payment_term_line_form
msgid "Due Date Computation"
msgstr "Tính ngày đến hạn"

#. module: account
#: model_terms:ir.ui.view,arch_db:account.view_payment_term_line_tree
msgid "Due Type"
msgstr "Kiểu nợ"

#. module: account
#: model:ir.model.fields,field_description:account.field_account_move_line__date_maturity
msgid "Due date"
msgstr "Ngày đến hạn"

#. module: account
#: model_terms:ir.ui.view,arch_db:account.view_payment_term_line_form
msgid "Due the"
msgstr "Đến hạn vào ngày"

#. module: account
#: code:addons/account/models/account_invoice.py:1271
#, python-format
msgid ""
"Duplicated vendor reference detected. You probably encoded twice the same "
"vendor bill/credit note."
msgstr ""

#. module: account
#: model:ir.model.fields,field_description:account.field_res_config_settings__module_account_reports
msgid "Dynamic Reports"
msgstr "Báo cáo Động"

#. module: account
#: model:ir.model.fields,field_description:account.field_res_config_settings__module_l10n_eu_service
msgid "EU Digital Goods VAT"
msgstr ""

#. module: account
#: model:account.incoterms,name:account.incoterm_EXW
msgid "EX WORKS"
msgstr ""

#. module: account
#: code:addons/account/models/chart_template.py:387
#: code:addons/account/models/chart_template.py:402
#: code:addons/account/models/chart_template.py:412
#, python-format
msgid "EXCH"
msgstr "LECH"

#. module: account
#: code:addons/account/models/account_move.py:973
#, python-format
msgid "Either pass both debit and credit or none."
msgstr "Hoặc truyền cả giá trị nợ và có, hoặc không"

#. module: account
#: model:ir.model.fields,field_description:account.field_account_invoice_send__is_email
msgid "Email"
msgstr ""

#. module: account
#: model_terms:ir.ui.view,arch_db:account.view_account_journal_form
msgid "Email Alias"
msgstr "Bí danh Email"

#. module: account
#: model:ir.model.fields,help:account.field_account_invoice_send__email_from
msgid ""
"Email address of the sender. This field is set when no matching partner is "
"found and replaces the author_id field in the chatter."
msgstr ""
"Địa chỉ email của người gửi. Trường này được thiết lập khi không có đối tác "
"tương ứng được tìm thấy và thay thế trường author_id ở chatter."

#. module: account
#: model:ir.model.fields,field_description:account.field_res_company__invoice_is_email
msgid "Email by default"
msgstr "Email mặc định"

#. module: account
#: model_terms:ir.ui.view,arch_db:account.view_account_journal_form
msgid "Email your Vendor Bills"
msgstr ""

#. module: account
#: model:ir.model.fields,field_description:account.field_account_common_journal_report__date_to
#: model:ir.model.fields,field_description:account.field_account_common_report__date_to
#: model:ir.model.fields,field_description:account.field_account_fiscal_year__date_to
#: model:ir.model.fields,field_description:account.field_account_print_journal__date_to
msgid "End Date"
msgstr "Ngày kết thúc"

#. module: account
#: model:account.payment.term,name:account.account_payment_term
msgid "End of Following Month"
msgstr "Cuối tháng kế tiếp"

#. module: account
#: model:ir.model.fields,field_description:account.field_account_bank_statement__balance_end_real
msgid "Ending Balance"
msgstr "Số dư Cuối kỳ"

#. module: account
#: model:ir.model.fields,field_description:account.field_account_bank_statement__cashbox_end_id
msgid "Ending Cashbox"
msgstr "Đóng két tiền"

#. module: account
#: model:ir.model.fields,help:account.field_account_fiscal_year__date_to
msgid "Ending Date, included in the fiscal year."
msgstr ""

#. module: account
#: model:ir.actions.act_window,name:account.action_move_line_form
msgid "Entries"
msgstr "Bút toán"

#. module: account
#: model:ir.model.fields,field_description:account.field_account_print_journal__sort_selection
msgid "Entries Sorted by"
msgstr "Bút toán được sắp xếp theo"

#. module: account
#: code:addons/account/models/account_move.py:911
#, python-format
msgid "Entries are not from the same account."
msgstr ""

#. module: account
#: model_terms:ir.ui.view,arch_db:account.account_journal_dashboard_kanban_view
msgid "Entries to Review"
msgstr "Bút toán cần Xem xét"

#. module: account
#: code:addons/account/models/account_analytic_line.py:47
#, python-format
msgid "Entries: "
msgstr "Bút toán: "

#. module: account
#: model:ir.model.fields,field_description:account.field_account_journal__sequence_id
msgid "Entry Sequence"
msgstr "Trình tự Bút toán"

#. module: account
#: model:ir.model.fields,field_description:account.field_account_bank_statement__move_line_ids
msgid "Entry lines"
msgstr "Dòng bút toán"

#. module: account
#: selection:account.account.type,internal_group:0
#: model:account.account.type,name:account.data_account_type_equity
#: model_terms:ir.ui.view,arch_db:account.view_account_form
#: model_terms:ir.ui.view,arch_db:account.view_account_search
msgid "Equity"
msgstr "Nguồn vốn"

#. module: account
#: code:addons/account/models/res_config_settings.py:145
#, python-format
msgid "Error!"
msgstr "Lỗi!"

#. module: account
#: code:addons/account/models/chart_template.py:412
#, python-format
msgid "Exchange Difference"
msgstr "Chênh lệch Tỷ giá"

#. module: account
#: model:ir.model.fields,field_description:account.field_res_company__currency_exchange_journal_id
#: model:ir.model.fields,field_description:account.field_res_config_settings__currency_exchange_journal_id
msgid "Exchange Gain or Loss Journal"
msgstr "Sổ nhật ký Lãi hoặc Lỗ do tỷ giá"

#. module: account
#: model:ir.model.fields,field_description:account.field_account_full_reconcile__exchange_move_id
msgid "Exchange Move"
msgstr "Phát sinh Quy đổi"

#. module: account
#: model:ir.model.fields,field_description:account.field_res_company__expects_chart_of_accounts
msgid "Expects a Chart of Accounts"
msgstr "Cần một hệ thống tài khoản"

#. module: account
#: selection:account.account.type,internal_group:0
msgid "Expense"
msgstr "Chi phí"

#. module: account
#: model:ir.model.fields,field_description:account.field_product_category__property_account_expense_categ_id
#: model:ir.model.fields,field_description:account.field_product_template__property_account_expense_id
#: model_terms:ir.ui.view,arch_db:account.view_account_chart_template_seacrh
msgid "Expense Account"
msgstr "Tài khoản Chi phí"

#. module: account
#: model:ir.model.fields,field_description:account.field_account_chart_template__property_account_expense_id
msgid "Expense Account on Product Template"
msgstr "Tài khoản Chi phí trên Mẫu Sản phẩm"

#. module: account
#: model:account.account.type,name:account.data_account_type_expenses
#: model_terms:ir.ui.view,arch_db:account.view_account_form
#: model_terms:ir.ui.view,arch_db:account.view_account_search
msgid "Expenses"
msgstr "Chi phí"

#. module: account
#: model:ir.model.fields,field_description:account.field_account_bank_statement__reference
msgid "External Reference"
msgstr "Tham khảo nội bộ"

#. module: account
#. openerp-web
#: code:addons/account/static/src/xml/account_reconciliation.xml:318
#: code:addons/account/static/src/xml/account_reconciliation.xml:333
#, python-format
msgid "External link"
msgstr ""

#. module: account
#: model:account.incoterms,name:account.incoterm_FAS
msgid "FREE ALONGSIDE SHIP"
msgstr ""

#. module: account
#: model:account.incoterms,name:account.incoterm_FCA
msgid "FREE CARRIER"
msgstr ""

#. module: account
#: model:account.incoterms,name:account.incoterm_FOB
msgid "FREE ON BOARD"
msgstr ""

#. module: account
#: model:ir.model.fields,field_description:account.field_account_invoice_send__starred_partner_ids
msgid "Favorited By"
msgstr "Ưa thích bởi"

#. module: account
#: model_terms:ir.ui.view,arch_db:account.view_account_journal_search
msgid "Favorites"
msgstr "Yêu thích"

#. module: account
#: selection:res.company,fiscalyear_last_month:0
msgid "February"
msgstr "Tháng Hai"

#. module: account
#: model:ir.model.fields,field_description:account.field_account_fiscal_position__state_ids
#: model:ir.model.fields,field_description:account.field_account_fiscal_position_template__state_ids
msgid "Federal States"
msgstr "Bang/Tỉnh"

#. module: account
#: model:ir.model.fields,field_description:account.field_account_invoice_import_wizard__attachment_ids
msgid "Files"
msgstr ""

#. module: account
#: model_terms:ir.ui.view,arch_db:account.cash_box_in_form
msgid "Fill in this form if you put money in the cash register:"
msgstr "Điền vào form này nếu bạn nạp tiền mặt vào két:"

#. module: account
#. openerp-web
#: code:addons/account/static/src/xml/account_reconciliation.xml:147
#, python-format
msgid "Filter..."
msgstr "Bộ lọc..."

#. module: account
#: model:ir.model.fields,field_description:account.field_account_analytic_line__general_account_id
#: model_terms:ir.ui.view,arch_db:account.view_account_analytic_line_filter_inherit_account
msgid "Financial Account"
msgstr "Tài khoản KT Tài chính"

#. module: account
#: model_terms:ir.ui.view,arch_db:account.view_partner_property_form
msgid "Fiscal Information"
msgstr "Thông tin Tài khoá"

#. module: account
#: model_terms:ir.ui.view,arch_db:account.res_config_settings_view_form
msgid "Fiscal Localization"
msgstr "Bản địa hoá Kế toán Tài chính"

#. module: account
#: model:ir.model.fields,field_description:account.field_account_fiscal_position_account_template__position_id
msgid "Fiscal Mapping"
msgstr "Ánh xạ/Khớp Tài khoá"

#. module: account
#: model_terms:ir.ui.view,arch_db:account.res_config_settings_view_form
msgid "Fiscal Periods"
msgstr "Chu kỳ Tài chính"

#. module: account
#: model:ir.actions.act_window,name:account.action_account_fiscal_position_template_form
#: model:ir.model,name:account.model_account_fiscal_position
#: model:ir.model.fields,field_description:account.field_account_fiscal_position__name
#: model:ir.model.fields,field_description:account.field_account_fiscal_position_account__position_id
#: model:ir.model.fields,field_description:account.field_account_fiscal_position_tax__position_id
#: model:ir.model.fields,field_description:account.field_account_fiscal_position_tax_template__position_id
#: model:ir.model.fields,field_description:account.field_account_invoice__fiscal_position_id
#: model:ir.model.fields,field_description:account.field_account_invoice_report__fiscal_position_id
#: model:ir.model.fields,field_description:account.field_res_partner__property_account_position_id
#: model_terms:ir.ui.view,arch_db:account.view_account_position_form
#: model_terms:ir.ui.view,arch_db:account.view_account_position_template_search
#: model_terms:ir.ui.view,arch_db:account.view_account_position_template_tree
#: model_terms:ir.ui.view,arch_db:account.view_account_position_tree
msgid "Fiscal Position"
msgstr "Vị thế Tài khoá"

#. module: account
#: model:ir.model.fields,field_description:account.field_account_fiscal_position_template__name
#: model_terms:ir.ui.view,arch_db:account.view_account_position_template_form
#: model_terms:ir.ui.view,arch_db:account.view_account_position_template_search
msgid "Fiscal Position Template"
msgstr "Mẫu Vị thế Tài khoá"

#. module: account
#: model:ir.actions.act_window,name:account.action_account_fiscal_position_form
#: model:ir.ui.menu,name:account.menu_action_account_fiscal_position_form
msgid "Fiscal Positions"
msgstr "Vị thế Tài khoá"

#. module: account
#: code:addons/account/models/company.py:293
#: model:ir.model,name:account.model_account_fiscal_year
#: model_terms:ir.ui.view,arch_db:account.onboarding_fiscal_year_step
#, python-format
msgid "Fiscal Year"
msgstr "Năm tài chính"

#. module: account
#: model_terms:ir.ui.view,arch_db:account.action_account_fiscal_year_form
msgid "Fiscal Year 2018"
msgstr ""

#. module: account
#: model:ir.actions.act_window,name:account.actions_account_fiscal_year
#: model:ir.model.fields,field_description:account.field_res_config_settings__group_fiscal_year
msgid "Fiscal Years"
msgstr "Năm Tài chính"

#. module: account
#: model:ir.model.fields,field_description:account.field_account_financial_year_op__fiscalyear_last_day
#: model:ir.model.fields,field_description:account.field_res_company__fiscalyear_last_day
msgid "Fiscalyear Last Day"
msgstr "Ngày cuối cùng năm tài chính"

#. module: account
#: model:ir.model.fields,field_description:account.field_account_financial_year_op__fiscalyear_last_month
#: model:ir.model.fields,field_description:account.field_res_company__fiscalyear_last_month
msgid "Fiscalyear Last Month"
msgstr "Tháng cuối cùng năm tài chính"

#. module: account
#: selection:account.reconcile.model,amount_type:0
#: selection:account.reconcile.model,second_amount_type:0
#: selection:account.reconcile.model.template,amount_type:0
#: selection:account.reconcile.model.template,second_amount_type:0
#: selection:account.tax,amount_type:0
#: selection:account.tax.template,amount_type:0
msgid "Fixed"
msgstr "Cố định"

#. module: account
#: selection:account.payment.term.line,value:0
msgid "Fixed Amount"
msgstr "Tổng tiền cố định"

#. module: account
#: model:account.account.type,name:account.data_account_type_fixed_assets
msgid "Fixed Assets"
msgstr "Tài sản Cố định"

#. module: account
#: model:ir.model.fields,help:account.field_account_reconcile_model__amount
#: model:ir.model.fields,help:account.field_account_reconcile_model__second_amount
#: model:ir.model.fields,help:account.field_account_reconcile_model_template__amount
#: model:ir.model.fields,help:account.field_account_reconcile_model_template__second_amount
msgid ""
"Fixed amount will count as a debit if it is negative, as a credit if it is "
"positive."
msgstr ""
"Giá trị cố định sẽ được ghi vào bên nợ nếu âm và ghi vào bên có nếu dương."

#. module: account
#: model:ir.model.fields,field_description:account.field_res_config_settings__module_account_reports_followup
msgid "Follow-up Levels"
msgstr "Cấp độ Theo sát"

#. module: account
#: model:ir.model.fields,field_description:account.field_account_bank_statement__message_follower_ids
#: model:ir.model.fields,field_description:account.field_account_invoice__message_follower_ids
#: model:ir.model.fields,field_description:account.field_account_payment__message_follower_ids
msgid "Followers"
msgstr "Người dõi theo"

#. module: account
#: model:ir.model.fields,field_description:account.field_account_bank_statement__message_channel_ids
#: model:ir.model.fields,field_description:account.field_account_invoice__message_channel_ids
#: model:ir.model.fields,field_description:account.field_account_payment__message_channel_ids
msgid "Followers (Channels)"
msgstr "Người theo dõi (Các kênh)"

#. module: account
#: model:ir.model.fields,field_description:account.field_account_bank_statement__message_partner_ids
#: model:ir.model.fields,field_description:account.field_account_invoice__message_partner_ids
#: model:ir.model.fields,field_description:account.field_account_payment__message_partner_ids
msgid "Followers (Partners)"
msgstr "Người theo dõi (Các đối tác)"

#. module: account
#: model:ir.model.fields,field_description:account.field_account_journal__inbound_payment_method_ids
msgid "For Incoming Payments"
msgstr ""

#. module: account
#: model:ir.model.fields,field_description:account.field_account_journal__outbound_payment_method_ids
msgid "For Outgoing Payments"
msgstr ""

#. module: account
#: model:ir.model.fields,help:account.field_account_payment_term_line__value_amount
msgid "For percent enter a ratio between 0-100."
msgstr "Đối với phần trăm, nhập tỷ số từ 0-100."

#. module: account
#: sql_constraint:account.invoice.line:0
msgid ""
"Forbidden unit price, account and quantity on non-accountable invoice line"
msgstr ""

#. module: account
#: model:ir.model.fields,help:account.field_account_reconcile_model__force_second_tax_included
#: model:ir.model.fields,help:account.field_account_reconcile_model_template__force_second_tax_included
msgid "Force the second tax to be managed as a price included tax."
msgstr ""

#. module: account
#: model:ir.model.fields,help:account.field_account_reconcile_model__force_tax_included
#: model:ir.model.fields,help:account.field_account_reconcile_model_template__force_tax_included
msgid "Force the tax to be managed as a price included tax."
msgstr ""

#. module: account
#: model:ir.model.fields,help:account.field_account_account__currency_id
msgid "Forces all moves for this account to have this account currency."
msgstr ""
"Cưỡng bức tất cả biến động với tài khoản này phải có tiền tệ tài khoản."

#. module: account
#: model:ir.model.fields,help:account.field_account_account_template__currency_id
msgid "Forces all moves for this account to have this secondary currency."
msgstr ""
"Cưỡng bức tất cả các biến động đối với tài khoản này phải có tiền tệ thứ "
"hai."

#. module: account
#: code:addons/account/report/account_aged_partner_balance.py:218
#: code:addons/account/report/account_journal.py:101
#, python-format
msgid "Form content is missing, this report cannot be printed."
msgstr "Nội dung trong mẫu đang thiếu, báo cáo này không thể in được."

#. module: account
#: model:ir.model.fields,field_description:account.field_account_invoice_send__email_from
msgid "From"
msgstr "Từ"

#. module: account
#: model_terms:ir.ui.view,arch_db:account.view_account_move_line_filter
msgid "From Payable accounts"
msgstr "Từ các tài khoản phải trả"

#. module: account
#: model_terms:ir.ui.view,arch_db:account.view_account_move_line_filter
msgid "From Receivable accounts"
msgstr "Từ các tài khoản phải thu"

#. module: account
#: model_terms:ir.actions.act_window,help:account.action_account_invoice_report_all_supp
msgid ""
"From this report, you can have an overview of the amount invoiced from your "
"vendors. The search tool can also be used to personalise your Invoices "
"reports and so, match this analysis to your needs."
msgstr ""
"Từ báo cáo này, bạn có cái nhìn tổng quan về giá trị đã được nhà cung cấp "
"xuất hoá đơn. Công cụ tìm kiếm cũng giúp bạn cá nhân hoá các báo cáo Hoá đơn"
" và để tuỳ biến phân tích theo nhu cầu của bạn."

#. module: account
#: model_terms:ir.actions.act_window,help:account.action_account_invoice_report_all
msgid ""
"From this report, you can have an overview of the amount invoiced to your "
"customers. The search tool can also be used to personalise your Invoices "
"reports and so, match this analysis to your needs."
msgstr ""
"Từ báo cáo này, bạn có cái nhìn tổng quan về giá trị hoá đơn đã xuất cho "
"khách hàng. Công cụ tìm kiếm cũng giúp bạn cá nhân hoá các báo cáo Hoá đơn "
"và để tuỳ biến phân tích theo nhu cầu của bạn."

#. module: account
#: code:addons/account/models/account_invoice.py:385
#, python-format
msgid "From: "
msgstr ""

#. module: account
#: model:ir.model,name:account.model_account_full_reconcile
#: model:ir.model.fields,field_description:account.field_account_partial_reconcile__full_reconcile_id
msgid "Full Reconcile"
msgstr "Đối soát Hoàn toàn"

#. module: account
#: code:addons/account/models/account_journal_dashboard.py:102
#, python-format
msgid "Future"
msgstr "Tương lai"

#. module: account
#: model_terms:ir.ui.view,arch_db:account.view_account_invoice_filter
msgid "Future Activities"
msgstr "Hoạt động Tương lai"

#. module: account
#: model_terms:ir.ui.view,arch_db:account.view_account_form
msgid "GROSS PROFIT"
msgstr "LỢI NHUẬN RÒNG"

#. module: account
#: model:ir.model.fields,field_description:account.field_account_chart_template__income_currency_exchange_account_id
#: model:ir.model.fields,field_description:account.field_res_company__income_currency_exchange_account_id
msgid "Gain Exchange Rate Account"
msgstr "Tài khoản lãi tỷ giá ngoại tệ"

#. module: account
#: model:ir.ui.menu,name:account.menu_finance_entries_generate_entries
msgid "Generate Entries"
msgstr "Tạo bút toán"

#. module: account
#: model:ir.ui.menu,name:account.account_reports_legal_statements_menu
msgid "Generic Statements"
msgstr "Báo cáo Tổng quát"

#. module: account
#: model_terms:ir.ui.view,arch_db:account.res_config_settings_view_form
msgid "Get warnings when invoicing specific customers"
msgstr "Nhận cảnh báo khi xuất hoá đơn cho một khách hàng nào đó"

#. module: account
#: model_terms:ir.ui.view,arch_db:account.res_config_settings_view_form
msgid ""
"Get your bank statements automatically imported every 4 hours, or in one-"
"click, using Yodlee and Plaid services. Once installed, set “Bank Feeds” to "
"“Bank Synchronization” in bank account settings. Then, click “Configure” on "
"the online account to enter your bank credentials."
msgstr ""

#. module: account
#: model:ir.model.fields,help:account.field_account_invoice_line__sequence
msgid "Gives the sequence of this line when displaying the invoice."
msgstr "Cung cấp trình tự cho dòng này khi hiển thị trên hóa đơn."

#. module: account
#: model:ir.model.fields,help:account.field_account_bank_statement_line__sequence
msgid ""
"Gives the sequence order when displaying a list of bank statement lines."
msgstr "Cung cấp trình tự hiển thị cho danh sách các dòng sao kê ngân hàng."

#. module: account
#: model:ir.model.fields,help:account.field_account_invoice_tax__sequence
msgid "Gives the sequence order when displaying a list of invoice tax."
msgstr "Cung cấp trình tự hiển thị cho danh sách các dòng thuế trên hoá đơn."

#. module: account
#: model:ir.model.fields,help:account.field_account_payment_term_line__sequence
msgid ""
"Gives the sequence order when displaying a list of payment terms lines."
msgstr ""
"Cung cấp trình tự hiển thị cho danh sách các dòng điều khoản thanh toán."

#. module: account
#. openerp-web
#: code:addons/account/static/src/xml/account_reconciliation.xml:63
#, python-format
msgid "Go to bank statement(s)"
msgstr "Đến sao kê ngân hàng"

#. module: account
#: code:addons/account/models/account_invoice.py:758
#: code:addons/account/models/company.py:521
#, python-format
msgid "Go to the configuration panel"
msgstr "Đi tới bảng cấu hình"

#. module: account
#: code:addons/account/models/company.py:459
#, python-format
msgid "Go to the journal configuration"
msgstr ""

#. module: account
#: selection:res.partner,trust:0
msgid "Good Debtor"
msgstr "Con nợ Tốt"

#. module: account
#. openerp-web
#: code:addons/account/static/src/xml/account_reconciliation.xml:48
#, python-format
msgid "Good Job!"
msgstr "Làm tốt!"

#. module: account
#: model:ir.model.fields,field_description:account.field_account_account__group_id
#: model:ir.model.fields,field_description:account.field_account_account_template__group_id
msgid "Group"
msgstr "Nhóm"

#. module: account
#: model_terms:ir.ui.view,arch_db:account.view_account_chart_template_seacrh
#: model_terms:ir.ui.view,arch_db:account.view_account_invoice_filter
#: model_terms:ir.ui.view,arch_db:account.view_account_invoice_report_search
#: model_terms:ir.ui.view,arch_db:account.view_account_move_filter
#: model_terms:ir.ui.view,arch_db:account.view_account_move_line_filter
#: model_terms:ir.ui.view,arch_db:account.view_account_search
#: model_terms:ir.ui.view,arch_db:account.view_account_tax_search
#: model_terms:ir.ui.view,arch_db:account.view_account_template_search
#: model_terms:ir.ui.view,arch_db:account.view_bank_statement_search
msgid "Group By"
msgstr "Nhóm theo"

#. module: account
#: model:ir.model.fields,field_description:account.field_account_journal__group_invoice_lines
msgid "Group Invoice Lines"
msgstr "Nhóm theo hạng mục trên hoá đơn"

#. module: account
#: model:ir.model.fields,field_description:account.field_account_register_payments__group_invoices
msgid "Group Invoices"
msgstr ""

#. module: account
#: selection:account.tax,amount_type:0
#: selection:account.tax.template,amount_type:0
msgid "Group of Taxes"
msgstr "Nhóm Thuế"

#. module: account
#: model_terms:ir.ui.view,arch_db:account.res_config_settings_view_form
msgid "Group payments into a single batch to ease the reconciliation process"
msgstr ""

#. module: account
#: selection:account.cash.rounding,rounding_method:0
msgid "HALF-UP"
msgstr ""

#. module: account
#: model:ir.model.fields,field_description:account.field_res_config_settings__has_accounting_entries
msgid "Has Accounting Entries"
msgstr "Có Bút toán Kế toán"

#. module: account
#: model:ir.model.fields,field_description:account.field_account_payment__has_invoices
msgid "Has Invoices"
msgstr "Có Hoá đơn"

#. module: account
#: model:ir.model.fields,field_description:account.field_account_invoice__has_outstanding
msgid "Has Outstanding"
msgstr "Có khoản thanh toán chưa khớp"

#. module: account
#: model:ir.model.fields,field_description:account.field_res_partner__has_unreconciled_entries
msgid "Has Unreconciled Entries"
msgstr "Có bút toán chưa đối soát"

#. module: account
#: model:ir.model.fields,field_description:account.field_account_setup_bank_manual_config__qr_code_valid
msgid "Has all required arguments"
msgstr ""

#. module: account
#: model:ir.model.fields,field_description:account.field_account_invoice_send__has_error
#: model:ir.model.fields,help:account.field_account_invoice_send__has_error
msgid "Has error"
msgstr ""

#. module: account
#: model:ir.model.fields,field_description:account.field_account_abstract_payment__hide_payment_method
#: model:ir.model.fields,field_description:account.field_account_payment__hide_payment_method
#: model:ir.model.fields,field_description:account.field_account_register_payments__hide_payment_method
msgid "Hide Payment Method"
msgstr "Ẩn Phương thức Thanh toán"

#. module: account
#: model:ir.model.fields,field_description:account.field_account_tax__hide_tax_exigibility
msgid "Hide Use Cash Basis Option"
msgstr "Ẩn Tuỳ chọn Cơ sở Dòng tiền"

#. module: account
#: model_terms:ir.ui.view,arch_db:account.portal_invoice_chatter
msgid "History"
msgstr "Lịch sử"

#. module: account
#: model_terms:ir.ui.view,arch_db:account.view_account_form
msgid "How do account types affect your reports?"
msgstr "Cách mà các kiểu tài khoản ảnh hưởng đến báo cáo của bạn?"

#. module: account
#: model_terms:ir.ui.view,arch_db:account.res_config_settings_view_form
msgid "How total tax amount is computed in orders and invoices"
msgstr "Cách thức mà giá trị thuế được tính toán trên các đơn hàng và hoá đơn"

#. module: account
#: model:ir.model.fields,field_description:account.field_account_abstract_payment__id
#: model:ir.model.fields,field_description:account.field_account_account__id
#: model:ir.model.fields,field_description:account.field_account_account_tag__id
#: model:ir.model.fields,field_description:account.field_account_account_template__id
#: model:ir.model.fields,field_description:account.field_account_account_type__id
#: model:ir.model.fields,field_description:account.field_account_bank_statement__id
#: model:ir.model.fields,field_description:account.field_account_bank_statement_cashbox__id
#: model:ir.model.fields,field_description:account.field_account_bank_statement_closebalance__id
#: model:ir.model.fields,field_description:account.field_account_bank_statement_line__id
#: model:ir.model.fields,field_description:account.field_account_cash_rounding__id
#: model:ir.model.fields,field_description:account.field_account_cashbox_line__id
#: model:ir.model.fields,field_description:account.field_account_chart_template__id
#: model:ir.model.fields,field_description:account.field_account_common_journal_report__id
#: model:ir.model.fields,field_description:account.field_account_common_report__id
#: model:ir.model.fields,field_description:account.field_account_financial_year_op__id
#: model:ir.model.fields,field_description:account.field_account_fiscal_position__id
#: model:ir.model.fields,field_description:account.field_account_fiscal_position_account__id
#: model:ir.model.fields,field_description:account.field_account_fiscal_position_account_template__id
#: model:ir.model.fields,field_description:account.field_account_fiscal_position_tax__id
#: model:ir.model.fields,field_description:account.field_account_fiscal_position_tax_template__id
#: model:ir.model.fields,field_description:account.field_account_fiscal_position_template__id
#: model:ir.model.fields,field_description:account.field_account_fiscal_year__id
#: model:ir.model.fields,field_description:account.field_account_full_reconcile__id
#: model:ir.model.fields,field_description:account.field_account_group__id
#: model:ir.model.fields,field_description:account.field_account_incoterms__id
#: model:ir.model.fields,field_description:account.field_account_invoice__id
#: model:ir.model.fields,field_description:account.field_account_invoice_confirm__id
#: model:ir.model.fields,field_description:account.field_account_invoice_import_wizard__id
#: model:ir.model.fields,field_description:account.field_account_invoice_line__id
#: model:ir.model.fields,field_description:account.field_account_invoice_refund__id
#: model:ir.model.fields,field_description:account.field_account_invoice_report__id
#: model:ir.model.fields,field_description:account.field_account_invoice_send__id
#: model:ir.model.fields,field_description:account.field_account_invoice_tax__id
#: model:ir.model.fields,field_description:account.field_account_journal__id
#: model:ir.model.fields,field_description:account.field_account_move__id
#: model:ir.model.fields,field_description:account.field_account_move_line__id
#: model:ir.model.fields,field_description:account.field_account_move_reversal__id
#: model:ir.model.fields,field_description:account.field_account_partial_reconcile__id
#: model:ir.model.fields,field_description:account.field_account_payment__id
#: model:ir.model.fields,field_description:account.field_account_payment_method__id
#: model:ir.model.fields,field_description:account.field_account_payment_term__id
#: model:ir.model.fields,field_description:account.field_account_payment_term_line__id
#: model:ir.model.fields,field_description:account.field_account_print_journal__id
#: model:ir.model.fields,field_description:account.field_account_reconcile_model__id
#: model:ir.model.fields,field_description:account.field_account_reconcile_model_template__id
#: model:ir.model.fields,field_description:account.field_account_reconciliation_widget__id
#: model:ir.model.fields,field_description:account.field_account_register_payments__id
#: model:ir.model.fields,field_description:account.field_account_setup_bank_manual_config__id
#: model:ir.model.fields,field_description:account.field_account_tax__id
#: model:ir.model.fields,field_description:account.field_account_tax_group__id
#: model:ir.model.fields,field_description:account.field_account_tax_template__id
#: model:ir.model.fields,field_description:account.field_account_unreconcile__id
#: model:ir.model.fields,field_description:account.field_cash_box_in__id
#: model:ir.model.fields,field_description:account.field_cash_box_out__id
#: model:ir.model.fields,field_description:account.field_report_account_report_agedpartnerbalance__id
#: model:ir.model.fields,field_description:account.field_report_account_report_invoice_with_payments__id
#: model:ir.model.fields,field_description:account.field_report_account_report_journal__id
#: model:ir.model.fields,field_description:account.field_tax_adjustments_wizard__id
#: model:ir.model.fields,field_description:account.field_validate_account_move__id
msgid "ID"
msgstr ""

#. module: account
#: code:addons/account/models/chart_template.py:409
#, python-format
msgid "INV"
msgstr ""

#. module: account
#: code:addons/account/models/account_bank_statement.py:325
#, python-format
msgid "If \"Amount Currency\" is specified, then \"Amount\" must be as well."
msgstr ""
"Nếu \"Giá trị Nguyên tệ\" được xác định, thì \"Tổng tiền\" cũng phải được "
"xác định."

#. module: account
#: model:ir.model.fields,help:account.field_account_bank_statement__message_unread
#: model:ir.model.fields,help:account.field_account_invoice__message_unread
#: model:ir.model.fields,help:account.field_account_payment__message_unread
msgid "If checked new messages require your attention."
msgstr "Nếu đánh dấu kiểm, các thông điệp mới yêu cầu sự có mặt của bạn."

#. module: account
#: model:ir.model.fields,help:account.field_account_bank_statement__message_needaction
#: model:ir.model.fields,help:account.field_account_invoice__message_needaction
#: model:ir.model.fields,help:account.field_account_payment__message_needaction
msgid "If checked, new messages require your attention."
msgstr "Nếu đánh dấu kiểm, các thông điệp mới yêu cầu sự có mặt của bạn."

#. module: account
#: model:ir.model.fields,help:account.field_account_bank_statement__message_has_error
#: model:ir.model.fields,help:account.field_account_invoice__message_has_error
#: model:ir.model.fields,help:account.field_account_payment__message_has_error
msgid "If checked, some messages have a delivery error."
msgstr "Nếu chọn, sẽ hiển thị thông báo lỗi."

#. module: account
#: model:ir.model.fields,help:account.field_account_account_template__nocreate
msgid ""
"If checked, the new chart of accounts will not contain this by default."
msgstr ""
"Đánh dấu nếu bạn không muốn một hệ thống kế toán mới mặc định sẽ không bao "
"gồm mục này."

#. module: account
#: model:ir.model.fields,help:account.field_account_move_reversal__journal_id
msgid "If empty, uses the journal of the journal entry to be reversed."
msgstr "Nếu để trống, sử dụng cùng sổ nhật ký của bút toán để đảo ngược."

#. module: account
#: model:ir.model.fields,help:account.field_account_register_payments__group_invoices
msgid ""
"If enabled, groups invoices by commercial partner, invoice account,\n"
"                                                                    type and recipient bank account in the generated payments. If disabled,\n"
"                                                                    a distinct payment will be generated for each invoice."
msgstr ""

#. module: account
#: model:ir.model.fields,help:account.field_account_tax__include_base_amount
#: model:ir.model.fields,help:account.field_account_tax_template__include_base_amount
msgid ""
"If set, taxes which are computed after this one will be computed based on "
"the price tax included."
msgstr ""
"Nếu được chọn, các thuế mà được tính toán sau thuế này sẽ được tính toán dựa"
" trên giá đã bao gồm thuế này."

#. module: account
#: model:ir.model.fields,help:account.field_account_bank_statement__accounting_date
msgid ""
"If set, the accounting entries created during the bank statement reconciliation process will be created at this date.\n"
"This is useful if the accounting period in which the entries should normally be booked is already closed."
msgstr ""

#. module: account
#: model:ir.model.fields,help:account.field_account_tax__analytic
#: model:ir.model.fields,help:account.field_account_tax_template__analytic
msgid ""
"If set, the amount computed by this tax will be assigned to the same "
"analytic account as the invoice line (if any)"
msgstr ""
"Nếu được chọn, giá trị được tính bởi thuế này cũng sẽ được ghi nhận vào cùng"
" tài khoản kế toán quản trị được khai báo trên dòng hoá đơn (nếu có)"

#. module: account
#: model:ir.model.fields,help:account.field_account_payment_term__active
msgid ""
"If the active field is set to False, it will allow you to hide the payment "
"terms without removing it."
msgstr ""

#. module: account
#: model:ir.model.fields,help:account.field_account_journal__group_invoice_lines
msgid ""
"If this box is checked, the system will try to group the accounting lines "
"when generating them from invoices."
msgstr ""
"Nếu đánh dấu vào ô này, hệ thống sẽ thử nhóm các định khoản khi nó được tạo "
"ra từ hoá đơn."

#. module: account
#: model:ir.model.fields,help:account.field_account_move__auto_reverse
msgid ""
"If this checkbox is ticked, this entry will be automatically reversed at the"
" reversal date you defined."
msgstr ""

#. module: account
#: model_terms:ir.ui.view,arch_db:account.res_config_settings_view_form
msgid ""
"If you check this box, you will be able to collect payments using SEPA "
"Direct Debit mandates."
msgstr ""

#. module: account
#: model_terms:ir.ui.view,arch_db:account.res_config_settings_view_form
msgid ""
"If you check this box, you will be able to register your payment using SEPA."
msgstr ""
"Nếu bạn chọn ô này, bạn sẽ có thể đăng ký thanh toán bằng SEPA.\n"
"-Nó sẽ cài đặt module account_sepa."

#. module: account
#: model_terms:ir.actions.act_window,help:account.open_account_journal_dashboard_kanban
msgid ""
"If you have not installed a chart of account, please install one first.<br>"
msgstr ""
"Nếu bạn chưa cài đặt hệ thống tài khoản, vui lòng cài đặt nó trước. Cụ thể, bạn có thể cài module 'Vietnam Chart of Accounts' cho các doanh nghiệp ở Việt Nam.<br>"

#. module: account
#: model_terms:ir.ui.view,arch_db:account.account_unreconcile_view
msgid ""
"If you unreconcile transactions, you must also verify all the actions that "
"are linked to those transactions because they will not be disabled"
msgstr ""
"Nếu bạn bỏ đối soát các giao dịch, bạn cũng phải xác nhận tất cả các hành "
"động được liên kết đến các giao dịch này bởi vì chúng sẽ không bị vô hiệu "
"hoá"

#. module: account
#: model:ir.model.fields,help:account.field_account_invoice__payment_term_id
msgid ""
"If you use payment terms, the due date will be computed automatically at the"
" generation of accounting entries. If you keep the payment terms and the due"
" date empty, it means direct payment. The payment terms may compute several "
"due dates, for example 50% now, 50% in one month."
msgstr ""

#. module: account
#: model:ir.model.fields,help:account.field_account_invoice__date_due
msgid ""
"If you use payment terms, the due date will be computed automatically at the"
" generation of accounting entries. The Payment terms may compute several due"
" dates, for example 50% now and 50% in one month, but if you want to force a"
" due date, make sure that the payment term is not set on the invoice. If you"
" keep the Payment terms and the due date empty, it means direct payment."
msgstr ""

#. module: account
#: model_terms:ir.ui.view,arch_db:account.res_config_settings_view_form
msgid ""
"If you're selling digital goods to customers in the EU, you must charge VAT "
"based on your customers' locations. This rule applies regardless of you are "
"located. Digital goods are defined in the legislation as broadcasting, "
"telecommunications, and services that are electronically supplied instead of"
" shipped. Gift cards sent online are not included in the definition."
msgstr ""

#. module: account
#: model:ir.model.fields,help:account.field_account_invoice_line__product_image
msgid ""
"Image of the product variant (Big-sized image of product template if false)."
" It is automatically resized as a 1024x1024px image, with aspect ratio "
"preserved."
msgstr ""
"Hình ảnh của biến thể sản phẩm (Nếu không thiết lập, hệ thống sẽ sử dụng "
"hình ảnh với kích thước lớn của sản phẩm). Nó sẽ tự động thay đổi kích thước"
" thành 1024x10024 mà vẫn giữ nguyên tỷ lệ."

#. module: account
#: model:account.payment.term,name:account.account_payment_term_immediate
msgid "Immediate Payment"
msgstr "Thanh toán ngay (trả trước 100%)"

#. module: account
#: model_terms:ir.ui.view,arch_db:account.account_invoice_import_wizard_form_view
msgid "Import"
msgstr "Nhập"

#. module: account
#: model:ir.model.fields,field_description:account.field_res_config_settings__module_account_bank_statement_import_qif
msgid "Import .qif files"
msgstr "Nhập tập tin .qif"

#. module: account
#: model:ir.actions.act_window,name:account.account_invoice_import_wizard_action
msgid "Import Vendor Bills"
msgstr ""

#. module: account
#: model:ir.model,name:account.model_account_invoice_import_wizard
msgid "Import Your Vendor Bills from Files."
msgstr ""

#. module: account
#: model:ir.model.fields,field_description:account.field_res_config_settings__module_account_bank_statement_import_csv
msgid "Import in .csv format"
msgstr "Nhập tập tin định dạng .csv"

#. module: account
#: model:ir.model.fields,field_description:account.field_res_config_settings__module_account_bank_statement_import_ofx
msgid "Import in .ofx format"
msgstr "Nhập tập tin định dạng .ofx"

#. module: account
#: model:ir.model.fields,field_description:account.field_res_config_settings__module_account_bank_statement_import_camt
msgid "Import in CAMT.053 format"
msgstr "Nhập theo định dạng CAMT.053"

#. module: account
#: model_terms:ir.ui.view,arch_db:account.res_config_settings_view_form
msgid "Import your bank statements automatically"
msgstr "Nhập sao kê ngân hàng một cách tự động"

#. module: account
#: model_terms:ir.ui.view,arch_db:account.res_config_settings_view_form
msgid "Import your bank statements in CAMT.053"
msgstr "Nhập sao kê ngân hàng tự động theo dạng CAMT.053"

#. module: account
#: model_terms:ir.ui.view,arch_db:account.res_config_settings_view_form
msgid "Import your bank statements in CSV"
msgstr "Nhập sao kê ngân hàng tự động theo dạng CSV"

#. module: account
#: model_terms:ir.ui.view,arch_db:account.res_config_settings_view_form
msgid "Import your bank statements in OFX"
msgstr "Nhập sao kê ngân hàng tự động theo dạng OFX"

#. module: account
#: model_terms:ir.ui.view,arch_db:account.res_config_settings_view_form
msgid "Import your bank statements in QIF"
msgstr "Nhập sao kê ngân hàng tự động theo dạng QIF"

#. module: account
#: selection:account.invoice,state:0
#: model_terms:ir.ui.view,arch_db:account.view_account_invoice_filter
msgid "In Payment"
msgstr ""

#. module: account
#: code:addons/account/models/account_bank_statement.py:345
#, python-format
msgid ""
"In order to delete a bank statement line, you must first cancel it to delete"
" related journal items."
msgstr ""
"Để xoá một dòng trong sao kê ngân hàng, bạn phải nó để hệ thống tự động xoá "
"phát sinh kế toán liên quan trước."

#. module: account
#: code:addons/account/models/account_bank_statement.py:201
#, python-format
msgid ""
"In order to delete a bank statement, you must first cancel it to delete "
"related journal items."
msgstr ""
"Để xóa một Sao kê ngân hàng, trước tiên bạn phải hủy bỏ nó và xóa các phát "
"sinh liên quan."

#. module: account
#: code:addons/account/models/account_payment.py:89
#, python-format
msgid ""
"In order to pay multiple invoices at once, they must use the same currency."
msgstr ""
"Để thanh toán nhiều hoá đơn cùng lúc, các hoá đơn này phải có cùng tiền tệ."

#. module: account
#: model_terms:ir.ui.view,arch_db:account.view_account_tax_search
msgid "Inactive"
msgstr "Không hiệu lực"

#. module: account
#: selection:account.payment.method,payment_type:0
msgid "Inbound"
msgstr "Gọi đến"

#. module: account
#: model:ir.model.fields,field_description:account.field_account_tax__analytic
msgid "Include in Analytic Cost"
msgstr "Bao gồm trong Chi phí Kế toán QT"

#. module: account
#: model:ir.model.fields,field_description:account.field_account_tax__price_include
#: model:ir.model.fields,field_description:account.field_account_tax_template__price_include
msgid "Included in Price"
msgstr "Bao gồm trong Giá"

#. module: account
#: selection:account.account.type,internal_group:0
#: model:account.account.type,name:account.data_account_type_revenue
#: model_terms:ir.ui.view,arch_db:account.view_account_form
#: model_terms:ir.ui.view,arch_db:account.view_account_search
msgid "Income"
msgstr "Doanh thu"

#. module: account
#: model:ir.model.fields,field_description:account.field_product_category__property_account_income_categ_id
#: model:ir.model.fields,field_description:account.field_product_template__property_account_income_id
#: model_terms:ir.ui.view,arch_db:account.view_account_chart_template_seacrh
msgid "Income Account"
msgstr "Tài khoản Doanh thu"

#. module: account
#: model:ir.model.fields,field_description:account.field_account_chart_template__property_account_income_id
msgid "Income Account on Product Template"
msgstr "Tài khoản Doanh thu trên Mẫu sản phẩm"

#. module: account
#. openerp-web
#: code:addons/account/static/src/js/reconciliation/reconciliation_model.js:740
#, python-format
msgid "Incorrect Operation"
msgstr "Hành động không đúng"

#. module: account
#: model:ir.model.fields,field_description:account.field_account_invoice__incoterm_id
msgid "Incoterm"
msgstr ""

#. module: account
#: model:ir.model.fields,help:account.field_account_incoterms__code
msgid "Incoterm Standard Code"
msgstr "Mã Tiêu chuẩn Incoterm"

#. module: account
#: model:ir.actions.act_window,name:account.action_incoterms_tree
#: model:ir.model,name:account.model_account_incoterms
#: model:ir.ui.menu,name:account.menu_action_incoterm_open
#: model_terms:ir.ui.view,arch_db:account.account_incoterms_form
#: model_terms:ir.ui.view,arch_db:account.account_incoterms_view_search
#: model_terms:ir.ui.view,arch_db:account.view_incoterms_tree
msgid "Incoterms"
msgstr "Điều khoản thương mại"

#. module: account
#: model:ir.model.fields,help:account.field_account_incoterms__name
msgid ""
"Incoterms are series of sales terms. They are used to divide transaction "
"costs and responsibilities between buyer and seller and reflect state-of-"
"the-art transportation practices."
msgstr ""
"Incoterms là một bộ các thuật ngữ thương mại. Chúng được sử dụng để phân "
"chia chi phí và trách nhiệm giữa người mua và người bán và phản anh các thực"
" nghiệm vận tải tốt nhất đã được cả thế giới thừa nhận."

#. module: account
#: model_terms:ir.actions.act_window,help:account.action_incoterms_tree
msgid ""
"Incoterms are used to divide transaction costs and responsibilities between "
"buyer and seller."
msgstr ""

#. module: account
#. openerp-web
#: code:addons/account/static/src/xml/account_payment.xml:25
#, python-format
msgid "Info"
msgstr ""

#. module: account
#: model_terms:ir.ui.view,arch_db:account.view_move_line_form
msgid "Information"
msgstr "Thông tin"

#. module: account
#: model:ir.model.fields,help:account.field_account_invoice_send__parent_id
msgid "Initial thread message."
msgstr "Thông điệp khơi mào luồng hội thoại."

#. module: account
#: model:ir.model.fields,field_description:account.field_account_chart_template__property_stock_account_input_categ_id
#: model:ir.model.fields,field_description:account.field_res_company__property_stock_account_input_categ_id
msgid "Input Account for Stock Valuation"
msgstr "Tài khoản đầu vào cho Định giá Tồn kho"

#. module: account
#: model_terms:ir.ui.view,arch_db:account.res_config_settings_view_form
msgid "Install More Packages"
msgstr "Cài thêm các Gói"

#. module: account
#: model:ir.model.fields,field_description:account.field_res_company__transfer_account_id
msgid "Inter-Banks Transfer Account"
msgstr "Tài khoản chuyển liên ngân hàng"

#. module: account
#: model:ir.model.fields,help:account.field_res_company__transfer_account_id
msgid ""
"Intermediary account used when moving money from a liquidity account to "
"another"
msgstr ""
"Tài khoản trung gian được sử dụng khi chuyển tiền từ một tài khoản kiểu Ngân"
" hàng / Tiền mặt sang một tài khoản khác"

#. module: account
#: model:ir.model.fields,field_description:account.field_account_account__internal_group
#: model:ir.model.fields,field_description:account.field_account_account_type__internal_group
msgid "Internal Group"
msgstr ""

#. module: account
#: model:ir.model.fields,field_description:account.field_account_move__narration
msgid "Internal Note"
msgstr "Ghi chú nội bộ"

#. module: account
#: model:ir.model.fields,field_description:account.field_account_account__note
msgid "Internal Notes"
msgstr "Ghi chú Nội bộ"

#. module: account
#: selection:account.payment,payment_type:0
#: model_terms:ir.ui.view,arch_db:account.account_journal_dashboard_kanban_view
msgid "Internal Transfer"
msgstr "Chuyển nội bộ"

#. module: account
#: model:ir.actions.act_window,name:account.action_account_payments_transfer
#: model_terms:ir.ui.view,arch_db:account.account_journal_dashboard_kanban_view
msgid "Internal Transfers"
msgstr "Dịch chuyển nội bộ"

#. module: account
#: model:ir.model.fields,field_description:account.field_account_account__internal_type
msgid "Internal Type"
msgstr "Kiểu Nội bộ"

#. module: account
#: model_terms:ir.ui.view,arch_db:account.view_account_template_form
msgid "Internal notes..."
msgstr "Ghi chú nội bộ..."

#. module: account
#: model:ir.model.fields,help:account.field_account_invoice__incoterm_id
#: model:ir.model.fields,help:account.field_res_company__incoterm_id
msgid ""
"International Commercial Terms are a series of predefined commercial terms "
"used in international transactions."
msgstr ""
"Bộ Điều khoản Thương mại Quốc tế (Incoterms) là một chuỗi các điều khoản "
"thương mại được định nghĩa trước để sử dụng trong các giao dịch quốc tế."

#. module: account
#: model:ir.model.fields,field_description:account.field_res_config_settings__module_account_intrastat
msgid "Intrastat"
msgstr ""

#. module: account
#: code:addons/account/models/partner.py:45
#, python-format
msgid "Invalid \"Zip Range\", please configure it properly."
msgstr "\"Phạm vi Zip\" không hợp lệ, vui lòng cầu hình đúng."

#. module: account
#: code:addons/account/models/account_invoice.py:1314
#: model:ir.model,name:account.model_account_invoice
#: model:ir.model.fields,field_description:account.field_account_invoice_report__invoice_id
#: model:ir.model.fields,field_description:account.field_account_invoice_tax__invoice_id
#: model:ir.model.fields,field_description:account.field_account_move_line__invoice_id
#: model:ir.model.fields,field_description:account.field_res_partner__invoice_warn
#: model_terms:ir.ui.view,arch_db:account.account_journal_dashboard_kanban_view
#: model_terms:ir.ui.view,arch_db:account.invoice_form
#: model_terms:ir.ui.view,arch_db:account.invoice_tree
#: model_terms:ir.ui.view,arch_db:account.report_invoice_document
#: model_terms:ir.ui.view,arch_db:account.view_account_invoice_filter
#, python-format
msgid "Invoice"
msgstr "Hoá đơn"

#. module: account
#: model:ir.model.fields,field_description:account.field_account_invoice_report__number
#: model_terms:ir.ui.view,arch_db:account.portal_my_invoices
msgid "Invoice #"
msgstr "Hoá đơn #"

#. module: account
#: code:addons/account/models/account_invoice.py:485
#, python-format
msgid "Invoice - %s"
msgstr "Hoá đơn - %s"

#. module: account
#: model:mail.message.subtype,description:account.mt_invoice_created
#: model:mail.message.subtype,name:account.mt_invoice_created
msgid "Invoice Created"
msgstr "Hoá đơn được tạo"

#. module: account
#: code:addons/account/controllers/portal.py:40
#: model:ir.model.fields,field_description:account.field_account_invoice__date_invoice
#: model:ir.model.fields,field_description:account.field_account_invoice_report__date
#: model_terms:ir.ui.view,arch_db:account.portal_my_invoices
#: model_terms:ir.ui.view,arch_db:account.view_account_invoice_filter
#, python-format
msgid "Invoice Date"
msgstr "Ngày Hoá đơn"

#. module: account
#: model:ir.model.fields,field_description:account.field_account_invoice__invoice_icon
msgid "Invoice Icon"
msgstr ""

#. module: account
#: model_terms:ir.ui.view,arch_db:account.onboarding_invoice_layout_step
msgid "Invoice Layout"
msgstr "Bố cục Hoá đơn"

#. module: account
#: model:ir.model,name:account.model_account_invoice_line
#: model_terms:ir.ui.view,arch_db:account.view_invoice_line_tree
msgid "Invoice Line"
msgstr "Chi tiết hoá đơn"

#. module: account
#: model:ir.model.fields,field_description:account.field_account_invoice__invoice_line_ids
#: model_terms:ir.ui.view,arch_db:account.invoice_form
msgid "Invoice Lines"
msgstr "Chi tiết hoá đơn"

#. module: account
#: sql_constraint:account.invoice:0
msgid "Invoice Number must be unique per Company!"
msgstr "Số hoá đơn phải là duy nhất trên một công ty!"

#. module: account
#: model_terms:ir.ui.view,arch_db:account.invoice_form
msgid "Invoice Number:"
msgstr "Số Hoá đơn:"

#. module: account
#: model:ir.model.fields,field_description:account.field_res_config_settings__module_account_payment
msgid "Invoice Online Payment"
msgstr "Thanh toán Trực tuyến các Hoá đơn"

#. module: account
#: model:ir.model.fields,field_description:account.field_account_invoice_line__invoice_id
msgid "Invoice Reference"
msgstr "Tham chiếu hoá đơn"

#. module: account
#: model:ir.model.fields,field_description:account.field_account_invoice_report__state
msgid "Invoice Status"
msgstr "Tình trạng hoá đơn"

#. module: account
#: model:ir.model,name:account.model_account_invoice_tax
msgid "Invoice Tax"
msgstr "Thuế Hoá đơn"

#. module: account
#: model:ir.model.fields,field_description:account.field_account_invoice__refund_invoice_id
msgid "Invoice for which this invoice is the credit note"
msgstr ""

#. module: account
#: code:addons/account/models/account_invoice.py:869
#, python-format
msgid "Invoice must be cancelled in order to reset it to draft."
msgstr "Hoá đơn phải ở trạng thái Huỷ mới có thể chuyển thành Dự thảo"

#. module: account
#: code:addons/account/models/account_invoice.py:893
#, python-format
msgid "Invoice must be in draft state in order to validate it."
msgstr "Hoá phải ở trạng thái dự thảo mới có thể xác nhận được."

#. module: account
#: code:addons/account/models/account_invoice.py:920
#, python-format
msgid "Invoice must be paid in order to set it to register payment."
msgstr ""
"Hoá đơn phải được thanh toán để thiết lập nó ghi nhận khoản thanh toán"

#. module: account
#: code:addons/account/models/account_invoice.py:907
#, python-format
msgid "Invoice must be validated in order to set it to register payment."
msgstr "Hoá đơn phải được xác nhận để có thể ghi nhận thanh toán cho nó."

#. module: account
#: model:mail.message.subtype,description:account.mt_invoice_paid
msgid "Invoice paid"
msgstr "Hoá đơn đã thanh toán hết"

#. module: account
#: model_terms:ir.ui.view,arch_db:account.account_invoice_send_wizard_form
msgid "Invoice send & Print"
msgstr ""

#. module: account
#: model:mail.message.subtype,description:account.mt_invoice_validated
msgid "Invoice validated"
msgstr "Hoá đơn đã xác nhận"

#. module: account
#: model:mail.template,report_name:account.email_template_edi_invoice
msgid ""
"Invoice_${(object.number or '').replace('/','_')}${object.state == 'draft' "
"and '_draft' or ''}"
msgstr ""

#. module: account
#: model_terms:ir.ui.view,arch_db:account.view_account_invoice_report_search
msgid "Invoiced"
msgstr "Đã xuất hoá đơn"

#. module: account
#: code:addons/account/models/account_invoice_import_wizard.py:38
#: model:ir.actions.act_window,name:account.action_invoice_refund_out_tree
#: model:ir.actions.act_window,name:account.action_invoice_tree
#: model:ir.actions.act_window,name:account.action_invoice_tree1
#: model:ir.actions.report,name:account.account_invoices
#: model:ir.model.fields,field_description:account.field_account_abstract_payment__invoice_ids
#: model:ir.model.fields,field_description:account.field_account_invoice_send__invoice_ids
#: model:ir.model.fields,field_description:account.field_account_payment__invoice_ids
#: model:ir.model.fields,field_description:account.field_account_register_payments__invoice_ids
#: model:ir.model.fields,field_description:account.field_res_partner__invoice_ids
#: model:ir.ui.menu,name:account.menu_action_account_invoice_report_all
#: model:ir.ui.menu,name:account.menu_action_invoice_tree1
#: model_terms:ir.ui.view,arch_db:account.account_journal_dashboard_kanban_view
#: model_terms:ir.ui.view,arch_db:account.portal_my_home_invoice
#: model_terms:ir.ui.view,arch_db:account.portal_my_home_menu_invoice
#: model_terms:ir.ui.view,arch_db:account.portal_my_invoices
#: model_terms:ir.ui.view,arch_db:account.res_config_settings_view_form
#: model_terms:ir.ui.view,arch_db:account.view_account_invoice_report_search
#: model_terms:ir.ui.view,arch_db:account.view_account_payment_form
#: model_terms:ir.ui.view,arch_db:account.view_account_payment_graph
#: model_terms:ir.ui.view,arch_db:account.view_invoice_graph
#: model_terms:ir.ui.view,arch_db:account.view_invoice_line_calendar
#: model_terms:ir.ui.view,arch_db:account.view_invoice_pivot
#, python-format
msgid "Invoices"
msgstr "Hoá đơn"

#. module: account
#: model:ir.actions.act_window,name:account.action_account_invoice_report_all
#: model:ir.actions.act_window,name:account.action_account_invoice_report_all_supp
#: model_terms:ir.ui.view,arch_db:account.account_journal_dashboard_kanban_view
#: model_terms:ir.ui.view,arch_db:account.view_account_invoice_report_graph
#: model_terms:ir.ui.view,arch_db:account.view_account_invoice_report_pivot
#: model_terms:ir.ui.view,arch_db:account.view_account_invoice_report_search
msgid "Invoices Analysis"
msgstr "Phân tích hoá đơn"

#. module: account
#: model:ir.model,name:account.model_account_invoice_report
msgid "Invoices Statistics"
msgstr "Thống kê hoá đơn"

#. module: account
#: code:addons/account/models/account_journal_dashboard.py:178
#, python-format
msgid "Invoices owed to you"
msgstr "Hóa đơn mà bạn còn nợ"

#. module: account
#: model_terms:ir.ui.view,arch_db:account.account_journal_dashboard_kanban_view
msgid "Invoices to Validate"
msgstr "Hoá đơn chờ Xác nhận"

#. module: account
#: model:ir.model.fields,help:account.field_account_payment__reconciled_invoice_ids
msgid "Invoices whose journal items have been reconciled with this payment's."
msgstr "Các hoá đơn mà phát sinh kế toán của chúng đã được đối soát với các phát sinh của khoản thanh toán này."

#. module: account
#: model:ir.actions.report,name:account.account_invoices_without_payment
msgid "Invoices without Payment"
msgstr "Hóa đơn không có thanh toán"

#. module: account
#: model_terms:ir.ui.view,arch_db:account.digest_digest_view_form
#: model_terms:ir.ui.view,arch_db:account.res_config_settings_view_form
#: model_terms:ir.ui.view,arch_db:account.view_partner_property_form
msgid "Invoicing"
msgstr "Kế toán"

#. module: account
#: selection:account.reconcile.model,match_amount:0
#: selection:account.reconcile.model.template,match_amount:0
msgid "Is Between"
msgstr "Trong khoảng"

#. module: account
#: model:ir.model.fields,field_description:account.field_account_bank_statement__message_is_follower
#: model:ir.model.fields,field_description:account.field_account_invoice__message_is_follower
#: model:ir.model.fields,field_description:account.field_account_payment__message_is_follower
msgid "Is Follower"
msgstr "Trở thành người theo dõi"

#. module: account
#: selection:account.reconcile.model,match_amount:0
#: selection:account.reconcile.model.template,match_amount:0
msgid "Is Greater Than"
msgstr ""

#. module: account
#: selection:account.reconcile.model,match_amount:0
#: selection:account.reconcile.model.template,match_amount:0
msgid "Is Lower Than"
msgstr ""

#. module: account
#: model:ir.model.fields,field_description:account.field_account_invoice_send__printed
msgid "Is Printed"
msgstr ""

#. module: account
#: model:ir.model.fields,field_description:account.field_account_reconcile_model__is_second_tax_price_included
msgid "Is Second Tax Included in Price"
msgstr ""

#. module: account
#: model:ir.model.fields,field_description:account.field_account_reconcile_model__is_tax_price_included
msgid "Is Tax Included in Price"
msgstr ""

#. module: account
#: model:ir.model.fields,help:account.field_account_invoice_line__is_rounding_line
msgid "Is a rounding line in case of cash rounding."
msgstr "Là một dòng làm tròn trong trường hợp làm tròn tiền mặt."

#. module: account
#: model:ir.model.fields,field_description:account.field_account_bank_statement__is_difference_zero
msgid "Is zero"
msgstr "Là 0"

#. module: account
#: model:ir.model.fields,help:account.field_account_journal__default_credit_account_id
#: model:ir.model.fields,help:account.field_res_company__income_currency_exchange_account_id
msgid "It acts as a default account for credit amount"
msgstr "Nó hoạt động như là một tài khoản mặc định cho giá trị ghi có"

#. module: account
#: model:ir.model.fields,help:account.field_account_journal__default_debit_account_id
#: model:ir.model.fields,help:account.field_res_company__expense_currency_exchange_account_id
msgid "It acts as a default account for debit amount"
msgstr "Nó hoạt động như là một tài khoản mặc định cho tổng nợ"

#. module: account
#: model:ir.model.fields,help:account.field_account_journal__alias_name
msgid "It creates draft vendor bill by sending an email."
msgstr ""

#. module: account
#: model:ir.model.fields,help:account.field_account_invoice__reconciled
msgid ""
"It indicates that the invoice has been paid and the journal entry of the "
"invoice has been reconciled with one or several journal entries of payment."
msgstr ""
"Chỉ ra rằng hoá đơn này đã được thanh toán hết và bút toán của hoá đơn này "
"đã được đối soát với một hoặc một vài bút toán thanh toán."

#. module: account
#: model:ir.model.fields,help:account.field_account_invoice__sent
msgid "It indicates that the invoice has been sent."
msgstr "Chỉ ra rằng hoá đơn này đã được gửi."

#. module: account
#: code:addons/account/models/account_move.py:971
#, python-format
msgid ""
"It is mandatory to specify an account and a journal to create a write-off."
msgstr ""
"Bắt buộc phải chỉ ra một tài khoản kế toán và một sổ nhật ký để ghi nhận "
"write-off."

#. module: account
#: code:addons/account/models/account_payment.py:585
#, python-format
msgid ""
"It is not allowed to delete a payment that already created a journal entry "
"since it would create a gap in the numbering. You should create the journal "
"entry again and cancel it thanks to a regular revert."
msgstr ""
"Không được phép xoá một khoản thanh toán mà đã tạo bút toán sổ nhật ký bởi "
"vì việc này sẽ tạo một khoảng trống trong số / trình tự. Bạn nên tạo lại một"
" bút toán sổ nhật ký và huỷ nó thanks to a regular revert."

#. module: account
#: model_terms:ir.ui.view,arch_db:account.account_journal_dashboard_kanban_view
msgid "Items"
msgstr "Hạng mục"

#. module: account
#: selection:res.company,fiscalyear_last_month:0
msgid "January"
msgstr "Tháng Một"

#. module: account
#. openerp-web
#: code:addons/account/static/src/xml/account_reconciliation.xml:200
#: code:addons/account/static/src/xml/account_reconciliation.xml:283
#: model:ir.model,name:account.model_account_journal
#: model:ir.model.fields,field_description:account.field_account_bank_statement__journal_id
#: model:ir.model.fields,field_description:account.field_account_bank_statement_line__journal_id
#: model:ir.model.fields,field_description:account.field_account_invoice__journal_id
#: model:ir.model.fields,field_description:account.field_account_invoice_import_wizard__journal_id
#: model:ir.model.fields,field_description:account.field_account_invoice_report__journal_id
#: model:ir.model.fields,field_description:account.field_account_move__journal_id
#: model:ir.model.fields,field_description:account.field_account_move_line__journal_id
#: model:ir.model.fields,field_description:account.field_account_reconcile_model__journal_id
#: model:ir.model.fields,field_description:account.field_account_setup_bank_manual_config__linked_journal_id
#: model:ir.model.fields,field_description:account.field_tax_adjustments_wizard__journal_id
#: model_terms:ir.ui.view,arch_db:account.report_journal
#: model_terms:ir.ui.view,arch_db:account.view_account_journal_search
#: model_terms:ir.ui.view,arch_db:account.view_account_move_filter
#: model_terms:ir.ui.view,arch_db:account.view_account_move_line_filter
#: model_terms:ir.ui.view,arch_db:account.view_account_payment_from_invoices
#: model_terms:ir.ui.view,arch_db:account.view_account_payment_invoice_form
#: model_terms:ir.ui.view,arch_db:account.view_account_payment_search
#: model_terms:ir.ui.view,arch_db:account.view_account_reconcile_model_form
#: model_terms:ir.ui.view,arch_db:account.view_bank_statement_search
#, python-format
msgid "Journal"
msgstr "Sổ nhật ký"

#. module: account
#: code:addons/account/models/account_bank_statement.py:256
#: model:ir.actions.act_window,name:account.action_move_journal_line
#: model:ir.actions.act_window,name:account.action_move_select
#: model:ir.model,name:account.model_account_move
#: model:ir.ui.menu,name:account.menu_action_move_journal_line_form
#: model_terms:ir.ui.view,arch_db:account.account_journal_dashboard_kanban_view
#: model_terms:ir.ui.view,arch_db:account.view_account_journal_form
#: model_terms:ir.ui.view,arch_db:account.view_bank_statement_form
#: model_terms:ir.ui.view,arch_db:account.view_move_tree
#, python-format
msgid "Journal Entries"
msgstr "Bút toán Sổ nhật ký"

#. module: account
#: model_terms:ir.ui.view,arch_db:account.view_account_move_filter
msgid "Journal Entries by Date"
msgstr ""

#. module: account
#: model:ir.model.fields,field_description:account.field_account_invoice__move_id
#: model:ir.model.fields,field_description:account.field_account_move_line__move_id
#: model_terms:ir.ui.view,arch_db:account.account_journal_dashboard_kanban_view
msgid "Journal Entry"
msgstr "Bút toán sổ nhật ký"

#. module: account
#: model:ir.model.fields,field_description:account.field_account_bank_statement_line__move_name
#: model:ir.model.fields,field_description:account.field_account_invoice__move_name
#: model:ir.model.fields,field_description:account.field_account_payment__move_name
msgid "Journal Entry Name"
msgstr "Tên Bút toán Sổ nhật ký"

#. module: account
#: selection:account.print.journal,sort_selection:0
#: model_terms:ir.ui.view,arch_db:account.report_journal
msgid "Journal Entry Number"
msgstr "Số Bút toán Sổ nhật ký"

#. module: account
#: model:ir.model,name:account.model_account_move_line
#: model:ir.model.fields,field_description:account.field_account_analytic_line__move_id
#: model_terms:ir.ui.view,arch_db:account.view_move_line_form
msgid "Journal Item"
msgstr "Phát sinh KT"

#. module: account
#: model:ir.model.fields,field_description:account.field_account_abstract_payment__writeoff_label
#: model:ir.model.fields,field_description:account.field_account_payment__writeoff_label
#: model:ir.model.fields,field_description:account.field_account_reconcile_model__label
#: model:ir.model.fields,field_description:account.field_account_reconcile_model_template__label
#: model:ir.model.fields,field_description:account.field_account_register_payments__writeoff_label
#: model_terms:ir.ui.view,arch_db:account.view_account_reconcile_model_form
msgid "Journal Item Label"
msgstr "Nhãn Phát sinh KT"

#. module: account
#: code:addons/account/models/account_payment.py:529
#: code:addons/account/models/reconciliation_widget.py:196
#: model:ir.actions.act_window,name:account.act_account_journal_2_account_move_line
#: model:ir.actions.act_window,name:account.act_account_move_to_account_move_line_open
#: model:ir.actions.act_window,name:account.action_account_moves_all_a
#: model:ir.actions.act_window,name:account.action_account_moves_all_tree
#: model:ir.actions.act_window,name:account.action_move_line_graph
#: model:ir.actions.act_window,name:account.action_move_line_graph_cash_basis
#: model:ir.actions.act_window,name:account.action_move_line_graph_cash_basis_posted
#: model:ir.actions.act_window,name:account.action_move_line_graph_posted
#: model:ir.actions.act_window,name:account.action_move_line_select
#: model:ir.actions.act_window,name:account.action_move_line_select_by_partner
#: model:ir.actions.act_window,name:account.action_move_line_select_by_type
#: model:ir.actions.act_window,name:account.action_move_line_select_tax_audit
#: model:ir.model.fields,field_description:account.field_account_bank_statement_line__journal_entry_ids
#: model:ir.model.fields,field_description:account.field_account_move__line_ids
#: model:ir.model.fields,field_description:account.field_res_partner__journal_item_count
#: model:ir.ui.menu,name:account.menu_action_account_moves_all
#: model_terms:ir.ui.view,arch_db:account.account_journal_dashboard_kanban_view
#: model_terms:ir.ui.view,arch_db:account.view_account_payment_form
#: model_terms:ir.ui.view,arch_db:account.view_move_form
#: model_terms:ir.ui.view,arch_db:account.view_move_line_pivot
#: model_terms:ir.ui.view,arch_db:account.view_move_line_tree
#, python-format
msgid "Journal Items"
msgstr "Phát sinh Kế toán"

#. module: account
#. openerp-web
#: code:addons/account/static/src/js/reconciliation/reconciliation_action.js:326
#: model:ir.actions.client,name:account.action_manual_reconcile
#, python-format
msgid "Journal Items to Reconcile"
msgstr "Phát sinh để đối soát"

#. module: account
#: model:ir.model.fields,field_description:account.field_account_journal__name
msgid "Journal Name"
msgstr "Tên sổ nhật ký"

#. module: account
#: model_terms:ir.ui.view,arch_db:account.view_account_move_line_filter
msgid "Journal items where matching number isn't set"
msgstr "Các phát sinh kế toán mà có số đối soát/khớp chưa được thiết lập"

#. module: account
#: model:ir.model.fields,help:account.field_res_company__account_opening_journal_id
msgid ""
"Journal where the opening entry of this company's accounting has been "
"posted."
msgstr ""

#. module: account
#: model:ir.model.fields,help:account.field_account_invoice_import_wizard__journal_id
msgid "Journal where to generate the bills"
msgstr ""

#. module: account
#: model:ir.model.fields,field_description:account.field_account_bank_statement_line__journal_currency_id
msgid "Journal's Currency"
msgstr ""

#. module: account
#: model:ir.actions.act_window,name:account.action_account_journal_form
#: model:ir.model.fields,field_description:account.field_account_common_journal_report__journal_ids
#: model:ir.model.fields,field_description:account.field_account_common_report__journal_ids
#: model:ir.model.fields,field_description:account.field_account_print_journal__journal_ids
#: model:ir.model.fields,field_description:account.field_account_reconcile_model__match_journal_ids
#: model:ir.model.fields,field_description:account.field_account_reconcile_model_template__match_journal_ids
#: model:ir.ui.menu,name:account.menu_action_account_journal_form
msgid "Journals"
msgstr "Sổ nhật ký"

#. module: account
#: model:ir.actions.report,name:account.action_report_journal
msgid "Journals Audit"
msgstr "Kiểm toán Sổ Nhật ký"

#. module: account
#: selection:res.company,fiscalyear_last_month:0
msgid "July"
msgstr "Tháng Bảy"

#. module: account
#: selection:res.company,fiscalyear_last_month:0
msgid "June"
msgstr "Tháng Sáu"

#. module: account
#: selection:res.company,account_dashboard_onboarding_state:0
#: selection:res.company,account_invoice_onboarding_state:0
#: selection:res.company,account_onboarding_invoice_layout_state:0
#: selection:res.company,account_onboarding_sale_tax_state:0
#: selection:res.company,account_onboarding_sample_invoice_state:0
#: selection:res.company,account_setup_bank_data_state:0
#: selection:res.company,account_setup_coa_state:0
#: selection:res.company,account_setup_fy_data_state:0
msgid "Just done"
msgstr ""

#. module: account
#: model:ir.model.fields,field_description:account.field_tax_adjustments_wizard__reason
msgid "Justification"
msgstr "Lý do điều chỉnh"

#. module: account
#: model:ir.model.fields,field_description:account.field_account_journal__kanban_dashboard
msgid "Kanban Dashboard"
msgstr "Bảng thông tin Kanban"

#. module: account
#: model:ir.model.fields,field_description:account.field_account_journal__kanban_dashboard_graph
msgid "Kanban Dashboard Graph"
msgstr "Bảng thông tin Biểu đồ Kanban"

#. module: account
#: model_terms:ir.ui.view,arch_db:account.view_account_journal_form
msgid "Keep empty for no control"
msgstr "Để trống để không kiểm soát"

#. module: account
#: model:ir.model.fields,help:account.field_account_invoice__date_invoice
msgid "Keep empty to use the current date"
msgstr "Để trống để sử dụng ngày hiện tại"

#. module: account
#: model:ir.model.fields,help:account.field_account_invoice__date
msgid "Keep empty to use the invoice date."
msgstr "Để trống để sử dụng ngày hoá đơn."

#. module: account
#: selection:account.abstract.payment,payment_difference_handling:0
#: selection:account.payment,payment_difference_handling:0
#: selection:account.register.payments,payment_difference_handling:0
msgid "Keep open"
msgstr "Để ở trạng thái Mở"

#. module: account
#: model:ir.model.fields,help:account.field_product_template__property_account_income_id
msgid ""
"Keep this field empty to use the default value from the product category."
msgstr ""
"Để trống trường này để dùng giá trị mặc định thiết lập trong nhóm sản phẩm."

#. module: account
#: model:ir.model.fields,help:account.field_product_template__property_account_expense_id
msgid ""
"Keep this field empty to use the default value from the product category. If"
" anglo-saxon accounting with automated valuation method is configured, the "
"expense account on the product category will be used."
msgstr ""

#. module: account
#: model:ir.model.fields,field_description:account.field_digest_digest__kpi_account_total_revenue_value
msgid "Kpi Account Total Revenue Value"
msgstr ""

#. module: account
#. openerp-web
#: code:addons/account/static/src/js/reconciliation/reconciliation_renderer.js:560
#: code:addons/account/static/src/xml/account_reconciliation.xml:204
#: code:addons/account/static/src/xml/account_reconciliation.xml:284
#: model:ir.model.fields,field_description:account.field_account_bank_statement_line__name
#: model:ir.model.fields,field_description:account.field_account_move_line__name
#: model:ir.model.fields,field_description:account.field_account_reconcile_model__match_label
#: model:ir.model.fields,field_description:account.field_account_reconcile_model_template__match_label
#: model_terms:ir.ui.view,arch_db:account.report_journal
#: model_terms:ir.ui.view,arch_db:account.view_account_payment_from_invoices
#: model_terms:ir.ui.view,arch_db:account.view_account_payment_invoice_form
#, python-format
msgid "Label"
msgstr "Nhãn"

#. module: account
#: model:ir.model.fields,field_description:account.field_account_reconcile_model__match_label_param
#: model:ir.model.fields,field_description:account.field_account_reconcile_model_template__match_label_param
msgid "Label Parameter"
msgstr ""

#. module: account
#: model:ir.model.fields,field_description:account.field_account_tax__description
msgid "Label on Invoices"
msgstr "Nhãn trên Hoá đơn"

#. module: account
#: model:ir.model.fields,field_description:account.field_account_abstract_payment____last_update
#: model:ir.model.fields,field_description:account.field_account_account____last_update
#: model:ir.model.fields,field_description:account.field_account_account_tag____last_update
#: model:ir.model.fields,field_description:account.field_account_account_template____last_update
#: model:ir.model.fields,field_description:account.field_account_account_type____last_update
#: model:ir.model.fields,field_description:account.field_account_bank_statement____last_update
#: model:ir.model.fields,field_description:account.field_account_bank_statement_cashbox____last_update
#: model:ir.model.fields,field_description:account.field_account_bank_statement_closebalance____last_update
#: model:ir.model.fields,field_description:account.field_account_bank_statement_line____last_update
#: model:ir.model.fields,field_description:account.field_account_cash_rounding____last_update
#: model:ir.model.fields,field_description:account.field_account_cashbox_line____last_update
#: model:ir.model.fields,field_description:account.field_account_chart_template____last_update
#: model:ir.model.fields,field_description:account.field_account_common_journal_report____last_update
#: model:ir.model.fields,field_description:account.field_account_common_report____last_update
#: model:ir.model.fields,field_description:account.field_account_financial_year_op____last_update
#: model:ir.model.fields,field_description:account.field_account_fiscal_position____last_update
#: model:ir.model.fields,field_description:account.field_account_fiscal_position_account____last_update
#: model:ir.model.fields,field_description:account.field_account_fiscal_position_account_template____last_update
#: model:ir.model.fields,field_description:account.field_account_fiscal_position_tax____last_update
#: model:ir.model.fields,field_description:account.field_account_fiscal_position_tax_template____last_update
#: model:ir.model.fields,field_description:account.field_account_fiscal_position_template____last_update
#: model:ir.model.fields,field_description:account.field_account_fiscal_year____last_update
#: model:ir.model.fields,field_description:account.field_account_full_reconcile____last_update
#: model:ir.model.fields,field_description:account.field_account_group____last_update
#: model:ir.model.fields,field_description:account.field_account_incoterms____last_update
#: model:ir.model.fields,field_description:account.field_account_invoice____last_update
#: model:ir.model.fields,field_description:account.field_account_invoice_confirm____last_update
#: model:ir.model.fields,field_description:account.field_account_invoice_import_wizard____last_update
#: model:ir.model.fields,field_description:account.field_account_invoice_line____last_update
#: model:ir.model.fields,field_description:account.field_account_invoice_refund____last_update
#: model:ir.model.fields,field_description:account.field_account_invoice_report____last_update
#: model:ir.model.fields,field_description:account.field_account_invoice_send____last_update
#: model:ir.model.fields,field_description:account.field_account_invoice_tax____last_update
#: model:ir.model.fields,field_description:account.field_account_journal____last_update
#: model:ir.model.fields,field_description:account.field_account_move____last_update
#: model:ir.model.fields,field_description:account.field_account_move_line____last_update
#: model:ir.model.fields,field_description:account.field_account_move_reversal____last_update
#: model:ir.model.fields,field_description:account.field_account_partial_reconcile____last_update
#: model:ir.model.fields,field_description:account.field_account_payment____last_update
#: model:ir.model.fields,field_description:account.field_account_payment_method____last_update
#: model:ir.model.fields,field_description:account.field_account_payment_term____last_update
#: model:ir.model.fields,field_description:account.field_account_payment_term_line____last_update
#: model:ir.model.fields,field_description:account.field_account_print_journal____last_update
#: model:ir.model.fields,field_description:account.field_account_reconcile_model____last_update
#: model:ir.model.fields,field_description:account.field_account_reconcile_model_template____last_update
#: model:ir.model.fields,field_description:account.field_account_reconciliation_widget____last_update
#: model:ir.model.fields,field_description:account.field_account_register_payments____last_update
#: model:ir.model.fields,field_description:account.field_account_setup_bank_manual_config____last_update
#: model:ir.model.fields,field_description:account.field_account_tax____last_update
#: model:ir.model.fields,field_description:account.field_account_tax_group____last_update
#: model:ir.model.fields,field_description:account.field_account_tax_template____last_update
#: model:ir.model.fields,field_description:account.field_account_unreconcile____last_update
#: model:ir.model.fields,field_description:account.field_cash_box_in____last_update
#: model:ir.model.fields,field_description:account.field_cash_box_out____last_update
#: model:ir.model.fields,field_description:account.field_report_account_report_agedpartnerbalance____last_update
#: model:ir.model.fields,field_description:account.field_report_account_report_invoice_with_payments____last_update
#: model:ir.model.fields,field_description:account.field_report_account_report_journal____last_update
#: model:ir.model.fields,field_description:account.field_tax_adjustments_wizard____last_update
#: model:ir.model.fields,field_description:account.field_validate_account_move____last_update
msgid "Last Modified on"
msgstr "Sửa lần cuối"

#. module: account
#. openerp-web
#: code:addons/account/static/src/xml/account_reconciliation.xml:125
#, python-format
msgid "Last Reconciliation:"
msgstr "Đối soát Lần cuối:"

#. module: account
#: model:ir.model.fields,field_description:account.field_account_account__write_uid
#: model:ir.model.fields,field_description:account.field_account_account_tag__write_uid
#: model:ir.model.fields,field_description:account.field_account_account_template__write_uid
#: model:ir.model.fields,field_description:account.field_account_account_type__write_uid
#: model:ir.model.fields,field_description:account.field_account_bank_statement__write_uid
#: model:ir.model.fields,field_description:account.field_account_bank_statement_cashbox__write_uid
#: model:ir.model.fields,field_description:account.field_account_bank_statement_closebalance__write_uid
#: model:ir.model.fields,field_description:account.field_account_bank_statement_line__write_uid
#: model:ir.model.fields,field_description:account.field_account_cash_rounding__write_uid
#: model:ir.model.fields,field_description:account.field_account_cashbox_line__write_uid
#: model:ir.model.fields,field_description:account.field_account_chart_template__write_uid
#: model:ir.model.fields,field_description:account.field_account_common_journal_report__write_uid
#: model:ir.model.fields,field_description:account.field_account_common_report__write_uid
#: model:ir.model.fields,field_description:account.field_account_financial_year_op__write_uid
#: model:ir.model.fields,field_description:account.field_account_fiscal_position__write_uid
#: model:ir.model.fields,field_description:account.field_account_fiscal_position_account__write_uid
#: model:ir.model.fields,field_description:account.field_account_fiscal_position_account_template__write_uid
#: model:ir.model.fields,field_description:account.field_account_fiscal_position_tax__write_uid
#: model:ir.model.fields,field_description:account.field_account_fiscal_position_tax_template__write_uid
#: model:ir.model.fields,field_description:account.field_account_fiscal_position_template__write_uid
#: model:ir.model.fields,field_description:account.field_account_fiscal_year__write_uid
#: model:ir.model.fields,field_description:account.field_account_full_reconcile__write_uid
#: model:ir.model.fields,field_description:account.field_account_group__write_uid
#: model:ir.model.fields,field_description:account.field_account_incoterms__write_uid
#: model:ir.model.fields,field_description:account.field_account_invoice__write_uid
#: model:ir.model.fields,field_description:account.field_account_invoice_confirm__write_uid
#: model:ir.model.fields,field_description:account.field_account_invoice_import_wizard__write_uid
#: model:ir.model.fields,field_description:account.field_account_invoice_line__write_uid
#: model:ir.model.fields,field_description:account.field_account_invoice_refund__write_uid
#: model:ir.model.fields,field_description:account.field_account_invoice_send__write_uid
#: model:ir.model.fields,field_description:account.field_account_invoice_tax__write_uid
#: model:ir.model.fields,field_description:account.field_account_journal__write_uid
#: model:ir.model.fields,field_description:account.field_account_move__write_uid
#: model:ir.model.fields,field_description:account.field_account_move_line__write_uid
#: model:ir.model.fields,field_description:account.field_account_move_reversal__write_uid
#: model:ir.model.fields,field_description:account.field_account_partial_reconcile__write_uid
#: model:ir.model.fields,field_description:account.field_account_payment__write_uid
#: model:ir.model.fields,field_description:account.field_account_payment_method__write_uid
#: model:ir.model.fields,field_description:account.field_account_payment_term__write_uid
#: model:ir.model.fields,field_description:account.field_account_payment_term_line__write_uid
#: model:ir.model.fields,field_description:account.field_account_print_journal__write_uid
#: model:ir.model.fields,field_description:account.field_account_reconcile_model__write_uid
#: model:ir.model.fields,field_description:account.field_account_reconcile_model_template__write_uid
#: model:ir.model.fields,field_description:account.field_account_register_payments__write_uid
#: model:ir.model.fields,field_description:account.field_account_setup_bank_manual_config__write_uid
#: model:ir.model.fields,field_description:account.field_account_tax__write_uid
#: model:ir.model.fields,field_description:account.field_account_tax_group__write_uid
#: model:ir.model.fields,field_description:account.field_account_tax_template__write_uid
#: model:ir.model.fields,field_description:account.field_account_unreconcile__write_uid
#: model:ir.model.fields,field_description:account.field_cash_box_in__write_uid
#: model:ir.model.fields,field_description:account.field_cash_box_out__write_uid
#: model:ir.model.fields,field_description:account.field_tax_adjustments_wizard__write_uid
#: model:ir.model.fields,field_description:account.field_validate_account_move__write_uid
msgid "Last Updated by"
msgstr "Cập nhật lần cuối bởi"

#. module: account
#: model:ir.model.fields,field_description:account.field_account_account__write_date
#: model:ir.model.fields,field_description:account.field_account_account_tag__write_date
#: model:ir.model.fields,field_description:account.field_account_account_template__write_date
#: model:ir.model.fields,field_description:account.field_account_account_type__write_date
#: model:ir.model.fields,field_description:account.field_account_bank_statement__write_date
#: model:ir.model.fields,field_description:account.field_account_bank_statement_cashbox__write_date
#: model:ir.model.fields,field_description:account.field_account_bank_statement_closebalance__write_date
#: model:ir.model.fields,field_description:account.field_account_bank_statement_line__write_date
#: model:ir.model.fields,field_description:account.field_account_cash_rounding__write_date
#: model:ir.model.fields,field_description:account.field_account_cashbox_line__write_date
#: model:ir.model.fields,field_description:account.field_account_chart_template__write_date
#: model:ir.model.fields,field_description:account.field_account_common_journal_report__write_date
#: model:ir.model.fields,field_description:account.field_account_common_report__write_date
#: model:ir.model.fields,field_description:account.field_account_financial_year_op__write_date
#: model:ir.model.fields,field_description:account.field_account_fiscal_position__write_date
#: model:ir.model.fields,field_description:account.field_account_fiscal_position_account__write_date
#: model:ir.model.fields,field_description:account.field_account_fiscal_position_account_template__write_date
#: model:ir.model.fields,field_description:account.field_account_fiscal_position_tax__write_date
#: model:ir.model.fields,field_description:account.field_account_fiscal_position_tax_template__write_date
#: model:ir.model.fields,field_description:account.field_account_fiscal_position_template__write_date
#: model:ir.model.fields,field_description:account.field_account_fiscal_year__write_date
#: model:ir.model.fields,field_description:account.field_account_full_reconcile__write_date
#: model:ir.model.fields,field_description:account.field_account_group__write_date
#: model:ir.model.fields,field_description:account.field_account_incoterms__write_date
#: model:ir.model.fields,field_description:account.field_account_invoice__write_date
#: model:ir.model.fields,field_description:account.field_account_invoice_confirm__write_date
#: model:ir.model.fields,field_description:account.field_account_invoice_import_wizard__write_date
#: model:ir.model.fields,field_description:account.field_account_invoice_line__write_date
#: model:ir.model.fields,field_description:account.field_account_invoice_refund__write_date
#: model:ir.model.fields,field_description:account.field_account_invoice_send__write_date
#: model:ir.model.fields,field_description:account.field_account_invoice_tax__write_date
#: model:ir.model.fields,field_description:account.field_account_journal__write_date
#: model:ir.model.fields,field_description:account.field_account_move__write_date
#: model:ir.model.fields,field_description:account.field_account_move_line__write_date
#: model:ir.model.fields,field_description:account.field_account_move_reversal__write_date
#: model:ir.model.fields,field_description:account.field_account_partial_reconcile__write_date
#: model:ir.model.fields,field_description:account.field_account_payment__write_date
#: model:ir.model.fields,field_description:account.field_account_payment_method__write_date
#: model:ir.model.fields,field_description:account.field_account_payment_term__write_date
#: model:ir.model.fields,field_description:account.field_account_payment_term_line__write_date
#: model:ir.model.fields,field_description:account.field_account_print_journal__write_date
#: model:ir.model.fields,field_description:account.field_account_reconcile_model__write_date
#: model:ir.model.fields,field_description:account.field_account_reconcile_model_template__write_date
#: model:ir.model.fields,field_description:account.field_account_register_payments__write_date
#: model:ir.model.fields,field_description:account.field_account_setup_bank_manual_config__write_date
#: model:ir.model.fields,field_description:account.field_account_tax__write_date
#: model:ir.model.fields,field_description:account.field_account_tax_group__write_date
#: model:ir.model.fields,field_description:account.field_account_tax_template__write_date
#: model:ir.model.fields,field_description:account.field_account_unreconcile__write_date
#: model:ir.model.fields,field_description:account.field_cash_box_in__write_date
#: model:ir.model.fields,field_description:account.field_cash_box_out__write_date
#: model:ir.model.fields,field_description:account.field_tax_adjustments_wizard__write_date
#: model:ir.model.fields,field_description:account.field_validate_account_move__write_date
msgid "Last Updated on"
msgstr "Cập nhật lần cuối"

#. module: account
#: model:ir.model.fields,help:account.field_res_partner__last_time_entries_checked
msgid ""
"Last time the invoices & payments matching was performed for this partner. "
"It is set either if there's not at least an unreconciled debit and an "
"unreconciled credit or if you click the \"Done\" button."
msgstr ""
"Lần cuối cùng khớp hoá đơn và thanh toán đối với đối tác này. Nó được thiết "
"lập khi, hoặc có ít nhất một phát sinh nợ và một phát sinh có, hoặc khi bạn "
"bấm vào nút \"Hoàn thành\"."

#. module: account
#: model:ir.model.fields,help:account.field_account_account__last_time_entries_checked
msgid ""
"Last time the invoices & payments matching was performed on this account. It"
" is set either if there's not at least an unreconciled debit and an "
"unreconciled credit Or if you click the \"Done\" button."
msgstr ""
"Lần cuối cùng khớp hoá đơn và thanh toán đối với tài khoản này. Nó được "
"thiết lập khi, hoặc có ít nhất một phát sinh nợ và một phát sinh có, hoặc "
"khi bạn bấm vào nút \"Hoàn thành\"."

#. module: account
#: model_terms:ir.ui.view,arch_db:account.view_account_invoice_filter
msgid "Late Activities"
msgstr "Hoạt động bị Muộn"

#. module: account
#: model:ir.model.fields,field_description:account.field_account_account__last_time_entries_checked
#: model:ir.model.fields,field_description:account.field_res_partner__last_time_entries_checked
msgid "Latest Invoices & Payments Matching Date"
msgstr "Ngày đối chiếu Hoá đơn & Thanh toán gần nhất"

#. module: account
#: model:ir.model.fields,field_description:account.field_account_invoice_send__layout
msgid "Layout"
msgstr "Bố cục"

#. module: account
#: model_terms:ir.ui.view,arch_db:account.view_account_position_form
msgid "Legal Notes..."
msgstr "Ghi chú Pháp lý..."

#. module: account
#: model:ir.model.fields,help:account.field_account_fiscal_position__note
msgid "Legal mentions that have to be printed on the invoices."
msgstr "Các ghi chú mang tính pháp lý để in lên các hoá đơn"

#. module: account
#: code:addons/account/models/account_invoice.py:219
#, python-format
msgid "Less Payment"
msgstr "Thanh toán thiếu"

#. module: account
#: model_terms:ir.ui.view,arch_db:account.res_config_settings_view_form
msgid "Let your customers pay their invoices online"
msgstr "Cho phép khách hàng của bạn thanh toán trực tuyến các hoá đơn của họ"

#. module: account
#: selection:account.account.type,internal_group:0
#: model_terms:ir.ui.view,arch_db:account.view_account_search
msgid "Liability"
msgstr "Nợ"

#. module: account
#: model:ir.model.fields,field_description:account.field_account_invoice_report__nbr
msgid "Line Count"
msgstr ""

#. module: account
#: model:ir.model.fields,field_description:account.field_res_config_settings__show_line_subtotals_tax_selection
msgid "Line Subtotals Tax Display"
msgstr ""

#. module: account
#: model_terms:ir.ui.view,arch_db:account.res_config_settings_view_form
msgid "Line subtotals tax display"
msgstr ""

#. module: account
#: selection:account.setup.bank.manual.config,create_or_link_option:0
msgid "Link to an existing journal"
msgstr "Liên kết đến sổ nhật ký đã có"

#. module: account
#: model:ir.model.fields,help:account.field_account_invoice__move_id
msgid "Link to the automatically generated Journal Items."
msgstr "Liên kết tới phát sinh được tạo ra tự động."

#. module: account
#: selection:account.account.type,type:0
#: model_terms:ir.ui.view,arch_db:account.view_account_journal_search
msgid "Liquidity"
msgstr "Thanh khoản"

#. module: account
#: code:addons/account/models/chart_template.py:154
#, python-format
msgid "Liquidity Transfer"
msgstr ""

#. module: account
#: model:ir.model.fields,help:account.field_account_chart_template__tax_template_ids
msgid "List of all the taxes that have to be installed by the wizard"
msgstr "Liệt kê tất cả thuế mà đã cài đặt"

#. module: account
#. openerp-web
#: code:addons/account/static/src/xml/account_reconciliation.xml:33
#, python-format
msgid "Load more"
msgstr "Nạp thêm"

#. module: account
#. openerp-web
#: code:addons/account/static/src/xml/account_reconciliation.xml:154
#, python-format
msgid "Load more... ("
msgstr ""

#. module: account
#: model:ir.model.fields,field_description:account.field_res_company__fiscalyear_lock_date
msgid "Lock Date"
msgstr "Ngày Khoá"

#. module: account
#: model:ir.model.fields,field_description:account.field_res_company__period_lock_date
msgid "Lock Date for Non-Advisers"
msgstr "Ngày Khoá đối với Quản lý Tài chính"

#. module: account
#: model:ir.model.fields,field_description:account.field_account_invoice_send__is_log
msgid "Log an Internal Note"
msgstr "Ghi một Ghi chú nội bộ"

#. module: account
#: model_terms:ir.ui.view,arch_db:account.onboarding_invoice_layout_step
msgid "Looks great!"
msgstr ""

#. module: account
#: code:addons/account/models/account_bank_statement.py:175
#, python-format
msgid "Loss"
msgstr "Lỗ"

#. module: account
#: model:ir.model.fields,field_description:account.field_account_journal__loss_account_id
msgid "Loss Account"
msgstr "Tài khoản Lỗ"

#. module: account
#: model:ir.model.fields,field_description:account.field_account_chart_template__expense_currency_exchange_account_id
#: model:ir.model.fields,field_description:account.field_res_company__expense_currency_exchange_account_id
msgid "Loss Exchange Rate Account"
msgstr "Tài khoản Lỗ Tỷ giá hối đoái"

#. module: account
#: code:addons/account/models/chart_template.py:411
#, python-format
msgid "MISC"
msgstr "KHÁC"

#. module: account
#: model:ir.model.fields,field_description:account.field_account_invoice_send__mail_activity_type_id
msgid "Mail Activity Type"
msgstr "Kiểu Hoạt động Thư"

#. module: account
#: model:ir.model.fields,field_description:account.field_account_bank_statement__message_main_attachment_id
#: model:ir.model.fields,field_description:account.field_account_invoice__message_main_attachment_id
#: model:ir.model.fields,field_description:account.field_account_payment__message_main_attachment_id
msgid "Main Attachment"
msgstr "Đính kèm chính"

#. module: account
#: model:ir.model.fields,help:account.field_res_config_settings__currency_id
msgid "Main currency of the company."
msgstr "Tiền tệ chính của công ty."

#. module: account
#: model_terms:ir.ui.view,arch_db:account.res_config_settings_view_form
msgid "Main currency of your company"
msgstr ""
"Tiền tệ chính của công ty. Mọi bút toán kế toán sẽ được quy đổi về tiền tệ "
"này."

#. module: account
#: model:ir.ui.menu,name:account.account_management_menu
#: model:ir.ui.menu,name:account.account_reports_management_menu
#: model:ir.ui.menu,name:account.menu_finance_entries_management
msgid "Management"
msgstr "Quản lý"

#. module: account
#: model:account.payment.method,name:account.account_payment_method_manual_in
#: model:account.payment.method,name:account.account_payment_method_manual_out
#: model:ir.model.fields,field_description:account.field_account_invoice_tax__manual
msgid "Manual"
msgstr "Thủ công"

#. module: account
#: model_terms:ir.ui.view,arch_db:account.view_invoice_tax_form
#: model_terms:ir.ui.view,arch_db:account.view_invoice_tax_tree
msgid "Manual Invoice Taxes"
msgstr "Điền thủ công Thuế cho hoá đơn"

#. module: account
#: model:ir.model.fields,help:account.field_account_journal__inbound_payment_method_ids
msgid ""
"Manual: Get paid by cash, check or any other method outside of Odoo.\n"
"Electronic: Get paid automatically through a payment acquirer by requesting a transaction on a card saved by the customer when buying or subscribing online (payment token).\n"
"Batch Deposit: Encase several customer checks at once by generating a batch deposit to submit to your bank. When encoding the bank statement in Odoo,you are suggested to reconcile the transaction with the batch deposit. Enable this option from the settings."
msgstr ""

#. module: account
#: model:ir.model.fields,help:account.field_account_abstract_payment__payment_method_id
#: model:ir.model.fields,help:account.field_account_payment__payment_method_id
#: model:ir.model.fields,help:account.field_account_register_payments__payment_method_id
msgid ""
"Manual: Get paid by cash, check or any other method outside of Odoo.\n"
"Electronic: Get paid automatically through a payment acquirer by requesting a transaction on a card saved by the customer when buying or subscribing online (payment token).\n"
"Check: Pay bill by check and print it from Odoo.\n"
"Batch Deposit: Encase several customer checks at once by generating a batch deposit to submit to your bank. When encoding the bank statement in Odoo, you are suggested to reconcile the transaction with the batch deposit.To enable batch deposit, module account_batch_payment must be installed.\n"
"SEPA Credit Transfer: Pay bill from a SEPA Credit Transfer file you submit to your bank. To enable sepa credit transfer, module account_sepa must be installed "
msgstr ""

#. module: account
#: model:ir.model.fields,help:account.field_account_journal__outbound_payment_method_ids
msgid ""
"Manual:Pay bill by cash or any other method outside of Odoo.\n"
"Check:Pay bill by check and print it from Odoo.\n"
"SEPA Credit Transfer: Pay bill from a SEPA Credit Transfer file you submit to your bank. Enable this option from the settings."
msgstr ""

#. module: account
#: selection:account.reconcile.model,rule_type:0
#: selection:account.reconcile.model.template,rule_type:0
#: code:addons/account/models/account_reconcile_model.py:19
#: code:addons/account/models/chart_template.py:932
#, python-format
msgid "Manually create a write-off on clicked button."
msgstr ""

#. module: account
#: selection:res.company,fiscalyear_last_month:0
msgid "March"
msgstr "Tháng Ba"

#. module: account
#: model_terms:ir.ui.view,arch_db:account.res_config_settings_view_form
msgid "Margin Analysis"
msgstr "Phân tích Biên lợi nhuận"

#. module: account
#: selection:account.abstract.payment,payment_difference_handling:0
#: selection:account.payment,payment_difference_handling:0
#: selection:account.register.payments,payment_difference_handling:0
msgid "Mark invoice as fully paid"
msgstr "Đánh dầu hoá đơn là đã thanh toán đủ"

#. module: account
#: selection:account.reconcile.model,match_label:0
#: selection:account.reconcile.model.template,match_label:0
msgid "Match Regex"
msgstr ""

#. module: account
#: selection:account.reconcile.model,rule_type:0
#: selection:account.reconcile.model.template,rule_type:0
#: code:addons/account/models/account_reconcile_model.py:21
#: code:addons/account/models/chart_template.py:934
#, python-format
msgid "Match existing invoices/bills."
msgstr ""

#. module: account
#: model:ir.model.fields,field_description:account.field_account_move_line__matched_credit_ids
msgid "Matched Credit"
msgstr "Ghi Có được Khớp"

#. module: account
#: model:ir.model.fields,field_description:account.field_account_move_line__matched_debit_ids
msgid "Matched Debit"
msgstr "Ghi Nợ được Khớp"

#. module: account
#: model:ir.model.fields,field_description:account.field_account_full_reconcile__reconciled_line_ids
#: model_terms:ir.ui.view,arch_db:account.view_full_reconcile_form
msgid "Matched Journal Items"
msgstr "Các Phát sinh Kế toán đã khớp"

#. module: account
#: model_terms:ir.ui.view,arch_db:account.view_full_reconcile_form
#: model_terms:ir.ui.view,arch_db:account.view_move_line_form
msgid "Matching"
msgstr "Đang khớp"

#. module: account
#: model:ir.model.fields,field_description:account.field_account_move_line__full_reconcile_id
msgid "Matching Number"
msgstr "Mã số đối chiếu"

#. module: account
#: model:ir.model.fields,field_description:account.field_account_partial_reconcile__max_date
msgid "Max Date of Matched Lines"
msgstr "Ngày lớn nhất của các dòng được khớp"

#. module: account
#: selection:res.company,fiscalyear_last_month:0
msgid "May"
msgstr "Tháng Năm"

#. module: account
#: model:ir.model.fields,field_description:account.field_account_abstract_payment__communication
#: model:ir.model.fields,field_description:account.field_account_payment__communication
#: model:ir.model.fields,field_description:account.field_account_register_payments__communication
msgid "Memo"
msgstr "Ghi nhớ"

#. module: account
#: model_terms:ir.ui.view,arch_db:account.view_account_payment_from_invoices
msgid "Memo will be computed from invoices"
msgstr ""

#. module: account
#. openerp-web
#: code:addons/account/static/src/xml/account_payment.xml:64
#, python-format
msgid "Memo:"
msgstr "Ghi nhớ:"

#. module: account
#: model:ir.model.fields,field_description:account.field_account_bank_statement__message_has_error
#: model:ir.model.fields,field_description:account.field_account_invoice__message_has_error
#: model:ir.model.fields,field_description:account.field_account_payment__message_has_error
msgid "Message Delivery error"
msgstr ""

#. module: account
#: model:ir.model.fields,field_description:account.field_account_invoice_send__record_name
msgid "Message Record Name"
msgstr "Tên bản ghi thông điệp"

#. module: account
#: model:ir.model.fields,field_description:account.field_res_partner__invoice_warn_msg
msgid "Message for Invoice"
msgstr "Thông điệp cho Hoá đơn"

#. module: account
#: model:ir.model.fields,help:account.field_account_invoice_send__message_type
msgid ""
"Message type: email for email message, notification for system message, "
"comment for other messages such as user replies"
msgstr ""
"Kiểu thông điệp: email đối với thông điệp bằng email, thông báo đối với các "
"thông điệp hệ thống, bình luận đối với các loại thông điệp khác (ví dụ: phản"
" hồi của người dùng)"

#. module: account
#: model:ir.model.fields,help:account.field_account_invoice_send__message_id
msgid "Message unique identifier"
msgstr "Thông báo nhận dạng duy nhất"

#. module: account
#: model:ir.model.fields,field_description:account.field_account_invoice_send__message_id
msgid "Message-Id"
msgstr ""

#. module: account
#: model:ir.model.fields,field_description:account.field_account_bank_statement__message_ids
#: model:ir.model.fields,field_description:account.field_account_invoice__message_ids
#: model:ir.model.fields,field_description:account.field_account_payment__message_ids
msgid "Messages"
msgstr "Thông điệp"

#. module: account
#: model_terms:ir.ui.view,arch_db:account.view_account_form
msgid "Minus Cost of Revenue"
msgstr "Trừ đi Giá vốn hàng bán"

#. module: account
#: model_terms:ir.ui.view,arch_db:account.view_account_form
msgid "Minus Credit Card Accounts"
msgstr "Trừ Tài khoản Thẻ Tín dụng"

#. module: account
#: model_terms:ir.ui.view,arch_db:account.view_account_form
msgid "Minus Current Liabilities"
msgstr "Trừ Nợ Ngắn hạn"

#. module: account
#: model_terms:ir.ui.view,arch_db:account.view_account_form
msgid "Minus Expenses"
msgstr "Trừ Chi tiêu"

#. module: account
#: model_terms:ir.ui.view,arch_db:account.view_account_form
msgid "Minus Non-Current Liabilities"
msgstr "Trừ Nợ Trung & Dài hạn"

#. module: account
#: model_terms:ir.ui.view,arch_db:account.view_account_form
msgid "Minus Payable Accounts"
msgstr "Trừ các Khoản phải trả"

#. module: account
#: selection:account.journal,type:0
#: model_terms:ir.ui.view,arch_db:account.view_account_journal_search
msgid "Miscellaneous"
msgstr "Khác"

#. module: account
#: code:addons/account/models/chart_template.py:411
#: model_terms:ir.ui.view,arch_db:account.view_account_move_filter
#, python-format
msgid "Miscellaneous Operations"
msgstr "Hoạt động khác"

#. module: account
#: sql_constraint:account.invoice.line:0
msgid "Missing required account on accountable invoice line."
msgstr ""

#. module: account
#: model:ir.model.fields,field_description:account.field_account_invoice_send__moderator_id
msgid "Moderated By"
msgstr ""

#. module: account
#: model:ir.model.fields,field_description:account.field_account_invoice_send__moderation_status
msgid "Moderation Status"
msgstr ""

#. module: account
#. openerp-web
#: code:addons/account/static/src/xml/account_reconciliation.xml:175
#, python-format
msgid "Modify models"
msgstr "Sửa Mô hình"

#. module: account
#: selection:account.cash.rounding,strategy:0
msgid "Modify tax amount"
msgstr "Sửa đổi giá trị thuế"

#. module: account
#: selection:account.invoice.refund,filter_refund:0
msgid "Modify: create credit note, reconcile and create a new draft invoice"
msgstr "Sửa đổi: tạo bút toán ghi có, đối soát và tạo mới hoá đơn dự thảo"

#. module: account
#: model_terms:ir.ui.view,arch_db:account.res_config_settings_view_form
msgid "Monitor your product margins from invoices"
msgstr "Theo dõi biên lợi nhuận của sản phẩm từ các hoá đơn"

#. module: account
#: model_terms:ir.ui.view,arch_db:account.report_journal
#: model_terms:ir.ui.view,arch_db:account.view_account_move_filter
#: model_terms:ir.ui.view,arch_db:account.view_account_move_line_filter
msgid "Move"
msgstr "Phát sinh"

#. module: account
#: model:ir.model.fields,field_description:account.field_account_payment__move_line_ids
msgid "Move Line"
msgstr "Phát sinh Kế toán"

#. module: account
#: model:ir.model.fields,field_description:account.field_account_bank_statement__move_line_count
msgid "Move Line Count"
msgstr "SL Phát sinh KT"

#. module: account
#: model:ir.model.fields,field_description:account.field_account_payment__move_reconciled
msgid "Move Reconciled"
msgstr "Phát sinh được Đối soát"

#. module: account
#: code:addons/account/models/account_move.py:1144
#, python-format
msgid "Move name (id): %s (%s)"
msgstr "Tên bút toán (id): %s (%s)"

#. module: account
#: model:ir.model.fields,field_description:account.field_account_abstract_payment__multi
#: model:ir.model.fields,field_description:account.field_account_payment__multi
#: model:ir.model.fields,field_description:account.field_account_register_payments__multi
msgid "Multi"
msgstr "Đa"

#. module: account
#: model_terms:ir.ui.view,arch_db:account.res_config_settings_view_form
msgid "Multi-Currencies"
msgstr "Đa tiền tệ"

#. module: account
#: model_terms:ir.ui.view,arch_db:account.view_account_invoice_filter
msgid "My Activities"
msgstr "Hoạt động của tôi"

#. module: account
#: model_terms:ir.ui.view,arch_db:account.view_account_invoice_filter
#: model_terms:ir.ui.view,arch_db:account.view_account_invoice_report_search
msgid "My Invoices"
msgstr "Hoá đơn của tôi"

#. module: account
#: model_terms:ir.ui.view,arch_db:account.view_account_form
msgid "NET ASSETS"
msgstr "TÀI SẢN THUẦN"

#. module: account
#: model_terms:ir.ui.view,arch_db:account.view_account_form
msgid "NET PROFIT"
msgstr "LỢI NHUẬN THUẦN"

#. module: account
#: model:ir.model.fields,field_description:account.field_account_account__name
#: model:ir.model.fields,field_description:account.field_account_account_tag__name
#: model:ir.model.fields,field_description:account.field_account_account_template__name
#: model:ir.model.fields,field_description:account.field_account_cash_rounding__name
#: model:ir.model.fields,field_description:account.field_account_chart_template__name
#: model:ir.model.fields,field_description:account.field_account_fiscal_year__name
#: model:ir.model.fields,field_description:account.field_account_group__name
#: model:ir.model.fields,field_description:account.field_account_incoterms__name
#: model:ir.model.fields,field_description:account.field_account_payment__name
#: model:ir.model.fields,field_description:account.field_account_payment_method__name
#: model:ir.model.fields,field_description:account.field_account_reconcile_model__name
#: model:ir.model.fields,field_description:account.field_account_setup_bank_manual_config__bank_name
#: model:ir.model.fields,field_description:account.field_account_tax_group__name
#: model_terms:ir.ui.view,arch_db:account.report_journal
msgid "Name"
msgstr "Tên"

#. module: account
#: model:ir.model.fields,help:account.field_account_invoice_send__record_name
msgid "Name get of the related document."
msgstr "Lấy tên của tài liệu liên quan"

#. module: account
#. openerp-web
#: code:addons/account/static/src/xml/account_payment.xml:52
#, python-format
msgid "Name:"
msgstr "Tên:"

#. module: account
#: model:ir.model.fields,field_description:account.field_account_move_line__narration
msgid "Narration"
msgstr "Thuyết minh"

#. module: account
#: model_terms:ir.ui.view,arch_db:account.res_config_settings_view_form
msgid "Navigate easily through reports and see what is behind the numbers"
msgstr ""
"Di chuyển qua lại giữa các báo cáo và xem sự thật đằng sau những con số"

#. module: account
#: model:ir.model.fields,field_description:account.field_account_invoice_send__needaction
#: model:ir.model.fields,help:account.field_account_invoice_send__needaction
msgid "Need Action"
msgstr "Cần có hành động"

#. module: account
#: model:ir.model.fields,field_description:account.field_account_invoice_send__need_moderation
msgid "Need moderation"
msgstr ""

#. module: account
#. openerp-web
#: selection:account.bank.statement,state:0
#: code:addons/account/static/src/xml/account_reconciliation.xml:243
#, python-format
msgid "New"
msgstr "Mới"

#. module: account
#: model:ir.model.fields,field_description:account.field_account_setup_bank_manual_config__new_journal_name
msgid "New Journal Name"
msgstr ""

#. module: account
#: model_terms:ir.ui.view,arch_db:account.account_journal_dashboard_kanban_view
msgid "New Transactions"
msgstr "Giao dịch mới"

#. module: account
#: code:addons/account/models/account_move.py:1121
#, python-format
msgid "New expected payment date: "
msgstr "Ngày thanh toán mong đợi mới: "

#. module: account
#: model:ir.model.fields,field_description:account.field_account_invoice__activity_date_deadline
msgid "Next Activity Deadline"
msgstr "Hạn chót lần hành động kế tiếp"

#. module: account
#: model:ir.model.fields,field_description:account.field_account_invoice__activity_summary
msgid "Next Activity Summary"
msgstr "Tóm tắt hoạt động tiếp theo"

#. module: account
#: model:ir.model.fields,field_description:account.field_account_invoice__activity_type_id
msgid "Next Activity Type"
msgstr "Kiểu hành động kế tiếp"

#. module: account
#: model:ir.model.fields,field_description:account.field_account_invoice__sequence_number_next
#: model:ir.model.fields,field_description:account.field_account_journal__sequence_number_next
msgid "Next Number"
msgstr "Số tiếp theo"

#. module: account
#: model:ir.model.fields,field_description:account.field_account_invoice__sequence_number_next_prefix
msgid "Next Number Prefix"
msgstr ""

#. module: account
#: model:ir.model.fields,field_description:account.field_account_move_line__blocked
msgid "No Follow-up"
msgstr "Không theo dõi"

#. module: account
#: selection:res.partner,invoice_warn:0
msgid "No Message"
msgstr "Không có Thông điệp"

#. module: account
#. openerp-web
#: code:addons/account/static/src/js/reconciliation/reconciliation_renderer.js:67
#: code:addons/account/static/src/js/reconciliation/reconciliation_renderer.js:137
#, python-format
msgid "No Title"
msgstr ""

#. module: account
#: code:addons/account/models/account_invoice.py:897
#, python-format
msgid ""
"No account was found to create the invoice, be sure you have installed a "
"chart of account."
msgstr ""

#. module: account
#: model:ir.model.fields,field_description:account.field_account_invoice_send__no_auto_thread
msgid "No threading for answers"
msgstr "Không có luồng cho câu trả lời"

#. module: account
#: model:ir.model.fields,help:account.field_res_company__fiscalyear_lock_date
msgid ""
"No users, including Advisers, can edit accounts prior to and inclusive of "
"this date. Use it for fiscal year locking for example."
msgstr ""
"Không người dùng nào, bao gồm cả Quản lý Tài chính có thể sửa tài khoản "
"trước và bao gồm ngày này. Một ví dụ cho cho việc sử dụng cái này là để khoá"
" sổ năm tài chính."

#. module: account
#: model:ir.model.fields,help:account.field_account_chart_template__code_digits
msgid "No. of Digits to use for account code"
msgstr "Số chữ số dùng cho mã tài khoản"

#. module: account
#: model:account.account.type,name:account.data_account_type_non_current_assets
msgid "Non-current Assets"
msgstr "Tài sản cố định và đầu tư trung & dài hạn"

#. module: account
#: model:account.account.type,name:account.data_account_type_non_current_liabilities
msgid "Non-current Liabilities"
msgstr "Nợ trung & dài hạn"

#. module: account
#: selection:account.tax,type_tax_use:0
#: selection:account.tax.template,type_tax_use:0
msgid "None"
msgstr "Không"

#. module: account
#: selection:res.partner,trust:0
msgid "Normal Debtor"
msgstr "Con nợ bình thường"

#. module: account
#: selection:account.reconcile.model,match_label:0
#: selection:account.reconcile.model.template,match_label:0
msgid "Not Contains"
msgstr ""

#. module: account
#: selection:res.company,account_dashboard_onboarding_state:0
#: selection:res.company,account_invoice_onboarding_state:0
#: selection:res.company,account_onboarding_invoice_layout_state:0
#: selection:res.company,account_onboarding_sale_tax_state:0
#: selection:res.company,account_onboarding_sample_invoice_state:0
#: selection:res.company,account_setup_bank_data_state:0
#: selection:res.company,account_setup_coa_state:0
#: selection:res.company,account_setup_fy_data_state:0
msgid "Not done"
msgstr ""

#. module: account
#. openerp-web
#: selection:account.invoice.line,display_type:0
#: code:addons/account/static/src/xml/account_reconciliation.xml:308
#: model:ir.model.fields,field_description:account.field_account_account_template__note
#: model_terms:ir.ui.view,arch_db:account.view_invoice_line_form
#, python-format
msgid "Note"
msgstr "Ghi chú"

#. module: account
#: model_terms:ir.actions.act_window,help:account.action_invoice_out_refund
msgid ""
"Note that the easiest way to create a credit note is to do it directly\n"
"                from the customer invoice."
msgstr ""

#. module: account
#: model_terms:ir.actions.act_window,help:account.action_invoice_in_refund
msgid ""
"Note that the easiest way to create a vendor credit note it to do it "
"directly from the vendor bill."
msgstr ""

#. module: account
#: model:ir.model.fields,field_description:account.field_account_bank_statement_line__note
#: model:ir.model.fields,field_description:account.field_account_fiscal_position__note
#: model:ir.model.fields,field_description:account.field_account_fiscal_position_template__note
#: model_terms:ir.ui.view,arch_db:account.view_account_template_form
msgid "Notes"
msgstr "Ghi chú"

#. module: account
#. openerp-web
#: code:addons/account/static/src/xml/account_reconciliation.xml:37
#, python-format
msgid "Nothing to do!"
msgstr "Không có gì để làm!"

#. module: account
#: model:ir.model.fields,field_description:account.field_account_invoice_send__notification_ids
msgid "Notifications"
msgstr "Thông báo"

#. module: account
#: model:ir.model.fields,field_description:account.field_account_invoice_send__notify
msgid "Notify followers"
msgstr "Báo những Người dõi theo"

#. module: account
#: model:ir.model.fields,help:account.field_account_invoice_send__notify
msgid "Notify followers of the document (mass post only)"
msgstr "Báo những đối tượng theo dõi tài liệu này (mass post only)"

#. module: account
#: selection:res.company,fiscalyear_last_month:0
msgid "November"
msgstr "Tháng Mười một"

#. module: account
#: model:ir.model.fields,field_description:account.field_account_full_reconcile__name
#: model:ir.model.fields,field_description:account.field_account_invoice__number
#: model:ir.model.fields,field_description:account.field_account_move__name
msgid "Number"
msgstr "Số"

#. module: account
#: model_terms:ir.ui.view,arch_db:account.view_account_move_line_filter
msgid "Number (Move)"
msgstr "Số (Bút toán)"

#. module: account
#: model:ir.model.fields,field_description:account.field_account_bank_statement__message_needaction_counter
#: model:ir.model.fields,field_description:account.field_account_invoice__message_needaction_counter
#: model:ir.model.fields,field_description:account.field_account_payment__message_needaction_counter
msgid "Number of Actions"
msgstr "Số lượng Hành động"

#. module: account
#: model:ir.model.fields,field_description:account.field_account_cashbox_line__number
msgid "Number of Coins/Bills"
msgstr "Số lượng Coins/Bills"

#. module: account
#: model:ir.model.fields,field_description:account.field_account_payment_term_line__days
msgid "Number of Days"
msgstr "Số ngày"

#. module: account
#: model:ir.model.fields,field_description:account.field_account_bank_statement__message_has_error_counter
#: model:ir.model.fields,field_description:account.field_account_invoice__message_has_error_counter
#: model:ir.model.fields,field_description:account.field_account_payment__message_has_error_counter
msgid "Number of error"
msgstr "Số lỗi"

#. module: account
#: model:ir.model.fields,help:account.field_account_bank_statement__message_needaction_counter
#: model:ir.model.fields,help:account.field_account_invoice__message_needaction_counter
#: model:ir.model.fields,help:account.field_account_payment__message_needaction_counter
msgid "Number of messages which requires an action"
msgstr "Số thông điệp cần có hành động"

#. module: account
#: model:ir.model.fields,help:account.field_account_bank_statement__message_has_error_counter
#: model:ir.model.fields,help:account.field_account_invoice__message_has_error_counter
#: model:ir.model.fields,help:account.field_account_payment__message_has_error_counter
msgid "Number of messages with delivery error"
msgstr ""

#. module: account
#: model:ir.model.fields,help:account.field_account_bank_statement__message_unread_counter
#: model:ir.model.fields,help:account.field_account_invoice__message_unread_counter
#: model:ir.model.fields,help:account.field_account_payment__message_unread_counter
msgid "Number of unread messages"
msgstr "Số thông điệp chưa đọc"

#. module: account
#: model_terms:ir.ui.view,arch_db:account.res_config_settings_view_form
msgid "OFX Import"
msgstr "Nhập OFX"

#. module: account
#: selection:res.company,fiscalyear_last_month:0
msgid "October"
msgstr "Tháng Mười"

#. module: account
#: model_terms:ir.actions.act_window,help:account.action_bank_statement_line
msgid ""
"Odoo allows you to reconcile a statement line directly with\n"
"                the related sale or puchase invoice(s)."
msgstr ""
"Odoo cho phép bạn đối soát dòng sao kê trực tiếp với các\n"
"                hóa đơn mua hoặc bán liên quan."

#. module: account
#: model_terms:ir.actions.act_window,help:account.action_bank_statement_tree
msgid ""
"Odoo allows you to reconcile a statement line directly with\n"
"                the related sale or puchase invoices."
msgstr ""
"Odoo cho phép bạn đối soát dòng sao kê trực tiếp với các\n"
"                hóa đơn mua hoặc bán liên quan."

#. module: account
#: model:ir.model.fields,field_description:account.field_account_move_line__tax_line_grouping_key
msgid "Old Taxes"
msgstr ""

#. module: account
#: model_terms:ir.ui.view,arch_db:account.view_payment_term_line_form
msgid "On the"
msgstr "Vào ngày"

#. module: account
#: model_terms:ir.ui.view,arch_db:account.account_invoice_confirm_view
msgid ""
"Once draft invoices are confirmed, you will not be able\n"
"                        to modify them. The invoices will receive a unique\n"
"                        number and journal items will be created in your chart\n"
"                        of accounts."
msgstr ""
"Một hoá đơn dự thảo được xác nhận, bạn sẽ không thể\n"
"                        chỉnh sửa chúng. Hoá đơn này sẽ nhận được một số duy nhất\n"
"                        và các phát sinh sẽ được tạo trong hệ thống tài khoản."

#. module: account
#: model_terms:ir.ui.view,arch_db:account.res_config_settings_view_form
msgid ""
"Once installed, set 'Bank Feeds' to 'File Import' in bank account "
"settings.This adds a button to import from the Accounting dashboard."
msgstr ""

#. module: account
#: code:addons/account/models/account_payment.py:599
#, python-format
msgid "Only a draft payment can be posted."
msgstr "Chỉ có khoản thanh toán ở trạng thái dự thảo mới có thể được vào sổ."

#. module: account
#: code:addons/account/models/chart_template.py:185
#, python-format
msgid "Only administrators can load a charf of accounts"
msgstr ""

#. module: account
#: model:ir.model.fields,help:account.field_res_company__period_lock_date
msgid ""
"Only users with the 'Adviser' role can edit accounts prior to and inclusive "
"of this date. Use it for period locking inside an open fiscal year, for "
"example."
msgstr ""
"Chỉ những người dùng ở vai trò 'Quản lý Tài chính' mới có thể sửa các tài "
"khoản trước và bao gồm ngày này. Sử dụng cái này, ví dụ, để khoá chu kỳ kế "
"toán trong phạm vi một năm tài chính đang mở."

#. module: account
#: selection:account.invoice,state:0 selection:account.invoice.report,state:0
#: model_terms:ir.ui.view,arch_db:account.view_account_invoice_filter
msgid "Open"
msgstr "Mở"

#. module: account
#: code:addons/account/models/account_reconcile_model.py:274
#, python-format
msgid "Open Balance"
msgstr ""

#. module: account
#. openerp-web
#: code:addons/account/static/src/js/reconciliation/reconciliation_model.js:704
#: code:addons/account/static/src/xml/account_reconciliation.xml:137
#, python-format
msgid "Open balance"
msgstr "Số dư Đầu kỳ"

#. module: account
#: model:ir.model,name:account.model_account_financial_year_op
msgid "Opening Balance of Financial Year"
msgstr ""

#. module: account
#: model:ir.model.fields,field_description:account.field_account_financial_year_op__opening_date
#: model:ir.model.fields,field_description:account.field_res_company__account_opening_date
msgid "Opening Date"
msgstr "Ngày Đầu kỳ"

#. module: account
#: model:ir.model.fields,field_description:account.field_res_company__account_opening_journal_id
msgid "Opening Journal"
msgstr "Sổ nhật ký Đầu kỳ"

#. module: account
#: code:addons/account/models/company.py:343
#: model:ir.model.fields,field_description:account.field_res_company__account_opening_move_id
#, python-format
msgid "Opening Journal Entry"
msgstr "Sổ nhật ký Đầu kỳ"

#. module: account
#: model:ir.model.fields,field_description:account.field_account_financial_year_op__opening_move_posted
msgid "Opening Move Posted"
msgstr "Bút toán đầu kì đã vào sổ"

#. module: account
#: model:ir.model.fields,help:account.field_account_cashbox_line__number
msgid "Opening Unit Numbers"
msgstr "Số lượng đơn vị khi mở"

#. module: account
#: code:addons/account/models/account.py:164
#, python-format
msgid "Opening balance"
msgstr "Số dư đầu kì"

#. module: account
#: model:ir.model.fields,field_description:account.field_account_account__opening_credit
msgid "Opening credit"
msgstr "Có Đầu kỳ"

#. module: account
#: model:ir.model.fields,help:account.field_account_account__opening_credit
msgid "Opening credit value for this account."
msgstr "Giá trị bên Có đầu kỳ của tài khoản này."

#. module: account
#: model:ir.model.fields,field_description:account.field_account_account__opening_debit
msgid "Opening debit"
msgstr "Nợ Đầu kỳ"

#. module: account
#: model:ir.model.fields,help:account.field_account_account__opening_debit
msgid "Opening debit value for this account."
msgstr "Giá trị bên Nợ đầu kỳ của tài khoản này."

#. module: account
#: model_terms:ir.ui.view,arch_db:account.view_account_reconcile_model_form
msgid "Operation Templates"
msgstr "Mẫu vận hành"

#. module: account
#: code:addons/account/models/account_bank_statement.py:653
#, python-format
msgid ""
"Operation not allowed. Since your statement line already received a number "
"(%s), you cannot reconcile it entirely with existing journal entries "
"otherwise it would make a gap in the numbering. You should book an entry and"
" make a regular revert of it in case you want to cancel it."
msgstr ""

#. module: account
#: model_terms:ir.ui.view,arch_db:account.account_journal_dashboard_kanban_view
msgid "Operations"
msgstr "Hoạt động"

#. module: account
#: model:ir.model.fields,field_description:account.field_account_account_template__nocreate
msgid "Optional Create"
msgstr "Tùy chọn tạo"

#. module: account
#: model:ir.model.fields,help:account.field_account_account__tag_ids
#: model:ir.model.fields,help:account.field_account_account_template__tag_ids
#: model:ir.model.fields,help:account.field_account_tax__tag_ids
#: model:ir.model.fields,help:account.field_account_tax_template__tag_ids
msgid "Optional tags you may want to assign for custom reporting"
msgstr "Tag tuỳ ý mà bạn có thể muốn để tạo các báo cáo theo tag"

#. module: account
#: model:ir.model.fields,field_description:account.field_account_payment_term_line__option
#: model_terms:ir.ui.view,arch_db:account.tax_adjustments_wizard
msgid "Options"
msgstr "Tùy chọn"

#. module: account
#: code:addons/account/models/account_invoice.py:696
#, python-format
msgid ""
"Or set an <a data-oe-id=%s data-oe-model=\"account.journal\" "
"href=#id=%s&model=account.journal>email alias</a> to allow draft vendor "
"bills to be created upon reception of an email."
msgstr ""

#. module: account
#: code:addons/account/models/account_invoice.py:692
#, python-format
msgid ""
"Or share the email %s to your vendors: bills will be created automatically "
"upon mail reception."
msgstr ""

#. module: account
#: code:addons/account/models/account_invoice.py:694
#, python-format
msgid ""
"Or share the emails %s to your vendors: bills will be created automatically "
"upon mail reception."
msgstr ""

#. module: account
#: model:ir.model.fields,field_description:account.field_account_move_line__payment_id
msgid "Originator Payment"
msgstr "Khoản thanh toán Khởi thuỷ"

#. module: account
#: model:ir.model.fields,field_description:account.field_account_move_line__tax_line_id
msgid "Originator tax"
msgstr "Thuế khởi nguồn"

#. module: account
#: model:account.account.type,name:account.data_account_type_other_income
msgid "Other Income"
msgstr "Thu nhập Khác"

#. module: account
#: model_terms:ir.ui.view,arch_db:account.invoice_form
#: model_terms:ir.ui.view,arch_db:account.invoice_supplier_form
#: model_terms:ir.ui.view,arch_db:account.view_move_form
msgid "Other Info"
msgstr "Thông tin khác"

#. module: account
#: selection:account.payment.method,payment_type:0
msgid "Outbound"
msgstr "Chi tiền"

#. module: account
#: model:ir.model.fields,field_description:account.field_account_invoice_send__mail_server_id
msgid "Outgoing mail server"
msgstr "Máy chủ gửi email"

#. module: account
#: model:ir.model.fields,field_description:account.field_account_chart_template__property_stock_account_output_categ_id
#: model:ir.model.fields,field_description:account.field_res_company__property_stock_account_output_categ_id
msgid "Output Account for Stock Valuation"
msgstr "Tài khoản xuất kho để định giá tồn kho"

#. module: account
#: model:ir.model.fields,field_description:account.field_account_invoice__outstanding_credits_debits_widget
msgid "Outstanding Credits Debits Widget"
msgstr ""

#. module: account
#: code:addons/account/models/account_invoice.py:133
#, python-format
msgid "Outstanding credits"
msgstr "Có Tồn đọng"

#. module: account
#: code:addons/account/models/account_invoice.py:136
#, python-format
msgid "Outstanding debits"
msgstr "Nợ Tồn đọng"

#. module: account
#: selection:account.invoice,activity_state:0
#: model_terms:ir.ui.view,arch_db:account.view_account_invoice_filter
msgid "Overdue"
msgstr "Quá hạn"

#. module: account
#: model:ir.model.fields,field_description:account.field_res_company__overdue_msg
msgid "Overdue Payments Message"
msgstr "Thông điệp Thanh toán Quá hạn"

#. module: account
#: model_terms:ir.ui.view,arch_db:account.view_account_invoice_filter
msgid "Overdue invoices, maturity date passed"
msgstr "Hoá đơn quá hạn, ngày đến hạn đã trôi qua"

#. module: account
#: model:ir.ui.menu,name:account.menu_board_journal_1
msgid "Overview"
msgstr "Tổng quan"

#. module: account
#: model_terms:ir.ui.view,arch_db:account.res_config_settings_view_form
msgid "Package"
msgstr "Hệ thống Tài khoản"

#. module: account
#: selection:account.invoice,state:0 selection:account.invoice.report,state:0
#: model_terms:ir.ui.view,arch_db:account.view_account_invoice_filter
#: model:mail.message.subtype,name:account.mt_invoice_paid
msgid "Paid"
msgstr "Đã thanh toán"

#. module: account
#: code:addons/account/models/account_payment.py:545
#, python-format
msgid "Paid Invoices"
msgstr "Hoá đơn đã Thanh toán"

#. module: account
#. openerp-web
#: code:addons/account/static/src/xml/account_payment.xml:28
#: model_terms:ir.ui.view,arch_db:account.report_invoice_document_with_payments
#, python-format
msgid "Paid on"
msgstr "Thanh toán vào"

#. module: account
#: model:ir.model.fields,field_description:account.field_account_invoice__reconciled
msgid "Paid/Reconciled"
msgstr "Đã Thanh toán / Đối soát"

#. module: account
#: model:ir.model.fields,field_description:account.field_account_group__parent_id
msgid "Parent"
msgstr "Tài khoản cha"

#. module: account
#: model:ir.model.fields,field_description:account.field_account_chart_template__parent_id
msgid "Parent Chart Template"
msgstr "Mẫu tài khoản cha"

#. module: account
#: model:ir.model.fields,field_description:account.field_account_invoice_send__parent_id
msgid "Parent Message"
msgstr "Thông báo cha"

#. module: account
#: model:ir.model.fields,field_description:account.field_account_group__parent_path
msgid "Parent Path"
msgstr ""

#. module: account
#: model:ir.model.fields,field_description:account.field_account_move_line__parent_state
msgid "Parent State"
msgstr ""

#. module: account
#: model:ir.model,name:account.model_account_partial_reconcile
msgid "Partial Reconcile"
msgstr "Đối soát Một phần"

#. module: account
#. openerp-web
#: code:addons/account/static/src/xml/account_reconciliation.xml:286
#: code:addons/account/static/src/xml/account_reconciliation.xml:303
#: model:ir.model.fields,field_description:account.field_account_abstract_payment__partner_id
#: model:ir.model.fields,field_description:account.field_account_bank_statement_line__partner_id
#: model:ir.model.fields,field_description:account.field_account_invoice__partner_id
#: model:ir.model.fields,field_description:account.field_account_invoice_line__partner_id
#: model:ir.model.fields,field_description:account.field_account_invoice_report__partner_id
#: model:ir.model.fields,field_description:account.field_account_move__partner_id
#: model:ir.model.fields,field_description:account.field_account_move_line__partner_id
#: model:ir.model.fields,field_description:account.field_account_payment__partner_id
#: model:ir.model.fields,field_description:account.field_account_register_payments__partner_id
#: model_terms:ir.ui.view,arch_db:account.report_journal
#: model_terms:ir.ui.view,arch_db:account.view_account_analytic_line_filter_inherit_account
#: model_terms:ir.ui.view,arch_db:account.view_account_invoice_filter
#: model_terms:ir.ui.view,arch_db:account.view_account_invoice_report_search
#: model_terms:ir.ui.view,arch_db:account.view_account_move_filter
#: model_terms:ir.ui.view,arch_db:account.view_account_move_line_filter
#: model_terms:ir.ui.view,arch_db:account.view_account_payment_search
#, python-format
msgid "Partner"
msgstr "Đối tác"

#. module: account
#: model:ir.model.fields,field_description:account.field_account_invoice_report__commercial_partner_id
msgid "Partner Company"
msgstr "Công ty mẹ"

#. module: account
#: model:ir.model.fields,field_description:account.field_account_invoice_report__country_id
msgid "Partner Company's Country"
msgstr ""

#. module: account
#: model:ir.model.fields,field_description:account.field_res_partner__contract_ids
msgid "Partner Contracts"
msgstr ""

#. module: account
#: model:ir.model.fields,field_description:account.field_account_reconcile_model__match_partner
#: model:ir.model.fields,field_description:account.field_account_reconcile_model_template__match_partner
msgid "Partner Is Set"
msgstr ""

#. module: account
#: model_terms:ir.ui.view,arch_db:account.view_account_reconcile_model_form
msgid "Partner Is Set & Matches"
msgstr ""

#. module: account
#: model:ir.model.fields,field_description:account.field_account_bank_statement_line__partner_name
msgid "Partner Name"
msgstr "Tên Đối tác"

#. module: account
#: model:ir.model.fields,field_description:account.field_account_abstract_payment__partner_type
#: model:ir.model.fields,field_description:account.field_account_payment__partner_type
#: model:ir.model.fields,field_description:account.field_account_register_payments__partner_type
msgid "Partner Type"
msgstr "Kiểu Đối tác"

#. module: account
#: model:ir.model.fields,field_description:account.field_account_invoice_send__needaction_partner_ids
msgid "Partners with Need Action"
msgstr "Đối tác mà Cần có hành động"

#. module: account
#: code:addons/account/models/account_journal_dashboard.py:95
#, python-format
msgid "Past"
msgstr "Quá khứ"

#. module: account
#: model_terms:ir.ui.view,arch_db:account.res_config_settings_view_form
msgid "Pay your bills in one-click using Euro SEPA Service"
msgstr ""

#. module: account
#: model:account.account.type,name:account.data_account_type_payable
#: selection:account.account.type,type:0
#: model_terms:ir.ui.view,arch_db:account.view_account_move_line_filter
msgid "Payable"
msgstr "Phải trả"

#. module: account
#: model:ir.model.fields,field_description:account.field_account_chart_template__property_account_payable_id
#: model_terms:ir.ui.view,arch_db:account.view_account_chart_template_seacrh
msgid "Payable Account"
msgstr "Tài khoản Phải trả"

#. module: account
#: model_terms:ir.ui.view,arch_db:account.view_account_search
msgid "Payable Accounts"
msgstr "Tài khoản Phải trả"

#. module: account
#: model:ir.model.fields,field_description:account.field_res_partner__debit_limit
msgid "Payable Limit"
msgstr "Hạn mức Phải trả"

#. module: account
#: model_terms:ir.ui.view,arch_db:account.product_template_form_view
msgid "Payables"
msgstr "Phải trả"

#. module: account
#: model:ir.model.fields,field_description:account.field_account_abstract_payment__amount
#: model:ir.model.fields,field_description:account.field_account_payment__amount
#: model:ir.model.fields,field_description:account.field_account_register_payments__amount
msgid "Payment Amount"
msgstr "Số tiền"

#. module: account
#: model:ir.model.fields,field_description:account.field_account_abstract_payment__payment_date
#: model:ir.model.fields,field_description:account.field_account_payment__payment_date
#: model:ir.model.fields,field_description:account.field_account_register_payments__payment_date
msgid "Payment Date"
msgstr "Ngày thanh toán"

#. module: account
#: model:ir.model.fields,field_description:account.field_account_abstract_payment__payment_difference
#: model:ir.model.fields,field_description:account.field_account_payment__payment_difference
#: model:ir.model.fields,field_description:account.field_account_register_payments__payment_difference
msgid "Payment Difference"
msgstr "Chênh lệch"

#. module: account
#: model:ir.model.fields,field_description:account.field_account_abstract_payment__payment_difference_handling
#: model:ir.model.fields,field_description:account.field_account_payment__payment_difference_handling
#: model:ir.model.fields,field_description:account.field_account_register_payments__payment_difference_handling
msgid "Payment Difference Handling"
msgstr ""

#. module: account
#: model:ir.model.fields,field_description:account.field_account_abstract_payment__journal_id
#: model:ir.model.fields,field_description:account.field_account_payment__journal_id
#: model:ir.model.fields,field_description:account.field_account_register_payments__journal_id
msgid "Payment Journal"
msgstr "Sổ Nhật ký Thanh toán"

#. module: account
#: model_terms:ir.ui.view,arch_db:account.view_account_payment_form
msgid "Payment Matching"
msgstr "Khớp Thanh toán"

#. module: account
#: model_terms:ir.ui.view,arch_db:account.view_account_payment_search
msgid "Payment Method"
msgstr "Phương thức thanh toán"

#. module: account
#: model:ir.model.fields,field_description:account.field_account_abstract_payment__payment_method_id
#: model:ir.model.fields,field_description:account.field_account_payment__payment_method_id
#: model:ir.model.fields,field_description:account.field_account_register_payments__payment_method_id
msgid "Payment Method Type"
msgstr "Kiểu Phương thức Thanh toán"

#. module: account
#: model_terms:ir.ui.view,arch_db:account.view_account_bank_journal_form
#: model_terms:ir.ui.view,arch_db:account.view_account_journal_form
msgid "Payment Method Types"
msgstr ""

#. module: account
#. openerp-web
#: code:addons/account/static/src/xml/account_payment.xml:60
#, python-format
msgid "Payment Method:"
msgstr "Phương thức thanh toán:"

#. module: account
#: model:ir.model,name:account.model_account_payment_method
msgid "Payment Methods"
msgstr "Phương thức Thanh toán"

#. module: account
#: model:ir.model.fields,field_description:account.field_account_invoice__payment_move_line_ids
msgid "Payment Move Lines"
msgstr "Các dòng phát sinh thanh toán"

#. module: account
#: model:ir.actions.report,name:account.action_report_payment_receipt
msgid "Payment Receipt"
msgstr "Biên lai Thanh toán"

#. module: account
#: model_terms:ir.ui.view,arch_db:account.report_payment_receipt_document
msgid "Payment Receipt:"
msgstr "Biên lai Thanh toán:"

#. module: account
#: model:ir.model.fields,field_description:account.field_account_invoice__reference
msgid "Payment Ref."
msgstr ""

#. module: account
#: model:ir.model.fields,field_description:account.field_account_payment__payment_reference
msgid "Payment Reference"
msgstr "Tham chiếu thanh toán"

#. module: account
#: model:ir.actions.act_window,name:account.action_payment_term_form
#: model:ir.model,name:account.model_account_payment_term
#: model:ir.model.fields,field_description:account.field_account_invoice__payment_term_id
#: model:ir.model.fields,field_description:account.field_account_invoice_report__payment_term_id
#: model:ir.model.fields,field_description:account.field_account_payment_term__name
#: model:ir.model.fields,field_description:account.field_account_payment_term_line__payment_id
#: model:ir.ui.menu,name:account.menu_action_payment_term_form
#: model_terms:ir.ui.view,arch_db:account.view_partner_property_form
#: model_terms:ir.ui.view,arch_db:account.view_payment_term_form
#: model_terms:ir.ui.view,arch_db:account.view_payment_term_line_form
#: model_terms:ir.ui.view,arch_db:account.view_payment_term_line_tree
#: model_terms:ir.ui.view,arch_db:account.view_payment_term_search
#: model_terms:ir.ui.view,arch_db:account.view_payment_term_tree
msgid "Payment Terms"
msgstr "Điều khoản thanh toán"

#. module: account
#: model:ir.model,name:account.model_account_payment_term_line
msgid "Payment Terms Line"
msgstr "Chi tiết Điều khoản Thanh toán"

#. module: account
#: model:ir.model.fields,field_description:account.field_account_abstract_payment__payment_type
#: model:ir.model.fields,field_description:account.field_account_payment__payment_type
#: model:ir.model.fields,field_description:account.field_account_payment_method__payment_type
#: model:ir.model.fields,field_description:account.field_account_register_payments__payment_type
msgid "Payment Type"
msgstr "Kiểu thanh toán"

#. module: account
#: model_terms:ir.ui.view,arch_db:account.view_payment_term_form
msgid "Payment term explanation for the customer..."
msgstr "Giải thích Điều khoản thanh toán cho khách hàng..."

#. module: account
#: model:account.payment.term,note:account.account_payment_term_15days
msgid "Payment terms: 15 Days"
msgstr "Điều khoản thanh toán: 15 Ngày"

#. module: account
#: model:account.payment.term,note:account.account_payment_term_2months
msgid "Payment terms: 2 Months"
msgstr ""

#. module: account
#: model:account.payment.term,note:account.account_payment_term_net
msgid "Payment terms: 30 Net Days"
msgstr "Điều khoản thanh toán: 30 Ngày Net"

#. module: account
#: model:account.payment.term,note:account.account_payment_term_advance
msgid "Payment terms: 30% Advance End of Following Month"
msgstr ""
"Điều khoản thanh toán: Ứng trước 30%, Kết thúc ngày cuối tháng kế tiếp"

#. module: account
#: model:account.payment.term,note:account.account_payment_term_advance
msgid "Payment terms: 30% Advance End of Following Month"
msgstr ""
"Điều khoản thanh toán: Ứng trước 30%, Kết thúc ngày cuối tháng kế tiếp"

#. module: account
#: model:account.payment.term,note:account.account_payment_term_45days
msgid "Payment terms: 45 Days"
msgstr ""

#. module: account
#: model:account.payment.term,note:account.account_payment_term
msgid "Payment terms: End of Following Month"
msgstr "Điều khoản thanh toán: Ngày cuối tháng kế tiếp"

#. module: account
#: model:account.payment.term,note:account.account_payment_term_immediate
msgid "Payment terms: Immediate Payment"
msgstr "Điều Khoản thanh toán: Thanh toán ngay"

#. module: account
#: model:ir.model.fields,help:account.field_account_move_line__payment_id
msgid "Payment that created this entry"
msgstr "Khoản thanh toán mà tạo nên phát sinh này"

#. module: account
#: code:addons/account/models/account_payment.py:370
#: model:ir.actions.act_window,name:account.action_account_payments
#: model:ir.actions.act_window,name:account.action_account_payments_payable
#: model:ir.model,name:account.model_account_payment
#: model:ir.model.fields,field_description:account.field_account_invoice__payment_ids
#: model:ir.ui.menu,name:account.menu_action_account_payments_payable
#: model:ir.ui.menu,name:account.menu_action_account_payments_receivable
#: model_terms:ir.ui.view,arch_db:account.view_account_payment_search
#, python-format
msgid "Payments"
msgstr "Thanh toán"

#. module: account
#: model_terms:ir.ui.view,arch_db:account.account_journal_dashboard_kanban_view
msgid "Payments Matching"
msgstr "Đối chiếu Thanh toán"

#. module: account
#: model:ir.model.fields,field_description:account.field_account_invoice__payments_widget
msgid "Payments Widget"
msgstr "Widget Thanh toán"

#. module: account
#: model_terms:ir.actions.act_window,help:account.action_account_payments
#: model_terms:ir.actions.act_window,help:account.action_account_payments_payable
#: model_terms:ir.actions.act_window,help:account.action_account_payments_transfer
msgid ""
"Payments are used to register liquidity movements. You can process those "
"payments by your own means or by using installed facilities."
msgstr ""

#. module: account
#: model:ir.actions.act_window,name:account.action_invoice_tree_pending_invoice
msgid "Pending Invoice"
msgstr "Hoá đơn đang treo"

#. module: account
#: selection:account.payment.term.line,value:0
msgid "Percent"
msgstr "Phần trăm"

#. module: account
#: model:ir.model.fields,field_description:account.field_account_move__matched_percentage
msgid "Percentage Matched"
msgstr "Phần trăm đã khớp/đối chiếu"

#. module: account
#: selection:account.tax,amount_type:0
#: selection:account.tax.template,amount_type:0
msgid "Percentage of Price"
msgstr "Phần trăm của Giá"

#. module: account
#: selection:account.tax,amount_type:0
#: selection:account.tax.template,amount_type:0
msgid "Percentage of Price Tax Included"
msgstr "Phần trăm của Giá đã bao gồm thuế"

#. module: account
#: selection:account.reconcile.model,second_amount_type:0
#: selection:account.reconcile.model.template,second_amount_type:0
msgid "Percentage of amount"
msgstr "Phần trăm của giá trị"

#. module: account
#: selection:account.reconcile.model,amount_type:0
#: selection:account.reconcile.model.template,amount_type:0
msgid "Percentage of balance"
msgstr "Phần trăm của số dư"

#. module: account
#: code:addons/account/models/account_invoice.py:1975
#, python-format
msgid "Percentages on the Payment Terms lines must be between 0 and 100."
msgstr ""

#. module: account
#: model_terms:ir.ui.view,arch_db:account.view_account_invoice_filter
msgid "Period"
msgstr "Chu kỳ"

#. module: account
#: model:ir.model.fields,field_description:account.field_res_config_settings__module_account_plaid
msgid "Plaid Connector"
msgstr ""

#. module: account
#: selection:account.invoice,activity_state:0
msgid "Planned"
msgstr "Đã lên kế hoạch"

#. module: account
#: code:addons/account/models/account_invoice.py:1172
#, python-format
msgid "Please add at least one invoice line."
msgstr ""

#. module: account
#: code:addons/account/wizard/pos_box.py:27
#, python-format
msgid "Please check that the field 'Journal' is set on the Bank Statement"
msgstr ""
"Vui lòng kiểm tra trường 'Sổ nhật ký' được thiết lập trên Sao kê ngân hàng"

#. module: account
#: code:addons/account/wizard/pos_box.py:29
#, python-format
msgid "Please check that the field 'Transfer Account' is set on the company."
msgstr ""
"Vui lòng kiểm tra xem trường 'Transfer Account' đã được thiết lập ở Công ty "
"chưa."

#. module: account
#: code:addons/account/models/account_move.py:301
#, python-format
msgid "Please define a sequence for the credit notes"
msgstr "Vui lòng xác định trình tự đánh số cho hoá đơn hoàn tiền này"

#. module: account
#: code:addons/account/models/account_move.py:306
#, python-format
msgid "Please define a sequence on the journal."
msgstr "Vui lòng định nghĩa trình tự trên sổ nhật ký này."

#. module: account
#: code:addons/account/models/account_invoice.py:1170
#, python-format
msgid "Please define sequence on the journal related to this invoice."
msgstr ""
"Vui lòng định nghĩa trình tự trên sổ nhật ký liên quan tới hoá đơn này."

#. module: account
#: code:addons/account/models/company.py:340
#, python-format
msgid ""
"Please install a chart of accounts or create a miscellaneous journal before "
"proceeding."
msgstr ""
"Vui lòng cài đặt một hệ thống tài khoản kế toán hoặc tạo mới một số nhật ký "
"chung trước khi tiếp tục."

#. module: account
#: model_terms:ir.ui.view,arch_db:account.report_invoice_document
msgid "Please use the following communication for your payment :"
msgstr ""

#. module: account
#: model_terms:ir.ui.view,arch_db:account.view_account_form
msgid "Plus Bank"
msgstr "Cộng Ngân hàng"

#. module: account
#: model_terms:ir.ui.view,arch_db:account.view_account_form
msgid "Plus Fixed Assets"
msgstr "Cộng Tài sản Cố định"

#. module: account
#: model_terms:ir.ui.view,arch_db:account.view_account_form
msgid "Plus Net Profit"
msgstr "Cộng Lợi nhuận Thuần"

#. module: account
#: model_terms:ir.ui.view,arch_db:account.view_account_form
msgid "Plus Non-Current Assets"
msgstr "Cộng TSCĐ & Đầu tư dài hạn"

#. module: account
#: model_terms:ir.ui.view,arch_db:account.view_account_form
msgid "Plus Other Income"
msgstr "Cộng thu nhập khác"

#. module: account
#: model:ir.model.fields,field_description:account.field_account_invoice__access_url
msgid "Portal Access URL"
msgstr "URL truy cập cổng thông tin"

#. module: account
#: model_terms:ir.ui.view,arch_db:account.view_move_form
msgid "Post"
msgstr "Vào sổ"

#. module: account
#: model_terms:ir.ui.view,arch_db:account.account_journal_dashboard_kanban_view
msgid "Post All Entries"
msgstr "Vào sổ Tất cả Bút toán"

#. module: account
#: model:ir.model.fields,field_description:account.field_account_journal__post_at_bank_rec
msgid "Post At Bank Reconciliation"
msgstr ""

#. module: account
#: model_terms:ir.ui.view,arch_db:account.view_account_payment_from_invoices
#: model_terms:ir.ui.view,arch_db:account.view_account_payment_invoice_form
msgid "Post Difference In"
msgstr "Vào sổ giá trị chệnh lệch vào"

#. module: account
#: model:ir.actions.act_window,name:account.action_validate_account_move
#: model_terms:ir.ui.view,arch_db:account.validate_account_move_view
msgid "Post Journal Entries"
msgstr "Vào sổ Bút toán"

#. module: account
#: selection:account.move,state:0 selection:account.payment,state:0
#: model_terms:ir.ui.view,arch_db:account.view_account_move_filter
#: model_terms:ir.ui.view,arch_db:account.view_account_move_line_filter
#: model_terms:ir.ui.view,arch_db:account.view_account_payment_search
msgid "Posted"
msgstr "Đã vào sổ"

#. module: account
#: model_terms:ir.ui.view,arch_db:account.view_account_move_filter
msgid "Posted Journal Entries"
msgstr "Bút toán đã vào sổ"

#. module: account
#: model_terms:ir.ui.view,arch_db:account.view_account_move_line_filter
msgid "Posted Journal Items"
msgstr "Phát sinh đã vào sổ"

#. module: account
#: model:ir.model.fields,field_description:account.field_account_chart_template__bank_account_code_prefix
#: model:ir.model.fields,field_description:account.field_res_company__bank_account_code_prefix
msgid "Prefix of the bank accounts"
msgstr "Tiền tố tài khoản (kế toán) ngân hàng"

#. module: account
#: model:ir.model.fields,field_description:account.field_res_company__cash_account_code_prefix
msgid "Prefix of the cash accounts"
msgstr "Tiền tố các tài khoản tiền mặt"

#. module: account
#: model:ir.model.fields,field_description:account.field_account_chart_template__cash_account_code_prefix
msgid "Prefix of the main cash accounts"
msgstr "Tiền tố các tài khoản tiền mặt chính"

#. module: account
#: model:ir.model.fields,field_description:account.field_account_chart_template__transfer_account_code_prefix
msgid "Prefix of the main transfer accounts"
msgstr ""

#. module: account
#: model:ir.model.fields,field_description:account.field_res_company__transfer_account_code_prefix
msgid "Prefix of the transfer accounts"
msgstr ""

#. module: account
#: model:account.account.type,name:account.data_account_type_prepayments
#: model_terms:ir.ui.view,arch_db:account.view_account_form
msgid "Prepayments"
msgstr "Trả trước"

#. module: account
#: model:ir.model,name:account.model_account_reconcile_model
msgid ""
"Preset to create journal entries during a invoices and payments matching"
msgstr ""
"Đặt trước để tạo các bút toán sổ nhật ký trong khi đối chiếu các hoá đơn và "
"các khoản thanh toán"

#. module: account
#: model_terms:ir.ui.view,arch_db:account.invoice_form
msgid "Preview"
msgstr "Xem trước"

#. module: account
#: model_terms:ir.ui.view,arch_db:account.account_invoice_send_wizard_form
msgid "Preview as a PDF"
msgstr ""

#. module: account
#: model_terms:ir.ui.view,arch_db:account.invoice_form
msgid "Price"
msgstr "Giá"

#. module: account
#: model:ir.model.fields,field_description:account.field_account_invoice_send__is_print
#: model:ir.model.fields,field_description:account.field_res_config_settings__invoice_is_print
#: model_terms:ir.ui.view,arch_db:account.account_common_report_view
#: model_terms:ir.ui.view,arch_db:account.account_invoice_send_wizard_form
#: model_terms:ir.ui.view,arch_db:account.portal_invoice_page
msgid "Print"
msgstr "In"

#. module: account
#: model:ir.model.fields,help:account.field_account_common_journal_report__amount_currency
#: model:ir.model.fields,help:account.field_account_print_journal__amount_currency
msgid ""
"Print Report with the currency column if the currency differs from the "
"company currency."
msgstr ""
"In báo cáo với cột tiền tệ nếu tiền tệ này khác với tiền tệ của công ty."

#. module: account
#: model:ir.model.fields,field_description:account.field_res_company__invoice_is_print
msgid "Print by default"
msgstr ""

#. module: account
#: model_terms:ir.ui.view,arch_db:account.res_config_settings_view_form
msgid "Print checks to pay your vendors"
msgstr "In Séc để thanh toán cho nhà cung cấp"

#. module: account
#: model:ir.model,name:account.model_product_product
#: model:ir.model.fields,field_description:account.field_account_analytic_line__product_id
#: model:ir.model.fields,field_description:account.field_account_invoice_line__product_id
#: model:ir.model.fields,field_description:account.field_account_invoice_report__product_id
#: model:ir.model.fields,field_description:account.field_account_move_line__product_id
#: model_terms:ir.ui.view,arch_db:account.view_account_analytic_line_filter_inherit_account
msgid "Product"
msgstr "Sản phẩm"

#. module: account
#: model:ir.model,name:account.model_product_category
#: model:ir.model.fields,field_description:account.field_account_invoice_report__categ_id
#: model_terms:ir.ui.view,arch_db:account.view_account_invoice_report_search
msgid "Product Category"
msgstr "Nhóm sản phẩm"

#. module: account
#: model:ir.model.fields,field_description:account.field_account_invoice_line__product_image
msgid "Product Image"
msgstr "Hình Sản phẩm"

#. module: account
#: model:ir.model.fields,field_description:account.field_account_invoice_report__product_qty
msgid "Product Quantity"
msgstr "Số lượng sản phẩm"

#. module: account
#: model:ir.model,name:account.model_product_template
msgid "Product Template"
msgstr "Mẫu sản phẩm"

#. module: account
#: model:ir.actions.act_window,name:account.product_product_action
#: model:ir.actions.act_window,name:account.product_product_action_purchasable
#: model:ir.actions.act_window,name:account.product_product_action_sellable
#: model:ir.ui.menu,name:account.product_product_menu_purchasable
#: model:ir.ui.menu,name:account.product_product_menu_sellable
#: model_terms:ir.ui.view,arch_db:account.product_product_view_tree
msgid "Products"
msgstr "Sản phẩm"

#. module: account
#: code:addons/account/models/account_bank_statement.py:179
#, python-format
msgid "Profit"
msgstr "Lợi nhuận"

#. module: account
#: model_terms:ir.ui.view,arch_db:account.view_account_form
msgid "Profit &amp; Loss"
msgstr "Lãi &amp; Lỗ (P&amp;L)"

#. module: account
#: model:ir.model.fields,field_description:account.field_account_journal__profit_account_id
msgid "Profit Account"
msgstr "Tài khoản lợi nhuận"

#. module: account
#: code:addons/account/models/account_reconcile_model.py:378
#, python-format
msgid ""
"Programmation Error: Can't call _get_invoice_matching_query() for different "
"rules than 'invoice_matching'"
msgstr ""

#. module: account
#: code:addons/account/models/account_reconcile_model.py:489
#, python-format
msgid ""
"Programmation Error: Can't call _get_wo_suggestion_query() for different "
"rules than 'writeoff_suggestion'"
msgstr ""

#. module: account
#: code:addons/account/models/account_payment.py:282
#, python-format
msgid ""
"Programming error: wizard action executed without active_ids in context."
msgstr ""

#. module: account
#: model_terms:ir.ui.view,arch_db:account.view_account_chart_template_form
msgid "Properties"
msgstr "Thuộc tính"

#. module: account
#: selection:account.journal,type:0
#: model_terms:ir.ui.view,arch_db:account.view_account_tax_search
#: model_terms:ir.ui.view,arch_db:account.view_account_tax_template_search
msgid "Purchase"
msgstr "Mua hàng"

#. module: account
#: model_terms:ir.ui.view,arch_db:account.invoice_supplier_form
msgid "Purchase Representative"
msgstr "Đại diện Mua hàng"

#. module: account
#: model_terms:ir.ui.view,arch_db:account.res_config_settings_view_form
msgid "Purchase Tax"
msgstr "Thuế mua hàng"

#. module: account
#: selection:account.tax,type_tax_use:0
#: selection:account.tax.template,type_tax_use:0
#: model_terms:ir.ui.view,arch_db:account.view_account_journal_search
#: model_terms:ir.ui.view,arch_db:account.view_account_move_filter
msgid "Purchases"
msgstr "Mua hàng"

#. module: account
#: model:ir.actions.act_window,name:account.action_cash_box_in
#: model_terms:ir.ui.view,arch_db:account.cash_box_in_form
msgid "Put Money In"
msgstr "Nạp tiền"

#. module: account
#: model_terms:ir.ui.view,arch_db:account.res_config_settings_view_form
msgid "QIF Import"
msgstr "Nhập QIF"

#. module: account
#: model:ir.model.fields,field_description:account.field_account_invoice_line__quantity
#: model:ir.model.fields,field_description:account.field_account_move_line__quantity
msgid "Quantity"
msgstr "Số lượng"

#. module: account
#: model_terms:ir.ui.view,arch_db:account.invoice_form
msgid "Quantity:"
msgstr "Số lượng:"

#. module: account
#: model:ir.model.fields,field_description:account.field_account_invoice_refund__description
#: model:ir.model.fields,field_description:account.field_cash_box_in__name
#: model:ir.model.fields,field_description:account.field_cash_box_out__name
msgid "Reason"
msgstr "Lý do"

#. module: account
#: model_terms:ir.ui.view,arch_db:account.tax_adjustments_wizard
msgid "Reason..."
msgstr "Lý do..."

#. module: account
#: model:account.account.type,name:account.data_account_type_receivable
#: selection:account.account.type,type:0
#: model_terms:ir.ui.view,arch_db:account.view_account_move_line_filter
msgid "Receivable"
msgstr "Phải thu"

#. module: account
#: model:ir.model.fields,field_description:account.field_account_chart_template__property_account_receivable_id
#: model_terms:ir.ui.view,arch_db:account.view_account_chart_template_seacrh
msgid "Receivable Account"
msgstr "Tài khoản Phải thu"

#. module: account
#: model_terms:ir.ui.view,arch_db:account.view_account_form
#: model_terms:ir.ui.view,arch_db:account.view_account_search
msgid "Receivable Accounts"
msgstr "Tài khoản phải thu"

#. module: account
#: model:ir.model.fields,field_description:account.field_account_invoice_report__account_id
msgid "Receivable/Payable Account"
msgstr ""

#. module: account
#: model_terms:ir.ui.view,arch_db:account.product_template_form_view
msgid "Receivables"
msgstr "Phải thu"

#. module: account
#: selection:account.abstract.payment,payment_type:0
#: selection:account.payment,payment_type:0
#: selection:account.register.payments,payment_type:0
msgid "Receive Money"
msgstr "Thu Tiền"

#. module: account
#: model:ir.model.fields,field_description:account.field_account_abstract_payment__partner_bank_account_id
#: model:ir.model.fields,field_description:account.field_account_payment__partner_bank_account_id
#: model:ir.model.fields,field_description:account.field_account_register_payments__partner_bank_account_id
msgid "Recipient Bank Account"
msgstr "Tài khoản ngân hàng người nhận"

#. module: account
#: model_terms:ir.ui.view,arch_db:account.account_invoice_send_wizard_form
msgid "Recipients"
msgstr "Người nhận"

#. module: account
#: model:ir.model.fields,field_description:account.field_account_move_line__recompute_tax_line
msgid "Recompute Tax Line"
msgstr ""

#. module: account
#. openerp-web
#: code:addons/account/static/src/xml/account_reconciliation.xml:79
#: code:addons/account/static/src/xml/account_reconciliation.xml:111
#: code:addons/account/static/src/xml/account_reconciliation.xml:112
#: model_terms:ir.ui.view,arch_db:account.account_journal_dashboard_kanban_view
#: model_terms:ir.ui.view,arch_db:account.view_bank_statement_form
#, python-format
msgid "Reconcile"
msgstr "Đối soát"

#. module: account
#: model:ir.actions.client,name:account.action_view_account_move_line_reconcile
msgid "Reconcile Entries"
msgstr "Đối soát các bút toán"

#. module: account
#: model:ir.model,name:account.model_account_reconcile_model_template
msgid "Reconcile Model Template"
msgstr ""

#. module: account
#: selection:account.payment,state:0
#: model:ir.model.fields,field_description:account.field_account_move_line__reconciled
#: model_terms:ir.ui.view,arch_db:account.view_account_payment_search
msgid "Reconciled"
msgstr "Đã đối soát"

#. module: account
#: model:ir.model.fields,field_description:account.field_account_payment__reconciled_invoice_ids
msgid "Reconciled Invoices"
msgstr ""

#. module: account
#: model_terms:ir.ui.view,arch_db:account.view_move_form
msgid "Reconciled entries"
msgstr "Bút toán được đối soát"

#. module: account
#: model:ir.actions.client,name:account.action_manual_reconciliation
#: model:ir.ui.menu,name:account.menu_action_manual_reconciliation
msgid "Reconciliation"
msgstr "Đối soát"

#. module: account
#: model:ir.actions.act_window,name:account.action_account_reconcile_model
#: model:ir.ui.menu,name:account.action_account_reconcile_model_menu
#: model_terms:ir.ui.view,arch_db:account.account_journal_dashboard_kanban_view
msgid "Reconciliation Models"
msgstr "Mô hình Đối soát"

#. module: account
#: model:ir.model.fields,field_description:account.field_account_full_reconcile__partial_reconcile_ids
msgid "Reconciliation Parts"
msgstr "Các Phần đối soát"

#. module: account
#: model:ir.actions.client,name:account.action_bank_reconcile
#: model:ir.actions.client,name:account.action_bank_reconcile_bank_statements
msgid "Reconciliation on Bank Statements"
msgstr "Đối soát trên Sao kê ngân hàng"

#. module: account
#: model_terms:ir.actions.act_window,help:account.action_vendor_bill_template
msgid "Record a new vendor bill"
msgstr "Ghi nhận một hoá đơn nhà cung cấp mới"

#. module: account
#: model_terms:ir.ui.view,arch_db:account.res_config_settings_view_form
msgid "Record transactions in foreign currencies"
msgstr "Ghi nhận các giao dịch bằng ngoại tệ"

#. module: account
#: code:addons/account/models/account.py:930
#, python-format
msgid "Recursion found for tax '%s'."
msgstr "Tìm thấy đệ quy đối với thuế '%s'."

#. module: account
#. openerp-web
#: code:addons/account/static/src/xml/account_reconciliation.xml:285
#, python-format
msgid "Ref"
msgstr "Tham chiếu"

#. module: account
#: model:ir.model.fields,field_description:account.field_account_analytic_line__ref
msgid "Ref."
msgstr "Tham chiếu"

#. module: account
#: code:addons/account/controllers/portal.py:42
#: model:ir.model.fields,field_description:account.field_account_bank_statement__name
#: model:ir.model.fields,field_description:account.field_account_bank_statement_line__ref
#: model:ir.model.fields,field_description:account.field_account_move__ref
#: model:ir.model.fields,field_description:account.field_account_move_line__ref
#: model:ir.model.fields,field_description:account.field_cash_box_in__ref
#, python-format
msgid "Reference"
msgstr "Tham chiếu"

#. module: account
#: model:ir.model.fields,field_description:account.field_account_invoice_report__uom_name
msgid "Reference Unit of Measure"
msgstr "Tham chiếu Đơn vị Đo lường"

#. module: account
#: model:ir.model.fields,help:account.field_account_invoice__origin
#: model:ir.model.fields,help:account.field_account_invoice_line__origin
msgid "Reference of the document that produced this invoice."
msgstr "Tham chiếu của tài liệu mà tạo ra hoá đơn này."

#. module: account
#: model:ir.model.fields,help:account.field_account_payment__payment_reference
msgid ""
"Reference of the document used to issue this payment. Eg. check number, file"
" name, etc."
msgstr ""
"Dẫn chiếu đến tài liệu mà được dùng để phát hành khoản thanh toán này. Vd: "
"số séc, tên tập tin, v.v."

#. module: account
#: model:ir.model.fields,field_description:account.field_account_invoice__name
msgid "Reference/Description"
msgstr "Tham chiếu/Mô tả"

#. module: account
#: model:ir.actions.act_window,name:account.action_invoice_in_refund
#: model:ir.ui.menu,name:account.menu_action_invoice_in_refund
msgid "Refund"
msgstr "Hoàn tiền"

#. module: account
#: model:ir.model.fields,field_description:account.field_account_invoice__refund_invoice_ids
msgid "Refund Invoices"
msgstr "Hóa đơn Hoàn tiền"

#. module: account
#: model:ir.actions.act_window,name:account.action_account_invoice_payment
#: model:ir.actions.act_window,name:account.action_account_payment_from_invoices
#: model_terms:ir.ui.view,arch_db:account.invoice_form
#: model_terms:ir.ui.view,arch_db:account.invoice_supplier_form
#: model_terms:ir.ui.view,arch_db:account.view_account_payment_form
#: model_terms:ir.ui.view,arch_db:account.view_account_payment_from_invoices
#: model_terms:ir.ui.view,arch_db:account.view_account_payment_invoice_form
msgid "Register Payment"
msgstr "Thanh toán"

#. module: account
#: model:ir.model,name:account.model_account_register_payments
msgid "Register Payments"
msgstr "Đăng ký các khoản thanh toán"

#. module: account
#: model_terms:ir.actions.act_window,help:account.action_bank_statement_tree
msgid "Register a bank statement"
msgstr ""

#. module: account
#: model_terms:ir.actions.act_window,help:account.action_account_payments
#: model_terms:ir.actions.act_window,help:account.action_account_payments_payable
#: model_terms:ir.actions.act_window,help:account.action_account_payments_transfer
msgid "Register a payment"
msgstr ""

#. module: account
#: selection:account.account.type,type:0
msgid "Regular"
msgstr "Thông thường"

#. module: account
#: model:ir.model.fields,field_description:account.field_account_invoice_send__res_id
msgid "Related Document ID"
msgstr "ID tài liệu liên quan"

#. module: account
#: model:ir.model.fields,field_description:account.field_account_invoice_send__model
msgid "Related Document Model"
msgstr "Đối tượng Tài liệu liên quan"

#. module: account
#: model:ir.model.fields,help:account.field_account_invoice__residual_company_signed
msgid "Remaining amount due in the currency of the company."
msgstr "Số tiền đến hạn theo tiền tệ của công ty."

#. module: account
#: model:ir.model.fields,help:account.field_account_invoice__residual_signed
msgid "Remaining amount due in the currency of the invoice."
msgstr "Số tiền đến hạn còn lại theo tiền tệ của hoá đơn."

#. module: account
#: model:ir.model.fields,help:account.field_account_invoice__residual
msgid "Remaining amount due."
msgstr "Tổng tiền phải trả còn lại."

#. module: account
#: model:ir.model.fields,field_description:account.field_account_fiscal_position_tax_template__tax_dest_id
msgid "Replacement Tax"
msgstr "Thuế thay thế"

#. module: account
#: model:ir.model.fields,help:account.field_account_invoice_send__reply_to
msgid ""
"Reply email address. Setting the reply_to bypasses the automatic thread "
"creation."
msgstr ""
"Địa chỉ email reply. Thiết lập reply_to sẽ bỏ qua việc tạo luồng (thread) tự"
" động."

#. module: account
#: model:ir.model.fields,field_description:account.field_account_invoice_send__reply_to
msgid "Reply-To"
msgstr "Trả lời đến"

#. module: account
#: model_terms:ir.ui.view,arch_db:account.account_common_report_view
msgid "Report Options"
msgstr "Tùy chọn cho báo cáo"

#. module: account
#: model:ir.ui.menu,name:account.account_report_folder
#: model:ir.ui.menu,name:account.menu_finance_reports
msgid "Reporting"
msgstr "Báo cáo"

#. module: account
#: model:ir.model.fields,help:account.field_account_cash_rounding__rounding
msgid "Represent the non-zero value smallest coinage (for example, 0.05)."
msgstr ""

#. module: account
#: model:ir.model.fields,field_description:account.field_account_setup_bank_manual_config__res_partner_bank_id
msgid "Res Partner Bank"
msgstr ""

#. module: account
#: model_terms:ir.ui.view,arch_db:account.invoice_form
msgid "Reset to Draft"
msgstr "Đặt về dự thảo"

#. module: account
#. openerp-web
#: code:addons/account/static/src/xml/account_reconciliation.xml:290
#, python-format
msgid "Residual"
msgstr "Còn lại"

#. module: account
#: model:ir.model.fields,field_description:account.field_account_move_line__amount_residual
msgid "Residual Amount"
msgstr "Giá trị còn lại"

#. module: account
#: model:ir.model.fields,field_description:account.field_account_move_line__amount_residual_currency
msgid "Residual Amount in Currency"
msgstr "Giá trị còn lại Nguyên tệ"

#. module: account
#: code:addons/account/models/account_journal_dashboard.py:32
#, python-format
msgid "Residual amount"
msgstr ""

#. module: account
#: model:ir.model.fields,field_description:account.field_account_bank_statement__user_id
msgid "Responsible"
msgstr "Người phụ trách"

#. module: account
#: model:ir.model.fields,field_description:account.field_account_invoice__activity_user_id
msgid "Responsible User"
msgstr "Người chịu trách nhiệm"

#. module: account
#: model:ir.model.fields,field_description:account.field_account_reconcile_model__match_partner_category_ids
#: model:ir.model.fields,field_description:account.field_account_reconcile_model_template__match_partner_category_ids
msgid "Restrict Partner Categories to"
msgstr ""

#. module: account
#: model:ir.model.fields,field_description:account.field_account_reconcile_model__match_partner_ids
#: model:ir.model.fields,field_description:account.field_account_reconcile_model_template__match_partner_ids
msgid "Restrict Partners to"
msgstr ""

#. module: account
#: model:ir.model.fields,help:account.field_account_reconcile_model__match_same_currency
#: model:ir.model.fields,help:account.field_account_reconcile_model_template__match_same_currency
msgid ""
"Restrict to propositions having the same currency as the statement line."
msgstr ""

#. module: account
#: model:ir.model.fields,field_description:account.field_digest_digest__kpi_account_total_revenue
msgid "Revenue"
msgstr "Doanh thu"

#. module: account
#: model:ir.model.fields,field_description:account.field_res_config_settings__module_account_deferred_revenue
msgid "Revenue Recognition"
msgstr "Nhận diện Doanh thu"

#. module: account
#: model:ir.model.fields,field_description:account.field_account_invoice_report__account_line_id
msgid "Revenue/Expense Account"
msgstr ""

#. module: account
#: model:ir.model.fields,field_description:account.field_account_move__reverse_date
msgid "Reversal Date"
msgstr ""

#. module: account
#: model:ir.model.fields,field_description:account.field_account_move_reversal__date
msgid "Reversal date"
msgstr "Ngày Đảo ngược"

#. module: account
#: code:addons/account/models/account_move.py:399
#, python-format
msgid "Reversal of: %s"
msgstr ""

#. module: account
#: model:ir.model.fields,field_description:account.field_account_move__auto_reverse
msgid "Reverse Automatically"
msgstr ""

#. module: account
#: model:ir.model.fields,field_description:account.field_account_move__reverse_entry_id
#: model_terms:ir.ui.view,arch_db:account.view_move_form
msgid "Reverse Entry"
msgstr "Bút toán Đảo ngược"

#. module: account
#: code:addons/account/wizard/account_move_reversal.py:20
#: model:ir.actions.act_window,name:account.action_view_account_move_reversal
#: model_terms:ir.ui.view,arch_db:account.view_account_move_reversal
#, python-format
msgid "Reverse Moves"
msgstr "Bút toán Đảo ngược"

#. module: account
#: model_terms:ir.ui.view,arch_db:account.view_move_form
msgid "Reversed entry"
msgstr "Bút toán Đảo ngược"

#. module: account
#: model_terms:ir.ui.view,arch_db:account.onboarding_chart_of_account_step
msgid "Review"
msgstr "Xem xét lại"

#. module: account
#: selection:res.company,tax_calculation_rounding_method:0
msgid "Round Globally"
msgstr "Làm tròn Tổng/Toàn cục"

#. module: account
#: selection:res.company,tax_calculation_rounding_method:0
msgid "Round per Line"
msgstr "Làm tròn từng dòng"

#. module: account
#: model_terms:ir.ui.view,arch_db:account.rounding_form_view
msgid "Rounding Form"
msgstr "Mẫu Làm tròn"

#. module: account
#: model:ir.model.fields,field_description:account.field_account_invoice_line__is_rounding_line
msgid "Rounding Line"
msgstr "Dòng làm tròn"

#. module: account
#: model:ir.model.fields,field_description:account.field_account_cash_rounding__rounding_method
msgid "Rounding Method"
msgstr "Phương pháp làm tròn"

#. module: account
#: model:ir.model.fields,field_description:account.field_account_cash_rounding__rounding
msgid "Rounding Precision"
msgstr "Độ chính xác Làm tròn"

#. module: account
#: model:ir.model.fields,field_description:account.field_account_cash_rounding__strategy
msgid "Rounding Strategy"
msgstr "Chiến lược Làm tròn"

#. module: account
#: model_terms:ir.ui.view,arch_db:account.rounding_tree_view
msgid "Rounding Tree"
msgstr "Cây Làm tròn"

#. module: account
#. openerp-web
#: code:addons/account/static/src/xml/account_reconciliation.xml:134
#, python-format
msgid "Run"
msgstr "Chạy"

#. module: account
#: model:ir.model.fields,field_description:account.field_res_config_settings__module_account_sepa
msgid "SEPA Credit Transfer (SCT)"
msgstr ""

#. module: account
#: model_terms:ir.ui.view,arch_db:account.res_config_settings_view_form
msgid "SEPA Direct Debit (SDD)"
msgstr ""

#. module: account
#: model_terms:ir.ui.view,arch_db:account.res_config_settings_view_form
msgid "SEPA QR Code"
msgstr ""

#. module: account
#: selection:account.journal,type:0
#: model_terms:ir.ui.view,arch_db:account.view_account_tax_search
#: model_terms:ir.ui.view,arch_db:account.view_account_tax_template_search
msgid "Sale"
msgstr "Bán hàng"

#. module: account
#: selection:account.tax,type_tax_use:0
#: selection:account.tax.template,type_tax_use:0
#: model_terms:ir.ui.view,arch_db:account.view_account_journal_search
#: model_terms:ir.ui.view,arch_db:account.view_account_move_filter
msgid "Sales"
msgstr "Bán hàng"

#. module: account
#: model_terms:ir.ui.view,arch_db:account.account_invoice_onboarding_sale_tax_form
#: model_terms:ir.ui.view,arch_db:account.res_config_settings_view_form
msgid "Sales Tax"
msgstr "Thuế Bán hàng"

#. module: account
#: model:ir.actions.act_window,name:account.action_open_account_onboarding_sale_tax
msgid "Sales tax"
msgstr ""

#. module: account
#: model:ir.model.fields,field_description:account.field_account_invoice__user_id
#: model:ir.model.fields,field_description:account.field_account_invoice_report__user_id
#: model_terms:ir.ui.view,arch_db:account.view_account_invoice_filter
#: model_terms:ir.ui.view,arch_db:account.view_account_invoice_report_search
msgid "Salesperson"
msgstr "Nhân viên bán hàng"

#. module: account
#: model:ir.model.fields,field_description:account.field_account_reconcile_model__match_same_currency
#: model:ir.model.fields,field_description:account.field_account_reconcile_model_template__match_same_currency
msgid "Same Currency Matching"
msgstr ""

#. module: account
#: model_terms:ir.ui.view,arch_db:account.onboarding_sample_invoice_step
msgid "Sample Invoice"
msgstr ""

#. module: account
#: code:addons/account/models/company.py:462
#, python-format
msgid "Sample invoice"
msgstr ""

#. module: account
#: code:addons/account/models/company.py:468
#, python-format
msgid "Sample invoice line name"
msgstr ""

#. module: account
#: code:addons/account/models/company.py:475
#, python-format
msgid "Sample invoice line name 2"
msgstr ""

#. module: account
#: model_terms:ir.ui.view,arch_db:account.onboarding_sample_invoice_step
msgid "Sample invoice sent!"
msgstr ""

#. module: account
#: model:ir.model.fields,field_description:account.field_account_setup_bank_manual_config__sanitized_acc_number
msgid "Sanitized Account Number"
msgstr ""

#. module: account
#. openerp-web
#: code:addons/account/static/src/xml/account_reconciliation.xml:218
#, python-format
msgid "Save and New"
msgstr "Lưu và Tạo mới"

#. module: account
#: model_terms:ir.ui.view,arch_db:account.account_invoice_send_wizard_form
msgid "Save as a new template"
msgstr "Lưu thành mẫu mới"

#. module: account
#: model_terms:ir.ui.view,arch_db:account.account_invoice_send_wizard_form
msgid "Save as new template"
msgstr "Lưu thành mẫu mới"

#. module: account
#: model_terms:ir.ui.view,arch_db:account.res_config_settings_view_form
msgid "Save this page and come back here to set up the feature."
msgstr "Lưu trang này và quay lại đây để thiết lập tính năng."

#. module: account
#: model_terms:ir.ui.view,arch_db:account.view_account_journal_search
msgid "Search Account Journal"
msgstr "Tìm kiếm Sổ nhật ký Tài khoản"

#. module: account
#: model_terms:ir.ui.view,arch_db:account.view_account_template_search
msgid "Search Account Templates"
msgstr "Tìm kiếm mẫu tài khoản"

#. module: account
#: model_terms:ir.ui.view,arch_db:account.view_bank_statement_search
msgid "Search Bank Statements"
msgstr "Tìm kiếm Sao kê Ngân hàng"

#. module: account
#: model_terms:ir.ui.view,arch_db:account.view_bank_statement_line_search
msgid "Search Bank Statements Line"
msgstr "Tìm dòng sao kê Sổ phụ ngân hàng"

#. module: account
#: model_terms:ir.ui.view,arch_db:account.view_account_chart_template_seacrh
msgid "Search Chart of Account Templates"
msgstr "Tìm kiếm mẫu hệ thống tài khoản"

#. module: account
#: model_terms:ir.ui.view,arch_db:account.view_account_position_filter
msgid "Search Fiscal Positions"
msgstr ""

#. module: account
#: model_terms:ir.ui.view,arch_db:account.view_account_invoice_filter
msgid "Search Invoice"
msgstr "Tìm kiếm hoá đơn"

#. module: account
#: model_terms:ir.ui.view,arch_db:account.view_account_move_line_filter
msgid "Search Journal Items"
msgstr "Tìm kiếm phát sinh"

#. module: account
#: model_terms:ir.ui.view,arch_db:account.view_account_move_filter
msgid "Search Move"
msgstr "Tìm kiếm bút toán"

#. module: account
#: model_terms:ir.ui.view,arch_db:account.view_account_tax_template_search
msgid "Search Tax Templates"
msgstr "Tìm kiếm mẫu thuế"

#. module: account
#: model_terms:ir.ui.view,arch_db:account.account_tax_view_search
#: model_terms:ir.ui.view,arch_db:account.view_account_tax_search
msgid "Search Taxes"
msgstr "Tìm kiếm Thuế"

#. module: account
#: model:ir.model.fields,field_description:account.field_account_reconcile_model__second_account_id
#: model:ir.model.fields,field_description:account.field_account_reconcile_model_template__second_account_id
msgid "Second Account"
msgstr "Tài khoản thứ hai"

#. module: account
#: model:ir.model.fields,field_description:account.field_account_reconcile_model__second_amount_type
#: model:ir.model.fields,field_description:account.field_account_reconcile_model_template__second_amount_type
msgid "Second Amount type"
msgstr "Kiểu Tổng thứ hai"

#. module: account
#: model:ir.model.fields,field_description:account.field_account_reconcile_model__second_analytic_account_id
msgid "Second Analytic Account"
msgstr "Tài khoản KT Quản trị thứ hai"

#. module: account
#: model:ir.model.fields,field_description:account.field_account_reconcile_model__second_analytic_tag_ids
msgid "Second Analytic Tags"
msgstr ""

#. module: account
#: model:ir.model.fields,field_description:account.field_account_reconcile_model__second_journal_id
msgid "Second Journal"
msgstr "Sổ Nhật kí thứ hai"

#. module: account
#: model:ir.model.fields,field_description:account.field_account_reconcile_model__second_label
#: model:ir.model.fields,field_description:account.field_account_reconcile_model_template__second_label
msgid "Second Journal Item Label"
msgstr "Nhãn Sổ nhật kí thứ hai"

#. module: account
#: model:ir.model.fields,field_description:account.field_account_reconcile_model__second_tax_id
#: model:ir.model.fields,field_description:account.field_account_reconcile_model_template__second_tax_id
msgid "Second Tax"
msgstr "Thuế thứ hai"

#. module: account
#: model:ir.model.fields,field_description:account.field_account_reconcile_model__second_tax_amount_type
msgid "Second Tax Amount Type"
msgstr ""

#. module: account
#: model:ir.model.fields,field_description:account.field_account_reconcile_model__force_second_tax_included
#: model:ir.model.fields,field_description:account.field_account_reconcile_model_template__force_second_tax_included
msgid "Second Tax Included in Price"
msgstr ""

#. module: account
#: model:ir.model.fields,field_description:account.field_account_reconcile_model__second_amount
#: model:ir.model.fields,field_description:account.field_account_reconcile_model_template__second_amount
msgid "Second Write-off Amount"
msgstr ""

#. module: account
#: selection:account.invoice.line,display_type:0
#: model_terms:ir.ui.view,arch_db:account.view_invoice_line_form
msgid "Section"
msgstr "Mục"

#. module: account
#: model:ir.model.fields,field_description:account.field_account_invoice__access_token
msgid "Security Token"
msgstr "Mã (Token) bảo mật"

#. module: account
#: model:ir.model.fields,help:account.field_account_journal__type
msgid ""
"Select 'Sale' for customer invoices journals.\n"
"Select 'Purchase' for vendor bills journals.\n"
"Select 'Cash' or 'Bank' for journals that are used in customer or vendor payments.\n"
"Select 'General' for miscellaneous operations journals."
msgstr ""
"Chọn 'Bán hàng' đối với sổ nhật ký ghi nhận hạch toán hoá đơn khách hàng.\n"
"Chọn 'Mua hàng' đối với sổ nhật ký ghi nhận hạch toán hoá đơn từ nhà cung cấp.\n"
"Chọn 'Ngân hàng' hoặc 'Tiền mặt' đối với các số nhật ký ghi nhận hạch toán các khoản thanh toán.\n"
"Chọn 'Khác' đối với các sổ nhật ký dành cho các hoạt động khác.\n"

#. module: account
#. openerp-web
#: code:addons/account/static/src/xml/account_reconciliation.xml:80
#, python-format
msgid "Select a partner or choose a counterpart"
msgstr "Chọn một đối tác hoặc một đối ứng"

#. module: account
#: model_terms:ir.ui.view,arch_db:account.invoice_supplier_form
msgid "Select an old vendor bill"
msgstr ""

#. module: account
#: model:ir.model.fields,help:account.field_account_payment_term_line__value
msgid "Select here the kind of valuation related to this payment terms line."
msgstr "Chọn ở đây loại giá trị liên quan đến dòng điều khoản thanh toán này."

#. module: account
#: model_terms:ir.ui.view,arch_db:account.res_config_settings_view_form
msgid ""
"Select this if the taxes should use cash basis, which will create an entry "
"for such taxes on a given account during reconciliation."
msgstr ""

#. module: account
#: code:addons/account/wizard/account_invoice_state.py:21
#, python-format
msgid ""
"Selected invoice(s) cannot be confirmed as they are not in 'Draft' state."
msgstr ""
"Các hóa đơn đã chọn không thể xác nhận được vì chúng không ở trạng thái 'Dự "
"thảo'."

#. module: account
#: model:ir.model.fields,help:account.field_res_partner__invoice_warn
msgid ""
"Selecting the \"Warning\" option will notify user with the message, "
"Selecting \"Blocking Message\" will throw an exception with the message and "
"block the flow. The Message has to be written in the next field."
msgstr ""
"Chọn tùy chọn \"Cảnh báo\" sẽ hiển thị thông điệp cho người dùng, Chọn "
"\"Cảnh báo đóng\" sẽ thoát ra ngoài kèm cảnh báo và chặn luồng. Cảnh báo sẽ "
"được điền ở phần thông tin dưới đây."

#. module: account
#: model:ir.actions.act_window,name:account.invoice_send
#: model_terms:ir.ui.view,arch_db:account.account_invoice_send_wizard_form
msgid "Send"
msgstr "Gửi"

#. module: account
#: model_terms:ir.ui.view,arch_db:account.account_invoice_send_wizard_form
#: model_terms:ir.ui.view,arch_db:account.invoice_form
msgid "Send & Print"
msgstr ""

#. module: account
#: model:ir.model.fields,field_description:account.field_res_config_settings__invoice_is_email
msgid "Send Email"
msgstr "Gửi email"

#. module: account
#: code:addons/account/models/account_invoice.py:607
#, python-format
msgid "Send Invoice"
msgstr ""

#. module: account
#: selection:account.abstract.payment,payment_type:0
#: selection:account.payment,payment_type:0
#: selection:account.register.payments,payment_type:0
msgid "Send Money"
msgstr "Chi Tiền"

#. module: account
#: model:ir.actions.act_window,name:account.account_send_payment_receipt_by_email_action
msgid "Send Receipt By Email"
msgstr "Gửi Biên lai qua Email"

#. module: account
#: model:ir.actions.act_window,name:account.action_open_account_onboarding_sample_invoice
msgid "Send a sample invoice"
msgstr ""

#. module: account
#: model_terms:ir.ui.view,arch_db:account.onboarding_sample_invoice_step
msgid "Send an invoice to test the customer portal."
msgstr ""

#. module: account
#: model_terms:ir.ui.view,arch_db:account.onboarding_sample_invoice_step
msgid "Send sample"
msgstr ""

#. module: account
#: selection:account.payment,state:0
#: model:ir.model.fields,field_description:account.field_account_invoice__sent
#: model_terms:ir.ui.view,arch_db:account.view_account_payment_search
msgid "Sent"
msgstr "Đã gửi"

#. module: account
#: selection:res.company,fiscalyear_last_month:0
msgid "September"
msgstr "Tháng Chín"

#. module: account
#: model:ir.model.fields,field_description:account.field_account_bank_statement_line__sequence
#: model:ir.model.fields,field_description:account.field_account_fiscal_position__sequence
#: model:ir.model.fields,field_description:account.field_account_fiscal_position_template__sequence
#: model:ir.model.fields,field_description:account.field_account_invoice_line__sequence
#: model:ir.model.fields,field_description:account.field_account_invoice_tax__sequence
#: model:ir.model.fields,field_description:account.field_account_journal__sequence
#: model:ir.model.fields,field_description:account.field_account_payment_term__sequence
#: model:ir.model.fields,field_description:account.field_account_payment_term_line__sequence
#: model:ir.model.fields,field_description:account.field_account_reconcile_model__sequence
#: model:ir.model.fields,field_description:account.field_account_reconcile_model_template__sequence
#: model:ir.model.fields,field_description:account.field_account_setup_bank_manual_config__sequence
#: model:ir.model.fields,field_description:account.field_account_tax__sequence
#: model:ir.model.fields,field_description:account.field_account_tax_group__sequence
#: model:ir.model.fields,field_description:account.field_account_tax_template__sequence
msgid "Sequence"
msgstr "Trình tự"

#. module: account
#. openerp-web
#: code:addons/account/static/src/xml/account_reconciliation.xml:239
#, python-format
msgid "Set"
msgstr ""

#. module: account
#: model_terms:ir.ui.view,arch_db:account.view_account_payment_form
msgid "Set To Draft"
msgstr "Đặt về Dự thảo"

#. module: account
#: model:ir.model.fields,help:account.field_account_account_tag__active
msgid "Set active to false to hide the Account Tag without removing it."
msgstr "Thiết lập Hiệu lực để ẩn Thẻ Tài khoản mà không cần phải xoá nó."

#. module: account
#: model:ir.model.fields,help:account.field_account_journal__active
msgid "Set active to false to hide the Journal without removing it."
msgstr "Thiết lập Hiệu lực để ẩn Sổ nhật ký mà không cần phải xoá nó."

#. module: account
#: model:ir.model.fields,help:account.field_account_tax__active
#: model:ir.model.fields,help:account.field_account_tax_template__active
msgid "Set active to false to hide the tax without removing it."
msgstr "Thiết lập Hiệu lực để ẩn Thuế mà không cần phải xoá nó"

#. module: account
#: model_terms:ir.ui.view,arch_db:account.onboarding_sale_tax_step
msgid "Set taxes"
msgstr ""

#. module: account
#: model:ir.model.fields,help:account.field_account_chart_template__visible
msgid ""
"Set this to False if you don't want this template to be used actively in the"
" wizard that generate Chart of Accounts from templates, this is useful when "
"you want to generate accounts of this template only when loading its child "
"template."
msgstr ""
"Bỏ đánh dầu nếu bạn không muốn mẫu này được sử dụng trong việc tạo ra Hệ "
"thống tài khoản từ các bản mẫu, việc này rất có hữu ích khi bạn muốn tạo tài"
" khoản của mẫu này chỉ khi nập mẫu con của nó."

#. module: account
#: model_terms:ir.ui.view,arch_db:account.invoice_supplier_form
msgid "Set to Draft"
msgstr "Đặt về dự thảo"

#. module: account
#. openerp-web
#: code:addons/account/static/src/xml/account_reconciliation.xml:85
#: code:addons/account/static/src/xml/account_reconciliation.xml:124
#: model:ir.actions.act_window,name:account.action_account_config
#: model:ir.actions.act_window,name:account.action_open_settings
#: model:ir.ui.menu,name:account.menu_account_config
#: model_terms:ir.ui.view,arch_db:account.account_journal_dashboard_kanban_view
#, python-format
msgid "Settings"
msgstr "Thiết lập"

#. module: account
#: model_terms:ir.ui.view,arch_db:account.res_config_settings_view_form
msgid "Setup"
msgstr "Cài đặt"

#. module: account
#: model_terms:ir.ui.view,arch_db:account.onboarding_bank_account_step
msgid "Setup your bank account to sync bank feeds."
msgstr "Cấu hình tài khoản ngân hàng để đồng bộ dữ liệu từ ngân hàng."

#. module: account
#: model_terms:ir.ui.view,arch_db:account.onboarding_chart_of_account_step
msgid "Setup your chart of accounts and record initial balances."
msgstr "Thiết lập hệ thống tài khoản và nhập số dư ban đầu."

#. module: account
#: model_terms:ir.ui.view,arch_db:account.dashboard_onboarding_company_step
msgid "Setup your company's data for reports headers."
msgstr "Thiết lập dữ liệu công ty phục vụ hiển thị báo cáo."

#. module: account
#: model:ir.actions.server,name:account.model_account_invoice_action_share
msgid "Share"
msgstr "Chia sẻ"

#. module: account
#: model:ir.model.fields,field_description:account.field_account_journal__code
msgid "Short Code"
msgstr "Mã"

#. module: account
#: model:ir.model.fields,field_description:account.field_account_register_payments__show_communication_field
msgid "Show Communication Field"
msgstr ""

#. module: account
#: model:ir.model.fields,field_description:account.field_account_abstract_payment__show_partner_bank_account
#: model:ir.model.fields,field_description:account.field_account_payment__show_partner_bank_account
#: model:ir.model.fields,field_description:account.field_account_register_payments__show_partner_bank_account
msgid "Show Partner Bank Account"
msgstr ""

#. module: account
#: model_terms:ir.ui.view,arch_db:account.view_account_tax_search
msgid "Show active taxes"
msgstr "Hiển thị các thuế đang hiệu lực"

#. module: account
#: model_terms:ir.ui.view,arch_db:account.view_account_invoice_filter
msgid "Show all records which has next action date is before today"
msgstr "Hiển thị tất cả dữ liệu có ngày xử lý tiếp theo trước ngày hôm nay"

#. module: account
#: model_terms:ir.ui.view,arch_db:account.view_account_tax_search
msgid "Show inactive taxes"
msgstr "Hiển thị các loại thuế không hiệu lực"

#. module: account
#: model:ir.model.fields,field_description:account.field_account_journal__show_on_dashboard
msgid "Show journal on dashboard"
msgstr "Hiển thị ở Bảng thông tin"

#. module: account
#: model:ir.model.fields,field_description:account.field_res_config_settings__group_show_line_subtotals_tax_included
msgid "Show line subtotals with taxes (B2C)"
msgstr ""

#. module: account
#: model:res.groups,comment:account.group_show_line_subtotals_tax_included
msgid "Show line subtotals with taxes included (B2C)"
msgstr "Hiển thị tổng phụ từng dòng với thuế bao gồm (B2C)"

#. module: account
#: model:ir.model.fields,field_description:account.field_res_config_settings__group_show_line_subtotals_tax_excluded
#: model:res.groups,comment:account.group_show_line_subtotals_tax_excluded
msgid "Show line subtotals without taxes (B2B)"
msgstr "Hiển thị tổng phụ từng dòng với thuế không bao gồm (B2B)"

#. module: account
#. openerp-web
#: code:addons/account/static/src/xml/account_reconciliation.xml:113
#, python-format
msgid "Skip"
msgstr "Bỏ qua"

#. module: account
#: model:ir.model.fields,help:account.field_account_invoice_send__author_avatar
msgid ""
"Small-sized image of this contact. It is automatically resized as a 64x64px "
"image, with aspect ratio preserved. Use this field anywhere a small image is"
" required."
msgstr ""
"Ảnh cỡ nhỏ cho liên lạc này. Nó được tự động chỉnh kích thước ảnh về 64x64px"
" , với tỉ lệ được giữ nguyên. Dùng trường này ở bất cứ đâu cần một ảnh nhỏ."

#. module: account
#. openerp-web
#: code:addons/account/static/src/js/reconciliation/reconciliation_renderer.js:764
#, python-format
msgid "Some fields are undefined"
msgstr ""

#. module: account
#: model:ir.model.fields,help:account.field_account_setup_bank_manual_config__bank_bic
msgid "Sometimes called BIC or Swift."
msgstr "Đôi lúc gọi là BIC hoặc Swift."

#. module: account
#: model:ir.model.fields,field_description:account.field_account_invoice__origin
#: model:ir.model.fields,field_description:account.field_account_invoice_line__origin
msgid "Source Document"
msgstr "Tài liệu nguồn"

#. module: account
#: model:ir.model.fields,field_description:account.field_account_invoice__source_email
msgid "Source Email"
msgstr ""

#. module: account
#: model:ir.model.fields,help:account.field_account_cash_rounding__strategy
msgid ""
"Specify which way will be used to round the invoice amount to the rounding "
"precision"
msgstr ""

#. module: account
#: model:ir.model.fields,field_description:account.field_account_invoice_send__starred
msgid "Starred"
msgstr "Được gắn sao"

#. module: account
#: model:ir.model.fields,field_description:account.field_account_common_journal_report__date_from
#: model:ir.model.fields,field_description:account.field_account_common_report__date_from
#: model:ir.model.fields,field_description:account.field_account_fiscal_year__date_from
#: model:ir.model.fields,field_description:account.field_account_print_journal__date_from
msgid "Start Date"
msgstr "Ngày bắt đầu"

#. module: account
#: model:ir.model.fields,help:account.field_account_fiscal_year__date_from
msgid "Start Date, included in the fiscal year."
msgstr ""

#. module: account
#: model:ir.model.fields,field_description:account.field_account_bank_statement__balance_start
msgid "Starting Balance"
msgstr "Số dư đầu kỳ"

#. module: account
#: model:ir.model.fields,field_description:account.field_account_bank_statement__cashbox_start_id
msgid "Starting Cashbox"
msgstr "Két tiền khởi đầu"

#. module: account
#: model_terms:ir.ui.view,arch_db:account.view_account_payment_search
msgid "State"
msgstr "Trạng thái"

#. module: account
#: model:ir.model.fields,field_description:account.field_res_company__account_dashboard_onboarding_state
msgid "State of the account dashboard onboarding panel"
msgstr ""

#. module: account
#: model:ir.model.fields,field_description:account.field_res_company__account_invoice_onboarding_state
msgid "State of the account invoice onboarding panel"
msgstr ""

#. module: account
#: model:ir.model.fields,field_description:account.field_res_company__account_setup_bank_data_state
msgid "State of the onboarding bank data step"
msgstr ""

#. module: account
#: model:ir.model.fields,field_description:account.field_res_company__account_setup_coa_state
msgid "State of the onboarding charts of account step"
msgstr ""

#. module: account
#: model:ir.model.fields,field_description:account.field_res_company__account_setup_fy_data_state
msgid "State of the onboarding fiscal year step"
msgstr ""

#. module: account
#: model:ir.model.fields,field_description:account.field_res_company__account_onboarding_invoice_layout_state
msgid "State of the onboarding invoice layout step"
msgstr ""

#. module: account
#: model:ir.model.fields,field_description:account.field_res_company__account_onboarding_sale_tax_state
msgid "State of the onboarding sale tax step"
msgstr ""

#. module: account
#: model:ir.model.fields,field_description:account.field_res_company__account_onboarding_sample_invoice_state
msgid "State of the onboarding sample invoice step"
msgstr ""

#. module: account
#: model:ir.model.fields,help:account.field_account_move_line__parent_state
msgid "State of the parent account.move"
msgstr ""

#. module: account
#: model:ir.model.fields,field_description:account.field_account_bank_statement_line__statement_id
#: model:ir.model.fields,field_description:account.field_account_move_line__statement_id
#: model_terms:ir.ui.view,arch_db:account.account_journal_dashboard_kanban_view
msgid "Statement"
msgstr "Sao kê"

#. module: account
#: code:addons/account/models/account_bank_statement.py:248
#, python-format
msgid "Statement %s confirmed, journal items were created."
msgstr "Sao kê %s được xác nhận, các phát sinh kế toán đã được tạo."

#. module: account
#: model_terms:ir.ui.view,arch_db:account.view_bank_statement_line_form
msgid "Statement Line"
msgstr "Chi tiết Giao dịch"

#. module: account
#: model:ir.model.fields,field_description:account.field_account_bank_statement__line_ids
#: model_terms:ir.ui.view,arch_db:account.view_bank_statement_form
#: model_terms:ir.ui.view,arch_db:account.view_bank_statement_line_tree
msgid "Statement lines"
msgstr "Chi tiết Giao dịch"

#. module: account
#: model_terms:ir.ui.view,arch_db:account.account_journal_dashboard_kanban_view
#: model_terms:ir.ui.view,arch_db:account.view_bank_statement_tree
msgid "Statements"
msgstr "Sao kê"

#. module: account
#: model_terms:ir.ui.view,arch_db:account.view_move_line_form
msgid "States"
msgstr "Trạng thái"

#. module: account
#: model:ir.model.fields,field_description:account.field_account_fiscal_position__states_count
msgid "States Count"
msgstr "Đếm"

#. module: account
#: code:addons/account/controllers/portal.py:43
#: model:ir.model.fields,field_description:account.field_account_bank_statement__state
#: model:ir.model.fields,field_description:account.field_account_bank_statement_line__state
#: model:ir.model.fields,field_description:account.field_account_invoice__state
#: model:ir.model.fields,field_description:account.field_account_move__state
#: model:ir.model.fields,field_description:account.field_account_payment__state
#: model_terms:ir.ui.view,arch_db:account.view_account_invoice_filter
#: model_terms:ir.ui.view,arch_db:account.view_account_invoice_report_search
#: model_terms:ir.ui.view,arch_db:account.view_account_move_filter
#: model_terms:ir.ui.view,arch_db:account.view_bank_statement_search
#, python-format
msgid "Status"
msgstr "Tình trạng"

#. module: account
#: model:ir.model.fields,help:account.field_account_invoice__activity_state
msgid ""
"Status based on activities\n"
"Overdue: Due date is already passed\n"
"Today: Activity date is today\n"
"Planned: Future activities."
msgstr ""
"Trạng thái dựa trên hoạt động\n"
"Quá hạn: Ngày đến hạn đã trôi qua\n"
"Hôm nay: Hôm nay là ngày phải thực hiện\n"
"Đã hoạch định: Các hoạt động trong tương lai."

#. module: account
#: model_terms:ir.ui.view,arch_db:account.onboarding_bank_account_step
#: model_terms:ir.ui.view,arch_db:account.onboarding_fiscal_year_step
#: model_terms:ir.ui.view,arch_db:account.onboarding_sale_tax_step
msgid "Step Completed!"
msgstr ""

#. module: account
#: model:ir.model.fields,field_description:account.field_account_invoice_send__subject
msgid "Subject"
msgstr "Chủ đề"

#. module: account
#: model_terms:ir.ui.view,arch_db:account.account_invoice_send_wizard_form
msgid "Subject..."
msgstr "Chủ đề..."

#. module: account
#: model:ir.model.fields,field_description:account.field_account_cashbox_line__subtotal
#: model_terms:ir.ui.view,arch_db:account.invoice_form
msgid "Subtotal"
msgstr "Tổng phụ"

#. module: account
#: model:ir.model.fields,field_description:account.field_account_invoice_send__subtype_id
msgid "Subtype"
msgstr "Kiểu phụ"

#. module: account
#: selection:account.reconcile.model,rule_type:0
#: selection:account.reconcile.model.template,rule_type:0
#: code:addons/account/models/account_reconcile_model.py:20
#: code:addons/account/models/chart_template.py:933
#, python-format
msgid "Suggest counterpart values."
msgstr ""

#. module: account
#: model_terms:ir.ui.view,arch_db:account.res_config_settings_view_form
msgid "Supplier Payments"
msgstr "Thanh toán cho Nhà cung cấp"

#. module: account
#: model_terms:ir.ui.view,arch_db:account.view_account_form
msgid "TOTAL ASSETS"
msgstr "TỔNG TÀI SẢN"

#. module: account
#: model_terms:ir.ui.view,arch_db:account.view_account_form
msgid "TOTAL EQUITY"
msgstr "TỔNG NGUỒN VỐN"

#. module: account
#: model:ir.model.fields,field_description:account.field_account_account__tag_ids
#: model:ir.model.fields,field_description:account.field_account_tax__tag_ids
#: model_terms:ir.ui.view,arch_db:account.account_tag_view_form
msgid "Tags"
msgstr "Thẻ"

#. module: account
#: model:ir.actions.act_window,name:account.action_cash_box_out
#: model_terms:ir.ui.view,arch_db:account.cash_box_out_form
msgid "Take Money Out"
msgstr "Rút tiền"

#. module: account
#: model:ir.model.fields,field_description:account.field_account_common_journal_report__target_move
#: model:ir.model.fields,field_description:account.field_account_common_report__target_move
#: model:ir.model.fields,field_description:account.field_account_print_journal__target_move
msgid "Target Moves"
msgstr "Lọc Bút toán"

#. module: account
#. openerp-web
#: code:addons/account/static/src/xml/account_reconciliation.xml:185
#: model:ir.model,name:account.model_account_tax
#: model:ir.model.fields,field_description:account.field_account_invoice__amount_tax
#: model:ir.model.fields,field_description:account.field_account_invoice_tax__tax_id
#: model:ir.model.fields,field_description:account.field_account_reconcile_model__tax_id
#: model:ir.model.fields,field_description:account.field_account_reconcile_model_template__tax_id
#: model_terms:ir.ui.view,arch_db:account.account_tax_view_search
#: model_terms:ir.ui.view,arch_db:account.view_account_reconcile_model_form
#: model_terms:ir.ui.view,arch_db:account.view_account_tax_search
#, python-format
msgid "Tax"
msgstr "Thuế"

#. module: account
#: code:addons/account/models/chart_template.py:279
#: code:addons/account/models/chart_template.py:281
#, python-format
msgid "Tax %.2f%%"
msgstr "Thuế %.2f%%"

#. module: account
#: model:ir.model.fields,field_description:account.field_account_invoice_tax__account_id
#: model:ir.model.fields,field_description:account.field_account_tax__account_id
#: model:ir.model.fields,field_description:account.field_account_tax_template__account_id
msgid "Tax Account"
msgstr "Tài khoản Thuế"

#. module: account
#: model:ir.model.fields,field_description:account.field_account_tax__refund_account_id
msgid "Tax Account on Credit Notes"
msgstr "Tài khoản Thuế cho Hoá đơn Hoàn tiền"

#. module: account
#: model:ir.model.fields,field_description:account.field_account_tax_template__refund_account_id
msgid "Tax Account on Refunds"
msgstr "Tài khoản thuế khi Hoàn thuế"

#. module: account
#: model:ir.actions.act_window,name:account.tax_adjustments_form
#: model:ir.ui.menu,name:account.menu_action_tax_adjustment
msgid "Tax Adjustments"
msgstr "Điều chỉnh Thuế"

#. module: account
#: model:ir.model,name:account.model_tax_adjustments_wizard
msgid "Tax Adjustments Wizard"
msgstr ""

#. module: account
#: model:ir.model.fields,field_description:account.field_account_invoice_line__price_tax
#: model:ir.model.fields,field_description:account.field_account_invoice_tax__amount
#: model_terms:ir.ui.view,arch_db:account.report_journal
msgid "Tax Amount"
msgstr "Giá trị Thuế"

#. module: account
#: model:ir.model.fields,field_description:account.field_account_reconcile_model__tax_amount_type
msgid "Tax Amount Type"
msgstr ""

#. module: account
#: model_terms:ir.ui.view,arch_db:account.view_account_tax_search
msgid "Tax Application"
msgstr "Ứng dụng vào"

#. module: account
#: model:ir.model.fields,field_description:account.field_res_company__tax_calculation_rounding_method
msgid "Tax Calculation Rounding Method"
msgstr "Phương pháp làm tròn thuế"

#. module: account
#: model:ir.model.fields,field_description:account.field_account_move__tax_cash_basis_rec_id
msgid "Tax Cash Basis Entry of"
msgstr ""

#. module: account
#: model:ir.model.fields,field_description:account.field_res_config_settings__tax_cash_basis_journal_id
msgid "Tax Cash Basis Journal"
msgstr ""

#. module: account
#: model:ir.model.fields,field_description:account.field_account_tax__amount_type
#: model:ir.model.fields,field_description:account.field_account_tax_template__amount_type
msgid "Tax Computation"
msgstr "Tính thuế"

#. module: account
#: model_terms:ir.ui.view,arch_db:account.report_journal
msgid "Tax Declaration"
msgstr "Kê khai Thuế"

#. module: account
#: model:ir.model.fields,field_description:account.field_account_invoice_tax__name
msgid "Tax Description"
msgstr "Mô tả thuế"

#. module: account
#: model:ir.model.fields,field_description:account.field_account_tax__tax_exigibility
#: model:ir.model.fields,field_description:account.field_account_tax_template__tax_exigibility
msgid "Tax Due"
msgstr "Nợ Thuế"

#. module: account
#: model_terms:ir.ui.view,arch_db:account.invoice_supplier_tree
#: model_terms:ir.ui.view,arch_db:account.invoice_tree
msgid "Tax Excluded"
msgstr ""

#. module: account
#: model:ir.model,name:account.model_account_tax_group
#: model:ir.model.fields,field_description:account.field_account_tax__tax_group_id
#: model:ir.model.fields,field_description:account.field_account_tax_template__tax_group_id
msgid "Tax Group"
msgstr "Nhóm Thuế"

#. module: account
#. openerp-web
#: code:addons/account/static/src/xml/account_reconciliation.xml:212
#: model:ir.model.fields,field_description:account.field_account_reconcile_model__force_tax_included
#: model:ir.model.fields,field_description:account.field_account_reconcile_model_template__force_tax_included
#, python-format
msgid "Tax Included in Price"
msgstr ""

#. module: account
#: model:ir.model.fields,field_description:account.field_account_invoice__tax_line_ids
msgid "Tax Lines"
msgstr "Chi tiết Thuế"

#. module: account
#: model:ir.model.fields,field_description:account.field_account_fiscal_position__tax_ids
#: model:ir.model.fields,field_description:account.field_account_fiscal_position_template__tax_ids
#: model_terms:ir.ui.view,arch_db:account.view_account_position_form
msgid "Tax Mapping"
msgstr "Ánh xạ Thuế"

#. module: account
#: model:ir.model,name:account.model_account_fiscal_position_tax_template
msgid "Tax Mapping Template of Fiscal Position"
msgstr ""

#. module: account
#: model:ir.model,name:account.model_account_fiscal_position_tax
msgid "Tax Mapping of Fiscal Position"
msgstr ""

#. module: account
#: model:ir.model.fields,field_description:account.field_account_tax__name
#: model:ir.model.fields,field_description:account.field_account_tax_template__name
msgid "Tax Name"
msgstr "Tên Thuế"

#. module: account
#: model:ir.model.fields,field_description:account.field_account_tax__cash_basis_account_id
#: model:ir.model.fields,field_description:account.field_account_tax_template__cash_basis_account_id
msgid "Tax Received Account"
msgstr ""

#. module: account
#: model:ir.model.fields,field_description:account.field_account_tax__type_tax_use
#: model:ir.model.fields,field_description:account.field_account_tax_template__type_tax_use
msgid "Tax Scope"
msgstr "Phạm vi Thuế"

#. module: account
#: model:ir.model.fields,field_description:account.field_account_fiscal_position_tax_template__tax_src_id
msgid "Tax Source"
msgstr "Nguồn Thuế"

#. module: account
#: model_terms:ir.ui.view,arch_db:account.view_account_tax_template_search
msgid "Tax Template"
msgstr "Mẫu Thuế"

#. module: account
#: model:ir.model.fields,field_description:account.field_account_chart_template__tax_template_ids
msgid "Tax Template List"
msgstr "Danh sách Mẫu Thuế"

#. module: account
#: model:ir.actions.act_window,name:account.action_account_tax_template_form
msgid "Tax Templates"
msgstr "Mẫu thuế"

#. module: account
#: model:ir.model.fields,field_description:account.field_account_move__tax_type_domain
msgid "Tax Type Domain"
msgstr ""

#. module: account
#: model:ir.model.fields,field_description:account.field_account_invoice__amount_by_group
msgid "Tax amount by group"
msgstr ""

#. module: account
#: model:ir.model.fields,field_description:account.field_res_config_settings__tax_calculation_rounding_method
msgid "Tax calculation rounding method"
msgstr "Phương thức làm tròn khi tính thuế"

#. module: account
#: model:res.groups,name:account.group_show_line_subtotals_tax_excluded
msgid "Tax display B2B"
msgstr "Hiển thị Thuế B2B"

#. module: account
#: model:res.groups,name:account.group_show_line_subtotals_tax_included
msgid "Tax display B2C"
msgstr "Hiển thị Thuế B2C"

#. module: account
#: sql_constraint:account.tax:0 sql_constraint:account.tax.template:0
msgid "Tax names must be unique !"
msgstr "Tên thuế phải là duy nhất!"

#. module: account
#: model:ir.model.fields,field_description:account.field_account_fiscal_position_tax__tax_src_id
msgid "Tax on Product"
msgstr "Thuế theo Sản phẩm"

#. module: account
#: model:ir.model.fields,field_description:account.field_account_fiscal_position_tax__tax_dest_id
msgid "Tax to Apply"
msgstr "Thuế để Áp dụng"

#. module: account
#: selection:res.config.settings,show_line_subtotals_tax_selection:0
msgid "Tax-Excluded"
msgstr ""

#. module: account
#: selection:res.config.settings,show_line_subtotals_tax_selection:0
msgid "Tax-Included"
msgstr ""

#. module: account
#: model_terms:ir.ui.view,arch_db:account.res_config_settings_view_form
msgid "TaxCloud"
msgstr ""

#. module: account
#: selection:account.account.tag,applicability:0
#: model:account.tax.group,name:account.tax_group_taxes
#: model:ir.actions.act_window,name:account.action_tax_form
#: model:ir.model.fields,field_description:account.field_account_invoice_line__invoice_line_tax_ids
#: model:ir.model.fields,field_description:account.field_account_move_line__tax_ids
#: model:ir.ui.menu,name:account.menu_action_tax_form
#: model_terms:ir.ui.view,arch_db:account.invoice_form
#: model_terms:ir.ui.view,arch_db:account.invoice_supplier_form
#: model_terms:ir.ui.view,arch_db:account.onboarding_sale_tax_step
#: model_terms:ir.ui.view,arch_db:account.res_config_settings_view_form
#: model_terms:ir.ui.view,arch_db:account.view_move_line_form
msgid "Taxes"
msgstr "Các loại Thuế"

#. module: account
#: model_terms:ir.ui.view,arch_db:account.view_move_form
msgid "Taxes Applied"
msgstr ""

#. module: account
#: model_terms:ir.ui.view,arch_db:account.view_account_position_template_form
msgid "Taxes Mapping"
msgstr "Ánh xạ các Thuế"

#. module: account
#: model_terms:ir.ui.view,arch_db:account.view_account_tax_template_search
msgid "Taxes used in Purchases"
msgstr "Thuế được sử dụng trong mua hàng"

#. module: account
#: model_terms:ir.ui.view,arch_db:account.view_account_tax_template_search
msgid "Taxes used in Sales"
msgstr "Thuế được sử dụng trong bán hàng"

#. module: account
#: model_terms:ir.ui.view,arch_db:account.res_config_settings_view_form
msgid ""
"Taxes, fiscal positions, chart of accounts &amp; legal statements for your "
"country"
msgstr ""
"Thuế, vị thế tài khoá, hệ thống tài khoản &amp; các báo cáo luật định cho "
"quốc gia của bạn"

#. module: account
#: model:ir.model.fields,help:account.field_account_payment__invoice_ids
msgid ""
"Technical field containing the invoices for which the payment has been generated.\n"
"                                                                                                                                                                       This does not especially correspond to the invoices reconciled with the payment,\n"
"                                                                                                                                                                       as it can have been generated first, and reconciled later"
msgstr ""

#. module: account
#: model:ir.model.fields,help:account.field_account_invoice_line__display_type
msgid "Technical field for UX purpose."
msgstr ""

#. module: account
#: model:ir.model.fields,help:account.field_account_move_line__balance
msgid ""
"Technical field holding the debit - credit in order to open meaningful graph"
" views from reports"
msgstr ""
"Trường mang tính kỹ thuật để lưu nợ - có để mở ra giao diện đồ thị từ các "
"báo cáo"

#. module: account
#: model:ir.model.fields,help:account.field_account_move_line__balance_cash_basis
msgid ""
"Technical field holding the debit_cash_basis - credit_cash_basis in order to"
" open meaningful graph views from reports"
msgstr ""

#. module: account
#: model:ir.model.fields,help:account.field_account_invoice__move_name
msgid ""
"Technical field holding the number given to the invoice, automatically set "
"when the invoice is validated then stored to set the same number again if "
"the invoice is cancelled, set to draft and re-validated."
msgstr ""

#. module: account
#: model:ir.model.fields,help:account.field_account_bank_statement_line__move_name
#: model:ir.model.fields,help:account.field_account_payment__move_name
msgid ""
"Technical field holding the number given to the journal entry, automatically"
" set when the statement line is reconciled then stored to set the same "
"number again if the line is cancelled, set to draft and re-processed again."
msgstr ""

#. module: account
#: model:ir.model.fields,help:account.field_account_abstract_payment__multi
#: model:ir.model.fields,help:account.field_account_payment__multi
#: model:ir.model.fields,help:account.field_account_register_payments__multi
msgid ""
"Technical field indicating if the user selected invoices from multiple "
"partners or from different types."
msgstr ""

#. module: account
#: model:ir.model.fields,field_description:account.field_account_invoice_refund__refund_only
msgid ""
"Technical field to hide filter_refund in case invoice is partially paid"
msgstr ""

#. module: account
#: model:ir.model.fields,help:account.field_account_bank_statement__journal_type
#: model:ir.model.fields,help:account.field_account_payment__has_invoices
msgid "Technical field used for usability purposes"
msgstr ""

#. module: account
#: model:ir.model.fields,help:account.field_account_move__matched_percentage
msgid "Technical field used in cash basis method"
msgstr ""

#. module: account
#: model:ir.model.fields,help:account.field_account_reconcile_model__second_tax_amount_type
msgid ""
"Technical field used inside the view to make the force_second_tax_included "
"field invisible if the tax is a group."
msgstr ""

#. module: account
#: model:ir.model.fields,help:account.field_account_reconcile_model__is_second_tax_price_included
msgid ""
"Technical field used inside the view to make the force_second_tax_included "
"field readonly if the tax is already price included."
msgstr ""

#. module: account
#: model:ir.model.fields,help:account.field_account_reconcile_model__tax_amount_type
msgid ""
"Technical field used inside the view to make the force_tax_included field "
"invisible if the tax is a group."
msgstr ""

#. module: account
#: model:ir.model.fields,help:account.field_account_reconcile_model__is_tax_price_included
msgid ""
"Technical field used inside the view to make the force_tax_included field "
"readonly if the tax is already price included."
msgstr ""

#. module: account
#: model:ir.model.fields,help:account.field_account_abstract_payment__payment_method_code
#: model:ir.model.fields,help:account.field_account_payment__payment_method_code
#: model:ir.model.fields,help:account.field_account_register_payments__payment_method_code
msgid ""
"Technical field used to adapt the interface to the payment type selected."
msgstr ""

#. module: account
#: model:ir.model.fields,help:account.field_account_partial_reconcile__max_date
msgid ""
"Technical field used to determine at which date this reconciliation needs to"
" be shown on the aged receivable/payable reports."
msgstr ""

#. module: account
#: model:ir.model.fields,help:account.field_account_move__tax_type_domain
msgid "Technical field used to have a dynamic taxes domain on the form view."
msgstr ""

#. module: account
#: model:ir.model.fields,help:account.field_account_abstract_payment__hide_payment_method
#: model:ir.model.fields,help:account.field_account_payment__hide_payment_method
#: model:ir.model.fields,help:account.field_account_register_payments__hide_payment_method
msgid ""
"Technical field used to hide the payment method if the selected journal has "
"only one available which is 'manual'"
msgstr ""

#. module: account
#: model:ir.model.fields,help:account.field_account_move__tax_cash_basis_rec_id
msgid ""
"Technical field used to keep track of the tax cash basis reconciliation. "
"This is needed when cancelling the source: it will post the inverse journal "
"entry to cancel that part too."
msgstr ""

#. module: account
#: model:ir.model.fields,help:account.field_account_move_line__recompute_tax_line
msgid ""
"Technical field used to know if the tax_ids field has been modified in the "
"UI."
msgstr ""

#. module: account
#: model:ir.model.fields,help:account.field_account_abstract_payment__show_partner_bank_account
#: model:ir.model.fields,help:account.field_account_payment__show_partner_bank_account
#: model:ir.model.fields,help:account.field_account_register_payments__show_partner_bank_account
msgid ""
"Technical field used to know whether the field `partner_bank_account_id` "
"needs to be displayed or not in the payments form views"
msgstr ""

#. module: account
#: model:ir.model.fields,help:account.field_account_move_line__tax_exigible
msgid ""
"Technical field used to mark a tax line as exigible in the vat report or not"
" (only exigible journal items are displayed). By default all new journal "
"items are directly exigible, but with the feature cash_basis on taxes, some "
"will become exigible only when the payment is recorded."
msgstr ""

#. module: account
#: model:ir.model.fields,help:account.field_account_bank_statement_line__account_number
msgid ""
"Technical field used to store the bank account number before its creation, "
"upon the line's processing"
msgstr ""

#. module: account
#: model:ir.model.fields,help:account.field_account_move_line__tax_line_grouping_key
msgid ""
"Technical field used to store the old values of fields used to compute tax "
"lines (in account.move form view) between the moment the user changed it and"
" the moment the ORM reflects that change in its one2many"
msgstr ""

#. module: account
#: model:ir.model.fields,field_description:account.field_res_config_settings__chart_template_id
msgid "Template"
msgstr "Mẫu"

#. module: account
#: model:ir.model,name:account.model_account_fiscal_position_template
msgid "Template for Fiscal Position"
msgstr "Mẫu vị thế tài chính"

#. module: account
#: model:ir.model,name:account.model_account_account_template
msgid "Templates for Accounts"
msgstr "Mẫu tài khoản"

#. module: account
#: model:ir.model,name:account.model_account_tax_template
msgid "Templates for Taxes"
msgstr "Mẫu cho thuế"

#. module: account
#: model_terms:ir.ui.view,arch_db:account.view_payment_term_line_form
msgid "Term Type"
msgstr "Kiểu Điều khoản"

#. module: account
#: model:ir.model.fields,field_description:account.field_account_payment_term__line_ids
#: model_terms:ir.ui.view,arch_db:account.view_payment_term_form
msgid "Terms"
msgstr "Điều khoản"

#. module: account
#: model_terms:ir.ui.view,arch_db:account.invoice_form
msgid "Terms and conditions..."
msgstr "Điều khoản và điều kiện..."

#. module: account
#. openerp-web
#: code:addons/account/static/src/xml/account_reconciliation.xml:57
#, python-format
msgid "That's on average"
msgstr "Đó là trung bình"

#. module: account
#: model:ir.model.fields,help:account.field_account_account__internal_group
#: model:ir.model.fields,help:account.field_account_account_type__internal_group
msgid ""
"The 'Internal Group' is used to filter accounts based on the internal group "
"set on the account type."
msgstr ""

#. module: account
#: model:ir.model.fields,help:account.field_account_account__internal_type
#: model:ir.model.fields,help:account.field_account_account_type__type
msgid ""
"The 'Internal Type' is used for features available on different types of "
"accounts: liquidity type is for cash or bank accounts, payable/receivable is"
" for vendor/customer accounts."
msgstr ""

#. module: account
#: code:addons/account/models/account_move.py:1059
#, python-format
msgid "The account %s (%s) is deprecated."
msgstr ""

#. module: account
#: code:addons/account/models/account_invoice.py:521
#, python-format
msgid ""
"The account selected for payment does not belong to the same company as this"
" invoice."
msgstr ""

#. module: account
#: model:ir.model.fields,help:account.field_account_setup_bank_manual_config__journal_id
#: model:ir.model.fields,help:account.field_res_partner_bank__journal_id
msgid "The accounting journal corresponding to this bank account."
msgstr "Sổ nhật ký kế toán ứng với tài khoản ngân hàng này."

#. module: account
#: model:ir.model.fields,help:account.field_res_config_settings__currency_exchange_journal_id
msgid ""
"The accounting journal where automatic exchange differences will be "
"registered"
msgstr ""

#. module: account
#: model:ir.model.fields,help:account.field_account_bank_statement_line__amount_currency
#: model:ir.model.fields,help:account.field_account_move_line__amount_currency
msgid ""
"The amount expressed in an optional other currency if it is a multi-currency"
" entry."
msgstr ""

#. module: account
#: code:addons/account/models/account_move.py:696
#, python-format
msgid ""
"The amount expressed in the secondary currency must be positive when account"
" is debited and negative when account is credited."
msgstr ""

#. module: account
#: code:addons/account/models/account_bank_statement.py:319
#, python-format
msgid "The amount of a cash transaction cannot be 0."
msgstr ""

#. module: account
#: code:addons/account/models/account.py:932
#, python-format
msgid ""
"The application scope of taxes in a group must be either the same as the "
"group or left empty."
msgstr ""

#. module: account
#: code:addons/account/models/account.py:551
#, python-format
msgid ""
"The bank account of a bank journal must belong to the same company (%s)."
msgstr ""
"Tài khoản ngân hàng của nhật kí ngân hàng phải thuộc về chung một công ty "
"(%s)."

#. module: account
#: model:ir.model.fields,help:account.field_res_company__account_bank_reconciliation_start
msgid ""
"The bank reconciliation widget won't ask to reconcile payments older than this date.\n"
"                                                                                                       This is useful if you install accounting after having used invoicing for some time and\n"
"                                                                                                       don't want to reconcile all the past payments with bank statements."
msgstr ""

#. module: account
#: model:ir.model.fields,help:account.field_res_config_settings__account_bank_reconciliation_start
msgid ""
"The bank reconciliation widget won't ask to reconcile payments older than this date.\n"
"               This is useful if you install accounting after having used invoicing for some time and\n"
"               don't want to reconcile all the past payments with bank statements."
msgstr ""

#. module: account
#: model:ir.model.fields,help:account.field_account_move_line__statement_id
msgid "The bank statement used for bank reconciliation"
msgstr ""
"Sao kê ngân hàng này được sử dụng cho việc đối soát/đối chiếu với các giao "
"dịch ngân hàng"

#. module: account
#: code:addons/account/models/account_invoice.py:1260
#, python-format
msgid ""
"The cash rounding cannot be computed because the difference must be added on the biggest tax found and no tax are specified.\n"
"Please set up a tax or change the cash rounding method."
msgstr ""

#. module: account
#: model:ir.model.fields,help:account.field_res_company__chart_template_id
msgid "The chart template for the company (if any)"
msgstr "Hệ thống tài khoản dùng cho công ty này (nếu có)"

#. module: account
#: model_terms:ir.ui.view,arch_db:account.view_account_bnk_stmt_check
msgid "The closing balance is different than the computed one!"
msgstr "Số dư đóng khác biệt so với giá trị được tính toán!"

#. module: account
#: sql_constraint:account.journal:0
msgid "The code and name of the journal must be unique per company !"
msgstr "Mã và tên của sổ nhật ký phải là duy nhất trong phạm vi một công ty!"

#. module: account
#: sql_constraint:account.account:0
msgid "The code of the account must be unique per company !"
msgstr "Mã tài khoản phải là duy nhất trong phạm vi một công ty!"

#. module: account
#: model:ir.model.fields,help:account.field_account_invoice__commercial_partner_id
msgid ""
"The commercial entity that will be used on Journal Entries for this invoice"
msgstr ""
"Thực thể thương mại này sẽ được sử dụng ở bút toán sổ nhật ký cho hoá đơn "
"này"

#. module: account
#: code:addons/account/models/account.py:542
#, python-format
msgid ""
"The currency of the journal should be the same than the default credit "
"account."
msgstr ""

#. module: account
#: code:addons/account/models/account.py:544
#, python-format
msgid ""
"The currency of the journal should be the same than the default debit "
"account."
msgstr ""

#. module: account
#: model:ir.model.fields,help:account.field_account_journal__currency_id
msgid "The currency used to enter statement"
msgstr "Tiền tệ được sử dụng để nhập bảng kê"

#. module: account
#: code:addons/account/models/account_invoice.py:1981
#, python-format
msgid "The day of the month used for this term must be stricly positive."
msgstr ""

#. module: account
#: code:addons/account/models/account_bank_statement.py:193
#, python-format
msgid ""
"The ending balance is incorrect !\n"
"The expected balance (%s) is different from the computed one. (%s)"
msgstr ""
"Số dư cuối cùng không đúng!\n"
"Số dư được mong đợi (%s) thì khác với số được tính toán. (%s)"

#. module: account
#: code:addons/account/models/account_fiscal_year.py:42
#, python-format
msgid "The ending date must not be prior to the starting date."
msgstr "Ngày kết thúc không được trước ngày bắt đầu."

#. module: account
#: model:ir.model.fields,help:account.field_product_category__property_account_expense_categ_id
msgid ""
"The expense is accounted for when a vendor bill is validated, except in "
"anglo-saxon accounting with perpetual inventory valuation in which case the "
"expense (Cost of Goods Sold account) is recognized at the customer invoice "
"validation."
msgstr ""

#. module: account
#: code:addons/account/models/account_invoice.py:891
#, python-format
msgid ""
"The field Vendor is required, please complete it to validate the Vendor "
"Bill."
msgstr ""

#. module: account
#: model:ir.model.fields,help:account.field_res_partner__property_account_position_id
msgid ""
"The fiscal position determines the taxes/accounts used for this contact."
msgstr ""

#. module: account
#: code:addons/account/models/account.py:555
#, python-format
msgid "The holder of a journal's bank account must be the company (%s)."
msgstr ""
"Chủ sở hữu của một tài khoản ngân hàng của sổ nhật ký phải là một công ty "
"(%s)."

#. module: account
#: model:ir.model.fields,help:account.field_account_invoice_line__account_id
msgid "The income or expense account related to the selected product."
msgstr "Tài khoản Doanh thu hoặc chi phí liên quan tới sản phẩm đã chọn."

#. module: account
#: model:ir.model.fields,help:account.field_account_journal__code
msgid "The journal entries of this journal will be named using this prefix."
msgstr ""
"Các bút toán sổ nhật ký của sổ nhật ký này sẽ được đặt tên với tiền tố này."

#. module: account
#: model:ir.model.fields,help:account.field_res_company__account_opening_move_id
msgid ""
"The journal entry containing the initial balance of all this company's "
"accounts."
msgstr ""
"Bút toán sổ nhật ký chứa số dử đầu kỳ của tất cả các tài khoản của công ty "
"này."

#. module: account
#: model:ir.model.fields,help:account.field_account_financial_year_op__fiscalyear_last_day
#: model:ir.model.fields,help:account.field_account_financial_year_op__fiscalyear_last_month
msgid ""
"The last day of the month will be taken if the chosen day doesn't exist."
msgstr "Ngày cuối cùng tháng sẽ được chọn nếu ngày được chọn không tồn tại."

#. module: account
#: code:addons/account/models/account_invoice.py:1892
#, python-format
msgid "The last line of a Payment Term should have the Balance type."
msgstr ""

#. module: account
#: model_terms:ir.ui.view,arch_db:account.view_payment_term_form
msgid ""
"The last line's computation type should be \"Balance\" to ensure that the "
"whole amount will be allocated."
msgstr ""
"Kiểu tính toán Dòng cuối cùng phải là kiểu \"Số dư\" để chắc chắn rằng "
"toàn bộ giá trị phải được tính hết."

#. module: account
#: code:addons/account/models/company.py:145
#, python-format
msgid "The lock date for advisors is irreversible and can't be removed."
msgstr ""
"Ngày khóa cho quản lý tài chính là không thể đảo ngược và không thể được gỡ "
"bỏ."

#. module: account
#: model:ir.model.fields,help:account.field_account_move_line__move_id
msgid "The move of this entry line."
msgstr "Bút toán chứa phát sinh này."

#. module: account
#: model:ir.model.fields,help:account.field_account_invoice__name
msgid "The name that will be used on account move lines"
msgstr "Tên mà sẽ được sử dụng ở các phát sinh (dòng trong bút toán)"

#. module: account
#: code:addons/account/models/company.py:149
#, python-format
msgid ""
"The new lock date for advisors must be set after the previous lock date."
msgstr ""
"Ngày khóa mới dành cho quản lý tài chính phải được đặt sau ngày khóa trước "
"đó."

#. module: account
#: model:ir.model.fields,help:account.field_account_journal__refund_sequence_number_next
msgid "The next sequence number will be used for the next credit note."
msgstr "Mã số tiếp theo sẽ được sử dụng cho hoá đơn hoàn tiền tiếp theo."

#. module: account
#: model:ir.model.fields,help:account.field_account_journal__sequence_number_next
msgid "The next sequence number will be used for the next invoice."
msgstr "Mã số tiếp theo sẽ được sử dụng cho hoá đơn tiếp theo"

#. module: account
#: code:addons/account/models/account_invoice.py:1983
#, python-format
msgid "The number of days used for a payment term cannot be negative."
msgstr ""

#. module: account
#: model:ir.model.fields,help:account.field_account_bank_statement_line__currency_id
#: model:ir.model.fields,help:account.field_account_move_line__currency_id
msgid "The optional other currency if it is a multi-currency entry."
msgstr "Tùy chọn tiền tệ khác nếu sử dụng đa tiền tệ."

#. module: account
#: model:ir.model.fields,help:account.field_account_move_line__quantity
msgid ""
"The optional quantity expressed by this line, eg: number of product sold. "
"The quantity is not a legal requirement but is very useful for some reports."
msgstr ""
"Tùy chọn số lượng được lập theo từng dòng, ví dụ: số lượng sản phẩm đã bán. "
"Số lượng không phải là một phần bắt buộc nhưng nó rất hữu dụng với một số "
"báo cáo."

#. module: account
#: model:ir.model.fields,help:account.field_account_invoice__account_id
msgid "The partner account used for this invoice."
msgstr "Tài khoản đối tác được sử dụng cho hoá đơn này."

#. module: account
#: model:ir.model.fields,help:account.field_res_partner__has_unreconciled_entries
msgid ""
"The partner has at least one unreconciled debit and credit since last time "
"the invoices & payments matching was performed."
msgstr ""
"Đối tác có ít nhất 1 khoản công nợ chưa được đối soát kể từ lần gần nhất bạn"
" thực  hiện việc khớp hóa đơn và các thanh toán từ các đối tác."

#. module: account
#: code:addons/account/models/account.py:648
#, python-format
msgid ""
"The partners of the journal's company and the related bank account mismatch."
msgstr ""

#. module: account
#: code:addons/account/models/account_payment.py:118
#, python-format
msgid "The payment amount cannot be negative."
msgstr "Tổng tiền thanh toán không thể là số âm."

#. module: account
#: code:addons/account/models/account_payment.py:602
#, python-format
msgid "The payment cannot be processed because the invoice is not open!"
msgstr ""
"Khoản thanh toán không thể xử lý được vì hoá đơn liên quan không ở trạng "
"thái Mở"

#. module: account
#: model:ir.model.fields,help:account.field_account_invoice__reference
msgid ""
"The payment communication that will be automatically populated once the "
"invoice validation. You can also write a free communication."
msgstr ""

#. module: account
#: model_terms:ir.ui.view,arch_db:account.res_config_settings_view_form
msgid ""
"The payments which have not been matched with a bank statement will not be "
"shown in bank reconciliation data if they were made before this date."
msgstr ""
"Các khoản thanh toán mà chưa được khớp với sao kê ngân hàng sẽ không hiển "
"thị trong dữ liệu đối soát ngân hàng nếu chúng được thực hiện truwocs ngày này."

#. module: account
#: model:ir.model.fields,help:account.field_account_reconcile_model__match_partner_category_ids
#: model:ir.model.fields,help:account.field_account_reconcile_model_template__match_partner_category_ids
msgid ""
"The reconciliation model will only be applied to the selected "
"customer/vendor categories."
msgstr ""

#. module: account
#: model:ir.model.fields,help:account.field_account_reconcile_model__match_partner_ids
#: model:ir.model.fields,help:account.field_account_reconcile_model_template__match_partner_ids
msgid ""
"The reconciliation model will only be applied to the selected "
"customers/vendors."
msgstr ""

#. module: account
#: model:ir.model.fields,help:account.field_account_reconcile_model__match_nature
#: model:ir.model.fields,help:account.field_account_reconcile_model_template__match_nature
msgid ""
"The reconciliation model will only be applied to the selected transaction type:\n"
"        * Amount Received: Only applied when receiving an amount.\n"
"        * Amount Paid: Only applied when paying an amount.\n"
"        * Amount Paid/Received: Applied in both cases."
msgstr ""

#. module: account
#: model:ir.model.fields,help:account.field_account_reconcile_model__match_partner
#: model:ir.model.fields,help:account.field_account_reconcile_model_template__match_partner
msgid ""
"The reconciliation model will only be applied when a customer/vendor is set."
msgstr ""

#. module: account
#: model:ir.model.fields,help:account.field_account_reconcile_model__match_amount
#: model:ir.model.fields,help:account.field_account_reconcile_model_template__match_amount
msgid ""
"The reconciliation model will only be applied when the amount being lower "
"than, greater than or between specified amount(s)."
msgstr ""

#. module: account
#: model:ir.model.fields,help:account.field_account_reconcile_model__match_label
#: model:ir.model.fields,help:account.field_account_reconcile_model_template__match_label
msgid ""
"The reconciliation model will only be applied when the label:\n"
"        * Contains: The proposition label must contains this string (case insensitive).\n"
"        * Not Contains: Negation of \"Contains\".\n"
"        * Match Regex: Define your own regular expression."
msgstr ""

#. module: account
#: model:ir.model.fields,help:account.field_account_reconcile_model__match_journal_ids
#: model:ir.model.fields,help:account.field_account_reconcile_model_template__match_journal_ids
msgid ""
"The reconciliation model will only be available from the selected journals."
msgstr ""

#. module: account
#: model:ir.model.fields,help:account.field_account_move_line__amount_residual_currency
msgid ""
"The residual amount on a journal item expressed in its currency (possibly "
"not the company currency)."
msgstr ""

#. module: account
#: model:ir.model.fields,help:account.field_account_move_line__amount_residual
msgid ""
"The residual amount on a journal item expressed in the company currency."
msgstr ""

#. module: account
#: code:addons/account/models/account_move.py:681
#, python-format
msgid ""
"The selected account of your Journal Entry forces to provide a secondary "
"currency. You should remove the secondary currency on the account."
msgstr ""
"Tài khoản được chọn của sổ nhật ký buộc bạn phải cung cấp tiền tệ thứ 2. Bạn"
" nên gỡ bỏ tiền tệ thứ 2 đó ra khỏi khai báo trên tài khoản."

#. module: account
#: code:addons/account/models/account_invoice.py:1763
#, python-format
msgid ""
"The selected unit of measure has to be in the same category as the product "
"unit of measure."
msgstr ""

#. module: account
#: model:ir.model.fields,help:account.field_account_tax__sequence
#: model:ir.model.fields,help:account.field_account_tax_template__sequence
msgid ""
"The sequence field is used to define order in which the tax lines are "
"applied."
msgstr ""

#. module: account
#: model:ir.model.fields,help:account.field_account_reconcile_model__match_total_amount_param
#: model:ir.model.fields,help:account.field_account_reconcile_model_template__match_total_amount_param
msgid ""
"The sum of total residual amount propositions matches the statement line "
"amount under this percentage."
msgstr ""

#. module: account
#: model:ir.model.fields,help:account.field_account_reconcile_model__match_total_amount
#: model:ir.model.fields,help:account.field_account_reconcile_model_template__match_total_amount
msgid ""
"The sum of total residual amount propositions matches the statement line "
"amount."
msgstr ""

#. module: account
#: model:ir.model.fields,help:account.field_account_cash_rounding__rounding_method
msgid "The tie-breaking rule used for float rounding operations"
msgstr ""

#. module: account
#: model_terms:ir.ui.view,arch_db:account.portal_my_invoices
msgid "There are currently no invoices and payments for your account."
msgstr ""

#. module: account
#: code:addons/account/models/company.py:248
#, python-format
msgid ""
"There are still unposted entries in the period you want to lock. You should "
"either post or delete them."
msgstr ""

#. module: account
#: code:addons/account/models/account_payment.py:452
#, python-format
msgid ""
"There is no Transfer Account defined in the accounting settings. Please "
"define one to be able to confirm this transfer."
msgstr ""

#. module: account
#: code:addons/account/models/account_bank_statement.py:181
#, python-format
msgid ""
"There is no account defined on the journal %s for %s involved in a cash "
"difference."
msgstr ""
"Khoog có tài khoản kế toán được xác định cho sổ nhật ký %s đối với %s liên "
"quan đến sự bất đồng/chênh lệch tiền mặt."

#. module: account
#: code:addons/account/wizard/account_validate_account_move.py:18
#, python-format
msgid "There is no journal items in draft state to post."
msgstr ""
"Không có một phát sinh kế toán nào ở trạng thái dự thảo để có thể vào sổ cả."

#. module: account
#: code:addons/account/models/account_move.py:1566
#, python-format
msgid ""
"There is no tax cash basis journal defined for this company: \"%s\" \n"
"Configure it in Accounting/Configuration/Settings"
msgstr ""

#. module: account
#. openerp-web
#: code:addons/account/static/src/xml/account_reconciliation.xml:48
#, python-format
msgid "There is nothing to reconcile."
msgstr "Không có gì để đối soát."

#. module: account
#: model_terms:ir.ui.view,arch_db:account.portal_invoice_error
msgid "There was an error processing this page."
msgstr ""

#. module: account
#: model_terms:ir.ui.view,arch_db:account.res_config_settings_view_form
msgid "These taxes are set in any new product created."
msgstr ""

#. module: account
#: model:ir.model.fields,help:account.field_account_account_template__user_type_id
msgid ""
"These types are defined according to your country. The type contains more "
"information about the account and its specificities."
msgstr ""
"Các kiểu này được định nghĩa theo quốc gia của bạn. Kiểu tài khoản chứa các "
"thông tin thêm về tài khoản và các đặc trưng của nó."

#. module: account
#: code:addons/account/models/account_journal_dashboard.py:100
#, python-format
msgid "This Week"
msgstr "Tuần này"

#. module: account
#: model:ir.model.fields,help:account.field_res_partner__property_account_payable_id
msgid ""
"This account will be used instead of the default one as the payable account "
"for the current partner"
msgstr "Tài khoản được sử dụng mặc định như là tài khoản phải trả của đối tác"

#. module: account
#: model:ir.model.fields,help:account.field_res_partner__property_account_receivable_id
msgid ""
"This account will be used instead of the default one as the receivable "
"account for the current partner"
msgstr "Tài khoản được sử dụng mặc định như là tài khoản phải thu của đối tác"

#. module: account
#: model:ir.model.fields,help:account.field_product_category__property_account_income_categ_id
msgid "This account will be used when validating a customer invoice."
msgstr ""

#. module: account
#: model_terms:ir.ui.view,arch_db:account.res_config_settings_view_form
msgid ""
"This allows accountants to manage analytic and crossovered budgets. Once the"
" master budgets and the budgets are defined, the project managers can set "
"the planned amount on each analytic account."
msgstr ""
"Cái này cho phép kế toán quản lý ngân sách phân tích chéo. Khi ngân sách "
"chính và các ngân sách được xác định, người quản lý dự án có thể đặt số tiền"
" được lên kế hoạch cho mỗi tài khoản kế toán quản trị."

#. module: account
#: model:ir.model.fields,help:account.field_res_config_settings__module_account_batch_payment
msgid ""
"This allows you grouping payments into a single batch and eases the reconciliation process.\n"
"-This installs the account_batch_payment module."
msgstr ""

#. module: account
#: model_terms:ir.ui.view,arch_db:account.res_config_settings_view_form
msgid ""
"This allows you to manage the assets owned by a company or a person. It "
"keeps track of the depreciation occurred on those assets, and creates "
"account move for those depreciation lines."
msgstr ""

#. module: account
#: model_terms:ir.ui.view,arch_db:account.res_config_settings_view_form
msgid ""
"This allows you to manage the revenue recognition on selling products. It "
"keeps track of the installments occurred on those revenue recognitions, and "
"creates account moves for those installment lines."
msgstr ""

#. module: account
#: model:ir.model.fields,help:account.field_account_chart_template__complete_tax_set
msgid ""
"This boolean helps you to choose if you want to propose to the user to "
"encode the sale and purchase rates or choose from list of taxes. This last "
"choice assumes that the set of tax defined on this template is complete"
msgstr ""

#. module: account
#: code:addons/account/models/account_invoice.py:1458
#, python-format
msgid ""
"This customer invoice credit note has been created from: <a href=# data-oe-"
"model=account.invoice data-oe-id=%d>%s</a><br>Reason: %s"
msgstr ""

#. module: account
#: model_terms:ir.ui.view,arch_db:account.res_config_settings_view_form
msgid "This feature is useful if you issue a high amounts of invoices."
msgstr ""

#. module: account
#: model:ir.model.fields,help:account.field_account_journal__refund_sequence_id
msgid ""
"This field contains the information related to the numbering of the credit "
"note entries of this journal."
msgstr ""

#. module: account
#: model:ir.model.fields,help:account.field_account_journal__sequence_id
msgid ""
"This field contains the information related to the numbering of the journal "
"entries of this journal."
msgstr ""
"Trường này bao gồm thông tin liên quan tới việc đánh số các bút toán của sổ "
"nhật ký này."

#. module: account
#: model:ir.model.fields,help:account.field_account_reconcile_model__journal_id
#: model:ir.model.fields,help:account.field_account_reconcile_model__second_journal_id
msgid "This field is ignored in a bank statement reconciliation."
msgstr "Trường này bị bỏ qua trong một đối soát sao kê ngân hàng"

#. module: account
#: model:ir.model.fields,help:account.field_account_move_line__date_maturity
msgid ""
"This field is used for payable and receivable journal entries. You can put "
"the limit date for the payment of this line."
msgstr ""
"Trường này được sử dụng cho các bút toán phải thủ và phải trả. Bạn có thể "
"điền ngày đến hạn thanh toán."

#. module: account
#: model:ir.model.fields,help:account.field_account_bank_statement_line__partner_name
msgid ""
"This field is used to record the third party name when importing bank "
"statement in electronic format, when the partner doesn't exist yet in the "
"database (or cannot be found)."
msgstr ""

#. module: account
#: model_terms:ir.actions.act_window,help:account.open_account_journal_dashboard_kanban
msgid "This is the accounting dashboard"
msgstr "Đây là bảng thông tin kế toán"

#. module: account
#: code:addons/account/models/account.py:620
#, python-format
msgid ""
"This journal already contains items, therefore you cannot modify its "
"company."
msgstr ""
"Sổ nhật ký này đã có bút toán phát sinh, vì vậy bạn không thể đổi sang công "
"ty khác."

#. module: account
#: code:addons/account/models/account.py:629
#, python-format
msgid ""
"This journal already contains items, therefore you cannot modify its short "
"name."
msgstr ""
"Sổ nhật ký này đã có bút toán phát sinh, vì vậy bạn không thể đổi mã (tên "
"viết tắt) của nó."

#. module: account
#: code:addons/account/models/account_payment.py:650
#, python-format
msgid ""
"This method should only be called to process a single invoice's payment."
msgstr ""

#. module: account
#: model:ir.model.fields,help:account.field_account_account_template__chart_template_id
msgid ""
"This optional field allow you to link an account template to a specific "
"chart template that may differ from the one its root parent belongs to. This"
" allow you to define chart templates that extend another and complete it "
"with few new accounts (You don't need to define the whole structure that is "
"common to both several times)."
msgstr ""
"Trường tùy chọn cho phép bạn liên kết một mẫu tài khoản tới một mẫu hệ thống"
" tài khoản được chỉ định. Nó cho phép bạn định nghĩa mẫu hệ thống tài khoản "
"mở rộng từ một cái khác và hoàn thành nó với một vài tài khoản mới."

#. module: account
#. openerp-web
#: code:addons/account/static/src/xml/account_reconciliation.xml:38
#, python-format
msgid ""
"This page displays all the bank transactions that are to be reconciled and "
"provides with a neat interface to do so."
msgstr ""
"Trang này hiển thị tất cả giao dịch ngân hàng mà được đối soát và cung cấp "
"một giao diện thân thiên, dễ sử dụng."

#. module: account
#: model_terms:ir.ui.view,arch_db:account.view_account_reconcile_model_form
msgid ""
"This parameter will be bypassed in case of a statement line communication "
"matching exactly existing entries"
msgstr ""

#. module: account
#. openerp-web
#: code:addons/account/static/src/xml/account_reconciliation.xml:294
#, python-format
msgid "This payment is registered but not reconciled."
msgstr "Khoản thanh toán này đã được ghi nhận nhưng chưa đối soát."

#. module: account
#: model:ir.model.fields,help:account.field_res_partner__property_supplier_payment_term_id
msgid ""
"This payment term will be used instead of the default one for purchase "
"orders and vendor bills"
msgstr ""
"Điều khoản thanh toán này sẽ được sử dụng thay cho điều khoản mặc định với "
"đơn mua và hoá đơn nhà cung cấp"

#. module: account
#: model:ir.model.fields,help:account.field_res_partner__property_payment_term_id
msgid ""
"This payment term will be used instead of the default one for sales orders "
"and customer invoices"
msgstr ""

#. module: account
#: model:ir.model.fields,help:account.field_account_bank_statement_line__account_id
msgid ""
"This technical field can be used at the statement line creation/import time "
"in order to avoid the reconciliation process on it later on. The statement "
"line will simply create a counterpart on this account"
msgstr ""

#. module: account
#: code:addons/account/models/account_invoice.py:1460
#, python-format
msgid ""
"This vendor bill credit note has been created from: <a href=# data-oe-"
"model=account.invoice data-oe-id=%d>%s</a><br>Reason: %s"
msgstr ""

#. module: account
#: model_terms:ir.actions.act_window,help:account.action_validate_account_move
msgid ""
"This wizard will validate all journal entries selected. Once journal entries"
" are validated, you can not update them anymore."
msgstr ""
"Đồ thuật này sẽ thẩm định tất cả các bút toán sổ nhật ký được chọn. Một khi "
"các bút toán được thẩm định và xác nhận, bạn sẽ không thể cập nhật/thay đổi "
"chúng nữa."

#. module: account
#: model_terms:ir.actions.act_window,help:account.action_account_reconcile_model
msgid ""
"Those can be used to quickly create a journal items when reconciling\n"
"                a bank statement or an account."
msgstr ""
"Tính năng này được dùng để tạo nhanh bút toán khi đối soát một sao kê\n"
"                ngân hàng hoặc một tài khoản."

#. module: account
#: model_terms:ir.ui.view,arch_db:account.view_account_invoice_report_search
msgid "To Invoice"
msgstr "Chờ hoá đơn"

#. module: account
#: model_terms:ir.ui.view,arch_db:account.invoice_supplier_tree
msgid "To Pay"
msgstr "Chờ Thanh toán"

#. module: account
#: model_terms:ir.ui.view,arch_db:account.invoice_supplier_tree
msgid "To pay"
msgstr "Chờ thanh toán"

#. module: account
#: code:addons/account/models/account_move.py:909
#, python-format
msgid "To reconcile the entries company should be the same for all entries."
msgstr ""

#. module: account
#. openerp-web
#: code:addons/account/static/src/xml/account_reconciliation.xml:169
#, python-format
msgid "To speed up reconciliation, define"
msgstr ""

#. module: account
#: selection:account.invoice,activity_state:0
msgid "Today"
msgstr "Hôm nay"

#. module: account
#: model_terms:ir.ui.view,arch_db:account.view_account_invoice_filter
msgid "Today Activities"
msgstr "Hoạt động hôm nay"

#. module: account
#: model:ir.model.fields,field_description:account.field_account_invoice__amount_total
#: model:ir.model.fields,field_description:account.field_account_invoice_report__amount_total
#: model_terms:ir.ui.view,arch_db:account.invoice_form
#: model_terms:ir.ui.view,arch_db:account.invoice_supplier_tree
#: model_terms:ir.ui.view,arch_db:account.invoice_tree
#: model_terms:ir.ui.view,arch_db:account.view_account_bnk_stmt_cashbox
msgid "Total"
msgstr "Tổng"

#. module: account
#: model_terms:ir.ui.view,arch_db:account.view_move_tree
msgid "Total Amount"
msgstr "Tổng số tiền"

#. module: account
#: model_terms:ir.ui.view,arch_db:account.view_move_line_tax_audit_tree
msgid "Total Base Amount"
msgstr ""

#. module: account
#: model_terms:ir.ui.view,arch_db:account.view_move_form
#: model_terms:ir.ui.view,arch_db:account.view_move_line_tree
msgid "Total Credit"
msgstr "Tổng có"

#. module: account
#: model_terms:ir.ui.view,arch_db:account.view_move_form
#: model_terms:ir.ui.view,arch_db:account.view_move_line_tree
msgid "Total Debit"
msgstr "Tổng nợ"

#. module: account
#: model:ir.model.fields,field_description:account.field_res_partner__total_invoiced
msgid "Total Invoiced"
msgstr "Tổng tiền hoá đơn đã xuất"

#. module: account
#: model:ir.model.fields,field_description:account.field_res_partner__debit
msgid "Total Payable"
msgstr "Tổng số tiền phải trả"

#. module: account
#: model:ir.model.fields,field_description:account.field_res_partner__credit
msgid "Total Receivable"
msgstr "Tổng phải thu"

#. module: account
#: model:ir.model.fields,field_description:account.field_account_invoice_report__user_currency_residual
msgid "Total Residual"
msgstr "Tổng còn lại"

#. module: account
#: model:ir.model.fields,field_description:account.field_account_invoice_report__user_currency_price_total
msgid "Total Without Tax in Currency"
msgstr ""

#. module: account
#: model:ir.model.fields,help:account.field_account_invoice_line__price_subtotal_signed
msgid "Total amount in the currency of the company, negative for credit note."
msgstr "Tổng giá trị theo tiền tệ của công ty, số âm có nghĩa là hoàn trả."

#. module: account
#: model:ir.model.fields,help:account.field_account_invoice__amount_total_company_signed
msgid ""
"Total amount in the currency of the company, negative for credit notes."
msgstr "Tổng giá trị theo tiền tệ của công ty, số âm có nghĩa là hoàn trả"

#. module: account
#: model:ir.model.fields,help:account.field_account_invoice__amount_total_signed
msgid ""
"Total amount in the currency of the invoice, negative for credit notes."
msgstr "Tổng giá trị theo tiền tệ của hoá đơn, số âm có nghĩa là hoàn trả"

#. module: account
#: model:ir.model.fields,help:account.field_res_partner__credit
msgid "Total amount this customer owes you."
msgstr "Tổng số tiền khách hàng này nợ bạn."

#. module: account
#: model:ir.model.fields,help:account.field_account_invoice_line__price_total
msgid "Total amount with taxes"
msgstr "Tổng số tiền sau thuế"

#. module: account
#: model:ir.model.fields,help:account.field_account_invoice_line__price_subtotal
msgid "Total amount without taxes"
msgstr "Tổng số tiền trước thuế"

#. module: account
#: model:ir.model.fields,help:account.field_res_partner__debit
msgid "Total amount you have to pay to this vendor."
msgstr "Tổng số tiền bạn phải trả cho đối tác này."

#. module: account
#: model:ir.model.fields,field_description:account.field_account_invoice__amount_total_company_signed
msgid "Total in Company Currency"
msgstr "Tổng gía trị theo Tiền tệ Công ty"

#. module: account
#: model:ir.model.fields,field_description:account.field_account_invoice__amount_total_signed
msgid "Total in Invoice Currency"
msgstr "Tổng gía trị theo Tiền tệ Hoá đơn"

#. module: account
#: model:ir.model.fields,help:account.field_account_bank_statement__total_entry_encoding
msgid "Total of transaction lines."
msgstr "Tổng các chi tiết/dòng giao dịch."

#. module: account
#: model_terms:ir.ui.view,arch_db:account.res_config_settings_view_form
msgid "Track costs &amp; revenues by project, department, etc."
msgstr "Theo dõi chi phí &amp; thu nhập theo dự án, phòng ban, v.v."

#. module: account
#: model:ir.model.fields,help:account.field_account_invoice_send__tracking_value_ids
msgid ""
"Tracked values are stored in a separate model. This field allow to "
"reconstruct the tracking and to generate statistics on the model."
msgstr ""
"Các giá trị được theo dõi được lưu trữ trong một mô hình riêng biệt. Trường "
"này cho phép tạo lại theo dõi và tạo thống kê trên mô hình."

#. module: account
#: model:ir.model.fields,field_description:account.field_account_invoice_send__tracking_value_ids
msgid "Tracking values"
msgstr "Giá trị Truy vết"

#. module: account
#. openerp-web
#: code:addons/account/static/src/xml/account_reconciliation.xml:304
#, python-format
msgid "Transaction"
msgstr "Giao dịch"

#. module: account
#: model_terms:ir.ui.view,arch_db:account.view_bank_statement_form
msgid "Transactions"
msgstr "Giao dịch"

#. module: account
#: model:ir.model.fields,field_description:account.field_account_bank_statement__total_entry_encoding
msgid "Transactions Subtotal"
msgstr "Tổng phụ các giao dịch"

#. module: account
#: model:ir.model.fields,field_description:account.field_account_payment__destination_journal_id
msgid "Transfer To"
msgstr "Chuyển cho"

#. module: account
#: code:addons/account/models/account_payment.py:714
#, python-format
msgid "Transfer from %s"
msgstr "Chuyển từ %s"

#. module: account
#: code:addons/account/models/account_payment.py:790
#, python-format
msgid "Transfer to %s"
msgstr "Chuyển cho %s"

#. module: account
#: model_terms:ir.ui.view,arch_db:account.view_account_payment_search
msgid "Transfers"
msgstr "Chuyển khoản"

#. module: account
#: model:ir.model.fields,field_description:account.field_account_account__user_type_id
#: model:ir.model.fields,field_description:account.field_account_account_template__user_type_id
#: model:ir.model.fields,field_description:account.field_account_account_type__type
#: model:ir.model.fields,field_description:account.field_account_bank_statement__journal_type
#: model:ir.model.fields,field_description:account.field_account_invoice__type
#: model:ir.model.fields,field_description:account.field_account_invoice_report__type
#: model:ir.model.fields,field_description:account.field_account_invoice_send__message_type
#: model:ir.model.fields,field_description:account.field_account_journal__type
#: model:ir.model.fields,field_description:account.field_account_move_line__user_type_id
#: model:ir.model.fields,field_description:account.field_account_payment_term_line__value
#: model:ir.model.fields,field_description:account.field_account_reconcile_model__rule_type
#: model:ir.model.fields,field_description:account.field_account_reconcile_model_template__rule_type
#: model:ir.model.fields,field_description:account.field_account_setup_bank_manual_config__acc_type
msgid "Type"
msgstr "Kiểu"

#. module: account
#: selection:account.cash.rounding,rounding_method:0
msgid "UP"
msgstr "LÊN"

#. module: account
#: code:addons/account/models/account.py:398
#, python-format
msgid "Undefined Yet"
msgstr "Chưa xác định"

#. module: account
#: code:addons/account/models/company.py:363
#, python-format
msgid "Undistributed Profits/Losses"
msgstr "Lãi/Lỗ chưa phân phối"

#. module: account
#: model:ir.model.fields,field_description:account.field_account_invoice_line__price_unit
msgid "Unit Price"
msgstr "Đơn giá"

#. module: account
#: model_terms:ir.ui.view,arch_db:account.invoice_form
msgid "Unit Price:"
msgstr "Đơn Giá:"

#. module: account
#: model:ir.model.fields,field_description:account.field_account_invoice_line__uom_id
#: model:ir.model.fields,field_description:account.field_account_move_line__product_uom_id
msgid "Unit of Measure"
msgstr "Đơn vị Đo lường"

#. module: account
#: code:addons/account/report/account_aged_partner_balance.py:207
#, python-format
msgid "Unknown Partner"
msgstr "Đối tác Không xác định"

#. module: account
#: model:ir.actions.act_window,name:account.act_account_journal_2_account_invoice_opened
#: model_terms:ir.ui.view,arch_db:account.account_journal_dashboard_kanban_view
msgid "Unpaid Invoices"
msgstr "Hoá đơn chưa thanh toán hết"

#. module: account
#: selection:account.move,state:0
#: model_terms:ir.ui.view,arch_db:account.view_account_move_filter
#: model_terms:ir.ui.view,arch_db:account.view_account_move_line_filter
msgid "Unposted"
msgstr "Chưa vào sổ"

#. module: account
#: model_terms:ir.ui.view,arch_db:account.view_account_move_filter
msgid "Unposted Journal Entries"
msgstr "Bút toán chưa vào sổ"

#. module: account
#: model_terms:ir.ui.view,arch_db:account.view_account_move_line_filter
msgid "Unposted Journal Items"
msgstr "Phát sinh chưa vào sổ"

#. module: account
#: model:ir.model.fields,field_description:account.field_account_bank_statement__message_unread
#: model:ir.model.fields,field_description:account.field_account_invoice__message_unread
#: model:ir.model.fields,field_description:account.field_account_payment__message_unread
msgid "Unread Messages"
msgstr "Tin chưa đọc"

#. module: account
#: model:ir.model.fields,field_description:account.field_account_bank_statement__message_unread_counter
#: model:ir.model.fields,field_description:account.field_account_invoice__message_unread_counter
#: model:ir.model.fields,field_description:account.field_account_payment__message_unread_counter
msgid "Unread Messages Counter"
msgstr "Bộ đếm Thông điệp chưa đọc"

#. module: account
#. openerp-web
#: code:addons/account/static/src/xml/account_payment.xml:81
#: model_terms:ir.ui.view,arch_db:account.account_unreconcile_view
#, python-format
msgid "Unreconcile"
msgstr "Chưa đối soát"

#. module: account
#: model:ir.actions.act_window,name:account.action_account_unreconcile
msgid "Unreconcile Entries"
msgstr "Bỏ đối soát các bút toán"

#. module: account
#: model_terms:ir.ui.view,arch_db:account.account_unreconcile_view
msgid "Unreconcile Transactions"
msgstr "Bỏ đối soát các giao dịch"

#. module: account
#: model_terms:ir.ui.view,arch_db:account.view_account_move_line_filter
msgid "Unreconciled"
msgstr "Chưa đối soát"

#. module: account
#: model:ir.actions.act_window,name:account.act_account_acount_move_line_open_unreconciled
msgid "Unreconciled Entries"
msgstr "Bút toán không đối soát"

#. module: account
#: model:ir.model.fields,field_description:account.field_account_invoice__amount_untaxed
msgid "Untaxed Amount"
msgstr "Giá trị trước thuế"

#. module: account
#: model:ir.model.fields,field_description:account.field_account_invoice__amount_untaxed_signed
msgid "Untaxed Amount in Company Currency"
msgstr "Giá trị trước thuế theo Tiên tệ Công ty"

#. module: account
#: model:ir.model.fields,field_description:account.field_account_invoice_report__price_total
msgid "Untaxed Total"
msgstr "Giá trị Trước Thuế"

#. module: account
#: model_terms:ir.ui.view,arch_db:account.res_config_settings_view_form
msgid "Update exchange rates automatically"
msgstr "Tự động cập nhật tỉ giá hối đoái"

#. module: account
#. openerp-web
#: code:addons/account/static/src/xml/bills_tree_upload_views.xml:5
#, python-format
msgid "Upload"
msgstr "Tải lên"

#. module: account
#: model_terms:ir.ui.view,arch_db:account.account_invoice_import_wizard_form_view
msgid "Upload Files"
msgstr "Tải lên các Tập tin"

#. module: account
#: model:ir.model.fields,field_description:account.field_account_chart_template__use_anglo_saxon
msgid "Use Anglo-Saxon accounting"
msgstr "Sử dụng kế toán Anglo-Saxon"

#. module: account
#: model:ir.model.fields,field_description:account.field_res_company__tax_exigibility
msgid "Use Cash Basis"
msgstr "Sử dụng Cơ sở Dòng tiền"

#. module: account
#: model:ir.model.fields,field_description:account.field_res_config_settings__module_account_sepa_direct_debit
msgid "Use SEPA Direct Debit"
msgstr ""

#. module: account
#: model:ir.model.fields,field_description:account.field_account_move_reversal__journal_id
msgid "Use Specific Journal"
msgstr "Sử dụng Sổ nhật ký Đặc thù"

#. module: account
#: model:ir.model.fields,field_description:account.field_account_invoice_send__use_active_domain
msgid "Use active domain"
msgstr "Dùng active domain"

#. module: account
#: model:ir.model.fields,field_description:account.field_res_company__anglo_saxon_accounting
msgid "Use anglo-saxon accounting"
msgstr "Sử dụng kế toán anglo-saxon"

#. module: account
#: model:ir.model.fields,field_description:account.field_res_config_settings__module_account_batch_payment
msgid "Use batch payments"
msgstr ""

#. module: account
#: model_terms:ir.ui.view,arch_db:account.res_config_settings_view_form
msgid "Use budgets to compare actual with expected revenues and costs"
msgstr ""

#. module: account
#: model_terms:ir.ui.view,arch_db:account.res_config_settings_view_form
msgid "Use depreciation boards, automate amortization entries"
msgstr "Sử dụng Bảng phân bổ, tự động hoá các bút toán trích khấu hao"

#. module: account
#: model_terms:ir.ui.view,arch_db:account.res_config_settings_view_form
msgid "Use follow-up levels and schedule actions"
msgstr "Sử dụng cấp độ bám sát và các hành động định kỳ"

#. module: account
#: model:ir.model.fields,field_description:account.field_res_config_settings__group_products_in_bills
msgid "Use products in vendor bills"
msgstr ""

#. module: account
#: model:res.groups,name:account.group_products_in_bills
msgid "Use products on vendor bills"
msgstr ""

#. module: account
#: model:ir.model.fields,field_description:account.field_account_invoice_send__template_id
msgid "Use template"
msgstr "Sử dụng mẫu"

#. module: account
#: model_terms:ir.ui.view,arch_db:account.view_account_invoice_refund
msgid ""
"Use this option if you want to cancel an invoice and create a new\n"
"                                one. The credit note will be created, validated and reconciled\n"
"                                with the current invoice. A new draft invoice will be created\n"
"                                so that you can edit it."
msgstr ""
"Sử dụng tùy chọn này nếu bạn muốn hủy một hóa đơn và tạo hóa đơn mới\n"
"                                Hoá đơn hoàn tiền sẽ được tạo, xác nhận và đối soát với hóa đơn hiện hành.\n"
"                                Một hoá đơn dự thảo sẽ được tạo để bạn có thể chỉnh sửa nó\n"

#. module: account
#: model_terms:ir.ui.view,arch_db:account.view_account_invoice_refund
msgid ""
"Use this option if you want to cancel an invoice you should not\n"
"                                have issued. The credit note will be created, validated and reconciled\n"
"                                with the invoice. You will not be able to modify the credit note."
msgstr ""
"Dùng tùy chọn này nếu bạn muốn hủy hóa đơn mà bạn đã không nên\n"
"                                lập. Hoá đơn điều chỉnh giảm (credit note) sẽ được tạo, xác nhận và đối soát\n"
"                                với hóa đơn. Bạn không thể chỉnh hoá đơn điều chỉnh giảm (credit note)."

#. module: account
#: model:ir.model.fields,help:account.field_account_account_type__include_initial_balance
msgid ""
"Used in reports to know if we should consider journal items from the "
"beginning of time instead of from the fiscal year only. Account types that "
"should be reset to zero at each new fiscal year (like expenses, revenue..) "
"should not have this option set."
msgstr ""
"Được sử dụng trong các báo cáo để biết nếu chúng ta xem xét các bút toán sổ "
"nhật kỳ từ thời điểm ban đầu thay vì chỉ từ đầu năm tài chính. Các kiểu tài "
"khoản cần được đặt lại số dư về không (thông qua nghiệp vụ kết chuyển) tại "
"mỗi khi kết thúc kỳ tài chính (như chi phí, doanh thu, v.v.) thì không được "
"đánh dấu chọn vào tuỳ chọn này."

#. module: account
#: model:ir.model.fields,help:account.field_account_bank_statement__reference
msgid ""
"Used to hold the reference of the external mean that created this statement "
"(name of imported file, reference of online synchronization...)"
msgstr ""

#. module: account
#: model:ir.model.fields,help:account.field_account_journal__sequence
msgid "Used to order Journals in the dashboard view"
msgstr "Được dùng để sắp xếp Sổ Nhật ký ở giao diện Bảng thông tin"

#. module: account
#: model:ir.model.fields,help:account.field_account_journal__loss_account_id
msgid ""
"Used to register a loss when the ending balance of a cash register differs "
"from what the system computes"
msgstr ""
"Được dùng để ghi nhận khoản bị mất khi số dư đóng của khoản tiền mặt khác "
"với số liệu được tính toán bởi hệ thống"

#. module: account
#: model:ir.model.fields,help:account.field_account_journal__profit_account_id
msgid ""
"Used to register a profit when the ending balance of a cash register differs"
" from what the system computes"
msgstr ""
"Được dùng để ghi nhận khoản lợi nhuận khi số dư đóng của khoản tiền mặt khác"
" với số liệu được tính bởi hệ thống"

#. module: account
#: model:ir.model.fields,help:account.field_account_bank_statement_line__journal_currency_id
#: model:ir.model.fields,help:account.field_account_move_line__company_currency_id
#: model:ir.model.fields,help:account.field_account_partial_reconcile__company_currency_id
#: model:ir.model.fields,help:account.field_res_partner__currency_id
msgid "Utility field to express amount currency"
msgstr "Trường tiện ích để thể hiện giá trị nguyên tệ"

#. module: account
#: model:ir.model.fields,field_description:account.field_account_fiscal_position__vat_required
#: model:ir.model.fields,field_description:account.field_account_fiscal_position_template__vat_required
msgid "VAT required"
msgstr "VAT là bắt buộc"

#. module: account
#. openerp-web
#: code:addons/account/static/src/xml/account_reconciliation.xml:78
#: model_terms:ir.ui.view,arch_db:account.invoice_form
#: model_terms:ir.ui.view,arch_db:account.invoice_supplier_form
#: model_terms:ir.ui.view,arch_db:account.view_account_payment_from_invoices
#: model_terms:ir.ui.view,arch_db:account.view_account_payment_invoice_form
#: model_terms:ir.ui.view,arch_db:account.view_bank_statement_form
#, python-format
msgid "Validate"
msgstr "Xác nhận"

#. module: account
#: model:ir.model,name:account.model_validate_account_move
msgid "Validate Account Move"
msgstr "Xác nhận phát sinh"

#. module: account
#: model:ir.model.fields,help:account.field_account_reconcile_model__auto_reconcile
#: model:ir.model.fields,help:account.field_account_reconcile_model_template__auto_reconcile
msgid ""
"Validate the statement line automatically (reconciliation based on your "
"rule)."
msgstr ""

#. module: account
#: selection:account.bank.statement,state:0
#: model:mail.message.subtype,name:account.mt_invoice_validated
msgid "Validated"
msgstr "Đã xác nhận"

#. module: account
#: model:ir.model.fields,field_description:account.field_account_payment_term_line__value_amount
msgid "Value"
msgstr "Giá trị"

#. module: account
#: selection:account.abstract.payment,partner_type:0
#: selection:account.payment,partner_type:0
#: selection:account.register.payments,partner_type:0
#: model_terms:ir.ui.view,arch_db:account.invoice_supplier_form
#: model_terms:ir.ui.view,arch_db:account.invoice_supplier_tree
#: model_terms:ir.ui.view,arch_db:account.view_account_supplier_payment_tree
msgid "Vendor"
msgstr "Nhà cung cấp"

#. module: account
#: selection:account.invoice,type:0 selection:account.invoice.report,type:0
#: code:addons/account/models/account_invoice.py:488
#: code:addons/account/models/account_invoice.py:1315
#: model:ir.model.fields,field_description:account.field_account_invoice__vendor_bill_id
#: model_terms:ir.ui.view,arch_db:account.invoice_supplier_form
#: model_terms:ir.ui.view,arch_db:account.invoice_supplier_tree
#: model_terms:ir.ui.view,arch_db:account.report_invoice_document
#, python-format
msgid "Vendor Bill"
msgstr "Hoá đơn Nhà cung cấp"

#. module: account
#: code:addons/account/models/account_invoice.py:489
#, python-format
msgid "Vendor Bill - %s"
msgstr "Hoá đơn Nhà cung cấp - %s"

#. module: account
#: code:addons/account/models/chart_template.py:410
#: model:ir.actions.act_window,name:account.action_vendor_bill_template
#, python-format
msgid "Vendor Bills"
msgstr "Hoá đơn Nhà cung cấp"

#. module: account
#: selection:account.invoice,type:0 selection:account.invoice.report,type:0
#: code:addons/account/models/account_invoice.py:490
#: code:addons/account/models/account_payment.py:772
#: model_terms:ir.ui.view,arch_db:account.report_invoice_document
#, python-format
msgid "Vendor Credit Note"
msgstr "Hoá đơn điều chỉnh giảm"

#. module: account
#: code:addons/account/models/account_invoice.py:491
#, python-format
msgid "Vendor Credit Note - %s"
msgstr "Hoá đơn điều chỉnh giảm - %s"

#. module: account
#: code:addons/account/models/account_invoice.py:1317
#, python-format
msgid "Vendor Credit note"
msgstr "Hoá đơn điều chỉnh giảm"

#. module: account
#: model:ir.model.fields,field_description:account.field_account_invoice__vendor_display_name
msgid "Vendor Display Name"
msgstr ""

#. module: account
#: code:addons/account/models/account_payment.py:774
#: model_terms:ir.ui.view,arch_db:account.account_journal_dashboard_kanban_view
#, python-format
msgid "Vendor Payment"
msgstr "Thanh toán Nhà cung cấp"

#. module: account
#: model:ir.model.fields,field_description:account.field_res_partner__property_supplier_payment_term_id
msgid "Vendor Payment Terms"
msgstr "Điều khoản Thanh toán Nhà cung cấp"

#. module: account
#: model_terms:ir.ui.view,arch_db:account.account_journal_dashboard_kanban_view
#: model_terms:ir.ui.view,arch_db:account.view_account_payment_search
msgid "Vendor Payments"
msgstr ""

#. module: account
#: model_terms:ir.ui.view,arch_db:account.invoice_supplier_form
msgid "Vendor Reference"
msgstr "Tham chiếu Nhà cung cấp"

#. module: account
#: model:ir.model.fields,field_description:account.field_product_template__supplier_taxes_id
msgid "Vendor Taxes"
msgstr "Thuế Nhà cung cấp"

#. module: account
#: model:ir.ui.menu,name:account.menu_account_supplier
#: model:ir.ui.menu,name:account.menu_finance_payables
#: model_terms:ir.ui.view,arch_db:account.view_account_invoice_report_search
msgid "Vendors"
msgstr "Nhà cung cấp"

#. module: account
#. openerp-web
#: code:addons/account/static/src/xml/account_payment.xml:82
#, python-format
msgid "View"
msgstr "Chỉ xem"

#. module: account
#: model_terms:ir.ui.view,arch_db:account.view_partner_property_form
msgid "View accounts detail"
msgstr ""

#. module: account
#: selection:res.partner,invoice_warn:0
msgid "Warning"
msgstr "Cảnh báo"

#. module: account
#: code:addons/account/models/account_invoice.py:778
#, python-format
msgid "Warning for %s"
msgstr "Cảnh báo đối với %s"

#. module: account
#: model_terms:ir.ui.view,arch_db:account.partner_view_buttons
msgid "Warning on the Invoice"
msgstr "Cảnh báo trên Hoá đơn"

#. module: account
#: code:addons/account/models/account_invoice.py:1682
#: code:addons/account/models/account_invoice.py:1762
#, python-format
msgid "Warning!"
msgstr "Cảnh báo!"

#. module: account
#: model_terms:ir.ui.view,arch_db:account.res_config_settings_view_form
msgid "Warnings"
msgstr "Cảnh báo"

#. module: account
#: model:ir.model.fields,field_description:account.field_res_config_settings__group_warning_account
msgid "Warnings in Invoices"
msgstr ""

#. module: account
#: code:addons/account/models/company.py:518
#, python-format
msgid ""
"We cannot find a chart of accounts for this company, you should configure it. \n"
"Please go to Account Configuration and select or install a fiscal localization."
msgstr ""

#. module: account
#: code:addons/account/models/company.py:457
#, python-format
msgid ""
"We cannot find any journal for this company. You should create one.\n"
"Please go to Configuration > Journals."
msgstr ""

#. module: account
#: model:ir.model.fields,field_description:account.field_account_bank_statement__website_message_ids
#: model:ir.model.fields,field_description:account.field_account_invoice__website_message_ids
#: model:ir.model.fields,field_description:account.field_account_payment__website_message_ids
msgid "Website Messages"
msgstr "Thông điệp Website"

#. module: account
#: model:ir.model.fields,help:account.field_account_bank_statement__website_message_ids
#: model:ir.model.fields,help:account.field_account_invoice__website_message_ids
#: model:ir.model.fields,help:account.field_account_payment__website_message_ids
msgid "Website communication history"
msgstr "Lịch sử thông tin liên lạc website"

#. module: account
#: model_terms:ir.ui.view,arch_db:account.res_config_settings_view_form
msgid ""
"When receiving an email with a bill, or uploading scanned bills, Odoo will "
"parse them (OCR) and auto-complete (AI) Draft Bills to validate."
msgstr ""

#. module: account
#: model:ir.model.fields,help:account.field_account_journal__post_at_bank_rec
msgid ""
"Whether or not the payments made in this journal should be generated in "
"draft state, so that the related journal entries are only posted when "
"performing bank reconciliation."
msgstr ""

#. module: account
#: model:ir.model.fields,help:account.field_account_invoice_send__is_log
msgid "Whether the message is an internal note (comment mode only)"
msgstr "Thông điệp có phải là một ghi chú nội bộ không (chế độ chỉ bình luận)"

#. module: account
#: model:ir.model.fields,help:account.field_account_journal__show_on_dashboard
msgid "Whether this journal should be displayed on the dashboard or not"
msgstr "Sổ nhật ký này có nên hiển thị ở bảng thông tin hay không"

#. module: account
#: model:ir.model.fields,help:account.field_account_setup_bank_manual_config__new_journal_name
msgid "Will be used to name the Journal related to this bank account"
msgstr ""

#. module: account
#: model:ir.model.fields,field_description:account.field_account_common_journal_report__amount_currency
#: model:ir.model.fields,field_description:account.field_account_print_journal__amount_currency
msgid "With Currency"
msgstr "Với Tiền tệ"

#. module: account
#: model_terms:ir.ui.view,arch_db:account.view_account_reconcile_model_search
msgid "With tax"
msgstr "Có Thuế"

#. module: account
#: code:addons/account/models/account_move.py:979
#: code:addons/account/models/account_move.py:999
#, python-format
msgid "Write-Off"
msgstr "Bỏ qua nợ xấu"

#. module: account
#: model:ir.model.fields,field_description:account.field_account_reconcile_model__amount
#: model:ir.model.fields,field_description:account.field_account_reconcile_model_template__amount
msgid "Write-off Amount"
msgstr ""

#. module: account
#: model_terms:ir.ui.view,arch_db:account.view_account_reconcile_model_form
msgid "Counterpart Values"
msgstr ""

#. module: account
#: sql_constraint:account.move.line:0
msgid "Wrong credit or debit value in accounting entry !"
msgstr "Giá trị nợ hoặc có không hợp lệ trong bút toán kế toán!"

#. module: account
#: code:addons/account/models/account_move.py:907
#, python-format
msgid "You are trying to reconcile some entries that are already reconciled."
msgstr ""

#. module: account
#: model:ir.model.fields,help:account.field_account_move_line__blocked
msgid ""
"You can check this box to mark this journal item as a litigation with the "
"associated partner"
msgstr ""
"Bạn có thể đánh dấu vào ô này để đánh dấu phát sinh này như là một tranh "
"chấp với đối tác liên quan"

#. module: account
#: model:ir.model.fields,help:account.field_account_invoice__partner_id
#: model:ir.model.fields,help:account.field_account_invoice_line__partner_id
msgid "You can find a contact by its Name, TIN, Email or Internal Reference."
msgstr "Bạn có thể tìm liên hệ bằng Tên, Mã số thuế, Email hoặc Tham chiếu Nội bộ."

#. module: account
#: code:addons/account/models/account_invoice.py:1940
#, python-format
msgid ""
"You can not delete payment terms as other records still reference it. "
"However, you can archive it."
msgstr ""

#. module: account
#: code:addons/account/models/account_fiscal_year.py:55
#, python-format
msgid ""
"You can not have an overlap between two fiscal years, please correct the "
"start and/or end dates of your fiscal years."
msgstr ""

#. module: account
#: code:addons/account/models/account_invoice.py:1784
#, python-format
msgid "You can only delete an invoice line if the invoice is in draft state."
msgstr ""
"Bạn chỉ có thể xóa các dòng trong hóa đơn nếu nó ở trạng thái dự thảo."

#. module: account
#: code:addons/account/models/account_payment.py:86
#, python-format
msgid "You can only register payments for open invoices"
msgstr ""
"Bạn chỉ có thể ghi nhận các khoản thanh toán cho hoá đơn ở trạng thái 'Mở'"

#. module: account
#: model:ir.model.fields,help:account.field_res_company__invoice_reference_type
msgid ""
"You can set here the default communication that will appear on customer "
"invoices, once validated, to help the customer to refer to that particular "
"invoice when making the payment."
msgstr ""

#. module: account
#: code:addons/account/models/account_move.py:370
#, python-format
msgid ""
"You cannot add/modify entries prior to and inclusive of the lock date %s"
msgstr "Bạn không thể thêm/sửa các bút toán trước và bao gồm ngày khoá %s"

#. module: account
#: code:addons/account/models/account_move.py:372
#, python-format
msgid ""
"You cannot add/modify entries prior to and inclusive of the lock date %s. "
"Check the company settings or ask someone with the 'Adviser' role"
msgstr ""
"Bạn không thể thêm/sửa các bút toán trước và bao gồm ngày khoá %s. Kiểm tra "
"thiết lập của công ty hoặc đề nghị ai đó với vai trò 'Quản lý Tài chính' trợ"
" giúp."

#. module: account
#: code:addons/account/models/company.py:267
#, python-format
msgid ""
"You cannot change the currency of the company since some journal items "
"already exist"
msgstr ""

#. module: account
#: code:addons/account/models/account.py:310
#, python-format
msgid ""
"You cannot change the owner company of an account that already contains "
"journal items."
msgstr ""
"Bạn không thể thay đổi chủ sở hữu công ty của một tài khoản mà đã bao gồm "
"phát sinh."

#. module: account
#: code:addons/account/models/account_move.py:688
#, python-format
msgid ""
"You cannot create journal items with a secondary currency without filling "
"both 'currency' and 'amount currency' fields."
msgstr ""

#. module: account
#: code:addons/account/models/company.py:171
#, python-format
msgid ""
"You cannot define stricter conditions on advisors than on users. Please make"
" sure that the lock date on advisor is set before the lock date for users."
msgstr ""
"Bạn không thể xác định điều kiện chặt chẽ đối với người quản lý tài chính "
"hơn là người dùng. Vui lòng đảm bảo rằng ngày khóa đối với người quản lý tài"
" chính được đặt trước ngày khóa cho người dùng."

#. module: account
#: code:addons/account/models/account_payment.py:583
#, python-format
msgid "You cannot delete a payment that is already posted."
msgstr ""

#. module: account
#: code:addons/account/models/account_invoice.py:729
#, python-format
msgid ""
"You cannot delete an invoice after it has been validated (and received a "
"number). You can set it back to \"Draft\" state and modify its content, then"
" re-confirm it."
msgstr ""
"Bạn không thể xoá một hoá đơn sau khi đã xác nhận / thẩm định (và đã được "
"cấp một số). Thay vì xoá, bạn có thể huỷ hoặc thiết lập nó về trạng thái "
"\"Dự thảo\" để sửa lại nội dung của nó rồi xác nhận lại."

#. module: account
#: code:addons/account/models/account_invoice.py:727
#, python-format
msgid ""
"You cannot delete an invoice which is not draft or cancelled. You should "
"create a credit note instead."
msgstr ""

#. module: account
#: code:addons/account/models/res_config_settings.py:146
#, python-format
msgid ""
"You cannot disable this setting because some of your taxes are cash basis. "
"Modify your taxes first before disabling this setting."
msgstr ""

#. module: account
#: code:addons/account/models/account_move.py:1146
#, python-format
msgid ""
"You cannot do this modification on a posted journal entry, you can just change some non legal fields. You must revert the journal entry to cancel it.\n"
"%s."
msgstr ""
"Bạn không thể thực hiện việc điều chỉnh này đối với một bút toán sổ nhật ký đã vào sổ, bạn chỉ có thể thay đổi các trường không mang tính pháp lý. Bạn phải tạo bút toán đảo ngược nếu muốn huỷ một bút toán đã vào sổ.\n"
"%s."

#. module: account
#: code:addons/account/models/account_move.py:1148
#, python-format
msgid ""
"You cannot do this modification on a reconciled entry. You can just change some non legal fields or you must unreconcile first.\n"
"%s."
msgstr ""
"Bạn không thể thực hiện việc chỉnh sửa trên bút toán đã được đối soát. Bạn chỉ có thể thay đổi một vài trường không quan trọng hoặc bạn phải bỏ đối soát nó.\n"
"%s."

#. module: account
#: code:addons/account/models/account.py:64
#, python-format
msgid ""
"You cannot have a receivable/payable account that is not reconcilable. "
"(account code: %s)"
msgstr ""
"Bạn không thể có một tài khoản phải thu/phải trả mà không thể đối soát. (tài"
" khoản có mã: %s)"

#. module: account
#: code:addons/account/models/account.py:71
#, python-format
msgid ""
"You cannot have more than one account with \"Current Year Earnings\" as "
"type. (accounts: %s)"
msgstr ""

#. module: account
#: code:addons/account/models/company.py:160
#, python-format
msgid ""
"You cannot lock a period that is not finished yet. Please make sure that the"
" lock date for advisors is not set after the last day of the previous month."
msgstr ""
"Bạn không thể khóa một khoảng thời gian chưa hoàn thành. Vui lòng đảm bảo "
"rằng ngày khóa đối với người quản lý không được đặt sau ngày cuối cùng của "
"tháng trước đó."

#. module: account
#. openerp-web
#: code:addons/account/static/src/js/reconciliation/reconciliation_model.js:741
#, python-format
msgid "You cannot mix items from receivable and payable accounts."
msgstr ""
"Bạn không thể trộn lẫn các hạng mục từ cả tài khoản phải thu và tài khoản "
"phải trả."

#. module: account
#: code:addons/account/models/account_move.py:124
#, python-format
msgid "You cannot modify a journal entry linked to a posted payment."
msgstr ""

#. module: account
#: code:addons/account/models/account_move.py:331
#, python-format
msgid ""
"You cannot modify a posted entry of this journal.\n"
"First you should set the journal to allow cancelling entries."
msgstr ""
"Bạn không thể chỉnh sửa một bút toán đã vào sổ của sổ nhật ký này.\n"
"Trước tiên bạn nên thiết lập sổ nhật ký để cho phép hủy bút toán."

#. module: account
#: code:addons/account/models/account_invoice.py:909
#, python-format
msgid ""
"You cannot pay an invoice which is partially paid. You need to reconcile "
"payment entries first."
msgstr ""
"Bạn không thể thanh toán một hoá đơn mà đã được thanh toán một phần. Bạn cần"
" phải đối soát các khoản thanh toán trước."

#. module: account
#: code:addons/account/models/account.py:327
#, python-format
msgid ""
"You cannot perform this action on an account that contains journal items."
msgstr ""

#. module: account
#: code:addons/account/wizard/pos_box.py:36
#, python-format
msgid "You cannot put/take money in/out for a bank statement which is closed."
msgstr ""
"Bạn không thể ghi nhận tiền vào/ra đối với một sao kê ngân hàng mà đã được "
"đóng."

#. module: account
#: code:addons/account/models/account.py:644
#, python-format
msgid "You cannot remove the bank account from the journal once set."
msgstr ""

#. module: account
#: code:addons/account/models/account.py:332
#, python-format
msgid ""
"You cannot remove/deactivate an account which is set on a customer or "
"vendor."
msgstr ""
"Bạn không thể xoá hay vô hiệu một tài khoản mà đang được thiết lập cho khách"
" hàng hoặc nhà cung cấp"

#. module: account
#: code:addons/account/models/account.py:320
#, python-format
msgid ""
"You cannot set a currency on this account as it already has some journal "
"entries having a different foreign currency."
msgstr ""
"Bạn không thể để tiền tệ trên tài khoản này vì đã có loại tiền tệ khác trên "
"sổ nhật ký"

#. module: account
#: code:addons/account/models/account.py:294
#, python-format
msgid ""
"You cannot switch an account to prevent the reconciliation if some partial "
"reconciliations are still pending."
msgstr ""
"Bạn không thể chuyển tài khoản để ngăn việc đối soát nếu vẫn có đối soát một phần "
"đang treo."

#. module: account
#: code:addons/account/models/account_move.py:1112
#, python-format
msgid "You cannot use a deprecated account."
msgstr "Bạn không được phép sử dụng tài khoản đã đánh dấu lỗi thời."

#. module: account
#: code:addons/account/models/account_move.py:1069
#, python-format
msgid ""
"You cannot use this general account in this journal, check the tab 'Entry "
"Controls' on the related journal."
msgstr ""
"Bạn không thể sử dụng tài khoản tổng quát này trong sổ nhật ký này, kiểm tra"
" tab Kiểm soát Bút toán trên sổ nhật ký."

#. module: account
#: code:addons/account/models/account_invoice.py:76
#: code:addons/account/models/account_invoice.py:895
#, python-format
msgid ""
"You cannot validate an invoice with a negative total amount. You should "
"create a credit note instead."
msgstr ""

#. module: account
#: model_terms:ir.ui.view,arch_db:account.invoice_form
#: model_terms:ir.ui.view,arch_db:account.invoice_supplier_form
msgid "You have"
msgstr "Bạn có"

#. module: account
#: code:addons/account/models/account_payment.py:622
#, python-format
msgid "You have to define a sequence for %s in your company."
msgstr "Bạn phải quy định một trình tự cho %s ở công ty của bạn."

#. module: account
#: code:addons/account/wizard/pos_box.py:50
#: code:addons/account/wizard/pos_box.py:69
#, python-format
msgid ""
"You have to define an 'Internal Transfer Account' in your cash register's "
"journal."
msgstr ""
"Bạn nên quy định 1 'Tài khoản giao dịch nội bộ' trong phần sổ nhật kí ghi "
"nhận tiền mặt của bạn."

#. module: account
#: code:addons/account/models/account.py:142
#, python-format
msgid "You must first define an opening move."
msgstr ""

#. module: account
#: code:addons/account/models/account_invoice.py:1683
#, python-format
msgid "You must first select a partner."
msgstr "Trước tiên bạn phải chọn một đối tác."

#. module: account
#. openerp-web
#: code:addons/account/static/src/xml/account_reconciliation.xml:55
#, python-format
msgid "You reconciled"
msgstr "Bạn đã đối soát"

#. module: account
#: code:addons/account/models/account_move.py:1624
#, python-format
msgid ""
"You should configure the 'Exchange Rate Journal' in the accounting settings,"
" to manage automatically the booking of accounting entries related to "
"differences between exchange rates."
msgstr ""

#. module: account
#: code:addons/account/models/account_move.py:1626
#, python-format
msgid ""
"You should configure the 'Gain Exchange Rate Account' in the accounting "
"settings, to manage automatically the booking of accounting entries related "
"to differences between exchange rates."
msgstr ""

#. module: account
#: code:addons/account/models/account_move.py:1628
#, python-format
msgid ""
"You should configure the 'Loss Exchange Rate Account' in the accounting "
"settings, to manage automatically the booking of accounting entries related "
"to differences between exchange rates."
msgstr ""

#. module: account
#: model_terms:ir.ui.view,arch_db:account.view_account_invoice_refund
msgid ""
"You will be able to edit and validate this\n"
"                                credit note directly or keep it draft,\n"
"                                waiting for the document to be issued by\n"
"                                your supplier/customer."
msgstr ""
"Bạn có thể chỉnh và xác nhận\n"
"                                hoá đơn hoàn tiền này hoặc để nó là dạng dự thảo,\n"
"                                đợi đến khi nhận được chứng từ chính thức từ\n"
"                                nhà cung cấp/khách hàng của bạn."

#. module: account
#: model_terms:ir.ui.view,arch_db:account.view_account_position_form
msgid "Zip Range"
msgstr "Phạm vi Zip"

#. module: account
#: model:ir.model.fields,field_description:account.field_account_fiscal_position__zip_from
#: model:ir.model.fields,field_description:account.field_account_fiscal_position_template__zip_from
msgid "Zip Range From"
msgstr "Phạm vi Zip Từ"

#. module: account
#: model:ir.model.fields,field_description:account.field_account_fiscal_position__zip_to
#: model:ir.model.fields,field_description:account.field_account_fiscal_position_template__zip_to
msgid "Zip Range To"
msgstr "Phạm vi Zip tới"

#. module: account
#. openerp-web
#: code:addons/account/static/src/xml/account_payment.xml:17
#, python-format
msgid "assign to invoice"
msgstr "gán cho hoá đơn"

#. module: account
#: model_terms:ir.ui.view,arch_db:account.portal_invoice_error
#: model_terms:ir.ui.view,arch_db:account.portal_invoice_success
msgid "close"
msgstr "đóng"

#. module: account
#: model_terms:ir.ui.view,arch_db:account.view_account_form
msgid "code"
msgstr "mã"

#. module: account
#: selection:account.payment.term.line,option:0
msgid "day(s) after the end of the invoice month"
msgstr "ngày sau ngày kết thúc của tháng hoá đơn"

#. module: account
#: selection:account.payment.term.line,option:0
msgid "day(s) after the invoice date"
msgstr "ngày sau ngày hoá đơn"

#. module: account
#: model_terms:ir.ui.view,arch_db:account.setup_bank_account_wizard
msgid "e.g BE15001559627230"
msgstr "vd: BE15001559627230"

#. module: account
#: model_terms:ir.ui.view,arch_db:account.setup_bank_account_wizard
msgid "e.g Bank of America"
msgstr "vd: Ngân hàng Thương mại Cổ phần Á Châu"

#. module: account
#: model_terms:ir.ui.view,arch_db:account.setup_bank_account_wizard
msgid "e.g Checking account"
msgstr "ví dụ: Kiểm tra tài khoản"

#. module: account
#: model_terms:ir.ui.view,arch_db:account.view_account_reconcile_model_form
msgid "e.g. Bank Fees"
msgstr "vd: Phí Ngân hàng"

#. module: account
#: model_terms:ir.ui.view,arch_db:account.invoice_form
msgid "for this customer. You can allocate them to mark this invoice as paid."
msgstr ""
"đối với khách hàng này. Bạn có thể phân bổ chúng vào hoá đơn này để đánh dấu"
" hoá đơn đã nhận khoản thanh toán đó."

#. module: account
#: model_terms:ir.ui.view,arch_db:account.invoice_supplier_form
msgid "for this supplier. You can allocate them to mark this bill as paid."
msgstr ""
"đối với nhà cung cấp này. Bạn có thể phân bổ chúng vào hoá đơn này để đánh "
"dấu hoá đơn đã nhận khoản thanh toán đó."

#. module: account
#. openerp-web
#: code:addons/account/static/src/xml/account_reconciliation.xml:318
#, python-format
msgid "have been reconciled automatically."
msgstr "đã được đối soát tự động."

#. module: account
#. openerp-web
#: code:addons/account/static/src/xml/account_reconciliation.xml:44
#, python-format
msgid "o_manual_statement"
msgstr "o_manual_statement"

#. module: account
#: selection:account.payment.term.line,option:0
msgid "of the current month"
msgstr "của tháng hiện hành"

#. module: account
#: selection:account.payment.term.line,option:0
msgid "of the following month"
msgstr "của tháng kế tiếp"

#. module: account
#: model_terms:ir.ui.view,arch_db:account.invoice_supplier_form
msgid "outstanding debits"
msgstr "nợ tồn đọng"

#. module: account
#: model_terms:ir.ui.view,arch_db:account.invoice_form
msgid "outstanding payments"
msgstr "thanh toán tồn đọng"

#. module: account
#. openerp-web
#: code:addons/account/static/src/xml/account_reconciliation.xml:169
#, python-format
msgid "reconciliation models"
msgstr "mô hình đối soát"

#. module: account
#. openerp-web
#: code:addons/account/static/src/xml/account_reconciliation.xml:154
#, python-format
msgid "remaining)"
msgstr "còn lại)"

#. module: account
#. openerp-web
#: code:addons/account/static/src/xml/account_reconciliation.xml:57
#, python-format
msgid "seconds per transaction."
msgstr "giây mỗi giao dịch."

#. module: account
#. openerp-web
#: code:addons/account/static/src/xml/account_reconciliation.xml:319
#, python-format
msgid "statement lines"
msgstr ""

#. module: account
#: model_terms:ir.ui.view,arch_db:account.view_partner_property_form
msgid "the parent company"
msgstr "công ty mẹ"

#. module: account
#. openerp-web
#: code:addons/account/static/src/xml/account_reconciliation.xml:55
#, python-format
msgid "transactions in"
msgstr "giao dịch trong"

#. module: account
#: model:ir.model.fields,help:account.field_account_invoice__amount_by_group
msgid "type: [(name, amount, base, formated amount, formated base)]"
msgstr ""

#. module: account
#: model_terms:ir.ui.view,arch_db:account.view_bank_statement_form
msgid "→ Count"
msgstr "→ Đếm"<|MERGE_RESOLUTION|>--- conflicted
+++ resolved
@@ -11,8 +11,7 @@
 # fanha99 <fanha99@hotmail.com>, 2018
 # khoibv Mr <kendev2009@gmail.com>, 2018
 # Duy BQ <duybq86@gmail.com>, 2018
-# Nancy Momoland <thanhnguyen.icsc@gmail.com>, 2019
-# Nguyen Quang Toan <nqtoan@dqn.vn>, 2019
+# thanh nguyen <thanhnguyen.icsc@gmail.com>, 2019
 # 
 msgid ""
 msgstr ""
@@ -122,11 +121,6 @@
 #: model:account.payment.term,name:account.account_payment_term_net
 msgid "30 Net Days"
 msgstr "30 ngày từ ngày hoá đơn"
-
-#. module: account
-#: model:account.payment.term,name:account.account_payment_term_advance
-msgid "30% Advance End of Following Month"
-msgstr "30% trả trước, phần còn lại lại vào cuối tháng tiếp theo"
 
 #. module: account
 #: model:account.payment.term,name:account.account_payment_term_advance
@@ -251,12 +245,12 @@
 #: model_terms:ir.ui.view,arch_db:account.account_move_line_view_kanban
 #: model_terms:ir.ui.view,arch_db:account.view_account_move_kanban
 msgid "<i class=\"fa fa-clock-o\" aria-label=\"Date\" role=\"img\" title=\"Date\"/>"
-msgstr "<i class=\"fa fa-clock-o\" aria-label=\"Date\" role=\"img\" title=\"Date\"/>"
+msgstr ""
 
 #. module: account
 #: model_terms:ir.ui.view,arch_db:account.view_account_payment_kanban
 msgid "<i class=\"fa fa-clock-o\" role=\"img\" aria-label=\"Date\" title=\"Date\"/>"
-msgstr "<i class=\"fa fa-clock-o\" role=\"img\" aria-label=\"Date\" title=\"Date\"/>"
+msgstr ""
 
 #. module: account
 #: model_terms:ir.ui.view,arch_db:account.portal_invoice_page
@@ -269,8 +263,6 @@
 "<i class=\"fa fa-ellipsis-v\" aria-label=\"Selection\" role=\"img\" "
 "title=\"Selection\"/>"
 msgstr ""
-"<i class=\"fa fa-ellipsis-v\" aria-label=\"Selection\" role=\"img\" "
-"title=\"Selection\"/>"
 
 #. module: account
 #: model_terms:ir.ui.view,arch_db:account.portal_invoice_page
@@ -308,6 +300,11 @@
 "                                    </span>\n"
 "                                    <span>Followers of the document and</span>"
 msgstr ""
+"<span attrs=\"{'invisible': [('composition_mode', '!=', 'mass_mail')]}\">\n"
+"                                        <strong>Email mass mailing</strong> trong\n"
+"                                        <span>các dữ liệu đã chọn</span>\n"
+"                                    </span>\n"
+"                                    <span>Người theo dõi các tài liệu và</span>"
 
 #. module: account
 #: model_terms:ir.ui.view,arch_db:account.portal_my_invoices
@@ -349,9 +346,6 @@
 "specific.\" aria-label=\"Values set here are company-specific.\" "
 "groups=\"base.group_multi_company\" role=\"img\"/>"
 msgstr ""
-"<span class=\"fa fa-lg fa-building-o\" title=\"Values set here are company-"
-"specific.\" aria-label=\"Values set here are company-specific.\" "
-"groups=\"base.group_multi_company\" role=\"img\"/>"
 
 #. module: account
 #: model_terms:ir.ui.view,arch_db:account.res_config_settings_view_form
@@ -359,8 +353,6 @@
 "<span class=\"fa fa-lg fa-building-o\" title=\"Values set here are company-"
 "specific.\"/>"
 msgstr ""
-"<span class=\"fa fa-lg fa-building-o\" title=\"Values set here are company-"
-"specific.\"/>"
 
 #. module: account
 #: model_terms:ir.ui.view,arch_db:account.invoice_supplier_form
@@ -430,6 +422,8 @@
 "<span class=\"o_form_label\">Main Currency</span>\n"
 "                                    <span class=\"fa fa-lg fa-building-o\" title=\"Values set here are company-specific.\" aria-label=\"Values set here are company-specific.\" groups=\"base.group_multi_company\" role=\"img\"/>"
 msgstr ""
+"<span class=\"o_form_label\">Tiền tệ chính</span>\n"
+"                                    <span class=\"fa fa-lg fa-building-o\" title=\"Values set here are company-specific.\" aria-label=\"Values set here are company-specific.\" groups=\"base.group_multi_company\" role=\"img\"/>"
 
 #. module: account
 #: model_terms:ir.ui.view,arch_db:account.res_config_settings_view_form
@@ -487,11 +481,7 @@
 #. module: account
 #: model_terms:ir.ui.view,arch_db:account.account_journal_dashboard_kanban_view
 msgid "<span title=\"Balance in Odoo\">Balance in General Ledger</span>"
-<<<<<<< HEAD
 msgstr "<span title=\"Balance in Odoo\">Số dư trong Sổ cái</span>"
-=======
-msgstr "<span title=\"Balance in Odoo\">Số dư trong sổ cái</span>"
->>>>>>> 98f5ab84
 
 #. module: account
 #: model_terms:ir.ui.view,arch_db:account.account_journal_dashboard_kanban_view
@@ -5159,7 +5149,7 @@
 #: model:ir.model.fields,help:account.field_account_invoice__message_has_error
 #: model:ir.model.fields,help:account.field_account_payment__message_has_error
 msgid "If checked, some messages have a delivery error."
-msgstr "Nếu chọn, sẽ hiển thị thông báo lỗi."
+msgstr ""
 
 #. module: account
 #: model:ir.model.fields,help:account.field_account_account_template__nocreate
