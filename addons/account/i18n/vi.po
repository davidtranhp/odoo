--- conflicted
+++ resolved
@@ -461,15 +461,6 @@
 "                                    <span groups=\"account.group_show_line_subtotals_tax_included\">Tổng tiền</span>"
 
 #. module: account
-#: model_terms:ir.ui.view,arch_db:account.report_invoice_document
-msgid ""
-"<span groups=\"account.group_show_line_subtotals_tax_excluded\">Amount</span>\n"
-"                                    <span groups=\"account.group_show_line_subtotals_tax_included\">Total Price</span>"
-msgstr ""
-"<span groups=\"account.group_show_line_subtotals_tax_excluded\">Số tiền</span>\n"
-"                                    <span groups=\"account.group_show_line_subtotals_tax_included\">Tổng tiền</span>"
-
-#. module: account
 #: model_terms:ir.ui.view,arch_db:account.account_journal_dashboard_kanban_view
 msgid "<span name=\"button_import_placeholder\"/> Statements"
 msgstr "<span name=\"button_import_placeholder\"/> Sao kê"
@@ -885,12 +876,17 @@
 msgstr "Tài khoản"
 
 #. module: account
-#: code:addons/account/models/account_move.py:948
+#: code:addons/account/models/account_move.py:914
 #, python-format
 msgid ""
 "Account %s (%s) does not allow reconciliation. First change the "
 "configuration of this account to allow it."
 msgstr ""
+
+#. module: account
+#: model:ir.model.fields,field_description:account.field_res_config_settings__module_account_accountant
+msgid "Account Accountant"
+msgstr "Tài khoản kế toán"
 
 #. module: account
 #: model:ir.model,name:account.model_account_cash_rounding
@@ -1198,7 +1194,6 @@
 msgstr ""
 
 #. module: account
-#: model:ir.model.fields,field_description:account.field_res_config_settings__module_account_accountant
 #: model:ir.ui.menu,name:account.account_account_menu
 #: model:ir.ui.menu,name:account.menu_finance_entries
 #: model_terms:ir.ui.view,arch_db:account.product_template_form_view
@@ -10234,19 +10229,7 @@
 msgstr ""
 
 #. module: account
-<<<<<<< HEAD
 #: code:addons/account/models/account.py:555
-=======
-#: code:addons/account/wizard/account_invoice_send.py:59
-#, python-format
-msgid ""
-"The following invoice(s) will not be sent by email, because the customers "
-"don't have email address."
-msgstr ""
-
-#. module: account
-#: code:addons/account/models/account.py:564
->>>>>>> 34644baa
 #, python-format
 msgid "The holder of a journal's bank account must be the company (%s)."
 msgstr ""
@@ -12105,11 +12088,6 @@
 msgstr "đã được đối soát tự động."
 
 #. module: account
-#: model:ir.model.fields,field_description:account.field_account_invoice_send__invoice_without_email
-msgid "number of invoice(s) that will not be sent"
-msgstr ""
-
-#. module: account
 #. openerp-web
 #: code:addons/account/static/src/xml/account_reconciliation.xml:44
 #, python-format
