# Translation of Odoo Server.
# This file contains the translation of the following modules:
# * sales_team
#
# Translators:
msgid ""
msgstr ""
"Project-Id-Version: Odoo 9.0\n"
"Report-Msgid-Bugs-To: \n"
<<<<<<< HEAD
"POT-Creation-Date: 2016-08-19 10:25+0000\n"
=======
"POT-Creation-Date: 2016-08-18 14:08+0000\n"
>>>>>>> bc1a0a32
"PO-Revision-Date: 2015-09-19 08:24+0000\n"
"Last-Translator: Martin Trigaux\n"
"Language-Team: Latvian (http://www.transifex.com/odoo/odoo-9/language/lv/)\n"
"Language: lv\n"
"MIME-Version: 1.0\n"
"Content-Type: text/plain; charset=UTF-8\n"
"Content-Transfer-Encoding: \n"
"Plural-Forms: nplurals=3; plural=(n%10==1 && n%100!=11 ? 0 : n != 0 ? 1 : "
"2);\n"

#. module: sales_team
#. openerp-web
#: code:addons/sales_team/static/src/xml/sales_team_dashboard.xml:91
#, python-format
msgid "3 exp. closing"
msgstr ""

#. module: sales_team
#. openerp-web
#: code:addons/sales_team/static/src/xml/sales_team_dashboard.xml:137
#, python-format
msgid "35,029.39€"
msgstr ""

#. module: sales_team
#. openerp-web
#: code:addons/sales_team/static/src/xml/sales_team_dashboard.xml:124
#, python-format
msgid "78,140.03€"
msgstr ""

#. module: sales_team
#. openerp-web
#: code:addons/sales_team/static/src/xml/sales_team_dashboard.xml:169
#, python-format
msgid "80.000€"
msgstr ""

#. module: sales_team
#: model:ir.ui.view,arch_db:sales_team.crm_team_salesteams_view_kanban
msgid "<span>New</span>"
msgstr ""

#. module: sales_team
#: model:ir.ui.view,arch_db:sales_team.crm_team_salesteams_view_kanban
msgid "<span>Reports</span>"
msgstr ""

#. module: sales_team
#: model:ir.ui.view,arch_db:sales_team.crm_team_salesteams_view_kanban
msgid "<span>View</span>"
msgstr ""

#. module: sales_team
#: model:ir.model.fields,field_description:sales_team.field_crm_team_active
msgid "Active"
msgstr "Aktīvs Sistēmā"

#. module: sales_team
#. openerp-web
#: code:addons/sales_team/static/src/xml/sales_team_dashboard.xml:114
#, python-format
msgid "Activities Done"
msgstr ""

#. module: sales_team
#: model:ir.ui.view,arch_db:sales_team.crm_team_salesteams_search
msgid "Archived"
msgstr ""

#. module: sales_team
#: model:ir.actions.act_window,help:sales_team.crm_team_act
#: model:ir.actions.act_window,help:sales_team.crm_team_salesteams_act
#: model:ir.actions.act_window,help:sales_team.sales_team_config_action
msgid "Click here to define a new sales team."
msgstr ""

#. module: sales_team
#. openerp-web
#: code:addons/sales_team/static/src/xml/sales_team_dashboard.xml:148
#: code:addons/sales_team/static/src/xml/sales_team_dashboard.xml:152
#: code:addons/sales_team/static/src/xml/sales_team_dashboard.xml:161
#: code:addons/sales_team/static/src/xml/sales_team_dashboard.xml:165
#: code:addons/sales_team/static/src/xml/sales_team_dashboard.xml:174
#: code:addons/sales_team/static/src/xml/sales_team_dashboard.xml:178
#: code:addons/sales_team/static/src/xml/sales_team_dashboard.xml:182
#, python-format
msgid "Click to set"
msgstr ""

#. module: sales_team
#: model:ir.model.fields,field_description:sales_team.field_crm_team_color
msgid "Color Index"
msgstr "Krāsas Indekss"

#. module: sales_team
#: model:ir.model.fields,field_description:sales_team.field_crm_team_company_id
#: model:ir.ui.view,arch_db:sales_team.crm_team_view_form
msgid "Company"
msgstr "Uzņēmums"

#. module: sales_team
#. openerp-web
#: code:addons/sales_team/static/src/xml/sales_team_dashboard.xml:215
#, python-format
msgid "Create a few opportunities to activate your dashboard."
msgstr ""

#. module: sales_team
#: model:ir.model.fields,field_description:sales_team.field_crm_team_create_uid
msgid "Created by"
msgstr "Izveidoja"

#. module: sales_team
#: model:ir.model.fields,field_description:sales_team.field_crm_team_create_date
msgid "Created on"
msgstr "Izveidots"

#. module: sales_team
#. openerp-web
#: code:addons/sales_team/static/src/js/sales_team_dashboard.js:16
#: model:ir.actions.act_window,name:sales_team.crm_team_salesteams_act
#: model:ir.ui.menu,name:sales_team.menu_sales_team_act
#, python-format
msgid "Dashboard"
msgstr ""

#. module: sales_team
#: model:crm.team,name:sales_team.team_sales_department
msgid "Direct Sales"
msgstr ""

#. module: sales_team
#: model:ir.model.fields,field_description:sales_team.field_crm_team_display_name
msgid "Display Name"
msgstr ""

#. module: sales_team
#: model:ir.ui.view,arch_db:sales_team.crm_team_view_form
msgid ""
"Follow this salesteam to automatically track the events associated to users "
"of this team."
msgstr ""

#. module: sales_team
#. openerp-web
#: code:addons/sales_team/static/src/xml/sales_team_dashboard.xml:214
#, python-format
msgid "Great sales journeys start with a clean pipeline."
msgstr ""

#. module: sales_team
#: model:ir.ui.view,arch_db:sales_team.crm_team_salesteams_search
msgid "Group By..."
msgstr "Grupēt pēc..."

#. module: sales_team
#. openerp-web
#: code:addons/sales_team/static/src/xml/sales_team_dashboard.xml:213
#, python-format
msgid "Hi there!"
msgstr ""

#. module: sales_team
#: model:ir.model.fields,field_description:sales_team.field_crm_team_id
msgid "ID"
msgstr "ID"

#. module: sales_team
#: model:ir.model.fields,help:sales_team.field_crm_team_active
msgid ""
"If the active field is set to false, it will allow you to hide the sales "
"team without removing it."
msgstr ""

#. module: sales_team
#: model:crm.team,name:sales_team.crm_team_1
msgid "Indirect Sales"
msgstr ""

#. module: sales_team
#. openerp-web
#: code:addons/sales_team/static/src/xml/sales_team_dashboard.xml:140
#, python-format
msgid "Invoiced"
msgstr "Rēķins izrakstīts"

#. module: sales_team
#: model:ir.model.fields,field_description:sales_team.field_crm_team___last_update
msgid "Last Modified on"
msgstr ""

#. module: sales_team
#. openerp-web
#: code:addons/sales_team/static/src/xml/sales_team_dashboard.xml:188
#, python-format
msgid "Last Month"
msgstr ""

#. module: sales_team
#: model:ir.model.fields,field_description:sales_team.field_crm_team_write_uid
msgid "Last Updated by"
msgstr "Pēdējo reizi atjaunoja"

#. module: sales_team
#: model:ir.model.fields,field_description:sales_team.field_crm_team_write_date
msgid "Last Updated on"
msgstr "Pēdējās izmaiņas"

#. module: sales_team
#. openerp-web
#: code:addons/sales_team/static/src/xml/sales_team_dashboard.xml:25
#, python-format
msgid "Meetings"
msgstr "Tikšanās"

#. module: sales_team
#: model:ir.ui.view,arch_db:sales_team.crm_team_salesteams_view_kanban
msgid "More <i class=\"fa fa-caret-down\"/>"
msgstr ""

#. module: sales_team
#: model:ir.ui.view,arch_db:sales_team.crm_team_view_form
msgid "More Info"
msgstr ""

#. module: sales_team
#. openerp-web
#: code:addons/sales_team/static/src/xml/sales_team_dashboard.xml:42
#: code:addons/sales_team/static/src/xml/sales_team_dashboard.xml:44
#: code:addons/sales_team/static/src/xml/sales_team_dashboard.xml:216
#, python-format
msgid "My Pipeline"
msgstr ""

#. module: sales_team
#: model:ir.ui.view,arch_db:sales_team.crm_team_salesteams_search
msgid "My Salesteams"
msgstr ""

#. module: sales_team
#. openerp-web
#: code:addons/sales_team/static/src/xml/sales_team_dashboard.xml:50
#, python-format
msgid "Next 7 days"
msgstr ""

#. module: sales_team
#. openerp-web
#: code:addons/sales_team/static/src/xml/sales_team_dashboard.xml:38
#, python-format
msgid "Next Actions"
msgstr "Nākamās darbības"

#. module: sales_team
#. openerp-web
<<<<<<< HEAD
#: code:addons/sales_team/static/src/js/sales_team_dashboard.js:83
=======
#: code:addons/sales_team/static/src/js/sales_team_dashboard.js:84
>>>>>>> bc1a0a32
#, python-format
msgid "Only Integer Value should be valid."
msgstr ""

#. module: sales_team
#: model:ir.model,name:sales_team.model_res_partner
msgid "Partner"
msgstr "Partneris"

#. module: sales_team
#. openerp-web
#: code:addons/sales_team/static/src/xml/sales_team_dashboard.xml:102
#, python-format
msgid "Performance"
msgstr ""

#. module: sales_team
#: model:ir.model.fields,field_description:sales_team.field_crm_team_reply_to
msgid "Reply-To"
msgstr "Atbildēt uz"

#. module: sales_team
#: model:ir.model.fields,field_description:sales_team.field_res_users_property_product_pricelist
msgid "Sale Pricelist"
msgstr "Pārd. cenu lapa"

#. module: sales_team
#: model:ir.model,name:sales_team.model_crm_team
#: model:ir.model.fields,field_description:sales_team.field_crm_team_name
#: model:ir.model.fields,field_description:sales_team.field_res_partner_team_id
#: model:ir.model.fields,field_description:sales_team.field_res_users_sale_team_id
#: model:ir.model.fields,field_description:sales_team.field_res_users_team_id
#: model:ir.ui.view,arch_db:sales_team.crm_team_view_form
#: model:ir.ui.view,arch_db:sales_team.crm_team_view_tree
msgid "Sales Team"
msgstr "Pārdošanas komanda"

#. module: sales_team
#: model:ir.model.fields,help:sales_team.field_res_users_sale_team_id
msgid ""
"Sales Team the user is member of. Used to compute the members of a sales "
"team through the inverse one2many"
msgstr ""

#. module: sales_team
#: model:ir.actions.act_window,name:sales_team.crm_team_act
#: model:ir.actions.act_window,name:sales_team.sales_team_config_action
msgid "Sales Teams"
msgstr "Pārdošanas komandas"

#. module: sales_team
#: model:ir.ui.view,arch_db:sales_team.crm_team_view_form
msgid "Sales team"
msgstr ""

#. module: sales_team
#: model:ir.ui.view,arch_db:sales_team.crm_team_view_form
msgid "Salesteam name..."
msgstr ""

#. module: sales_team
#: model:ir.ui.view,arch_db:sales_team.crm_team_salesteams_search
msgid "Salesteams Search"
msgstr ""

#. module: sales_team
#: model:ir.ui.view,arch_db:sales_team.crm_team_salesteams_view_kanban
msgid "Settings"
msgstr "Uzstādījumi"

#. module: sales_team
#. openerp-web
#: code:addons/sales_team/static/src/xml/sales_team_dashboard.xml:146
#, python-format
msgid "Target"
msgstr ""

#. module: sales_team
#: model:ir.model.fields,field_description:sales_team.field_crm_team_user_id
#: model:ir.ui.view,arch_db:sales_team.crm_team_salesteams_search
msgid "Team Leader"
msgstr ""

#. module: sales_team
#: model:ir.model.fields,field_description:sales_team.field_crm_team_member_ids
#: model:ir.ui.view,arch_db:sales_team.crm_team_view_form
msgid "Team Members"
msgstr "Komandas biedri"

#. module: sales_team
#: model:ir.model.fields,help:sales_team.field_crm_team_color
msgid "The color of the team"
msgstr ""

#. module: sales_team
#: model:ir.model.fields,help:sales_team.field_crm_team_color
msgid "The color of the team"
msgstr ""

#. module: sales_team
#: model:ir.model.fields,help:sales_team.field_crm_team_reply_to
msgid ""
"The email address put in the 'Reply-To' of all emails sent by Odoo about "
"cases in this sales team"
msgstr ""

#. module: sales_team
#. openerp-web
#: code:addons/sales_team/static/src/xml/sales_team_dashboard.xml:102
#, python-format
msgid "This Month"
msgstr ""

#. module: sales_team
#: model:ir.model.fields,help:sales_team.field_res_users_property_product_pricelist
msgid ""
"This pricelist will be used, instead of the default one, for sales to the "
"current partner"
msgstr ""
"Tiks izmantota attiecīgā cenuzīme cenuzīmes pēc noklusējuma vietā, tirgojot "
"šim partnerim."

#. module: sales_team
#. openerp-web
#: code:addons/sales_team/static/src/xml/sales_team_dashboard.xml:29
#: code:addons/sales_team/static/src/xml/sales_team_dashboard.xml:61
#: code:addons/sales_team/static/src/xml/sales_team_dashboard.xml:76
#, python-format
msgid "To Activities"
msgstr ""

#. module: sales_team
#. openerp-web
#: code:addons/sales_team/static/src/xml/sales_team_dashboard.xml:105
#: code:addons/sales_team/static/src/xml/sales_team_dashboard.xml:189
#, python-format
msgid "To Activity Report"
msgstr ""

#. module: sales_team
#. openerp-web
#: code:addons/sales_team/static/src/xml/sales_team_dashboard.xml:16
#: code:addons/sales_team/static/src/xml/sales_team_dashboard.xml:51
#, python-format
msgid "To Calendar"
msgstr ""

#. module: sales_team
#. openerp-web
#: code:addons/sales_team/static/src/xml/sales_team_dashboard.xml:131
#: code:addons/sales_team/static/src/xml/sales_team_dashboard.xml:199
#, python-format
msgid "To Invoice Report"
msgstr ""

#. module: sales_team
#. openerp-web
#: code:addons/sales_team/static/src/xml/sales_team_dashboard.xml:86
#, python-format
msgid "To Opportunities"
msgstr ""

#. module: sales_team
#. openerp-web
#: code:addons/sales_team/static/src/xml/sales_team_dashboard.xml:118
#: code:addons/sales_team/static/src/xml/sales_team_dashboard.xml:194
#, python-format
msgid "To Opportunity Report"
msgstr ""

#. module: sales_team
#. openerp-web
#: code:addons/sales_team/static/src/xml/sales_team_dashboard.xml:13
#, python-format
msgid "To do"
msgstr ""

#. module: sales_team
#. openerp-web
#: code:addons/sales_team/static/src/xml/sales_team_dashboard.xml:13
#, python-format
msgid "Today"
msgstr "Šodien"

#. module: sales_team
#: model:ir.actions.act_window,help:sales_team.crm_team_act
#: model:ir.actions.act_window,help:sales_team.crm_team_salesteams_act
#: model:ir.actions.act_window,help:sales_team.sales_team_config_action
msgid ""
"Use sales team to organize your different salespersons or\n"
"                    departments into separate teams. Each team will work in\n"
"                    its own list of opportunities."
msgstr ""

#. module: sales_team
#: model:ir.model,name:sales_team.model_res_users
msgid "Users"
msgstr "Lietotāji"

#. module: sales_team
#. openerp-web
#: code:addons/sales_team/static/src/xml/sales_team_dashboard.xml:127
#, python-format
msgid "Won in Opportunities"
msgstr ""

#. module: sales_team
#. openerp-web
<<<<<<< HEAD
#: code:addons/sales_team/static/src/js/sales_team_dashboard.js:83
=======
#: code:addons/sales_team/static/src/js/sales_team_dashboard.js:84
>>>>>>> bc1a0a32
#, python-format
msgid "Wrong value entered!"
msgstr ""

#. module: sales_team
#. openerp-web
#: code:addons/sales_team/static/src/xml/sales_team_dashboard.xml:89
#, python-format
msgid "exp. closing"
<<<<<<< HEAD
msgstr ""

#. module: sales_team
#: model:ir.model,name:sales_team.model_ir_ui_view
msgid "ir.ui.view"
=======
>>>>>>> bc1a0a32
msgstr ""

#. module: sales_team
#. openerp-web
#: code:addons/sales_team/static/src/xml/sales_team_dashboard.xml:79
#, python-format
msgid "overdue"
msgstr ""

<<<<<<< HEAD
#~ msgid "Code"
#~ msgstr "Kods"

=======
>>>>>>> bc1a0a32
#~ msgid "Date of the last message posted on the record."
#~ msgstr "Pēdējā ierakstam piesaistītā ziņojuma datums."

#~ msgid "Followers"
#~ msgstr "Sekotāji"

#~ msgid "If checked new messages require your attention."
#~ msgstr "Ja atzīmēts, tad jauni ziņojumi pieprasīs jūsu uzmanību."

#~ msgid "Last Message Date"
#~ msgstr "Pēdēja ziņojuma datums"

#~ msgid "Messages"
#~ msgstr "Ziņojumi"

#~ msgid "Messages and communication history"
#~ msgstr "Ziņojumu un komunikācijas vēsture"

<<<<<<< HEAD
#~ msgid "The code of the sales team must be unique !"
#~ msgstr "Pārdošanas komandas kodam jābūt unikālam!"

=======
>>>>>>> bc1a0a32
#~ msgid "Unread Messages"
#~ msgstr "Neizlasīti ziņojumi"

#~ msgid "Working Hours"
#~ msgstr "Darba stundas"<|MERGE_RESOLUTION|>--- conflicted
+++ resolved
@@ -7,11 +7,7 @@
 msgstr ""
 "Project-Id-Version: Odoo 9.0\n"
 "Report-Msgid-Bugs-To: \n"
-<<<<<<< HEAD
-"POT-Creation-Date: 2016-08-19 10:25+0000\n"
-=======
 "POT-Creation-Date: 2016-08-18 14:08+0000\n"
->>>>>>> bc1a0a32
 "PO-Revision-Date: 2015-09-19 08:24+0000\n"
 "Last-Translator: Martin Trigaux\n"
 "Language-Team: Latvian (http://www.transifex.com/odoo/odoo-9/language/lv/)\n"
@@ -78,11 +74,6 @@
 msgstr ""
 
 #. module: sales_team
-#: model:ir.ui.view,arch_db:sales_team.crm_team_salesteams_search
-msgid "Archived"
-msgstr ""
-
-#. module: sales_team
 #: model:ir.actions.act_window,help:sales_team.crm_team_act
 #: model:ir.actions.act_window,help:sales_team.crm_team_salesteams_act
 #: model:ir.actions.act_window,help:sales_team.sales_team_config_action
@@ -103,6 +94,11 @@
 msgstr ""
 
 #. module: sales_team
+#: model:ir.model.fields,field_description:sales_team.field_crm_team_code
+msgid "Code"
+msgstr "Kods"
+
+#. module: sales_team
 #: model:ir.model.fields,field_description:sales_team.field_crm_team_color
 msgid "Color Index"
 msgstr "Krāsas Indekss"
@@ -268,11 +264,7 @@
 
 #. module: sales_team
 #. openerp-web
-<<<<<<< HEAD
-#: code:addons/sales_team/static/src/js/sales_team_dashboard.js:83
-=======
 #: code:addons/sales_team/static/src/js/sales_team_dashboard.js:84
->>>>>>> bc1a0a32
 #, python-format
 msgid "Only Integer Value should be valid."
 msgstr ""
@@ -363,9 +355,9 @@
 msgstr "Komandas biedri"
 
 #. module: sales_team
-#: model:ir.model.fields,help:sales_team.field_crm_team_color
-msgid "The color of the team"
-msgstr ""
+#: sql_constraint:crm.team:0
+msgid "The code of the sales team must be unique !"
+msgstr "Pārdošanas komandas kodam jābūt unikālam!"
 
 #. module: sales_team
 #: model:ir.model.fields,help:sales_team.field_crm_team_color
@@ -481,11 +473,7 @@
 
 #. module: sales_team
 #. openerp-web
-<<<<<<< HEAD
-#: code:addons/sales_team/static/src/js/sales_team_dashboard.js:83
-=======
 #: code:addons/sales_team/static/src/js/sales_team_dashboard.js:84
->>>>>>> bc1a0a32
 #, python-format
 msgid "Wrong value entered!"
 msgstr ""
@@ -495,14 +483,6 @@
 #: code:addons/sales_team/static/src/xml/sales_team_dashboard.xml:89
 #, python-format
 msgid "exp. closing"
-<<<<<<< HEAD
-msgstr ""
-
-#. module: sales_team
-#: model:ir.model,name:sales_team.model_ir_ui_view
-msgid "ir.ui.view"
-=======
->>>>>>> bc1a0a32
 msgstr ""
 
 #. module: sales_team
@@ -512,12 +492,6 @@
 msgid "overdue"
 msgstr ""
 
-<<<<<<< HEAD
-#~ msgid "Code"
-#~ msgstr "Kods"
-
-=======
->>>>>>> bc1a0a32
 #~ msgid "Date of the last message posted on the record."
 #~ msgstr "Pēdējā ierakstam piesaistītā ziņojuma datums."
 
@@ -536,12 +510,6 @@
 #~ msgid "Messages and communication history"
 #~ msgstr "Ziņojumu un komunikācijas vēsture"
 
-<<<<<<< HEAD
-#~ msgid "The code of the sales team must be unique !"
-#~ msgstr "Pārdošanas komandas kodam jābūt unikālam!"
-
-=======
->>>>>>> bc1a0a32
 #~ msgid "Unread Messages"
 #~ msgstr "Neizlasīti ziņojumi"
 
