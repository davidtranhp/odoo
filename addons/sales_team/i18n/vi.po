# Translation of Odoo Server.
# This file contains the translation of the following modules:
# 	* sales_team
#
# Translators:
# Martin Trigaux, 2019
# fanha99 <fanha99@hotmail.com>, 2019
# son dang <son.dang@doda100.com>, 2019
# Minh Nguyen <ndminh210994@gmail.com>, 2019
# Chinh Chinh <trinhttp@trobz.com>, 2019
# Dung Nguyen Thi <dungnt@trobz.com>, 2019
# Dao Nguyen <trucdao.uel@gmail.com>, 2019
<<<<<<< HEAD
#
=======
# Nancy Momoland <thanhnguyen.icsc@gmail.com>, 2019
# Duy BQ <duybq86@gmail.com>, 2019
# 
>>>>>>> e398db87
msgid ""
msgstr ""
"Project-Id-Version: Odoo Server 13.0\n"
"Report-Msgid-Bugs-To: \n"
"POT-Creation-Date: 2019-10-07 07:13+0000\n"
"PO-Revision-Date: 2019-08-26 09:14+0000\n"
"Last-Translator: Duy BQ <duybq86@gmail.com>, 2019\n"
"Language-Team: Vietnamese (https://www.transifex.com/odoo/teams/41243/vi/)\n"
"MIME-Version: 1.0\n"
"Content-Type: text/plain; charset=UTF-8\n"
"Content-Transfer-Encoding: \n"
"Language: vi\n"
"Plural-Forms: nplurals=1; plural=0;\n"

#. module: sales_team
#: model_terms:ir.ui.view,arch_db:sales_team.crm_team_salesteams_view_kanban
msgid "<i class=\"fa fa-ellipsis-v\" role=\"img\" aria-label=\"Manage\" title=\"Manage\"/>"
msgstr "<i class=\"fa fa-ellipsis-v\" role=\"img\" aria-label=\"Quản lý\" title=\"Quản lý\"/>"

#. module: sales_team
#: model_terms:ir.ui.view,arch_db:sales_team.crm_team_salesteams_view_kanban
msgid "<span>New</span>"
msgstr "<span>Mới</span>"

#. module: sales_team
#: model_terms:ir.ui.view,arch_db:sales_team.crm_team_salesteams_view_kanban
msgid "<span>Reporting</span>"
msgstr "<span>Báo cáo</span>"

#. module: sales_team
#: model_terms:ir.ui.view,arch_db:sales_team.crm_team_salesteams_view_kanban
msgid "<span>View</span>"
msgstr "<span>Xem</span>"

#. module: sales_team
#: model:ir.model.fields,field_description:sales_team.field_crm_team__message_needaction
msgid "Action Needed"
msgstr "Cần có Hành động"

#. module: sales_team
#: model:ir.model.fields,field_description:sales_team.field_crm_team__active
msgid "Active"
msgstr "Hiệu lực"

#. module: sales_team
#: model:ir.actions.act_window,name:sales_team.mail_activity_type_action_config_sales
msgid "Activity Types"
msgstr "Kiểu Hoạt động"

#. module: sales_team
#: model:ir.model.fields,help:sales_team.field_crm_team__member_ids
msgid ""
"Add members to automatically assign their documents to this sales team. You "
"can only be member of one team."
msgstr ""

#. module: sales_team
#: model:res.groups,name:sales_team.group_sale_manager
msgid "Administrator"
msgstr ""

#. module: sales_team
#: model:crm.team,name:sales_team.crm_team_1
msgid "America"
msgstr "Mỹ"

#. module: sales_team
#: model_terms:ir.ui.view,arch_db:sales_team.crm_team_salesteams_search
msgid "Archived"
msgstr "Đã lưu"

#. module: sales_team
#: model:ir.model.fields,field_description:sales_team.field_crm_team__message_attachment_count
msgid "Attachment Count"
msgstr "Số lượng đính kèm"

#. module: sales_team
#: model_terms:ir.ui.view,arch_db:sales_team.crm_team_view_form
msgid "Avatar"
msgstr "Ảnh đại diện"

#. module: sales_team
#: code:addons/sales_team/models/crm_team.py:0
#, python-format
msgid "Big Pretty Button :)"
msgstr "Nút lớn và đẹp :)"

#. module: sales_team
#: code:addons/sales_team/models/crm_team.py:0
#, python-format
msgid "Cannot delete default team \"%s\""
msgstr ""

#. module: sales_team
#: model:ir.model.fields,field_description:sales_team.field_crm_team__member_ids
msgid "Channel Members"
msgstr "Thành viên của Kênh"

#. module: sales_team
#: model:ir.model.fields,field_description:sales_team.field_crm_team__color
msgid "Color Index"
msgstr "Mã màu"

#. module: sales_team
#: model:ir.model.fields,field_description:sales_team.field_crm_team__company_id
msgid "Company"
msgstr "Công ty"

#. module: sales_team
#: model:ir.ui.menu,name:sales_team.menu_sale_config
msgid "Configuration"
msgstr "Cấu hình"

#. module: sales_team
#: model:ir.model,name:sales_team.model_res_partner
msgid "Contact"
msgstr "Liên hệ"

#. module: sales_team
#: model:ir.model.fields,field_description:sales_team.field_crm_team__create_uid
msgid "Created by"
msgstr "Được tạo bởi"

#. module: sales_team
#: model:ir.model.fields,field_description:sales_team.field_crm_team__create_date
msgid "Created on"
msgstr "Được tạo vào"

#. module: sales_team
#: model:ir.model.fields,field_description:sales_team.field_crm_team__currency_id
msgid "Currency"
msgstr "Tiền tệ"

#. module: sales_team
#: model:ir.model.fields,field_description:sales_team.field_crm_team__dashboard_button_name
msgid "Dashboard Button"
msgstr "Nút Bảng thông tin"

#. module: sales_team
#: model:ir.model.fields,field_description:sales_team.field_crm_team__dashboard_graph_data
msgid "Dashboard Graph Data"
msgstr "Dữ liệu biểu đồ Bảng thông tin"

#. module: sales_team
#: model_terms:ir.actions.act_window,help:sales_team.crm_team_salesteams_act
#: model_terms:ir.actions.act_window,help:sales_team.crm_team_salesteams_pipelines_act
#: model_terms:ir.actions.act_window,help:sales_team.sales_team_config_action
msgid "Define a new sales team"
msgstr ""

#. module: sales_team
#: model:ir.model.fields,field_description:sales_team.field_crm_team__display_name
msgid "Display Name"
msgstr "Tên hiển thị"

#. module: sales_team
#: model:crm.team,name:sales_team.team_sales_department
msgid "Europe"
msgstr "Châu Âu"

#. module: sales_team
#: model:ir.model.fields,field_description:sales_team.field_crm_team__favorite_user_ids
msgid "Favorite Members"
msgstr "Thành viên yêu thích"

#. module: sales_team
#: model:ir.model.fields,help:sales_team.field_crm_team__is_favorite
msgid ""
"Favorite teams to display them in the dashboard and access them easily."
msgstr ""
"Hiển thị các Nhóm ưa thích để hiển thị chúng trong bảng điều khiển và truy "
"cập chúng một cách dễ dàng."

#. module: sales_team
#: model_terms:ir.ui.view,arch_db:sales_team.crm_team_view_form
msgid ""
"Follow this salesteam to automatically track the events associated to users "
"of this team."
msgstr ""
"Theo dõi (follow) đội bán hàng này để tự động truy vết các sự kiện gắn với "
"các thành viên của đội này."

#. module: sales_team
#: model:ir.model.fields,field_description:sales_team.field_crm_team__message_follower_ids
msgid "Followers"
msgstr "Người dõi theo"

#. module: sales_team
#: model:ir.model.fields,field_description:sales_team.field_crm_team__message_channel_ids
msgid "Followers (Channels)"
msgstr "Người theo dõi (Các kênh)"

#. module: sales_team
#: model:ir.model.fields,field_description:sales_team.field_crm_team__message_partner_ids
msgid "Followers (Partners)"
msgstr "Người theo dõi (Các đối tác)"

#. module: sales_team
#: model_terms:ir.ui.view,arch_db:sales_team.crm_team_salesteams_search
msgid "Group By..."
msgstr "Nhóm theo..."

#. module: sales_team
#: model:ir.model.fields,field_description:sales_team.field_crm_team__id
msgid "ID"
msgstr "ID"

#. module: sales_team
#: model:ir.model.fields,help:sales_team.field_crm_team__message_needaction
#: model:ir.model.fields,help:sales_team.field_crm_team__message_unread
msgid "If checked, new messages require your attention."
msgstr "Nếu đánh dấu kiểm, các thông điệp mới yêu cầu sự có mặt của bạn."

#. module: sales_team
#: model:ir.model.fields,help:sales_team.field_crm_team__message_has_error
msgid "If checked, some messages have a delivery error."
msgstr "Nếu chọn, sẽ hiển thị thông báo lỗi."

#. module: sales_team
#: model:ir.model.fields,help:sales_team.field_res_partner__team_id
#: model:ir.model.fields,help:sales_team.field_res_users__team_id
msgid ""
"If set, this Sales Team will be used for sales and assignations related to "
"this partner"
msgstr ""
"Nếu chọn, nhóm bán hàng này sẽ được dùng để kinh doanh và giao các vấn đề "
"liên quan của đối tác này"

#. module: sales_team
#: model:ir.model.fields,help:sales_team.field_crm_team__active
msgid ""
"If the active field is set to false, it will allow you to hide the Sales "
"Team without removing it."
msgstr ""
"Nếu chọn là không, nó sẽ không phép bạn ẩn thông tin nhóm bán hàng mà không "
"cần xóa nó."

#. module: sales_team
#: model:ir.model.fields,field_description:sales_team.field_crm_team__message_is_follower
msgid "Is Follower"
msgstr "Là người theo dõi"

#. module: sales_team
#: model:ir.model.fields,field_description:sales_team.field_crm_team____last_update
msgid "Last Modified on"
msgstr "Sửa lần cuối"

#. module: sales_team
#: model:ir.model.fields,field_description:sales_team.field_crm_team__write_uid
msgid "Last Updated by"
msgstr "Cập nhật lần cuối bởi"

#. module: sales_team
#: model:ir.model.fields,field_description:sales_team.field_crm_team__write_date
msgid "Last Updated on"
msgstr "Cập nhật lần cuối"

#. module: sales_team
#: model:ir.model.fields,field_description:sales_team.field_crm_team__message_main_attachment_id
msgid "Main Attachment"
msgstr "Đính kèm chính"

#. module: sales_team
#: model:ir.model.fields,field_description:sales_team.field_crm_team__message_has_error
msgid "Message Delivery error"
msgstr "Thông báo gửi đi gặp lỗi"

#. module: sales_team
#: model:ir.model.fields,field_description:sales_team.field_crm_team__message_ids
msgid "Messages"
msgstr "Thông điệp"

#. module: sales_team
#: model:ir.model.fields,field_description:sales_team.field_crm_team__message_needaction_counter
msgid "Number of Actions"
msgstr "Số lượng Hành động"

#. module: sales_team
#: model:ir.model.fields,field_description:sales_team.field_crm_team__message_has_error_counter
msgid "Number of errors"
msgstr ""

#. module: sales_team
#: model:ir.model.fields,help:sales_team.field_crm_team__message_needaction_counter
msgid "Number of messages which requires an action"
msgstr "Số thông điệp cần có hành động"

#. module: sales_team
#: model:ir.model.fields,help:sales_team.field_crm_team__message_has_error_counter
msgid "Number of messages with delivery error"
msgstr "Số tin gửi đi bị lỗi"

#. module: sales_team
#: model:ir.model.fields,help:sales_team.field_crm_team__message_unread_counter
msgid "Number of unread messages"
msgstr "Số thông điệp chưa đọc"

#. module: sales_team
#: model:crm.team,name:sales_team.pos_sales_team
msgid "Point of Sale"
msgstr "Điểm bán lẻ"

#. module: sales_team
#: model:ir.model,name:sales_team.model_crm_team
#: model:ir.model.fields,field_description:sales_team.field_crm_team__name
#: model:ir.model.fields,field_description:sales_team.field_res_partner__team_id
#: model:ir.model.fields,field_description:sales_team.field_res_users__team_id
#: model_terms:ir.ui.view,arch_db:sales_team.crm_team_view_form
#: model_terms:ir.ui.view,arch_db:sales_team.crm_team_view_tree
msgid "Sales Team"
msgstr "Đội Bán hàng"

#. module: sales_team
#: model_terms:ir.ui.view,arch_db:sales_team.crm_team_view_form
msgid "Sales Team name..."
msgstr ""

#. module: sales_team
#: model:ir.model.fields,help:sales_team.field_res_users__sale_team_id
msgid ""
"Sales Team the user is member of. Used to compute the members of a Sales "
"Team through the inverse one2many"
msgstr ""
"Người dùng nếu là 1 thành viên của nhóm bán hàng. Sẽ được dùng để tính toán "
"thông tin của các thành viên trong nhóm bán hàng"

#. module: sales_team
#: model:ir.actions.act_window,name:sales_team.crm_team_salesteams_act
#: model:ir.actions.act_window,name:sales_team.sales_team_config_action
msgid "Sales Teams"
msgstr "Đội Bán hàng"

#. module: sales_team
#: model_terms:ir.ui.view,arch_db:sales_team.crm_team_salesteams_search
msgid "Salesteams Search"
msgstr "Tìm Đội bán hàng"

#. module: sales_team
#: model:ir.model.fields,field_description:sales_team.field_crm_team__sequence
msgid "Sequence"
msgstr "Trình tự"

#. module: sales_team
#: model_terms:ir.ui.view,arch_db:sales_team.crm_team_salesteams_view_kanban
msgid "Settings"
msgstr "Thiết lập"

#. module: sales_team
#: model:ir.model.fields,field_description:sales_team.field_crm_team__is_favorite
msgid "Show on dashboard"
msgstr "Hiện trên bảng thông tin"

#. module: sales_team
#: model:ir.model.fields,field_description:sales_team.field_crm_team__user_id
#: model_terms:ir.ui.view,arch_db:sales_team.crm_team_salesteams_search
msgid "Team Leader"
msgstr "Trưởng nhóm"

#. module: sales_team
#: model_terms:ir.ui.view,arch_db:sales_team.crm_team_view_form
msgid "Team Members"
msgstr "Các thành viên trong đội"

#. module: sales_team
#: model:ir.actions.act_window,name:sales_team.crm_team_salesteams_pipelines_act
msgid "Team Pipelines"
msgstr "Cơ hôi theo nhóm bán hàng"

#. module: sales_team
#: model:ir.model.fields,help:sales_team.field_crm_team__color
msgid "The color of the channel"
msgstr "Màu sắc của Kênh"

#. module: sales_team
#: code:addons/sales_team/models/crm_team.py:0
#: code:addons/sales_team/models/crm_team.py:0
#, python-format
msgid "Undefined graph model for Sales Team: %s"
msgstr "Không thể quy định đối tượng biểu đồ cho Đội bán hàng: %s"

#. module: sales_team
#: model:ir.model.fields,field_description:sales_team.field_crm_team__message_unread
msgid "Unread Messages"
msgstr "Tin chưa đọc"

#. module: sales_team
#: model:ir.model.fields,field_description:sales_team.field_crm_team__message_unread_counter
msgid "Unread Messages Counter"
msgstr "Bộ đếm Thông điệp chưa đọc"

#. module: sales_team
#: model_terms:ir.actions.act_window,help:sales_team.crm_team_salesteams_act
#: model_terms:ir.actions.act_window,help:sales_team.crm_team_salesteams_pipelines_act
#: model_terms:ir.actions.act_window,help:sales_team.sales_team_config_action
msgid ""
"Use Sales Teams to organize your sales departments.\n"
"                    Each team will work with a separate pipeline."
msgstr ""

#. module: sales_team
#: model:ir.model.fields,field_description:sales_team.field_res_users__sale_team_id
msgid "User's Sales Team"
msgstr "Đội bán hàng của người dùng"

#. module: sales_team
#: model:res.groups,name:sales_team.group_sale_salesman_all_leads
msgid "User: All Documents"
msgstr "Người dùng: Tất cả Tài liệu"

#. module: sales_team
#: model:res.groups,name:sales_team.group_sale_salesman
msgid "User: Own Documents Only"
msgstr "Người dùng: Chỉ tài liệu của chính mình"

#. module: sales_team
#: model:ir.model,name:sales_team.model_res_users
msgid "Users"
msgstr "Người dùng"

#. module: sales_team
#: model:crm.team,name:sales_team.salesteam_website_sales
msgid "Website"
msgstr "Website"

#. module: sales_team
<<<<<<< HEAD
#: model:ir.model.fields,field_description:sales_team.field_crm_team__website_message_ids
msgid "Website Messages"
msgstr "Thông điệp Website"

#. module: sales_team
#: model:ir.model.fields,help:sales_team.field_crm_team__website_message_ids
msgid "Website communication history"
msgstr "Lịch sử thông tin liên lạc website"

#. module: sales_team
=======
>>>>>>> e398db87
#: model:crm.team,name:sales_team.ebay_sales_team
msgid "eBay"
msgstr ""

#. module: sales_team
#: model:res.groups,comment:sales_team.group_sale_salesman_all_leads
msgid ""
"the user will have access to all records of everyone in the sales "
"application."
msgstr ""
"người dùng sẽ có toàn quyền truy cập đến tất cả các bản ghi của tất cả mọi "
"người trong phạm vi ứng dụng bán hàng."

#. module: sales_team
#: model:res.groups,comment:sales_team.group_sale_salesman
msgid "the user will have access to his own data in the sales application."
msgstr ""
"người dùng sẽ chỉ có quyền truy cập đến các dữ liệu của chính mình phạm vi "
"ứng dụng bán hàng."

#. module: sales_team
#: model:res.groups,comment:sales_team.group_sale_manager
msgid ""
"the user will have an access to the sales configuration as well as statistic"
" reports."
msgstr ""
"người dùng sẽ có quyền truy cập đến các cấu hình bán hàng cũng như các báo "
"cáo / thống kê."<|MERGE_RESOLUTION|>--- conflicted
+++ resolved
@@ -10,13 +10,9 @@
 # Chinh Chinh <trinhttp@trobz.com>, 2019
 # Dung Nguyen Thi <dungnt@trobz.com>, 2019
 # Dao Nguyen <trucdao.uel@gmail.com>, 2019
-<<<<<<< HEAD
-#
-=======
 # Nancy Momoland <thanhnguyen.icsc@gmail.com>, 2019
 # Duy BQ <duybq86@gmail.com>, 2019
-# 
->>>>>>> e398db87
+#
 msgid ""
 msgstr ""
 "Project-Id-Version: Odoo Server 13.0\n"
@@ -442,7 +438,6 @@
 msgstr "Website"
 
 #. module: sales_team
-<<<<<<< HEAD
 #: model:ir.model.fields,field_description:sales_team.field_crm_team__website_message_ids
 msgid "Website Messages"
 msgstr "Thông điệp Website"
@@ -453,8 +448,6 @@
 msgstr "Lịch sử thông tin liên lạc website"
 
 #. module: sales_team
-=======
->>>>>>> e398db87
 #: model:crm.team,name:sales_team.ebay_sales_team
 msgid "eBay"
 msgstr ""
