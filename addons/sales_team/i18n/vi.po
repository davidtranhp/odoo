--- conflicted
+++ resolved
@@ -1,7 +1,7 @@
 # Translation of Odoo Server.
 # This file contains the translation of the following modules:
 # 	* sales_team
-#
+# 
 # Translators:
 # Martin Trigaux, 2019
 # fanha99 <fanha99@hotmail.com>, 2019
@@ -12,12 +12,8 @@
 # Dao Nguyen <trucdao.uel@gmail.com>, 2019
 # thanhnguyen.icsc <thanhnguyen.icsc@gmail.com>, 2019
 # Duy BQ <duybq86@gmail.com>, 2019
-<<<<<<< HEAD
+# Phuc Tran Thanh <phuctran.odoo@gmail.com>, 2019
 #
-=======
-# Phuc Tran Thanh <phuctran.odoo@gmail.com>, 2019
-# 
->>>>>>> 1013a94c
 msgid ""
 msgstr ""
 "Project-Id-Version: Odoo Server 13.0\n"
@@ -77,11 +73,7 @@
 #. module: sales_team
 #: model:res.groups,name:sales_team.group_sale_manager
 msgid "Administrator"
-<<<<<<< HEAD
 msgstr "Quản trị viên"
-=======
-msgstr "Người quản trị"
->>>>>>> 1013a94c
 
 #. module: sales_team
 #: model:crm.team,name:sales_team.crm_team_1
@@ -91,7 +83,7 @@
 #. module: sales_team
 #: model_terms:ir.ui.view,arch_db:sales_team.crm_team_salesteams_search
 msgid "Archived"
-msgstr "Đã lưu"
+msgstr "Đã lưu trữ"
 
 #. module: sales_team
 #: model:ir.model.fields,field_description:sales_team.field_crm_team__message_attachment_count
@@ -302,7 +294,7 @@
 #. module: sales_team
 #: model:ir.model.fields,field_description:sales_team.field_crm_team__message_has_error_counter
 msgid "Number of errors"
-msgstr "Số lỗi"
+msgstr "Số lượng lỗi"
 
 #. module: sales_team
 #: model:ir.model.fields,help:sales_team.field_crm_team__message_needaction_counter
@@ -447,16 +439,6 @@
 msgstr "Website"
 
 #. module: sales_team
-#: model:ir.model.fields,field_description:sales_team.field_crm_team__website_message_ids
-msgid "Website Messages"
-msgstr "Thông điệp Website"
-
-#. module: sales_team
-#: model:ir.model.fields,help:sales_team.field_crm_team__website_message_ids
-msgid "Website communication history"
-msgstr "Lịch sử thông tin liên lạc website"
-
-#. module: sales_team
 #: model:crm.team,name:sales_team.ebay_sales_team
 msgid "eBay"
 msgstr ""
