# Translation of Odoo Server.
# This file contains the translation of the following modules:
# * sales_team
# 
# Translators:
# Martin Trigaux, 2018
# fanha99 <fanha99@hotmail.com>, 2018
# son dang <son.dang@doda100.com>, 2018
# Minh Nguyen <ndminh210994@gmail.com>, 2018
# Duy BQ <duybq86@gmail.com>, 2018
# khoibv Mr <kendev2009@gmail.com>, 2018
# Chinh Chinh <trinhttp@trobz.com>, 2019
# thanhnguyen.icsc <thanhnguyen.icsc@gmail.com>, 2019
# 
msgid ""
msgstr ""
"Project-Id-Version: Odoo Server 12.0\n"
"Report-Msgid-Bugs-To: \n"
"POT-Creation-Date: 2019-01-09 10:32+0000\n"
"PO-Revision-Date: 2018-08-24 09:25+0000\n"
"Last-Translator: thanhnguyen.icsc <thanhnguyen.icsc@gmail.com>, 2019\n"
"Language-Team: Vietnamese (https://www.transifex.com/odoo/teams/41243/vi/)\n"
"MIME-Version: 1.0\n"
"Content-Type: text/plain; charset=UTF-8\n"
"Content-Transfer-Encoding: \n"
"Language: vi\n"
"Plural-Forms: nplurals=1; plural=0;\n"

#. module: sales_team
#: model_terms:ir.ui.view,arch_db:sales_team.crm_team_salesteams_view_kanban
msgid "<i class=\"fa fa-ellipsis-v\" role=\"img\" aria-label=\"Manage\" title=\"Manage\"/>"
<<<<<<< HEAD
msgstr "<i class=\"fa fa-ellipsis-v\" role=\"img\" aria-label=\"Quản lý\" title=\"Quản lý\"/>"
=======
msgstr "<i class=\"fa fa-ellipsis-v\" role=\"img\" aria-label=\"Manage\" title=\"Quản lý\"/>"
>>>>>>> 9be29371

#. module: sales_team
#: model_terms:ir.ui.view,arch_db:sales_team.crm_team_salesteams_view_kanban
msgid "<span>New</span>"
msgstr "<span>Mới</span>"

#. module: sales_team
#: model_terms:ir.ui.view,arch_db:sales_team.crm_team_salesteams_view_kanban
msgid "<span>Reporting</span>"
msgstr "<span>Báo cáo</span>"

#. module: sales_team
#: model_terms:ir.ui.view,arch_db:sales_team.crm_team_salesteams_view_kanban
msgid "<span>View</span>"
msgstr "<span>Xem</span>"

#. module: sales_team
#: model:ir.model.fields,field_description:sales_team.field_crm_team__message_needaction
msgid "Action Needed"
msgstr "Cần có Hành động"

#. module: sales_team
#: model:ir.model.fields,field_description:sales_team.field_crm_team__active
msgid "Active"
msgstr "Hiệu lực"

#. module: sales_team
#: model:ir.actions.act_window,name:sales_team.mail_activity_type_action_config_sales
msgid "Activity Types"
msgstr "Kiểu Hoạt động"

#. module: sales_team
#: model:crm.team,name:sales_team.crm_team_1
msgid "America"
msgstr "Nước Mỹ"

#. module: sales_team
#: model_terms:ir.ui.view,arch_db:sales_team.crm_team_salesteams_search
msgid "Archived"
msgstr "Đã lưu"

#. module: sales_team
#: model:ir.model.fields,field_description:sales_team.field_crm_team__message_attachment_count
msgid "Attachment Count"
msgstr "Số lượng đính kèm"

#. module: sales_team
#: model_terms:ir.ui.view,arch_db:sales_team.crm_team_view_form
msgid "Avatar"
msgstr "Ảnh đại diện"

#. module: sales_team
#: selection:crm.team,dashboard_graph_type:0
msgid "Bar"
<<<<<<< HEAD
msgstr "Cột"
=======
msgstr "Dạng Thanh"
>>>>>>> 9be29371

#. module: sales_team
#: code:addons/sales_team/models/crm_team.py:274
#, python-format
msgid "Big Pretty Button :)"
msgstr "Nút lớn và đẹp :)"

#. module: sales_team
#: model:ir.model.fields,field_description:sales_team.field_crm_team__member_ids
msgid "Channel Members"
msgstr "Thành viên của Kênh"

#. module: sales_team
#: model:ir.model.fields,field_description:sales_team.field_crm_team__color
msgid "Color Index"
msgstr "Mã màu"

#. module: sales_team
#: model:ir.model.fields,field_description:sales_team.field_crm_team__company_id
msgid "Company"
msgstr "Công ty"

#. module: sales_team
#: model:ir.ui.menu,name:sales_team.menu_sale_config
msgid "Configuration"
msgstr "Cấu hình"

#. module: sales_team
#: model:ir.model,name:sales_team.model_res_partner
msgid "Contact"
msgstr "Liên hệ"

#. module: sales_team
#: model:ir.model.fields,field_description:sales_team.field_crm_team__dashboard_graph_model
msgid "Content"
msgstr "Nội dung"

#. module: sales_team
#: model:ir.model.fields,field_description:sales_team.field_crm_team__create_uid
msgid "Created by"
msgstr "Được tạo bởi"

#. module: sales_team
#: model:ir.model.fields,field_description:sales_team.field_crm_team__create_date
msgid "Created on"
msgstr "Được tạo vào"

#. module: sales_team
#: model:ir.model.fields,field_description:sales_team.field_crm_team__currency_id
msgid "Currency"
msgstr "Tiền tệ"

#. module: sales_team
#: model_terms:ir.ui.view,arch_db:sales_team.crm_team_view_form
msgid "Dashboard"
msgstr "Bảng thông tin"

#. module: sales_team
#: model:ir.model.fields,field_description:sales_team.field_crm_team__dashboard_button_name
msgid "Dashboard Button"
msgstr "Nút Bảng thông tin"

#. module: sales_team
#: model:ir.model.fields,field_description:sales_team.field_crm_team__dashboard_graph_data
msgid "Dashboard Graph Data"
msgstr "Dữ liệu biểu đồ Bảng thông tin"

#. module: sales_team
#: selection:crm.team,dashboard_graph_group:0
msgid "Day"
msgstr "Ngày"

#. module: sales_team
#: model_terms:ir.actions.act_window,help:sales_team.crm_team_salesteams_act
#: model_terms:ir.actions.act_window,help:sales_team.sales_team_config_action
msgid "Define a new Sales Team"
msgstr "Định nghĩa một đội bán hàng mới"

#. module: sales_team
#: model:ir.model.fields,field_description:sales_team.field_crm_team__display_name
msgid "Display Name"
msgstr "Tên hiển thị"

#. module: sales_team
#: model:crm.team,name:sales_team.team_sales_department
msgid "Europe"
msgstr "Châu Âu"

#. module: sales_team
#: model:ir.model.fields,field_description:sales_team.field_crm_team__favorite_user_ids
msgid "Favorite Members"
msgstr "Thành viên yêu thích"

#. module: sales_team
#: model:ir.model.fields,help:sales_team.field_crm_team__is_favorite
msgid ""
"Favorite teams to display them in the dashboard and access them easily."
msgstr ""
"Hiển thị các Nhóm ưa thích để hiển thị chúng trong bảng điều khiển và truy "
"cập chúng một cách dễ dàng."

#. module: sales_team
#: model_terms:ir.ui.view,arch_db:sales_team.crm_team_view_form
msgid ""
"Follow this salesteam to automatically track the events associated to users "
"of this team."
msgstr ""
"Theo dõi (follow) đội bán hàng này để tự động truy vết các sự kiện gắn với "
"các thành viên của đội này."

#. module: sales_team
#: model:ir.model.fields,field_description:sales_team.field_crm_team__message_follower_ids
msgid "Followers"
msgstr "Người dõi theo"

#. module: sales_team
#: model:ir.model.fields,field_description:sales_team.field_crm_team__message_channel_ids
msgid "Followers (Channels)"
msgstr "Người theo dõi (Các kênh)"

#. module: sales_team
#: model:ir.model.fields,field_description:sales_team.field_crm_team__message_partner_ids
msgid "Followers (Partners)"
msgstr "Người theo dõi (Các đối tác)"

#. module: sales_team
#: model_terms:ir.ui.view,arch_db:sales_team.crm_team_view_form
msgid "Graph"
msgstr "Đồ thị"

#. module: sales_team
#: model_terms:ir.ui.view,arch_db:sales_team.crm_team_salesteams_search
msgid "Group By..."
msgstr "Nhóm theo..."

#. module: sales_team
#: model:ir.model.fields,field_description:sales_team.field_crm_team__dashboard_graph_group
msgid "Group by"
msgstr "Nhóm theo"

#. module: sales_team
#: model:ir.model.fields,help:sales_team.field_crm_team__dashboard_graph_group
msgid "How this channel's dashboard graph will group the results."
msgstr "Biểu đồ trang tổng quan của kênh này sẽ nhóm các kết quả như thế nào."

#. module: sales_team
#: model:ir.model.fields,field_description:sales_team.field_crm_team__id
msgid "ID"
msgstr "ID"

#. module: sales_team
#: model:ir.model.fields,help:sales_team.field_crm_team__message_unread
msgid "If checked new messages require your attention."
msgstr "Nếu đánh dấu kiểm, các thông điệp mới yêu cầu sự có mặt của bạn."

#. module: sales_team
#: model:ir.model.fields,help:sales_team.field_crm_team__message_needaction
msgid "If checked, new messages require your attention."
msgstr "Nếu đánh dấu kiểm, các thông điệp mới yêu cầu sự có mặt của bạn."

#. module: sales_team
#: model:ir.model.fields,help:sales_team.field_crm_team__message_has_error
msgid "If checked, some messages have a delivery error."
msgstr "Nếu chọn, sẽ hiển thị thông báo lỗi."

#. module: sales_team
#: model:ir.model.fields,help:sales_team.field_res_partner__team_id
msgid ""
"If set, this Sales Team will be used for sales and assignations related to "
"this partner"
msgstr ""
"Nếu chọn, nhóm bán hàng này sẽ được dùng để kinh doanh và giao các vấn đề "
"liên quan của đối tác này"

#. module: sales_team
#: model:ir.model.fields,help:sales_team.field_crm_team__active
msgid ""
"If the active field is set to false, it will allow you to hide the Sales "
"Team without removing it."
msgstr ""
"Nếu chọn là không, nó sẽ không phép bạn ẩn thông tin nhóm bán hàng mà không "
"cần xóa nó."

#. module: sales_team
#: selection:crm.team,dashboard_graph_model:0
msgid "Invoices"
msgstr "Hoá đơn"

#. module: sales_team
#: model:ir.model.fields,field_description:sales_team.field_crm_team__message_is_follower
msgid "Is Follower"
msgstr "Là người theo dõi"

#. module: sales_team
#: model:ir.model.fields,field_description:sales_team.field_crm_team____last_update
msgid "Last Modified on"
msgstr "Sửa lần cuối"

#. module: sales_team
#: selection:crm.team,dashboard_graph_period:0
msgid "Last Month"
msgstr "Tháng trước"

#. module: sales_team
#: model:ir.model.fields,field_description:sales_team.field_crm_team__write_uid
msgid "Last Updated by"
msgstr "Cập nhật lần cuối bởi"

#. module: sales_team
#: model:ir.model.fields,field_description:sales_team.field_crm_team__write_date
msgid "Last Updated on"
msgstr "Cập nhật lần cuối"

#. module: sales_team
#: selection:crm.team,dashboard_graph_period:0
msgid "Last Week"
msgstr "Tuần Trước"

#. module: sales_team
#: selection:crm.team,dashboard_graph_period:0
msgid "Last Year"
msgstr "Năm ngoái"

#. module: sales_team
#: selection:crm.team,dashboard_graph_type:0
msgid "Line"
msgstr "Đường"

#. module: sales_team
#: model:ir.model.fields,field_description:sales_team.field_crm_team__message_main_attachment_id
msgid "Main Attachment"
msgstr "Đính kèm chính"

#. module: sales_team
#: model:res.groups,name:sales_team.group_sale_manager
msgid "Manager"
msgstr "Quản lý"

#. module: sales_team
#: model:ir.model.fields,field_description:sales_team.field_crm_team__message_has_error
msgid "Message Delivery error"
msgstr "Thông báo gửi đi gặp lỗi"

#. module: sales_team
#: model:ir.model.fields,field_description:sales_team.field_crm_team__message_ids
msgid "Messages"
msgstr "Thông điệp"

#. module: sales_team
#: selection:crm.team,dashboard_graph_group:0
msgid "Month"
msgstr "Tháng"

#. module: sales_team
#: model_terms:ir.ui.view,arch_db:sales_team.crm_team_salesteams_search
msgid "My Favorites"
msgstr "Mục yêu thích của tôi"

#. module: sales_team
#: code:addons/sales_team/models/crm_team.py:260
#, python-format
msgid "Not Defined"
msgstr "Chưa xác định"

#. module: sales_team
#: model:ir.model.fields,field_description:sales_team.field_crm_team__message_needaction_counter
msgid "Number of Actions"
msgstr "Số lượng Hành động"

#. module: sales_team
#: model:ir.model.fields,field_description:sales_team.field_crm_team__message_has_error_counter
msgid "Number of error"
msgstr "Số lượng lỗi"

#. module: sales_team
#: model:ir.model.fields,help:sales_team.field_crm_team__message_needaction_counter
msgid "Number of messages which requires an action"
<<<<<<< HEAD
msgstr "Số thông điệp cần có hành động"
=======
msgstr "Số thông báo cần xử lý"
>>>>>>> 9be29371

#. module: sales_team
#: model:ir.model.fields,help:sales_team.field_crm_team__message_has_error_counter
msgid "Number of messages with delivery error"
msgstr "Số tin gửi đi bị lỗi"

#. module: sales_team
#: model:ir.model.fields,help:sales_team.field_crm_team__message_unread_counter
msgid "Number of unread messages"
<<<<<<< HEAD
msgstr "Số thông điệp chưa đọc"
=======
msgstr "Số tin chưa đọc"
>>>>>>> 9be29371

#. module: sales_team
#: selection:crm.team,dashboard_graph_model:0
msgid "Pipeline"
msgstr "Cơ hội"

#. module: sales_team
#: selection:crm.team,team_type:0
msgid "Point of Sale"
msgstr "Điểm bán lẻ"

#. module: sales_team
#: model:ir.model.fields,field_description:sales_team.field_crm_team__reply_to
msgid "Reply-To"
msgstr "Trả lời đến"

#. module: sales_team
#: selection:crm.team,dashboard_graph_model:0 selection:crm.team,team_type:0
msgid "Sales"
msgstr "Bán hàng"

#. module: sales_team
#: model:ir.model,name:sales_team.model_crm_team
msgid "Sales Channels"
msgstr "Kênh Bán hàng"

#. module: sales_team
#: model:ir.model.fields,field_description:sales_team.field_crm_team__name
#: model:ir.model.fields,field_description:sales_team.field_res_partner__team_id
#: model_terms:ir.ui.view,arch_db:sales_team.crm_team_view_form
#: model_terms:ir.ui.view,arch_db:sales_team.crm_team_view_tree
msgid "Sales Team"
msgstr "Đội Bán hàng"

#. module: sales_team
#: model:ir.model.fields,help:sales_team.field_res_users__sale_team_id
msgid ""
"Sales Team the user is member of. Used to compute the members of a Sales "
"Team through the inverse one2many"
msgstr ""
"Người dùng nếu là 1 thành viên của nhóm bán hàng. Sẽ được dùng để tính toán "
"thông tin của các thành viên trong nhóm bán hàng"

#. module: sales_team
#: model:ir.actions.act_window,name:sales_team.sales_team_config_action
msgid "Sales Teams"
msgstr "Đội Bán hàng"

#. module: sales_team
#: selection:crm.team,dashboard_graph_group:0
msgid "Salesperson"
msgstr "Nhân viên bán hàng"

#. module: sales_team
#: model_terms:ir.ui.view,arch_db:sales_team.crm_team_view_form
msgid "Salesteam name..."
msgstr "Tên Đội bán hàng..."

#. module: sales_team
#: model_terms:ir.ui.view,arch_db:sales_team.crm_team_salesteams_search
msgid "Salesteams Search"
msgstr "Tìm Đội bán hàng"

#. module: sales_team
#: model:ir.model.fields,field_description:sales_team.field_crm_team__dashboard_graph_period
msgid "Scale"
msgstr "Tỉ lệ"

#. module: sales_team
#: model_terms:ir.ui.view,arch_db:sales_team.crm_team_salesteams_view_kanban
msgid "Settings"
msgstr "Thiết lập"

#. module: sales_team
#: model:ir.model.fields,field_description:sales_team.field_crm_team__is_favorite
msgid "Show on dashboard"
msgstr "Hiện trên bảng thông tin"

#. module: sales_team
#: model:ir.model.fields,field_description:sales_team.field_crm_team__user_id
#: model_terms:ir.ui.view,arch_db:sales_team.crm_team_salesteams_search
msgid "Team Leader"
msgstr "Trưởng nhóm"

#. module: sales_team
#: model_terms:ir.ui.view,arch_db:sales_team.crm_team_view_form
msgid "Team Members"
msgstr "Các thành viên trong đội"

#. module: sales_team
#: model:ir.actions.act_window,name:sales_team.crm_team_salesteams_act
msgid "Team Pipelines"
msgstr "Cơ hôi theo nhóm bán hàng"

#. module: sales_team
#: model:ir.model.fields,field_description:sales_team.field_crm_team__team_type
msgid "Team Type"
msgstr "Kiểu nhóm"

#. module: sales_team
#: model:ir.model.fields,help:sales_team.field_crm_team__color
msgid "The color of the channel"
msgstr "Màu sắc của Kênh"

#. module: sales_team
#: model:ir.model.fields,help:sales_team.field_crm_team__reply_to
msgid ""
"The email address put in the 'Reply-To' of all emails sent by Odoo about "
"cases in this Sales Team"
msgstr ""
"Địa chỉ email phải được đưa vào 'Reply-To' của tất cả email gửi từ hệ thống "
"trong tất cả các trường hợp của nhóm bán hàng này"

#. module: sales_team
#: model:ir.model.fields,help:sales_team.field_crm_team__dashboard_graph_model
msgid "The graph this channel will display in the Dashboard.\n"
<<<<<<< HEAD
msgstr "Biểu đồ kênh này sẽ hiển thị trong Bảng tin.\n"
=======
msgstr "Biểu đồ kênh này sẽ hiển thị trong Trang tổng quan.\n"
>>>>>>> 9be29371

#. module: sales_team
#: model:ir.model.fields,help:sales_team.field_crm_team__dashboard_graph_period
msgid "The time period this channel's dashboard graph will consider."
<<<<<<< HEAD
msgstr "Khoảng thời gian biểu đồ Bảng tin của kênh này sẽ xem xét."
=======
msgstr "Khoảng thời gian biểu đồ bảng điều khiển của kênh này sẽ xem xét."
>>>>>>> 9be29371

#. module: sales_team
#: model:ir.model.fields,help:sales_team.field_crm_team__dashboard_graph_type
msgid "The type of graph this channel will display in the dashboard."
msgstr "Loại biểu đồ kênh này sẽ hiển thị trong trang tổng quan."

#. module: sales_team
#: model:ir.model.fields,help:sales_team.field_crm_team__team_type
msgid ""
"The type of this channel, it will define the resources this channel uses."
msgstr "Kiểu của kênh này, nó sẽ xác định các tài nguyên mà kênh này sử dụng."

#. module: sales_team
#: model:ir.model.fields,field_description:sales_team.field_crm_team__dashboard_graph_type
msgid "Type"
msgstr "Kiểu"

#. module: sales_team
#: code:addons/sales_team/models/crm_team.py:151
#: code:addons/sales_team/models/crm_team.py:178
#, python-format
msgid "Undefined graph model for Sales Team: %s"
msgstr "Không thể quy định đối tượng biểu đồ cho Đội bán hàng: %s"

#. module: sales_team
#: model:ir.model.fields,field_description:sales_team.field_crm_team__message_unread
msgid "Unread Messages"
msgstr "Tin chưa đọc"

#. module: sales_team
#: model:ir.model.fields,field_description:sales_team.field_crm_team__message_unread_counter
msgid "Unread Messages Counter"
msgstr "Bộ đếm Thông điệp chưa đọc"

#. module: sales_team
#: model_terms:ir.actions.act_window,help:sales_team.crm_team_salesteams_act
#: model_terms:ir.actions.act_window,help:sales_team.sales_team_config_action
msgid ""
"Use Sales Teams to organize your sales departments.\n"
"                    Each channel will work with a separate pipeline."
msgstr ""
"Sử dụng đội bán hàng để tổ chức các bộ phận bán hàng của bạn.\n"
"                    Mỗi kênh sẽ hoạt động với một luồng riêng biệt."

#. module: sales_team
#: model:ir.model.fields,field_description:sales_team.field_res_users__sale_team_id
msgid "User's Sales Team"
msgstr "Đội bán hàng của người dùng"

#. module: sales_team
#: model:res.groups,name:sales_team.group_sale_salesman_all_leads
msgid "User: All Documents"
msgstr "Người dùng: Tất cả Tài liệu"

#. module: sales_team
#: model:res.groups,name:sales_team.group_sale_salesman
msgid "User: Own Documents Only"
msgstr "Người dùng: Chỉ tài liệu của chính mình"

#. module: sales_team
#: model:ir.model,name:sales_team.model_res_users
msgid "Users"
msgstr "Người dùng"

#. module: sales_team
#: model:crm.team,name:sales_team.salesteam_website_sales
#: selection:crm.team,team_type:0
msgid "Website"
msgstr "Website"

#. module: sales_team
#: model:ir.model.fields,field_description:sales_team.field_crm_team__website_message_ids
msgid "Website Messages"
msgstr "Thông điệp Website"

#. module: sales_team
#: model:ir.model.fields,help:sales_team.field_crm_team__website_message_ids
msgid "Website communication history"
msgstr "Lịch sử thông tin liên lạc website"

#. module: sales_team
#: selection:crm.team,dashboard_graph_group:0
msgid "Week"
msgstr "Tuần"

#. module: sales_team
#: model:res.groups,comment:sales_team.group_sale_salesman_all_leads
msgid ""
"the user will have access to all records of everyone in the sales "
"application."
msgstr ""
"người dùng sẽ có toàn quyền truy cập đến tất cả các bản ghi của tất cả mọi "
"người trong phạm vi ứng dụng bán hàng."

#. module: sales_team
#: model:res.groups,comment:sales_team.group_sale_salesman
msgid "the user will have access to his own data in the sales application."
msgstr ""
"người dùng sẽ chỉ có quyền truy cập đến các dữ liệu của chính mình phạm vi "
"ứng dụng bán hàng."

#. module: sales_team
#: model:res.groups,comment:sales_team.group_sale_manager
msgid ""
"the user will have an access to the sales configuration as well as statistic"
" reports."
msgstr ""
"người dùng sẽ có quyền truy cập đến các cấu hình bán hàng cũng như các báo "
"cáo / thống kê."<|MERGE_RESOLUTION|>--- conflicted
+++ resolved
@@ -29,11 +29,7 @@
 #. module: sales_team
 #: model_terms:ir.ui.view,arch_db:sales_team.crm_team_salesteams_view_kanban
 msgid "<i class=\"fa fa-ellipsis-v\" role=\"img\" aria-label=\"Manage\" title=\"Manage\"/>"
-<<<<<<< HEAD
 msgstr "<i class=\"fa fa-ellipsis-v\" role=\"img\" aria-label=\"Quản lý\" title=\"Quản lý\"/>"
-=======
-msgstr "<i class=\"fa fa-ellipsis-v\" role=\"img\" aria-label=\"Manage\" title=\"Quản lý\"/>"
->>>>>>> 9be29371
 
 #. module: sales_team
 #: model_terms:ir.ui.view,arch_db:sales_team.crm_team_salesteams_view_kanban
@@ -88,11 +84,7 @@
 #. module: sales_team
 #: selection:crm.team,dashboard_graph_type:0
 msgid "Bar"
-<<<<<<< HEAD
 msgstr "Cột"
-=======
-msgstr "Dạng Thanh"
->>>>>>> 9be29371
 
 #. module: sales_team
 #: code:addons/sales_team/models/crm_team.py:274
@@ -370,11 +362,7 @@
 #. module: sales_team
 #: model:ir.model.fields,help:sales_team.field_crm_team__message_needaction_counter
 msgid "Number of messages which requires an action"
-<<<<<<< HEAD
 msgstr "Số thông điệp cần có hành động"
-=======
-msgstr "Số thông báo cần xử lý"
->>>>>>> 9be29371
 
 #. module: sales_team
 #: model:ir.model.fields,help:sales_team.field_crm_team__message_has_error_counter
@@ -384,11 +372,7 @@
 #. module: sales_team
 #: model:ir.model.fields,help:sales_team.field_crm_team__message_unread_counter
 msgid "Number of unread messages"
-<<<<<<< HEAD
 msgstr "Số thông điệp chưa đọc"
-=======
-msgstr "Số tin chưa đọc"
->>>>>>> 9be29371
 
 #. module: sales_team
 #: selection:crm.team,dashboard_graph_model:0
@@ -505,20 +489,12 @@
 #. module: sales_team
 #: model:ir.model.fields,help:sales_team.field_crm_team__dashboard_graph_model
 msgid "The graph this channel will display in the Dashboard.\n"
-<<<<<<< HEAD
 msgstr "Biểu đồ kênh này sẽ hiển thị trong Bảng tin.\n"
-=======
-msgstr "Biểu đồ kênh này sẽ hiển thị trong Trang tổng quan.\n"
->>>>>>> 9be29371
 
 #. module: sales_team
 #: model:ir.model.fields,help:sales_team.field_crm_team__dashboard_graph_period
 msgid "The time period this channel's dashboard graph will consider."
-<<<<<<< HEAD
 msgstr "Khoảng thời gian biểu đồ Bảng tin của kênh này sẽ xem xét."
-=======
-msgstr "Khoảng thời gian biểu đồ bảng điều khiển của kênh này sẽ xem xét."
->>>>>>> 9be29371
 
 #. module: sales_team
 #: model:ir.model.fields,help:sales_team.field_crm_team__dashboard_graph_type
