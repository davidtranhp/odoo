# Translation of Odoo Server.
# This file contains the translation of the following modules:
# * sales_team
#
# Translators:
# Ana Juaristi <ajuaristio@gmail.com>, 2015
# Antonio Trueba, 2015-2016
# Ivan Nieto <ivan.nieto.sousa@gmail.com>, 2016
msgid ""
msgstr ""
"Project-Id-Version: Odoo 9.0\n"
"Report-Msgid-Bugs-To: \n"
<<<<<<< HEAD
"POT-Creation-Date: 2016-08-19 10:25+0000\n"
=======
"POT-Creation-Date: 2016-08-18 14:08+0000\n"
>>>>>>> bc1a0a32
"PO-Revision-Date: 2016-03-04 21:08+0000\n"
"Last-Translator: Ivan Nieto <ivan.nieto.sousa@gmail.com>\n"
"Language-Team: Spanish (http://www.transifex.com/odoo/odoo-9/language/es/)\n"
"Language: es\n"
"MIME-Version: 1.0\n"
"Content-Type: text/plain; charset=UTF-8\n"
"Content-Transfer-Encoding: \n"
"Plural-Forms: nplurals=2; plural=(n != 1);\n"

#. module: sales_team
#. openerp-web
#: code:addons/sales_team/static/src/xml/sales_team_dashboard.xml:91
#, python-format
msgid "3 exp. closing"
msgstr ""

#. module: sales_team
#. openerp-web
#: code:addons/sales_team/static/src/xml/sales_team_dashboard.xml:137
#, python-format
msgid "35,029.39€"
msgstr "35,029.39€"

#. module: sales_team
#. openerp-web
#: code:addons/sales_team/static/src/xml/sales_team_dashboard.xml:124
#, python-format
msgid "78,140.03€"
msgstr "78,140.03€"

#. module: sales_team
#. openerp-web
#: code:addons/sales_team/static/src/xml/sales_team_dashboard.xml:169
#, python-format
msgid "80.000€"
msgstr "80.000€"

#. module: sales_team
#: model:ir.ui.view,arch_db:sales_team.crm_team_salesteams_view_kanban
msgid "<span>New</span>"
msgstr "<span>Nuevo</span>"

#. module: sales_team
#: model:ir.ui.view,arch_db:sales_team.crm_team_salesteams_view_kanban
msgid "<span>Reports</span>"
msgstr "<span>Informes</span>"

#. module: sales_team
#: model:ir.ui.view,arch_db:sales_team.crm_team_salesteams_view_kanban
msgid "<span>View</span>"
msgstr "<span>Ver</span>"

#. module: sales_team
#: model:ir.model.fields,field_description:sales_team.field_crm_team_active
msgid "Active"
msgstr "Activo"

#. module: sales_team
#. openerp-web
#: code:addons/sales_team/static/src/xml/sales_team_dashboard.xml:114
#, python-format
msgid "Activities Done"
msgstr "Actividades realizadas"

#. module: sales_team
#: model:ir.ui.view,arch_db:sales_team.crm_team_salesteams_search
msgid "Archived"
msgstr ""

#. module: sales_team
#: model:ir.actions.act_window,help:sales_team.crm_team_act
#: model:ir.actions.act_window,help:sales_team.crm_team_salesteams_act
#: model:ir.actions.act_window,help:sales_team.sales_team_config_action
msgid "Click here to define a new sales team."
msgstr "Haga click aquí para definir un nuevo equipo de venta."

#. module: sales_team
#. openerp-web
#: code:addons/sales_team/static/src/xml/sales_team_dashboard.xml:148
#: code:addons/sales_team/static/src/xml/sales_team_dashboard.xml:152
#: code:addons/sales_team/static/src/xml/sales_team_dashboard.xml:161
#: code:addons/sales_team/static/src/xml/sales_team_dashboard.xml:165
#: code:addons/sales_team/static/src/xml/sales_team_dashboard.xml:174
#: code:addons/sales_team/static/src/xml/sales_team_dashboard.xml:178
#: code:addons/sales_team/static/src/xml/sales_team_dashboard.xml:182
#, python-format
msgid "Click to set"
msgstr ""

#. module: sales_team
#: model:ir.model.fields,field_description:sales_team.field_crm_team_color
msgid "Color Index"
msgstr "Índice de colores"

#. module: sales_team
#: model:ir.model.fields,field_description:sales_team.field_crm_team_company_id
#: model:ir.ui.view,arch_db:sales_team.crm_team_view_form
msgid "Company"
msgstr "Compañía"

#. module: sales_team
#. openerp-web
#: code:addons/sales_team/static/src/xml/sales_team_dashboard.xml:215
#, python-format
msgid "Create a few opportunities to activate your dashboard."
msgstr "Cree algunas oportunidades para activar su tablero."

#. module: sales_team
#: model:ir.model.fields,field_description:sales_team.field_crm_team_create_uid
msgid "Created by"
msgstr "Creado por"

#. module: sales_team
#: model:ir.model.fields,field_description:sales_team.field_crm_team_create_date
msgid "Created on"
msgstr "Creado en"

#. module: sales_team
#. openerp-web
#: code:addons/sales_team/static/src/js/sales_team_dashboard.js:16
#: model:ir.actions.act_window,name:sales_team.crm_team_salesteams_act
#: model:ir.ui.menu,name:sales_team.menu_sales_team_act
#, python-format
msgid "Dashboard"
msgstr "Tablero"

#. module: sales_team
#: model:crm.team,name:sales_team.team_sales_department
msgid "Direct Sales"
msgstr "Ventas directas"

#. module: sales_team
#: model:ir.model.fields,field_description:sales_team.field_crm_team_display_name
msgid "Display Name"
msgstr "Nombre mostrado"

#. module: sales_team
#: model:ir.ui.view,arch_db:sales_team.crm_team_view_form
msgid ""
"Follow this salesteam to automatically track the events associated to users "
"of this team."
msgstr ""
"Seguir a este equipo de ventas para rastrear automáticamente los eventos "
"asociados a los usuarios de este equipo."

#. module: sales_team
#. openerp-web
#: code:addons/sales_team/static/src/xml/sales_team_dashboard.xml:214
#, python-format
msgid "Great sales journeys start with a clean pipeline."
msgstr ""

#. module: sales_team
#: model:ir.ui.view,arch_db:sales_team.crm_team_salesteams_search
msgid "Group By..."
msgstr "Agrupar por..."

#. module: sales_team
#. openerp-web
#: code:addons/sales_team/static/src/xml/sales_team_dashboard.xml:213
#, python-format
msgid "Hi there!"
msgstr "Hola Ahí! "

#. module: sales_team
#: model:ir.model.fields,field_description:sales_team.field_crm_team_id
msgid "ID"
msgstr "ID (identificación)"

#. module: sales_team
#: model:ir.model.fields,help:sales_team.field_crm_team_active
msgid ""
"If the active field is set to false, it will allow you to hide the sales "
"team without removing it."
msgstr ""
"Si el campo \"activo\" se establece a falso, le permite esconder el equipo "
"de ventas sin eliminarlo."

#. module: sales_team
#: model:crm.team,name:sales_team.crm_team_1
msgid "Indirect Sales"
msgstr "Ventas indirectas"

#. module: sales_team
#. openerp-web
#: code:addons/sales_team/static/src/xml/sales_team_dashboard.xml:140
#, python-format
msgid "Invoiced"
msgstr "Facturado"

#. module: sales_team
#: model:ir.model.fields,field_description:sales_team.field_crm_team___last_update
msgid "Last Modified on"
msgstr "Última modificación en"

#. module: sales_team
#. openerp-web
#: code:addons/sales_team/static/src/xml/sales_team_dashboard.xml:188
#, python-format
msgid "Last Month"
msgstr "Último Mes"

#. module: sales_team
#: model:ir.model.fields,field_description:sales_team.field_crm_team_write_uid
msgid "Last Updated by"
msgstr "Última actualización de"

#. module: sales_team
#: model:ir.model.fields,field_description:sales_team.field_crm_team_write_date
msgid "Last Updated on"
msgstr "Última actualización en"

#. module: sales_team
#. openerp-web
#: code:addons/sales_team/static/src/xml/sales_team_dashboard.xml:25
#, python-format
msgid "Meetings"
msgstr "Reuniones"

#. module: sales_team
#: model:ir.ui.view,arch_db:sales_team.crm_team_salesteams_view_kanban
msgid "More <i class=\"fa fa-caret-down\"/>"
msgstr "Más <i class=\"fa fa-caret-down\"/>"

#. module: sales_team
#: model:ir.ui.view,arch_db:sales_team.crm_team_view_form
msgid "More Info"
msgstr "Más información"

#. module: sales_team
#. openerp-web
#: code:addons/sales_team/static/src/xml/sales_team_dashboard.xml:42
#: code:addons/sales_team/static/src/xml/sales_team_dashboard.xml:44
#: code:addons/sales_team/static/src/xml/sales_team_dashboard.xml:216
#, fuzzy, python-format
msgid "My Pipeline"
msgstr "Flujo de ventas"

#. module: sales_team
#: model:ir.ui.view,arch_db:sales_team.crm_team_salesteams_search
msgid "My Salesteams"
msgstr "Mi equipo de ventas"

#. module: sales_team
#. openerp-web
#: code:addons/sales_team/static/src/xml/sales_team_dashboard.xml:50
#, python-format
msgid "Next 7 days"
msgstr "Próximos siete días"

#. module: sales_team
#. openerp-web
#: code:addons/sales_team/static/src/xml/sales_team_dashboard.xml:38
#, python-format
msgid "Next Actions"
msgstr "Próximas acciones"

#. module: sales_team
#. openerp-web
<<<<<<< HEAD
#: code:addons/sales_team/static/src/js/sales_team_dashboard.js:83
=======
#: code:addons/sales_team/static/src/js/sales_team_dashboard.js:84
>>>>>>> bc1a0a32
#, python-format
msgid "Only Integer Value should be valid."
msgstr "El único valor válido es un entero."

#. module: sales_team
#: model:ir.model,name:sales_team.model_res_partner
msgid "Partner"
msgstr "Empresa"

#. module: sales_team
#. openerp-web
#: code:addons/sales_team/static/src/xml/sales_team_dashboard.xml:102
#, python-format
msgid "Performance"
msgstr "Rendimiento"

#. module: sales_team
#: model:ir.model.fields,field_description:sales_team.field_crm_team_reply_to
msgid "Reply-To"
msgstr "Responder a"

#. module: sales_team
#: model:ir.model.fields,field_description:sales_team.field_res_users_property_product_pricelist
msgid "Sale Pricelist"
msgstr "Tarifa de venta"

#. module: sales_team
#: model:ir.model,name:sales_team.model_crm_team
#: model:ir.model.fields,field_description:sales_team.field_crm_team_name
#: model:ir.model.fields,field_description:sales_team.field_res_partner_team_id
#: model:ir.model.fields,field_description:sales_team.field_res_users_sale_team_id
#: model:ir.model.fields,field_description:sales_team.field_res_users_team_id
#: model:ir.ui.view,arch_db:sales_team.crm_team_view_form
#: model:ir.ui.view,arch_db:sales_team.crm_team_view_tree
msgid "Sales Team"
msgstr "Equipo de ventas"

#. module: sales_team
#: model:ir.model.fields,help:sales_team.field_res_users_sale_team_id
msgid ""
"Sales Team the user is member of. Used to compute the members of a sales "
"team through the inverse one2many"
msgstr ""

#. module: sales_team
#: model:ir.actions.act_window,name:sales_team.crm_team_act
#: model:ir.actions.act_window,name:sales_team.sales_team_config_action
msgid "Sales Teams"
msgstr "Equipos de ventas"

#. module: sales_team
#: model:ir.ui.view,arch_db:sales_team.crm_team_view_form
msgid "Sales team"
msgstr "Equipo de ventas"

#. module: sales_team
#: model:ir.ui.view,arch_db:sales_team.crm_team_view_form
msgid "Salesteam name..."
msgstr "Nombre del equipo de venta..."

#. module: sales_team
#: model:ir.ui.view,arch_db:sales_team.crm_team_salesteams_search
msgid "Salesteams Search"
msgstr "Búsqueda de equipos de ventas"

#. module: sales_team
#: model:ir.ui.view,arch_db:sales_team.crm_team_salesteams_view_kanban
msgid "Settings"
msgstr "Configuración"

#. module: sales_team
#. openerp-web
#: code:addons/sales_team/static/src/xml/sales_team_dashboard.xml:146
#, python-format
msgid "Target"
msgstr "Objetivo"

#. module: sales_team
#: model:ir.model.fields,field_description:sales_team.field_crm_team_user_id
#: model:ir.ui.view,arch_db:sales_team.crm_team_salesteams_search
msgid "Team Leader"
msgstr "Jefe de equipo"

#. module: sales_team
#: model:ir.model.fields,field_description:sales_team.field_crm_team_member_ids
#: model:ir.ui.view,arch_db:sales_team.crm_team_view_form
msgid "Team Members"
msgstr "Miembros del equipo"

#. module: sales_team
#: model:ir.model.fields,help:sales_team.field_crm_team_color
msgid "The color of the team"
msgstr ""

#. module: sales_team
#: model:ir.model.fields,help:sales_team.field_crm_team_color
msgid "The color of the team"
msgstr ""

#. module: sales_team
#: model:ir.model.fields,help:sales_team.field_crm_team_reply_to
msgid ""
"The email address put in the 'Reply-To' of all emails sent by Odoo about "
"cases in this sales team"
msgstr ""
"La dirección de correo electrónico puesta en 'Responder a' de todos los "
"correos enviados a Odoo sobre los casos en este equipo de ventas"

#. module: sales_team
#. openerp-web
#: code:addons/sales_team/static/src/xml/sales_team_dashboard.xml:102
#, python-format
msgid "This Month"
msgstr "Este mes"

#. module: sales_team
#: model:ir.model.fields,help:sales_team.field_res_users_property_product_pricelist
msgid ""
"This pricelist will be used, instead of the default one, for sales to the "
"current partner"
msgstr ""
"Esta tarifa se utilizará, en lugar de la por defecto, para las ventas de la "
"empresa actual."

#. module: sales_team
#. openerp-web
#: code:addons/sales_team/static/src/xml/sales_team_dashboard.xml:29
#: code:addons/sales_team/static/src/xml/sales_team_dashboard.xml:61
#: code:addons/sales_team/static/src/xml/sales_team_dashboard.xml:76
#, python-format
msgid "To Activities"
msgstr ""

#. module: sales_team
#. openerp-web
#: code:addons/sales_team/static/src/xml/sales_team_dashboard.xml:105
#: code:addons/sales_team/static/src/xml/sales_team_dashboard.xml:189
#, python-format
msgid "To Activity Report"
msgstr ""

#. module: sales_team
#. openerp-web
#: code:addons/sales_team/static/src/xml/sales_team_dashboard.xml:16
#: code:addons/sales_team/static/src/xml/sales_team_dashboard.xml:51
#, python-format
msgid "To Calendar"
msgstr ""

#. module: sales_team
#. openerp-web
#: code:addons/sales_team/static/src/xml/sales_team_dashboard.xml:131
#: code:addons/sales_team/static/src/xml/sales_team_dashboard.xml:199
#, python-format
msgid "To Invoice Report"
msgstr ""

#. module: sales_team
#. openerp-web
#: code:addons/sales_team/static/src/xml/sales_team_dashboard.xml:86
#, python-format
msgid "To Opportunities"
msgstr ""

#. module: sales_team
#. openerp-web
#: code:addons/sales_team/static/src/xml/sales_team_dashboard.xml:118
#: code:addons/sales_team/static/src/xml/sales_team_dashboard.xml:194
#, python-format
msgid "To Opportunity Report"
msgstr ""

#. module: sales_team
#. openerp-web
#: code:addons/sales_team/static/src/xml/sales_team_dashboard.xml:13
#, python-format
msgid "To do"
msgstr "Por realizar"

#. module: sales_team
#. openerp-web
#: code:addons/sales_team/static/src/xml/sales_team_dashboard.xml:13
#, python-format
msgid "Today"
msgstr "Hoy"

#. module: sales_team
#: model:ir.actions.act_window,help:sales_team.crm_team_act
#: model:ir.actions.act_window,help:sales_team.crm_team_salesteams_act
#: model:ir.actions.act_window,help:sales_team.sales_team_config_action
msgid ""
"Use sales team to organize your different salespersons or\n"
"                    departments into separate teams. Each team will work in\n"
"                    its own list of opportunities."
msgstr ""
"Use equipos de ventas para organizar a sus comerciales o\n"
"departamentos en distintos equipos. Cada equipo trabajará\n"
"en su propia lista de oportunidades."

#. module: sales_team
#: model:ir.model,name:sales_team.model_res_users
msgid "Users"
msgstr "Usuarios"

#. module: sales_team
#. openerp-web
#: code:addons/sales_team/static/src/xml/sales_team_dashboard.xml:127
#, python-format
msgid "Won in Opportunities"
msgstr ""

#. module: sales_team
#. openerp-web
<<<<<<< HEAD
#: code:addons/sales_team/static/src/js/sales_team_dashboard.js:83
=======
#: code:addons/sales_team/static/src/js/sales_team_dashboard.js:84
>>>>>>> bc1a0a32
#, python-format
msgid "Wrong value entered!"
msgstr "Valor introducido no válido"

#. module: sales_team
#. openerp-web
#: code:addons/sales_team/static/src/xml/sales_team_dashboard.xml:89
#, python-format
msgid "exp. closing"
msgstr ""

#. module: sales_team
#: model:ir.model,name:sales_team.model_ir_ui_view
msgid "ir.ui.view"
msgstr ""

#. module: sales_team
#. openerp-web
#: code:addons/sales_team/static/src/xml/sales_team_dashboard.xml:79
#, python-format
msgid "overdue"
msgstr "vencido"

#~ msgid "Action Needed"
#~ msgstr "Necesaria acción"

<<<<<<< HEAD
#~ msgid "Code"
#~ msgstr "Código"

=======
>>>>>>> bc1a0a32
#~ msgid "Date of the last message posted on the record."
#~ msgstr "Fecha del último mensaje publicado en el registro."

#~ msgid "Followers"
#~ msgstr "Seguidores"

#~ msgid "Followers (Channels)"
#~ msgstr "Seguidores (Canales)"

#~ msgid "Followers (Partners)"
#~ msgstr "Seguidores (Empresas)"

#~ msgid "If checked new messages require your attention."
#~ msgstr "Si está marcado, hay nuevos mensajes que requieren su atención"

#~ msgid "If checked, new messages require your attention."
#~ msgstr "Si está marcado, hay nuevos mensajes que requieren su atención."

#~ msgid "Is Follower"
#~ msgstr "Es un seguidor"

#~ msgid "Last Message Date"
#~ msgstr "Fecha del último mensaje"

#~ msgid "Messages"
#~ msgstr "Mensajes"

#~ msgid "Messages and communication history"
#~ msgstr "Mensajes e historial de comunicación"

#~ msgid "Number of Actions"
#~ msgstr "Número de acciones"

#~ msgid "Number of messages which requires an action"
#~ msgstr "Número de mensajes que requieren una acción"

#~ msgid "Number of unread messages"
#~ msgstr "Número de mensajes no leidos"

<<<<<<< HEAD
#~ msgid "The code of the sales team must be unique !"
#~ msgstr "¡El código del equipo de ventas debe ser único!"

=======
>>>>>>> bc1a0a32
#~ msgid "Unread Messages"
#~ msgstr "Mensajes sin leer"

#~ msgid "Unread Messages Counter"
#~ msgstr "Contador de mensajes no leidos"

#~ msgid "Working Hours"
#~ msgstr "Horas laborales"<|MERGE_RESOLUTION|>--- conflicted
+++ resolved
@@ -10,11 +10,7 @@
 msgstr ""
 "Project-Id-Version: Odoo 9.0\n"
 "Report-Msgid-Bugs-To: \n"
-<<<<<<< HEAD
-"POT-Creation-Date: 2016-08-19 10:25+0000\n"
-=======
 "POT-Creation-Date: 2016-08-18 14:08+0000\n"
->>>>>>> bc1a0a32
 "PO-Revision-Date: 2016-03-04 21:08+0000\n"
 "Last-Translator: Ivan Nieto <ivan.nieto.sousa@gmail.com>\n"
 "Language-Team: Spanish (http://www.transifex.com/odoo/odoo-9/language/es/)\n"
@@ -80,11 +76,6 @@
 msgstr "Actividades realizadas"
 
 #. module: sales_team
-#: model:ir.ui.view,arch_db:sales_team.crm_team_salesteams_search
-msgid "Archived"
-msgstr ""
-
-#. module: sales_team
 #: model:ir.actions.act_window,help:sales_team.crm_team_act
 #: model:ir.actions.act_window,help:sales_team.crm_team_salesteams_act
 #: model:ir.actions.act_window,help:sales_team.sales_team_config_action
@@ -105,6 +96,11 @@
 msgstr ""
 
 #. module: sales_team
+#: model:ir.model.fields,field_description:sales_team.field_crm_team_code
+msgid "Code"
+msgstr "Código"
+
+#. module: sales_team
 #: model:ir.model.fields,field_description:sales_team.field_crm_team_color
 msgid "Color Index"
 msgstr "Índice de colores"
@@ -274,11 +270,7 @@
 
 #. module: sales_team
 #. openerp-web
-<<<<<<< HEAD
-#: code:addons/sales_team/static/src/js/sales_team_dashboard.js:83
-=======
 #: code:addons/sales_team/static/src/js/sales_team_dashboard.js:84
->>>>>>> bc1a0a32
 #, python-format
 msgid "Only Integer Value should be valid."
 msgstr "El único valor válido es un entero."
@@ -369,9 +361,9 @@
 msgstr "Miembros del equipo"
 
 #. module: sales_team
-#: model:ir.model.fields,help:sales_team.field_crm_team_color
-msgid "The color of the team"
-msgstr ""
+#: sql_constraint:crm.team:0
+msgid "The code of the sales team must be unique !"
+msgstr "¡El código del equipo de ventas debe ser único!"
 
 #. module: sales_team
 #: model:ir.model.fields,help:sales_team.field_crm_team_color
@@ -492,11 +484,7 @@
 
 #. module: sales_team
 #. openerp-web
-<<<<<<< HEAD
-#: code:addons/sales_team/static/src/js/sales_team_dashboard.js:83
-=======
 #: code:addons/sales_team/static/src/js/sales_team_dashboard.js:84
->>>>>>> bc1a0a32
 #, python-format
 msgid "Wrong value entered!"
 msgstr "Valor introducido no válido"
@@ -509,11 +497,6 @@
 msgstr ""
 
 #. module: sales_team
-#: model:ir.model,name:sales_team.model_ir_ui_view
-msgid "ir.ui.view"
-msgstr ""
-
-#. module: sales_team
 #. openerp-web
 #: code:addons/sales_team/static/src/xml/sales_team_dashboard.xml:79
 #, python-format
@@ -523,12 +506,6 @@
 #~ msgid "Action Needed"
 #~ msgstr "Necesaria acción"
 
-<<<<<<< HEAD
-#~ msgid "Code"
-#~ msgstr "Código"
-
-=======
->>>>>>> bc1a0a32
 #~ msgid "Date of the last message posted on the record."
 #~ msgstr "Fecha del último mensaje publicado en el registro."
 
@@ -568,12 +545,6 @@
 #~ msgid "Number of unread messages"
 #~ msgstr "Número de mensajes no leidos"
 
-<<<<<<< HEAD
-#~ msgid "The code of the sales team must be unique !"
-#~ msgstr "¡El código del equipo de ventas debe ser único!"
-
-=======
->>>>>>> bc1a0a32
 #~ msgid "Unread Messages"
 #~ msgstr "Mensajes sin leer"
 
