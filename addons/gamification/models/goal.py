--- conflicted
+++ resolved
@@ -343,24 +343,6 @@
                         if new_value != goal.current:
                             goals_to_write[goal.id]['current'] = new_value
 
-<<<<<<< HEAD
-        for goal_id, value in goals_to_write.items():
-            if not value:
-                continue
-            goal = all_goals[goal_id]
-            #
-            # check goal target reached
-            if (goal.definition_condition == 'higher' and value.get('current', goal.current) >= goal.target_goal) \
-              or (goal.definition_condition == 'lower' and value.get('current', goal.current) <= goal.target_goal):
-                value['state'] = 'reached'
-
-            # check goal failure
-            elif goal.end_date and fields.date.today() > goal.end_date:
-                value['state'] = 'failed'
-                value['closed'] = True
-            if value:
-                self.write(cr, uid, [goal.id], value, context=context)
-=======
             for goal_id, value in goals_to_write.items():
                 if not value:
                     continue
@@ -379,7 +361,6 @@
                     self.write(cr, uid, [goal.id], value, context=context)
             if commit:
                 cr.commit()
->>>>>>> 319ed3de
         return True
 
     def action_start(self, cr, uid, ids, context=None):
