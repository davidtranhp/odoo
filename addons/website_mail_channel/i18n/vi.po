# Translation of Odoo Server.
# This file contains the translation of the following modules:
# * website_mail_channel
#
# Translators:
# Martin Trigaux, 2018
# fanha99 <fanha99@hotmail.com>, 2018
# Duy BQ <duybq86@gmail.com>, 2018
# Minh Nguyen <ndminh210994@gmail.com>, 2018
# Nancy Momoland <thanhnguyen.icsc@gmail.com>, 2019
# Chinh Chinh <trinhttp@trobz.com>, 2019
# 
msgid ""
msgstr ""
"Project-Id-Version: Odoo Server 12.0\n"
"Report-Msgid-Bugs-To: \n"
"POT-Creation-Date: 2019-01-09 10:32+0000\n"
"PO-Revision-Date: 2018-08-24 09:34+0000\n"
"Last-Translator: Chinh Chinh <trinhttp@trobz.com>, 2019\n"
"Language-Team: Vietnamese (https://www.transifex.com/odoo/teams/41243/vi/)\n"
"Language: vi\n"
"MIME-Version: 1.0\n"
"Content-Type: text/plain; charset=UTF-8\n"
"Content-Transfer-Encoding: \n"
"Plural-Forms: nplurals=1; plural=0;\n"

#. module: website_mail_channel
#: model_terms:ir.ui.view,arch_db:website_mail_channel.group_message
#: model_terms:ir.ui.view,arch_db:website_mail_channel.messages_short
msgid "- <i class=\"fa fa-calendar\" role=\"img\" aria-label=\"Date\" title=\"Date\"/>"
msgstr "- <i class=\"fa fa-calendar\" role=\"img\" aria-label=\"Date\" title=\"Date\"/>"

#. module: website_mail_channel
#: model_terms:ir.ui.view,arch_db:website_mail_channel.messages_short
msgid ""
"- <i class=\"fa fa-paperclip\" role=\"img\" aria-label=\"Attachments\" "
"title=\"Attachments\"/>"
msgstr ""
"- <i class=\"fa fa-paperclip\" role=\"img\" aria-label=\"Attachments\" "
"title=\"Attachments\"/>"

#. module: website_mail_channel
#: model_terms:ir.ui.view,arch_db:website_mail_channel.group_message
msgid ""
"<i class=\"fa fa-arrow-left\" role=\"img\" aria-label=\"Previous message\" "
"title=\"Previous message\"/>"
msgstr ""
"<i class=\"fa fa-arrow-left\" role=\"img\" aria-label=\"Previous message\" "
"title=\"Previous message\"/>"

#. module: website_mail_channel
#: model_terms:ir.ui.view,arch_db:website_mail_channel.group_message
msgid ""
"<i class=\"fa fa-arrow-right\" role=\"img\" aria-label=\"Next message\" "
"title=\"Next message\"/>"
msgstr ""
"<i class=\"fa fa-arrow-right\" role=\"img\" aria-label=\"Next message\" "
"title=\"Next message\"/>"

#. module: website_mail_channel
#: model_terms:ir.ui.view,arch_db:website_mail_channel.group_message
msgid ""
"<i class=\"fa fa-chevron-down\" role=\"img\" aria-label=\"Show attachments\""
" title=\"Show attachments\"/>"
msgstr ""
"<i class=\"fa fa-chevron-down\" role=\"img\" aria-label=\"Show attachments\""
" title=\"Show attachments\"/>"

#. module: website_mail_channel
#: model_terms:ir.ui.view,arch_db:website_mail_channel.messages_short
msgid ""
"<i class=\"fa fa-chevron-down\" role=\"img\" aria-label=\"Show replies\" "
"title=\"Show replies\"/>"
msgstr ""
"<i class=\"fa fa-chevron-down\" role=\"img\" aria-label=\"Show replies\" "
"title=\"Show replies\"/>"

#. module: website_mail_channel
#: model_terms:ir.ui.view,arch_db:website_mail_channel.group_message
msgid ""
"<i class=\"fa fa-chevron-right\" role=\"img\" aria-label=\"Hide "
"attachments\" title=\"Hide attachments\"/>"
msgstr ""
"<i class=\"fa fa-chevron-right\" role=\"img\" aria-label=\"Hide "
"attachments\" title=\"Hide attachments\"/>"

#. module: website_mail_channel
#: model_terms:ir.ui.view,arch_db:website_mail_channel.messages_short
msgid ""
"<i class=\"fa fa-chevron-right\" role=\"img\" aria-label=\"Hide replies\" "
"title=\"Hide replies\"/>"
msgstr ""
"<i class=\"fa fa-chevron-right\" role=\"img\" aria-label=\"Hide replies\" "
"title=\"Hide replies\"/>"

#. module: website_mail_channel
#: model_terms:ir.ui.view,arch_db:website_mail_channel.group_message
#: model_terms:ir.ui.view,arch_db:website_mail_channel.group_messages
#: model_terms:ir.ui.view,arch_db:website_mail_channel.mail_channels
msgid "<i class=\"fa fa-envelope-o\" role=\"img\" aria-label=\"Alias\" title=\"Alias\"/>"
msgstr "<i class=\"fa fa-envelope-o\" role=\"img\" aria-label=\"Alias\" title=\"Alias\"/>"

#. module: website_mail_channel
#: model_terms:ir.ui.view,arch_db:website_mail_channel.mail_channels
#: model_terms:ir.ui.view,arch_db:website_mail_channel.subscribe
msgid "<i class=\"fa fa-envelope-o\"/> send mail"
msgstr "<i class=\"fa fa-envelope-o\"/> gửi thư"

#. module: website_mail_channel
#: model_terms:ir.ui.view,arch_db:website_mail_channel.mail_channels
#: model_terms:ir.ui.view,arch_db:website_mail_channel.subscribe
msgid "<i class=\"fa fa-file-o\"/> archives"
<<<<<<< HEAD
msgstr "<i class=\"fa fa-file-o\"/> lưu trữ"
=======
msgstr "<i class=\"fa fa-file-o\"/> lưu trữ "
>>>>>>> cd6c2681

#. module: website_mail_channel
#: model_terms:ir.ui.view,arch_db:website_mail_channel.mail_channels
msgid ""
"<i class=\"fa fa-fw fa-user\" role=\"img\" aria-label=\"Recipients\" "
"title=\"Recipients\"/>"
msgstr ""
"<i class=\"fa fa-fw fa-user\" role=\"img\" aria-label=\"Recipients\" "
"title=\"Recipients\"/>"

#. module: website_mail_channel
#: model_terms:ir.ui.view,arch_db:website_mail_channel.mail_channels
#: model_terms:ir.ui.view,arch_db:website_mail_channel.subscribe
msgid "<i class=\"fa fa-times\"/> unsubscribe"
<<<<<<< HEAD
msgstr "<i class=\"fa fa-times\"/> ngừng theo dõi"
=======
msgstr "<i class=\"fa fa-times\"/>hủy đăng ký "
>>>>>>> cd6c2681

#. module: website_mail_channel
#: model_terms:ir.ui.view,arch_db:website_mail_channel.subscribe
msgid "<span class=\"oe_snippet_thumbnail_title\">Discussion Group</span>"
<<<<<<< HEAD
msgstr "<span class=\"oe_snippet_thumbnail_title\">Nhóm Thảo luận</span>"
=======
msgstr "<span class=\"oe_snippet_thumbnail_title\">Nhóm thảo luận</span>"
>>>>>>> cd6c2681

#. module: website_mail_channel
#: model:mail.template,body_html:website_mail_channel.mail_template_list_subscribe
msgid ""
"<table border=\"0\" cellpadding=\"0\" cellspacing=\"0\" style=\"padding-top: 16px; background-color: #F1F1F1; font-family:Verdana, Arial,sans-serif; color: #454748; width: 100%; border-collapse:separate;\"><tr><td align=\"center\">\n"
"<table border=\"0\" cellpadding=\"0\" cellspacing=\"0\" width=\"590\" style=\"padding: 16px; background-color: white; color: #454748; border-collapse:separate;\">\n"
"<tbody>\n"
"    <!-- HEADER -->\n"
"    <tr>\n"
"        <td align=\"center\" style=\"min-width: 590px;\">\n"
"            <table border=\"0\" cellpadding=\"0\" cellspacing=\"0\" width=\"590\" style=\"min-width: 590px; background-color: white; padding: 0px 8px 0px 8px; border-collapse:separate;\">\n"
"                <tr><td valign=\"middle\">\n"
"                    <span style=\"font-size: 10px;\">Your Channel</span><br/>\n"
"                    <span style=\"font-size: 20px; font-weight: bold;\">${object.name}</span>\n"
"                </td><td valign=\"middle\" align=\"right\">\n"
"                    <img src=\"/logo.png?company=${user.company_id.id}\" style=\"padding: 0px; margin: 0px; height: auto; width: 80px;\" alt=\"${user.company_id.name}\"/>\n"
"                </td></tr>\n"
"                <tr><td colspan=\"2\" style=\"text-align:center;\">\n"
"                  <hr width=\"100%\" style=\"background-color:rgb(204,204,204);border:medium none;clear:both;display:block;font-size:0px;min-height:1px;line-height:0; margin:16px 0px 16px 0px;\"/>\n"
"                </td></tr>\n"
"            </table>\n"
"        </td>\n"
"    </tr>\n"
"    <!-- CONTENT -->\n"
"    <tr>\n"
"        <td align=\"center\" style=\"min-width: 590px;\">\n"
"            <table border=\"0\" cellpadding=\"0\" cellspacing=\"0\" width=\"590\" style=\"min-width: 590px; background-color: white; padding: 0px 8px 0px 8px; border-collapse:separate;\">\n"
"                <tr><td valign=\"top\" style=\"font-size: 13px;\">\n"
"                    <div style=\"margin: 0px; padding: 0px;\">\n"
"                        Hello,<br/><br/>\n"
"                        You have requested to be subscribed to the mailing list <strong>${object.name}</strong>.\n"
"                        <br/><br/>\n"
"                        To confirm, please visit the following link: <strong><a href=\"${ctx['token_url']}\">${ctx['token_url']}</a></strong>\n"
"                        <br/><br/>\n"
"                        If this was a mistake or you did not requested this action, please ignore this message.\n"
"                        % if user.signature\n"
"                        <br/>\n"
"                        ${user.signature | safe}\n"
"                        % endif\n"
"                    </div>\n"
"                </td></tr>\n"
"                <tr><td style=\"text-align:center;\">\n"
"                  <hr width=\"100%\" style=\"background-color:rgb(204,204,204);border:medium none;clear:both;display:block;font-size:0px;min-height:1px;line-height:0; margin: 16px 0px 16px 0px;\"/>\n"
"                </td></tr>\n"
"            </table>\n"
"        </td>\n"
"    </tr>\n"
"    <!-- FOOTER -->\n"
"    <tr>\n"
"        <td align=\"center\" style=\"min-width: 590px;\">\n"
"            <table border=\"0\" cellpadding=\"0\" cellspacing=\"0\" width=\"590\" style=\"min-width: 590px; background-color: white; font-size: 11px; padding: 0px 8px 0px 8px; border-collapse:separate;\">\n"
"                <tr><td valign=\"middle\" align=\"left\">\n"
"                        ${user.company_id.name}\n"
"                </td></tr>\n"
"                <tr><td valign=\"middle\" align=\"left\" style=\"opacity: 0.7;\">\n"
"                    % if user.company_id.phone\n"
"                        ${user.company_id.phone} |\n"
"                    %endif\n"
"                    % if user.company_id.email\n"
"                        <a href=\"'mailto:%s' % ${user.company_id.email}\" style=\"text-decoration:none; color: #454748;\">${user.company_id.email}</a> |\n"
"                    % endif\n"
"                    % if user.company_id.website\n"
"                        <a href=\"'%s' % ${user.company_id.website}\" style=\"text-decoration:none; color: #454748;\">${user.company_id.website}\n"
"                        </a>\n"
"                    % endif\n"
"                </td></tr>\n"
"            </table>\n"
"        </td>\n"
"    </tr>\n"
"</tbody>\n"
"</table>\n"
"</td></tr>\n"
"<!-- POWERED BY -->\n"
"<tr><td align=\"center\" style=\"min-width: 590px;\">\n"
"    <table border=\"0\" cellpadding=\"0\" cellspacing=\"0\" width=\"590\" style=\"min-width: 590px; background-color: #F1F1F1; color: #454748; padding: 8px; border-collapse:separate;\">\n"
"      <tr><td style=\"text-align: center; font-size: 13px;\">\n"
"        Powered by <a target=\"_blank\" href=\"https://www.odoo.com?utm_source=db&amp;utm_medium=mail\" style=\"color: #875A7B;\">Odoo</a>\n"
"      </td></tr>\n"
"    </table>\n"
"</td></tr>\n"
"</table>\n"
"            "
msgstr ""
"<table border=\"0\" cellpadding=\"0\" cellspacing=\"0\" style=\"padding-top: 16px; background-color: #F1F1F1; font-family:Verdana, Arial,sans-serif; color: #454748; width: 100%; border-collapse:separate;\"><tr><td align=\"center\">\n"
"<table border=\"0\" cellpadding=\"0\" cellspacing=\"0\" width=\"590\" style=\"padding: 16px; background-color: white; color: #454748; border-collapse:separate;\">\n"
"<tbody>\n"
"    <!-- HEADER -->\n"
"    <tr>\n"
"        <td align=\"center\" style=\"min-width: 590px;\">\n"
"            <table border=\"0\" cellpadding=\"0\" cellspacing=\"0\" width=\"590\" style=\"min-width: 590px; background-color: white; padding: 0px 8px 0px 8px; border-collapse:separate;\">\n"
"                <tr><td valign=\"middle\">\n"
"                    <span style=\"font-size: 10px;\">Kênh của bạn</span><br/>\n"
"                    <span style=\"font-size: 20px; font-weight: bold;\">${object.name}</span>\n"
"                </td><td valign=\"middle\" align=\"right\">\n"
"                    <img src=\"/logo.png?company=${user.company_id.id}\" style=\"padding: 0px; margin: 0px; height: auto; width: 80px;\" alt=\"${user.company_id.name}\"/>\n"
"                </td></tr>\n"
"                <tr><td colspan=\"2\" style=\"text-align:center;\">\n"
"                  <hr width=\"100%\" style=\"background-color:rgb(204,204,204);border:medium none;clear:both;display:block;font-size:0px;min-height:1px;line-height:0; margin:16px 0px 16px 0px;\"/>\n"
"                </td></tr>\n"
"            </table>\n"
"        </td>\n"
"    </tr>\n"
"    <!-- CONTENT -->\n"
"    <tr>\n"
"        <td align=\"center\" style=\"min-width: 590px;\">\n"
"            <table border=\"0\" cellpadding=\"0\" cellspacing=\"0\" width=\"590\" style=\"min-width: 590px; background-color: white; padding: 0px 8px 0px 8px; border-collapse:separate;\">\n"
"                <tr><td valign=\"top\" style=\"font-size: 13px;\">\n"
"                    <div style=\"margin: 0px; padding: 0px;\">\n"
"                        Xin chào,<br/><br/>\n"
"                        Bạn đã yêu cầu đăng ký danh sách thư <strong>${object.name}</strong>.\n"
"                        <br/><br/>\n"
"                        Để xác nhận, vui lòng nhấn vào liên kết: <strong><a href=\"${ctx['token_url']}\">${ctx['token_url']}</a></strong>\n"
"                        <br/><br/>\n"
"                        Nếu có nhầm lẫn hoặc bạn không yêu cầu đăng ký, hãy vui lòng bỏ qua thư này.\n"
"                        % if user.signature\n"
"                        <br/>\n"
"                        ${user.signature | safe}\n"
"                        % endif\n"
"                    </div>\n"
"                </td></tr>\n"
"                <tr><td style=\"text-align:center;\">\n"
"                  <hr width=\"100%\" style=\"background-color:rgb(204,204,204);border:medium none;clear:both;display:block;font-size:0px;min-height:1px;line-height:0; margin: 16px 0px 16px 0px;\"/>\n"
"                </td></tr>\n"
"            </table>\n"
"        </td>\n"
"    </tr>\n"
"    <!-- FOOTER -->\n"
"    <tr>\n"
"        <td align=\"center\" style=\"min-width: 590px;\">\n"
"            <table border=\"0\" cellpadding=\"0\" cellspacing=\"0\" width=\"590\" style=\"min-width: 590px; background-color: white; font-size: 11px; padding: 0px 8px 0px 8px; border-collapse:separate;\">\n"
"                <tr><td valign=\"middle\" align=\"left\">\n"
"                        ${user.company_id.name}\n"
"                </td></tr>\n"
"                <tr><td valign=\"middle\" align=\"left\" style=\"opacity: 0.7;\">\n"
"                    % if user.company_id.phone\n"
"                        ${user.company_id.phone} |\n"
"                    %endif\n"
"                    % if user.company_id.email\n"
"                        <a href=\"'mailto:%s' % ${user.company_id.email}\" style=\"text-decoration:none; color: #454748;\">${user.company_id.email}</a> |\n"
"                    % endif\n"
"                    % if user.company_id.website\n"
"                        <a href=\"'%s' % ${user.company_id.website}\" style=\"text-decoration:none; color: #454748;\">${user.company_id.website}\n"
"                        </a>\n"
"                    % endif\n"
"                </td></tr>\n"
"            </table>\n"
"        </td>\n"
"    </tr>\n"
"</tbody>\n"
"</table>\n"
"</td></tr>\n"
"<!-- POWERED BY -->\n"
"<tr><td align=\"center\" style=\"min-width: 590px;\">\n"
"    <table border=\"0\" cellpadding=\"0\" cellspacing=\"0\" width=\"590\" style=\"min-width: 590px; background-color: #F1F1F1; color: #454748; padding: 8px; border-collapse:separate;\">\n"
"      <tr><td style=\"text-align: center; font-size: 13px;\">\n"
"        Cung cấp bởi <a target=\"_blank\" href=\"https://www.odoo.com?utm_source=db&amp;utm_medium=mail\" style=\"color: #875A7B;\">Odoo</a>\n"
"      </td></tr>\n"
"    </table>\n"
"</td></tr>\n"
"</table>\n"
"            "

#. module: website_mail_channel
#: model:mail.template,body_html:website_mail_channel.mail_template_list_unsubscribe
msgid ""
"<table border=\"0\" cellpadding=\"0\" cellspacing=\"0\" style=\"padding-top: 16px; background-color: #F1F1F1; font-family:Verdana, Arial,sans-serif; color: #454748; width: 100%; border-collapse:separate;\"><tr><td align=\"center\">\n"
"<table border=\"0\" cellpadding=\"0\" cellspacing=\"0\" width=\"590\" style=\"padding: 16px; background-color: white; color: #454748; border-collapse:separate;\">\n"
"<tbody>\n"
"    <!-- HEADER -->\n"
"    <tr>\n"
"        <td align=\"center\" style=\"min-width: 590px;\">\n"
"            <table border=\"0\" cellpadding=\"0\" cellspacing=\"0\" width=\"590\" style=\"min-width: 590px; background-color: white; padding: 0px 8px 0px 8px; border-collapse:separate;\">\n"
"                <tr><td valign=\"middle\">\n"
"                    <span style=\"font-size: 10px;\">Your Channel</span><br/>\n"
"                    <span style=\"font-size: 20px; font-weight: bold;\">${object.name}</span>\n"
"                </td><td valign=\"middle\" align=\"right\">\n"
"                    <img src=\"/logo.png?company=${user.company_id.id}\" style=\"padding: 0px; margin: 0px; height: auto; width: 80px;\" alt=\"${user.company_id.name}\"/>\n"
"                </td></tr>\n"
"                <tr><td colspan=\"2\" style=\"text-align:center;\">\n"
"                  <hr width=\"100%\" style=\"background-color:rgb(204,204,204);border:medium none;clear:both;display:block;font-size:0px;min-height:1px;line-height:0; margin:16px 0px 16px 0px;\"/>\n"
"                </td></tr>\n"
"            </table>\n"
"        </td>\n"
"    </tr>\n"
"    <!-- CONTENT -->\n"
"    <tr>\n"
"        <td align=\"center\" style=\"min-width: 590px;\">\n"
"            <table border=\"0\" cellpadding=\"0\" cellspacing=\"0\" width=\"590\" style=\"min-width: 590px; background-color: white; padding: 0px 8px 0px 8px; border-collapse:separate;\">\n"
"                <tr><td valign=\"top\" style=\"font-size: 13px;\">\n"
"                    <div style=\"margin: 0px; padding: 0px;\">\n"
"                        Hello,<br/><br/>\n"
"                        You have requested to be unsubscribed to the mailing list <strong>${object.name}</strong>.\n"
"                        <br/><br/>\n"
"                        To confirm, please visit the following link: <strong><a href=\"${ctx['token_url']}\">${ctx['token_url']}</a></strong>.\n"
"                        <br/><br/>\n"
"                        If this was a mistake or you did not requested this action, please ignore this message.\n"
"                        % if user.signature:\n"
"                        <br/>\n"
"                        ${user.signature | safe}\n"
"                        % endif\n"
"                    </div>\n"
"                </td></tr>\n"
"                <tr><td style=\"text-align:center;\">\n"
"                  <hr width=\"100%\" style=\"background-color:rgb(204,204,204);border:medium none;clear:both;display:block;font-size:0px;min-height:1px;line-height:0; margin: 16px 0px 16px 0px;\"/>\n"
"                </td></tr>\n"
"            </table>\n"
"        </td>\n"
"    </tr>\n"
"    <!-- FOOTER -->\n"
"    <tr>\n"
"        <td align=\"center\" style=\"min-width: 590px;\">\n"
"            <table border=\"0\" cellpadding=\"0\" cellspacing=\"0\" width=\"590\" style=\"min-width: 590px; background-color: white; font-size: 11px; padding: 0px 8px 0px 8px; border-collapse:separate;\">\n"
"                <tr><td valign=\"middle\" align=\"left\">\n"
"                        ${user.company_id.name}\n"
"                </td></tr>\n"
"                <tr><td valign=\"middle\" align=\"left\" style=\"opacity: 0.7;\">\n"
"                    % if user.company_id.phone\n"
"                        ${user.company_id.phone} |\n"
"                    %endif\n"
"                    % if user.company_id.email\n"
"                        <a href=\"'mailto:%s' % ${user.company_id.email}\" style=\"text-decoration:none; color: #454748;\">${user.company_id.email}</a> |\n"
"                    % endif\n"
"                    % if user.company_id.website\n"
"                        <a href=\"'%s' % ${user.company_id.website}\" style=\"text-decoration:none; color: #454748;\">${user.company_id.website}\n"
"                        </a>\n"
"                    % endif\n"
"                </td></tr>\n"
"            </table>\n"
"        </td>\n"
"    </tr>\n"
"</tbody>\n"
"</table>\n"
"</td></tr>\n"
"<!-- POWERED BY -->\n"
"<tr><td align=\"center\" style=\"min-width: 590px;\">\n"
"    <table border=\"0\" cellpadding=\"0\" cellspacing=\"0\" width=\"590\" style=\"min-width: 590px; background-color: #F1F1F1; color: #454748; padding: 8px; border-collapse:separate;\">\n"
"      <tr><td style=\"text-align: center; font-size: 13px;\">\n"
"        Powered by <a target=\"_blank\" href=\"https://www.odoo.com?utm_source=db&amp;utm_medium=mail\" style=\"color: #875A7B;\">Odoo</a>\n"
"      </td></tr>\n"
"    </table>\n"
"</td></tr>\n"
"</table>\n"
"            "
msgstr ""
"<table border=\"0\" cellpadding=\"0\" cellspacing=\"0\" style=\"padding-top: 16px; background-color: #F1F1F1; font-family:Verdana, Arial,sans-serif; color: #454748; width: 100%; border-collapse:separate;\"><tr><td align=\"center\">\n"
"<table border=\"0\" cellpadding=\"0\" cellspacing=\"0\" width=\"590\" style=\"padding: 16px; background-color: white; color: #454748; border-collapse:separate;\">\n"
"<tbody>\n"
"    <!-- HEADER -->\n"
"    <tr>\n"
"        <td align=\"center\" style=\"min-width: 590px;\">\n"
"            <table border=\"0\" cellpadding=\"0\" cellspacing=\"0\" width=\"590\" style=\"min-width: 590px; background-color: white; padding: 0px 8px 0px 8px; border-collapse:separate;\">\n"
"                <tr><td valign=\"middle\">\n"
"                    <span style=\"font-size: 10px;\">Kênh của bạn</span><br/>\n"
"                    <span style=\"font-size: 20px; font-weight: bold;\">${object.name}</span>\n"
"                </td><td valign=\"middle\" align=\"right\">\n"
"                    <img src=\"/logo.png?company=${user.company_id.id}\" style=\"padding: 0px; margin: 0px; height: auto; width: 80px;\" alt=\"${user.company_id.name}\"/>\n"
"                </td></tr>\n"
"                <tr><td colspan=\"2\" style=\"text-align:center;\">\n"
"                  <hr width=\"100%\" style=\"background-color:rgb(204,204,204);border:medium none;clear:both;display:block;font-size:0px;min-height:1px;line-height:0; margin:16px 0px 16px 0px;\"/>\n"
"                </td></tr>\n"
"            </table>\n"
"        </td>\n"
"    </tr>\n"
"    <!-- CONTENT -->\n"
"    <tr>\n"
"        <td align=\"center\" style=\"min-width: 590px;\">\n"
"            <table border=\"0\" cellpadding=\"0\" cellspacing=\"0\" width=\"590\" style=\"min-width: 590px; background-color: white; padding: 0px 8px 0px 8px; border-collapse:separate;\">\n"
"                <tr><td valign=\"top\" style=\"font-size: 13px;\">\n"
"                    <div style=\"margin: 0px; padding: 0px;\">\n"
"                        Xin chào,<br/><br/>\n"
"                        Bạn đã yêu cầu để hủy đăng ký với danh sách thư <strong>${object.name}</strong>.\n"
"                        <br/><br/>\n"
"                        Để xác nhận, vui lòng nhấn vào liên kết sau: <strong><a href=\"${ctx['token_url']}\">${ctx['token_url']}</a></strong>.\n"
"                        <br/><br/>\n"
"                        Nếu có nhầm lẫn hoặc bạn không yêu cầu hủy đăng ký, hãy vui lòng bỏ qua thư này.\n"
"                        % if user.signature:\n"
"                        <br/>\n"
"                        ${user.signature | safe}\n"
"                        % endif\n"
"                    </div>\n"
"                </td></tr>\n"
"                <tr><td style=\"text-align:center;\">\n"
"                  <hr width=\"100%\" style=\"background-color:rgb(204,204,204);border:medium none;clear:both;display:block;font-size:0px;min-height:1px;line-height:0; margin: 16px 0px 16px 0px;\"/>\n"
"                </td></tr>\n"
"            </table>\n"
"        </td>\n"
"    </tr>\n"
"    <!-- FOOTER -->\n"
"    <tr>\n"
"        <td align=\"center\" style=\"min-width: 590px;\">\n"
"            <table border=\"0\" cellpadding=\"0\" cellspacing=\"0\" width=\"590\" style=\"min-width: 590px; background-color: white; font-size: 11px; padding: 0px 8px 0px 8px; border-collapse:separate;\">\n"
"                <tr><td valign=\"middle\" align=\"left\">\n"
"                        ${user.company_id.name}\n"
"                </td></tr>\n"
"                <tr><td valign=\"middle\" align=\"left\" style=\"opacity: 0.7;\">\n"
"                    % if user.company_id.phone\n"
"                        ${user.company_id.phone} |\n"
"                    %endif\n"
"                    % if user.company_id.email\n"
"                        <a href=\"'mailto:%s' % ${user.company_id.email}\" style=\"text-decoration:none; color: #454748;\">${user.company_id.email}</a> |\n"
"                    % endif\n"
"                    % if user.company_id.website\n"
"                        <a href=\"'%s' % ${user.company_id.website}\" style=\"text-decoration:none; color: #454748;\">${user.company_id.website}\n"
"                        </a>\n"
"                    % endif\n"
"                </td></tr>\n"
"            </table>\n"
"        </td>\n"
"    </tr>\n"
"</tbody>\n"
"</table>\n"
"</td></tr>\n"
"<!-- POWERED BY -->\n"
"<tr><td align=\"center\" style=\"min-width: 590px;\">\n"
"    <table border=\"0\" cellpadding=\"0\" cellspacing=\"0\" width=\"590\" style=\"min-width: 590px; background-color: #F1F1F1; color: #454748; padding: 8px; border-collapse:separate;\">\n"
"      <tr><td style=\"text-align: center; font-size: 13px;\">\n"
"        Cung cấp bởi <a target=\"_blank\" href=\"https://www.odoo.com?utm_source=db&amp;utm_medium=mail\" style=\"color: #875A7B;\">Odoo</a>\n"
"      </td></tr>\n"
"    </table>\n"
"</td></tr>\n"
"</table>\n"
"            "

#. module: website_mail_channel
#. openerp-web
#: code:addons/website_mail_channel/static/src/js/website_mail_channel.editor.js:17
#, python-format
msgid "Add a Subscribe Button"
<<<<<<< HEAD
msgstr "Thêm nút Đăng ký Nhận tin"
=======
msgstr "Tạo nút đăng ký"
>>>>>>> cd6c2681

#. module: website_mail_channel
#: model_terms:ir.ui.view,arch_db:website_mail_channel.mail_channels
msgid "Alone we can do so little, together we can do so much"
<<<<<<< HEAD
msgstr "Đi một mình chúng ta chỉ làm được ít, cùng với nhau chúng ta sẽ làm được tất cả"
=======
msgstr ""
"Một mình chúng ta có thể làm rất ít, cùng nhau chúng ta có thể làm rất nhiều"
>>>>>>> cd6c2681

#. module: website_mail_channel
#: model_terms:ir.ui.view,arch_db:website_mail_channel.group_messages
msgid "Archives"
msgstr "Lưu trữ"

#. module: website_mail_channel
#: model_terms:ir.ui.view,arch_db:website_mail_channel.group_message
#: model_terms:ir.ui.view,arch_db:website_mail_channel.messages_short
msgid "Avatar"
msgstr "Ảnh đại diện"

#. module: website_mail_channel
#: model_terms:ir.ui.view,arch_db:website_mail_channel.group_message
msgid "Browse archives"
msgstr "Duyệt tài liệu lưu trữ"

#. module: website_mail_channel
#: model_terms:ir.ui.view,arch_db:website_mail_channel.group_message
#: model_terms:ir.ui.view,arch_db:website_mail_channel.group_messages
msgid "By date"
<<<<<<< HEAD
msgstr "Theo Ngày"
=======
msgstr "Theo ngày"
>>>>>>> cd6c2681

#. module: website_mail_channel
#: model_terms:ir.ui.view,arch_db:website_mail_channel.group_message
#: model_terms:ir.ui.view,arch_db:website_mail_channel.group_messages
msgid "By thread"
<<<<<<< HEAD
msgstr "Theo Luồng hội thoại"
=======
msgstr "Theo chủ đề"
>>>>>>> cd6c2681

#. module: website_mail_channel
#: model_terms:ir.ui.view,arch_db:website_mail_channel.subscribe
msgid "Change Discussion List"
<<<<<<< HEAD
msgstr "Đổi Danh mục Thảo luận"
=======
msgstr "Thay đổi danh sách thảo luận"
>>>>>>> cd6c2681

#. module: website_mail_channel
#: model:mail.template,subject:website_mail_channel.mail_template_list_subscribe
msgid "Confirm subscription to ${object.name}"
<<<<<<< HEAD
msgstr "Xác nhận đăng ký nhận tin từ ${object.name}"
=======
msgstr "Xác nhận đăng ký cho ${object.name}"
>>>>>>> cd6c2681

#. module: website_mail_channel
#: model:mail.template,subject:website_mail_channel.mail_template_list_unsubscribe
msgid "Confirm unsubscription to ${object.name}"
<<<<<<< HEAD
msgstr "Xác nhận ngừng nhận tin từ ${object.name}"
=======
msgstr "Xác nhận hủy đăng ký cho ${object.name}"
>>>>>>> cd6c2681

#. module: website_mail_channel
#. openerp-web
#: code:addons/website_mail_channel/static/src/js/website_mail_channel.editor.js:18
#, python-format
msgid "Discussion List"
<<<<<<< HEAD
msgstr "Danh mục Thảo luận"
=======
msgstr "Danh sách thảo luận"
>>>>>>> cd6c2681

#. module: website_mail_channel
#: model:ir.model,name:website_mail_channel.model_mail_channel
msgid "Discussion Channel"
msgstr "Kênh thảo luận"

#. module: website_mail_channel
#: model_terms:ir.ui.view,arch_db:website_mail_channel.group_message
msgid "Follow-Ups"
msgstr "Theo dõi"

#. module: website_mail_channel
#: model_terms:ir.ui.view,arch_db:website_mail_channel.mail_channels
msgid "Group"
msgstr "Nhóm"

#. module: website_mail_channel
#: model_terms:ir.ui.view,arch_db:website_mail_channel.invalid_token_subscription
msgid "Invalid or expired confirmation link."
<<<<<<< HEAD
msgstr "Liên kết xác nhận không hợp lệ hoặc đã hết hạn."
=======
msgstr "Liên kết xác nhận không hợp lệ hoặc hết hạn."
>>>>>>> cd6c2681

#. module: website_mail_channel
#: model_terms:ir.ui.view,arch_db:website_mail_channel.group_message
#: model_terms:ir.ui.view,arch_db:website_mail_channel.group_messages
#: model:website.menu,name:website_mail_channel.menu_mailing_list
msgid "Mailing Lists"
msgstr "Hộp thư chung"

#. module: website_mail_channel
#: code:addons/website_mail_channel/models/mail_mail.py:20
#, python-format
msgid "Mailing-List"
<<<<<<< HEAD
msgstr "Hộp thư chung"
=======
msgstr "Danh sách gửi thư"
>>>>>>> cd6c2681

#. module: website_mail_channel
#: model_terms:ir.ui.view,arch_db:website_mail_channel.mail_channels
msgid ""
"Need to unsubscribe? It's right here! <span class=\"fa fa-2x fa-arrow-down "
"float-right\" role=\"img\" aria-label=\"\" title=\"Read this !\"/>"
msgstr ""
<<<<<<< HEAD
"Muốn ngừng theo dõi? Nó ở ngay đây! <span class=\"fa fa-2x fa-arrow-down "
"float-right\" role=\"img\" aria-label=\"\" title=\"Đọc điều này!\"/>"
=======
"Cần hủy đăng ký? Ngay đây! <span class=\"fa fa-2x fa-arrow-down float-"
"right\" role=\"img\" aria-label=\"\" title=\"Read this !\"/>"
>>>>>>> cd6c2681

#. module: website_mail_channel
#: model:ir.model,name:website_mail_channel.model_mail_mail
msgid "Outgoing Mails"
msgstr "Thư gửi đi"

#. module: website_mail_channel
#: code:addons/website_mail_channel/models/mail_mail.py:21
#, python-format
msgid "Post to"
<<<<<<< HEAD
msgstr "Gửi đến"
=======
msgstr "Đăng lên"
>>>>>>> cd6c2681

#. module: website_mail_channel
#: model_terms:ir.ui.view,arch_db:website_mail_channel.group_message
msgid "Reference"
msgstr "Tham chiếu"

#. module: website_mail_channel
#: model_terms:ir.ui.view,arch_db:website_mail_channel.mail_channels
msgid "Stay in touch with our Community"
<<<<<<< HEAD
msgstr "Giữ kết nối với Cộng đồng của chúng ta"
=======
msgstr "Giữ liên lạc với cộng đồng của chúng tôi"
>>>>>>> cd6c2681

#. module: website_mail_channel
#: model_terms:ir.ui.view,arch_db:website_mail_channel.mail_channels
#: model_terms:ir.ui.view,arch_db:website_mail_channel.subscribe
msgid "Subscribe"
msgstr "Đăng ký nhận tin"

#. module: website_mail_channel
#: model_terms:ir.ui.view,arch_db:website_mail_channel.not_subscribed
msgid "The address"
msgstr "Địa chỉ"

#. module: website_mail_channel
#: code:addons/website_mail_channel/controllers/main.py:245
#, python-format
msgid ""
"The address %s is already unsubscribed or was never subscribed to any "
"mailing list"
msgstr ""
<<<<<<< HEAD
"Địa chỉ %s thì đã ngừng đăng ký hoặc chưa bao giờ đăng ký nhận tin từ "
" bất kỳ Hộp thư chung nào"
=======
"Địa chỉ %s đã được hủy đăng ký hoặc chưa bao giờ được đăng ký vào bất kỳ "
"danh sách gửi thư nào"
>>>>>>> cd6c2681

#. module: website_mail_channel
#: code:addons/website_mail_channel/models/mail_mail.py:22
#: model_terms:ir.ui.view,arch_db:website_mail_channel.mail_channels
#, python-format
msgid "Unsubscribe"
msgstr "Ngừng theo dõi"

#. module: website_mail_channel
#: model_terms:ir.ui.view,arch_db:website_mail_channel.confirmation_subscription
msgid "You have been correctly"
msgstr "Bạn đã đúng"

#. module: website_mail_channel
#: model_terms:ir.ui.view,arch_db:website_mail_channel.subscribe
msgid "a confirmation email has been sent."
<<<<<<< HEAD
msgstr "một email xác nhận đã được gửi."
=======
msgstr "Thư xác nhận đã được gửi."
>>>>>>> cd6c2681

#. module: website_mail_channel
#: model_terms:ir.ui.view,arch_db:website_mail_channel.group_message
msgid "attachments"
msgstr "đính kèm"

#. module: website_mail_channel
#: model_terms:ir.ui.view,arch_db:website_mail_channel.group_message
#: model_terms:ir.ui.view,arch_db:website_mail_channel.messages_short
msgid "by"
msgstr "bởi"

#. module: website_mail_channel
#: model_terms:ir.ui.view,arch_db:website_mail_channel.not_subscribed
msgid ""
"is already\n"
"                    unsubscribed or was never subscribed to the mailing\n"
"                    list, you may want to check that the address was\n"
"                    correct."
msgstr ""
<<<<<<< HEAD
"thì đã\n"
"                    ngừng đăng ký hoặc chưa bao giờ đăng ký nhận tin từ\n"
"                    hộp thư chung, bạn có thể cần kiểm tra xem địa chỉ đã\n"
"                    đúng chưa."
=======
"đã\n"
"                     hủy đăng ký hoặc không bao giờ được đăng ký để gửi thư\n"
"                     danh sách, bạn có thể muốn kiểm tra xem địa chỉ đó là\n"
"                     chính xác."
>>>>>>> cd6c2681

#. module: website_mail_channel
#: model_terms:ir.ui.view,arch_db:website_mail_channel.group_message
#: model_terms:ir.ui.view,arch_db:website_mail_channel.group_messages
msgid "mailing list archives"
msgstr "danh sách lưu trữ thư"

#. module: website_mail_channel
#: model_terms:ir.ui.view,arch_db:website_mail_channel.mail_channels
msgid ""
"members<br/>\n"
"                    <i class=\"fa fa-fw fa-envelope-o\" role=\"img\" aria-label=\"Traffic\" title=\"Traffic\"/>"
msgstr ""
"thành viên<br/>\n"
"                    <i class=\"fa fa-fw fa-envelope-o\" role=\"img\" aria-label=\"Traffic\" title=\"Traffic\"/>"

#. module: website_mail_channel
#: model_terms:ir.ui.view,arch_db:website_mail_channel.mail_channels
msgid "messages / month"
<<<<<<< HEAD
msgstr "tin / tháng"
=======
msgstr "tin nhắn / tháng"
>>>>>>> cd6c2681

#. module: website_mail_channel
#: model_terms:ir.ui.view,arch_db:website_mail_channel.messages_short
msgid "more replies"
<<<<<<< HEAD
msgstr "thêm trả lời"
=======
msgstr "nhiều phản hồi hơn"
>>>>>>> cd6c2681

#. module: website_mail_channel
#: model_terms:ir.ui.view,arch_db:website_mail_channel.messages_short
msgid "replies"
<<<<<<< HEAD
msgstr "trả lời"
=======
msgstr "phản hồi"
>>>>>>> cd6c2681

#. module: website_mail_channel
#: model_terms:ir.ui.view,arch_db:website_mail_channel.messages_short
msgid "show"
msgstr "hiển thị"

#. module: website_mail_channel
#: model_terms:ir.ui.view,arch_db:website_mail_channel.confirmation_subscription
msgid "subscribed"
<<<<<<< HEAD
msgstr "đã đăng ký nhận tin"
=======
msgstr "đã đăng ký"
>>>>>>> cd6c2681

#. module: website_mail_channel
#: model_terms:ir.ui.view,arch_db:website_mail_channel.confirmation_subscription
msgid "to the mailing list."
<<<<<<< HEAD
msgstr "từ hộp thư chung."
=======
msgstr "đến danh sách thư."
>>>>>>> cd6c2681

#. module: website_mail_channel
#: model_terms:ir.ui.view,arch_db:website_mail_channel.confirmation_subscription
msgid "unsubscribed"
<<<<<<< HEAD
msgstr "đã ngừng theo dõi"
=======
msgstr "hủy đăng ký"
>>>>>>> cd6c2681

#. module: website_mail_channel
#: model_terms:ir.ui.view,arch_db:website_mail_channel.mail_channels
#: model_terms:ir.ui.view,arch_db:website_mail_channel.subscribe
msgid "your email..."
msgstr "email của bạn..."<|MERGE_RESOLUTION|>--- conflicted
+++ resolved
@@ -1,7 +1,7 @@
 # Translation of Odoo Server.
 # This file contains the translation of the following modules:
 # * website_mail_channel
-#
+# 
 # Translators:
 # Martin Trigaux, 2018
 # fanha99 <fanha99@hotmail.com>, 2018
@@ -18,17 +18,17 @@
 "PO-Revision-Date: 2018-08-24 09:34+0000\n"
 "Last-Translator: Chinh Chinh <trinhttp@trobz.com>, 2019\n"
 "Language-Team: Vietnamese (https://www.transifex.com/odoo/teams/41243/vi/)\n"
-"Language: vi\n"
 "MIME-Version: 1.0\n"
 "Content-Type: text/plain; charset=UTF-8\n"
 "Content-Transfer-Encoding: \n"
+"Language: vi\n"
 "Plural-Forms: nplurals=1; plural=0;\n"
 
 #. module: website_mail_channel
 #: model_terms:ir.ui.view,arch_db:website_mail_channel.group_message
 #: model_terms:ir.ui.view,arch_db:website_mail_channel.messages_short
 msgid "- <i class=\"fa fa-calendar\" role=\"img\" aria-label=\"Date\" title=\"Date\"/>"
-msgstr "- <i class=\"fa fa-calendar\" role=\"img\" aria-label=\"Date\" title=\"Date\"/>"
+msgstr "- <i class=\"fa fa-calendar\" role=\"img\" aria-label=\"Ngày\" title=\"Ngày\"/>"
 
 #. module: website_mail_channel
 #: model_terms:ir.ui.view,arch_db:website_mail_channel.messages_short
@@ -36,8 +36,8 @@
 "- <i class=\"fa fa-paperclip\" role=\"img\" aria-label=\"Attachments\" "
 "title=\"Attachments\"/>"
 msgstr ""
-"- <i class=\"fa fa-paperclip\" role=\"img\" aria-label=\"Attachments\" "
-"title=\"Attachments\"/>"
+"- <i class=\"fa fa-paperclip\" role=\"img\" aria-label=\"Đính kèm\" "
+"title=\"Đính kèm\"/>"
 
 #. module: website_mail_channel
 #: model_terms:ir.ui.view,arch_db:website_mail_channel.group_message
@@ -45,8 +45,8 @@
 "<i class=\"fa fa-arrow-left\" role=\"img\" aria-label=\"Previous message\" "
 "title=\"Previous message\"/>"
 msgstr ""
-"<i class=\"fa fa-arrow-left\" role=\"img\" aria-label=\"Previous message\" "
-"title=\"Previous message\"/>"
+"<i class=\"fa fa-arrow-left\" role=\"img\" aria-label=\"Tin trước\" "
+"title=\"Tin trước\"/>"
 
 #. module: website_mail_channel
 #: model_terms:ir.ui.view,arch_db:website_mail_channel.group_message
@@ -54,8 +54,8 @@
 "<i class=\"fa fa-arrow-right\" role=\"img\" aria-label=\"Next message\" "
 "title=\"Next message\"/>"
 msgstr ""
-"<i class=\"fa fa-arrow-right\" role=\"img\" aria-label=\"Next message\" "
-"title=\"Next message\"/>"
+"<i class=\"fa fa-arrow-right\" role=\"img\" aria-label=\"Tin tiếp\" "
+"title=\"Tin tiếp\"/>"
 
 #. module: website_mail_channel
 #: model_terms:ir.ui.view,arch_db:website_mail_channel.group_message
@@ -63,8 +63,8 @@
 "<i class=\"fa fa-chevron-down\" role=\"img\" aria-label=\"Show attachments\""
 " title=\"Show attachments\"/>"
 msgstr ""
-"<i class=\"fa fa-chevron-down\" role=\"img\" aria-label=\"Show attachments\""
-" title=\"Show attachments\"/>"
+"<i class=\"fa fa-chevron-down\" role=\"img\" aria-label=\"Hiện Đính kèm\""
+" title=\"Hiện Đính kèm\"/>"
 
 #. module: website_mail_channel
 #: model_terms:ir.ui.view,arch_db:website_mail_channel.messages_short
@@ -72,8 +72,8 @@
 "<i class=\"fa fa-chevron-down\" role=\"img\" aria-label=\"Show replies\" "
 "title=\"Show replies\"/>"
 msgstr ""
-"<i class=\"fa fa-chevron-down\" role=\"img\" aria-label=\"Show replies\" "
-"title=\"Show replies\"/>"
+"<i class=\"fa fa-chevron-down\" role=\"img\" aria-label=\"Hiện trả lời\" "
+"title=\"Hiện trả lời\"/>"
 
 #. module: website_mail_channel
 #: model_terms:ir.ui.view,arch_db:website_mail_channel.group_message
@@ -81,8 +81,8 @@
 "<i class=\"fa fa-chevron-right\" role=\"img\" aria-label=\"Hide "
 "attachments\" title=\"Hide attachments\"/>"
 msgstr ""
-"<i class=\"fa fa-chevron-right\" role=\"img\" aria-label=\"Hide "
-"attachments\" title=\"Hide attachments\"/>"
+"<i class=\"fa fa-chevron-right\" role=\"img\" aria-label=\"Ẩn "
+"đính kèm\" title=\"Ẩn đính kèm\"/>"
 
 #. module: website_mail_channel
 #: model_terms:ir.ui.view,arch_db:website_mail_channel.messages_short
@@ -90,15 +90,15 @@
 "<i class=\"fa fa-chevron-right\" role=\"img\" aria-label=\"Hide replies\" "
 "title=\"Hide replies\"/>"
 msgstr ""
-"<i class=\"fa fa-chevron-right\" role=\"img\" aria-label=\"Hide replies\" "
-"title=\"Hide replies\"/>"
+"<i class=\"fa fa-chevron-right\" role=\"img\" aria-label=\"Ẩn trả lời\" "
+"title=\"Ẩn trả lời\"/>"
 
 #. module: website_mail_channel
 #: model_terms:ir.ui.view,arch_db:website_mail_channel.group_message
 #: model_terms:ir.ui.view,arch_db:website_mail_channel.group_messages
 #: model_terms:ir.ui.view,arch_db:website_mail_channel.mail_channels
 msgid "<i class=\"fa fa-envelope-o\" role=\"img\" aria-label=\"Alias\" title=\"Alias\"/>"
-msgstr "<i class=\"fa fa-envelope-o\" role=\"img\" aria-label=\"Alias\" title=\"Alias\"/>"
+msgstr ""
 
 #. module: website_mail_channel
 #: model_terms:ir.ui.view,arch_db:website_mail_channel.mail_channels
@@ -110,11 +110,7 @@
 #: model_terms:ir.ui.view,arch_db:website_mail_channel.mail_channels
 #: model_terms:ir.ui.view,arch_db:website_mail_channel.subscribe
 msgid "<i class=\"fa fa-file-o\"/> archives"
-<<<<<<< HEAD
 msgstr "<i class=\"fa fa-file-o\"/> lưu trữ"
-=======
-msgstr "<i class=\"fa fa-file-o\"/> lưu trữ "
->>>>>>> cd6c2681
 
 #. module: website_mail_channel
 #: model_terms:ir.ui.view,arch_db:website_mail_channel.mail_channels
@@ -122,27 +118,19 @@
 "<i class=\"fa fa-fw fa-user\" role=\"img\" aria-label=\"Recipients\" "
 "title=\"Recipients\"/>"
 msgstr ""
-"<i class=\"fa fa-fw fa-user\" role=\"img\" aria-label=\"Recipients\" "
-"title=\"Recipients\"/>"
+"<i class=\"fa fa-fw fa-user\" role=\"img\" aria-label=\"Người nhận\" "
+"title=\"Người nhận\"/>"
 
 #. module: website_mail_channel
 #: model_terms:ir.ui.view,arch_db:website_mail_channel.mail_channels
 #: model_terms:ir.ui.view,arch_db:website_mail_channel.subscribe
 msgid "<i class=\"fa fa-times\"/> unsubscribe"
-<<<<<<< HEAD
 msgstr "<i class=\"fa fa-times\"/> ngừng theo dõi"
-=======
-msgstr "<i class=\"fa fa-times\"/>hủy đăng ký "
->>>>>>> cd6c2681
 
 #. module: website_mail_channel
 #: model_terms:ir.ui.view,arch_db:website_mail_channel.subscribe
 msgid "<span class=\"oe_snippet_thumbnail_title\">Discussion Group</span>"
-<<<<<<< HEAD
 msgstr "<span class=\"oe_snippet_thumbnail_title\">Nhóm Thảo luận</span>"
-=======
-msgstr "<span class=\"oe_snippet_thumbnail_title\">Nhóm thảo luận</span>"
->>>>>>> cd6c2681
 
 #. module: website_mail_channel
 #: model:mail.template,body_html:website_mail_channel.mail_template_list_subscribe
@@ -471,21 +459,12 @@
 #: code:addons/website_mail_channel/static/src/js/website_mail_channel.editor.js:17
 #, python-format
 msgid "Add a Subscribe Button"
-<<<<<<< HEAD
 msgstr "Thêm nút Đăng ký Nhận tin"
-=======
-msgstr "Tạo nút đăng ký"
->>>>>>> cd6c2681
 
 #. module: website_mail_channel
 #: model_terms:ir.ui.view,arch_db:website_mail_channel.mail_channels
 msgid "Alone we can do so little, together we can do so much"
-<<<<<<< HEAD
 msgstr "Đi một mình chúng ta chỉ làm được ít, cùng với nhau chúng ta sẽ làm được tất cả"
-=======
-msgstr ""
-"Một mình chúng ta có thể làm rất ít, cùng nhau chúng ta có thể làm rất nhiều"
->>>>>>> cd6c2681
 
 #. module: website_mail_channel
 #: model_terms:ir.ui.view,arch_db:website_mail_channel.group_messages
@@ -501,65 +480,41 @@
 #. module: website_mail_channel
 #: model_terms:ir.ui.view,arch_db:website_mail_channel.group_message
 msgid "Browse archives"
-msgstr "Duyệt tài liệu lưu trữ"
+msgstr ""
 
 #. module: website_mail_channel
 #: model_terms:ir.ui.view,arch_db:website_mail_channel.group_message
 #: model_terms:ir.ui.view,arch_db:website_mail_channel.group_messages
 msgid "By date"
-<<<<<<< HEAD
-msgstr "Theo Ngày"
-=======
 msgstr "Theo ngày"
->>>>>>> cd6c2681
 
 #. module: website_mail_channel
 #: model_terms:ir.ui.view,arch_db:website_mail_channel.group_message
 #: model_terms:ir.ui.view,arch_db:website_mail_channel.group_messages
 msgid "By thread"
-<<<<<<< HEAD
 msgstr "Theo Luồng hội thoại"
-=======
-msgstr "Theo chủ đề"
->>>>>>> cd6c2681
 
 #. module: website_mail_channel
 #: model_terms:ir.ui.view,arch_db:website_mail_channel.subscribe
 msgid "Change Discussion List"
-<<<<<<< HEAD
 msgstr "Đổi Danh mục Thảo luận"
-=======
-msgstr "Thay đổi danh sách thảo luận"
->>>>>>> cd6c2681
 
 #. module: website_mail_channel
 #: model:mail.template,subject:website_mail_channel.mail_template_list_subscribe
 msgid "Confirm subscription to ${object.name}"
-<<<<<<< HEAD
 msgstr "Xác nhận đăng ký nhận tin từ ${object.name}"
-=======
-msgstr "Xác nhận đăng ký cho ${object.name}"
->>>>>>> cd6c2681
 
 #. module: website_mail_channel
 #: model:mail.template,subject:website_mail_channel.mail_template_list_unsubscribe
 msgid "Confirm unsubscription to ${object.name}"
-<<<<<<< HEAD
 msgstr "Xác nhận ngừng nhận tin từ ${object.name}"
-=======
-msgstr "Xác nhận hủy đăng ký cho ${object.name}"
->>>>>>> cd6c2681
 
 #. module: website_mail_channel
 #. openerp-web
 #: code:addons/website_mail_channel/static/src/js/website_mail_channel.editor.js:18
 #, python-format
 msgid "Discussion List"
-<<<<<<< HEAD
 msgstr "Danh mục Thảo luận"
-=======
-msgstr "Danh sách thảo luận"
->>>>>>> cd6c2681
 
 #. module: website_mail_channel
 #: model:ir.model,name:website_mail_channel.model_mail_channel
@@ -579,11 +534,7 @@
 #. module: website_mail_channel
 #: model_terms:ir.ui.view,arch_db:website_mail_channel.invalid_token_subscription
 msgid "Invalid or expired confirmation link."
-<<<<<<< HEAD
 msgstr "Liên kết xác nhận không hợp lệ hoặc đã hết hạn."
-=======
-msgstr "Liên kết xác nhận không hợp lệ hoặc hết hạn."
->>>>>>> cd6c2681
 
 #. module: website_mail_channel
 #: model_terms:ir.ui.view,arch_db:website_mail_channel.group_message
@@ -596,11 +547,7 @@
 #: code:addons/website_mail_channel/models/mail_mail.py:20
 #, python-format
 msgid "Mailing-List"
-<<<<<<< HEAD
 msgstr "Hộp thư chung"
-=======
-msgstr "Danh sách gửi thư"
->>>>>>> cd6c2681
 
 #. module: website_mail_channel
 #: model_terms:ir.ui.view,arch_db:website_mail_channel.mail_channels
@@ -608,13 +555,8 @@
 "Need to unsubscribe? It's right here! <span class=\"fa fa-2x fa-arrow-down "
 "float-right\" role=\"img\" aria-label=\"\" title=\"Read this !\"/>"
 msgstr ""
-<<<<<<< HEAD
 "Muốn ngừng theo dõi? Nó ở ngay đây! <span class=\"fa fa-2x fa-arrow-down "
 "float-right\" role=\"img\" aria-label=\"\" title=\"Đọc điều này!\"/>"
-=======
-"Cần hủy đăng ký? Ngay đây! <span class=\"fa fa-2x fa-arrow-down float-"
-"right\" role=\"img\" aria-label=\"\" title=\"Read this !\"/>"
->>>>>>> cd6c2681
 
 #. module: website_mail_channel
 #: model:ir.model,name:website_mail_channel.model_mail_mail
@@ -625,11 +567,7 @@
 #: code:addons/website_mail_channel/models/mail_mail.py:21
 #, python-format
 msgid "Post to"
-<<<<<<< HEAD
 msgstr "Gửi đến"
-=======
-msgstr "Đăng lên"
->>>>>>> cd6c2681
 
 #. module: website_mail_channel
 #: model_terms:ir.ui.view,arch_db:website_mail_channel.group_message
@@ -639,11 +577,7 @@
 #. module: website_mail_channel
 #: model_terms:ir.ui.view,arch_db:website_mail_channel.mail_channels
 msgid "Stay in touch with our Community"
-<<<<<<< HEAD
 msgstr "Giữ kết nối với Cộng đồng của chúng ta"
-=======
-msgstr "Giữ liên lạc với cộng đồng của chúng tôi"
->>>>>>> cd6c2681
 
 #. module: website_mail_channel
 #: model_terms:ir.ui.view,arch_db:website_mail_channel.mail_channels
@@ -663,13 +597,8 @@
 "The address %s is already unsubscribed or was never subscribed to any "
 "mailing list"
 msgstr ""
-<<<<<<< HEAD
 "Địa chỉ %s thì đã ngừng đăng ký hoặc chưa bao giờ đăng ký nhận tin từ "
 " bất kỳ Hộp thư chung nào"
-=======
-"Địa chỉ %s đã được hủy đăng ký hoặc chưa bao giờ được đăng ký vào bất kỳ "
-"danh sách gửi thư nào"
->>>>>>> cd6c2681
 
 #. module: website_mail_channel
 #: code:addons/website_mail_channel/models/mail_mail.py:22
@@ -681,16 +610,12 @@
 #. module: website_mail_channel
 #: model_terms:ir.ui.view,arch_db:website_mail_channel.confirmation_subscription
 msgid "You have been correctly"
-msgstr "Bạn đã đúng"
+msgstr ""
 
 #. module: website_mail_channel
 #: model_terms:ir.ui.view,arch_db:website_mail_channel.subscribe
 msgid "a confirmation email has been sent."
-<<<<<<< HEAD
 msgstr "một email xác nhận đã được gửi."
-=======
-msgstr "Thư xác nhận đã được gửi."
->>>>>>> cd6c2681
 
 #. module: website_mail_channel
 #: model_terms:ir.ui.view,arch_db:website_mail_channel.group_message
@@ -711,23 +636,16 @@
 "                    list, you may want to check that the address was\n"
 "                    correct."
 msgstr ""
-<<<<<<< HEAD
 "thì đã\n"
 "                    ngừng đăng ký hoặc chưa bao giờ đăng ký nhận tin từ\n"
 "                    hộp thư chung, bạn có thể cần kiểm tra xem địa chỉ đã\n"
 "                    đúng chưa."
-=======
-"đã\n"
-"                     hủy đăng ký hoặc không bao giờ được đăng ký để gửi thư\n"
-"                     danh sách, bạn có thể muốn kiểm tra xem địa chỉ đó là\n"
-"                     chính xác."
->>>>>>> cd6c2681
 
 #. module: website_mail_channel
 #: model_terms:ir.ui.view,arch_db:website_mail_channel.group_message
 #: model_terms:ir.ui.view,arch_db:website_mail_channel.group_messages
 msgid "mailing list archives"
-msgstr "danh sách lưu trữ thư"
+msgstr ""
 
 #. module: website_mail_channel
 #: model_terms:ir.ui.view,arch_db:website_mail_channel.mail_channels
@@ -735,35 +653,21 @@
 "members<br/>\n"
 "                    <i class=\"fa fa-fw fa-envelope-o\" role=\"img\" aria-label=\"Traffic\" title=\"Traffic\"/>"
 msgstr ""
-"thành viên<br/>\n"
-"                    <i class=\"fa fa-fw fa-envelope-o\" role=\"img\" aria-label=\"Traffic\" title=\"Traffic\"/>"
 
 #. module: website_mail_channel
 #: model_terms:ir.ui.view,arch_db:website_mail_channel.mail_channels
 msgid "messages / month"
-<<<<<<< HEAD
 msgstr "tin / tháng"
-=======
-msgstr "tin nhắn / tháng"
->>>>>>> cd6c2681
 
 #. module: website_mail_channel
 #: model_terms:ir.ui.view,arch_db:website_mail_channel.messages_short
 msgid "more replies"
-<<<<<<< HEAD
 msgstr "thêm trả lời"
-=======
-msgstr "nhiều phản hồi hơn"
->>>>>>> cd6c2681
 
 #. module: website_mail_channel
 #: model_terms:ir.ui.view,arch_db:website_mail_channel.messages_short
 msgid "replies"
-<<<<<<< HEAD
 msgstr "trả lời"
-=======
-msgstr "phản hồi"
->>>>>>> cd6c2681
 
 #. module: website_mail_channel
 #: model_terms:ir.ui.view,arch_db:website_mail_channel.messages_short
@@ -773,29 +677,17 @@
 #. module: website_mail_channel
 #: model_terms:ir.ui.view,arch_db:website_mail_channel.confirmation_subscription
 msgid "subscribed"
-<<<<<<< HEAD
 msgstr "đã đăng ký nhận tin"
-=======
-msgstr "đã đăng ký"
->>>>>>> cd6c2681
 
 #. module: website_mail_channel
 #: model_terms:ir.ui.view,arch_db:website_mail_channel.confirmation_subscription
 msgid "to the mailing list."
-<<<<<<< HEAD
 msgstr "từ hộp thư chung."
-=======
-msgstr "đến danh sách thư."
->>>>>>> cd6c2681
 
 #. module: website_mail_channel
 #: model_terms:ir.ui.view,arch_db:website_mail_channel.confirmation_subscription
 msgid "unsubscribed"
-<<<<<<< HEAD
 msgstr "đã ngừng theo dõi"
-=======
-msgstr "hủy đăng ký"
->>>>>>> cd6c2681
 
 #. module: website_mail_channel
 #: model_terms:ir.ui.view,arch_db:website_mail_channel.mail_channels
