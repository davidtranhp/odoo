# Translation of OpenERP Server.
# This file contains the translation of the following modules:
#	* product
#
msgid ""
msgstr ""
"Project-Id-Version: OpenERP Server 6.0dev\n"
"Report-Msgid-Bugs-To: support@openerp.com\n"
"POT-Creation-Date: 2011-01-03 16:58+0000\n"
"PO-Revision-Date: 2010-12-19 19:58+0000\n"
"Last-Translator: Maxime Chambreuil (http://www.savoirfairelinux.com) "
"<maxime.chambreuil@savoirfairelinux.com>\n"
"Language-Team: \n"
"MIME-Version: 1.0\n"
"Content-Type: text/plain; charset=UTF-8\n"
"Content-Transfer-Encoding: 8bit\n"
"X-Launchpad-Export-Date: 2011-01-06 05:08+0000\n"
"X-Generator: Launchpad (build Unknown)\n"

#. module: product
#: view:product.product:0
#: view:product.template:0
msgid "Second UoM"
msgstr "UdM secondaire"

#. module: product
#: field:product.uom,category_id:0
msgid "UoM Category"
msgstr "Catégorie d'UdM"

#. module: product
#: constraint:product.template:0
msgid ""
"Error: The default UOM and the purchase UOM must be in the same category."
msgstr ""
"Erreur: l'UdM par défaut et l'UdM d'achat doivent appartenir à la même "
"catégorie."

#. module: product
#: field:product.template,uos_coeff:0
msgid "UOM -> UOS Coeff"
msgstr "Coeff UdM -> UdV"

#~ msgid "Error: UOS must be in a different category than the UOM"
#~ msgstr "Erreur : l'UdV doit appartenir à une autre catégorie que l'UdM"

#~ msgid ""
#~ "Coefficient to convert UOM to UOS\n"
#~ " uom = uos * coeff"
#~ msgstr ""
#~ "Coefficient de conversion de l'UdM vers l'UdV\n"
#~ " UdM = UdV * coeff"

#. module: product
#: model:product.template,name:product.product_product_ram512_product_template
msgid "DDR 512MB PC400"
msgstr "DDR 512Mo PC400"

#. module: product
#: field:product.packaging,rows:0
msgid "Number of Layers"
msgstr "Nombre de couches"

#. module: product
#: constraint:product.pricelist.item:0
msgid ""
"Error ! You cannot assign the Main Pricelist as Other Pricelist in PriceList "
"Item!"
msgstr ""
"Erreur !  Dans cette ligne de liste de prix, si vous souhaitez baser le "
"calcul sur une liste de prix, ce doit être une autre liste de prix que la "
"liste de prix principale !"

#. module: product
#: help:product.pricelist.item,product_tmpl_id:0
msgid ""
"Set a template if this rule only apply to a template of product. Keep empty "
"for all products"
msgstr ""
"Mettre un modèle si cette règle n'est applicable que sur un modèle de "
"produit. Laisser vide si c'est pour tous les produits"

#. module: product
#: model:product.category,name:product.cat1
msgid "Sellable"
msgstr "En vente"

#. module: product
#: model:product.template,name:product.product_product_mb2_product_template
msgid "Mainboard ASUStek A7V8X-X"
msgstr "carte mère ASUStek A7V8X-X"

#. module: product
#: help:product.template,seller_qty:0
msgid "This is minimum quantity to purchase from Main Supplier."
msgstr "Ceci est la quantité minimum à acheter au fournisseur principal"

#. module: product
#: model:product.uom,name:product.uom_day
msgid "Day"
msgstr "Jour"

#. module: product
#: view:product.product:0
msgid "UoM"
msgstr "UdM"

#. module: product
#: model:product.template,name:product.product_product_pc2_product_template
msgid "Basic+ PC (assembly on order)"
msgstr "Basic+ PC (assemblé sur commande)"

#. module: product
#: field:product.product,incoming_qty:0
msgid "Incoming"
msgstr "Entrant"

#. module: product
#: field:product.template,mes_type:0
msgid "Measure Type"
msgstr "Type de mesure"

#. module: product
#: help:res.partner,property_product_pricelist:0
msgid ""
"This pricelist will be used, instead of the default one, for sales to the "
"current partner"
msgstr ""
"Cette liste de prix sera utilisée, à la place de la liste par défaut, pour "
"les ventes faites au partenaire actuel."

#. module: product
#: constraint:product.supplierinfo:0
msgid ""
"Error: The default UOM and the Supplier Product UOM must be in the same "
"category."
msgstr ""
"Erreur : l'UdM par défaut et l'UdM du fournisseur doivent appartenir à la "
"même catégorie."

#. module: product
#: field:product.template,seller_qty:0
msgid "Supplier Quantity"
msgstr "Quantité fournisseur"

#. module: product
#: selection:product.template,mes_type:0
msgid "Fixed"
msgstr "Fixé"

#. module: product
#: code:addons/product/pricelist.py:186
#: code:addons/product/pricelist.py:339
#: code:addons/product/pricelist.py:357
#, python-format
msgid "Warning !"
msgstr "Avertissement !"

#. module: product
#: model:ir.actions.report.xml,name:product.report_product_pricelist
#: model:ir.model,name:product.model_product_pricelist
#: field:product.product,price:0
#: field:product.product,pricelist_id:0
#: view:product.supplierinfo:0
msgid "Pricelist"
msgstr "Liste de prix"

#. module: product
#: view:product.product:0
#: view:product.template:0
msgid "Base Prices"
msgstr "Prix de base"

#. module: product
#: field:product.pricelist.item,name:0
msgid "Rule Name"
msgstr "Nom de la règle"

#. module: product
#: field:product.product,code:0
#: field:product.product,default_code:0
msgid "Reference"
msgstr "Référence"

#. module: product
#: constraint:product.category:0
msgid "Error ! You can not create recursive categories."
msgstr "Erreur ! Vous ne pouvez pas créer de catégories récursives"

#. module: product
#: help:pricelist.partnerinfo,min_quantity:0
msgid ""
"The minimal quantity to trigger this rule, expressed in the supplier UoM if "
"any or in the default UoM of the product otherrwise."
msgstr ""

#. module: product
#: model:product.template,name:product.product_product_24_product_template
msgid "Keyboard"
msgstr "Clavier"

#. module: product
#: model:ir.model,name:product.model_res_partner
msgid "Partner"
msgstr "Partenaire"

#. module: product
#: help:product.template,supply_method:0
msgid ""
"Produce will generate production order or tasks, according to the product "
"type. Purchase will trigger purchase orders when requested."
msgstr ""
"La production générera un ordre de production ou une tâche, en fonction du "
"type de produit. Un achat déclenchera un ordre d'achat lorsque ce sera "
"nécessaire"

#. module: product
#: selection:product.template,cost_method:0
msgid "Average Price"
msgstr "Prix moyen"

#. module: product
#: help:product.pricelist.item,name:0
msgid "Explicit rule name for this pricelist line."
msgstr "Nom explicite pour cette ligne de la liste de prix"

#. module: product
#: model:ir.actions.act_window,name:product.product_uom_categ_form_action
#: model:ir.ui.menu,name:product.menu_product_uom_categ_form_action
msgid "Units of Measure Categories"
msgstr "Catégories des unités de mesure"

#. module: product
#: model:product.template,name:product.product_product_cpu1_product_template
msgid "Processor AMD Athlon XP 1800+"
msgstr "Processeur AMD Athlon XP 1800+"

#. module: product
#: model:product.template,name:product.product_product_20_product_template
msgid "HDD on demand"
msgstr "DD sur demande"

#. module: product
#: field:product.price_list,price_list:0
msgid "PriceList"
msgstr "Liste de prix"

#. module: product
#: view:product.template:0
msgid "UOM"
msgstr "UdM"

#. module: product
#: model:product.uom,name:product.product_uom_unit
msgid "PCE"
msgstr "PCE"

#. module: product
#: view:product.template:0
msgid "Miscelleanous"
msgstr "Divers"

#. module: product
#: model:product.template,name:product.product_product_worker0_product_template
msgid "Worker"
msgstr "Opérateur"

#. module: product
#: help:product.template,sale_ok:0
msgid ""
"Determines if the product can be visible in the list of product within a "
"selection from a sale order line."
msgstr ""
"Détermine si le produit est visible dans la liste des produits lors des "
"sélections pour les lignes de commandes de vente."

#. module: product
#: model:product.pricelist.version,name:product.ver0
msgid "Default Public Pricelist Version"
msgstr "Version de la Liste de Prix Publique par Défaut"

#. module: product
#: selection:product.template,cost_method:0
msgid "Standard Price"
msgstr "Prix standard"

#. module: product
#: model:product.pricelist.type,name:product.pricelist_type_sale
#: field:res.partner,property_product_pricelist:0
msgid "Sale Pricelist"
msgstr "Liste de prix de vente"

#. module: product
#: view:product.template:0
#: field:product.template,type:0
msgid "Product Type"
msgstr "Type de produit"

#. module: product
#: view:product.uom:0
msgid "  e.g: 1 * (this unit) = ratio * (reference unit)"
msgstr "  par exemple : 1 x (cette unité) = ratio x (unité de référence)"

#. module: product
#: code:addons/product/product.py:378
#, python-format
msgid "Products: "
msgstr "Produits: "

#. module: product
#: field:product.category,parent_id:0
msgid "Parent Category"
msgstr "Catégorie parent"

#. module: product
#: help:product.product,outgoing_qty:0
msgid ""
"Quantities of products that are planned to leave in selected locations or "
"all internal if none have been selected."
msgstr ""
"Quantités de produits qui sont planifiés pour partir vers les emplacements "
"sélectionnés ou tous les internes si aucun n'a été sélectionné."

#. module: product
#: help:product.template,procure_method:0
msgid ""
"'Make to Stock': When needed, take from the stock or wait until re-"
"supplying. 'Make to Order': When needed, purchase or produce for the "
"procurement request."
msgstr ""
"'Fabrication sur stock' : quand il y a une demande, on prend du stock ou on "
"attend jusqu'au prochain réapprovisionnement. 'Fabrication à la commande' : "
"quand il y a une demande, on achète ou on fabrique en fonction du besoin."

#. module: product
#: model:process.node,note:product.process_node_supplier0
msgid "Supplier name, price, product code, ..."
msgstr "Nom du fournisseur, prix, code du produit, ..."

#. module: product
#: model:product.template,name:product.product_product_hdd3_product_template
msgid "HDD Seagate 7200.8 160GB"
msgstr "HDD Seagate 7200.8 160GB"

#. module: product
#: field:product.product,ean13:0
msgid "EAN13"
msgstr "EAN13"

#. module: product
#: field:product.template,seller_id:0
msgid "Main Supplier"
msgstr "Fournisseur principal"

#. module: product
#: model:ir.actions.act_window,name:product.product_ul_form_action
#: model:ir.model,name:product.model_product_packaging
#: model:ir.ui.menu,name:product.menu_product_ul_form_action
#: view:product.packaging:0
#: view:product.product:0
#: view:product.ul:0
msgid "Packaging"
msgstr "Unité logistique"

#. module: product
#: view:product.product:0
#: field:product.template,categ_id:0
msgid "Category"
msgstr "Catégorie"

#. module: product
#: help:product.pricelist.item,min_quantity:0
msgid ""
"The rule only applies if the partner buys/sells more than this quantity."
msgstr ""
"La règle s'applique seulement si le partenaire achète/vend plus que cette "
"quantité."

#. module: product
#: model:product.template,name:product.product_product_woodmm0_product_template
msgid "Wood 2mm"
msgstr "Bois 2mm"

#. module: product
#: field:product.price_list,qty1:0
msgid "Quantity-1"
msgstr "Quantité-1"

#. module: product
#: help:product.packaging,ul_qty:0
msgid "The number of packages by layer"
msgstr "Le nombre de colis par couche"

#. module: product
#: field:product.packaging,qty:0
msgid "Quantity by Package"
msgstr "Quantité par colis"

#. module: product
#: view:product.product:0
#: view:product.template:0
#: field:product.template,state:0
msgid "Status"
msgstr "État"

#. module: product
#: help:product.template,categ_id:0
msgid "Select category for the current product"
msgstr "Sélectionnez la catégorie du produit actuel"

#. module: product
#: field:product.product,outgoing_qty:0
msgid "Outgoing"
msgstr "Sortant"

#. module: product
#: selection:product.uom,uom_type:0
msgid "Reference UoM for this category"
msgstr "UdM de référence pour cette catégorie"

#. module: product
#: model:product.price.type,name:product.list_price
#: field:product.product,lst_price:0
msgid "Public Price"
msgstr "Prix public"

#. module: product
#: field:product.price_list,qty5:0
msgid "Quantity-5"
msgstr "Quantité-5"

#. module: product
#: model:product.category,name:product.product_category_10
msgid "IT components"
msgstr "Composants IT"

#. module: product
#: field:product.template,product_manager:0
msgid "Product Manager"
msgstr "Responsable produit"

#. module: product
#: field:product.supplierinfo,product_name:0
msgid "Supplier Product Name"
msgstr "Nom du produit chez le fournisseur"

#. module: product
#: model:product.template,name:product.product_product_pc3_product_template
msgid "Medium PC"
msgstr "PC Moyen"

#. module: product
#: model:ir.actions.act_window,help:product.product_normal_action_puchased
msgid ""
"Products can be purchased and/or sold. They can be raw materials, stockable "
"products, consumables or services. The Product form contains detailed "
"information about your products related to procurement logistics, sales "
"price, product category, suppliers and so on."
msgstr ""

#. module: product
#: view:product.pricelist:0
msgid "Products Price Search"
msgstr "Chercher des prix de produits"

#. module: product
#: view:product.product:0
#: view:product.template:0
#: field:product.template,description_sale:0
msgid "Sale Description"
msgstr "Description vente"

#. module: product
#: view:product.product:0
#: view:product.template:0
msgid "Storage Localisation"
msgstr "Localisation du stock"

#. module: product
#: help:product.packaging,length:0
msgid "The length of the package"
msgstr "La longueur du colis"

#. module: product
#: help:product.template,weight_net:0
msgid "The net weight in Kg."
msgstr "Le poids net en Kg."

#. module: product
#: help:product.template,state:0
msgid "Tells the user if he can use the product or not."
msgstr "Indique à l'utilisateur s'il peut utiliser le produit ou pas"

#. module: product
#: field:pricelist.partnerinfo,min_quantity:0
#: field:product.supplierinfo,qty:0
msgid "Quantity"
msgstr "Quantité"

#. module: product
#: field:product.packaging,height:0
msgid "Height"
msgstr "Hauteur"

#. module: product
#: help:product.pricelist.version,date_end:0
msgid "Ending date for this pricelist version to be valid."
msgstr "Date de Fin pour la validité de cette liste de prix."

#. module: product
#: model:product.category,name:product.cat0
msgid "All products"
msgstr "Tous les produits"

#. module: product
#: model:ir.model,name:product.model_pricelist_partnerinfo
msgid "pricelist.partnerinfo"
msgstr "Informations sur le partenaire"

#. module: product
#: field:product.price_list,qty2:0
msgid "Quantity-2"
msgstr "Quantité-2"

#. module: product
#: field:product.price_list,qty3:0
msgid "Quantity-3"
msgstr "Quantité-3"

#. module: product
#: view:product.product:0
msgid "Codes"
msgstr "Codes"

#. module: product
#: help:product.supplierinfo,product_uom:0
msgid ""
"Choose here the Unit of Measure in which the prices and quantities are "
"expressed below."
msgstr ""

#. module: product
#: field:product.price_list,qty4:0
msgid "Quantity-4"
msgstr "Quantité-4"

#. module: product
#: view:res.partner:0
msgid "Sales & Purchases"
msgstr "Ventes & Achats"

#. module: product
#: model:product.uom.categ,name:product.uom_categ_wtime
msgid "Working Time"
msgstr "Temps de travail"

#. module: product
#: model:ir.actions.act_window,help:product.product_pricelist_action2
msgid ""
"A price list contains rules to be evaluated in order to compute the purchase "
"or sales price for all the partners assigned to a price list. Price lists "
"have several versions (2010, 2011, Promotion of February 2010, etc.) and "
"each version has several rules. Example: the customer price of a product "
"category will be based on the supplier price multiplied by 1.80."
msgstr ""

#. module: product
#: help:product.product,active:0
msgid ""
"If the active field is set to False, it will allow you to hide the product "
"without removing it."
msgstr ""

#. module: product
#: model:product.template,name:product.product_product_metalcleats0_product_template
msgid "Metal Cleats"
msgstr "Taquets en métal"

#. module: product
#: code:addons/product/pricelist.py:340
#, python-format
msgid ""
"No active version for the selected pricelist !\n"
"Please create or activate one."
msgstr ""
"Aucune version active pour la liste de prix sélectionnée !\n"
"Veuillez créer ou activer une liste."

#. module: product
#: model:ir.model,name:product.model_product_uom_categ
msgid "Product uom categ"
msgstr "Catégorie d'UdM du produit"

#. module: product
#: model:product.ul,name:product.product_ul_box
msgid "Box 20x20x40"
msgstr "Boîte 20x20x40"

#. module: product
#: view:product.pricelist.item:0
msgid "Price Computation"
msgstr "Calcul du prix"

#. module: product
#: field:product.template,purchase_ok:0
msgid "Can be Purchased"
msgstr "Peut être acheté"

#. module: product
#: model:product.template,name:product.product_product_cpu2_product_template
msgid "High speed processor config"
msgstr "Configuration pour processeur à grande vitesse"

#. module: product
#: model:process.transition,note:product.process_transition_supplierofproduct0
msgid ""
"1 or several supplier(s) can be linked to a product. All information stands "
"in the product form."
msgstr ""
"Un ou plusieurs fournisseurs peuvent être associés à un produit. Toutes les "
"informations figurent dans le formulaire du produit."

#. module: product
#: help:product.uom,category_id:0
msgid ""
"Quantity conversions may happen automatically between Units of Measure in "
"the same category, according to their respective ratios."
msgstr ""
"Les conversions de quantité peuvent s'effectuer automatiquement entre des "
"unités de mesure de la même catégorie, selon leurs rapports respectifs."

#. module: product
#: help:product.packaging,width:0
msgid "The width of the package"
msgstr "La largeur du colis"

#. module: product
#: field:product.product,virtual_available:0
msgid "Virtual Stock"
msgstr "Stock virtuel"

#. module: product
#: selection:product.category,type:0
msgid "View"
msgstr "Vue"

#. module: product
#: model:ir.actions.act_window,name:product.product_template_action_tree
msgid "Product Templates"
msgstr "Modèles des produits"

#. module: product
#: model:product.template,name:product.product_product_restaurantexpenses0_product_template
msgid "Restaurant Expenses"
msgstr "Frais de restaurant"

#. module: product
#: constraint:product.packaging:0
#: constraint:product.product:0
msgid "Error: Invalid ean code"
msgstr "Erreur: code EAN invalide"

#. module: product
#: field:product.pricelist.item,min_quantity:0
msgid "Min. Quantity"
msgstr "Quantité min."

#. module: product
#: model:ir.model,name:product.model_product_price_type
msgid "Price Type"
msgstr "Type de prix"

#. module: product
#: view:product.pricelist.item:0
msgid "Max. Margin"
msgstr "Marge maxi."

#. module: product
#: view:product.pricelist.item:0
msgid "Base Price"
msgstr "Prix de base"

#. module: product
#: model:product.template,name:product.product_product_fan2_product_template
msgid "Silent fan"
msgstr "Ventilateur silencieux"

#. module: product
#: help:product.supplierinfo,name:0
msgid "Supplier of this product"
msgstr "Fournisseur de ce produit"

#. module: product
#: help:product.pricelist.version,active:0
msgid ""
"When a version is duplicated it is set to non active, so that the dates do "
"not overlaps with original version. You should change the dates and "
"reactivate the pricelist"
msgstr ""
"Lorsqu'une version est dupliquée, il est mis à 'inactif', ainsi, les dates "
"ne se chevauchent pas avec la version originale. Vous devez changer les "
"dates et réactiver la liste de prix."

#. module: product
#: model:product.template,name:product.product_product_kitshelfofcm0_product_template
msgid "KIT Shelf of 100cm"
msgstr "Étagère de 100 cm en kit"

#. module: product
#: field:product.supplierinfo,name:0
msgid "Supplier"
msgstr "Fournisseur"

#. module: product
#: model:product.template,name:product.product_product_sidepanel0_product_template
msgid "Side Panel"
msgstr "Panneau latéral"

#. module: product
#: model:product.template,name:product.product_product_26_product_template
msgid "Kit Keyboard + Mouse"
msgstr "Kit clavier + souris"

#. module: product
#: field:product.price.type,name:0
msgid "Price Name"
msgstr "Type de prix"

#. module: product
#: model:product.template,name:product.product_product_cpu3_product_template
msgid "Processor AMD Athlon XP 2200+"
msgstr "Processeur AMD Athlon XP 2200+"

#. module: product
#: model:ir.actions.act_window,name:product.action_product_price_list
#: model:ir.model,name:product.model_product_price_list
#: view:product.price_list:0
#: report:product.pricelist:0
#: field:product.pricelist.version,pricelist_id:0
msgid "Price List"
msgstr "Liste de prix"

#. module: product
#: view:product.product:0
#: view:product.template:0
msgid "Suppliers"
msgstr "Fournisseurs"

#. module: product
#: view:product.product:0
msgid "To Purchase"
msgstr "À acheter"

#. module: product
#: help:product.supplierinfo,min_qty:0
msgid ""
"The minimal quantity to purchase to this supplier, expressed in the supplier "
"Product UoM if not empty, in the default unit of measure of the product "
"otherwise."
msgstr ""

#. module: product
#: view:product.pricelist.item:0
msgid "New Price ="
msgstr "Nouveau prix ="

#. module: product
#: help:pricelist.partnerinfo,price:0
msgid ""
"This price will be considered as a price for the supplier UoM if any or the "
"default Unit of Measure of the product otherwise"
msgstr ""

#. module: product
#: model:product.category,name:product.product_category_accessories
msgid "Accessories"
msgstr "Accessoires"

#. module: product
#: field:product.template,sale_delay:0
msgid "Customer Lead Time"
msgstr "Délai de livraison au client"

#. module: product
#: model:process.transition,name:product.process_transition_supplierofproduct0
msgid "Supplier of the product"
msgstr "Fournisseur du produit"

#. module: product
#: help:product.template,uos_id:0
msgid ""
"Used by companies that manage two units of measure: invoicing and inventory "
"management. For example, in food industries, you will manage a stock of ham "
"but invoice in Kg. Keep empty to use the default UOM."
msgstr ""
"Utilisé par les sociétés qui gèrent deux unités de mesure : une pour la "
"facturation, une pour la gestion de stock. Par exemple, dans l'industrie "
"agroalimentaire : on peut gérer en stock des jambons en nombre de pièces "
"mais les facturer au poids. Laissez ce champ vide pour utiliser l'UdM par "
"défaut."

#. module: product
#: view:product.pricelist.item:0
msgid "Min. Margin"
msgstr "Marge Min."

#. module: product
#: field:product.category,child_id:0
msgid "Child Categories"
msgstr "Catégories FillesCommandes de Travail"

#. module: product
#: field:product.pricelist.version,date_end:0
msgid "End Date"
msgstr "Date de fin"

#. module: product
#: view:product.price_list:0
msgid "Print"
msgstr "Imprimer"

#. module: product
#: view:product.product:0
#: field:product.ul,type:0
msgid "Type"
msgstr "Type"

#. module: product
#: model:ir.actions.act_window,name:product.product_pricelist_action2
#: model:ir.ui.menu,name:product.menu_product_pricelist_action2
#: model:ir.ui.menu,name:product.menu_product_pricelist_main
msgid "Pricelists"
msgstr "Listes de prix"

#. module: product
#: field:product.product,partner_ref:0
msgid "Customer ref"
msgstr "Réf. client"

#. module: product
#: view:product.product:0
msgid "Miscellaneous"
msgstr "Divers"

#. module: product
#: field:product.pricelist.type,key:0
msgid "Key"
msgstr "Code type"

#. module: product
#: view:product.pricelist.item:0
msgid "Rules Test Match"
msgstr "Test d’application de la règle"

#. module: product
#: help:product.pricelist.item,product_id:0
msgid ""
"Set a product if this rule only apply to one product. Keep empty for all "
"products"
msgstr ""
"Indiquer un produit si la règle ne s'applique que sur un seul produit. "
"Laisser vide si elle est appliquée à tous les produits"

#. module: product
#: view:product.product:0
#: view:product.template:0
msgid "Procurement & Locations"
msgstr "Approvisionnement & Emplacements"

#. module: product
#: model:product.template,name:product.product_product_kitchendesignproject0_product_template
msgid "Kitchen Design Project"
msgstr "Projet de conception d'une cuisine"

#. module: product
#: model:product.uom,name:product.uom_hour
msgid "Hour"
msgstr "Heure"

#. module: product
#: selection:product.template,state:0
msgid "In Development"
msgstr "En développement"

#. module: product
#: model:product.template,name:product.product_product_shelfofcm1_product_template
msgid "Shelf of 200cm"
msgstr "Étagère de 200 cm"

#. module: product
#: view:product.uom:0
msgid "Ratio & Precision"
msgstr "Ratio & précision"

#. module: product
#: model:product.uom,name:product.product_uom_gram
msgid "g"
msgstr "g"

#. module: product
#: model:product.category,name:product.product_category_11
msgid "IT components kits"
msgstr "Kits de composants IT"

#. module: product
#: selection:product.category,type:0
#: selection:product.template,state:0
msgid "Normal"
msgstr ""

#. module: product
#: model:process.node,name:product.process_node_supplier0
#: view:product.supplierinfo:0
msgid "Supplier Information"
msgstr "Informations sur le fournisseur"

#. module: product
#: field:product.price.type,currency_id:0
#: report:product.pricelist:0
#: field:product.pricelist,currency_id:0
msgid "Currency"
msgstr "Devise"

#. module: product
#: model:product.template,name:product.product_product_ram_product_template
msgid "DDR 256MB PC400"
msgstr "DDR 256MB PC400"

#. module: product
#: view:product.category:0
msgid "Product Categories"
msgstr "Catégories de produits"

#. module: product
#: view:product.uom:0
msgid "  e.g: 1 * (reference unit) = ratio * (this unit)"
msgstr "  par exemple : 1 x (unité de référence) = ratio x (cette unité)"

#. module: product
<<<<<<< HEAD
#: model:ir.actions.act_window,help:product.product_uom_form_action
msgid ""
"Create and manage the units of measure you want to be used in your system. "
"You can define a conversion rate between several Units of Measure within the "
"same category."
msgstr ""
=======
#: view:product.product:0
#: view:product.template:0
msgid "Procurement & Locations"
msgstr "Besoins & emplacements"
>>>>>>> ad2f94d5

#. module: product
#: field:product.packaging,weight:0
msgid "Total Package Weight"
msgstr "Poids total du colis"

#. module: product
#: help:product.packaging,code:0
msgid "The code of the transport unit."
msgstr "Le code de l'unité de transport"

#. module: product
#: help:product.template,standard_price:0
msgid ""
"Product's cost for accounting stock valuation. It is the base price for the "
"supplier price."
msgstr ""
"Coût du produit pour la valorisation comptable du stock. Sert de base pour "
"le prix fournisseur."

#. module: product
#: view:product.price.type:0
msgid "Products Price Type"
msgstr "Type de prix produit"

#. module: product
#: field:product.product,price_extra:0
msgid "Variant Price Extra"
msgstr "Supplément prix de la variante"

#. module: product
#: model:product.template,name:product.product_product_fan_product_template
msgid "Regular case fan 80mm"
msgstr "Ventilateur ordinaire 80mm pour boitier"

#. module: product
#: model:ir.model,name:product.model_product_supplierinfo
msgid "Information about a product supplier"
msgstr "Information sur le fournisseur du produit"

#. module: product
#: view:product.product:0
msgid "Extended Filters..."
msgstr "Filtres étendus..."

#. module: product
#: view:product.product:0
#: view:product.template:0
#: field:product.template,description_purchase:0
msgid "Purchase Description"
msgstr "Description achat"

#. module: product
#: constraint:product.pricelist.version:0
msgid "You cannot have 2 pricelist versions that overlap!"
msgstr ""
"Vous ne pouvez pas avoir 2 versions de liste de prix qui se chevauchent !"

#. module: product
#: help:product.supplierinfo,delay:0
msgid ""
"Lead time in days between the confirmation of the purchase order and the "
"reception of the products in your warehouse. Used by the scheduler for "
"automatic computation of the purchase order planning."
msgstr ""
"Délai (en jours) entre la confirmation du bon de commande et la réception "
"des produits dans votre entrepôt. Sert au planificateur à calculer le "
"planning des achats automatiquement."

#. module: product
#: model:ir.actions.act_window,help:product.product_pricelist_action
msgid ""
"There can be more than one version of a pricelist. Here you can create and "
"manage new versions of a price list. Some examples of versions: 2010, 2011, "
"Summer Promotion, etc."
msgstr ""

#. module: product
#: selection:product.template,type:0
msgid "Stockable Product"
msgstr "Produit stockable"

#. module: product
#: field:product.packaging,code:0
msgid "Code"
msgstr "Code"

#. module: product
#: view:product.supplierinfo:0
msgid "Seq"
msgstr "Seq"

#. module: product
#: view:product.price_list:0
msgid "Calculate Product Price per unit base on pricelist version."
msgstr ""
"Calculer le prix du produit par unité selon cette version de liste de prix"

#. module: product
#: model:ir.model,name:product.model_product_ul
msgid "Shipping Unit"
msgstr "Unité de livraison"

#. module: product
#: field:pricelist.partnerinfo,suppinfo_id:0
msgid "Partner Information"
msgstr "Infos partenaire"

#. module: product
#: selection:product.ul,type:0
#: model:product.uom.categ,name:product.product_uom_categ_unit
msgid "Unit"
msgstr "Unité"

#. module: product
#: view:product.product:0
#: view:product.template:0
msgid "Information"
msgstr "Information"

#. module: product
#: view:product.pricelist.item:0
msgid "Products Listprices Items"
msgstr "Lignes de liste de prix"

#. module: product
#: view:product.packaging:0
msgid "Other Info"
msgstr "Autre information"

#. module: product
#: field:product.pricelist.version,items_id:0
msgid "Price List Items"
msgstr "Lignes de liste de prix"

#. module: product
#: model:ir.actions.act_window,help:product.product_uom_categ_form_action
msgid ""
"Create and manage the units of measure categories you want to be used in "
"your system. If several units of measure are in the same category, they can "
"be converted to each other. For example, in the unit of measure category "
"\"Time\", you will have the following UoM: Hours, Days."
msgstr ""

#. module: product
#: selection:product.uom,uom_type:0
msgid "Bigger than the reference UoM"
msgstr "Plus grand que l'UdM de référence"

#. module: product
#: model:ir.module.module,shortdesc:product.module_meta_information
msgid "Products & Pricelists"
msgstr "Produits & Liste de prix"

#. module: product
#: view:product.product:0
msgid "To Sell"
msgstr "À vendre"

#. module: product
#: model:product.category,name:product.product_category_services0
msgid "Marketable Services"
msgstr "Services vendables"

#. module: product
#: field:product.pricelist.item,price_surcharge:0
msgid "Price Surcharge"
msgstr "Surcharge du prix"

#. module: product
#: model:product.template,name:product.product_product_mb1_product_template
msgid "Mainboard ASUStek A7N8X"
msgstr "Carte mère ASUStek A7N8X"

#. module: product
#: field:product.product,packaging:0
msgid "Logistical Units"
msgstr "Unités logistique"

#. module: product
#: field:product.category,complete_name:0
#: field:product.category,name:0
#: field:product.pricelist.type,name:0
#: field:product.pricelist.version,name:0
#: view:product.product:0
#: field:product.product,name_template:0
#: field:product.template,name:0
#: field:product.ul,name:0
#: field:product.uom,name:0
#: field:product.uom.categ,name:0
msgid "Name"
msgstr "Nom"

#. module: product
#: view:product.product:0
msgid "Stockable"
msgstr "Stockable"

#. module: product
#: model:product.template,name:product.product_product_woodlintelm0_product_template
msgid "Wood Lintel 4m"
msgstr "Linteau en bois de 4m"

#. module: product
#: model:ir.actions.act_window,help:product.product_normal_action
msgid ""
"You must define a Product for everything you buy or sell. Products can be "
"raw materials, stockable products, consumables or services. The Product form "
"contains detailed information about your products related to procurement "
"logistics, sales price, product category, suppliers and so on."
msgstr ""

#. module: product
#: model:product.uom,name:product.product_uom_kgm
msgid "kg"
msgstr "kg"

#. module: product
#: model:product.uom,name:product.product_uom_meter
msgid "m"
msgstr "m"

#. module: product
#: selection:product.template,state:0
msgid "Obsolete"
msgstr "Obsolète"

#. module: product
#: model:product.uom,name:product.product_uom_km
msgid "km"
msgstr "km"

#. module: product
#: help:product.template,cost_method:0
msgid ""
"Standard Price: the cost price is fixed and recomputed periodically (usually "
"at the end of the year), Average Price: the cost price is recomputed at each "
"reception of products."
msgstr ""
"Prix standard: le prix coûtant est fixé et recalculé périodiquement "
"(généralement à la fin de l'année). Prix moyen : le prix coûtant est "
"recalculé à chaque réception de produits"

#. module: product
#: help:product.category,sequence:0
msgid ""
"Gives the sequence order when displaying a list of product categories."
msgstr "Donne l'ordre d'affichage d'une liste de catégories de produit."

#. module: product
#: field:product.uom,factor:0
#: field:product.uom,factor_inv:0
msgid "Ratio"
msgstr "Ratio"

#. module: product
#: help:product.template,purchase_ok:0
msgid ""
"Determine if the product is visible in the list of products within a "
"selection from a purchase order line."
msgstr ""
"Détermine si le produit est visible dans la liste lors du choix du produit "
"sur une ligne de commande d'achat"

#. module: product
#: field:product.template,weight_net:0
msgid "Net weight"
msgstr "Poids net"

#. module: product
#: field:product.packaging,width:0
msgid "Width"
msgstr "Largeur"

#. module: product
#: help:product.price.type,field:0
msgid "Associated field in the product form."
msgstr "Champs associé dans le formulaire du produit"

#. module: product
#: view:product.product:0
msgid "Unit of Measure"
msgstr "Unité de mesure"

#. module: product
#: field:product.template,procure_method:0
msgid "Procurement Method"
msgstr "Gestion des besoins"

#. module: product
#: report:product.pricelist:0
msgid "Printing Date"
msgstr "Date d'édition"

#. module: product
#: field:product.template,uos_id:0
msgid "Unit of Sale"
msgstr "Unité secondaire"

#. module: product
#: model:ir.module.module,description:product.module_meta_information
msgid ""
"\n"
"    This is the base module for managing products and pricelists in "
"OpenERP.\n"
"\n"
"    Products support variants, different pricing methods, suppliers\n"
"    information, make to stock/order, different unit of measures,\n"
"    packaging and properties.\n"
"\n"
"    Pricelists support:\n"
"    * Multiple-level of discount (by product, category, quantities)\n"
"    * Compute price based on different criteria:\n"
"        * Other pricelist,\n"
"        * Cost price,\n"
"        * List price,\n"
"        * Supplier price, ...\n"
"    Pricelists preferences by product and/or partners.\n"
"\n"
"    Print product labels with barcode.\n"
"    "
msgstr ""

#. module: product
#: help:product.template,seller_delay:0
msgid ""
"This is the average delay in days between the purchase order confirmation "
"and the reception of goods for this product and for the default supplier. It "
"is used by the scheduler to order requests based on reordering delays."
msgstr ""
"C'est le temps moyen entre la confirmation de la commande du client et la "
"réception des marchandises pour ce produit et pour le fournisseur par "
"défaut. C'est utilisé par le planificateur pour ordonner les requètes sur "
"base des délais de réordonnement."

#. module: product
#: help:product.template,seller_id:0
msgid "Main Supplier who has highest priority in Supplier List."
msgstr ""
"Fournisseur principal qui a la plus haute priorité dans la liste des "
"fournisseurs."

#. module: product
#: model:product.category,name:product.product_category_services
#: view:product.product:0
msgid "Services"
msgstr "Aire de repos"

#. module: product
#: field:product.pricelist.item,base_pricelist_id:0
msgid "If Other Pricelist"
msgstr "Si autre liste de prix"

#. module: product
#: model:ir.actions.act_window,name:product.product_normal_action
#: model:ir.actions.act_window,name:product.product_normal_action_puchased
#: model:ir.actions.act_window,name:product.product_normal_action_tree
#: model:ir.ui.menu,name:product.menu_products
#: view:product.product:0
msgid "Products"
msgstr "Produits"

#. module: product
#: help:product.packaging,rows:0
msgid "The number of layers on a pallet or box"
msgstr "Le nombre de niveaux dans une palette ou dans une caisse."

#. module: product
#: help:product.pricelist.item,base:0
msgid "The mode for computing the price for this rule."
msgstr "Le mode pour calculer le prix pour cette règle."

#. module: product
#: view:product.packaging:0
#: view:product.product:0
msgid "Pallet Dimension"
msgstr "Dimension d'une Palette"

#. module: product
#: code:addons/product/product.py:603
#, python-format
msgid " (copy)"
msgstr " (copie)"

#. module: product
#: field:product.template,seller_ids:0
msgid "Partners"
msgstr "Autres fournisseurs"

#. module: product
#: help:product.template,sale_delay:0
msgid ""
"This is the average delay in days between the confirmation of the customer "
"order and the delivery of the finished products. It's the time you promise "
"to your customers."
msgstr ""
"Ceci est le délai moyen (en jours) entre la confirmation de la commande "
"client et la livraison des produits finis. C'est le délai promis à vos "
"clients."

#. module: product
#: code:addons/product/product.py:142
#, python-format
msgid "Error !"
msgstr ""

#. module: product
#: model:ir.actions.act_window,name:product.product_uom_form_action
#: model:ir.ui.menu,name:product.menu_product_uom_form_action
#: model:ir.ui.menu,name:product.next_id_16
#: view:product.uom:0
msgid "Units of Measure"
msgstr "Unités de mesure"

#. module: product
#: field:product.supplierinfo,min_qty:0
msgid "Minimal Quantity"
msgstr "Quantité minimale"

#. module: product
#: model:product.category,name:product.product_category_pc
msgid "PC"
msgstr "PC"

#. module: product
#: help:product.supplierinfo,product_code:0
msgid ""
"This supplier's product code will be used when printing a request for "
"quotation. Keep empty to use the internal one."
msgstr ""
"Le code du produit chez le fournisseur sera utilisé lors de l'édition d'un "
"appel d'offre. Laissez le champ vide si vous voulez utiliser le code interne."

#. module: product
#: selection:product.template,procure_method:0
msgid "Make to Stock"
msgstr "Production sur stock"

#. module: product
#: field:product.pricelist.item,price_version_id:0
msgid "Price List Version"
msgstr "Version de liste de prix"

#. module: product
#: help:product.pricelist.item,sequence:0
msgid ""
"Gives the order in which the pricelist items will be checked. The evaluation "
"gives highest priority to lowest sequence and stops as soon as a matching "
"item is found."
msgstr ""

#. module: product
#: selection:product.template,type:0
msgid "Consumable"
msgstr "Consommable"

#. module: product
#: help:product.price.type,currency_id:0
msgid "The currency the field is expressed in."
msgstr "La devise dans laquelle le champ est exprimé."

#. module: product
#: help:product.template,weight:0
msgid "The gross weight in Kg."
msgstr "Le poids brut en Kg."

#. module: product
#: view:product.product:0
#: view:product.template:0
msgid "Procurement"
msgstr "Besoin"

#. module: product
#: field:product.template,loc_rack:0
msgid "Rack"
msgstr "Rayon"

#. module: product
#: field:product.template,uom_po_id:0
msgid "Purchase Unit of Measure"
msgstr "Unité de mesure d'achat"

#. module: product
#: field:product.template,supply_method:0
msgid "Supply method"
msgstr "Méthode de fourniture"

#. module: product
#: model:ir.actions.act_window,help:product.product_category_action
msgid ""
"Here is a list of all your products classified by category. You can click a "
"category to get the list of all products linked to this category or to a "
"child of this category."
msgstr ""

#. module: product
#: view:product.product:0
msgid "Group by..."
msgstr "Regrouper par..."

#. module: product
#: model:product.template,name:product.product_product_cpu_gen_product_template
msgid "Regular processor config"
msgstr "Configuration processeur ordinaire"

#. module: product
#: code:addons/product/product.py:142
#, python-format
msgid ""
"Conversion from Product UoM m to Default UoM PCE is not possible as they "
"both belong to different Category!."
msgstr ""

#. module: product
#: field:product.pricelist.version,date_start:0
msgid "Start Date"
msgstr "Date de début"

#. module: product
#: help:product.template,produce_delay:0
msgid ""
"Average delay in days to produce this product. This is only for the "
"production order and, if it is a multi-level bill of material, it's only for "
"the level of this product. Different lead times will be summed for all "
"levels and purchase orders."
msgstr ""
"Délai moyen (en jours) pour fabriquer ce produit. Sert uniquement aux ordres "
"de fabrication. Pour les nomenclatures multi-niveaux, sert uniquement pour "
"le niveau de ce produit. Les différents délais de fabrication seront "
"additionnés pour tous les niveaux et tous les ordres d'achat."

#. module: product
#: help:product.product,qty_available:0
msgid ""
"Current quantities of products in selected locations or all internal if none "
"have been selected."
msgstr ""
"Quantités actuelles de produit dans les emplacements sélectionnés ou tous "
"les internes si aucun n'a été sélectionné."

#. module: product
#: model:product.template,name:product.product_product_pc1_product_template
msgid "Basic PC"
msgstr "PC Basic"

#. module: product
#: help:product.pricelist,active:0
msgid ""
"If the active field is set to False, it will allow you to hide the pricelist "
"without removing it."
msgstr ""

#. module: product
#: field:product.product,qty_available:0
msgid "Real Stock"
msgstr "Quantité disponible"

#. module: product
#: model:product.uom,name:product.product_uom_cm
msgid "cm"
msgstr "cm"

#. module: product
#: model:ir.model,name:product.model_product_uom
msgid "Product Unit of Measure"
msgstr "Unité de mesure du produit"

#. module: product
#: field:product.uom,rounding:0
msgid "Rounding Precision"
msgstr "Précision d'arrondi"

#. module: product
#: view:product.uom:0
msgid "Unit of Measure Properties"
msgstr "Propriétés des unités de mesure"

#. module: product
#: model:product.template,name:product.product_product_shelf1_product_template
msgid "Rack 200cm"
msgstr "Casier de 200 cm"

#. module: product
#: selection:product.template,supply_method:0
msgid "Buy"
msgstr "Acheter"

#. module: product
#: view:product.uom.categ:0
msgid "Units of Measure categories"
msgstr "Catégories d'unités de mesure"

#. module: product
#: help:product.packaging,weight_ul:0
msgid "The weight of the empty UL"
msgstr "Le poids de l'UL vide"

#. module: product
#: selection:product.uom,uom_type:0
msgid "Smaller than the reference UoM"
msgstr "Plus petit que l'UdM de référence"

#. module: product
#: field:product.price.type,active:0
#: field:product.pricelist,active:0
#: field:product.pricelist.version,active:0
#: field:product.product,active:0
#: field:product.uom,active:0
msgid "Active"
msgstr "Actif"

#. module: product
#: field:product.product,price_margin:0
msgid "Variant Price Margin"
msgstr "Marge de la variante"

#. module: product
#: sql_constraint:product.uom:0
msgid "The conversion ratio for a unit of measure cannot be 0!"
msgstr "Le rapport de conversion d'une unité de mesure ne peut pas être 0 !"

#. module: product
#: help:product.packaging,ean:0
msgid "The EAN code of the package unit."
msgstr "Le code EAN de l'unité du colis"

#. module: product
#: field:product.packaging,weight_ul:0
msgid "Empty Package Weight"
msgstr "Poids d'un colis à vide"

#. module: product
#: field:product.price.type,field:0
msgid "Product Field"
msgstr "Champ produit"

#. module: product
#: model:ir.actions.act_window,name:product.product_pricelist_type_action
#: model:ir.ui.menu,name:product.menu_product_pricelist_type_action2
msgid "Pricelists Types"
msgstr "Types de listes de prix"

#. module: product
#: help:product.uom,factor:0
msgid ""
"How many times this UoM is smaller than the reference UoM in this category:\n"
"1 * (reference unit) = ratio * (this unit)"
msgstr ""
"De combien cette UdM est plus petite que l'UdM de référence dans cette "
"catégorie :\n"
"1 x (unité de référence) = ratio x (cette unité)"

#. module: product
#: help:product.template,uom_id:0
msgid "Default Unit of Measure used for all stock operation."
msgstr ""
"Unité de mesure par défaut utilisée pour toutes les opérations de stock"

#. module: product
#: model:product.category,name:product.product_category_misc0
msgid "Misc"
msgstr "Divers"

#. module: product
#: model:product.template,name:product.product_product_pc4_product_template
msgid "Customizable PC"
msgstr "PC personnalisble"

#. module: product
#: field:pricelist.partnerinfo,price:0
msgid "Unit Price"
msgstr "Prix unitaire"

#. module: product
#: model:product.category,name:product.product_category_7
#: model:product.template,name:product.product_product_1_product_template
msgid "Onsite Intervention"
msgstr "Intervention sur site"

#. module: product
#: model:product.pricelist,name:product.list0
msgid "Public Pricelist"
msgstr "Liste de prix publique"

#. module: product
#: model:product.category,name:product.product_category_marketableproduct0
msgid "Marketable Products"
msgstr "Produits vendables"

#. module: product
#: field:product.supplierinfo,product_code:0
msgid "Supplier Product Code"
msgstr "Code du produit chez le fournisseur"

#. module: product
#: view:product.product:0
msgid "Default UOM"
msgstr "UdM par défaut"

#. module: product
#: selection:product.ul,type:0
msgid "Pallet"
msgstr "Palette"

#. module: product
#: field:product.packaging,ul_qty:0
msgid "Package by layer"
msgstr "Colis par couche"

#. module: product
#: field:product.template,warranty:0
msgid "Warranty (months)"
msgstr "Garantie (mois)"

#. module: product
#: help:product.pricelist.item,categ_id:0
msgid ""
"Set a category of product if this rule only apply to products of a category "
"and his children. Keep empty for all products"
msgstr ""

#. module: product
#: model:ir.model,name:product.model_product_product
#: model:ir.ui.menu,name:product.prod_config_main
#: model:process.node,name:product.process_node_product0
#: model:process.process,name:product.process_process_productprocess0
#: field:product.packaging,product_id:0
#: field:product.pricelist.item,product_id:0
#: view:product.product:0
#: field:product.supplierinfo,product_id:0
#: model:res.request.link,name:product.req_link_product
msgid "Product"
msgstr "Produit"

#. module: product
#: selection:product.template,supply_method:0
msgid "Produce"
msgstr "Produire"

#. module: product
#: selection:product.template,procure_method:0
msgid "Make to Order"
msgstr "Fabrication à la commande"

#. module: product
#: help:product.packaging,qty:0
msgid "The total number of products you can put by pallet or box."
msgstr ""
"Le nombre total de produits que vous pouvez mettre dans une palette ou dans "
"une boite."

#. module: product
#: field:product.product,variants:0
msgid "Variants"
msgstr "Variantes"

#. module: product
#: model:ir.actions.act_window,name:product.product_category_action
#: model:ir.ui.menu,name:product.menu_products_category
msgid "Products by Category"
msgstr "Produits par catégorie"

#. module: product
#: model:ir.actions.act_window,name:product.product_category_action_form
#: model:ir.ui.menu,name:product.menu_product_category_action_form
msgid "Products Categories"
msgstr "Catégories de produits"

#. module: product
#: help:product.supplierinfo,sequence:0
msgid "Assigns the priority to the list of product supplier."
msgstr "Affecte la priorité du fournisseur du produit dans la liste."

#. module: product
#: field:product.template,uom_id:0
msgid "Default Unit Of Measure"
msgstr "Unité de mesure par défaut"

#. module: product
#: model:product.template,name:product.product_product_tow1_product_template
msgid "ATX Mid-size Tower"
msgstr "Tour ATX Moyenne"

#. module: product
#: field:product.packaging,ean:0
msgid "EAN"
msgstr "EAN13/EAN14"

#. module: product
#: view:product.pricelist.item:0
msgid "Rounding Method"
msgstr "Méthode d'arrondi"

#. module: product
#: model:ir.actions.report.xml,name:product.report_product_label
msgid "Products Labels"
msgstr "Étiquettes de produits"

#. module: product
#: model:product.ul,name:product.product_ul_big_box
msgid "Box 30x40x60"
msgstr "Caisse 30x40x60"

#. module: product
#: selection:product.template,type:0
msgid "Service"
msgstr "Service"

#. module: product
#: help:product.packaging,height:0
msgid "The height of the package"
msgstr "La taille du colis"

#. module: product
#: view:product.pricelist:0
msgid "Products Price List"
msgstr "Listes de prix"

#. module: product
#: field:product.pricelist,company_id:0
#: field:product.pricelist.item,company_id:0
#: field:product.pricelist.version,company_id:0
#: field:product.supplierinfo,company_id:0
#: field:product.template,company_id:0
msgid "Company"
msgstr "Société"

#. module: product
#: model:ir.actions.act_window,name:product.product_price_type_action
msgid "Prices Types"
msgstr "Types de prix"

#. module: product
#: help:product.template,list_price:0
msgid ""
"Base price for computing the customer price. Sometimes called the catalog "
"price."
msgstr ""
"Prix de base pour le calcul du prix client. Parfois appelé prix catalogue."

#. module: product
#: code:addons/product/pricelist.py:515
#, python-format
msgid "Partner section of the product form"
msgstr "Section partenaire dans le formulaire produit"

#. module: product
#: help:product.price.type,name:0
msgid "Name of this kind of price."
msgstr "Nom de ce type de prix"

#. module: product
#: field:product.supplierinfo,product_uom:0
msgid "Supplier UoM"
msgstr ""

#. module: product
#: help:product.pricelist.version,date_start:0
msgid "Starting date for this pricelist version to be valid."
msgstr "Date de départ pour la validité de cette liste de prix."

#. module: product
#: help:product.template,uom_po_id:0
msgid ""
"Default Unit of Measure used for purchase orders. It must be in the same "
"category than the default unit of measure."
msgstr ""
"Unité de mesure par défaut pour les ordres d'achat. Elle doit appartenir à "
"la même catégorie que l'unité de mesure par défaut."

#. module: product
#: model:product.template,description:product.product_product_cpu1_product_template
msgid "This product is configured with example of push/pull flows"
msgstr "Ce produit est paramétré avec un exemple de flux tiré / flux poussé"

#. module: product
#: field:product.packaging,length:0
msgid "Length"
msgstr "Longueur"

#. module: product
#: model:product.uom.categ,name:product.uom_categ_length
msgid "Length / Distance"
msgstr "Longueur/distance"

#. module: product
#: model:product.template,name:product.product_product_0_product_template
msgid "Onsite Senior Intervention"
msgstr "Intervention sénior sur site"

#. module: product
#: model:ir.model,name:product.model_product_pricelist_type
#: field:product.pricelist,type:0
#: view:product.pricelist.type:0
msgid "Pricelist Type"
msgstr "Type de liste de prix"

#. module: product
#: model:product.category,name:product.product_category_otherproducts0
msgid "Other Products"
msgstr "Autres produits"

#. module: product
#: view:product.product:0
msgid "Characteristics"
msgstr "Caractéristiques"

#. module: product
#: field:product.template,sale_ok:0
msgid "Can be Sold"
msgstr "peut être vendu"

#. module: product
#: field:product.template,produce_delay:0
msgid "Manufacturing Lead Time"
msgstr "Délai de fabrication"

#. module: product
#: field:product.supplierinfo,pricelist_ids:0
msgid "Supplier Pricelist"
msgstr "Liste de prix du fournisseur"

#. module: product
#: field:product.pricelist.item,base:0
msgid "Based on"
msgstr "Basé sur"

#. module: product
#: model:product.category,name:product.product_category_rawmaterial0
msgid "Raw Materials"
msgstr "Matières premières"

#. module: product
#: help:product.product,virtual_available:0
msgid ""
"Future stock for this product according to the selected locations or all "
"internal if none have been selected. Computed as: Real Stock - Outgoing + "
"Incoming."
msgstr ""
"Stock prévisionnel de ce produit dans les emplacement sélectionnés, ou dans "
"tous les emplacements internes si aucun n'a été sélectionné. Formule de "
"calcul : stock réel - sorties + entrées."

#. module: product
#: field:product.pricelist,name:0
msgid "Pricelist Name"
msgstr "Nom de la liste de prix"

#. module: product
#: model:ir.model,name:product.model_product_pricelist_version
#: view:product.pricelist:0
#: view:product.pricelist.version:0
msgid "Pricelist Version"
msgstr "Version de liste de prix"

#. module: product
#: view:product.pricelist.item:0
msgid "* ( 1 + "
msgstr "* ( 1 + "

#. module: product
#: help:product.packaging,weight:0
msgid "The weight of a full package, pallet or box."
msgstr ""
"Le poids d'un colis, d'une palette ou d'une caisse lorsqu'il est plein"

#. module: product
#: model:product.template,name:product.product_product_hdd2_product_template
msgid "HDD Seagate 7200.8 120GB"
msgstr "DD Seagate 7200.8 120GB"

#. module: product
#: model:product.template,name:product.product_product_employee0_product_template
msgid "Employee"
msgstr "Employé"

#. module: product
#: model:product.template,name:product.product_product_shelfofcm0_product_template
msgid "Shelf of 100cm"
msgstr "Étagère de 100 cm"

#. module: product
#: model:ir.model,name:product.model_product_category
#: field:product.pricelist.item,categ_id:0
msgid "Product Category"
msgstr "Catégorie de produit"

#. module: product
#: report:product.pricelist:0
msgid "Price List Name"
msgstr "Nom de la liste de prix"

#. module: product
#: field:product.supplierinfo,delay:0
msgid "Delivery Lead Time"
msgstr "Délai de livraison"

#. module: product
#: help:product.uom,active:0
msgid ""
"By unchecking the active field you can disable a unit of measure without "
"deleting it."
msgstr ""
"En décochant le champ actif, vous pouvez désactiver l'unité de mesure sans "
"la supprimer."

#. module: product
#: field:product.template,seller_delay:0
msgid "Supplier Lead Time"
msgstr "Délai d'exécution du fournisseur"

#. module: product
#: selection:product.ul,type:0
msgid "Box"
msgstr "Box"

#. module: product
#: model:ir.actions.act_window,help:product.product_ul_form_action
msgid ""
"Create and manage your packaging dimensions and types you want to be "
"maintained in your system."
msgstr ""
"Créez et gérez les dimensions et les types des emballages à utiliser dans le "
"système."

#. module: product
#: model:product.template,name:product.product_product_rearpanelarm1_product_template
msgid "Rear Panel SHE200"
msgstr "Panneau arrière SHE200"

#. module: product
#: help:product.pricelist.type,key:0
msgid ""
"Used in the code to select specific prices based on the context. Keep "
"unchanged."
msgstr ""
"Utilisé dans le code pour sélectionner des prix spécifiques calculés en "
"fonction du contexte. Ne pas modifier."

#. module: product
#: model:product.template,name:product.product_product_hdd1_product_template
msgid "HDD Seagate 7200.8 80GB"
msgstr "HDD Seagate 7200.8 80GB"

#. module: product
#: help:product.supplierinfo,qty:0
msgid "This is a quantity which is converted into Default Uom."
msgstr "Ceci est une quantité qui est convertie dans l'UdM par défaut."

#. module: product
#: field:product.packaging,ul:0
msgid "Type of Package"
msgstr "Type de colis"

#. module: product
#: selection:product.ul,type:0
msgid "Pack"
msgstr "Colis"

#. module: product
#: model:product.category,name:product.product_category_4
msgid "Dello Computer"
msgstr "Ordinateur Dello"

#. module: product
#: model:product.uom.categ,name:product.product_uom_categ_kgm
msgid "Weight"
msgstr "Poids"

#. module: product
#: model:product.template,name:product.product_product_22_product_template
msgid "Processor on demand"
msgstr "Processeur à la demande"

#. module: product
#: model:product.template,name:product.product_product_25_product_template
msgid "Mouse"
msgstr "Souris"

#. module: product
#: field:product.uom,uom_type:0
msgid "UoM Type"
msgstr "Type d'UdM"

#. module: product
#: help:product.template,product_manager:0
msgid "This is use as task responsible"
msgstr "Ceci définit le responsable de la tâche"

#. module: product
#: help:product.uom,rounding:0
msgid ""
"The computed quantity will be a multiple of this value. Use 1.0 for a UoM "
"that cannot be further split, such as a piece."
msgstr ""
"La quantité calculée sera un multiple de cette valeur. Utilisez 1,0 pour une "
"UdM qui ne peut pas être divisée, par exemple : \"une pièce\"."

#. module: product
#: view:product.product:0
#: view:product.template:0
msgid "Descriptions"
msgstr "Descriptions"

#. module: product
#: field:product.template,loc_row:0
msgid "Row"
msgstr "Ligne"

#. module: product
#: model:product.template,name:product.product_product_rearpanelarm0_product_template
msgid "Rear Panel SHE100"
msgstr "Panneau arrière SHE100"

#. module: product
#: model:product.template,name:product.product_product_23_product_template
msgid "Complete PC With Peripherals"
msgstr "PC complet avec périphériques"

#. module: product
#: view:product.product:0
#: view:product.template:0
msgid "Weigths"
msgstr "Poids"

#. module: product
#: constraint:res.partner:0
msgid "Error ! You can not create recursive associated members."
msgstr ""

#. module: product
#: model:product.template,name:product.product_product_hotelexpenses0_product_template
msgid "Hotel Expenses"
msgstr "Frais d'hôtel"

#. module: product
#: help:product.uom,factor_inv:0
msgid ""
"How many times this UoM is bigger than the reference UoM in this category:\n"
"1 * (this unit) = ratio * (reference unit)"
msgstr ""
"De combien cette unité est plus grande que l'UdM de référence de cette "
"catégorie :\n"
"1 x (cette unité) = ratio x (unité de référence)"

#. module: product
#: model:product.template,name:product.product_product_shelf0_product_template
msgid "Rack 100cm"
msgstr "Casier de 100 cm"

#. module: product
#: help:product.packaging,sequence:0
msgid "Gives the sequence order when displaying a list of packaging."
msgstr "Donne l'ordre d'affichage d'une liste d'emballages."

#. module: product
#: field:product.pricelist.item,price_round:0
msgid "Price Rounding"
msgstr "Arrondi du prix"

#. module: product
#: field:product.pricelist.item,price_max_margin:0
msgid "Max. Price Margin"
msgstr "Marge de Prix Max."

#. module: product
#: help:product.supplierinfo,product_name:0
msgid ""
"This supplier's product name will be used when printing a request for "
"quotation. Keep empty to use the internal one."
msgstr ""
"Le nom du produit chez le fournisseur sera utilisé lors de l'impression d'un "
"appel d'offre. Laissez le champ vide si vous voulez utiliser le nom interne."

#. module: product
#: selection:product.template,mes_type:0
msgid "Variable"
msgstr "Variable"

#. module: product
#: field:product.template,rental:0
msgid "Can be Rent"
msgstr "peut être loué"

#. module: product
#: model:product.price.type,name:product.standard_price
#: field:product.template,standard_price:0
msgid "Cost Price"
msgstr "Prix standard"

#. module: product
#: field:product.pricelist.item,price_min_margin:0
msgid "Min. Price Margin"
msgstr "Marge de Prix Min."

#. module: product
#: field:product.template,weight:0
msgid "Gross weight"
msgstr "Poids brut"

#. module: product
#: model:product.template,name:product.product_product_assemblysection0_product_template
msgid "Assembly Section"
msgstr "Section d'assemblage"

#. module: product
#: model:product.category,name:product.product_category_3
msgid "Computer Stuff"
msgstr "Matériel informatique"

#. module: product
#: model:product.category,name:product.product_category_8
msgid "Phone Help"
msgstr "Aide par téléphone"

#. module: product
#: help:product.pricelist.item,price_round:0
msgid ""
"Sets the price so that it is a multiple of this value.\n"
"Rounding is applied after the discount and before the surcharge.\n"
"To have prices that end in 9.99, set rounding 10, surcharge -0.01"
msgstr ""
"Fixe le prix comme un multiple de cette valeur.\n"
"L'arrondi sera appliqué après la remise et avant la surcharge.\n"
"Pour avoir un prix dont la fin est 9.99, mettre l'arrondi à 10 et la "
"surcharge à -0.01"

#. module: product
#: view:product.price_list:0
msgid "Close"
msgstr ""

#. module: product
#: model:ir.model,name:product.model_product_pricelist_item
msgid "Pricelist item"
msgstr "Élément de la liste de prix"

#. module: product
#: model:product.template,name:product.product_product_21_product_template
msgid "RAM on demand"
msgstr "RAM à la demande"

#. module: product
#: view:res.partner:0
msgid "Sales Properties"
msgstr "Propriétés des ventes"

#. module: product
#: model:product.uom,name:product.product_uom_ton
msgid "tonne"
msgstr "tonne"

#. module: product
#: view:product.product:0
#: view:product.template:0
msgid "Delays"
msgstr "Délais"

#. module: product
#: model:process.node,note:product.process_node_product0
msgid "Creation of the product"
msgstr "Création du produit"

#. module: product
#: help:product.template,type:0
msgid ""
"Will change the way procurements are processed. Consumables are stockable "
"products with infinite stock, or for use when you have no inventory "
"management in the system."
msgstr ""
"Permet de changer la façon dont les besoins sont traités. Les consommables "
"sont des produits physiques avec un stock infini, pour lesquels vous n'avez "
"pas de gestion de stock dans le système."

#. module: product
#: field:pricelist.partnerinfo,name:0
#: field:product.packaging,name:0
#: report:product.pricelist:0
#: view:product.product:0
#: view:product.template:0
#: field:product.template,description:0
msgid "Description"
msgstr "Description"

#. module: product
#: code:addons/product/pricelist.py:358
#, python-format
msgid ""
"Could not resolve product category, you have defined cyclic categories of "
"products!"
msgstr ""
"Impossible de parcourir la catégorie de produit : il y a une boucle dans la "
"définition des catégories de produits !"

#. module: product
#: view:product.template:0
msgid "Product Description"
msgstr "Description du produit"

#. module: product
#: view:product.pricelist.item:0
msgid " ) + "
msgstr " ) + "

#. module: product
#: help:product.product,incoming_qty:0
msgid ""
"Quantities of products that are planned to arrive in selected locations or "
"all internal if none have been selected."
msgstr ""
"Quantités de produits qui ont été planifiée pour arriver dans les "
"emplacements sélectionnés ou tous les internes si aucun n'a été sélectionné."

#. module: product
#: field:product.template,volume:0
msgid "Volume"
msgstr "Volume"

#. module: product
#: field:product.template,loc_case:0
msgid "Case"
msgstr "Cas"

#. module: product
#: view:product.product:0
msgid "Product Variant"
msgstr "Variante de produit"

#. module: product
#: model:product.category,name:product.product_category_shelves0
msgid "Shelves"
msgstr "Étagères"

#. module: product
#: code:addons/product/pricelist.py:514
#, python-format
msgid "Other Pricelist"
msgstr "Autre liste de prix"

#. module: product
#: model:ir.model,name:product.model_product_template
#: field:product.pricelist.item,product_tmpl_id:0
#: field:product.product,product_tmpl_id:0
#: view:product.template:0
msgid "Product Template"
msgstr "Modèle de produit"

#. module: product
#: field:product.template,cost_method:0
msgid "Costing Method"
msgstr "Méthode de coût"

#. module: product
#: view:product.packaging:0
#: view:product.product:0
msgid "Palletization"
msgstr "Palletisation"

#. module: product
#: selection:product.template,state:0
msgid "End of Lifecycle"
msgstr "Fin de cycle de vie"

#. module: product
#: help:product.product,packaging:0
msgid ""
"Gives the different ways to package the same product. This has no impact on "
"the picking order and is mainly used if you use the EDI module."
msgstr ""
"Indique les différentes façons d'emballer un même produit. Ceci n'a pas "
"d'impact sur les ordres de préparation, et sert principalement si vous "
"activez le module d'EDI."

#. module: product
#: model:ir.actions.act_window,name:product.product_pricelist_action
#: model:ir.ui.menu,name:product.menu_product_pricelist_action
#: field:product.pricelist,version_id:0
msgid "Pricelist Versions"
msgstr "Versions de la liste de prix"

#. module: product
#: field:product.category,sequence:0
#: field:product.packaging,sequence:0
#: field:product.pricelist.item,sequence:0
#: field:product.supplierinfo,sequence:0
msgid "Sequence"
msgstr "Séquence"

#. module: product
#: field:product.template,list_price:0
msgid "Sale Price"
msgstr "Prix de vente"

#. module: product
#: field:product.category,type:0
msgid "Category Type"
msgstr "Type de catégorie"

#. module: product
#: model:product.category,name:product.cat2
msgid "Private"
msgstr "Privé"

#. module: product
#: help:product.template,uos_coeff:0
msgid ""
"Coefficient to convert UOM to UOS\n"
" uos = uom * coeff"
msgstr ""
"Coefficient de conversion pour passer de l'UdM à l'UdV\n"
" UdV = UdM x coeff"

#. module: product
#: help:product.template,volume:0
msgid "The volume in m3."
msgstr "Le volume en m³"

#. module: product
#: field:product.pricelist.item,price_discount:0
msgid "Price Discount"
msgstr "Réduction sur le prix"

#~ msgid "Childs Categories"
#~ msgstr "Catégorie enfant"

#~ msgid "Price Min. Margin"
#~ msgstr "Marge minimale sur le prix"

#~ msgid "Palette Dimension"
#~ msgstr "Dimension de la palette"

#~ msgid "Palet"
#~ msgstr "Palette"

#~ msgid "Paletization"
#~ msgstr "Mise sur palette"

#~ msgid "Price Max. Margin"
#~ msgstr "Marge maximale sur le prix"

#~ msgid ""
#~ "The coefficient for the formula:\n"
#~ "coef (base unit) = 1 (this unit)"
#~ msgstr ""
#~ "Le coefficient pour la formule:\n"
#~ "coef (unité de base) = 1 (cette unité)"

#~ msgid ""
#~ "The coefficient for the formula:\n"
#~ "1 (base unit) = coef (this unit)"
#~ msgstr ""
#~ "Le coefficient de la formule:\n"
#~ "1 (unité de base) = coef (cette unité)"

#~ msgid ""
#~ "'Make to Stock': When needed, take from the stock or wait until "
#~ "refurnishing. 'Make to Order': When needed, purchase or produce for the "
#~ "procurement request."
#~ msgstr ""
#~ "'Livraison sur stock': au besoin, livre à partir du stock ou attend un "
#~ "approvisionnement. 'Fabrication à la commande': au besoin, achète ou produit "
#~ "d'après la commande"

#~ msgid "The mode of computation of the price for this rule."
#~ msgstr "Mode de calcul du prix pour cette règle"

#~ msgid "Starting date for validity of this pricelist version."
#~ msgstr "Date de départ pour la validité de cette version de la liste de prix"

#~ msgid "Ending date for validity of this pricelist version."
#~ msgstr "Date de fin de validité pour cette version de la liste de prix"

#~ msgid "Supplier of Product"
#~ msgstr "Fournisseur du produit"

#~ msgid ""
#~ "The rule only apply if the partner buys/sells more than this quantity."
#~ msgstr ""
#~ "La règle n'est applicable que lorsque le partenaire achète/vend une quantité "
#~ "plus élevée"

#~ msgid "You can see the list of supplier for that product."
#~ msgstr "Vous pouvez voir la liste des fournisseurs pour ce produit"

#~ msgid "Packagings"
#~ msgstr "Colisage"

#~ msgid ""
#~ "Unit of Measure of the same category can be converted between each others."
#~ msgstr ""
#~ "L'unité de mesure de la même catégorie peut être répartie entre chacune "
#~ "d'entre elles"

#~ msgid ""
#~ "The computed quantity will be a multiple of this value. Use 1.0 for products "
#~ "that can not be splitted."
#~ msgstr ""
#~ "La quantité calculée sera un multiple de cette valeur. Utilisez 1.0 pour les "
#~ "produits qui ne peuvent pas être séparés"

#, python-format
#~ msgid "%d unit"
#~ msgstr "Unité %d"

#, python-format
#~ msgid "%d units"
#~ msgstr "%d unités"

#~ msgid ""
#~ "The cost of the product for accounting stock valorisation. It can serves as "
#~ "a base price for supplier price."
#~ msgstr ""
#~ "Le coût du produit utilisé pour la valorisation du stock dans la "
#~ "comptabilité. Il peut servir comme prix de base pour le calcul du prix "
#~ "fournisseur."

#~ msgid "You can not have 2 pricelist version that overlaps!"
#~ msgstr ""
#~ "Vous en pouvez pas avoir 2 listes de prix avec des dates qui se chevauchent"

#~ msgid ""
#~ "Will change the way procurements are processed, consumable are stockable "
#~ "products with infinite stock, or without a stock management in the system."
#~ msgstr ""
#~ "Change la façon dont les approvisionnements sont traités. Les consommables "
#~ "sont des produits stockables qui ont un stock infini, ou dont e stock n'est "
#~ "pas suivi dans le système"

#~ msgid ""
#~ "The minimal quantity to purchase for this supplier, expressed in the default "
#~ "unit of measure."
#~ msgstr ""
#~ "La quantité minimum d'achat pour ce fournisseur, exprimée dans l'unité de "
#~ "mesure par défaut"

#~ msgid "Customer Price"
#~ msgstr "Prix client"

#~ msgid "List Price"
#~ msgstr "Liste de prix"

#~ msgid "The number of layer on a palet or box"
#~ msgstr "Le nombre de couche sur une palette ou dans une boite"

#~ msgid "Prices Computations"
#~ msgstr "Calculs des prix"

#~ msgid "Configuration"
#~ msgstr "Configuration"

#~ msgid "Number of Layer"
#~ msgstr "Nombre de couche"

#~ msgid "Create new Product"
#~ msgstr "Créer un nouveau produit"

#~ msgid "In Production"
#~ msgstr "En production"

#~ msgid "Priority"
#~ msgstr "Priorité"

#~ msgid "Factor"
#~ msgstr "Facteur"

#~ msgid "Supplier Info"
#~ msgstr "Information fournisseur"

#~ msgid "Partner Product Name"
#~ msgstr "Nom du produit partenaire"

#~ msgid ""
#~ "This pricelist will be used, instead of the default one,                     "
#~ "for sales to the current partner"
#~ msgstr ""
#~ "Cette liste de prix sera utilisée au lieu de celle par défaut pour les "
#~ "ventes au partenaire courant."

#~ msgid "Invalid XML for View Architecture!"
#~ msgstr "XML non valide pour l'architecture de la vue"

#~ msgid ""
#~ "Determine if the product can be visible in the list of product within a "
#~ "selection from a sale order line."
#~ msgstr ""
#~ "Détermine si le produit peut être visible dans la liste des produits à "
#~ "l'intérieur d'une sélection d'une ligne de commande."

#~ msgid ""
#~ "Name of the product for this partner, will be used when printing a request "
#~ "for quotation. Keep empty to use the internal one."
#~ msgstr ""
#~ "Nom du produit pour ce partenaire, il sera utilisé lors de l'impression "
#~ "d'une demande de devis. Laisser vide pour utilisation interne"

#~ msgid "Can be sold"
#~ msgstr "Peut être vendu"

#~ msgid "Rate"
#~ msgstr "Rapport"

#~ msgid "Price list"
#~ msgstr "Liste de prix"

#~ msgid ""
#~ "Gives the different ways to package the same product. This has no impact on "
#~ "the packing order and is mainly used if you use the EDI module."
#~ msgstr ""
#~ "Donne les différentes manières de coliser le même produit. Ceci n'a pas "
#~ "d'impacte sur l'ordre de colisage et est principalement utilisé si vous "
#~ "utilisez le module EDI."

#~ msgid "Partner Product Code"
#~ msgstr "Code du produit partenaire"

#~ msgid "Cancel"
#~ msgstr "Annuler"

#~ msgid "The total number of products you can put by palet or box."
#~ msgstr ""
#~ "Le nombre maximum de produit que vous pouvez mettre par palette ou par boite"

#~ msgid ""
#~ "The Object name must start with x_ and not contain any special character !"
#~ msgstr ""
#~ "Le nom de l'objet doit commencer avec x_ et ne pas contenir de charactères "
#~ "spéciaux !"

#~ msgid ""
#~ "Code of the product for this partner, will be used when printing a request "
#~ "for quotation. Keep empty to use the internal one."
#~ msgstr ""
#~ "Code de produit pour ce partenaire qui sera utilisé lors de l'impression "
#~ "d'un devis. Laisser vide pour utiliser le code interne"

#~ msgid "Product suppliers, with their product name, price, etc."
#~ msgstr "Fournisseurs de produit, avec le noms des produits, prix, etc."

#~ msgid "Price type"
#~ msgstr "Type de prix"

#~ msgid "Prices & Suppliers"
#~ msgstr "Prix & fournisseurs"

#~ msgid "The weight of a full of products palet or box."
#~ msgstr "Le poids d'une palette ou d'une boite de produits remplie"

#~ msgid "Delivery Delay"
#~ msgstr "Délai de livraison"

#~ msgid ""
#~ "Average time to produce this product. This is only for the production order "
#~ "and, if it is a multi-level bill of material, it's only for the level of "
#~ "this product. Different delays will be summed for all levels and purchase "
#~ "orders."
#~ msgstr ""
#~ "Temps moyen pour produire ce produit. Ceci est seulement pour l'ordre de "
#~ "fabrication et, si il s'agit d'une facture multi-nivaux de matériel, c'est "
#~ "seulement pour le niveau de ce produit. Des délais différents seront sommé "
#~ "pour tous les nivaux et ordres d'approvisionnement."

#~ msgid ""
#~ "Default Unit of Measure used for purchase orders. It must in the same "
#~ "category than the default unit of measure."
#~ msgstr ""
#~ "L'unité de mesure par défaut pour les commandes d'achats. Qui doit être dans "
#~ "la même catégorie que l'unité de mesure par défaut."

#~ msgid ""
#~ "Set a category of product if this rule only apply to products of a category "
#~ "and his childs. Keep empty for all products"
#~ msgstr ""
#~ "Indiquer une catégorie de produit si la règle n'est appliquée que sur une "
#~ "catégorie de produits et ses fils. Laisser vide si elle s'applique à tous "
#~ "les produits"

#~ msgid "Rentable product"
#~ msgstr "Peut être loué"

#~ msgid "You can see the list of suppliers for that product."
#~ msgstr "Vous pouvez voir la liste des fournisseurs pour ce produit."

#~ msgid ""
#~ "The cost of the product for accounting stock valuation. It can serves as a "
#~ "base price for supplier price."
#~ msgstr ""
#~ "Le coût du produit pour la valorisation comptable du stock. Il peut servir "
#~ "de base pour le prix fournisseur."

#~ msgid "Invalid model name in the action definition."
#~ msgstr "Modèle invalide pour la définition de l'action."

#~ msgid "Suppliers of Product"
#~ msgstr "Fournisseur du Produit"

#~ msgid ""
#~ "Unit of Measure of a category can be converted between each others in the "
#~ "same category."
#~ msgstr ""
#~ "Les Unités de mesure d'une catégorie peuvent être convertie entre elles dans "
#~ "la même catégorie."

#~ msgid ""
#~ "The coefficient for the formula:\n"
#~ "coeff (base unit) = 1 (this unit). Factor = 1 / Rate."
#~ msgstr ""
#~ "Le coefficient pour la formule:\n"
#~ "coeff (unité de base) = 1 (cette unité). Facteur = 1 / Taux."

#~ msgid ""
#~ "The computed quantity will be a multiple of this value. Use 1.0 for products "
#~ "that can not be split."
#~ msgstr ""
#~ "La quantité calculée sera un multiple de cette valeur. Utilisez 1.0 pour les "
#~ "produits qui ne peuvent pas être séparés."

#~ msgid ""
#~ "This is the average time between the confirmation of the customer order and "
#~ "the delivery of the finnished products. It's the time you promise to your "
#~ "customers."
#~ msgstr ""
#~ "Temps moyen entre la confirmation de la commande client et la livraison des "
#~ "produits finis . C'est le délai que vous promettez à vos clients."

#~ msgid ""
#~ "Futur stock for this product according to the selected location or all "
#~ "internal if none have been selected. Computed as: Real Stock - Outgoing + "
#~ "Incoming."
#~ msgstr ""
#~ "Stock prévisionnel pour ce produit d'après les emplacements sélectionnés ou "
#~ "tous les internes si aucun n'a été sélectionné. Calculé ainsi: Stock Réel - "
#~ "Sortant + Entrant."

#~ msgid "Product Process"
#~ msgstr "Processus des Produit"

#~ msgid ""
#~ "The coefficient for the formula:\n"
#~ "1 (base unit) = coeff (this unit). Rate = 1 / Factor."
#~ msgstr ""
#~ "Coefficient pour la formule:\n"
#~ "1 (unité de base) = coeff (cette unité). Taux = 1 / Facteur."

#~ msgid "KGM"
#~ msgstr "KGM"

#~ msgid ""
#~ "Sets the price so that it is a multiple of this value.\n"
#~ "Rounding is applied after the discount and before the surcharge.\n"
#~ "To have prices that ends by 9.99, set rounding 10, surcharge -0.01"
#~ msgstr ""
#~ "Définit le prix comme un multiple de cette valeur.\n"
#~ "Le prix est arrondi après la remise et avant la surcharge.\n"
#~ "Pour avoir des prix de la forme 9.99, définir l'arrondi à 10, la surcharge à "
#~ "-0.01"

#~ msgid ""
#~ "Delay in days between the confirmation of the purchase order and the "
#~ "reception of the products in your warehouse. Used by the scheduler for "
#~ "automatic computation of the purchase order planning."
#~ msgstr ""
#~ "Délai en jours entre la confirmation de la commande d'achat et la réception "
#~ "du produit dans l'entrepôt. Utilisé par le planificateur pour le calcul "
#~ "automatique des commandes d'achats prévisionnelles."

#~ msgid ""
#~ "Will change the way procurements are processed. Consumables are stockable "
#~ "products with infinite stock, or for use when you have no stock management "
#~ "in the system."
#~ msgstr ""
#~ "Changera la façon de traiter les approvisionnements. Les consommables sont "
#~ "des produits stockables avec stock infini, ou à utiliser lorsque vous ne "
#~ "souhaiter pas gérer les stock dans le système."

#~ msgid ""
#~ "This is the average time between the confirmation of the customer order and "
#~ "the delivery of the finished products. It's the time you promise to your "
#~ "customers."
#~ msgstr ""
#~ "Le temps moyen  entre la confirmation de commande client et la livraison du "
#~ "produit fini. C'est le temps que vous avez promis à vos clients."

#~ msgid "Default UoM"
#~ msgstr "UdM par défaut"

#~ msgid ""
#~ "Used by companies that manages two unit of measure: invoicing and stock "
#~ "management. For example, in food industries, you will manage a stock of ham "
#~ "but invoice in Kg. Keep empty to use the default UOM."
#~ msgstr ""
#~ "Utilisé par les entreprises qui gèrent deux unités de mesure : facturation "
#~ "et gestion de stock. Par exemple, dans l'industrie alimentaire, on gère un "
#~ "stock de jambons mais on facture au Kg. Laissez vide pour utiliser une unité "
#~ "de mesure par défaut."

#~ msgid "Purchase UoM"
#~ msgstr "UdM d'achat"

#~ msgid "Procure Method"
#~ msgstr "Méthode d'approvisionnement"

#~ msgid "Rentable Product"
#~ msgstr "Peut être loué"

#~ msgid ""
#~ "Used by companies that manages two unit of measure: invoicing and inventory "
#~ "management. For example, in food industries, you will manage a stock of ham "
#~ "but invoice in Kg. Keep empty to use the default UOM."
#~ msgstr ""
#~ "Utilisée par les entreprises qui gèrent deux unités de mesure : gestion de "
#~ "la facturation et des inventaires. Par exemple, dans l'industrie "
#~ "alimentaire, vous pouvez gérer un stock de jambon (unité) mais les facturer "
#~ "au Kg. Laisser vide pour utiliser l'UdM par défaut."

#~ msgid ""
#~ "You must define a Product for everything you buy or sell. They can be raw "
#~ "materials, stockable products, consumables or services. The Product form "
#~ "contains a detailed information of your products related to procurement "
#~ "logistics, sales price, product category, suppliers and so on."
#~ msgstr ""
#~ "Vous devez définir un produit pour chaque chose vendue ou achetée. Les "
#~ "produits peuvent être des matières premières, des produits stockables, des "
#~ "consommables ou des services. Le formulaire \"Produit\" contient une "
#~ "description détaillée en terme de logistique d'approvisionnement, de prix de "
#~ "vente, de classement de produit, de fournisseurs, etc."

#~ msgid ""
#~ "Products can be purchased and/or sold. They can be raw materials, stockable "
#~ "products, consumables or services. The Product form contains a detailed "
#~ "information on your  products related to procurement logistics, sales price, "
#~ "product category, suppliers and so on."
#~ msgstr ""
#~ "Les produits peuvent être achetés ou vendus. Ils peuvent être des matières "
#~ "premières, des produits stockables, des consommables ou des services. Le "
#~ "formulaire \"Produit\" contient une description détaillée en terme de "
#~ "logistique d'approvisionnement, de prix de vente, de classement de produit, "
#~ "de fournisseurs, etc."

#~ msgid "The certificate ID of the module must be unique !"
#~ msgstr "L'ID du certificat du module doit être unique !"

#~ msgid "The name of the group must be unique !"
#~ msgstr "Le nom du groupe doit être unique !"

#~ msgid "Shortcut for this menu already exists!"
#~ msgstr "Un raccourci pour ce menu existe déjà !"

#~ msgid "The name of the module must be unique !"
#~ msgstr "Le nom d'un module doit être unique !"

#~ msgid "Error ! You can not create recursive Menu."
#~ msgstr "Erreur ! Vous ne pouvez pas créer de menu récursif."

#~ msgid "Supplier Product UoM."
#~ msgstr "UdM du produit chez le fournisseur."

#~ msgid "Size of the field can never be less than 1 !"
#~ msgstr "La taille du champ ne doit jamais être inférieure à 1 !"

#~ msgid ""
#~ "The minimal quantity to purchase to this supplier, expressed in the default "
#~ "unit of measure."
#~ msgstr ""
#~ "La quantité minimum d'achat chez ce fournisseur, exprimée dans l'unité de "
#~ "mesure par défaut."

#~ msgid "Only one value can be defined for each given usage!"
#~ msgstr ""
#~ "Seule une valeur unique peut être définie pour une utilisation donnée!"

#~ msgid "Gives the sequence order when displaying a list of pricelist items."
#~ msgstr ""
#~ "Indique la séquence d'ordre lors de l'affichage de la liste des listes de "
#~ "prix d'un article."

#~ msgid ""
#~ "Create and manage the units of measure you want to be used in your system. "
#~ "You can define a conversion rate to be used between the several Unit of "
#~ "Measure within the same category."
#~ msgstr ""
#~ "Créez et gérez les unités de mesure à utiliser dans le système. Vous pouvez "
#~ "définir un taux de conversion à utiliser entre plusieurs unités de mesure de "
#~ "la même catégorie."

#~ msgid ""
#~ "A pricelist contains rules to be evaluated in order to compute the purchase "
#~ "or sale price for all the partners assigned to a pricelist. Pricelists have "
#~ "several versions (2010, 2011, Promotion of February 2010, etc.) and each "
#~ "version has several rules. Example: the customer price of this category of "
#~ "product will be based on the supplier price multiplied by 1.80."
#~ msgstr ""
#~ "Une liste de prix regroupe les règles à suivre pour calculer le prix "
#~ "(d'achat ou de vente) pour tous les partenaires associés à la liste. Les "
#~ "liste de prix ont plusieurs versions (ex. : \"2010\", \"2011\", \"Promotions "
#~ "de février 2010\", etc...) et chaque version contient plusieurs règles. "
#~ "Exemple : \"le prix de vente pour cette catégorie de produit est basé sur le "
#~ "prix du fournisseur multiplié par 1,80\"."

#~ msgid ""
#~ "Here is a list of all your products classified by category. You can click on "
#~ "a category to get the list of all products linked to this category or to a "
#~ "child of this category."
#~ msgstr ""
#~ "Voici la liste de tous vos produits classés par catégorie. Vous pouvez "
#~ "cliquer sur une catégorie pour obtenir la liste de tous les produits de "
#~ "cette catégorie, ou de ses sous-catégories."

#~ msgid ""
#~ "Create and manage the units of measure categories you want to be used in "
#~ "your system. If several units of measures are in the same category, they can "
#~ "be converted within each other. For example, in the unit of measure category "
#~ "\"Time\", you will have the following UoM: Hours, Days."
#~ msgstr ""
#~ "Créez et gérez les catégories d'unités de mesure à utiliser dans votre "
#~ "système. Si plusieurs unités de mesure appartiennent à la même catégorie, "
#~ "elles peuvent être converties entre elles. Par exemple : dans la catégorie "
#~ "d'unité de mesure \"Temps\", vous aurez les UdM suivantes : heures, jours."

#~ msgid ""
#~ "There can be more than one version of a pricelist. If you need to create new "
#~ "versions of a pricelist, you can do it and manage them from here. Some "
#~ "examples of versions: 2010, 2011, Promotion of February 2010, etc."
#~ msgstr ""
#~ "Il peut y avoir plusieurs versions d'une même liste de prix. Si vous avez "
#~ "besoin de créer de nouvelles versions d'une liste de prix, vous pouvez le "
#~ "faire et le gérer d'ici. Exemples de versions : \"2010\", \"2011\", "
#~ "\"promotions de février 2010\", etc..."<|MERGE_RESOLUTION|>--- conflicted
+++ resolved
@@ -937,19 +937,18 @@
 msgstr "  par exemple : 1 x (unité de référence) = ratio x (cette unité)"
 
 #. module: product
-<<<<<<< HEAD
 #: model:ir.actions.act_window,help:product.product_uom_form_action
 msgid ""
 "Create and manage the units of measure you want to be used in your system. "
 "You can define a conversion rate between several Units of Measure within the "
 "same category."
 msgstr ""
-=======
+
+#. module: product
 #: view:product.product:0
 #: view:product.template:0
 msgid "Procurement & Locations"
 msgstr "Besoins & emplacements"
->>>>>>> ad2f94d5
 
 #. module: product
 #: field:product.packaging,weight:0
