# Translation of OpenERP Server.
# This file contains the translation of the following modules:
#	* product
#
msgid ""
msgstr ""
<<<<<<< HEAD
"Project-Id-Version: OpenERP Server 6.0dev_rc3\n"
"Report-Msgid-Bugs-To: support@openerp.com\n"
"POT-Creation-Date: 2011-01-11 11:15+0000\n"
"PO-Revision-Date: 2011-01-13 22:39+0000\n"
"Last-Translator: Jordi Esteve (www.zikzakmedia.com) "
"<jesteve@zikzakmedia.com>\n"
"Language-Team: \n"
=======
"Project-Id-Version: Odoo 8.0\n"
"Report-Msgid-Bugs-To: \n"
"POT-Creation-Date: 2015-01-21 14:08+0000\n"
"PO-Revision-Date: 2016-05-15 18:50+0000\n"
"Last-Translator: Martin Trigaux\n"
"Language-Team: Spanish (Venezuela) (http://www.transifex.com/odoo/odoo-8/language/es_VE/)\n"
>>>>>>> 0af32f3f
"MIME-Version: 1.0\n"
"Content-Type: text/plain; charset=UTF-8\n"
"Content-Transfer-Encoding: 8bit\n"
"X-Launchpad-Export-Date: 2011-09-05 05:23+0000\n"
"X-Generator: Launchpad (build 13830)\n"

#. module: product
#: model:product.template,name:product.product_product_ram512_product_template
msgid "DDR 512MB PC400"
msgstr "DDR 512MB PC400"

#. module: product
#: field:product.packaging,rows:0
msgid "Number of Layers"
msgstr "Número de capas"

#. module: product
#: constraint:product.pricelist.item:0
msgid ""
"Error ! You cannot assign the Main Pricelist as Other Pricelist in PriceList "
"Item!"
msgstr ""
"¡Error! No puede asignar la tarifa principal como Otra tarifa en un elemento "
"de la tarifa!"

#. module: product
#: help:product.pricelist.item,product_tmpl_id:0
msgid ""
"Set a template if this rule only apply to a template of product. Keep empty "
"for all products"
msgstr ""
"Indicar una plantilla si esta regla sólo se aplica a una plantilla de "
"producto. Dejarlo vacío para todos los productos"

#. module: product
#: model:product.category,name:product.cat1
msgid "Sellable"
msgstr "Vendible"

#. module: product
#: model:product.template,name:product.product_product_mb2_product_template
msgid "Mainboard ASUStek A7V8X-X"
msgstr "Placa madre ASUStek A7V8X-X"

#. module: product
#: help:product.template,seller_qty:0
msgid "This is minimum quantity to purchase from Main Supplier."
msgstr "Esta es la mínima cantidad a comprar al proveedor principal."

#. module: product
#: model:product.uom,name:product.uom_day
msgid "Day"
msgstr "Día"

#. module: product
#: view:product.product:0
msgid "UoM"
msgstr "UdM"

#. module: product
#: model:product.template,name:product.product_product_pc2_product_template
msgid "Basic+ PC (assembly on order)"
msgstr "PC Básico+ (ensamblado bajo pedido)"

#. module: product
#: field:product.product,incoming_qty:0
msgid "Incoming"
msgstr "Entrante"

#. module: product
#: field:product.template,mes_type:0
msgid "Measure Type"
msgstr "Tipo de medida"

#. module: product
#: help:res.partner,property_product_pricelist:0
msgid ""
"This pricelist will be used, instead of the default one, for sales to the "
"current partner"
msgstr ""
"Esta tarifa se utilizará, en lugar de la por defecto, para las ventas de la "
"empresa actual."

#. module: product
#: constraint:product.supplierinfo:0
msgid ""
"Error: The default UOM and the Supplier Product UOM must be in the same "
"category."
msgstr ""
"Error: La UdM por defecto y la UdM del proveedor del producto deben estar en "
"la misma categoría."

#. module: product
#: field:product.template,seller_qty:0
msgid "Supplier Quantity"
msgstr "Cantidad proveedor"

#. module: product
#: selection:product.template,mes_type:0
msgid "Fixed"
msgstr "Fijo"

#. module: product
#: code:addons/product/pricelist.py:186
#: code:addons/product/pricelist.py:342
#: code:addons/product/pricelist.py:360
#, python-format
msgid "Warning !"
msgstr "¡Atención!"

#. module: product
#: model:ir.actions.report.xml,name:product.report_product_pricelist
#: model:ir.model,name:product.model_product_pricelist
#: field:product.product,price:0
#: field:product.product,pricelist_id:0
#: view:product.supplierinfo:0
msgid "Pricelist"
msgstr "Tarifa"

#. module: product
#: view:product.product:0
#: view:product.template:0
msgid "Base Prices"
msgstr "Precios base"

#. module: product
#: field:product.pricelist.item,name:0
msgid "Rule Name"
msgstr "Nombre de regla"

#. module: product
#: field:product.product,code:0
#: field:product.product,default_code:0
msgid "Reference"
msgstr "Referencia"

#. module: product
#: constraint:product.category:0
msgid "Error ! You can not create recursive categories."
msgstr "¡Error! No puede crear categorías recursivas."

#. module: product
#: help:pricelist.partnerinfo,min_quantity:0
msgid ""
"The minimal quantity to trigger this rule, expressed in the supplier UoM if "
"any or in the default UoM of the product otherrwise."
msgstr ""
"La cantidad mínima para disparar esta regla, expresada en la UdM del "
"proveedor si existe o en la UdM por defecto del producto en caso contrario."

#. module: product
#: model:product.template,name:product.product_product_24_product_template
msgid "Keyboard"
msgstr "Teclado"

#. module: product
#: model:ir.model,name:product.model_res_partner
msgid "Partner"
msgstr "Empresa"

#. module: product
#: help:product.template,supply_method:0
msgid ""
"Produce will generate production order or tasks, according to the product "
"type. Purchase will trigger purchase orders when requested."
msgstr ""
"Producir generará órdenes de producción o tareas, de acuerdo al tipo de "
"producto. Comprar generará pedidos de compras cuando sea necesario."

#. module: product
#: selection:product.template,cost_method:0
msgid "Average Price"
msgstr "Precio medio"

#. module: product
#: help:product.pricelist.item,name:0
msgid "Explicit rule name for this pricelist line."
msgstr "Nombre de regla explícita para esta línea de tarifa."

#. module: product
#: model:ir.actions.act_window,name:product.product_uom_categ_form_action
#: model:ir.ui.menu,name:product.menu_product_uom_categ_form_action
msgid "Units of Measure Categories"
msgstr "Categorías de unidades de medida"

#. module: product
#: model:product.template,name:product.product_product_cpu1_product_template
msgid "Processor AMD Athlon XP 1800+"
msgstr "Procesador AMD Athlon XP 1800+"

#. module: product
#: model:product.template,name:product.product_product_20_product_template
msgid "HDD on demand"
msgstr "HDD bajo pedido"

#. module: product
#: field:product.price_list,price_list:0
msgid "PriceList"
msgstr "Tarifa"

#. module: product
#: view:product.template:0
msgid "UOM"
msgstr "UdM"

#. module: product
#: model:product.uom,name:product.product_uom_unit
msgid "PCE"
msgstr "Unidad"

#. module: product
#: view:product.template:0
msgid "Miscelleanous"
msgstr "Miscelánea"

#. module: product
#: model:product.template,name:product.product_product_worker0_product_template
msgid "Worker"
msgstr "Trabajador"

#. module: product
#: help:product.template,sale_ok:0
msgid ""
"Determines if the product can be visible in the list of product within a "
"selection from a sale order line."
msgstr ""
"Indica si el producto será visible en la lista de productos que aparece al "
"seleccionar un producto en una línea de pedido de venta."

#. module: product
#: model:product.pricelist.version,name:product.ver0
msgid "Default Public Pricelist Version"
msgstr "Versión de tarifa pública por defecto"

#. module: product
#: selection:product.template,cost_method:0
msgid "Standard Price"
msgstr "Precio estándar"

#. module: product
#: model:product.pricelist.type,name:product.pricelist_type_sale
#: field:res.partner,property_product_pricelist:0
msgid "Sale Pricelist"
msgstr "Tarifa de venta"

#. module: product
#: view:product.template:0
#: field:product.template,type:0
msgid "Product Type"
msgstr "Tipo de producto"

#. module: product
#: view:product.uom:0
msgid "  e.g: 1 * (this unit) = ratio * (reference unit)"
msgstr "  por ej.: 1 * (esta unidad) = ratio * (unidad referencia)"

#. module: product
#: code:addons/product/product.py:380
#, python-format
msgid "Products: "
msgstr "Productos: "

#. module: product
#: field:product.category,parent_id:0
msgid "Parent Category"
msgstr "Categoría padre"

#. module: product
#: help:product.product,outgoing_qty:0
msgid ""
"Quantities of products that are planned to leave in selected locations or "
"all internal if none have been selected."
msgstr ""
"Cantidades de productos que están previstos dejar en las ubicaciones "
"seleccionadas o todas las internas si no se ha seleccionado ninguna."

#. module: product
#: help:product.template,procure_method:0
msgid ""
"'Make to Stock': When needed, take from the stock or wait until re-"
"supplying. 'Make to Order': When needed, purchase or produce for the "
"procurement request."
msgstr ""
"'Obtener para stock': Cuando sea necesario, coger del stock o esperar hasta "
"que sea reabastecido. 'Obtener bajo pedido': Cuando sea necesario, comprar o "
"producir para la petición de abastecimiento."

#. module: product
#: model:process.node,note:product.process_node_supplier0
msgid "Supplier name, price, product code, ..."
msgstr "Nombre proveedor, precio, código producto, ..."

#. module: product
#: model:product.template,name:product.product_product_hdd3_product_template
msgid "HDD Seagate 7200.8 160GB"
msgstr "HDD Seagate 7200.8 160GB"

#. module: product
#: field:product.product,ean13:0
msgid "EAN13"
msgstr "EAN13"

#. module: product
#: field:product.template,seller_id:0
msgid "Main Supplier"
msgstr "Proveedor principal"

#. module: product
#: model:ir.actions.act_window,name:product.product_ul_form_action
#: model:ir.model,name:product.model_product_packaging
#: model:ir.ui.menu,name:product.menu_product_ul_form_action
#: view:product.packaging:0
#: view:product.product:0
#: view:product.ul:0
msgid "Packaging"
msgstr "Empaquetado"

#. module: product
#: view:product.product:0
#: field:product.template,categ_id:0
msgid "Category"
msgstr "Categoría"

#. module: product
#: help:product.pricelist.item,min_quantity:0
msgid ""
"The rule only applies if the partner buys/sells more than this quantity."
msgstr ""
"La regla sólo se aplica si la empresa compra/vende más de esta cantidad."

#. module: product
#: model:product.template,name:product.product_product_woodmm0_product_template
msgid "Wood 2mm"
msgstr "Madera 2mm"

#. module: product
#: field:product.price_list,qty1:0
msgid "Quantity-1"
msgstr "Cantidad-1"

#. module: product
#: help:product.packaging,ul_qty:0
msgid "The number of packages by layer"
msgstr "El número de paquetes por capa."

#. module: product
#: field:product.packaging,qty:0
msgid "Quantity by Package"
msgstr "Cantidad por paquete"

#. module: product
#: view:product.product:0
#: view:product.template:0
#: field:product.template,state:0
msgid "Status"
msgstr "Estado"

#. module: product
#: help:product.template,categ_id:0
msgid "Select category for the current product"
msgstr "Seleccione la categoría para el producto actual."

#. module: product
#: field:product.product,outgoing_qty:0
msgid "Outgoing"
msgstr "Saliente"

#. module: product
#: selection:product.uom,uom_type:0
msgid "Reference UoM for this category"
msgstr "Referencia UdM para esta categoría"

#. module: product
#: model:product.price.type,name:product.list_price
#: field:product.product,lst_price:0
msgid "Public Price"
msgstr "Precio al público"

#. module: product
#: field:product.price_list,qty5:0
msgid "Quantity-5"
msgstr "Cantidad-5"

#. module: product
#: model:product.category,name:product.product_category_10
msgid "IT components"
msgstr "Componentes TI"

#. module: product
#: field:product.template,product_manager:0
msgid "Product Manager"
msgstr "Responsable de producto"

#. module: product
#: field:product.supplierinfo,product_name:0
msgid "Supplier Product Name"
msgstr "Nombre producto proveedor"

#. module: product
#: model:product.template,name:product.product_product_pc3_product_template
msgid "Medium PC"
msgstr "PC Medio"

#. module: product
#: model:ir.actions.act_window,help:product.product_normal_action_puchased
msgid ""
"Products can be purchased and/or sold. They can be raw materials, stockable "
"products, consumables or services. The Product form contains detailed "
"information about your products related to procurement logistics, sales "
"price, product category, suppliers and so on."
msgstr ""
"Los productos pueden ser comprados y / o vendidos. Pueden ser materias "
"primas, productos inventariable, material fungible o servicios. El "
"formulario del producto contiene información detallada sobre sus productos "
"relacionados con la logística de contratación, precio de venta, categoría de "
"los productos, proveedores, etc."

#. module: product
#: view:product.pricelist:0
msgid "Products Price Search"
msgstr "Buscar precio productos"

#. module: product
#: view:product.product:0
#: view:product.template:0
#: field:product.template,description_sale:0
msgid "Sale Description"
msgstr "Descripción de venta"

#. module: product
#: view:product.product:0
#: view:product.template:0
msgid "Storage Localisation"
msgstr "Ubicación en el almacén"

#. module: product
#: help:product.packaging,length:0
msgid "The length of the package"
msgstr "La longitud del paquete."

#. module: product
#: help:product.template,weight_net:0
msgid "The net weight in Kg."
msgstr "El peso neto en Kg."

#. module: product
#: help:product.template,state:0
msgid "Tells the user if he can use the product or not."
msgstr "Informa al usuario si puede usar el producto o no."

#. module: product
#: field:pricelist.partnerinfo,min_quantity:0
#: field:product.supplierinfo,qty:0
msgid "Quantity"
msgstr "Cantidad"

#. module: product
#: field:product.packaging,height:0
msgid "Height"
msgstr "Altura"

#. module: product
#: help:product.pricelist.version,date_end:0
msgid "Ending date for this pricelist version to be valid."
msgstr "Fecha de fin de validez de esta versión de tarifa."

#. module: product
#: model:product.category,name:product.cat0
msgid "All products"
msgstr "Todos los productos"

#. module: product
#: model:ir.model,name:product.model_pricelist_partnerinfo
msgid "pricelist.partnerinfo"
msgstr "pricelist.partnerinfo"

#. module: product
#: field:product.price_list,qty2:0
msgid "Quantity-2"
msgstr "Cantidad-2"

#. module: product
#: field:product.price_list,qty3:0
msgid "Quantity-3"
msgstr "Cantidad-3"

#. module: product
#: view:product.product:0
msgid "Codes"
msgstr "Códigos"

#. module: product
#: help:product.supplierinfo,product_uom:0
msgid ""
<<<<<<< HEAD
"Choose here the Unit of Measure in which the prices and quantities are "
"expressed below."
msgstr ""
"Seleccione aquí la unidad de medida en que se expresarán los precios y las "
"cantidades listadas."
=======
"Cost price of the product template used for standard stock valuation in "
"accounting and used as a base price on purchase orders. Expressed in the "
"default unit of measure of the product."
msgstr ""

#. module: product
#: field:pricelist.partnerinfo,create_uid:0
#: field:product.attribute,create_uid:0
#: field:product.attribute.line,create_uid:0
#: field:product.attribute.price,create_uid:0
#: field:product.attribute.value,create_uid:0
#: field:product.category,create_uid:0 field:product.packaging,create_uid:0
#: field:product.price.history,create_uid:0
#: field:product.price.type,create_uid:0 field:product.price_list,create_uid:0
#: field:product.pricelist,create_uid:0
#: field:product.pricelist.item,create_uid:0
#: field:product.pricelist.type,create_uid:0
#: field:product.pricelist.version,create_uid:0
#: field:product.product,create_uid:0 field:product.supplierinfo,create_uid:0
#: field:product.template,create_uid:0 field:product.ul,create_uid:0
#: field:product.uom,create_uid:0 field:product.uom.categ,create_uid:0
msgid "Created by"
msgstr "Creado por"

#. module: product
#: field:pricelist.partnerinfo,create_date:0
#: field:product.attribute,create_date:0
#: field:product.attribute.line,create_date:0
#: field:product.attribute.price,create_date:0
#: field:product.attribute.value,create_date:0
#: field:product.category,create_date:0 field:product.packaging,create_date:0
#: field:product.price.history,create_date:0
#: field:product.price.type,create_date:0
#: field:product.price_list,create_date:0
#: field:product.pricelist,create_date:0
#: field:product.pricelist.item,create_date:0
#: field:product.pricelist.type,create_date:0
#: field:product.pricelist.version,create_date:0
#: field:product.product,create_date:0
#: field:product.supplierinfo,create_date:0
#: field:product.template,create_date:0 field:product.ul,create_date:0
#: field:product.uom,create_date:0 field:product.uom.categ,create_date:0
msgid "Created on"
msgstr "Creado en"

#. module: product
#: model:ir.model,name:product.model_res_currency
#: field:product.price.type,currency_id:0
#: field:product.pricelist,currency_id:0 view:website:product.report_pricelist
msgid "Currency"
msgstr "Moneda"
>>>>>>> 0af32f3f

#. module: product
#: field:product.price_list,qty4:0
msgid "Quantity-4"
msgstr "Cantidad-4"

#. module: product
#: view:res.partner:0
msgid "Sales & Purchases"
msgstr "Ventas & Compras"

#. module: product
#: model:product.uom.categ,name:product.uom_categ_wtime
msgid "Working Time"
msgstr "Horario de trabajo"

#. module: product
#: model:ir.actions.act_window,help:product.product_pricelist_action2
msgid ""
"A price list contains rules to be evaluated in order to compute the purchase "
"or sales price for all the partners assigned to a price list. Price lists "
"have several versions (2010, 2011, Promotion of February 2010, etc.) and "
"each version has several rules. Example: the customer price of a product "
"category will be based on the supplier price multiplied by 1.80."
msgstr ""
"Una lista de precios contiene normas que deben evaluarse con el fin de "
"calcular precio de compra o de venta para todos los terceros asignados con "
"una lista de precios. Las listas de precios tienen varias versiones (2010, "
"2011, promoción de febrero de 2010, etc) y cada versión tiene varias reglas. "
"Ejemplo: precio de los clientes de una categoría de producto se basará en "
"precio del proveedor multiplicado por 1,80."

#. module: product
#: help:product.product,active:0
msgid ""
"If the active field is set to False, it will allow you to hide the product "
"without removing it."
msgstr ""
"Si el campo activo se desmarca, permite ocultar el producto sin eliminarlo."

#. module: product
#: model:product.template,name:product.product_product_metalcleats0_product_template
msgid "Metal Cleats"
msgstr "Tacos de metal"

#. module: product
#: code:addons/product/pricelist.py:343
#, python-format
msgid ""
"No active version for the selected pricelist !\n"
"Please create or activate one."
msgstr ""
"¡No hay una versión activa de la tarifa seleccionada!\n"
"Cree o active una."

#. module: product
#: model:ir.model,name:product.model_product_uom_categ
msgid "Product uom categ"
msgstr "Categ. UdM de producto"

#. module: product
#: model:product.ul,name:product.product_ul_box
msgid "Box 20x20x40"
msgstr "Caja 20x20x40"

#. module: product
#: view:product.pricelist.item:0
msgid "Price Computation"
msgstr "Cálculo del precio"

#. module: product
#: field:product.template,purchase_ok:0
msgid "Can be Purchased"
msgstr "Puede ser comprado"

#. module: product
#: model:product.template,name:product.product_product_cpu2_product_template
msgid "High speed processor config"
msgstr "Config. Procesador alta velocidad"

#. module: product
#: model:process.transition,note:product.process_transition_supplierofproduct0
msgid ""
"1 or several supplier(s) can be linked to a product. All information stands "
"in the product form."
msgstr ""
"1 o varios proveedor(es) pueden ser relacionados con un producto. Toda la "
"información se encuentra en el formulario del producto."

#. module: product
#: help:product.uom,category_id:0
msgid ""
"Quantity conversions may happen automatically between Units of Measure in "
"the same category, according to their respective ratios."
msgstr ""
"Conversiones de cantidad pueden realizarse de forma automática entre "
"unidades de medida en la misma categoría, de acuerdo con sus coeficientes de "
"conversión respectivos."

#. module: product
#: help:product.packaging,width:0
msgid "The width of the package"
msgstr "La anchura del paquete."

#. module: product
#: field:product.product,virtual_available:0
msgid "Virtual Stock"
msgstr "Stock virtual"

#. module: product
#: selection:product.category,type:0
msgid "View"
msgstr "Vista"

#. module: product
#: model:ir.actions.act_window,name:product.product_template_action_tree
msgid "Product Templates"
msgstr "Plantillas producto"

#. module: product
#: model:product.template,name:product.product_product_restaurantexpenses0_product_template
msgid "Restaurant Expenses"
msgstr "Gastos restaurante"

#. module: product
#: constraint:product.packaging:0
#: constraint:product.product:0
msgid "Error: Invalid ean code"
msgstr "Error: Código EAN erróneo"

#. module: product
#: field:product.pricelist.item,min_quantity:0
msgid "Min. Quantity"
msgstr "Cantidad mín."

#. module: product
#: model:ir.model,name:product.model_product_price_type
msgid "Price Type"
msgstr "Tipo precio"

#. module: product
#: view:product.pricelist.item:0
msgid "Max. Margin"
msgstr "Margen máx."

#. module: product
#: view:product.pricelist.item:0
msgid "Base Price"
msgstr "Precio base"

#. module: product
#: model:product.template,name:product.product_product_fan2_product_template
msgid "Silent fan"
msgstr "Ventilador silencioso"

#. module: product
#: help:product.supplierinfo,name:0
msgid "Supplier of this product"
msgstr "Proveedor de este producto."

#. module: product
#: help:product.pricelist.version,active:0
msgid ""
"When a version is duplicated it is set to non active, so that the dates do "
"not overlaps with original version. You should change the dates and "
"reactivate the pricelist"
msgstr ""
"Cuando se duplica una versión se cambia a no activa, de modo que las fechas "
"no se superpongan con la versión original. Deberá cambiar las fechas y "
"reactivar la tarifa."

#. module: product
#: model:product.template,name:product.product_product_kitshelfofcm0_product_template
msgid "KIT Shelf of 100cm"
msgstr "KIT estante de 100cm"

#. module: product
#: field:product.supplierinfo,name:0
msgid "Supplier"
msgstr "Proveedor"

#. module: product
#: model:product.template,name:product.product_product_sidepanel0_product_template
msgid "Side Panel"
msgstr "Panel lateral"

#. module: product
#: model:product.template,name:product.product_product_26_product_template
msgid "Kit Keyboard + Mouse"
msgstr "Kit Teclado + Ratón"

#. module: product
#: field:product.price.type,name:0
msgid "Price Name"
msgstr "Nombre precio"

#. module: product
#: model:product.template,name:product.product_product_cpu3_product_template
msgid "Processor AMD Athlon XP 2200+"
msgstr "Procesador AMD Athlon XP 2200+"

#. module: product
#: model:ir.actions.act_window,name:product.action_product_price_list
#: model:ir.model,name:product.model_product_price_list
#: view:product.price_list:0
#: report:product.pricelist:0
#: field:product.pricelist.version,pricelist_id:0
msgid "Price List"
msgstr "Lista de precios"

#. module: product
#: view:product.product:0
#: view:product.template:0
msgid "Suppliers"
msgstr "Proveedores"

#. module: product
#: view:product.product:0
msgid "To Purchase"
msgstr "A comprar"

#. module: product
#: help:product.supplierinfo,min_qty:0
msgid ""
"The minimal quantity to purchase to this supplier, expressed in the supplier "
"Product UoM if not empty, in the default unit of measure of the product "
"otherwise."
msgstr ""
"La cantidad mínima a comprar a este proveedor, expresada en la UdM del "
"proveedor si existe o en la UdM por defecto del producto en caso contrario."

#. module: product
#: view:product.pricelist.item:0
msgid "New Price ="
msgstr "Nuevo Precio ="

#. module: product
#: help:pricelist.partnerinfo,price:0
msgid ""
"This price will be considered as a price for the supplier UoM if any or the "
"default Unit of Measure of the product otherwise"
msgstr ""
"Este precio se considerará como el precio para la UdM del proveedor si "
"existe o en la UdM por defecto del producto en caso contrario."

#. module: product
#: model:product.category,name:product.product_category_accessories
msgid "Accessories"
msgstr "Accesorios"

#. module: product
#: field:product.template,sale_delay:0
msgid "Customer Lead Time"
msgstr "Plazo de entrega del cliente"

#. module: product
#: model:process.transition,name:product.process_transition_supplierofproduct0
msgid "Supplier of the product"
msgstr "Proveedor del producto"

#. module: product
#: help:product.template,uos_id:0
msgid ""
"Used by companies that manage two units of measure: invoicing and inventory "
"management. For example, in food industries, you will manage a stock of ham "
"but invoice in Kg. Keep empty to use the default UOM."
msgstr ""
"Utilizado por las compañías que gestionan dos unidades de medida: "
"facturación y gestión de inventario. Por ejemplo, en industrias "
"alimentarias, puede gestionar un stock de unidades de jamón, pero facturar "
"en Kg. Déjelo vacío para usar la UdM por defecto."

#. module: product
#: view:product.pricelist.item:0
msgid "Min. Margin"
msgstr "Margen mín."

#. module: product
#: field:product.category,child_id:0
msgid "Child Categories"
msgstr "Categorías hijas"

#. module: product
#: field:product.pricelist.version,date_end:0
msgid "End Date"
msgstr "Fecha final"

#. module: product
#: view:product.price_list:0
msgid "Print"
msgstr "Imprimir"

#. module: product
#: view:product.product:0
#: field:product.ul,type:0
msgid "Type"
msgstr "Tipo"

#. module: product
#: model:ir.actions.act_window,name:product.product_pricelist_action2
#: model:ir.ui.menu,name:product.menu_product_pricelist_action2
#: model:ir.ui.menu,name:product.menu_product_pricelist_main
msgid "Pricelists"
msgstr "Tarifas"

#. module: product
#: field:product.product,partner_ref:0
msgid "Customer ref"
msgstr "Ref. cliente"

#. module: product
#: view:product.product:0
msgid "Miscellaneous"
msgstr "Varios"

#. module: product
#: field:product.pricelist.type,key:0
msgid "Key"
msgstr "Clave"

#. module: product
#: view:product.pricelist.item:0
msgid "Rules Test Match"
msgstr "Reglas test de concordancia"

#. module: product
#: help:product.pricelist.item,product_id:0
msgid ""
"Set a product if this rule only apply to one product. Keep empty for all "
"products"
msgstr ""
"Indicar un producto si esta regla sólo se aplica a un producto. Dejarlo "
"vacío para todos los productos"

#. module: product
#: view:product.product:0
#: view:product.template:0
msgid "Procurement & Locations"
msgstr "Abastecimiento-Ubicación"

#. module: product
#: model:product.template,name:product.product_product_kitchendesignproject0_product_template
msgid "Kitchen Design Project"
msgstr "Proyecto diseño cocina"

#. module: product
#: model:product.uom,name:product.uom_hour
msgid "Hour"
msgstr "Hora"

#. module: product
#: selection:product.template,state:0
msgid "In Development"
msgstr "En desarrollo"

#. module: product
#: model:product.template,name:product.product_product_shelfofcm1_product_template
msgid "Shelf of 200cm"
msgstr "Estante de 200cm"

#. module: product
#: view:product.uom:0
msgid "Ratio & Precision"
msgstr "Ratio y precisión"

#. module: product
#: model:product.uom,name:product.product_uom_gram
msgid "g"
msgstr "g"

#. module: product
#: model:product.category,name:product.product_category_11
msgid "IT components kits"
msgstr "Kits de componentes TI"

#. module: product
#: selection:product.category,type:0
#: selection:product.template,state:0
msgid "Normal"
msgstr "Normal"

#. module: product
#: model:process.node,name:product.process_node_supplier0
#: view:product.supplierinfo:0
msgid "Supplier Information"
msgstr "Información del proveedor"

#. module: product
#: field:product.price.type,currency_id:0
#: report:product.pricelist:0
#: field:product.pricelist,currency_id:0
msgid "Currency"
msgstr "Moneda"

#. module: product
#: model:product.template,name:product.product_product_ram_product_template
msgid "DDR 256MB PC400"
msgstr "DDR 256MB PC400"

#. module: product
#: view:product.category:0
msgid "Product Categories"
msgstr "Categorías de producto"

#. module: product
#: view:product.uom:0
msgid "  e.g: 1 * (reference unit) = ratio * (this unit)"
msgstr "  por ej.: 1 * (unidad referencia) = ratio * (esta unidad)"

#. module: product
#: model:ir.actions.act_window,help:product.product_uom_form_action
msgid ""
"Create and manage the units of measure you want to be used in your system. "
"You can define a conversion rate between several Units of Measure within the "
"same category."
msgstr ""
"Cree y gestione las unidades de medida que desea utilizar en su sistema. "
"Puede definir una tipo de conversión entre diferentes unidades de medida en "
"la misma categoría."

#. module: product
#: field:product.packaging,weight:0
msgid "Total Package Weight"
msgstr "Total peso paquete"

#. module: product
#: help:product.packaging,code:0
msgid "The code of the transport unit."
msgstr "El código de la unidad de transporte."

#. module: product
#: help:product.template,standard_price:0
msgid ""
"Product's cost for accounting stock valuation. It is the base price for the "
"supplier price."
msgstr ""
"Coste del producto para la valoración contable de las existencias. Es el "
"precio base para el precio del proveedor."

#. module: product
#: view:product.price.type:0
msgid "Products Price Type"
msgstr "Tipo de precios de productos"

#. module: product
#: field:product.product,price_extra:0
msgid "Variant Price Extra"
msgstr "Precio extra variante"

#. module: product
#: model:product.template,name:product.product_product_fan_product_template
msgid "Regular case fan 80mm"
msgstr "Ventilador normal 80mm"

#. module: product
#: model:ir.model,name:product.model_product_supplierinfo
msgid "Information about a product supplier"
msgstr "Información de un proveedor de producto"

#. module: product
#: view:product.product:0
msgid "Extended Filters..."
msgstr "Filtros extendidos..."

#. module: product
#: view:product.product:0
#: view:product.template:0
#: field:product.template,description_purchase:0
msgid "Purchase Description"
msgstr "Descripción de compra"

#. module: product
#: constraint:product.pricelist.version:0
msgid "You cannot have 2 pricelist versions that overlap!"
msgstr "¡No puede tener 2 versiones de tarifa que se solapen!"

#. module: product
#: help:product.supplierinfo,delay:0
msgid ""
"Lead time in days between the confirmation of the purchase order and the "
"reception of the products in your warehouse. Used by the scheduler for "
"automatic computation of the purchase order planning."
msgstr ""
"Plazo de entrega en días entre la confirmación del pedido de compra y la "
"recepción de los productos en su almacén. Utilizado por el planificador para "
"el cálculo automático de la planificación del pedido de compra."

#. module: product
#: model:ir.actions.act_window,help:product.product_pricelist_action
msgid ""
"There can be more than one version of a pricelist. Here you can create and "
"manage new versions of a price list. Some examples of versions: 2010, 2011, "
"Summer Promotion, etc."
msgstr ""
"No puede haber más de una versión de una lista de precios. Aquí puede crear "
"y administrar nuevas versiones de una lista de precios. Algunos ejemplos de "
"versiones: 2010, 2011, promoción de verano, etc"

#. module: product
#: selection:product.template,type:0
msgid "Stockable Product"
msgstr "Almacenable"

#. module: product
#: field:product.packaging,code:0
msgid "Code"
msgstr "Código"

#. module: product
#: view:product.supplierinfo:0
msgid "Seq"
msgstr "Seq"

#. module: product
#: view:product.price_list:0
msgid "Calculate Product Price per Unit Based on Pricelist Version."
msgstr ""
"Calcular los precios del producto según unidades para una versión de tarifa."

#. module: product
#: model:ir.model,name:product.model_product_ul
msgid "Shipping Unit"
msgstr "Unidad de envío"

#. module: product
#: field:pricelist.partnerinfo,suppinfo_id:0
msgid "Partner Information"
msgstr "Información de empresa"

#. module: product
#: selection:product.ul,type:0
#: model:product.uom.categ,name:product.product_uom_categ_unit
msgid "Unit"
msgstr "Unidad"

#. module: product
#: view:product.product:0
#: view:product.template:0
msgid "Information"
msgstr "Información"

#. module: product
#: view:product.pricelist.item:0
msgid "Products Listprices Items"
msgstr "Elementos de las tarifas de productos"

#. module: product
#: view:product.packaging:0
msgid "Other Info"
msgstr "Otra información"

#. module: product
#: field:product.pricelist.version,items_id:0
msgid "Price List Items"
msgstr "Elementos de la tarifa"

#. module: product
#: model:ir.actions.act_window,help:product.product_uom_categ_form_action
msgid ""
"Create and manage the units of measure categories you want to be used in "
"your system. If several units of measure are in the same category, they can "
"be converted to each other. For example, in the unit of measure category "
"\"Time\", you will have the following UoM: Hours, Days."
msgstr ""
"Cree y gestione las categorías de unidades de medida que quiera utilizar en "
"su sistema. SI varias unidades de medida están en la misma categoría, pueden "
"ser convertidas entre ellas. Por ejemplo, en al unidad de medida \"Tiempo\", "
"tendrá las sigueinte UdM: horas, días."

#. module: product
#: selection:product.uom,uom_type:0
msgid "Bigger than the reference UoM"
msgstr "Mayor que la UdM de referencia"

#. module: product
<<<<<<< HEAD
#: model:ir.module.module,shortdesc:product.module_meta_information
msgid "Products & Pricelists"
msgstr "Productos y tarifas"

#. module: product
#: view:product.product:0
msgid "To Sell"
msgstr "A vender"
=======
#: field:pricelist.partnerinfo,write_uid:0 field:product.attribute,write_uid:0
#: field:product.attribute.line,write_uid:0
#: field:product.attribute.price,write_uid:0
#: field:product.attribute.value,write_uid:0
#: field:product.category,write_uid:0 field:product.packaging,write_uid:0
#: field:product.price.history,write_uid:0
#: field:product.price.type,write_uid:0 field:product.price_list,write_uid:0
#: field:product.pricelist,write_uid:0
#: field:product.pricelist.item,write_uid:0
#: field:product.pricelist.type,write_uid:0
#: field:product.pricelist.version,write_uid:0
#: field:product.product,write_uid:0 field:product.supplierinfo,write_uid:0
#: field:product.template,write_uid:0 field:product.ul,write_uid:0
#: field:product.uom,write_uid:0 field:product.uom.categ,write_uid:0
msgid "Last Updated by"
msgstr "Última actualización realizada por"

#. module: product
#: field:pricelist.partnerinfo,write_date:0
#: field:product.attribute,write_date:0
#: field:product.attribute.line,write_date:0
#: field:product.attribute.price,write_date:0
#: field:product.attribute.value,write_date:0
#: field:product.category,write_date:0 field:product.packaging,write_date:0
#: field:product.price.history,write_date:0
#: field:product.price.type,write_date:0 field:product.price_list,write_date:0
#: field:product.pricelist,write_date:0
#: field:product.pricelist.item,write_date:0
#: field:product.pricelist.type,write_date:0
#: field:product.pricelist.version,write_date:0
#: field:product.product,write_date:0 field:product.supplierinfo,write_date:0
#: field:product.template,write_date:0 field:product.ul,write_date:0
#: field:product.uom,write_date:0 field:product.uom.categ,write_date:0
msgid "Last Updated on"
msgstr "Ultima actualizacion en"
>>>>>>> 0af32f3f

#. module: product
#: model:product.category,name:product.product_category_services0
msgid "Marketable Services"
msgstr "Servicios negociables"

#. module: product
#: field:product.pricelist.item,price_surcharge:0
msgid "Price Surcharge"
msgstr "Recargo precio"

#. module: product
#: model:product.template,name:product.product_product_mb1_product_template
msgid "Mainboard ASUStek A7N8X"
msgstr "Placa madre ASUStek A7N8X"

#. module: product
#: field:product.product,packaging:0
msgid "Logistical Units"
msgstr "Unidades de logística"

#. module: product
#: field:product.category,complete_name:0
#: field:product.category,name:0
#: field:product.pricelist.type,name:0
#: field:product.pricelist.version,name:0
#: view:product.product:0
#: field:product.product,name_template:0
#: field:product.template,name:0
#: field:product.ul,name:0
#: field:product.uom,name:0
#: field:product.uom.categ,name:0
msgid "Name"
msgstr "Nombre"

#. module: product
#: view:product.product:0
msgid "Stockable"
msgstr "Estocable"

#. module: product
#: model:product.template,name:product.product_product_woodlintelm0_product_template
msgid "Wood Lintel 4m"
msgstr "Dintel madera 4m"

#. module: product
#: model:ir.actions.act_window,help:product.product_normal_action
msgid ""
"You must define a Product for everything you buy or sell. Products can be "
"raw materials, stockable products, consumables or services. The Product form "
"contains detailed information about your products related to procurement "
"logistics, sales price, product category, suppliers and so on."
msgstr ""
"Debe definir un producto por cada cosa que compre o venda. Los productos "
"pueden ser materias primas, productos almacenables, consumibles o servicios. "
"El formulario de producto contiene información detallada sobre sus productos "
"en relación con logística de abastecimiento, precio de venta, categoría de "
"producto, proveedores, etc."

#. module: product
#: model:product.uom,name:product.product_uom_kgm
msgid "kg"
msgstr "kg"

#. module: product
#: model:product.uom,name:product.product_uom_meter
msgid "m"
msgstr "m"

#. module: product
#: selection:product.template,state:0
msgid "Obsolete"
msgstr "Obsoleto"

#. module: product
#: model:product.uom,name:product.product_uom_km
msgid "km"
msgstr "km"

#. module: product
#: help:product.template,cost_method:0
msgid ""
"Standard Price: the cost price is fixed and recomputed periodically (usually "
"at the end of the year), Average Price: the cost price is recomputed at each "
"reception of products."
msgstr ""
"Precio estándar: El precio de coste es fijo y se recalcula periódicamente "
"(normalmente al finalizar el año), Precio medio: El precio de coste se "
"recalcula en cada recepción de productos."

#. module: product
#: help:product.category,sequence:0
msgid ""
"Gives the sequence order when displaying a list of product categories."
msgstr ""
"Indica el orden de secuencia cuando se muestra una lista de categorías de "
"producto."

#. module: product
#: field:product.uom,factor:0
#: field:product.uom,factor_inv:0
msgid "Ratio"
msgstr "Ratio"

#. module: product
#: help:product.template,purchase_ok:0
msgid ""
"Determine if the product is visible in the list of products within a "
"selection from a purchase order line."
msgstr ""
"Indica si el producto es visible en la lista de productos que aparece al "
"seleccionar un producto en una línea de pedido de compra."

#. module: product
#: field:product.template,weight_net:0
msgid "Net Weight"
msgstr "Peso neto"

#. module: product
#: field:product.packaging,width:0
msgid "Width"
msgstr "Ancho"

#. module: product
#: help:product.price.type,field:0
msgid "Associated field in the product form."
msgstr "Campo asociado en el formulario de producto."

#. module: product
#: view:product.product:0
msgid "Unit of Measure"
msgstr "Unidad de medida"

#. module: product
#: field:product.template,procure_method:0
msgid "Procurement Method"
msgstr "Método abastecimiento"

#. module: product
#: report:product.pricelist:0
msgid "Printing Date"
msgstr "Fecha impresión"

#. module: product
#: field:product.template,uos_id:0
msgid "Unit of Sale"
msgstr "Unidad de venta"

#. module: product
#: model:ir.module.module,description:product.module_meta_information
msgid ""
"\n"
"    This is the base module for managing products and pricelists in "
"OpenERP.\n"
"\n"
"    Products support variants, different pricing methods, suppliers\n"
"    information, make to stock/order, different unit of measures,\n"
"    packaging and properties.\n"
"\n"
"    Pricelists support:\n"
"    * Multiple-level of discount (by product, category, quantities)\n"
"    * Compute price based on different criteria:\n"
"        * Other pricelist,\n"
"        * Cost price,\n"
"        * List price,\n"
"        * Supplier price, ...\n"
"    Pricelists preferences by product and/or partners.\n"
"\n"
"    Print product labels with barcode.\n"
"    "
msgstr ""
"\n"
"    Este es el módulo base para gestionar productos y tarifas en OpenERP.\n"
"\n"
"    Los productos soportan variantes, distintos métodos de precios, "
"información\n"
"    de proveedor, obtener para stock/pedido, distintas unidades de medida,\n"
"    empaquetado y propiedades.\n"
"\n"
"    Soporte de tarifas:\n"
"    * Múltiple-nivel de descuento (por producto, categoría, cantidades)\n"
"    * Cálculo del precio basado en distintos criterios:\n"
"        * Otra tarifa,\n"
"        * Precio coste,\n"
"        * Precio lista,\n"
"        * Precio proveedor, ...\n"
"    Preferencias de tarifas por producto y/o empresas.\n"
"\n"
"    Imprimir etiquetas de productos con códigos de barras.\n"
"    "

#. module: product
#: help:product.template,seller_delay:0
msgid ""
"This is the average delay in days between the purchase order confirmation "
"and the reception of goods for this product and for the default supplier. It "
"is used by the scheduler to order requests based on reordering delays."
msgstr ""
"Éste es el plazo promedio en días entre la confirmación del pedido de compra "
"y la recepción de la mercancía para este producto y para el proveedor por "
"defecto. El planificador lo utiliza para generar solicitudes basado en los "
"plazos de los pedidos."

#. module: product
#: help:product.template,seller_id:0
msgid "Main Supplier who has highest priority in Supplier List."
msgstr ""
"Proveedor principal que tenga la prioridad más alta en la lista de "
"proveedores."

#. module: product
#: model:product.category,name:product.product_category_services
#: view:product.product:0
msgid "Services"
msgstr "Servicios"

#. module: product
#: field:product.pricelist.item,base_pricelist_id:0
msgid "If Other Pricelist"
msgstr "Lista Precios Base"

#. module: product
#: model:ir.actions.act_window,name:product.product_normal_action
#: model:ir.actions.act_window,name:product.product_normal_action_puchased
#: model:ir.actions.act_window,name:product.product_normal_action_tree
#: model:ir.ui.menu,name:product.menu_products
#: view:product.product:0
msgid "Products"
msgstr "Productos"

#. module: product
#: help:product.packaging,rows:0
msgid "The number of layers on a pallet or box"
msgstr "El número de capas en un palet o caja."

#. module: product
#: help:product.pricelist.item,base:0
msgid "The mode for computing the price for this rule."
msgstr "El modo de calcular el precio para esta regla."

#. module: product
#: view:product.packaging:0
#: view:product.product:0
msgid "Pallet Dimension"
msgstr "Dimensión del palet"

#. module: product
#: code:addons/product/product.py:618
#, python-format
msgid " (copy)"
msgstr " (copia)"

#. module: product
#: field:product.template,seller_ids:0
msgid "Partners"
msgstr "Empresas"

#. module: product
#: help:product.template,sale_delay:0
msgid ""
"This is the average delay in days between the confirmation of the customer "
"order and the delivery of the finished products. It's the time you promise "
"to your customers."
msgstr ""
"Esta es la demora media en días entre la confirmación del pedido del cliente "
"y la entrega de los productos acabados. Es el tiempo que prometen a sus "
"clientes."

#. module: product
#: view:product.product:0
#: view:product.template:0
msgid "Second UoM"
msgstr "UdM secundaria"

#. module: product
#: code:addons/product/product.py:142
#, python-format
msgid "Error !"
msgstr "¡Error!"

#. module: product
#: model:ir.actions.act_window,name:product.product_uom_form_action
#: model:ir.ui.menu,name:product.menu_product_uom_form_action
#: model:ir.ui.menu,name:product.next_id_16
#: view:product.uom:0
msgid "Units of Measure"
msgstr "Unidades de medida"

#. module: product
#: field:product.supplierinfo,min_qty:0
msgid "Minimal Quantity"
msgstr "Cantidad mínima"

#. module: product
#: model:product.category,name:product.product_category_pc
msgid "PC"
msgstr "PC"

#. module: product
#: help:product.supplierinfo,product_code:0
msgid ""
"This supplier's product code will be used when printing a request for "
"quotation. Keep empty to use the internal one."
msgstr ""
"Este código de producto del proveedor se utiliza para imprimir una solicitud "
"de presupuesto. Déjelo vacío para usar el código interno."

#. module: product
#: selection:product.template,procure_method:0
msgid "Make to Stock"
msgstr "Obtener para stock"

#. module: product
#: field:product.pricelist.item,price_version_id:0
msgid "Price List Version"
msgstr "Versión de tarifa"

#. module: product
#: help:product.pricelist.item,sequence:0
msgid ""
"Gives the order in which the pricelist items will be checked. The evaluation "
"gives highest priority to lowest sequence and stops as soon as a matching "
"item is found."
msgstr ""
"Indica el orden en que los elementos de la tarifa serán comprobados. En la "
"evaluación se da máxima prioridad a la secuencia más baja y se detiene tan "
"pronto como se encuentra un elemento coincidente."

#. module: product
#: selection:product.template,type:0
msgid "Consumable"
msgstr "Consumible"

#. module: product
#: help:product.price.type,currency_id:0
msgid "The currency the field is expressed in."
msgstr "La moneda en que se expresa el campo."

#. module: product
#: help:product.template,weight:0
msgid "The gross weight in Kg."
msgstr "El peso bruto en Kg."

#. module: product
#: view:product.product:0
#: view:product.template:0
msgid "Procurement"
msgstr "Abastecimiento"

#. module: product
#: field:product.uom,category_id:0
msgid "UoM Category"
msgstr "Categoría UdM"

#. module: product
#: field:product.template,loc_rack:0
msgid "Rack"
msgstr "Estante"

#. module: product
#: field:product.template,uom_po_id:0
msgid "Purchase Unit of Measure"
msgstr "Unidad de medida compra"

#. module: product
#: field:product.template,supply_method:0
msgid "Supply Method"
msgstr "Método suministro"

#. module: product
#: model:ir.actions.act_window,help:product.product_category_action
msgid ""
"Here is a list of all your products classified by category. You can click a "
"category to get the list of all products linked to this category or to a "
"child of this category."
msgstr ""
"Aquí se muestra una lista de todos los productos clasificados por "
"categorías. Puede hacer clic en una categoría para obtener la lista de todos "
"los productos vinculados con esta categoría o con una categoría hija."

#. module: product
#: view:product.product:0
msgid "Group by..."
msgstr "Agrupar por..."

#. module: product
#: model:product.template,name:product.product_product_cpu_gen_product_template
msgid "Regular processor config"
msgstr "Config. procesador normal"

#. module: product
#: code:addons/product/product.py:142
#, python-format
msgid ""
"Conversion from Product UoM m to Default UoM PCE is not possible as they "
"both belong to different Category!."
msgstr ""
"¡La conversión de la UdM m a la UdM PCE no es posible ya que ambas "
"pertenecen a categorías diferentes!"

#. module: product
#: field:product.pricelist.version,date_start:0
msgid "Start Date"
msgstr "Fecha inicial"

#. module: product
#: help:product.template,produce_delay:0
msgid ""
"Average delay in days to produce this product. This is only for the "
"production order and, if it is a multi-level bill of material, it's only for "
"the level of this product. Different lead times will be summed for all "
"levels and purchase orders."
msgstr ""
"Demora media en días para producir este producto. Esto es sólo para la orden "
"de fabricación y, si se trata de un lista de material multi-nivel, es sólo "
"para el nivel de este producto. Diferentes tiempos de demora se suman para "
"todos los niveles y pedidos de compra."

#. module: product
#: help:product.product,qty_available:0
msgid ""
"Current quantities of products in selected locations or all internal if none "
"have been selected."
msgstr ""
"Cantidades actuales de productos en las ubicaciones seleccionadas o todas "
"las internas si no se ha seleccionado ninguna."

#. module: product
#: model:product.template,name:product.product_product_pc1_product_template
msgid "Basic PC"
msgstr "PC Básico"

#. module: product
#: help:product.pricelist,active:0
msgid ""
"If the active field is set to False, it will allow you to hide the pricelist "
"without removing it."
msgstr ""
"Si el campo activo se desmarca, permite ocultar la tarifa sin eliminarla."

#. module: product
#: field:product.product,qty_available:0
msgid "Real Stock"
msgstr "Stock real"

#. module: product
#: model:product.uom,name:product.product_uom_cm
msgid "cm"
msgstr "cm"

#. module: product
#: model:ir.model,name:product.model_product_uom
msgid "Product Unit of Measure"
msgstr "Unidad de medida del producto"

#. module: product
#: constraint:product.template:0
msgid ""
"Error: The default UOM and the purchase UOM must be in the same category."
msgstr ""
"Error: La UdM por defecto y la UdM de compra deben estar en la misma "
"categoría."

#. module: product
#: field:product.uom,rounding:0
msgid "Rounding Precision"
msgstr "Precisión de redondeo"

#. module: product
#: view:product.uom:0
msgid "Unit of Measure Properties"
msgstr "Propiedades unidad de medida"

#. module: product
#: model:product.template,name:product.product_product_shelf1_product_template
msgid "Rack 200cm"
msgstr "Estantería 200cm"

#. module: product
#: selection:product.template,supply_method:0
msgid "Buy"
msgstr "Comprar"

#. module: product
#: view:product.uom.categ:0
msgid "Units of Measure categories"
msgstr "Categorías de unidades de medida"

#. module: product
#: help:product.packaging,weight_ul:0
msgid "The weight of the empty UL"
msgstr "El peso de la unidad logística vacía."

#. module: product
#: selection:product.uom,uom_type:0
msgid "Smaller than the reference UoM"
msgstr "Menor que la UdM de referencia"

#. module: product
#: field:product.price.type,active:0
#: field:product.pricelist,active:0
#: field:product.pricelist.version,active:0
#: field:product.product,active:0
#: field:product.uom,active:0
msgid "Active"
msgstr "Activo"

#. module: product
#: field:product.product,price_margin:0
msgid "Variant Price Margin"
msgstr "Margen de precio variante"

#. module: product
#: sql_constraint:product.uom:0
msgid "The conversion ratio for a unit of measure cannot be 0!"
msgstr "¡El ratio de conversión para una unidad de medida no puede ser 0!"

#. module: product
#: help:product.packaging,ean:0
msgid "The EAN code of the package unit."
msgstr "El código EAN de la unidad del paquete."

#. module: product
#: field:product.packaging,weight_ul:0
msgid "Empty Package Weight"
msgstr "Peso paquete vacío"

#. module: product
#: field:product.price.type,field:0
msgid "Product Field"
msgstr "Campo de producto"

#. module: product
#: model:ir.actions.act_window,name:product.product_pricelist_type_action
#: model:ir.ui.menu,name:product.menu_product_pricelist_type_action2
msgid "Pricelists Types"
msgstr "Tipos de tarifas"

#. module: product
#: help:product.uom,factor:0
msgid ""
"How many times this UoM is smaller than the reference UoM in this category:\n"
"1 * (reference unit) = ratio * (this unit)"
msgstr ""
"Cuantas veces esta UdM es más pequeña que la UdM de referencia en esta "
"categoría:\n"
"1 * (unidad de referencia) = ratio * (esta unidad)"

#. module: product
#: help:product.template,uom_id:0
msgid "Default Unit of Measure used for all stock operation."
msgstr ""
"Unidad de medida por defecto utilizada para todas las operaciones de stock."

#. module: product
#: model:product.category,name:product.product_category_misc0
msgid "Misc"
msgstr "Varios"

#. module: product
#: model:product.template,name:product.product_product_pc4_product_template
msgid "Customizable PC"
msgstr "PC personalizable"

#. module: product
#: field:pricelist.partnerinfo,price:0
msgid "Unit Price"
msgstr "Precio unidad"

#. module: product
#: model:product.category,name:product.product_category_7
#: model:product.template,name:product.product_product_1_product_template
msgid "Onsite Intervention"
msgstr "Intervención en el mismo lugar"

#. module: product
#: model:product.pricelist,name:product.list0
msgid "Public Pricelist"
msgstr "Tarifa pública"

#. module: product
#: model:product.category,name:product.product_category_marketableproduct0
msgid "Marketable Products"
msgstr "Productos negociables"

#. module: product
#: field:product.supplierinfo,product_code:0
msgid "Supplier Product Code"
msgstr "Código producto proveedor"

#. module: product
#: view:product.product:0
msgid "Default UOM"
msgstr "UdM por defecto"

#. module: product
#: selection:product.ul,type:0
msgid "Pallet"
msgstr "Palet"

#. module: product
#: field:product.packaging,ul_qty:0
msgid "Package by layer"
msgstr "Paquetes por piso"

#. module: product
#: field:product.template,warranty:0
msgid "Warranty (months)"
msgstr "Garantía (meses)"

#. module: product
#: help:product.pricelist.item,categ_id:0
msgid ""
"Set a category of product if this rule only apply to products of a category "
"and his children. Keep empty for all products"
msgstr ""
"Establecer una categoría de producto si esta regla sólo se aplicará a los "
"productos de una categoría y sus hijos. Dejar vacío para todos los productos"

#. module: product
#: model:ir.model,name:product.model_product_product
#: model:ir.ui.menu,name:product.prod_config_main
#: model:process.node,name:product.process_node_product0
#: model:process.process,name:product.process_process_productprocess0
#: field:product.packaging,product_id:0
#: field:product.pricelist.item,product_id:0
#: view:product.product:0
#: field:product.supplierinfo,product_id:0
#: model:res.request.link,name:product.req_link_product
msgid "Product"
msgstr "Producto"

#. module: product
#: selection:product.template,supply_method:0
msgid "Produce"
msgstr "Producir"

#. module: product
#: selection:product.template,procure_method:0
msgid "Make to Order"
msgstr "Obtener bajo pedido"

#. module: product
#: help:product.packaging,qty:0
msgid "The total number of products you can put by pallet or box."
msgstr "El número total de productos que puede poner por palet o caja."

#. module: product
#: field:product.product,variants:0
msgid "Variants"
msgstr "Variantes"

#. module: product
#: model:ir.actions.act_window,name:product.product_category_action
#: model:ir.ui.menu,name:product.menu_products_category
msgid "Products by Category"
msgstr "Productos por categoría"

#. module: product
#: model:ir.actions.act_window,name:product.product_category_action_form
#: model:ir.ui.menu,name:product.menu_product_category_action_form
msgid "Products Categories"
msgstr "Categorías de productos"

#. module: product
#: field:product.template,uos_coeff:0
msgid "UOM -> UOS Coeff"
msgstr "Coef. UdM -> UdV"

#. module: product
#: help:product.supplierinfo,sequence:0
msgid "Assigns the priority to the list of product supplier."
msgstr "Asigna la prioridad a la lista de proveedor de producto."

#. module: product
#: field:product.template,uom_id:0
msgid "Default Unit of Measure"
msgstr "Unidad de medida por defecto"

#. module: product
#: model:product.template,name:product.product_product_tow1_product_template
msgid "ATX Mid-size Tower"
msgstr "Torre de tamaño medio ATX"

#. module: product
#: field:product.packaging,ean:0
msgid "EAN"
msgstr "EAN"

#. module: product
#: view:product.pricelist.item:0
msgid "Rounding Method"
msgstr "Método redondeo"

#. module: product
#: model:ir.actions.report.xml,name:product.report_product_label
msgid "Products Labels"
msgstr "Etiquetas de productos"

#. module: product
#: model:product.ul,name:product.product_ul_big_box
msgid "Box 30x40x60"
msgstr "Caja 30x40x60"

#. module: product
#: selection:product.template,type:0
msgid "Service"
msgstr "Servicio"

#. module: product
#: help:product.packaging,height:0
msgid "The height of the package"
msgstr "La altura del paquete."

#. module: product
#: view:product.pricelist:0
msgid "Products Price List"
msgstr "Tarifa de productos"

#. module: product
#: field:product.pricelist,company_id:0
#: field:product.pricelist.item,company_id:0
#: field:product.pricelist.version,company_id:0
#: field:product.supplierinfo,company_id:0
#: field:product.template,company_id:0
msgid "Company"
msgstr "Compañía"

#. module: product
#: model:ir.actions.act_window,name:product.product_price_type_action
msgid "Prices Types"
msgstr "Tipos de precios"

#. module: product
#: help:product.template,list_price:0
msgid ""
"Base price for computing the customer price. Sometimes called the catalog "
"price."
msgstr ""
"Precio base para calcular el precio de cliente. También llamado el precio de "
"catálogo."

#. module: product
#: code:addons/product/pricelist.py:518
#, python-format
msgid "Partner section of the product form"
msgstr "Sección empresa del formulario de producto"

#. module: product
#: help:product.price.type,name:0
msgid "Name of this kind of price."
msgstr "Nombre de este tipo de precio."

#. module: product
#: field:product.supplierinfo,product_uom:0
msgid "Supplier UoM"
msgstr "UdM proveedor"

#. module: product
#: help:product.pricelist.version,date_start:0
msgid "Starting date for this pricelist version to be valid."
msgstr "Fecha inicial de validez para esta versión de tarifa."

#. module: product
#: help:product.template,uom_po_id:0
msgid ""
"Default Unit of Measure used for purchase orders. It must be in the same "
"category than the default unit of measure."
msgstr ""
"Unidad de medida por defecto utilizada para los pedidos de compra. Debe "
"estar en la misma categoría que la unidad de medida por defecto."

#. module: product
#: model:product.template,description:product.product_product_cpu1_product_template
msgid "This product is configured with example of push/pull flows"
msgstr ""
"Este producto está configurado con ejemplo de flujos empujar/estirar."

#. module: product
#: field:product.packaging,length:0
msgid "Length"
msgstr "Longitud"

#. module: product
#: model:product.uom.categ,name:product.uom_categ_length
msgid "Length / Distance"
msgstr "Longitud / Distancia"

#. module: product
#: model:product.template,name:product.product_product_0_product_template
msgid "Onsite Senior Intervention"
msgstr "Intervención en el mismo lugar consultor senior"

#. module: product
#: model:ir.model,name:product.model_product_pricelist_type
#: field:product.pricelist,type:0
#: view:product.pricelist.type:0
msgid "Pricelist Type"
msgstr "Tipo de tarifa"

#. module: product
#: model:product.category,name:product.product_category_otherproducts0
msgid "Other Products"
msgstr "Otros productos"

#. module: product
#: view:product.product:0
msgid "Characteristics"
msgstr "Características"

#. module: product
#: field:product.template,sale_ok:0
msgid "Can be Sold"
msgstr "Puede ser vendido"

#. module: product
#: field:product.template,produce_delay:0
msgid "Manufacturing Lead Time"
msgstr "Plazo de entrega de fabricación"

#. module: product
#: field:product.supplierinfo,pricelist_ids:0
msgid "Supplier Pricelist"
msgstr "Tarifa de proveedor"

#. module: product
#: field:product.pricelist.item,base:0
msgid "Based on"
msgstr "Basado en"

#. module: product
#: model:product.category,name:product.product_category_rawmaterial0
msgid "Raw Materials"
msgstr "Materias primas"

#. module: product
#: help:product.product,virtual_available:0
msgid ""
"Future stock for this product according to the selected locations or all "
"internal if none have been selected. Computed as: Real Stock - Outgoing + "
"Incoming."
msgstr ""
"Stock futuro de este producto conforme a las ubicaciones seleccionadas o "
"todas las internas, si ninguna de ellas ha sido seleccionada. Calculo como: "
"Stock real - Saliente + Entrante."

#. module: product
#: field:product.pricelist,name:0
msgid "Pricelist Name"
msgstr "Nombre tarifa"

#. module: product
#: model:ir.model,name:product.model_product_pricelist_version
#: view:product.pricelist:0
#: view:product.pricelist.version:0
msgid "Pricelist Version"
msgstr "Versión tarifa"

#. module: product
#: view:product.pricelist.item:0
msgid "* ( 1 + "
msgstr "* ( 1 + "

#. module: product
#: help:product.packaging,weight:0
msgid "The weight of a full package, pallet or box."
msgstr "El peso de un paquete, palet o caja completo/a."

#. module: product
#: model:product.template,name:product.product_product_hdd2_product_template
msgid "HDD Seagate 7200.8 120GB"
msgstr "HDD Seagate 7200.8 120GB"

#. module: product
#: model:product.template,name:product.product_product_employee0_product_template
msgid "Employee"
msgstr "Empleado"

#. module: product
#: model:product.template,name:product.product_product_shelfofcm0_product_template
msgid "Shelf of 100cm"
msgstr "Estante de 100cm"

#. module: product
#: model:ir.model,name:product.model_product_category
#: field:product.pricelist.item,categ_id:0
msgid "Product Category"
msgstr "Categoría de producto"

#. module: product
#: report:product.pricelist:0
msgid "Price List Name"
msgstr "Nombre tarifa"

#. module: product
#: field:product.supplierinfo,delay:0
msgid "Delivery Lead Time"
msgstr "Tiempo de entrega"

#. module: product
#: help:product.uom,active:0
msgid ""
"By unchecking the active field you can disable a unit of measure without "
"deleting it."
msgstr ""
"Si el campo activo se desmarca, permite ocultar una unidad de medida sin "
"eliminarla."

#. module: product
#: field:product.template,seller_delay:0
msgid "Supplier Lead Time"
msgstr "Plazo de entrega del proveedor"

#. module: product
#: selection:product.ul,type:0
msgid "Box"
msgstr "Caja"

#. module: product
#: model:ir.actions.act_window,help:product.product_ul_form_action
msgid ""
"Create and manage your packaging dimensions and types you want to be "
"maintained in your system."
msgstr ""
"Cree y gestione las unidades y tipos de embalaje que quiera utilizar en su "
"sistema."

#. module: product
#: model:product.template,name:product.product_product_rearpanelarm1_product_template
msgid "Rear Panel SHE200"
msgstr "Panel posterior SHE200"

#. module: product
#: help:product.pricelist.type,key:0
msgid ""
"Used in the code to select specific prices based on the context. Keep "
"unchanged."
msgstr ""
"Utilizado en el código para seleccionar precios específicos basados en el "
"contexto. Dejarlo tal como está."

#. module: product
#: model:product.template,name:product.product_product_hdd1_product_template
msgid "HDD Seagate 7200.8 80GB"
msgstr "HDD Seagate 7200.8 80GB"

#. module: product
#: help:product.supplierinfo,qty:0
msgid "This is a quantity which is converted into Default Uom."
msgstr "Esta es una cantidad que será convertida en UdM por defecto."

#. module: product
#: field:product.packaging,ul:0
msgid "Type of Package"
msgstr "Tipo de empaquetado"

#. module: product
#: selection:product.ul,type:0
msgid "Pack"
msgstr "Paquete"

#. module: product
#: model:product.category,name:product.product_category_4
msgid "Dello Computer"
msgstr "Ordenador Dello"

#. module: product
#: model:product.uom.categ,name:product.product_uom_categ_kgm
msgid "Weight"
msgstr "Peso"

#. module: product
#: model:product.template,name:product.product_product_22_product_template
msgid "Processor on demand"
msgstr "Procesador bajo pedido"

#. module: product
#: model:product.template,name:product.product_product_25_product_template
msgid "Mouse"
msgstr "Ratón"

#. module: product
#: field:product.uom,uom_type:0
msgid "UoM Type"
msgstr "Tipo UdM"

#. module: product
#: help:product.template,product_manager:0
msgid "This is use as task responsible"
msgstr "Se utiliza como responsable de tarea."

#. module: product
#: help:product.uom,rounding:0
msgid ""
"The computed quantity will be a multiple of this value. Use 1.0 for a UoM "
"that cannot be further split, such as a piece."
msgstr ""
"La cantidad calculada será un múltiplo de este valor. Utilice 1.0 para una "
"Unidad de Medida que no pueda dividirse aún más, como una pieza."

#. module: product
#: view:product.product:0
#: view:product.template:0
msgid "Descriptions"
msgstr "Descripciones"

#. module: product
#: field:product.template,loc_row:0
msgid "Row"
msgstr "Fila"

#. module: product
#: model:product.template,name:product.product_product_rearpanelarm0_product_template
msgid "Rear Panel SHE100"
msgstr "Panel posterior SHE100"

#. module: product
#: model:product.template,name:product.product_product_23_product_template
msgid "Complete PC With Peripherals"
msgstr "PC completo con periféricos"

#. module: product
#: view:product.product:0
#: view:product.template:0
msgid "Weigths"
msgstr "Pesos"

#. module: product
#: constraint:res.partner:0
msgid "Error ! You can not create recursive associated members."
msgstr "¡Error! No puede crear miembros asociados recursivos."

#. module: product
#: model:product.template,name:product.product_product_hotelexpenses0_product_template
msgid "Hotel Expenses"
msgstr "Gastos hotel"

#. module: product
#: help:product.uom,factor_inv:0
msgid ""
"How many times this UoM is bigger than the reference UoM in this category:\n"
"1 * (this unit) = ratio * (reference unit)"
msgstr ""
"Cuantas veces esta UdM es más grande que la UdM de referencia en esta "
"categoría:\n"
"1 * (esta unidad) = ratio * (unidad de referencia)"

#. module: product
#: model:product.template,name:product.product_product_shelf0_product_template
msgid "Rack 100cm"
msgstr "Estantería 100cm"

#. module: product
#: help:product.packaging,sequence:0
msgid "Gives the sequence order when displaying a list of packaging."
msgstr ""
"Indica el orden de secuencia cuando se muestra una lista de paquetes."

#. module: product
#: field:product.pricelist.item,price_round:0
msgid "Price Rounding"
msgstr "Redondeo precio"

#. module: product
#: field:product.pricelist.item,price_max_margin:0
msgid "Max. Price Margin"
msgstr "Máx. margen de precio"

#. module: product
#: help:product.supplierinfo,product_name:0
msgid ""
"This supplier's product name will be used when printing a request for "
"quotation. Keep empty to use the internal one."
msgstr ""
"Este nombre de producto del proveedor se utiliza para imprimir una solicitud "
"de presupuesto. Déjelo vacío para usar el nombre interno."

#. module: product
#: selection:product.template,mes_type:0
msgid "Variable"
msgstr "Variable"

#. module: product
#: field:product.template,rental:0
msgid "Can be Rent"
msgstr "Puede ser alquilado"

#. module: product
#: model:product.price.type,name:product.standard_price
#: field:product.template,standard_price:0
msgid "Cost Price"
msgstr "Precio de coste"

#. module: product
#: field:product.pricelist.item,price_min_margin:0
msgid "Min. Price Margin"
msgstr "Mín. margen de precio"

#. module: product
#: field:product.template,weight:0
msgid "Gross Weight"
msgstr "Peso bruto"

#. module: product
#: model:product.template,name:product.product_product_assemblysection0_product_template
msgid "Assembly Section"
msgstr "Sección montaje"

#. module: product
#: model:product.category,name:product.product_category_3
msgid "Computer Stuff"
msgstr "Complementos de ordenador"

#. module: product
#: model:product.category,name:product.product_category_8
msgid "Phone Help"
msgstr "Ayuda telefónica"

#. module: product
#: help:product.pricelist.item,price_round:0
msgid ""
"Sets the price so that it is a multiple of this value.\n"
"Rounding is applied after the discount and before the surcharge.\n"
"To have prices that end in 9.99, set rounding 10, surcharge -0.01"
msgstr ""
"Calcula el precio de modo que sea un múltiplo de este valor.\n"
"El redondeo se aplica después del descuento y antes del incremento.\n"
"Para que los precios terminen en 9,99, redondeo 10, incremento -0,01."

#. module: product
#: view:product.price_list:0
msgid "Close"
msgstr "Cerrar"

#. module: product
#: model:ir.model,name:product.model_product_pricelist_item
msgid "Pricelist item"
msgstr "Elemento de la tarifa"

#. module: product
#: model:product.template,name:product.product_product_21_product_template
msgid "RAM on demand"
msgstr "RAM bajo pedido"

#. module: product
#: view:res.partner:0
msgid "Sales Properties"
msgstr "Propiedades de venta"

#. module: product
#: model:product.uom,name:product.product_uom_ton
msgid "tonne"
msgstr "tonelada"

#. module: product
#: view:product.product:0
#: view:product.template:0
msgid "Delays"
msgstr "Plazos"

#. module: product
#: model:process.node,note:product.process_node_product0
msgid "Creation of the product"
msgstr "Creación del producto"

#. module: product
#: help:product.template,type:0
msgid ""
"Will change the way procurements are processed. Consumables are stockable "
"products with infinite stock, or for use when you have no inventory "
"management in the system."
msgstr ""
"Cambiará la forma en que las compras son procesadas. Los Consumibles son "
"productos almacenables y con infinita capacidad de almacenamiento, o para "
"usarse cuando no hay administración de inventarios en el sistema."

#. module: product
#: field:pricelist.partnerinfo,name:0
#: field:product.packaging,name:0
#: report:product.pricelist:0
#: view:product.product:0
#: view:product.template:0
#: field:product.template,description:0
msgid "Description"
msgstr "Descripción"

#. module: product
#: code:addons/product/pricelist.py:361
#, python-format
msgid ""
"Could not resolve product category, you have defined cyclic categories of "
"products!"
msgstr ""
"¡No se pudo resolver la categoría del producto, ha definido categorías de "
"producto cíclicas!"

#. module: product
#: view:product.template:0
msgid "Product Description"
msgstr "Descripción del producto"

#. module: product
#: view:product.pricelist.item:0
msgid " ) + "
msgstr " ) + "

#. module: product
#: help:product.product,incoming_qty:0
msgid ""
"Quantities of products that are planned to arrive in selected locations or "
"all internal if none have been selected."
msgstr ""
"Cantidades de productos que está previsto que lleguen en las ubicaciones "
"seleccionadas o en todas las ubicaciones internas si ninguna ha sido "
"seleccionada."

#. module: product
#: field:product.template,volume:0
msgid "Volume"
msgstr "Volumen"

#. module: product
#: field:product.template,loc_case:0
msgid "Case"
msgstr "Caja"

#. module: product
#: view:product.product:0
msgid "Product Variant"
msgstr "Variantes de producto"

#. module: product
#: model:product.category,name:product.product_category_shelves0
msgid "Shelves"
msgstr "Estantes"

#. module: product
#: code:addons/product/pricelist.py:517
#, python-format
msgid "Other Pricelist"
msgstr "Otra tarifa"

#. module: product
#: model:ir.model,name:product.model_product_template
#: field:product.pricelist.item,product_tmpl_id:0
#: field:product.product,product_tmpl_id:0
#: view:product.template:0
msgid "Product Template"
msgstr "Plantilla de producto"

#. module: product
#: field:product.template,cost_method:0
msgid "Costing Method"
msgstr "Método de coste"

#. module: product
#: view:product.packaging:0
#: view:product.product:0
msgid "Palletization"
msgstr "Paletización"

#. module: product
#: selection:product.template,state:0
msgid "End of Lifecycle"
msgstr "Fin del ciclo de vida"

#. module: product
#: help:product.product,packaging:0
msgid ""
"Gives the different ways to package the same product. This has no impact on "
"the picking order and is mainly used if you use the EDI module."
msgstr ""
"Indica las diferentes formas de empaquetar el mismo producto. Esto no tiene "
"ningún impacto en la preparación de albaranes y se utiliza principalmente si "
"utiliza el módulo EDI."

#. module: product
#: model:ir.actions.act_window,name:product.product_pricelist_action
#: model:ir.ui.menu,name:product.menu_product_pricelist_action
#: field:product.pricelist,version_id:0
msgid "Pricelist Versions"
msgstr "Versiones de tarifa"

#. module: product
#: field:product.category,sequence:0
#: field:product.packaging,sequence:0
#: field:product.pricelist.item,sequence:0
#: field:product.supplierinfo,sequence:0
msgid "Sequence"
msgstr "Secuencia"

#. module: product
#: field:product.template,list_price:0
msgid "Sale Price"
msgstr "Precio de venta"

#. module: product
#: field:product.category,type:0
msgid "Category Type"
msgstr "Tipo categoría"

#. module: product
#: model:product.category,name:product.cat2
msgid "Private"
msgstr "Privado"

#. module: product
#: help:product.template,uos_coeff:0
msgid ""
"Coefficient to convert UOM to UOS\n"
" uos = uom * coeff"
msgstr ""
"Coeficiente para convertir UdM a UdV\n"
" UdV = UdM * coef"

#. module: product
#: help:product.template,volume:0
msgid "The volume in m3."
msgstr "El volumen en m3."

#. module: product
#: field:product.pricelist.item,price_discount:0
msgid "Price Discount"
msgstr "Descuento precio"

#~ msgid ""
#~ "The minimal quantity to purchase for this supplier, expressed in the default "
#~ "unit of measure."
#~ msgstr ""
#~ "La cantidad mínima a comprar a este proveedor, expresada en la unidad de "
#~ "medida por defecto."

#~ msgid ""
#~ "Futur stock for this product according to the selected location or all "
#~ "internal if none have been selected. Computed as: Real Stock - Outgoing + "
#~ "Incoming."
#~ msgstr ""
#~ "Stock futuro para este producto según la ubicación seleccionada o todas las "
#~ "internas si no se ha seleccionado ninguna. Calculado como: Stock real - "
#~ "Saliente + Entrante."

#~ msgid "Procure Method"
#~ msgstr "Método abastecimiento"

#~ msgid "Product Process"
#~ msgstr "Proceso producto"

#~ msgid "Customer Price"
#~ msgstr "Precio cliente"

#~ msgid "List Price"
#~ msgstr "Precio lista"

#~ msgid "The number of layer on a palet or box"
#~ msgstr "El número de piso en un palet o caja"

#~ msgid "Prices Computations"
#~ msgstr "Cálculos de precios"

#~ msgid "Configuration"
#~ msgstr "Configuración"

#~ msgid "Number of Layer"
#~ msgstr "Número de piso"

#~ msgid "Default UoM"
#~ msgstr "UdM por defecto"

#~ msgid "Create new Product"
#~ msgstr "Crear nuevo producto"

#~ msgid "In Production"
#~ msgstr "En producción"

#~ msgid "Priority"
#~ msgstr "Prioridad"

#~ msgid "Factor"
#~ msgstr "Factor"

#~ msgid "Supplier Info"
#~ msgstr "Info. proveedor"

#~ msgid "Partner Product Name"
#~ msgstr "Nombre producto proveedor"

#~ msgid ""
#~ "This pricelist will be used, instead of the default one,                     "
#~ "for sales to the current partner"
#~ msgstr ""
#~ "Esta tarifa será usada en lugar de la tarifa por defecto para las ventas a "
#~ "la empresa actual."

#~ msgid "Invalid XML for View Architecture!"
#~ msgstr "¡XML inválido para la definición de la vista!"

#~ msgid ""
#~ "Determine if the product can be visible in the list of product within a "
#~ "selection from a sale order line."
#~ msgstr ""
#~ "Indica si el producto es visible en la lista de productos dentro de una "
#~ "selección desde una línea de un pedido de venta."

#~ msgid "Error: UOS must be in a different category than the UOM"
#~ msgstr "Error: La UdV debe estar en una categoría diferente que la UdM"

#~ msgid ""
#~ "Name of the product for this partner, will be used when printing a request "
#~ "for quotation. Keep empty to use the internal one."
#~ msgstr ""
#~ "Nombre del producto para esta empresa, se utilizará al imprimir una petición "
#~ "de presupuesto. Dejarlo vacío para utilizar el nombre interno."

#~ msgid "Can be sold"
#~ msgstr "Puede ser vendido"

#~ msgid "Rate"
#~ msgstr "Tasa"

#~ msgid ""
#~ "Used by companies that manages two unit of measure: invoicing and stock "
#~ "management. For example, in food industries, you will manage a stock of ham "
#~ "but invoice in Kg. Keep empty to use the default UOM."
#~ msgstr ""
#~ "Utilizado por las compañías que utilizan dos unidades de medida: facturación "
#~ "y gestión de stocks. Por ejemplo, en industrias de alimentación, podría "
#~ "gestionar un stock de unidades de jamón pero realizar la facturación en Kg. "
#~ "Dejarlo vacío para utilizar la UdM por defecto."

#~ msgid "Purchase UoM"
#~ msgstr "UdM de compra"

#~ msgid "Price list"
#~ msgstr "Tarifa"

#~ msgid ""
#~ "Gives the different ways to package the same product. This has no impact on "
#~ "the packing order and is mainly used if you use the EDI module."
#~ msgstr ""
#~ "Indica diferente maneras de empaquetar el mismo producto. No influye en el "
#~ "albarán y es utilizado si se usa el módulo EDI."

#~ msgid "Partner Product Code"
#~ msgstr "Código producto proveedor"

#~ msgid "Cancel"
#~ msgstr "Cancelar"

#~ msgid "The total number of products you can put by palet or box."
#~ msgstr "El número total de productos que puede poner por palet o caja."

#~ msgid ""
#~ "The Object name must start with x_ and not contain any special character !"
#~ msgstr ""
#~ "¡El nombre del objeto debe empezar con x_ y no contener ningún carácter "
#~ "especial!"

#~ msgid ""
#~ "Code of the product for this partner, will be used when printing a request "
#~ "for quotation. Keep empty to use the internal one."
#~ msgstr ""
#~ "﻿Código del producto para esta empresa, se utilizará al imprimir una "
#~ "petición de presupuesto. Dejarlo vacío para utilizar el código interno."

#~ msgid "Product suppliers, with their product name, price, etc."
#~ msgstr "Proveedores del producto, con su nombre de producto, precio, etc."

#~ msgid "Price type"
#~ msgstr "Tipo de precio"

#~ msgid ""
#~ "Coefficient to convert UOM to UOS\n"
#~ " uom = uos * coeff"
#~ msgstr ""
#~ "Coeficiente para convertir UdM a UdV\n"
#~ " udm = udv * coef"

#~ msgid "Prices & Suppliers"
#~ msgstr "Precios & Proveedores"

#~ msgid "The weight of a full of products palet or box."
#~ msgstr "El peso de un palet o caja llena de productos."

#~ msgid "Delivery Delay"
#~ msgstr "Plazo de entrega"

#~ msgid ""
#~ "Average time to produce this product. This is only for the production order "
#~ "and, if it is a multi-level bill of material, it's only for the level of "
#~ "this product. Different delays will be summed for all levels and purchase "
#~ "orders."
#~ msgstr ""
#~ "Tiempo promedio para producir este producto. Sólo se utiliza para la orden "
#~ "de producción y, si es contiene una lista de materiales multi-nivel, sólo "
#~ "para el nivel de este producto. Diferentes plazos serán sumados para todos "
#~ "los niveles y pedidos de compra."

#~ msgid ""
#~ "Delay in days between the confirmation of the purchase order and the "
#~ "reception of the products in your warehouse. Used by the scheduler for "
#~ "automatic computation of the purchase order planning."
#~ msgstr ""
#~ "Plazo en días entre la confirmación de la orden de compra y la recepción de "
#~ "los productos en su almacén. Utilizado por el planificador para el cálculo "
#~ "automático de la orden de compra."

#~ msgid ""
#~ "Default Unit of Measure used for purchase orders. It must in the same "
#~ "category than the default unit of measure."
#~ msgstr ""
#~ "﻿﻿Unidad de medida por defecto utilizada en las órdenes de compra. Debe "
#~ "estar en la misma categoría que la unidad de medida por defecto."

#~ msgid ""
#~ "Set a category of product if this rule only apply to products of a category "
#~ "and his childs. Keep empty for all products"
#~ msgstr ""
#~ "Indicar una categoría de producto si esta regla sólo se aplica a productos "
#~ "de una categoría y a sus descendientes. Dejarlo vacío para todos los "
#~ "productos"

#~ msgid "KGM"
#~ msgstr "Kg."

#~ msgid "Suppliers of Product"
#~ msgstr "Proveedores del producto"

#~ msgid "Rentable Product"
#~ msgstr "Producto alquilable"

#~ msgid ""
#~ "The cost of the product for accounting stock valuation. It can serves as a "
#~ "base price for supplier price."
#~ msgstr ""
#~ "El coste del producto para la valorización contable del inventario. Puede "
#~ "servir como precio base para el precio de proveedor."

#~ msgid "Invalid model name in the action definition."
#~ msgstr "Nombre de modelo no válido en la definición de acción."

#~ msgid "You can see the list of suppliers for that product."
#~ msgstr "Puede ver la lista de proveedores de dicho producto."

#~ msgid ""
#~ "Unit of Measure of a category can be converted between each others in the "
#~ "same category."
#~ msgstr ""
#~ "La unidad de medida de una categoría puede ser convertida a otras de la "
#~ "misma categoría."

#~ msgid ""
#~ "The coefficient for the formula:\n"
#~ "1 (base unit) = coeff (this unit). Rate = 1 / Factor."
#~ msgstr ""
#~ "El coeficiente para la fórmula:\n"
#~ "1 (unidad base) = coef. (esta unidad). Ratio = 1 / Factor."

#~ msgid ""
#~ "Will change the way procurements are processed. Consumables are stockable "
#~ "products with infinite stock, or for use when you have no stock management "
#~ "in the system."
#~ msgstr ""
#~ "Modifica la forma en que se procesan los abastecimientos. Consumibles son "
#~ "productos almacenables con stock infinito, o puede utilizarlos cuando no "
#~ "gestione las existencias en el sistema."

#~ msgid ""
#~ "This is the average time between the confirmation of the customer order and "
#~ "the delivery of the finished products. It's the time you promise to your "
#~ "customers."
#~ msgstr ""
#~ "Este es el tiempo promedio entre la confirmación del pedido del cliente y la "
#~ "entrega de los productos acabados. Es el tiempo que promete a sus clientes."

#~ msgid ""
#~ "The computed quantity will be a multiple of this value. Use 1.0 for products "
#~ "that can not be split."
#~ msgstr ""
#~ "La cantidad calculada será un múltiplo de este valor. Use 1.0 para los "
#~ "productos que no se puedan dividir."

#~ msgid ""
#~ "The coefficient for the formula:\n"
#~ "coeff (base unit) = 1 (this unit). Factor = 1 / Rate."
#~ msgstr ""
#~ "El coeficiente para la fórmula:\n"
#~ "coef. (unidad base) = 1 (esta unidad). Factor = 1 / Ratio."<|MERGE_RESOLUTION|>--- conflicted
+++ resolved
@@ -1,526 +1,1101 @@
-# Translation of OpenERP Server.
+# Translation of Odoo Server.
 # This file contains the translation of the following modules:
-#	* product
-#
-msgid ""
-msgstr ""
-<<<<<<< HEAD
-"Project-Id-Version: OpenERP Server 6.0dev_rc3\n"
-"Report-Msgid-Bugs-To: support@openerp.com\n"
-"POT-Creation-Date: 2011-01-11 11:15+0000\n"
-"PO-Revision-Date: 2011-01-13 22:39+0000\n"
-"Last-Translator: Jordi Esteve (www.zikzakmedia.com) "
-"<jesteve@zikzakmedia.com>\n"
-"Language-Team: \n"
-=======
+# * product
+# 
+# Translators:
+msgid ""
+msgstr ""
 "Project-Id-Version: Odoo 8.0\n"
 "Report-Msgid-Bugs-To: \n"
 "POT-Creation-Date: 2015-01-21 14:08+0000\n"
 "PO-Revision-Date: 2016-05-15 18:50+0000\n"
 "Last-Translator: Martin Trigaux\n"
 "Language-Team: Spanish (Venezuela) (http://www.transifex.com/odoo/odoo-8/language/es_VE/)\n"
->>>>>>> 0af32f3f
 "MIME-Version: 1.0\n"
 "Content-Type: text/plain; charset=UTF-8\n"
-"Content-Transfer-Encoding: 8bit\n"
-"X-Launchpad-Export-Date: 2011-09-05 05:23+0000\n"
-"X-Generator: Launchpad (build 13830)\n"
-
-#. module: product
-#: model:product.template,name:product.product_product_ram512_product_template
-msgid "DDR 512MB PC400"
-msgstr "DDR 512MB PC400"
-
-#. module: product
-#: field:product.packaging,rows:0
-msgid "Number of Layers"
-msgstr "Número de capas"
-
-#. module: product
-#: constraint:product.pricelist.item:0
-msgid ""
-"Error ! You cannot assign the Main Pricelist as Other Pricelist in PriceList "
-"Item!"
-msgstr ""
-"¡Error! No puede asignar la tarifa principal como Otra tarifa en un elemento "
-"de la tarifa!"
-
-#. module: product
-#: help:product.pricelist.item,product_tmpl_id:0
-msgid ""
-"Set a template if this rule only apply to a template of product. Keep empty "
-"for all products"
-msgstr ""
-"Indicar una plantilla si esta regla sólo se aplica a una plantilla de "
-"producto. Dejarlo vacío para todos los productos"
-
-#. module: product
-#: model:product.category,name:product.cat1
-msgid "Sellable"
-msgstr "Vendible"
-
-#. module: product
-#: model:product.template,name:product.product_product_mb2_product_template
-msgid "Mainboard ASUStek A7V8X-X"
-msgstr "Placa madre ASUStek A7V8X-X"
-
-#. module: product
-#: help:product.template,seller_qty:0
-msgid "This is minimum quantity to purchase from Main Supplier."
-msgstr "Esta es la mínima cantidad a comprar al proveedor principal."
-
-#. module: product
-#: model:product.uom,name:product.uom_day
-msgid "Day"
-msgstr "Día"
-
-#. module: product
-#: view:product.product:0
-msgid "UoM"
-msgstr "UdM"
-
-#. module: product
-#: model:product.template,name:product.product_product_pc2_product_template
-msgid "Basic+ PC (assembly on order)"
-msgstr "PC Básico+ (ensamblado bajo pedido)"
-
-#. module: product
-#: field:product.product,incoming_qty:0
-msgid "Incoming"
-msgstr "Entrante"
-
-#. module: product
-#: field:product.template,mes_type:0
-msgid "Measure Type"
-msgstr "Tipo de medida"
-
-#. module: product
-#: help:res.partner,property_product_pricelist:0
-msgid ""
-"This pricelist will be used, instead of the default one, for sales to the "
-"current partner"
-msgstr ""
-"Esta tarifa se utilizará, en lugar de la por defecto, para las ventas de la "
-"empresa actual."
-
-#. module: product
-#: constraint:product.supplierinfo:0
-msgid ""
-"Error: The default UOM and the Supplier Product UOM must be in the same "
-"category."
-msgstr ""
-"Error: La UdM por defecto y la UdM del proveedor del producto deben estar en "
-"la misma categoría."
-
-#. module: product
-#: field:product.template,seller_qty:0
-msgid "Supplier Quantity"
-msgstr "Cantidad proveedor"
-
-#. module: product
-#: selection:product.template,mes_type:0
-msgid "Fixed"
-msgstr "Fijo"
-
-#. module: product
-#: code:addons/product/pricelist.py:186
-#: code:addons/product/pricelist.py:342
-#: code:addons/product/pricelist.py:360
+"Content-Transfer-Encoding: \n"
+"Language: es_VE\n"
+"Plural-Forms: nplurals=2; plural=(n != 1);\n"
+
+#. module: product
+#: field:product.template,product_variant_count:0
+msgid "# of Product Variants"
+msgstr ""
+
+#. module: product
+#: code:addons/product/product.py:757 code:addons/product/product.py:1111
 #, python-format
-msgid "Warning !"
-msgstr "¡Atención!"
-
-#. module: product
-#: model:ir.actions.report.xml,name:product.report_product_pricelist
-#: model:ir.model,name:product.model_product_pricelist
-#: field:product.product,price:0
-#: field:product.product,pricelist_id:0
-#: view:product.supplierinfo:0
-msgid "Pricelist"
-msgstr "Tarifa"
-
-#. module: product
-#: view:product.product:0
-#: view:product.template:0
-msgid "Base Prices"
-msgstr "Precios base"
-
-#. module: product
-#: field:product.pricelist.item,name:0
-msgid "Rule Name"
-msgstr "Nombre de regla"
-
-#. module: product
-#: field:product.product,code:0
-#: field:product.product,default_code:0
-msgid "Reference"
-msgstr "Referencia"
-
-#. module: product
-#: constraint:product.category:0
-msgid "Error ! You can not create recursive categories."
-msgstr "¡Error! No puede crear categorías recursivas."
-
-#. module: product
-#: help:pricelist.partnerinfo,min_quantity:0
-msgid ""
-"The minimal quantity to trigger this rule, expressed in the supplier UoM if "
-"any or in the default UoM of the product otherrwise."
-msgstr ""
-"La cantidad mínima para disparar esta regla, expresada en la UdM del "
-"proveedor si existe o en la UdM por defecto del producto en caso contrario."
-
-#. module: product
-#: model:product.template,name:product.product_product_24_product_template
-msgid "Keyboard"
-msgstr "Teclado"
-
-#. module: product
-#: model:ir.model,name:product.model_res_partner
-msgid "Partner"
-msgstr "Empresa"
-
-#. module: product
-#: help:product.template,supply_method:0
-msgid ""
-"Produce will generate production order or tasks, according to the product "
-"type. Purchase will trigger purchase orders when requested."
-msgstr ""
-"Producir generará órdenes de producción o tareas, de acuerdo al tipo de "
-"producto. Comprar generará pedidos de compras cuando sea necesario."
-
-#. module: product
-#: selection:product.template,cost_method:0
-msgid "Average Price"
-msgstr "Precio medio"
-
-#. module: product
-#: help:product.pricelist.item,name:0
-msgid "Explicit rule name for this pricelist line."
-msgstr "Nombre de regla explícita para esta línea de tarifa."
-
-#. module: product
-#: model:ir.actions.act_window,name:product.product_uom_categ_form_action
-#: model:ir.ui.menu,name:product.menu_product_uom_categ_form_action
-msgid "Units of Measure Categories"
-msgstr "Categorías de unidades de medida"
-
-#. module: product
-#: model:product.template,name:product.product_product_cpu1_product_template
-msgid "Processor AMD Athlon XP 1800+"
-msgstr "Procesador AMD Athlon XP 1800+"
-
-#. module: product
-#: model:product.template,name:product.product_product_20_product_template
-msgid "HDD on demand"
-msgstr "HDD bajo pedido"
-
-#. module: product
-#: field:product.price_list,price_list:0
-msgid "PriceList"
-msgstr "Tarifa"
-
-#. module: product
-#: view:product.template:0
-msgid "UOM"
-msgstr "UdM"
-
-#. module: product
-#: model:product.uom,name:product.product_uom_unit
-msgid "PCE"
-msgstr "Unidad"
-
-#. module: product
-#: view:product.template:0
-msgid "Miscelleanous"
-msgstr "Miscelánea"
-
-#. module: product
-#: model:product.template,name:product.product_product_worker0_product_template
-msgid "Worker"
-msgstr "Trabajador"
-
-#. module: product
-#: help:product.template,sale_ok:0
-msgid ""
-"Determines if the product can be visible in the list of product within a "
-"selection from a sale order line."
-msgstr ""
-"Indica si el producto será visible en la lista de productos que aparece al "
-"seleccionar un producto en una línea de pedido de venta."
-
-#. module: product
-#: model:product.pricelist.version,name:product.ver0
-msgid "Default Public Pricelist Version"
-msgstr "Versión de tarifa pública por defecto"
-
-#. module: product
-#: selection:product.template,cost_method:0
-msgid "Standard Price"
-msgstr "Precio estándar"
-
-#. module: product
-#: model:product.pricelist.type,name:product.pricelist_type_sale
-#: field:res.partner,property_product_pricelist:0
-msgid "Sale Pricelist"
-msgstr "Tarifa de venta"
-
-#. module: product
-#: view:product.template:0
-#: field:product.template,type:0
-msgid "Product Type"
-msgstr "Tipo de producto"
-
-#. module: product
-#: view:product.uom:0
-msgid "  e.g: 1 * (this unit) = ratio * (reference unit)"
-msgstr "  por ej.: 1 * (esta unidad) = ratio * (unidad referencia)"
-
-#. module: product
-#: code:addons/product/product.py:380
+msgid "%s (copy)"
+msgstr ""
+
+#. module: product
+#: model:product.attribute.value,name:product.product_attribute_value_1
+msgid "16 GB"
+msgstr ""
+
+#. module: product
+#: model:product.template,description_sale:product.product_product_3_product_template
+msgid ""
+"17\" LCD Monitor\n"
+"Processor AMD 8-Core\n"
+"512MB RAM\n"
+"HDD SH-1"
+msgstr ""
+
+#. module: product
+#: model:product.template,description:product.product_product_25_product_template
+msgid ""
+"17\" Monitor\n"
+"4GB RAM\n"
+"Standard-1294P Processor\n"
+"QWERTY keyboard"
+msgstr ""
+
+#. module: product
+#: model:product.template,description:product.product_product_26_product_template
+msgid ""
+"17\" Monitor\n"
+"6GB RAM\n"
+"Hi-Speed 234Q Processor\n"
+"QWERTY keyboard"
+msgstr ""
+
+#. module: product
+#: model:product.attribute.value,name:product.product_attribute_value_5
+msgid "2.4 GHz"
+msgstr ""
+
+#. module: product
+#: model:product.template,description_sale:product.product_product_8_product_template
+msgid ""
+"2.7GHz quad-core Intel Core i5\n"
+"                Turbo Boost up to 3.2GHz\n"
+"                8GB (two 4GB) memory\n"
+"                1TB hard drive1\n"
+"                Intel Iris Pro graphics\n"
+"            "
+msgstr ""
+
+#. module: product
+#: model:product.attribute.value,name:product.product_attribute_value_2
+msgid "32 GB"
+msgstr ""
+
+#. module: product
+#: model:product.template,description_sale:product.product_product_4_product_template
+#: model:product.template,description_sale:product.product_product_4b_product_template
+#: model:product.template,description_sale:product.product_product_4c_product_template
+#: model:product.template,description_sale:product.product_product_4d_product_template
+msgid ""
+"7.9‑inch (diagonal) LED-backlit, 128Gb\n"
+"Dual-core A5 with quad-core graphics\n"
+"FaceTime HD Camera, 1.2 MP Photos"
+msgstr ""
+
+#. module: product
+#: view:product.template:product.product_template_only_form_view
+msgid ""
+": adding or deleting attributes\n"
+"                            will delete and recreate existing variants and lead\n"
+"                            to the loss of their possible customizations."
+msgstr ""
+
+#. module: product
+#: model:product.template,website_description:product.product_product_9_product_template
+msgid ""
+"<hr>\n"
+"                <section data-snippet-id=\"image-text\" class=\"mt16 mb16\">\n"
+"                    <div class=\"container\">\n"
+"                        <div class=\"row\">\n"
+"                            <div class=\"col-md-10 col-md-offset-1 mt32 mb32\">\n"
+"                                <img class=\"img img-responsive\" src=\"/website_sale/static/src/img/keyboard.png\">\n"
+"                            </div>\n"
+"                            <div class=\"col-md-8 col-md-offset-2 mb32 text-center\">\n"
+"                                <h3>A great Keyboard. Cordless.</h3>\n"
+"                                <p>\n"
+"                                    The incredibly thin Apple Wireless Keyboard uses Bluetooth technology,\n"
+"                                    which makes it compatible with iPad. And you’re free to type wherever\n"
+"                                    you like — with the keyboard in front of your iPad or on your lap.\n"
+"                                </p>\n"
+"                            </div>\n"
+"                        </div>\n"
+"                    </div>\n"
+"                </section>\n"
+"            "
+msgstr ""
+
+#. module: product
+#: model:ir.actions.act_window,help:product.product_ul_form_action
+msgid ""
+"<p class=\"oe_view_nocontent_create\">\n"
+"                Click to add a new Logistic Unit\n"
+"              </p><p>\n"
+"                The logistic unit defines the container used for the package.  \n"
+"                It has a type (e.g. pallet, box, ...) and you can specify its \n"
+"                size. \n"
+"              </p>\n"
+"            "
+msgstr ""
+
+#. module: product
+#: model:ir.actions.act_window,help:product.product_uom_categ_form_action
+msgid ""
+"<p class=\"oe_view_nocontent_create\">\n"
+"                Click to add a new unit of measure category.\n"
+"              </p><p>\n"
+"                Units of measure belonging to the same category can be\n"
+"                converted between each others. For example, in the category\n"
+"                <i>'Time'</i>, you will have the following units of measure:\n"
+"                Hours, Days.\n"
+"              </p>\n"
+"            "
+msgstr ""
+
+#. module: product
+#: model:ir.actions.act_window,help:product.product_uom_form_action
+msgid ""
+"<p class=\"oe_view_nocontent_create\">\n"
+"                Click to add a new unit of measure.\n"
+"              </p><p>\n"
+"                You must define a conversion rate between several Units of\n"
+"                Measure within the same category.\n"
+"              </p>\n"
+"            "
+msgstr ""
+
+#. module: product
+#: model:ir.actions.act_window,help:product.product_pricelist_action
+msgid ""
+"<p class=\"oe_view_nocontent_create\">\n"
+"                Click to add a pricelist version.\n"
+"              </p><p>\n"
+"                There can be more than one version of a pricelist, each of\n"
+"                these must be valid during a certain period of time. Some\n"
+"                examples of versions: Main Prices, 2010, 2011, Summer Sales,\n"
+"                etc.\n"
+"              </p>\n"
+"            "
+msgstr ""
+
+#. module: product
+#: model:ir.actions.act_window,help:product.product_pricelist_action_for_purchase
+msgid ""
+"<p class=\"oe_view_nocontent_create\">\n"
+"                Click to create a pricelist.\n"
+"              </p><p>\n"
+"                A price list contains rules to be evaluated in order to compute\n"
+"                the purchase price. The default price list has only one rule; use\n"
+"                the cost price defined on the product form, so that you do not have to\n"
+"                worry about supplier pricelists if you have very simple needs.\n"
+"              </p><p>\n"
+"                But you can also import complex price lists form your supplier\n"
+"                that may depends on the quantities ordered or the current\n"
+"                promotions.\n"
+"              </p>\n"
+"            "
+msgstr ""
+
+#. module: product
+#: model:ir.actions.act_window,help:product.product_pricelist_action2
+msgid ""
+"<p class=\"oe_view_nocontent_create\">\n"
+"                Click to create a pricelist.\n"
+"              </p><p>\n"
+"                A price list contains rules to be evaluated in order to compute\n"
+"                the sales price of the products.\n"
+"              </p><p>\n"
+"                Price lists may have several versions (2010, 2011, Promotion of\n"
+"                February 2010, etc.) and each version may have several rules.\n"
+"                (e.g. the customer price of a product category will be based on\n"
+"                the supplier price multiplied by 1.80).\n"
+"              </p>\n"
+"            "
+msgstr ""
+
+#. module: product
+#: model:ir.actions.act_window,help:product.product_normal_action
+#: model:ir.actions.act_window,help:product.product_variant_action
+msgid ""
+"<p class=\"oe_view_nocontent_create\">\n"
+"                Click to define a new product.\n"
+"              </p><p>\n"
+"                You must define a product for everything you buy or sell,\n"
+"                whether it's a physical product, a consumable or service.\n"
+"              </p>\n"
+"            "
+msgstr ""
+
+#. module: product
+#: model:ir.actions.act_window,help:product.product_normal_action_sell
+msgid ""
+"<p class=\"oe_view_nocontent_create\">\n"
+"                Click to define a new product.\n"
+"              </p><p>\n"
+"                You must define a product for everything you sell, whether it's\n"
+"                a physical product, a consumable or a service you offer to\n"
+"                customers.\n"
+"              </p><p>\n"
+"                The product form contains information to simplify the sale\n"
+"                process: price, notes in the quotation, accounting data,\n"
+"                procurement methods, etc.\n"
+"              </p>\n"
+"            "
+msgstr ""
+
+#. module: product
+#: model:ir.actions.act_window,help:product.product_category_action
+msgid ""
+"<p>\n"
+"                Here is a list of all your products classified by category. You\n"
+"                can click a category to get the list of all products linked to\n"
+"                this category or to a child of this category.\n"
+"              </p>\n"
+"            "
+msgstr ""
+
+#. module: product
+#: model:product.template,website_description:product.product_product_11_product_template
+#: model:product.template,website_description:product.product_product_11b_product_template
+msgid ""
+"<section data-snippet-id=\"image-text\" class=\"mt16 mb16\">\n"
+"                    <div class=\"container\">\n"
+"                        <div class=\"row\">\n"
+"                            <div class=\"col-md-9 col-md-offset-1 mb16\">\n"
+"                                <img class=\"img img-responsive\" src=\"/website_sale/static/src/img/overview_hero.png\">\n"
+"                            </div>\n"
+"                        </div>\n"
+"                    </div>\n"
+"                </section>\n"
+"                <section data-snippet-id=\"text-image\" class=\"mt16 mb16 oe_dark\">\n"
+"                    <div class=\"container\">\n"
+"                        <div class=\"row\">\n"
+"                            <div class=\"col-md-5 col-md-offset-1 mt64\">\n"
+"                                <h3>Design. The thinnest iPod ever.</h3>\n"
+"                                <p>\n"
+"                                    About the size of a credit card — and just 5.4 mm thin — iPod nano is the thinnest iPod ever made.\n"
+"                                    The 2.5-inch Multi-Touch display is nearly twice as big as the display on the previous iPod nano,\n"
+"                                    so you can see more of the music, photos, and videos you love.\n"
+"                                </p><p>\n"
+"                                    Buttons let you quickly play, pause, change songs, or adjust the volume.\n"
+"                                    The smooth anodized aluminum design makes iPod nano feel as good as it sounds.\n"
+"                                    And iPod nano wouldn’t be iPod nano without gorgeous, hard-to-choose-from color.\n"
+"                                </p>\n"
+"                            </div>\n"
+"                            <div class=\"col-md-5\">\n"
+"                                <img class=\"img img-responsive\" src=\"/website_sale/static/src/img/overview_design_silver.png\">\n"
+"                            </div>\n"
+"                        </div>\n"
+"                    </div>\n"
+"                </section>\n"
+"                <section data-snippet-id=\"image-text\" class=\"mt16 mb16\">\n"
+"                    <div class=\"container\">\n"
+"                        <div class=\"row\">\n"
+"                            <div class=\"col-md-10 col-md-offset-1\">\n"
+"                                <h2 class=\"text-center\">Music. It's what beats inside.</h2>\n"
+"                            </div>\n"
+"                            <div class=\"col-md-4 mt32 col-md-offset-1\">\n"
+"                                <img class=\"img img-responsive\" src=\"/website_sale/static/src/img/purple.png\">\n"
+"                            </div>\n"
+"                            <div class=\"col-md-6 mt32\">\n"
+"                                <h3>How to get your groove on.</h3>\n"
+"                                <p>\n"
+"                                    Tap to play your favorite songs. Or entire albums.\n"
+"                                    Or everything by one artist. You can even browse by genres or composers.\n"
+"                                    Flip through your music: Album art looks great on the bigger screen.\n"
+"                                    Or to keep things fresh, give iPod nano a shake and it shuffles to a different song in your music library.\n"
+"                                </p>\n"
+"                                <h3>Genius. Your own personal DJ.</h3>\n"
+"                                <p>\n"
+"                                        Say you’re listening to a song you love and you want to stay in the mood.\n"
+"                                        Just tap Genius. It finds other songs on iPod nano that go great together\n"
+"                                        and makes a Genius playlist for you. For more song combinations\n"
+"                                        you wouldn’t have thought of yourself, create Genius Mixes in iTunes\n"
+"                                        and sync the ones you like to iPod nano. Then tap Genius Mixes and\n"
+"                                        rediscover songs you haven’t heard in a while — or find music you forgot you even had.\n"
+"                                </p>\n"
+"                            </div>\n"
+"                        </div>\n"
+"                    </div>\n"
+"                </section>\n"
+"                <section data-snippet-id=\"image-text\" class=\"mt16 mb16\">\n"
+"                    <div class=\"container\">\n"
+"                        <div class=\"row\">\n"
+"                            <div class=\"col-md-12 text-center mb16\">\n"
+"                                <h2>Playlists. The perfect mix for every mood.</h2>\n"
+"                            </div>\n"
+"                            <div class=\"col-md-4\">\n"
+"                                <h3>Sync to your heart’s content.</h3>\n"
+"                                <p>\n"
+"                                        iTunes on your Mac or PC makes it easy to load up\n"
+"                                        your iPod. Just choose the playlists, audiobooks,\n"
+"                                        podcasts, and other audio files you want, then sync.\n"
+"                                </p>\n"
+"                            </div><div class=\"col-md-4\">\n"
+"                                <h3>When one playlist isn’t enough.</h3>\n"
+"                                <p>\n"
+"                                        You probably have multiple playlists in iTunes on your computer.\n"
+"                                        One for your commute. One for the gym. Sync those playlists\n"
+"                                        to iPod, and you can play the perfect mix for whatever\n"
+"                                        mood strikes you. VoiceOver tells you the name of each playlist,\n"
+"                                        so it’s easy to switch between them and find the one you want without looking.\n"
+"                                </p>\n"
+"                            </div><div class=\"col-md-4\">\n"
+"                                <h3>Have Genius call the tunes.</h3>\n"
+"                                <p>\n"
+"                                        There’s another way to get a good mix of music on iPod: Let Genius do the work.\n"
+"                                        Activate Genius in iTunes on your computer, and it automatically finds songs that sound\n"
+"                                        great together. Then it creates Genius Mixes, which you can easily sync to your iPod.\n"
+"                                        It’s the perfect way to rediscover songs you haven’t listened to in forever.\n"
+"                                </p>\n"
+"                            </div>\n"
+"                        </div>\n"
+"                    </div>\n"
+"                </section>\n"
+"            "
+msgstr ""
+
+#. module: product
+#: model:product.template,website_description:product.product_product_8_product_template
+msgid ""
+"<section data-snippet-id=\"image-text\">\n"
+"                    <div class=\"container\">\n"
+"                        <div class=\"row\">\n"
+"                            <div class=\"col-md-5 mt32 col-md-offset-1\">\n"
+"                                <h3>Ultrathin design</h3>\n"
+"                                <h3 class=\"text-muted\">The desktop. In its most advanced form ever</h3>\n"
+"                                <p>\n"
+"                                    Creating such a stunningly thin design took some equally stunning feats of technological innovation. We refined,re-imagined,or re-engineered everything about iMac from the inside out. The result is an advanced, elegant all-in-one computer that’s as much a work of art as it is state of the art.\n"
+"                                </p>\n"
+"                            </div>\n"
+"                            <div class=\"col-md-5 mt32\">\n"
+"                                <img class=\"img img-responsive\" src=\"/website_sale/static/src/img/imac1.png\">\n"
+"                            </div>\n"
+"                        </div>\n"
+"                    </div>\n"
+"                </section>\n"
+"                <section data-snippet-id=\"text-image\" class=\"mb16 oe_dark\">\n"
+"                    <div class=\"container\">\n"
+"                        <div class=\"row\">\n"
+"                            <div class=\"text-center col-md-8 col-md-offset-2 mt16\">\n"
+"                                <h2>Beautiful widescreen display.</h2>\n"
+"                                <h3 class=\"text-muted\">Brilliance onscreen. And behind it.</h3>\n"
+"                                <p>\n"
+"                                    How did we make an already gorgeous widescreen display even better? By making it 75 percent less reflective. And by re-architecting the LCD and moving it right up against the cover glass. So you see your photos, games, movies, and everything else in vivid, lifelike detail. \n"
+"                                </p>\n"
+"                            </div>\n"
+"                            <div class=\"col-md-10 col-md-offset-1\">\n"
+"                                <img class=\"img img-responsive\" src=\"/website_sale/static/src/img/imac2.png\" width=\"100%\">\n"
+"                            </div>\n"
+"                        </div>\n"
+"                    </div>\n"
+"                </section>\n"
+"                <section data-snippet-id=\"image-text\" class=\"mt16 mb16\">\n"
+"                    <div class=\"container\">\n"
+"                        <div class=\"row\">\n"
+"                            <div class=\"col-md-5 col-md-offset-1 mt64\">\n"
+"                                <p class=\"text-muted\">\n"
+"                                    Powered by fourth-generation Intel Core processors, this iMac is the fastest yet. Every model in the lineup comes standard with a quad-core Intel Core i5 processor, starting at 2.7GHz and topping out at 3.4GHz.\n"
+"                                </p><p class=\"text-muted\">\n"
+"                                    And at the Apple Online Store, you can configure your iMac with an even more powerful Intel Core i7 processor, up to 3.5GHz.\n"
+"                                </p>\n"
+"                            </div>\n"
+"                            <div class=\"col-md-5 col-md-offset-1 mb32\">\n"
+"                                <h3>Key Features</h3>\n"
+"                                <p>\n"
+"                                        75 percent less reflection.\n"
+"                                </p>\n"
+"                                <p>\n"
+"                                        Individually calibrated for true-to-life color.\n"
+"                                </p>\n"
+"                                <p>\n"
+"                                        More energy efficient.\n"
+"                                </p>\n"
+"                                <p>\n"
+"                                        Friendly to the environment.\n"
+"                                </p>\n"
+"                                <p>\n"
+"                                        Highly rated designs.\n"
+"                                </p>\n"
+"                            </div>\n"
+"                        </div>\n"
+"                    </div>\n"
+"                </section>\n"
+"            "
+msgstr ""
+
+#. module: product
+#: model:product.template,website_description:product.product_product_6_product_template
+msgid ""
+"<section data-snippet-id=\"text-image\" class=\"mb16 oe_dark\">\n"
+"                    <div class=\"container\">\n"
+"                        <div class=\"row\">\n"
+"                            <div class=\"col-md-5 col-md-offset-1 mt64\">\n"
+"                                <h2>The full iPad experience.</h2>\n"
+"                                <h3 class=\"text-muted\">There's less of it, but no less to it.</h3>\n"
+"                                <p>\n"
+"                                        Everything you love about iPad — the beautiful screen,\n"
+"                                        fast and fluid performance, FaceTime and iSight cameras, \n"
+"                                        thousands of amazing apps, 10-hour battery life* — is everything\n"
+"                                        you’ll love about iPad mini, too. And you can hold it in one hand.\n"
+"                                </p>\n"
+"                            </div>\n"
+"                            <div class=\"col-md-5 mt16 mb16\">\n"
+"                                <img class=\"img img-responsive\" src=\"/website_sale/static/src/img/design.png\">\n"
+"                            </div>\n"
+"                        </div>\n"
+"                    </div>\n"
+"                </section>\n"
+"                <section data-snippet-id=\"image-text\" class=\"mt16\">\n"
+"                    <div class=\"container\">\n"
+"                        <div class=\"row\">\n"
+"                            <div class=\"col-md-5 col-md-offset-1\">\n"
+"                                <img class=\"img img-responsive\" src=\"/website_sale/static/src/img/mighty.png\">\n"
+"                            </div>\n"
+"                            <div class=\"col-md-6 mt32\">\n"
+"                                <h3>Beautiful 7.9‑inch display.</h3>\n"
+"                                <h4 class=\"small text-muted\"> A screen worthy of iPad.</h4>\n"
+"                                <p>\n"
+"                                    Everything you love about iPad — the beautiful\n"
+"                                    screen, fast Colors are vivid and text is sharp on the iPad mini display.\n"
+"                                    But what really makes it stand out is its size. At 7.9 inches,\n"
+"                                    it’s perfectly sized to deliver an experience every bit as big as iPad.\n"
+"                                </p>\n"
+"                            </div>\n"
+"                        </div>\n"
+"                    </div>\n"
+"                </section>\n"
+"                <section data-snippet-id=\"text-image\" class=\"mb16 oe_dark\">\n"
+"                    <div class=\"container\">\n"
+"                        <div class=\"row\">\n"
+"                            <div class=\"col-md-5 col-md-offset-1 mt32\">\n"
+"                                <h2>Over 375,000 apps.</h2>\n"
+"                                <h3 class=\"text-muted\">If it's made for iPad, it's made for iPad mini.</h3>\n"
+"                                <p>\n"
+"                                    Right from the start, apps made for iPad also work with iPad mini.\n"
+"                                    They’re immersive, full-screen apps that let you do almost anything\n"
+"                                    you can imagine. And with automatic updates,\n"
+"                                    you're always getting the best experience possible.\n"
+"                                </p>\n"
+"                            </div>\n"
+"                            <div class=\"col-md-5 mt16\">\n"
+"                                <img class=\"img img-responsive\" src=\"/website_sale/static/src/img/apps.png\">\n"
+"                            </div>\n"
+"                        </div>\n"
+"                    </div>\n"
+"                </section>\n"
+"                <section data-snippet-id=\"image-text\" class=\"mt16 mb16\">\n"
+"                    <div class=\"container\">\n"
+"                        <div class=\"row\">\n"
+"                            <div class=\"col-md-5 col-md-offset-1\">\n"
+"                                <img class=\"img img-responsive\" src=\"/website_sale/static/src/img/ipad_why.png\">\n"
+"                            </div>\n"
+"                            <div class=\"col-md-6 mt64\">\n"
+"                                <h3>Why you'll love an iPad.</h3>\n"
+"                                <p>\n"
+"                                   Right from the start, there’s a lot to love about iPad.\n"
+"                                   It’s simple yet powerful. Thin and light yet full-\n"
+"                                   featured. It can do just about everything and be just\n"
+"                                   about anything.And because it’s so easy to use, it’s\n"
+"                                   easy to love.\n"
+"                                </p>\n"
+"                            </div>\n"
+"                        </div>\n"
+"                    </div>\n"
+"                </section>\n"
+"                <section data-snippet-id=\"text-image\" class=\"mt16 mb16 oe_dark\">\n"
+"                    <div class=\"container\">\n"
+"                        <div class=\"row\">\n"
+"                            <div class=\"col-md-5 col-md-offset-1 mt64\">\n"
+"                                <h2>Ultrafast wireless.</h2>\n"
+"                                <h3 class=\"text-muted\">Fast connections.The world over.</h3>\n"
+"                                <p>\n"
+"                                   With advanced Wi‑Fi that’s up to twice as fast as\n"
+"                                   any previous-generation iPad and access to fast\n"
+"                                   cellular data networks around the world, iPad mini\n"
+"                                   lets you download content, stream video,\n"
+"                                   and browse the web at amazing speeds.\n"
+"                                </p>\n"
+"                            </div>\n"
+"                            <div class=\"col-md-5 mt16 mb16\">\n"
+"                                <img class=\"img img-responsive\" src=\"/website_sale/static/src/img/wireless.png\">\n"
+"                            </div>\n"
+"                        </div>\n"
+"                    </div>\n"
+"                </section>\n"
+"            "
+msgstr ""
+
+#. module: product
+#: model:product.template,website_description:product.product_product_4_product_template
+#: model:product.template,website_description:product.product_product_4b_product_template
+#: model:product.template,website_description:product.product_product_4c_product_template
+#: model:product.template,website_description:product.product_product_4d_product_template
+msgid ""
+"<section data-snippet-id=\"text-image\" class=\"mt16 mb16 oe_dark\">\n"
+"                    <div class=\"container\">\n"
+"                        <div class=\"row\">\n"
+"                            <div class=\"col-md-5 col-md-offset-1 mt64\">\n"
+"                                <h3>Why you'll love an iPad.</h3>\n"
+"                                <p>\n"
+"                                    Right from the start, there’s a lot to love about\n"
+"                                    iPad. It’s simple yet powerful. Thin and light yet\n"
+"                                    full-featured. It can do just about everything and\n"
+"                                    be just about anything.\n"
+"                                </p><p>\n"
+"                                    And because it’s so easy to use, it’s easy to love.\n"
+"                                </p>\n"
+"                            </div>\n"
+"                            <div class=\"col-md-5 mt16 mb16\">\n"
+"                                <img class=\"img img-responsive\" src=\"/website_sale/static/src/img/ipad_why.png\">\n"
+"                            </div>\n"
+"                        </div>\n"
+"                    </div>\n"
+"                </section>\n"
+"                <section data-snippet-id=\"image-text\" class=\"mt16\">\n"
+"                    <div class=\"container\">\n"
+"                        <div class=\"row\">\n"
+"                            <div class=\"col-md-5 col-md-offset-1\">\n"
+"                                <img class=\"img img-responsive\" src=\"/website_sale/static/src/img/ipad_experience.png\">\n"
+"                            </div>\n"
+"                            <div class=\"col-md-6 mt64\">\n"
+"                                <h3>The full iPad experience.</h3>\n"
+"                                <h4 class=\"small\">There is less of it, but no less to it.</h4>\n"
+"                                <p>\n"
+"                                    Everything you love about iPad — the beautiful\n"
+"                                    screen, fast and fluid performance, FaceTime and\n"
+"                                    iSight cameras, thousands of amazing apps, 10-hour\n"
+"                                    battery life* — is everything you’ll love about\n"
+"                                    iPad mini, too. And you can hold it in one hand.\n"
+"                                </p>\n"
+"                            </div>\n"
+"                        </div>\n"
+"                    </div>\n"
+"                </section>\n"
+"            "
+msgstr ""
+
+#. module: product
+#: model:product.template,website_description:product.product_product_5b_product_template
+msgid ""
+"<section data-snippet-id=\"text-image\" class=\"mt16 mb16\">\n"
+"                    <div class=\"container\">\n"
+"                        <div class=\"row\">\n"
+"                            <div class=\"col-md-5 col-md-offset-1 mt32\">\n"
+"                                <h3>Bose Mini Bluetooth Speaker.</h3>\n"
+"                                <p>\n"
+"                                    The Bose® SoundLink® mini is Bose's smallest portable Bluetooth speaker. Its ultra-compact size fits in the \n"
+"                                    palm of your hand, yet gives you full, natural sound wirelessly from your iPhone, iPad, or iPod. Grab it and go \n"
+"                                    full-featured. It can do just about everything and\n"
+"                                    experience music just about anywhere.\n"
+"                                </p>\n"
+"\n"
+"                                <div class=\"panel panel-default mt48\" data-snippet-id=\"panel\">\n"
+"                                    <div class=\"panel-heading\">\n"
+"                                        <h3 class=\"panel-title\">Characteristics</h3>\n"
+"                                    </div>\n"
+"                                    <div class=\"panel-body\">\n"
+"                                        <ul>\n"
+"                                            <li>Sleek, compact design</li>\n"
+"                                            <li>Efficient, high-quality audio</li>\n"
+"                                            <li>Remote control for power, volume, track seek</li>\n"
+"                                            <li>Auxiliary input for portable devices</li>\n"
+"                                            <li>Universal iPod docking station fits most iPod/iPhone models</li>\n"
+"                                            <li>Charges iPod/iPhone</li>\n"
+"                                            <li>Volume control on main system</li>\n"
+"                                        </ul>\n"
+"                                    </div>\n"
+"                                </div>\n"
+"\n"
+"                            </div>\n"
+"                            <div class=\"col-md-4 mt16 mb16 col-md-offset1\">\n"
+"                                <img class=\"img img-responsive\" src=\"/website_sale/static/src/img/play_where_you_play.jpg\">\n"
+"                            </div>\n"
+"                        </div>\n"
+"                    </div>\n"
+"                </section>\n"
+"                <section data-snippet-id=\"text-image\" class=\"mt16 mb16 oe_dark\">\n"
+"                    <div class=\"container\">\n"
+"                        <div class=\"row\">\n"
+"                            <div class=\"col-md-5 col-md-offset-1 mt16\">\n"
+"                                <h2>Plays where you play</h2>\n"
+"                                <p>\n"
+"                                        The SoundLink® Mini speaker is small and light enough\n"
+"                                        to tuck into your bag. It weighs in at just 1.5 pounds.\n"
+"                                        Its low profile lets you place it almost anywhere and\n"
+"                                        provides a low center of gravity that makes it nearly\n"
+"                                        impossible to tip over.\n"
+"                                </p>\n"
+"                                <p>\n"
+"                                    The rechargeable lithium-ion battery delivers up to seven hours of playtime.\n"
+"                                    And at home, you can listen even longer—the charging cradle lets\n"
+"                                    you listen while it charges.\n"
+"                                </p>\n"
+"                            </div>\n"
+"                            <div class=\"col-md-5 col-md-offset-1 mt32\">\n"
+"                                <img class=\"img img-responsive\" src=\"/website_sale/static/src/img/more_features.png\">\n"
+"                            </div>\n"
+"                            <div class=\"col-md-5 col-md-offset-4 text-center mb16 mt16\">\n"
+"                                <h3>Bluetooth connectivity</h3>\n"
+"                                <p>\n"
+"                                    The speaker has a range of about 30 feet, so you can enjoy\n"
+"                                    the sound you want without wires. It pairs easily with your\n"
+"                                    smartphone, iPad® or other Bluetooth device.\n"
+"                                    And it remembers the most recent six devices you've used,\n"
+"                                    so reconnecting is even simpler.\n"
+"                                </p>\n"
+"                            </div>\n"
+"                        </div>\n"
+"                    </div>\n"
+"                </section>\n"
+"                <section data-snippet-id=\"text-image\" class=\"mt16 mb16\">\n"
+"                    <div class=\"container\">\n"
+"                        <div class=\"row\">\n"
+"                            <div class=\"col-md-5 col-md-offset-1 mt32 mb16\">\n"
+"                                <img class=\"img img-responsive\" src=\"/website_sale/static/src/img/bluetooth.jpg\">\n"
+"                            </div>\n"
+"                            <div class=\"col-md-5 mt16\">\n"
+"                                <h2>More features.</h2>\n"
+"                                <p>\n"
+"                                    Charging cradle recharges the battery and serves as a convenient\n"
+"                                    home base for your speaker, and it lets you play while it charges.\n"
+"                                </p>\n"
+"                                <p>\n"
+"                                    Wall charger can be plugged into the cradle or directly into the speaker\n"
+"                                </p>\n"
+"                                <p>\n"
+"                                    Auxiliary port lets you connect other audio sources, like an MP3 player\n"
+"                                </p>\n"
+"                                <p>\n"
+"                                    USB port allows for software update to ensure ongoing Bluetooth device compatibility\n"
+"                                </p>\n"
+"                                <p>\n"
+"                                    Soft covers are available separately in blue, green or orange. Pick a color to match your style.\n"
+"                                </p>\n"
+"                            </div>\n"
+"                        </div>\n"
+"                    </div>\n"
+"                </section>\n"
+"            "
+msgstr ""
+
+#. module: product
+#: model:product.template,website_description:product.product_product_7_product_template
+msgid ""
+"<section data-snippet-id=\"text-image\" class=\"mt32\">\n"
+"                    <div class=\"container\">\n"
+"                        <div class=\"row\">\n"
+"                            <div class=\"col-md-8 col-md-offset-2 text-center\">\n"
+"                                <h3>Two is better than one.</h3>\n"
+"                                <p>\n"
+"                                    Unlike many small headphones, each earpiece of the Apple In-Ear Headphones\n"
+"                                    contains two separate high-performance drivers — a woofer to handle bass and\n"
+"                                    mid-range sounds and a tweeter for high-frequency audio. These dedicated\n"
+"                                    drivers help ensure accurate, detailed sound across the entire sonic spectrum.\n"
+"                                    The result: you’re immersed in the music and hear details you never knew existed.\n"
+"                                    Even when listening to an old favorite, you may feel like you’re hearing it for the first time.\n"
+"                                </p>\n"
+"                            </div>\n"
+"                        </div><div class=\"row mt16\">\n"
+"                            <div class=\"col-md-2 mt16\">\n"
+"                                <img class=\"img img-responsive\" src=\"/website_sale/static/src/img/promo_headphones.png\">\n"
+"                            </div>\n"
+"                            <div class=\"col-md-6\">\n"
+"                                <h3 class=\"mt16\">Hear, hear.</h3>\n"
+"                                <p>\n"
+"                                    The Apple In-Ear Headphones deliver a truly immersive sound experience by drastically\n"
+"                                    reducing unwanted outside noises. The soft, silicone ear tips fit snugly and comfortably\n"
+"                                    in your ear, creating a seal that isolates your music from your surroundings.\n"
+"                                    Three different sizes of ear tips are included so you can find a perfect fit for each ear.\n"
+"                                    Also included are a convenient carrying case for the ear tips and a cable-control case\n"
+"                                    for the headphones themselves.\n"
+"                                </p>\n"
+"                            </div>\n"
+"                            <div class=\"col-md-4\">\n"
+"                                <h3 class=\"mt16\">Keep it clean.</h3>\n"
+"                                <p>\n"
+"                                    Inside each earpiece is a stainless steel mesh cap that protects the precision acoustic\n"
+"                                    components from dust and debris. You can remove the caps for cleaning or replace\n"
+"                                    them with an extra set that’s included in the box.\n"
+"                                </p>\n"
+"                            </div>\n"
+"                        </div><div class=\"row\">\n"
+"                            <div class=\"col-md-2 col-md-offset-5 mt16\">\n"
+"                                <img class=\"img img-responsive\" src=\"/website_sale/static/src/img/buds_closeup.png\">\n"
+"                            </div>\n"
+"                        </div>\n"
+"                    </div>\n"
+"                </section>\n"
+"            "
+msgstr ""
+
+#. module: product
+#: help:product.category,type:0
+msgid ""
+"A category of the view type is a virtual category that can be used as the "
+"parent of another category to create a hierarchical structure."
+msgstr ""
+
+#. module: product
+#: help:product.template,description_sale:0
+msgid ""
+"A description of the Product that you want to communicate to your customers."
+" This description will be copied to every Sale Order, Delivery Order and "
+"Customer Invoice/Refund"
+msgstr ""
+
+#. module: product
+#: help:product.template,description_purchase:0
+msgid ""
+"A description of the Product that you want to communicate to your suppliers."
+" This description will be copied to every Purchase Order, Receipt and "
+"Supplier Invoice/Refund."
+msgstr ""
+
+#. module: product
+#: help:product.template,description:0
+msgid ""
+"A precise description of the Product, used only for internal information "
+"purposes."
+msgstr ""
+
+#. module: product
+#: model:product.category,name:product.product_category_7
+msgid "Accessories"
+msgstr "Accesorios"
+
+#. module: product
+#: field:product.price.type,active:0 field:product.pricelist,active:0
+#: field:product.pricelist.version,active:0 field:product.product,active:0
+#: field:product.template,active:0 field:product.uom,active:0
+msgid "Active"
+msgstr "Activo"
+
+#. module: product
+#: model:product.category,name:product.product_category_all
+msgid "All"
+msgstr "Todos"
+
+#. module: product
+#: model:product.template,description:product.product_product_37_product_template
+msgid "All in one hi-speed printer with fax and scanner."
+msgstr ""
+
+#. module: product
+#: model:product.category,name:product.accessories
+msgid "Apple Accessories"
+msgstr ""
+
+#. module: product
+#: model:product.template,name:product.product_product_7_product_template
+msgid "Apple In-Ear Headphones"
+msgstr ""
+
+#. module: product
+#: model:product.category,name:product.apple
+msgid "Apple Products"
+msgstr ""
+
+#. module: product
+#: model:product.template,name:product.product_product_9_product_template
+msgid "Apple Wireless Keyboard"
+msgstr ""
+
+#. module: product
+#: model:product.template,name:product.product_assembly_product_template
+msgid "Assembly Service Cost"
+msgstr ""
+
+#. module: product
+#: help:product.supplierinfo,sequence:0
+msgid "Assigns the priority to the list of product supplier."
+msgstr "Asigna la prioridad a la lista de proveedor de producto."
+
+#. module: product
+#: help:product.price.type,field:0
+msgid "Associated field in the product form."
+msgstr "Campo asociado en el formulario de producto."
+
+#. module: product
+#: code:addons/product/pricelist.py:215
 #, python-format
-msgid "Products: "
-msgstr "Productos: "
-
-#. module: product
-#: field:product.category,parent_id:0
-msgid "Parent Category"
-msgstr "Categoría padre"
-
-#. module: product
-#: help:product.product,outgoing_qty:0
-msgid ""
-"Quantities of products that are planned to leave in selected locations or "
-"all internal if none have been selected."
-msgstr ""
-"Cantidades de productos que están previstos dejar en las ubicaciones "
-"seleccionadas o todas las internas si no se ha seleccionado ninguna."
-
-#. module: product
-#: help:product.template,procure_method:0
-msgid ""
-"'Make to Stock': When needed, take from the stock or wait until re-"
-"supplying. 'Make to Order': When needed, purchase or produce for the "
-"procurement request."
-msgstr ""
-"'Obtener para stock': Cuando sea necesario, coger del stock o esperar hasta "
-"que sea reabastecido. 'Obtener bajo pedido': Cuando sea necesario, comprar o "
-"producir para la petición de abastecimiento."
-
-#. module: product
-#: model:process.node,note:product.process_node_supplier0
-msgid "Supplier name, price, product code, ..."
-msgstr "Nombre proveedor, precio, código producto, ..."
-
-#. module: product
-#: model:product.template,name:product.product_product_hdd3_product_template
-msgid "HDD Seagate 7200.8 160GB"
-msgstr "HDD Seagate 7200.8 160GB"
-
-#. module: product
-#: field:product.product,ean13:0
-msgid "EAN13"
-msgstr "EAN13"
-
-#. module: product
-#: field:product.template,seller_id:0
-msgid "Main Supplier"
-msgstr "Proveedor principal"
-
-#. module: product
-#: model:ir.actions.act_window,name:product.product_ul_form_action
-#: model:ir.model,name:product.model_product_packaging
-#: model:ir.ui.menu,name:product.menu_product_ul_form_action
-#: view:product.packaging:0
-#: view:product.product:0
-#: view:product.ul:0
-msgid "Packaging"
-msgstr "Empaquetado"
-
-#. module: product
-#: view:product.product:0
-#: field:product.template,categ_id:0
+msgid ""
+"At least one pricelist has no active version !\n"
+"Please create or activate one."
+msgstr ""
+
+#. module: product
+#: field:product.attribute.line,attribute_id:0
+#: field:product.attribute.value,attribute_id:0
+msgid "Attribute"
+msgstr "Atributo"
+
+#. module: product
+#: field:product.attribute.value,price_extra:0
+msgid "Attribute Price Extra"
+msgstr ""
+
+#. module: product
+#: field:product.attribute.value,price_ids:0
+msgid "Attribute Prices"
+msgstr ""
+
+#. module: product
+#: model:ir.actions.act_window,name:product.variants_action
+#: model:ir.ui.menu,name:product.menu_variants_action
+msgid "Attribute Values"
+msgstr ""
+
+#. module: product
+#: model:ir.actions.act_window,name:product.attribute_action
+#: model:ir.ui.menu,name:product.menu_attribute_action
+#: field:product.product,attribute_value_ids:0
+msgid "Attributes"
+msgstr "Atributos"
+
+#. module: product
+#: view:product.pricelist.item:product.product_pricelist_item_form_view
+msgid "Base Price"
+msgstr "Precio base"
+
+#. module: product
+#: help:product.pricelist.item,base:0
+msgid "Base price for computation."
+msgstr ""
+
+#. module: product
+#: help:product.template,list_price:0
+msgid ""
+"Base price to compute the customer price. Sometimes called the catalog "
+"price."
+msgstr ""
+
+#. module: product
+#: field:product.pricelist.item,base:0
+msgid "Based on"
+msgstr "Basado en"
+
+#. module: product
+#: field:product.product,image:0
+msgid "Big-sized image"
+msgstr ""
+
+#. module: product
+#: field:product.uom,factor_inv:0
+msgid "Bigger Ratio"
+msgstr ""
+
+#. module: product
+#: selection:product.uom,uom_type:0
+msgid "Bigger than the reference Unit of Measure"
+msgstr ""
+
+#. module: product
+#: model:product.attribute.value,name:product.product_attribute_value_4
+msgid "Black"
+msgstr "Negro"
+
+#. module: product
+#: model:product.template,name:product.product_product_35_product_template
+msgid "Blank CD"
+msgstr ""
+
+#. module: product
+#: model:product.template,name:product.product_product_36_product_template
+msgid "Blank DVD-RW"
+msgstr ""
+
+#. module: product
+#: model:product.template,name:product.product_product_5b_product_template
+msgid "Bose Mini Bluetooth Speaker"
+msgstr ""
+
+#. module: product
+#: model:product.template,description_sale:product.product_product_5b_product_template
+msgid "Bose's smallest portable Bluetooth speaker"
+msgstr ""
+
+#. module: product
+#: selection:product.ul,type:0
+msgid "Box"
+msgstr "Caja"
+
+#. module: product
+#: model:product.ul,name:product.product_ul_box
+msgid "Box 20x20x40"
+msgstr "Caja 20x20x40"
+
+#. module: product
+#: model:product.ul,name:product.product_ul_big_box
+msgid "Box 30x40x60"
+msgstr "Caja 30x40x60"
+
+#. module: product
+#: help:product.uom,active:0
+msgid ""
+"By unchecking the active field you can disable a unit of measure without "
+"deleting it."
+msgstr "Si el campo activo se desmarca, permite ocultar una unidad de medida sin eliminarla."
+
+#. module: product
+#: view:product.price_list:product.view_product_price_list
+msgid "Calculate Product Price per Unit Based on Pricelist Version."
+msgstr "Calcular los precios del producto según unidades para una versión de tarifa."
+
+#. module: product
+#: field:product.template,rental:0
+msgid "Can be Rent"
+msgstr "Puede ser alquilado"
+
+#. module: product
+#: view:product.template:product.product_template_search_view
+#: field:product.template,sale_ok:0
+msgid "Can be Sold"
+msgstr "Puede ser vendido"
+
+#. module: product
+#: view:product.price_list:product.view_product_price_list
+msgid "Cancel"
+msgstr "Cancelar"
+
+#. module: product
+#: code:addons/product/product.py:214
+#, python-format
+msgid "Cannot change the category of existing Unit of Measure '%s'."
+msgstr ""
+
+#. module: product
+#: model:product.public.category,name:product.case
+msgid "Case"
+msgstr "Caja"
+
+#. module: product
+#: view:product.template:product.product_template_search_view
 msgid "Category"
 msgstr "Categoría"
 
 #. module: product
-#: help:product.pricelist.item,min_quantity:0
-msgid ""
-"The rule only applies if the partner buys/sells more than this quantity."
-msgstr ""
-"La regla sólo se aplica si la empresa compra/vende más de esta cantidad."
-
-#. module: product
-#: model:product.template,name:product.product_product_woodmm0_product_template
-msgid "Wood 2mm"
-msgstr "Madera 2mm"
-
-#. module: product
-#: field:product.price_list,qty1:0
-msgid "Quantity-1"
-msgstr "Cantidad-1"
-
-#. module: product
-#: help:product.packaging,ul_qty:0
-msgid "The number of packages by layer"
-msgstr "El número de paquetes por capa."
-
-#. module: product
-#: field:product.packaging,qty:0
-msgid "Quantity by Package"
-msgstr "Cantidad por paquete"
-
-#. module: product
-#: view:product.product:0
-#: view:product.template:0
-#: field:product.template,state:0
-msgid "Status"
-msgstr "Estado"
-
-#. module: product
-#: help:product.template,categ_id:0
-msgid "Select category for the current product"
-msgstr "Seleccione la categoría para el producto actual."
-
-#. module: product
-#: field:product.product,outgoing_qty:0
-msgid "Outgoing"
-msgstr "Saliente"
-
-#. module: product
-#: selection:product.uom,uom_type:0
-msgid "Reference UoM for this category"
-msgstr "Referencia UdM para esta categoría"
-
-#. module: product
-#: model:product.price.type,name:product.list_price
-#: field:product.product,lst_price:0
-msgid "Public Price"
-msgstr "Precio al público"
-
-#. module: product
-#: field:product.price_list,qty5:0
-msgid "Quantity-5"
-msgstr "Cantidad-5"
-
-#. module: product
-#: model:product.category,name:product.product_category_10
-msgid "IT components"
-msgstr "Componentes TI"
-
-#. module: product
-#: field:product.template,product_manager:0
-msgid "Product Manager"
-msgstr "Responsable de producto"
-
-#. module: product
-#: field:product.supplierinfo,product_name:0
-msgid "Supplier Product Name"
-msgstr "Nombre producto proveedor"
-
-#. module: product
-#: model:product.template,name:product.product_product_pc3_product_template
-msgid "Medium PC"
-msgstr "PC Medio"
-
-#. module: product
-#: model:ir.actions.act_window,help:product.product_normal_action_puchased
-msgid ""
-"Products can be purchased and/or sold. They can be raw materials, stockable "
-"products, consumables or services. The Product form contains detailed "
-"information about your products related to procurement logistics, sales "
-"price, product category, suppliers and so on."
-msgstr ""
-"Los productos pueden ser comprados y / o vendidos. Pueden ser materias "
-"primas, productos inventariable, material fungible o servicios. El "
-"formulario del producto contiene información detallada sobre sus productos "
-"relacionados con la logística de contratación, precio de venta, categoría de "
-"los productos, proveedores, etc."
-
-#. module: product
-#: view:product.pricelist:0
-msgid "Products Price Search"
-msgstr "Buscar precio productos"
-
-#. module: product
-#: view:product.product:0
-#: view:product.template:0
-#: field:product.template,description_sale:0
-msgid "Sale Description"
-msgstr "Descripción de venta"
-
-#. module: product
-#: view:product.product:0
-#: view:product.template:0
-msgid "Storage Localisation"
-msgstr "Ubicación en el almacén"
-
-#. module: product
-#: help:product.packaging,length:0
-msgid "The length of the package"
-msgstr "La longitud del paquete."
-
-#. module: product
-#: help:product.template,weight_net:0
-msgid "The net weight in Kg."
-msgstr "El peso neto en Kg."
-
-#. module: product
-#: help:product.template,state:0
-msgid "Tells the user if he can use the product or not."
-msgstr "Informa al usuario si puede usar el producto o no."
-
-#. module: product
-#: field:pricelist.partnerinfo,min_quantity:0
-#: field:product.supplierinfo,qty:0
-msgid "Quantity"
-msgstr "Cantidad"
-
-#. module: product
-#: field:product.packaging,height:0
-msgid "Height"
-msgstr "Altura"
-
-#. module: product
-#: help:product.pricelist.version,date_end:0
-msgid "Ending date for this pricelist version to be valid."
-msgstr "Fecha de fin de validez de esta versión de tarifa."
-
-#. module: product
-#: model:product.category,name:product.cat0
-msgid "All products"
-msgstr "Todos los productos"
-
-#. module: product
-#: model:ir.model,name:product.model_pricelist_partnerinfo
-msgid "pricelist.partnerinfo"
-msgstr "pricelist.partnerinfo"
-
-#. module: product
-#: field:product.price_list,qty2:0
-msgid "Quantity-2"
-msgstr "Cantidad-2"
-
-#. module: product
-#: field:product.price_list,qty3:0
-msgid "Quantity-3"
-msgstr "Cantidad-3"
-
-#. module: product
-#: view:product.product:0
-msgid "Codes"
-msgstr "Códigos"
-
-#. module: product
-#: help:product.supplierinfo,product_uom:0
-msgid ""
-<<<<<<< HEAD
-"Choose here the Unit of Measure in which the prices and quantities are "
-"expressed below."
-msgstr ""
-"Seleccione aquí la unidad de medida en que se expresarán los precios y las "
-"cantidades listadas."
-=======
+#: field:product.category,type:0
+msgid "Category Type"
+msgstr "Tipo categoría"
+
+#. module: product
+#: field:product.category,child_id:0
+msgid "Child Categories"
+msgstr "Categorías hijas"
+
+#. module: product
+#: field:product.packaging,code:0
+msgid "Code"
+msgstr "Código"
+
+#. module: product
+#: help:product.template,uos_coeff:0
+msgid ""
+"Coefficient to convert default Unit of Measure to Unit of Sale\n"
+" uos = uom * coeff"
+msgstr ""
+
+#. module: product
+#: model:product.attribute,name:product.product_attribute_2
+msgid "Color"
+msgstr ""
+
+#. module: product
+#: field:product.template,color:0
+msgid "Color Index"
+msgstr ""
+
+#. module: product
+#: model:product.template,description_sale:product.product_product_6_product_template
+msgid ""
+"Color: White\n"
+"Capacity: 16GB\n"
+"Connectivity: Wifi\n"
+"Beautiful 7.9-inch display\n"
+"Over 375,000 apps3\n"
+"Ultrafast wireless\n"
+"iOS7\n"
+"            "
+msgstr ""
+
+#. module: product
+#: field:product.pricelist,company_id:0
+#: field:product.pricelist.item,company_id:0
+#: field:product.pricelist.version,company_id:0
+#: field:product.supplierinfo,company_id:0 field:product.template,company_id:0
+msgid "Company"
+msgstr "Compañía"
+
+#. module: product
+#: model:product.category,name:product.product_category_8
+#: model:product.public.category,name:product.Components
+msgid "Components"
+msgstr "Componentes"
+
+#. module: product
+#: model:product.template,name:product.product_product_16_product_template
+msgid "Computer Case"
+msgstr ""
+
+#. module: product
+#: model:product.public.category,name:product.Computer_all_in_one
+msgid "Computer all-in-one"
+msgstr ""
+
+#. module: product
+#: model:product.category,name:product.product_category_4
+#: model:product.public.category,name:product.computers
+#: model:product.public.category,name:product.sub_computers
+msgid "Computers"
+msgstr ""
+
+#. module: product
+#: view:product.template:product.product_template_form_view
+msgid "Configurations"
+msgstr ""
+
+#. module: product
+#: view:product.template:product.product_template_search_view
+#: selection:product.template,type:0
+msgid "Consumable"
+msgstr "Consumible"
+
+#. module: product
+#: view:product.template:product.product_template_search_view
+msgid "Consumable products"
+msgstr ""
+
+#. module: product
+#: help:product.template,type:0
+msgid ""
+"Consumable: Will not imply stock management for this product. \n"
+"Stockable product: Will imply stock management for this product."
+msgstr ""
+
+#. module: product
+#: help:product.uom,category_id:0
+msgid ""
+"Conversion between Units of Measure can only occur if they belong to the "
+"same category. The conversion will be made based on the ratios."
+msgstr ""
+
+#. module: product
+#: code:addons/product/product.py:181
+#, python-format
+msgid ""
+"Conversion from Product UoM %s to Default UoM %s is not possible as they "
+"both belong to different Category!."
+msgstr ""
+
+#. module: product
+#: model:product.price.type,name:product.standard_price
+#: field:product.template,standard_price:0
+msgid "Cost Price"
+msgstr "Precio de coste"
+
+#. module: product
+#: help:product.template,standard_price:0
+msgid ""
 "Cost price of the product template used for standard stock valuation in "
 "accounting and used as a base price on purchase orders. Expressed in the "
 "default unit of measure of the product."
@@ -572,288 +1147,111 @@
 #: field:product.pricelist,currency_id:0 view:website:product.report_pricelist
 msgid "Currency"
 msgstr "Moneda"
->>>>>>> 0af32f3f
-
-#. module: product
-#: field:product.price_list,qty4:0
-msgid "Quantity-4"
-msgstr "Cantidad-4"
-
-#. module: product
-#: view:res.partner:0
-msgid "Sales & Purchases"
-msgstr "Ventas & Compras"
-
-#. module: product
-#: model:product.uom.categ,name:product.uom_categ_wtime
-msgid "Working Time"
-msgstr "Horario de trabajo"
-
-#. module: product
-#: model:ir.actions.act_window,help:product.product_pricelist_action2
-msgid ""
-"A price list contains rules to be evaluated in order to compute the purchase "
-"or sales price for all the partners assigned to a price list. Price lists "
-"have several versions (2010, 2011, Promotion of February 2010, etc.) and "
-"each version has several rules. Example: the customer price of a product "
-"category will be based on the supplier price multiplied by 1.80."
-msgstr ""
-"Una lista de precios contiene normas que deben evaluarse con el fin de "
-"calcular precio de compra o de venta para todos los terceros asignados con "
-"una lista de precios. Las listas de precios tienen varias versiones (2010, "
-"2011, promoción de febrero de 2010, etc) y cada versión tiene varias reglas. "
-"Ejemplo: precio de los clientes de una categoría de producto se basará en "
-"precio del proveedor multiplicado por 1,80."
-
-#. module: product
-#: help:product.product,active:0
-msgid ""
-"If the active field is set to False, it will allow you to hide the product "
-"without removing it."
-msgstr ""
-"Si el campo activo se desmarca, permite ocultar el producto sin eliminarlo."
-
-#. module: product
-#: model:product.template,name:product.product_product_metalcleats0_product_template
-msgid "Metal Cleats"
-msgstr "Tacos de metal"
-
-#. module: product
-#: code:addons/product/pricelist.py:343
-#, python-format
-msgid ""
-"No active version for the selected pricelist !\n"
-"Please create or activate one."
-msgstr ""
-"¡No hay una versión activa de la tarifa seleccionada!\n"
-"Cree o active una."
-
-#. module: product
-#: model:ir.model,name:product.model_product_uom_categ
-msgid "Product uom categ"
-msgstr "Categ. UdM de producto"
-
-#. module: product
-#: model:product.ul,name:product.product_ul_box
-msgid "Box 20x20x40"
-msgstr "Caja 20x20x40"
-
-#. module: product
-#: view:product.pricelist.item:0
-msgid "Price Computation"
-msgstr "Cálculo del precio"
-
-#. module: product
-#: field:product.template,purchase_ok:0
-msgid "Can be Purchased"
-msgstr "Puede ser comprado"
-
-#. module: product
-#: model:product.template,name:product.product_product_cpu2_product_template
-msgid "High speed processor config"
-msgstr "Config. Procesador alta velocidad"
-
-#. module: product
-#: model:process.transition,note:product.process_transition_supplierofproduct0
-msgid ""
-"1 or several supplier(s) can be linked to a product. All information stands "
-"in the product form."
-msgstr ""
-"1 o varios proveedor(es) pueden ser relacionados con un producto. Toda la "
-"información se encuentra en el formulario del producto."
-
-#. module: product
-#: help:product.uom,category_id:0
-msgid ""
-"Quantity conversions may happen automatically between Units of Measure in "
-"the same category, according to their respective ratios."
-msgstr ""
-"Conversiones de cantidad pueden realizarse de forma automática entre "
-"unidades de medida en la misma categoría, de acuerdo con sus coeficientes de "
-"conversión respectivos."
-
-#. module: product
-#: help:product.packaging,width:0
-msgid "The width of the package"
-msgstr "La anchura del paquete."
-
-#. module: product
-#: field:product.product,virtual_available:0
-msgid "Virtual Stock"
-msgstr "Stock virtual"
-
-#. module: product
-#: selection:product.category,type:0
-msgid "View"
-msgstr "Vista"
-
-#. module: product
-#: model:ir.actions.act_window,name:product.product_template_action_tree
-msgid "Product Templates"
-msgstr "Plantillas producto"
-
-#. module: product
-#: model:product.template,name:product.product_product_restaurantexpenses0_product_template
-msgid "Restaurant Expenses"
-msgstr "Gastos restaurante"
-
-#. module: product
-#: constraint:product.packaging:0
-#: constraint:product.product:0
-msgid "Error: Invalid ean code"
-msgstr "Error: Código EAN erróneo"
-
-#. module: product
-#: field:product.pricelist.item,min_quantity:0
-msgid "Min. Quantity"
-msgstr "Cantidad mín."
-
-#. module: product
-#: model:ir.model,name:product.model_product_price_type
-msgid "Price Type"
-msgstr "Tipo precio"
-
-#. module: product
-#: view:product.pricelist.item:0
-msgid "Max. Margin"
-msgstr "Margen máx."
-
-#. module: product
-#: view:product.pricelist.item:0
-msgid "Base Price"
-msgstr "Precio base"
-
-#. module: product
-#: model:product.template,name:product.product_product_fan2_product_template
-msgid "Silent fan"
-msgstr "Ventilador silencioso"
-
-#. module: product
-#: help:product.supplierinfo,name:0
-msgid "Supplier of this product"
-msgstr "Proveedor de este producto."
-
-#. module: product
-#: help:product.pricelist.version,active:0
-msgid ""
-"When a version is duplicated it is set to non active, so that the dates do "
-"not overlaps with original version. You should change the dates and "
-"reactivate the pricelist"
-msgstr ""
-"Cuando se duplica una versión se cambia a no activa, de modo que las fechas "
-"no se superpongan con la versión original. Deberá cambiar las fechas y "
-"reactivar la tarifa."
-
-#. module: product
-#: model:product.template,name:product.product_product_kitshelfofcm0_product_template
-msgid "KIT Shelf of 100cm"
-msgstr "KIT estante de 100cm"
-
-#. module: product
-#: field:product.supplierinfo,name:0
-msgid "Supplier"
-msgstr "Proveedor"
-
-#. module: product
-#: model:product.template,name:product.product_product_sidepanel0_product_template
-msgid "Side Panel"
-msgstr "Panel lateral"
-
-#. module: product
-#: model:product.template,name:product.product_product_26_product_template
-msgid "Kit Keyboard + Mouse"
-msgstr "Kit Teclado + Ratón"
-
-#. module: product
-#: field:product.price.type,name:0
-msgid "Price Name"
-msgstr "Nombre precio"
-
-#. module: product
-#: model:product.template,name:product.product_product_cpu3_product_template
-msgid "Processor AMD Athlon XP 2200+"
-msgstr "Procesador AMD Athlon XP 2200+"
-
-#. module: product
-#: model:ir.actions.act_window,name:product.action_product_price_list
-#: model:ir.model,name:product.model_product_price_list
-#: view:product.price_list:0
-#: report:product.pricelist:0
-#: field:product.pricelist.version,pricelist_id:0
-msgid "Price List"
-msgstr "Lista de precios"
-
-#. module: product
-#: view:product.product:0
-#: view:product.template:0
-msgid "Suppliers"
-msgstr "Proveedores"
-
-#. module: product
-#: view:product.product:0
-msgid "To Purchase"
-msgstr "A comprar"
-
-#. module: product
-#: help:product.supplierinfo,min_qty:0
-msgid ""
-"The minimal quantity to purchase to this supplier, expressed in the supplier "
-"Product UoM if not empty, in the default unit of measure of the product "
-"otherwise."
-msgstr ""
-"La cantidad mínima a comprar a este proveedor, expresada en la UdM del "
-"proveedor si existe o en la UdM por defecto del producto en caso contrario."
-
-#. module: product
-#: view:product.pricelist.item:0
-msgid "New Price ="
-msgstr "Nuevo Precio ="
-
-#. module: product
-#: help:pricelist.partnerinfo,price:0
-msgid ""
-"This price will be considered as a price for the supplier UoM if any or the "
-"default Unit of Measure of the product otherwise"
-msgstr ""
-"Este precio se considerará como el precio para la UdM del proveedor si "
-"existe o en la UdM por defecto del producto en caso contrario."
-
-#. module: product
-#: model:product.category,name:product.product_category_accessories
-msgid "Accessories"
-msgstr "Accesorios"
-
-#. module: product
-#: field:product.template,sale_delay:0
-msgid "Customer Lead Time"
-msgstr "Plazo de entrega del cliente"
-
-#. module: product
-#: model:process.transition,name:product.process_transition_supplierofproduct0
-msgid "Supplier of the product"
-msgstr "Proveedor del producto"
-
-#. module: product
-#: help:product.template,uos_id:0
-msgid ""
-"Used by companies that manage two units of measure: invoicing and inventory "
-"management. For example, in food industries, you will manage a stock of ham "
-"but invoice in Kg. Keep empty to use the default UOM."
-msgstr ""
-"Utilizado por las compañías que gestionan dos unidades de medida: "
-"facturación y gestión de inventario. Por ejemplo, en industrias "
-"alimentarias, puede gestionar un stock de unidades de jamón, pero facturar "
-"en Kg. Déjelo vacío para usar la UdM por defecto."
-
-#. module: product
-#: view:product.pricelist.item:0
-msgid "Min. Margin"
-msgstr "Margen mín."
-
-#. module: product
-#: field:product.category,child_id:0
-msgid "Child Categories"
-msgstr "Categorías hijas"
+
+#. module: product
+#: model:product.template,description:product.product_product_27_product_template
+msgid "Custom Laptop based on customer's requirement."
+msgstr ""
+
+#. module: product
+#: model:product.template,description:product.product_product_5_product_template
+#: model:product.template,description:product.product_product_5b_product_template
+msgid "Custom computer assembled on order based on customer's requirement."
+msgstr ""
+
+#. module: product
+#: field:product.product,partner_ref:0
+msgid "Customer ref"
+msgstr "Ref. cliente"
+
+#. module: product
+#: model:product.template,name:product.product_product_46_product_template
+msgid "Datacard"
+msgstr ""
+
+#. module: product
+#: help:product.product,message_last_post:0
+#: help:product.template,message_last_post:0
+msgid "Date of the last message posted on the record."
+msgstr ""
+
+#. module: product
+#: model:product.uom,name:product.product_uom_day
+msgid "Day(s)"
+msgstr "Día(s)"
+
+#. module: product
+#: model:product.pricelist.version,name:product.ver0
+msgid "Default Public Pricelist Version"
+msgstr "Versión de tarifa pública por defecto"
+
+#. module: product
+#: view:product.template:product.product_template_search_view
+msgid "Default Unit of Measure"
+msgstr "Unidad de medida por defecto"
+
+#. module: product
+#: help:product.template,uom_id:0
+msgid "Default Unit of Measure used for all stock operation."
+msgstr "Unidad de medida por defecto utilizada para todas las operaciones de stock."
+
+#. module: product
+#: help:product.template,uom_po_id:0
+msgid ""
+"Default Unit of Measure used for purchase orders. It must be in the same "
+"category than the default unit of measure."
+msgstr "Unidad de medida por defecto utilizada para los pedidos de compra. Debe estar en la misma categoría que la unidad de medida por defecto."
+
+#. module: product
+#: field:product.supplierinfo,delay:0
+msgid "Delivery Lead Time"
+msgstr "Tiempo de entrega"
+
+#. module: product
+#: field:pricelist.partnerinfo,name:0 field:product.packaging,name:0
+#: field:product.template,description:0 view:website:product.report_pricelist
+msgid "Description"
+msgstr "Descripción"
+
+#. module: product
+#: view:product.template:product.product_template_form_view
+msgid "Description for Quotations"
+msgstr ""
+
+#. module: product
+#: view:product.template:product.product_template_form_view
+msgid "Description for Suppliers"
+msgstr ""
+
+#. module: product
+#: help:product.attribute.value,sequence:0
+msgid "Determine the display order"
+msgstr ""
+
+#. module: product
+#: model:product.public.category,name:product.devices
+msgid "Devices"
+msgstr ""
+
+#. module: product
+#: model:product.uom,name:product.product_uom_dozen
+msgid "Dozen(s)"
+msgstr ""
+
+#. module: product
+#: field:product.packaging,ean:0
+msgid "EAN"
+msgstr "EAN"
+
+#. module: product
+#: field:product.product,ean13:0 field:product.template,ean13:0
+msgid "EAN13 Barcode"
+msgstr ""
+
+#. module: product
+#: field:product.ul,weight:0
+msgid "Empty Package Weight"
+msgstr "Peso paquete vacío"
 
 #. module: product
 #: field:product.pricelist.version,date_end:0
@@ -861,32 +1259,405 @@
 msgstr "Fecha final"
 
 #. module: product
-#: view:product.price_list:0
-msgid "Print"
-msgstr "Imprimir"
-
-#. module: product
-#: view:product.product:0
-#: field:product.ul,type:0
-msgid "Type"
-msgstr "Tipo"
-
-#. module: product
-#: model:ir.actions.act_window,name:product.product_pricelist_action2
-#: model:ir.ui.menu,name:product.menu_product_pricelist_action2
-#: model:ir.ui.menu,name:product.menu_product_pricelist_main
-msgid "Pricelists"
-msgstr "Tarifas"
-
-#. module: product
-#: field:product.product,partner_ref:0
-msgid "Customer ref"
-msgstr "Ref. cliente"
-
-#. module: product
-#: view:product.product:0
-msgid "Miscellaneous"
-msgstr "Varios"
+#: selection:product.template,state:0
+msgid "End of Lifecycle"
+msgstr "Fin del ciclo de vida"
+
+#. module: product
+#: constraint:product.category:0
+msgid "Error ! You cannot create recursive categories."
+msgstr ""
+
+#. module: product
+#: code:addons/product/product.py:181
+#, python-format
+msgid "Error!"
+msgstr "¡Error!"
+
+#. module: product
+#: constraint:product.pricelist.item:0
+msgid "Error! The minimum margin should be lower than the maximum margin."
+msgstr ""
+
+#. module: product
+#: constraint:product.pricelist.item:0
+msgid ""
+"Error! You cannot assign the Main Pricelist as Other Pricelist in PriceList "
+"Item!"
+msgstr ""
+
+#. module: product
+#: constraint:res.currency:0
+msgid ""
+"Error! You cannot define a rounding factor for the company's main currency "
+"that is smaller than the decimal precision of 'Account'."
+msgstr ""
+
+#. module: product
+#: constraint:decimal.precision:0
+msgid ""
+"Error! You cannot define the decimal precision of 'Account' as greater than "
+"the rounding factor of the company's main currency"
+msgstr ""
+
+#. module: product
+#: constraint:product.packaging:0
+msgid "Error: Invalid ean code"
+msgstr "Error: Código EAN erróneo"
+
+#. module: product
+#: constraint:product.template:0
+msgid ""
+"Error: The default Unit of Measure and the purchase Unit of Measure must be "
+"in the same category."
+msgstr ""
+
+#. module: product
+#: help:product.pricelist.item,name:0
+msgid "Explicit rule name for this pricelist line."
+msgstr "Nombre de regla explícita para esta línea de tarifa."
+
+#. module: product
+#: model:product.category,name:product.product_category_6
+msgid "External Devices"
+msgstr ""
+
+#. module: product
+#: model:product.public.category,name:product.External_Hard_Drive
+msgid "External Hard Drive"
+msgstr ""
+
+#. module: product
+#: model:product.template,name:product.product_product_28_product_template
+msgid "External Hard disk"
+msgstr ""
+
+#. module: product
+#: help:product.pricelist.version,date_start:0
+msgid "First valid date for the version."
+msgstr ""
+
+#. module: product
+#: selection:product.template,mes_type:0
+msgid "Fixed"
+msgstr "Fijo"
+
+#. module: product
+#: field:product.product,message_follower_ids:0
+#: field:product.template,message_follower_ids:0
+msgid "Followers"
+msgstr ""
+
+#. module: product
+#: help:product.pricelist.item,min_quantity:0
+msgid ""
+"For the rule to apply, bought/sold quantity must be greater than or equal to the minimum quantity specified in this field.\n"
+"Expressed in the default UoM of the product."
+msgstr ""
+
+#. module: product
+#: model:product.template,description_sale:product.product_product_7_product_template
+msgid ""
+"Frequency: 5Hz to 21kHz\n"
+"Impedance: 23 ohms\n"
+"Sensitivity: 109 dB SPL/mW\n"
+"Drivers: two-way balanced armature\n"
+"Cable length: 1065 mm\n"
+"Weight: 0.4 ounce\n"
+"            "
+msgstr ""
+
+#. module: product
+#: model:product.template,description_sale:product.product_product_44_product_template
+msgid "Full featured image editing software."
+msgstr ""
+
+#. module: product
+#: help:product.template,packaging_ids:0
+msgid ""
+"Gives the different ways to package the same product. This has no impact on "
+"the picking order and is mainly used if you use the EDI module."
+msgstr "Indica las diferentes formas de empaquetar el mismo producto. Esto no tiene ningún impacto en la preparación de albaranes y se utiliza principalmente si utiliza el módulo EDI."
+
+#. module: product
+#: help:product.pricelist.item,sequence:0
+msgid ""
+"Gives the order in which the pricelist items will be checked. The evaluation"
+" gives highest priority to lowest sequence and stops as soon as a matching "
+"item is found."
+msgstr "Indica el orden en que los elementos de la tarifa serán comprobados. En la evaluación se da máxima prioridad a la secuencia más baja y se detiene tan pronto como se encuentra un elemento coincidente."
+
+#. module: product
+#: help:product.packaging,sequence:0
+msgid "Gives the sequence order when displaying a list of packaging."
+msgstr "Indica el orden de secuencia cuando se muestra una lista de paquetes."
+
+#. module: product
+#: help:product.category,sequence:0
+msgid "Gives the sequence order when displaying a list of product categories."
+msgstr "Indica el orden de secuencia cuando se muestra una lista de categorías de producto."
+
+#. module: product
+#: model:product.template,name:product.product_product_44_product_template
+msgid "GrapWorks Software"
+msgstr ""
+
+#. module: product
+#: model:product.public.category,name:product.graphics_card
+#: model:product.template,name:product.product_product_24_product_template
+msgid "Graphics Card"
+msgstr ""
+
+#. module: product
+#: field:product.template,weight:0
+msgid "Gross Weight"
+msgstr "Peso bruto"
+
+#. module: product
+#: view:product.template:product.product_template_search_view
+msgid "Group by..."
+msgstr "Agrupar por..."
+
+#. module: product
+#: model:product.template,name:product.product_product_17_product_template
+msgid "HDD SH-1"
+msgstr ""
+
+#. module: product
+#: model:product.template,name:product.product_product_18_product_template
+msgid "HDD SH-2"
+msgstr ""
+
+#. module: product
+#: model:product.template,name:product.product_product_19_product_template
+msgid "HDD on Demand"
+msgstr ""
+
+#. module: product
+#: model:product.template,description:product.product_product_32_product_template
+msgid ""
+"Hands free headset for laptop PC with in-line microphone and headphone plug."
+msgstr ""
+
+#. module: product
+#: model:product.public.category,name:product.HDD
+msgid "Hard Drive"
+msgstr ""
+
+#. module: product
+#: model:product.public.category,name:product.Headset
+msgid "Headset"
+msgstr ""
+
+#. module: product
+#: model:product.template,name:product.product_product_33_product_template
+msgid "Headset USB"
+msgstr ""
+
+#. module: product
+#: model:product.template,description:product.product_product_33_product_template
+msgid "Headset for laptop PC with USB connector."
+msgstr ""
+
+#. module: product
+#: model:product.template,name:product.product_product_32_product_template
+msgid "Headset standard"
+msgstr ""
+
+#. module: product
+#: field:product.ul,height:0
+msgid "Height"
+msgstr "Altura"
+
+#. module: product
+#: model:product.template,description_sale:product.product_product_11_product_template
+#: model:product.template,description_sale:product.product_product_11b_product_template
+msgid ""
+"Height: 3.01 inches\n"
+"Width:  1.56 inches\n"
+"Depth:  0.21 inch\n"
+"Weight: 1.1 ounces"
+msgstr ""
+
+#. module: product
+#: field:product.price.history,datetime:0
+msgid "Historization Time"
+msgstr ""
+
+#. module: product
+#: field:product.price.history,cost:0
+msgid "Historized Cost"
+msgstr ""
+
+#. module: product
+#: help:product.product,message_summary:0
+#: help:product.template,message_summary:0
+msgid ""
+"Holds the Chatter summary (number of messages, ...). This summary is "
+"directly in html format in order to be inserted in kanban views."
+msgstr ""
+
+#. module: product
+#: model:product.uom,name:product.product_uom_hour
+msgid "Hour(s)"
+msgstr "Hora(s)"
+
+#. module: product
+#: help:product.uom,factor_inv:0
+msgid ""
+"How many times this Unit of Measure is bigger than the reference Unit of Measure in this category:\n"
+"1 * (this unit) = ratio * (reference unit)"
+msgstr ""
+
+#. module: product
+#: help:product.uom,factor:0
+msgid ""
+"How much bigger or smaller this unit is compared to the reference Unit of Measure for this category:\n"
+"1 * (reference unit) = ratio * (this unit)"
+msgstr ""
+
+#. module: product
+#: field:pricelist.partnerinfo,id:0 field:product.attribute,id:0
+#: field:product.attribute.line,id:0 field:product.attribute.price,id:0
+#: field:product.attribute.value,id:0 field:product.category,id:0
+#: field:product.packaging,id:0 field:product.price.history,id:0
+#: field:product.price.type,id:0 field:product.price_list,id:0
+#: field:product.pricelist,id:0 field:product.pricelist.item,id:0
+#: field:product.pricelist.type,id:0 field:product.pricelist.version,id:0
+#: field:product.product,id:0 field:product.supplierinfo,id:0
+#: field:product.template,id:0 field:product.ul,id:0 field:product.uom,id:0
+#: field:product.uom.categ,id:0 field:report.product.report_pricelist,id:0
+msgid "ID"
+msgstr "ID"
+
+#. module: product
+#: help:product.product,message_unread:0
+#: help:product.template,message_unread:0
+msgid "If checked new messages require your attention."
+msgstr ""
+
+#. module: product
+#: help:product.pricelist,active:0
+msgid ""
+"If unchecked, it will allow you to hide the pricelist without removing it."
+msgstr ""
+
+#. module: product
+#: help:product.product,active:0 help:product.template,active:0
+msgid ""
+"If unchecked, it will allow you to hide the product without removing it."
+msgstr ""
+
+#. module: product
+#: model:product.category,name:product.imac
+msgid "Imac"
+msgstr ""
+
+#. module: product
+#: field:product.template,image:0
+msgid "Image"
+msgstr "Imagen"
+
+#. module: product
+#: help:product.product,image:0
+msgid ""
+"Image of the product variant (Big-sized image of product template if false)."
+" It is automatically resized as a 1024x1024px image, with aspect ratio "
+"preserved."
+msgstr ""
+
+#. module: product
+#: help:product.product,image_medium:0
+msgid ""
+"Image of the product variant (Medium-sized image of product template if "
+"false)."
+msgstr ""
+
+#. module: product
+#: help:product.product,image_small:0
+msgid ""
+"Image of the product variant (Small-sized image of product template if "
+"false)."
+msgstr ""
+
+#. module: product
+#: selection:product.template,state:0
+msgid "In Development"
+msgstr "En desarrollo"
+
+#. module: product
+#: view:product.template:product.product_template_form_view
+msgid "Information"
+msgstr "Información"
+
+#. module: product
+#: model:ir.model,name:product.model_product_supplierinfo
+msgid "Information about a product supplier"
+msgstr "Información de un proveedor de producto"
+
+#. module: product
+#: model:product.template,name:product.product_product_38_product_template
+msgid "Ink Cartridge"
+msgstr ""
+
+#. module: product
+#: code:addons/product/product.py:397
+#, python-format
+msgid "Integrity Error!"
+msgstr ""
+
+#. module: product
+#: model:product.category,name:product.product_category_2
+msgid "Internal"
+msgstr "Interno"
+
+#. module: product
+#: field:product.template,categ_id:0
+msgid "Internal Category"
+msgstr ""
+
+#. module: product
+#: field:product.product,code:0 field:product.product,default_code:0
+#: field:product.template,default_code:0
+msgid "Internal Reference"
+msgstr "Referencia interna"
+
+#. module: product
+#: help:product.product,ean13:0
+msgid "International Article Number used for product identification."
+msgstr ""
+
+#. module: product
+#: view:product.template:product.product_template_form_view
+msgid "Inventory"
+msgstr ""
+
+#. module: product
+#: model:product.category,name:product.ipad
+msgid "Ipad"
+msgstr ""
+
+#. module: product
+#: model:product.category,name:product.ipod
+msgid "Ipod"
+msgstr ""
+
+#. module: product
+#: field:product.product,message_is_follower:0
+#: field:product.template,message_is_follower:0
+msgid "Is a Follower"
+msgstr ""
+
+#. module: product
+#: field:product.product,is_product_variant:0
+#: field:product.template,is_product_variant:0
+msgid "Is product variant"
+msgstr ""
+
+#. module: product
+#: view:product.pricelist.version:product.product_pricelist_version_form_view
+msgid "Item List"
+msgstr ""
 
 #. module: product
 #: field:product.pricelist.type,key:0
@@ -894,270 +1665,37 @@
 msgstr "Clave"
 
 #. module: product
-#: view:product.pricelist.item:0
-msgid "Rules Test Match"
-msgstr "Reglas test de concordancia"
-
-#. module: product
-#: help:product.pricelist.item,product_id:0
-msgid ""
-"Set a product if this rule only apply to one product. Keep empty for all "
-"products"
-msgstr ""
-"Indicar un producto si esta regla sólo se aplica a un producto. Dejarlo "
-"vacío para todos los productos"
-
-#. module: product
-#: view:product.product:0
-#: view:product.template:0
-msgid "Procurement & Locations"
-msgstr "Abastecimiento-Ubicación"
-
-#. module: product
-#: model:product.template,name:product.product_product_kitchendesignproject0_product_template
-msgid "Kitchen Design Project"
-msgstr "Proyecto diseño cocina"
-
-#. module: product
-#: model:product.uom,name:product.uom_hour
-msgid "Hour"
-msgstr "Hora"
-
-#. module: product
-#: selection:product.template,state:0
-msgid "In Development"
-msgstr "En desarrollo"
-
-#. module: product
-#: model:product.template,name:product.product_product_shelfofcm1_product_template
-msgid "Shelf of 200cm"
-msgstr "Estante de 200cm"
-
-#. module: product
-#: view:product.uom:0
-msgid "Ratio & Precision"
-msgstr "Ratio y precisión"
-
-#. module: product
-#: model:product.uom,name:product.product_uom_gram
-msgid "g"
-msgstr "g"
-
-#. module: product
-#: model:product.category,name:product.product_category_11
-msgid "IT components kits"
-msgstr "Kits de componentes TI"
-
-#. module: product
-#: selection:product.category,type:0
-#: selection:product.template,state:0
-msgid "Normal"
-msgstr "Normal"
-
-#. module: product
-#: model:process.node,name:product.process_node_supplier0
-#: view:product.supplierinfo:0
-msgid "Supplier Information"
-msgstr "Información del proveedor"
-
-#. module: product
-#: field:product.price.type,currency_id:0
-#: report:product.pricelist:0
-#: field:product.pricelist,currency_id:0
-msgid "Currency"
-msgstr "Moneda"
-
-#. module: product
-#: model:product.template,name:product.product_product_ram_product_template
-msgid "DDR 256MB PC400"
-msgstr "DDR 256MB PC400"
-
-#. module: product
-#: view:product.category:0
-msgid "Product Categories"
-msgstr "Categorías de producto"
-
-#. module: product
-#: view:product.uom:0
-msgid "  e.g: 1 * (reference unit) = ratio * (this unit)"
-msgstr "  por ej.: 1 * (unidad referencia) = ratio * (esta unidad)"
-
-#. module: product
-#: model:ir.actions.act_window,help:product.product_uom_form_action
-msgid ""
-"Create and manage the units of measure you want to be used in your system. "
-"You can define a conversion rate between several Units of Measure within the "
-"same category."
-msgstr ""
-"Cree y gestione las unidades de medida que desea utilizar en su sistema. "
-"Puede definir una tipo de conversión entre diferentes unidades de medida en "
-"la misma categoría."
-
-#. module: product
-#: field:product.packaging,weight:0
-msgid "Total Package Weight"
-msgstr "Total peso paquete"
-
-#. module: product
-#: help:product.packaging,code:0
-msgid "The code of the transport unit."
-msgstr "El código de la unidad de transporte."
-
-#. module: product
-#: help:product.template,standard_price:0
-msgid ""
-"Product's cost for accounting stock valuation. It is the base price for the "
-"supplier price."
-msgstr ""
-"Coste del producto para la valoración contable de las existencias. Es el "
-"precio base para el precio del proveedor."
-
-#. module: product
-#: view:product.price.type:0
-msgid "Products Price Type"
-msgstr "Tipo de precios de productos"
-
-#. module: product
-#: field:product.product,price_extra:0
-msgid "Variant Price Extra"
-msgstr "Precio extra variante"
-
-#. module: product
-#: model:product.template,name:product.product_product_fan_product_template
-msgid "Regular case fan 80mm"
-msgstr "Ventilador normal 80mm"
-
-#. module: product
-#: model:ir.model,name:product.model_product_supplierinfo
-msgid "Information about a product supplier"
-msgstr "Información de un proveedor de producto"
-
-#. module: product
-#: view:product.product:0
-msgid "Extended Filters..."
-msgstr "Filtros extendidos..."
-
-#. module: product
-#: view:product.product:0
-#: view:product.template:0
-#: field:product.template,description_purchase:0
-msgid "Purchase Description"
-msgstr "Descripción de compra"
-
-#. module: product
-#: constraint:product.pricelist.version:0
-msgid "You cannot have 2 pricelist versions that overlap!"
-msgstr "¡No puede tener 2 versiones de tarifa que se solapen!"
-
-#. module: product
-#: help:product.supplierinfo,delay:0
-msgid ""
-"Lead time in days between the confirmation of the purchase order and the "
-"reception of the products in your warehouse. Used by the scheduler for "
-"automatic computation of the purchase order planning."
-msgstr ""
-"Plazo de entrega en días entre la confirmación del pedido de compra y la "
-"recepción de los productos en su almacén. Utilizado por el planificador para "
-"el cálculo automático de la planificación del pedido de compra."
-
-#. module: product
-#: model:ir.actions.act_window,help:product.product_pricelist_action
-msgid ""
-"There can be more than one version of a pricelist. Here you can create and "
-"manage new versions of a price list. Some examples of versions: 2010, 2011, "
-"Summer Promotion, etc."
-msgstr ""
-"No puede haber más de una versión de una lista de precios. Aquí puede crear "
-"y administrar nuevas versiones de una lista de precios. Algunos ejemplos de "
-"versiones: 2010, 2011, promoción de verano, etc"
-
-#. module: product
-#: selection:product.template,type:0
-msgid "Stockable Product"
-msgstr "Almacenable"
-
-#. module: product
-#: field:product.packaging,code:0
-msgid "Code"
-msgstr "Código"
-
-#. module: product
-#: view:product.supplierinfo:0
-msgid "Seq"
-msgstr "Seq"
-
-#. module: product
-#: view:product.price_list:0
-msgid "Calculate Product Price per Unit Based on Pricelist Version."
-msgstr ""
-"Calcular los precios del producto según unidades para una versión de tarifa."
-
-#. module: product
-#: model:ir.model,name:product.model_product_ul
-msgid "Shipping Unit"
-msgstr "Unidad de envío"
-
-#. module: product
-#: field:pricelist.partnerinfo,suppinfo_id:0
-msgid "Partner Information"
-msgstr "Información de empresa"
-
-#. module: product
-#: selection:product.ul,type:0
-#: model:product.uom.categ,name:product.product_uom_categ_unit
-msgid "Unit"
-msgstr "Unidad"
-
-#. module: product
-#: view:product.product:0
-#: view:product.template:0
-msgid "Information"
-msgstr "Información"
-
-#. module: product
-#: view:product.pricelist.item:0
-msgid "Products Listprices Items"
-msgstr "Elementos de las tarifas de productos"
-
-#. module: product
-#: view:product.packaging:0
-msgid "Other Info"
-msgstr "Otra información"
-
-#. module: product
-#: field:product.pricelist.version,items_id:0
-msgid "Price List Items"
-msgstr "Elementos de la tarifa"
-
-#. module: product
-#: model:ir.actions.act_window,help:product.product_uom_categ_form_action
-msgid ""
-"Create and manage the units of measure categories you want to be used in "
-"your system. If several units of measure are in the same category, they can "
-"be converted to each other. For example, in the unit of measure category "
-"\"Time\", you will have the following UoM: Hours, Days."
-msgstr ""
-"Cree y gestione las categorías de unidades de medida que quiera utilizar en "
-"su sistema. SI varias unidades de medida están en la misma categoría, pueden "
-"ser convertidas entre ellas. Por ejemplo, en al unidad de medida \"Tiempo\", "
-"tendrá las sigueinte UdM: horas, días."
-
-#. module: product
-#: selection:product.uom,uom_type:0
-msgid "Bigger than the reference UoM"
-msgstr "Mayor que la UdM de referencia"
-
-#. module: product
-<<<<<<< HEAD
-#: model:ir.module.module,shortdesc:product.module_meta_information
-msgid "Products & Pricelists"
-msgstr "Productos y tarifas"
-
-#. module: product
-#: view:product.product:0
-msgid "To Sell"
-msgstr "A vender"
-=======
+#: model:product.public.category,name:product.Keyboard_Mouse
+msgid "Keyboard / Mouse"
+msgstr ""
+
+#. module: product
+#: model:product.template,name:product.product_product_27_product_template
+msgid "Laptop Customized"
+msgstr ""
+
+#. module: product
+#: model:product.template,name:product.product_product_25_product_template
+msgid "Laptop E5023"
+msgstr ""
+
+#. module: product
+#: model:product.template,name:product.product_product_26_product_template
+msgid "Laptop S3450"
+msgstr ""
+
+#. module: product
+#: model:product.public.category,name:product.laptops
+msgid "Laptops"
+msgstr ""
+
+#. module: product
+#: field:product.product,message_last_post:0
+#: field:product.template,message_last_post:0
+msgid "Last Message Date"
+msgstr ""
+
+#. module: product
 #: field:pricelist.partnerinfo,write_uid:0 field:product.attribute,write_uid:0
 #: field:product.attribute.line,write_uid:0
 #: field:product.attribute.price,write_uid:0
@@ -1193,12 +1731,431 @@
 #: field:product.uom,write_date:0 field:product.uom.categ,write_date:0
 msgid "Last Updated on"
 msgstr "Ultima actualizacion en"
->>>>>>> 0af32f3f
-
-#. module: product
-#: model:product.category,name:product.product_category_services0
-msgid "Marketable Services"
-msgstr "Servicios negociables"
+
+#. module: product
+#: help:product.pricelist.version,date_end:0
+msgid "Last valid date for the version."
+msgstr ""
+
+#. module: product
+#: help:product.supplierinfo,delay:0
+msgid ""
+"Lead time in days between the confirmation of the purchase order and the "
+"receipt of the products in your warehouse. Used by the scheduler for "
+"automatic computation of the purchase order planning."
+msgstr ""
+
+#. module: product
+#: field:product.category,parent_left:0
+msgid "Left Parent"
+msgstr ""
+
+#. module: product
+#: field:product.ul,length:0
+msgid "Length"
+msgstr "Longitud"
+
+#. module: product
+#: model:product.uom.categ,name:product.uom_categ_length
+msgid "Length / Distance"
+msgstr "Longitud / Distancia"
+
+#. module: product
+#: view:product.template:product.product_template_only_form_view
+msgid "List of Variants"
+msgstr ""
+
+#. module: product
+#: model:product.uom,name:product.product_uom_litre
+msgid "Liter(s)"
+msgstr ""
+
+#. module: product
+#: model:ir.model,name:product.model_product_ul
+msgid "Logistic Unit"
+msgstr ""
+
+#. module: product
+#: model:ir.actions.act_window,name:product.product_ul_form_action
+#: model:ir.ui.menu,name:product.menu_product_ul_form_action
+#: view:product.ul:product.product_ul_form_view
+#: view:product.ul:product.product_ul_tree
+msgid "Logistic Units"
+msgstr ""
+
+#. module: product
+#: field:product.template,packaging_ids:0
+msgid "Logistical Units"
+msgstr "Unidades de logística"
+
+#. module: product
+#: field:product.template,seller_id:0
+msgid "Main Supplier"
+msgstr "Proveedor principal"
+
+#. module: product
+#: help:product.template,seller_id:0
+msgid "Main Supplier who has highest priority in Supplier List."
+msgstr "Proveedor principal que tenga la prioridad más alta en la lista de proveedores."
+
+#. module: product
+#: model:res.groups,name:product.group_uom
+msgid "Manage Multiple Units of Measure"
+msgstr ""
+
+#. module: product
+#: model:res.groups,name:product.group_stock_packaging
+msgid "Manage Product Packaging"
+msgstr ""
+
+#. module: product
+#: model:res.groups,name:product.group_mrp_properties
+msgid "Manage Properties of Product"
+msgstr ""
+
+#. module: product
+#: model:res.groups,name:product.group_uos
+msgid "Manage Secondary Unit of Measure"
+msgstr ""
+
+#. module: product
+#: view:product.pricelist.item:product.product_pricelist_item_form_view
+msgid "Max. Margin"
+msgstr "Margen máx."
+
+#. module: product
+#: field:product.pricelist.item,price_max_margin:0
+msgid "Max. Price Margin"
+msgstr "Máx. margen de precio"
+
+#. module: product
+#: field:product.template,mes_type:0
+msgid "Measure Type"
+msgstr "Tipo de medida"
+
+#. module: product
+#: field:product.product,image_medium:0 field:product.template,image_medium:0
+msgid "Medium-sized image"
+msgstr ""
+
+#. module: product
+#: help:product.template,image_medium:0
+msgid ""
+"Medium-sized image of the product. It is automatically resized as a "
+"128x128px image, with aspect ratio preserved, only when the image exceeds "
+"one of those sizes. Use this field in form views or some kanban views."
+msgstr ""
+
+#. module: product
+#: model:product.attribute,name:product.product_attribute_1
+#: model:product.public.category,name:product.Memory
+msgid "Memory"
+msgstr ""
+
+#. module: product
+#: field:product.product,message_ids:0 field:product.template,message_ids:0
+msgid "Messages"
+msgstr "Mensajes"
+
+#. module: product
+#: help:product.product,message_ids:0 help:product.template,message_ids:0
+msgid "Messages and communication history"
+msgstr ""
+
+#. module: product
+#: view:product.pricelist.item:product.product_pricelist_item_form_view
+msgid "Min. Margin"
+msgstr "Margen mín."
+
+#. module: product
+#: field:product.pricelist.item,price_min_margin:0
+msgid "Min. Price Margin"
+msgstr "Mín. margen de precio"
+
+#. module: product
+#: field:product.pricelist.item,min_quantity:0
+msgid "Min. Quantity"
+msgstr "Cantidad mín."
+
+#. module: product
+#: field:product.supplierinfo,min_qty:0
+msgid "Minimal Quantity"
+msgstr "Cantidad mínima"
+
+#. module: product
+#: model:product.public.category,name:product.Modem_Router
+msgid "Modem & Router"
+msgstr ""
+
+#. module: product
+#: model:product.public.category,name:product.motherboard
+msgid "Motherboard"
+msgstr ""
+
+#. module: product
+#: model:product.template,name:product.product_product_21_product_template
+msgid "Motherboard A20Z7"
+msgstr ""
+
+#. module: product
+#: model:product.template,name:product.product_product_20_product_template
+msgid "Motherboard I9P57"
+msgstr ""
+
+#. module: product
+#: model:product.template,name:product.product_product_10_product_template
+msgid "Mouse, Optical"
+msgstr ""
+
+#. module: product
+#: model:product.template,name:product.product_product_12_product_template
+msgid "Mouse, Wireless"
+msgstr ""
+
+#. module: product
+#: model:product.template,name:product.product_product_31_product_template
+msgid "Multimedia Speakers"
+msgstr ""
+
+#. module: product
+#: field:product.attribute,name:0 field:product.category,complete_name:0
+#: field:product.category,name:0 field:product.pricelist.type,name:0
+#: field:product.pricelist.version,name:0 field:product.template,name:0
+#: field:product.ul,name:0 field:product.uom.categ,name:0
+msgid "Name"
+msgstr "Nombre"
+
+#. module: product
+#: help:product.price.type,name:0
+msgid "Name of this kind of price."
+msgstr "Nombre de este tipo de precio."
+
+#. module: product
+#: field:product.template,weight_net:0
+msgid "Net Weight"
+msgstr "Peso neto"
+
+#. module: product
+#: model:product.public.category,name:product.network
+msgid "Network"
+msgstr ""
+
+#. module: product
+#: view:product.pricelist.item:product.product_pricelist_item_form_view
+msgid "New Price ="
+msgstr "Nuevo Precio ="
+
+#. module: product
+#: code:addons/product/product.py:737
+#, python-format
+msgid ""
+"New Unit of Measure '%s' must belong to same Unit of Measure category '%s' "
+"as of old Unit of Measure '%s'. If you need to change the unit of measure, "
+"you may deactivate this product from the 'Procurements' tab and create a new"
+" one."
+msgstr ""
+
+#. module: product
+#: selection:product.category,type:0 selection:product.template,state:0
+msgid "Normal"
+msgstr "Normal"
+
+#. module: product
+#: field:product.packaging,rows:0
+msgid "Number of Layers"
+msgstr "Número de capas"
+
+#. module: product
+#: selection:product.template,state:0
+msgid "Obsolete"
+msgstr "Obsoleto"
+
+#. module: product
+#: model:product.template,description_sale:product.product_product_42_product_template
+msgid ""
+"Office Editing Software with word processing, spreadsheets, presentations, "
+"graphics, and databases..."
+msgstr ""
+
+#. module: product
+#: model:product.template,name:product.product_product_42_product_template
+msgid "Office Suite"
+msgstr ""
+
+#. module: product
+#: model:product.template,name:product.product_product_2_product_template
+msgid "On Site Assistance"
+msgstr ""
+
+#. module: product
+#: model:product.template,name:product.product_product_1_product_template
+msgid "On Site Monitoring"
+msgstr ""
+
+#. module: product
+#: model:product.template,description:product.product_product_19_product_template
+msgid "On demand hard-disk having capacity based on requirement."
+msgstr ""
+
+#. module: product
+#: view:product.packaging:product.product_packaging_form_view
+#: view:product.packaging:product.product_packaging_form_view_without_product
+msgid "Other Info"
+msgstr "Otra información"
+
+#. module: product
+#: code:addons/product/pricelist.py:432
+#: field:product.pricelist.item,base_pricelist_id:0
+#, python-format
+msgid "Other Pricelist"
+msgstr "Otra tarifa"
+
+#. module: product
+#: model:product.category,name:product.product_category_3
+msgid "Other Products"
+msgstr "Otros productos"
+
+#. module: product
+#: model:product.template,name:product.product_product_5_product_template
+msgid "PC Assemble + Custom (PC on Demand) "
+msgstr ""
+
+#. module: product
+#: model:product.template,name:product.product_product_3_product_template
+msgid "PC Assemble SC234"
+msgstr ""
+
+#. module: product
+#: selection:product.ul,type:0
+msgid "Pack"
+msgstr "Paquete"
+
+#. module: product
+#: field:product.packaging,ul:0
+msgid "Package Logistic Unit"
+msgstr ""
+
+#. module: product
+#: field:product.packaging,ul_qty:0
+msgid "Package by layer"
+msgstr "Paquetes por piso"
+
+#. module: product
+#: model:ir.model,name:product.model_product_packaging
+#: view:product.packaging:product.product_packaging_form_view
+#: view:product.packaging:product.product_packaging_form_view_without_product
+#: view:product.packaging:product.product_packaging_tree_view
+#: view:product.packaging:product.product_packaging_tree_view_product
+#: view:product.template:product.product_template_form_view
+msgid "Packaging"
+msgstr "Empaquetado"
+
+#. module: product
+#: selection:product.ul,type:0
+msgid "Pallet"
+msgstr "Palet"
+
+#. module: product
+#: field:product.packaging,ul_container:0
+msgid "Pallet Logistic Unit"
+msgstr ""
+
+#. module: product
+#: view:product.packaging:product.product_packaging_form_view
+#: view:product.packaging:product.product_packaging_form_view_without_product
+msgid "Palletization"
+msgstr "Paletización"
+
+#. module: product
+#: field:product.category,parent_id:0
+msgid "Parent Category"
+msgstr "Categoría padre"
+
+#. module: product
+#: model:ir.model,name:product.model_res_partner
+msgid "Partner"
+msgstr "Empresa"
+
+#. module: product
+#: field:pricelist.partnerinfo,suppinfo_id:0
+msgid "Partner Information"
+msgstr "Información de empresa"
+
+#. module: product
+#: model:product.public.category,name:product.Pen_Drive
+msgid "Pen Drive"
+msgstr ""
+
+#. module: product
+#: model:product.template,name:product.product_product_29_product_template
+msgid "Pen drive, SP-2"
+msgstr ""
+
+#. module: product
+#: model:product.template,name:product.product_product_30_product_template
+msgid "Pen drive, SP-4"
+msgstr ""
+
+#. module: product
+#: field:product.product,price:0 field:product.template,price:0
+msgid "Price"
+msgstr "Precio"
+
+#. module: product
+#: view:product.pricelist.item:product.product_pricelist_item_form_view
+msgid "Price Computation"
+msgstr "Cálculo del precio"
+
+#. module: product
+#: field:product.pricelist.item,price_discount:0
+msgid "Price Discount"
+msgstr "Descuento precio"
+
+#. module: product
+#: field:product.attribute.price,price_extra:0
+msgid "Price Extra"
+msgstr ""
+
+#. module: product
+#: help:product.attribute.value,price_extra:0
+msgid ""
+"Price Extra: Extra price for the variant with this attribute value on sale "
+"price. eg. 200 price extra, 1000 + 200 = 1200."
+msgstr ""
+
+#. module: product
+#: model:ir.actions.act_window,name:product.action_product_price_list
+#: model:ir.model,name:product.model_product_price_list
+#: view:product.price_list:product.view_product_price_list
+#: field:product.pricelist.version,pricelist_id:0
+#: view:website:product.report_pricelist
+msgid "Price List"
+msgstr "Lista de precios"
+
+#. module: product
+#: field:product.pricelist.version,items_id:0
+msgid "Price List Items"
+msgstr "Elementos de la tarifa"
+
+#. module: product
+#: view:website:product.report_pricelist
+msgid "Price List Name"
+msgstr "Nombre tarifa"
+
+#. module: product
+#: field:product.pricelist.item,price_version_id:0
+msgid "Price List Version"
+msgstr "Versión de tarifa"
+
+#. module: product
+#: field:product.price.type,name:0
+msgid "Price Name"
+msgstr "Nombre precio"
+
+#. module: product
+#: field:product.pricelist.item,price_round:0
+msgid "Price Rounding"
+msgstr "Redondeo precio"
 
 #. module: product
 #: field:product.pricelist.item,price_surcharge:0
@@ -1206,839 +2163,34 @@
 msgstr "Recargo precio"
 
 #. module: product
-#: model:product.template,name:product.product_product_mb1_product_template
-msgid "Mainboard ASUStek A7N8X"
-msgstr "Placa madre ASUStek A7N8X"
-
-#. module: product
-#: field:product.product,packaging:0
-msgid "Logistical Units"
-msgstr "Unidades de logística"
-
-#. module: product
-#: field:product.category,complete_name:0
-#: field:product.category,name:0
-#: field:product.pricelist.type,name:0
-#: field:product.pricelist.version,name:0
-#: view:product.product:0
-#: field:product.product,name_template:0
-#: field:product.template,name:0
-#: field:product.ul,name:0
-#: field:product.uom,name:0
-#: field:product.uom.categ,name:0
-msgid "Name"
-msgstr "Nombre"
-
-#. module: product
-#: view:product.product:0
-msgid "Stockable"
-msgstr "Estocable"
-
-#. module: product
-#: model:product.template,name:product.product_product_woodlintelm0_product_template
-msgid "Wood Lintel 4m"
-msgstr "Dintel madera 4m"
-
-#. module: product
-#: model:ir.actions.act_window,help:product.product_normal_action
-msgid ""
-"You must define a Product for everything you buy or sell. Products can be "
-"raw materials, stockable products, consumables or services. The Product form "
-"contains detailed information about your products related to procurement "
-"logistics, sales price, product category, suppliers and so on."
-msgstr ""
-"Debe definir un producto por cada cosa que compre o venda. Los productos "
-"pueden ser materias primas, productos almacenables, consumibles o servicios. "
-"El formulario de producto contiene información detallada sobre sus productos "
-"en relación con logística de abastecimiento, precio de venta, categoría de "
-"producto, proveedores, etc."
-
-#. module: product
-#: model:product.uom,name:product.product_uom_kgm
-msgid "kg"
-msgstr "kg"
-
-#. module: product
-#: model:product.uom,name:product.product_uom_meter
-msgid "m"
-msgstr "m"
-
-#. module: product
-#: selection:product.template,state:0
-msgid "Obsolete"
-msgstr "Obsoleto"
-
-#. module: product
-#: model:product.uom,name:product.product_uom_km
-msgid "km"
-msgstr "km"
-
-#. module: product
-#: help:product.template,cost_method:0
-msgid ""
-"Standard Price: the cost price is fixed and recomputed periodically (usually "
-"at the end of the year), Average Price: the cost price is recomputed at each "
-"reception of products."
-msgstr ""
-"Precio estándar: El precio de coste es fijo y se recalcula periódicamente "
-"(normalmente al finalizar el año), Precio medio: El precio de coste se "
-"recalcula en cada recepción de productos."
-
-#. module: product
-#: help:product.category,sequence:0
-msgid ""
-"Gives the sequence order when displaying a list of product categories."
-msgstr ""
-"Indica el orden de secuencia cuando se muestra una lista de categorías de "
-"producto."
-
-#. module: product
-#: field:product.uom,factor:0
-#: field:product.uom,factor_inv:0
-msgid "Ratio"
-msgstr "Ratio"
-
-#. module: product
-#: help:product.template,purchase_ok:0
-msgid ""
-"Determine if the product is visible in the list of products within a "
-"selection from a purchase order line."
-msgstr ""
-"Indica si el producto es visible en la lista de productos que aparece al "
-"seleccionar un producto en una línea de pedido de compra."
-
-#. module: product
-#: field:product.template,weight_net:0
-msgid "Net Weight"
-msgstr "Peso neto"
-
-#. module: product
-#: field:product.packaging,width:0
-msgid "Width"
-msgstr "Ancho"
-
-#. module: product
-#: help:product.price.type,field:0
-msgid "Associated field in the product form."
-msgstr "Campo asociado en el formulario de producto."
-
-#. module: product
-#: view:product.product:0
-msgid "Unit of Measure"
-msgstr "Unidad de medida"
-
-#. module: product
-#: field:product.template,procure_method:0
-msgid "Procurement Method"
-msgstr "Método abastecimiento"
-
-#. module: product
-#: report:product.pricelist:0
-msgid "Printing Date"
-msgstr "Fecha impresión"
-
-#. module: product
-#: field:product.template,uos_id:0
-msgid "Unit of Sale"
-msgstr "Unidad de venta"
-
-#. module: product
-#: model:ir.module.module,description:product.module_meta_information
-msgid ""
-"\n"
-"    This is the base module for managing products and pricelists in "
-"OpenERP.\n"
-"\n"
-"    Products support variants, different pricing methods, suppliers\n"
-"    information, make to stock/order, different unit of measures,\n"
-"    packaging and properties.\n"
-"\n"
-"    Pricelists support:\n"
-"    * Multiple-level of discount (by product, category, quantities)\n"
-"    * Compute price based on different criteria:\n"
-"        * Other pricelist,\n"
-"        * Cost price,\n"
-"        * List price,\n"
-"        * Supplier price, ...\n"
-"    Pricelists preferences by product and/or partners.\n"
-"\n"
-"    Print product labels with barcode.\n"
-"    "
-msgstr ""
-"\n"
-"    Este es el módulo base para gestionar productos y tarifas en OpenERP.\n"
-"\n"
-"    Los productos soportan variantes, distintos métodos de precios, "
-"información\n"
-"    de proveedor, obtener para stock/pedido, distintas unidades de medida,\n"
-"    empaquetado y propiedades.\n"
-"\n"
-"    Soporte de tarifas:\n"
-"    * Múltiple-nivel de descuento (por producto, categoría, cantidades)\n"
-"    * Cálculo del precio basado en distintos criterios:\n"
-"        * Otra tarifa,\n"
-"        * Precio coste,\n"
-"        * Precio lista,\n"
-"        * Precio proveedor, ...\n"
-"    Preferencias de tarifas por producto y/o empresas.\n"
-"\n"
-"    Imprimir etiquetas de productos con códigos de barras.\n"
-"    "
-
-#. module: product
-#: help:product.template,seller_delay:0
-msgid ""
-"This is the average delay in days between the purchase order confirmation "
-"and the reception of goods for this product and for the default supplier. It "
-"is used by the scheduler to order requests based on reordering delays."
-msgstr ""
-"Éste es el plazo promedio en días entre la confirmación del pedido de compra "
-"y la recepción de la mercancía para este producto y para el proveedor por "
-"defecto. El planificador lo utiliza para generar solicitudes basado en los "
-"plazos de los pedidos."
-
-#. module: product
-#: help:product.template,seller_id:0
-msgid "Main Supplier who has highest priority in Supplier List."
-msgstr ""
-"Proveedor principal que tenga la prioridad más alta en la lista de "
-"proveedores."
-
-#. module: product
-#: model:product.category,name:product.product_category_services
-#: view:product.product:0
-msgid "Services"
-msgstr "Servicios"
-
-#. module: product
-#: field:product.pricelist.item,base_pricelist_id:0
-msgid "If Other Pricelist"
-msgstr "Lista Precios Base"
-
-#. module: product
-#: model:ir.actions.act_window,name:product.product_normal_action
-#: model:ir.actions.act_window,name:product.product_normal_action_puchased
-#: model:ir.actions.act_window,name:product.product_normal_action_tree
-#: model:ir.ui.menu,name:product.menu_products
-#: view:product.product:0
-msgid "Products"
-msgstr "Productos"
-
-#. module: product
-#: help:product.packaging,rows:0
-msgid "The number of layers on a pallet or box"
-msgstr "El número de capas en un palet o caja."
-
-#. module: product
-#: help:product.pricelist.item,base:0
-msgid "The mode for computing the price for this rule."
-msgstr "El modo de calcular el precio para esta regla."
-
-#. module: product
-#: view:product.packaging:0
-#: view:product.product:0
-msgid "Pallet Dimension"
-msgstr "Dimensión del palet"
-
-#. module: product
-#: code:addons/product/product.py:618
-#, python-format
-msgid " (copy)"
-msgstr " (copia)"
-
-#. module: product
-#: field:product.template,seller_ids:0
-msgid "Partners"
-msgstr "Empresas"
-
-#. module: product
-#: help:product.template,sale_delay:0
-msgid ""
-"This is the average delay in days between the confirmation of the customer "
-"order and the delivery of the finished products. It's the time you promise "
-"to your customers."
-msgstr ""
-"Esta es la demora media en días entre la confirmación del pedido del cliente "
-"y la entrega de los productos acabados. Es el tiempo que prometen a sus "
-"clientes."
-
-#. module: product
-#: view:product.product:0
-#: view:product.template:0
-msgid "Second UoM"
-msgstr "UdM secundaria"
-
-#. module: product
-#: code:addons/product/product.py:142
-#, python-format
-msgid "Error !"
-msgstr "¡Error!"
-
-#. module: product
-#: model:ir.actions.act_window,name:product.product_uom_form_action
-#: model:ir.ui.menu,name:product.menu_product_uom_form_action
-#: model:ir.ui.menu,name:product.next_id_16
-#: view:product.uom:0
-msgid "Units of Measure"
-msgstr "Unidades de medida"
-
-#. module: product
-#: field:product.supplierinfo,min_qty:0
-msgid "Minimal Quantity"
-msgstr "Cantidad mínima"
-
-#. module: product
-#: model:product.category,name:product.product_category_pc
-msgid "PC"
-msgstr "PC"
-
-#. module: product
-#: help:product.supplierinfo,product_code:0
-msgid ""
-"This supplier's product code will be used when printing a request for "
-"quotation. Keep empty to use the internal one."
-msgstr ""
-"Este código de producto del proveedor se utiliza para imprimir una solicitud "
-"de presupuesto. Déjelo vacío para usar el código interno."
-
-#. module: product
-#: selection:product.template,procure_method:0
-msgid "Make to Stock"
-msgstr "Obtener para stock"
-
-#. module: product
-#: field:product.pricelist.item,price_version_id:0
-msgid "Price List Version"
-msgstr "Versión de tarifa"
-
-#. module: product
-#: help:product.pricelist.item,sequence:0
-msgid ""
-"Gives the order in which the pricelist items will be checked. The evaluation "
-"gives highest priority to lowest sequence and stops as soon as a matching "
-"item is found."
-msgstr ""
-"Indica el orden en que los elementos de la tarifa serán comprobados. En la "
-"evaluación se da máxima prioridad a la secuencia más baja y se detiene tan "
-"pronto como se encuentra un elemento coincidente."
-
-#. module: product
-#: selection:product.template,type:0
-msgid "Consumable"
-msgstr "Consumible"
-
-#. module: product
-#: help:product.price.type,currency_id:0
-msgid "The currency the field is expressed in."
-msgstr "La moneda en que se expresa el campo."
-
-#. module: product
-#: help:product.template,weight:0
-msgid "The gross weight in Kg."
-msgstr "El peso bruto en Kg."
-
-#. module: product
-#: view:product.product:0
-#: view:product.template:0
-msgid "Procurement"
-msgstr "Abastecimiento"
-
-#. module: product
-#: field:product.uom,category_id:0
-msgid "UoM Category"
-msgstr "Categoría UdM"
-
-#. module: product
-#: field:product.template,loc_rack:0
-msgid "Rack"
-msgstr "Estante"
-
-#. module: product
-#: field:product.template,uom_po_id:0
-msgid "Purchase Unit of Measure"
-msgstr "Unidad de medida compra"
-
-#. module: product
-#: field:product.template,supply_method:0
-msgid "Supply Method"
-msgstr "Método suministro"
-
-#. module: product
-#: model:ir.actions.act_window,help:product.product_category_action
-msgid ""
-"Here is a list of all your products classified by category. You can click a "
-"category to get the list of all products linked to this category or to a "
-"child of this category."
-msgstr ""
-"Aquí se muestra una lista de todos los productos clasificados por "
-"categorías. Puede hacer clic en una categoría para obtener la lista de todos "
-"los productos vinculados con esta categoría o con una categoría hija."
-
-#. module: product
-#: view:product.product:0
-msgid "Group by..."
-msgstr "Agrupar por..."
-
-#. module: product
-#: model:product.template,name:product.product_product_cpu_gen_product_template
-msgid "Regular processor config"
-msgstr "Config. procesador normal"
-
-#. module: product
-#: code:addons/product/product.py:142
-#, python-format
-msgid ""
-"Conversion from Product UoM m to Default UoM PCE is not possible as they "
-"both belong to different Category!."
-msgstr ""
-"¡La conversión de la UdM m a la UdM PCE no es posible ya que ambas "
-"pertenecen a categorías diferentes!"
-
-#. module: product
-#: field:product.pricelist.version,date_start:0
-msgid "Start Date"
-msgstr "Fecha inicial"
-
-#. module: product
-#: help:product.template,produce_delay:0
-msgid ""
-"Average delay in days to produce this product. This is only for the "
-"production order and, if it is a multi-level bill of material, it's only for "
-"the level of this product. Different lead times will be summed for all "
-"levels and purchase orders."
-msgstr ""
-"Demora media en días para producir este producto. Esto es sólo para la orden "
-"de fabricación y, si se trata de un lista de material multi-nivel, es sólo "
-"para el nivel de este producto. Diferentes tiempos de demora se suman para "
-"todos los niveles y pedidos de compra."
-
-#. module: product
-#: help:product.product,qty_available:0
-msgid ""
-"Current quantities of products in selected locations or all internal if none "
-"have been selected."
-msgstr ""
-"Cantidades actuales de productos en las ubicaciones seleccionadas o todas "
-"las internas si no se ha seleccionado ninguna."
-
-#. module: product
-#: model:product.template,name:product.product_product_pc1_product_template
-msgid "Basic PC"
-msgstr "PC Básico"
-
-#. module: product
-#: help:product.pricelist,active:0
-msgid ""
-"If the active field is set to False, it will allow you to hide the pricelist "
-"without removing it."
-msgstr ""
-"Si el campo activo se desmarca, permite ocultar la tarifa sin eliminarla."
-
-#. module: product
-#: field:product.product,qty_available:0
-msgid "Real Stock"
-msgstr "Stock real"
-
-#. module: product
-#: model:product.uom,name:product.product_uom_cm
-msgid "cm"
-msgstr "cm"
-
-#. module: product
-#: model:ir.model,name:product.model_product_uom
-msgid "Product Unit of Measure"
-msgstr "Unidad de medida del producto"
-
-#. module: product
-#: constraint:product.template:0
-msgid ""
-"Error: The default UOM and the purchase UOM must be in the same category."
-msgstr ""
-"Error: La UdM por defecto y la UdM de compra deben estar en la misma "
-"categoría."
-
-#. module: product
-#: field:product.uom,rounding:0
-msgid "Rounding Precision"
-msgstr "Precisión de redondeo"
-
-#. module: product
-#: view:product.uom:0
-msgid "Unit of Measure Properties"
-msgstr "Propiedades unidad de medida"
-
-#. module: product
-#: model:product.template,name:product.product_product_shelf1_product_template
-msgid "Rack 200cm"
-msgstr "Estantería 200cm"
-
-#. module: product
-#: selection:product.template,supply_method:0
-msgid "Buy"
-msgstr "Comprar"
-
-#. module: product
-#: view:product.uom.categ:0
-msgid "Units of Measure categories"
-msgstr "Categorías de unidades de medida"
-
-#. module: product
-#: help:product.packaging,weight_ul:0
-msgid "The weight of the empty UL"
-msgstr "El peso de la unidad logística vacía."
-
-#. module: product
-#: selection:product.uom,uom_type:0
-msgid "Smaller than the reference UoM"
-msgstr "Menor que la UdM de referencia"
-
-#. module: product
-#: field:product.price.type,active:0
-#: field:product.pricelist,active:0
-#: field:product.pricelist.version,active:0
-#: field:product.product,active:0
-#: field:product.uom,active:0
-msgid "Active"
-msgstr "Activo"
-
-#. module: product
-#: field:product.product,price_margin:0
-msgid "Variant Price Margin"
-msgstr "Margen de precio variante"
-
-#. module: product
-#: sql_constraint:product.uom:0
-msgid "The conversion ratio for a unit of measure cannot be 0!"
-msgstr "¡El ratio de conversión para una unidad de medida no puede ser 0!"
-
-#. module: product
-#: help:product.packaging,ean:0
-msgid "The EAN code of the package unit."
-msgstr "El código EAN de la unidad del paquete."
-
-#. module: product
-#: field:product.packaging,weight_ul:0
-msgid "Empty Package Weight"
-msgstr "Peso paquete vacío"
-
-#. module: product
-#: field:product.price.type,field:0
-msgid "Product Field"
-msgstr "Campo de producto"
-
-#. module: product
-#: model:ir.actions.act_window,name:product.product_pricelist_type_action
-#: model:ir.ui.menu,name:product.menu_product_pricelist_type_action2
-msgid "Pricelists Types"
-msgstr "Tipos de tarifas"
-
-#. module: product
-#: help:product.uom,factor:0
-msgid ""
-"How many times this UoM is smaller than the reference UoM in this category:\n"
-"1 * (reference unit) = ratio * (this unit)"
-msgstr ""
-"Cuantas veces esta UdM es más pequeña que la UdM de referencia en esta "
-"categoría:\n"
-"1 * (unidad de referencia) = ratio * (esta unidad)"
-
-#. module: product
-#: help:product.template,uom_id:0
-msgid "Default Unit of Measure used for all stock operation."
-msgstr ""
-"Unidad de medida por defecto utilizada para todas las operaciones de stock."
-
-#. module: product
-#: model:product.category,name:product.product_category_misc0
-msgid "Misc"
-msgstr "Varios"
-
-#. module: product
-#: model:product.template,name:product.product_product_pc4_product_template
-msgid "Customizable PC"
-msgstr "PC personalizable"
-
-#. module: product
-#: field:pricelist.partnerinfo,price:0
-msgid "Unit Price"
-msgstr "Precio unidad"
-
-#. module: product
-#: model:product.category,name:product.product_category_7
-#: model:product.template,name:product.product_product_1_product_template
-msgid "Onsite Intervention"
-msgstr "Intervención en el mismo lugar"
-
-#. module: product
-#: model:product.pricelist,name:product.list0
-msgid "Public Pricelist"
-msgstr "Tarifa pública"
-
-#. module: product
-#: model:product.category,name:product.product_category_marketableproduct0
-msgid "Marketable Products"
-msgstr "Productos negociables"
-
-#. module: product
-#: field:product.supplierinfo,product_code:0
-msgid "Supplier Product Code"
-msgstr "Código producto proveedor"
-
-#. module: product
-#: view:product.product:0
-msgid "Default UOM"
-msgstr "UdM por defecto"
-
-#. module: product
-#: selection:product.ul,type:0
-msgid "Pallet"
-msgstr "Palet"
-
-#. module: product
-#: field:product.packaging,ul_qty:0
-msgid "Package by layer"
-msgstr "Paquetes por piso"
-
-#. module: product
-#: field:product.template,warranty:0
-msgid "Warranty (months)"
-msgstr "Garantía (meses)"
-
-#. module: product
-#: help:product.pricelist.item,categ_id:0
-msgid ""
-"Set a category of product if this rule only apply to products of a category "
-"and his children. Keep empty for all products"
-msgstr ""
-"Establecer una categoría de producto si esta regla sólo se aplicará a los "
-"productos de una categoría y sus hijos. Dejar vacío para todos los productos"
-
-#. module: product
-#: model:ir.model,name:product.model_product_product
-#: model:ir.ui.menu,name:product.prod_config_main
-#: model:process.node,name:product.process_node_product0
-#: model:process.process,name:product.process_process_productprocess0
-#: field:product.packaging,product_id:0
-#: field:product.pricelist.item,product_id:0
-#: view:product.product:0
-#: field:product.supplierinfo,product_id:0
-#: model:res.request.link,name:product.req_link_product
-msgid "Product"
-msgstr "Producto"
-
-#. module: product
-#: selection:product.template,supply_method:0
-msgid "Produce"
-msgstr "Producir"
-
-#. module: product
-#: selection:product.template,procure_method:0
-msgid "Make to Order"
-msgstr "Obtener bajo pedido"
-
-#. module: product
-#: help:product.packaging,qty:0
-msgid "The total number of products you can put by pallet or box."
-msgstr "El número total de productos que puede poner por palet o caja."
-
-#. module: product
-#: field:product.product,variants:0
-msgid "Variants"
-msgstr "Variantes"
-
-#. module: product
-#: model:ir.actions.act_window,name:product.product_category_action
-#: model:ir.ui.menu,name:product.menu_products_category
-msgid "Products by Category"
-msgstr "Productos por categoría"
-
-#. module: product
-#: model:ir.actions.act_window,name:product.product_category_action_form
-#: model:ir.ui.menu,name:product.menu_product_category_action_form
-msgid "Products Categories"
-msgstr "Categorías de productos"
-
-#. module: product
-#: field:product.template,uos_coeff:0
-msgid "UOM -> UOS Coeff"
-msgstr "Coef. UdM -> UdV"
-
-#. module: product
-#: help:product.supplierinfo,sequence:0
-msgid "Assigns the priority to the list of product supplier."
-msgstr "Asigna la prioridad a la lista de proveedor de producto."
-
-#. module: product
-#: field:product.template,uom_id:0
-msgid "Default Unit of Measure"
-msgstr "Unidad de medida por defecto"
-
-#. module: product
-#: model:product.template,name:product.product_product_tow1_product_template
-msgid "ATX Mid-size Tower"
-msgstr "Torre de tamaño medio ATX"
-
-#. module: product
-#: field:product.packaging,ean:0
-msgid "EAN"
-msgstr "EAN"
-
-#. module: product
-#: view:product.pricelist.item:0
-msgid "Rounding Method"
-msgstr "Método redondeo"
-
-#. module: product
-#: model:ir.actions.report.xml,name:product.report_product_label
-msgid "Products Labels"
-msgstr "Etiquetas de productos"
-
-#. module: product
-#: model:product.ul,name:product.product_ul_big_box
-msgid "Box 30x40x60"
-msgstr "Caja 30x40x60"
-
-#. module: product
-#: selection:product.template,type:0
-msgid "Service"
-msgstr "Servicio"
-
-#. module: product
-#: help:product.packaging,height:0
-msgid "The height of the package"
-msgstr "La altura del paquete."
-
-#. module: product
-#: view:product.pricelist:0
-msgid "Products Price List"
-msgstr "Tarifa de productos"
-
-#. module: product
-#: field:product.pricelist,company_id:0
-#: field:product.pricelist.item,company_id:0
-#: field:product.pricelist.version,company_id:0
-#: field:product.supplierinfo,company_id:0
-#: field:product.template,company_id:0
-msgid "Company"
-msgstr "Compañía"
+#: model:ir.model,name:product.model_product_price_type
+msgid "Price Type"
+msgstr "Tipo precio"
 
 #. module: product
 #: model:ir.actions.act_window,name:product.product_price_type_action
-msgid "Prices Types"
-msgstr "Tipos de precios"
-
-#. module: product
-#: help:product.template,list_price:0
-msgid ""
-"Base price for computing the customer price. Sometimes called the catalog "
-"price."
-msgstr ""
-"Precio base para calcular el precio de cliente. También llamado el precio de "
-"catálogo."
-
-#. module: product
-#: code:addons/product/pricelist.py:518
-#, python-format
-msgid "Partner section of the product form"
-msgstr "Sección empresa del formulario de producto"
-
-#. module: product
-#: help:product.price.type,name:0
-msgid "Name of this kind of price."
-msgstr "Nombre de este tipo de precio."
-
-#. module: product
-#: field:product.supplierinfo,product_uom:0
-msgid "Supplier UoM"
-msgstr "UdM proveedor"
-
-#. module: product
-#: help:product.pricelist.version,date_start:0
-msgid "Starting date for this pricelist version to be valid."
-msgstr "Fecha inicial de validez para esta versión de tarifa."
-
-#. module: product
-#: help:product.template,uom_po_id:0
-msgid ""
-"Default Unit of Measure used for purchase orders. It must be in the same "
-"category than the default unit of measure."
-msgstr ""
-"Unidad de medida por defecto utilizada para los pedidos de compra. Debe "
-"estar en la misma categoría que la unidad de medida por defecto."
-
-#. module: product
-#: model:product.template,description:product.product_product_cpu1_product_template
-msgid "This product is configured with example of push/pull flows"
-msgstr ""
-"Este producto está configurado con ejemplo de flujos empujar/estirar."
-
-#. module: product
-#: field:product.packaging,length:0
-msgid "Length"
-msgstr "Longitud"
-
-#. module: product
-#: model:product.uom.categ,name:product.uom_categ_length
-msgid "Length / Distance"
-msgstr "Longitud / Distancia"
-
-#. module: product
-#: model:product.template,name:product.product_product_0_product_template
-msgid "Onsite Senior Intervention"
-msgstr "Intervención en el mismo lugar consultor senior"
-
-#. module: product
-#: model:ir.model,name:product.model_product_pricelist_type
-#: field:product.pricelist,type:0
-#: view:product.pricelist.type:0
-msgid "Pricelist Type"
-msgstr "Tipo de tarifa"
-
-#. module: product
-#: model:product.category,name:product.product_category_otherproducts0
-msgid "Other Products"
-msgstr "Otros productos"
-
-#. module: product
-#: view:product.product:0
-msgid "Characteristics"
-msgstr "Características"
-
-#. module: product
-#: field:product.template,sale_ok:0
-msgid "Can be Sold"
-msgstr "Puede ser vendido"
-
-#. module: product
-#: field:product.template,produce_delay:0
-msgid "Manufacturing Lead Time"
-msgstr "Plazo de entrega de fabricación"
-
-#. module: product
-#: field:product.supplierinfo,pricelist_ids:0
-msgid "Supplier Pricelist"
-msgstr "Tarifa de proveedor"
-
-#. module: product
-#: field:product.pricelist.item,base:0
-msgid "Based on"
-msgstr "Basado en"
-
-#. module: product
-#: model:product.category,name:product.product_category_rawmaterial0
-msgid "Raw Materials"
-msgstr "Materias primas"
-
-#. module: product
-#: help:product.product,virtual_available:0
-msgid ""
-"Future stock for this product according to the selected locations or all "
-"internal if none have been selected. Computed as: Real Stock - Outgoing + "
-"Incoming."
-msgstr ""
-"Stock futuro de este producto conforme a las ubicaciones seleccionadas o "
-"todas las internas, si ninguna de ellas ha sido seleccionada. Calculo como: "
-"Stock real - Saliente + Entrante."
+#: model:ir.ui.menu,name:product.menu_product_price_type
+msgid "Price Types"
+msgstr ""
+
+#. module: product
+#: view:product.product:product.product_kanban_view
+#: view:product.template:product.product_template_kanban_view
+msgid "Price:"
+msgstr ""
+
+#. module: product
+#: field:product.price_list,price_list:0
+msgid "PriceList"
+msgstr "Tarifa"
+
+#. module: product
+#: model:ir.actions.report.xml,name:product.action_report_pricelist
+#: model:ir.model,name:product.model_product_pricelist
+#: view:product.supplierinfo:product.product_supplierinfo_form_view
+#: field:product.template,pricelist_id:0
+msgid "Pricelist"
+msgstr "Tarifa"
 
 #. module: product
 #: field:product.pricelist,name:0
@@ -2046,429 +2198,18 @@
 msgstr "Nombre tarifa"
 
 #. module: product
+#: model:ir.model,name:product.model_product_pricelist_type
+#: field:product.pricelist,type:0
+msgid "Pricelist Type"
+msgstr "Tipo de tarifa"
+
+#. module: product
 #: model:ir.model,name:product.model_product_pricelist_version
-#: view:product.pricelist:0
-#: view:product.pricelist.version:0
+#: view:product.pricelist:product.product_pricelist_view
+#: view:product.pricelist.version:product.product_pricelist_version_form_view
+#: view:product.pricelist.version:product.product_pricelist_version_tree_view
 msgid "Pricelist Version"
 msgstr "Versión tarifa"
-
-#. module: product
-#: view:product.pricelist.item:0
-msgid "* ( 1 + "
-msgstr "* ( 1 + "
-
-#. module: product
-#: help:product.packaging,weight:0
-msgid "The weight of a full package, pallet or box."
-msgstr "El peso de un paquete, palet o caja completo/a."
-
-#. module: product
-#: model:product.template,name:product.product_product_hdd2_product_template
-msgid "HDD Seagate 7200.8 120GB"
-msgstr "HDD Seagate 7200.8 120GB"
-
-#. module: product
-#: model:product.template,name:product.product_product_employee0_product_template
-msgid "Employee"
-msgstr "Empleado"
-
-#. module: product
-#: model:product.template,name:product.product_product_shelfofcm0_product_template
-msgid "Shelf of 100cm"
-msgstr "Estante de 100cm"
-
-#. module: product
-#: model:ir.model,name:product.model_product_category
-#: field:product.pricelist.item,categ_id:0
-msgid "Product Category"
-msgstr "Categoría de producto"
-
-#. module: product
-#: report:product.pricelist:0
-msgid "Price List Name"
-msgstr "Nombre tarifa"
-
-#. module: product
-#: field:product.supplierinfo,delay:0
-msgid "Delivery Lead Time"
-msgstr "Tiempo de entrega"
-
-#. module: product
-#: help:product.uom,active:0
-msgid ""
-"By unchecking the active field you can disable a unit of measure without "
-"deleting it."
-msgstr ""
-"Si el campo activo se desmarca, permite ocultar una unidad de medida sin "
-"eliminarla."
-
-#. module: product
-#: field:product.template,seller_delay:0
-msgid "Supplier Lead Time"
-msgstr "Plazo de entrega del proveedor"
-
-#. module: product
-#: selection:product.ul,type:0
-msgid "Box"
-msgstr "Caja"
-
-#. module: product
-#: model:ir.actions.act_window,help:product.product_ul_form_action
-msgid ""
-"Create and manage your packaging dimensions and types you want to be "
-"maintained in your system."
-msgstr ""
-"Cree y gestione las unidades y tipos de embalaje que quiera utilizar en su "
-"sistema."
-
-#. module: product
-#: model:product.template,name:product.product_product_rearpanelarm1_product_template
-msgid "Rear Panel SHE200"
-msgstr "Panel posterior SHE200"
-
-#. module: product
-#: help:product.pricelist.type,key:0
-msgid ""
-"Used in the code to select specific prices based on the context. Keep "
-"unchanged."
-msgstr ""
-"Utilizado en el código para seleccionar precios específicos basados en el "
-"contexto. Dejarlo tal como está."
-
-#. module: product
-#: model:product.template,name:product.product_product_hdd1_product_template
-msgid "HDD Seagate 7200.8 80GB"
-msgstr "HDD Seagate 7200.8 80GB"
-
-#. module: product
-#: help:product.supplierinfo,qty:0
-msgid "This is a quantity which is converted into Default Uom."
-msgstr "Esta es una cantidad que será convertida en UdM por defecto."
-
-#. module: product
-#: field:product.packaging,ul:0
-msgid "Type of Package"
-msgstr "Tipo de empaquetado"
-
-#. module: product
-#: selection:product.ul,type:0
-msgid "Pack"
-msgstr "Paquete"
-
-#. module: product
-#: model:product.category,name:product.product_category_4
-msgid "Dello Computer"
-msgstr "Ordenador Dello"
-
-#. module: product
-#: model:product.uom.categ,name:product.product_uom_categ_kgm
-msgid "Weight"
-msgstr "Peso"
-
-#. module: product
-#: model:product.template,name:product.product_product_22_product_template
-msgid "Processor on demand"
-msgstr "Procesador bajo pedido"
-
-#. module: product
-#: model:product.template,name:product.product_product_25_product_template
-msgid "Mouse"
-msgstr "Ratón"
-
-#. module: product
-#: field:product.uom,uom_type:0
-msgid "UoM Type"
-msgstr "Tipo UdM"
-
-#. module: product
-#: help:product.template,product_manager:0
-msgid "This is use as task responsible"
-msgstr "Se utiliza como responsable de tarea."
-
-#. module: product
-#: help:product.uom,rounding:0
-msgid ""
-"The computed quantity will be a multiple of this value. Use 1.0 for a UoM "
-"that cannot be further split, such as a piece."
-msgstr ""
-"La cantidad calculada será un múltiplo de este valor. Utilice 1.0 para una "
-"Unidad de Medida que no pueda dividirse aún más, como una pieza."
-
-#. module: product
-#: view:product.product:0
-#: view:product.template:0
-msgid "Descriptions"
-msgstr "Descripciones"
-
-#. module: product
-#: field:product.template,loc_row:0
-msgid "Row"
-msgstr "Fila"
-
-#. module: product
-#: model:product.template,name:product.product_product_rearpanelarm0_product_template
-msgid "Rear Panel SHE100"
-msgstr "Panel posterior SHE100"
-
-#. module: product
-#: model:product.template,name:product.product_product_23_product_template
-msgid "Complete PC With Peripherals"
-msgstr "PC completo con periféricos"
-
-#. module: product
-#: view:product.product:0
-#: view:product.template:0
-msgid "Weigths"
-msgstr "Pesos"
-
-#. module: product
-#: constraint:res.partner:0
-msgid "Error ! You can not create recursive associated members."
-msgstr "¡Error! No puede crear miembros asociados recursivos."
-
-#. module: product
-#: model:product.template,name:product.product_product_hotelexpenses0_product_template
-msgid "Hotel Expenses"
-msgstr "Gastos hotel"
-
-#. module: product
-#: help:product.uom,factor_inv:0
-msgid ""
-"How many times this UoM is bigger than the reference UoM in this category:\n"
-"1 * (this unit) = ratio * (reference unit)"
-msgstr ""
-"Cuantas veces esta UdM es más grande que la UdM de referencia en esta "
-"categoría:\n"
-"1 * (esta unidad) = ratio * (unidad de referencia)"
-
-#. module: product
-#: model:product.template,name:product.product_product_shelf0_product_template
-msgid "Rack 100cm"
-msgstr "Estantería 100cm"
-
-#. module: product
-#: help:product.packaging,sequence:0
-msgid "Gives the sequence order when displaying a list of packaging."
-msgstr ""
-"Indica el orden de secuencia cuando se muestra una lista de paquetes."
-
-#. module: product
-#: field:product.pricelist.item,price_round:0
-msgid "Price Rounding"
-msgstr "Redondeo precio"
-
-#. module: product
-#: field:product.pricelist.item,price_max_margin:0
-msgid "Max. Price Margin"
-msgstr "Máx. margen de precio"
-
-#. module: product
-#: help:product.supplierinfo,product_name:0
-msgid ""
-"This supplier's product name will be used when printing a request for "
-"quotation. Keep empty to use the internal one."
-msgstr ""
-"Este nombre de producto del proveedor se utiliza para imprimir una solicitud "
-"de presupuesto. Déjelo vacío para usar el nombre interno."
-
-#. module: product
-#: selection:product.template,mes_type:0
-msgid "Variable"
-msgstr "Variable"
-
-#. module: product
-#: field:product.template,rental:0
-msgid "Can be Rent"
-msgstr "Puede ser alquilado"
-
-#. module: product
-#: model:product.price.type,name:product.standard_price
-#: field:product.template,standard_price:0
-msgid "Cost Price"
-msgstr "Precio de coste"
-
-#. module: product
-#: field:product.pricelist.item,price_min_margin:0
-msgid "Min. Price Margin"
-msgstr "Mín. margen de precio"
-
-#. module: product
-#: field:product.template,weight:0
-msgid "Gross Weight"
-msgstr "Peso bruto"
-
-#. module: product
-#: model:product.template,name:product.product_product_assemblysection0_product_template
-msgid "Assembly Section"
-msgstr "Sección montaje"
-
-#. module: product
-#: model:product.category,name:product.product_category_3
-msgid "Computer Stuff"
-msgstr "Complementos de ordenador"
-
-#. module: product
-#: model:product.category,name:product.product_category_8
-msgid "Phone Help"
-msgstr "Ayuda telefónica"
-
-#. module: product
-#: help:product.pricelist.item,price_round:0
-msgid ""
-"Sets the price so that it is a multiple of this value.\n"
-"Rounding is applied after the discount and before the surcharge.\n"
-"To have prices that end in 9.99, set rounding 10, surcharge -0.01"
-msgstr ""
-"Calcula el precio de modo que sea un múltiplo de este valor.\n"
-"El redondeo se aplica después del descuento y antes del incremento.\n"
-"Para que los precios terminen en 9,99, redondeo 10, incremento -0,01."
-
-#. module: product
-#: view:product.price_list:0
-msgid "Close"
-msgstr "Cerrar"
-
-#. module: product
-#: model:ir.model,name:product.model_product_pricelist_item
-msgid "Pricelist item"
-msgstr "Elemento de la tarifa"
-
-#. module: product
-#: model:product.template,name:product.product_product_21_product_template
-msgid "RAM on demand"
-msgstr "RAM bajo pedido"
-
-#. module: product
-#: view:res.partner:0
-msgid "Sales Properties"
-msgstr "Propiedades de venta"
-
-#. module: product
-#: model:product.uom,name:product.product_uom_ton
-msgid "tonne"
-msgstr "tonelada"
-
-#. module: product
-#: view:product.product:0
-#: view:product.template:0
-msgid "Delays"
-msgstr "Plazos"
-
-#. module: product
-#: model:process.node,note:product.process_node_product0
-msgid "Creation of the product"
-msgstr "Creación del producto"
-
-#. module: product
-#: help:product.template,type:0
-msgid ""
-"Will change the way procurements are processed. Consumables are stockable "
-"products with infinite stock, or for use when you have no inventory "
-"management in the system."
-msgstr ""
-"Cambiará la forma en que las compras son procesadas. Los Consumibles son "
-"productos almacenables y con infinita capacidad de almacenamiento, o para "
-"usarse cuando no hay administración de inventarios en el sistema."
-
-#. module: product
-#: field:pricelist.partnerinfo,name:0
-#: field:product.packaging,name:0
-#: report:product.pricelist:0
-#: view:product.product:0
-#: view:product.template:0
-#: field:product.template,description:0
-msgid "Description"
-msgstr "Descripción"
-
-#. module: product
-#: code:addons/product/pricelist.py:361
-#, python-format
-msgid ""
-"Could not resolve product category, you have defined cyclic categories of "
-"products!"
-msgstr ""
-"¡No se pudo resolver la categoría del producto, ha definido categorías de "
-"producto cíclicas!"
-
-#. module: product
-#: view:product.template:0
-msgid "Product Description"
-msgstr "Descripción del producto"
-
-#. module: product
-#: view:product.pricelist.item:0
-msgid " ) + "
-msgstr " ) + "
-
-#. module: product
-#: help:product.product,incoming_qty:0
-msgid ""
-"Quantities of products that are planned to arrive in selected locations or "
-"all internal if none have been selected."
-msgstr ""
-"Cantidades de productos que está previsto que lleguen en las ubicaciones "
-"seleccionadas o en todas las ubicaciones internas si ninguna ha sido "
-"seleccionada."
-
-#. module: product
-#: field:product.template,volume:0
-msgid "Volume"
-msgstr "Volumen"
-
-#. module: product
-#: field:product.template,loc_case:0
-msgid "Case"
-msgstr "Caja"
-
-#. module: product
-#: view:product.product:0
-msgid "Product Variant"
-msgstr "Variantes de producto"
-
-#. module: product
-#: model:product.category,name:product.product_category_shelves0
-msgid "Shelves"
-msgstr "Estantes"
-
-#. module: product
-#: code:addons/product/pricelist.py:517
-#, python-format
-msgid "Other Pricelist"
-msgstr "Otra tarifa"
-
-#. module: product
-#: model:ir.model,name:product.model_product_template
-#: field:product.pricelist.item,product_tmpl_id:0
-#: field:product.product,product_tmpl_id:0
-#: view:product.template:0
-msgid "Product Template"
-msgstr "Plantilla de producto"
-
-#. module: product
-#: field:product.template,cost_method:0
-msgid "Costing Method"
-msgstr "Método de coste"
-
-#. module: product
-#: view:product.packaging:0
-#: view:product.product:0
-msgid "Palletization"
-msgstr "Paletización"
-
-#. module: product
-#: selection:product.template,state:0
-msgid "End of Lifecycle"
-msgstr "Fin del ciclo de vida"
-
-#. module: product
-#: help:product.product,packaging:0
-msgid ""
-"Gives the different ways to package the same product. This has no impact on "
-"the picking order and is mainly used if you use the EDI module."
-msgstr ""
-"Indica las diferentes formas de empaquetar el mismo producto. Esto no tiene "
-"ningún impacto en la preparación de albaranes y se utiliza principalmente si "
-"utiliza el módulo EDI."
 
 #. module: product
 #: model:ir.actions.act_window,name:product.product_pricelist_action
@@ -2478,36 +2219,705 @@
 msgstr "Versiones de tarifa"
 
 #. module: product
-#: field:product.category,sequence:0
-#: field:product.packaging,sequence:0
-#: field:product.pricelist.item,sequence:0
+#: model:ir.model,name:product.model_product_pricelist_item
+msgid "Pricelist item"
+msgstr "Elemento de la tarifa"
+
+#. module: product
+#: model:ir.actions.act_window,name:product.product_pricelist_action2
+#: model:ir.actions.act_window,name:product.product_pricelist_action_for_purchase
+#: model:ir.ui.menu,name:product.menu_product_pricelist_action2
+#: model:ir.ui.menu,name:product.menu_product_pricelist_main
+msgid "Pricelists"
+msgstr "Tarifas"
+
+#. module: product
+#: view:res.partner:product.view_partner_property_form
+msgid "Pricelists are managed on"
+msgstr ""
+
+#. module: product
+#: view:product.price_list:product.view_product_price_list
+msgid "Print"
+msgstr "Imprimir"
+
+#. module: product
+#: view:website:product.report_pricelist
+msgid "Print date"
+msgstr ""
+
+#. module: product
+#: model:product.public.category,name:product.printer
+msgid "Printer"
+msgstr ""
+
+#. module: product
+#: model:product.template,name:product.product_product_37_product_template
+msgid "Printer, All-in-one"
+msgstr ""
+
+#. module: product
+#: model:product.public.category,name:product.processor
+msgid "Processor"
+msgstr ""
+
+#. module: product
+#: model:product.template,name:product.product_product_23_product_template
+msgid "Processor AMD 8-Core"
+msgstr ""
+
+#. module: product
+#: model:product.template,name:product.product_product_22_product_template
+msgid "Processor Core i5 2.70 Ghz"
+msgstr ""
+
+#. module: product
+#: view:product.template:product.product_template_form_view
+msgid "Procurements"
+msgstr "Abastecimientos"
+
+#. module: product
+#: model:ir.model,name:product.model_product_product
+#: field:product.packaging,product_tmpl_id:0
+#: field:product.pricelist.item,product_id:0
+#: view:product.product:product.product_search_form_view
+#: view:product.template:product.product_template_form_view
+#: view:product.template:product.product_template_search_view
+#: view:product.template:product.product_template_tree_view
+#: model:res.request.link,name:product.req_link_product
+msgid "Product"
+msgstr "Producto"
+
+#. module: product
+#: model:ir.model,name:product.model_product_attribute
+msgid "Product Attribute"
+msgstr ""
+
+#. module: product
+#: field:product.attribute.line,value_ids:0
+#: field:product.attribute.price,value_id:0
+msgid "Product Attribute Value"
+msgstr ""
+
+#. module: product
+#: field:product.template,attribute_line_ids:0
+msgid "Product Attributes"
+msgstr "Atributos del producto"
+
+#. module: product
+#: model:ir.actions.act_window,name:product.product_category_action_form
+#: model:ir.ui.menu,name:product.menu_product_category_action_form
+#: view:product.category:product.product_category_form_view
+#: view:product.category:product.product_category_list_view
+#: view:product.category:product.product_category_search_view
+#: view:product.category:product.product_category_tree_view
+msgid "Product Categories"
+msgstr "Categorías de producto"
+
+#. module: product
+#: model:ir.ui.menu,name:product.prod_config_main
+msgid "Product Categories & Attributes"
+msgstr ""
+
+#. module: product
+#: model:ir.model,name:product.model_product_category
+#: field:product.pricelist.item,categ_id:0 field:product.uom,category_id:0
+msgid "Product Category"
+msgstr "Categoría de producto"
+
+#. module: product
+#: field:product.price.type,field:0
+msgid "Product Field"
+msgstr "Campo de producto"
+
+#. module: product
+#: field:product.template,product_manager:0
+msgid "Product Manager"
+msgstr "Responsable de producto"
+
+#. module: product
+#: view:product.template:product.product_template_form_view
+msgid "Product Name"
+msgstr "Nombre producto"
+
+#. module: product
+#: model:ir.model,name:product.model_product_template
+#: field:product.attribute.line,product_tmpl_id:0
+#: field:product.attribute.price,product_tmpl_id:0
+#: field:product.price.history,product_template_id:0
+#: field:product.pricelist.item,product_tmpl_id:0
+#: view:product.product:product.product_search_form_view
+#: field:product.product,product_tmpl_id:0
+#: field:product.supplierinfo,product_tmpl_id:0
+#: view:product.template:product.product_template_only_form_view
+msgid "Product Template"
+msgstr "Plantilla de producto"
+
+#. module: product
+#: field:product.template,type:0
+msgid "Product Type"
+msgstr "Tipo de producto"
+
+#. module: product
+#: model:ir.model,name:product.model_product_uom
+msgid "Product Unit of Measure"
+msgstr "Unidad de medida del producto"
+
+#. module: product
+#: view:product.product:product.product_normal_form_view
+#: view:product.template:product.product_template_search_view
+msgid "Product Variant"
+msgstr "Variantes de producto"
+
+#. module: product
+#: model:ir.actions.act_window,name:product.product_normal_action
+#: model:ir.actions.act_window,name:product.product_normal_action_sell
+#: model:ir.actions.act_window,name:product.product_normal_action_tree
+#: model:ir.actions.act_window,name:product.product_variant_action
+#: model:ir.ui.menu,name:product.menu_products
+#: view:product.product:product.product_product_tree_view
+msgid "Product Variants"
+msgstr ""
+
+#. module: product
+#: model:ir.model,name:product.model_product_uom_categ
+msgid "Product uom categ"
+msgstr "Categ. UdM de producto"
+
+#. module: product
+#: model:ir.actions.act_window,name:product.product_template_action
+#: model:ir.ui.menu,name:product.menu_product_template_action
+#: field:product.template,product_variant_ids:0
+msgid "Products"
+msgstr "Productos"
+
+#. module: product
+#: model:ir.actions.report.xml,name:product.report_product_label
+msgid "Products Labels"
+msgstr "Etiquetas de productos"
+
+#. module: product
+#: view:product.pricelist.item:product.product_pricelist_item_form_view
+#: view:product.pricelist.item:product.product_pricelist_item_tree_view
+msgid "Products Listprices Items"
+msgstr "Elementos de las tarifas de productos"
+
+#. module: product
+#: view:product.pricelist:product.product_pricelist_view_search
+msgid "Products Price"
+msgstr ""
+
+#. module: product
+#: view:product.pricelist:product.product_pricelist_view
+#: view:product.pricelist:product.product_pricelist_view_tree
+msgid "Products Price List"
+msgstr "Tarifa de productos"
+
+#. module: product
+#: view:product.pricelist:product.product_pricelist_view_search
+msgid "Products Price Search"
+msgstr "Buscar precio productos"
+
+#. module: product
+#: view:product.price.type:product.product_price_type_view
+msgid "Products Price Type"
+msgstr "Tipo de precios de productos"
+
+#. module: product
+#: model:ir.actions.act_window,name:product.product_category_action
+#: model:ir.ui.menu,name:product.menu_products_category
+msgid "Products by Category"
+msgstr "Productos por categoría"
+
+#. module: product
+#: code:addons/product/product.py:841
+#, python-format
+msgid "Products: "
+msgstr "Productos: "
+
+#. module: product
+#: model:product.price.type,name:product.list_price
+#: field:product.product,lst_price:0 field:product.template,lst_price:0
+msgid "Public Price"
+msgstr "Precio al público"
+
+#. module: product
+#: model:product.pricelist,name:product.list0
+msgid "Public Pricelist"
+msgstr "Tarifa pública"
+
+#. module: product
+#: view:product.template:product.product_template_form_view
+msgid "Purchase"
+msgstr "Compra"
+
+#. module: product
+#: field:product.template,description_purchase:0
+msgid "Purchase Description"
+msgstr "Descripción de compra"
+
+#. module: product
+#: model:res.groups,name:product.group_purchase_pricelist
+msgid "Purchase Pricelists"
+msgstr ""
+
+#. module: product
+#: field:product.template,uom_po_id:0
+msgid "Purchase Unit of Measure"
+msgstr "Unidad de medida compra"
+
+#. module: product
+#: field:pricelist.partnerinfo,min_quantity:0 field:product.supplierinfo,qty:0
+msgid "Quantity"
+msgstr "Cantidad"
+
+#. module: product
+#: field:product.packaging,qty:0
+msgid "Quantity by Package"
+msgstr "Cantidad por paquete"
+
+#. module: product
+#: field:product.price_list,qty1:0
+msgid "Quantity-1"
+msgstr "Cantidad-1"
+
+#. module: product
+#: field:product.price_list,qty2:0
+msgid "Quantity-2"
+msgstr "Cantidad-2"
+
+#. module: product
+#: field:product.price_list,qty3:0
+msgid "Quantity-3"
+msgstr "Cantidad-3"
+
+#. module: product
+#: field:product.price_list,qty4:0
+msgid "Quantity-4"
+msgstr "Cantidad-4"
+
+#. module: product
+#: field:product.price_list,qty5:0
+msgid "Quantity-5"
+msgstr "Cantidad-5"
+
+#. module: product
+#: model:product.template,name:product.product_product_14_product_template
+msgid "RAM SR2"
+msgstr ""
+
+#. module: product
+#: model:product.template,name:product.product_product_15_product_template
+msgid "RAM SR3"
+msgstr ""
+
+#. module: product
+#: model:product.template,name:product.product_product_13_product_template
+msgid "RAM SR5"
+msgstr ""
+
+#. module: product
+#: field:product.uom,factor:0
+msgid "Ratio"
+msgstr "Ratio"
+
+#. module: product
+#: model:product.category,name:product.product_category_10
+msgid "Raw Materials"
+msgstr "Materias primas"
+
+#. module: product
+#: selection:product.uom,uom_type:0
+msgid "Reference Unit of Measure for this category"
+msgstr ""
+
+#. module: product
+#: field:product.category,parent_right:0
+msgid "Right Parent"
+msgstr ""
+
+#. module: product
+#: view:product.pricelist.item:product.product_pricelist_item_form_view
+msgid "Rounding Method"
+msgstr "Método redondeo"
+
+#. module: product
+#: field:product.uom,rounding:0
+msgid "Rounding Precision"
+msgstr "Precisión de redondeo"
+
+#. module: product
+#: model:product.template,name:product.product_product_45_product_template
+msgid "Router R430"
+msgstr ""
+
+#. module: product
+#: field:product.pricelist.item,name:0
+msgid "Rule Name"
+msgstr "Nombre de regla"
+
+#. module: product
+#: view:product.template:product.product_template_form_view
+msgid "Sale Conditions"
+msgstr ""
+
+#. module: product
+#: field:product.template,description_sale:0
+msgid "Sale Description"
+msgstr "Descripción de venta"
+
+#. module: product
+#: field:product.template,list_price:0
+msgid "Sale Price"
+msgstr "Precio de venta"
+
+#. module: product
+#: model:product.pricelist.type,name:product.pricelist_type_sale
+#: field:res.partner,property_product_pricelist:0
+msgid "Sale Pricelist"
+msgstr "Tarifa de venta"
+
+#. module: product
+#: model:product.category,name:product.product_category_1
+msgid "Saleable"
+msgstr ""
+
+#. module: product
+#: view:product.template:product.product_template_form_view
+msgid "Sales"
+msgstr "Ventas"
+
+#. module: product
+#: view:res.partner:product.view_partner_property_form
+msgid "Sales & Purchases"
+msgstr "Ventas & Compras"
+
+#. module: product
+#: model:res.groups,name:product.group_sale_pricelist
+msgid "Sales Pricelists"
+msgstr ""
+
+#. module: product
+#: model:product.public.category,name:product.Screen
+msgid "Screen"
+msgstr ""
+
+#. module: product
+#: help:product.template,categ_id:0
+msgid "Select category for the current product"
+msgstr "Seleccione la categoría para el producto actual."
+
+#. module: product
+#: field:product.attribute.value,sequence:0 field:product.category,sequence:0
+#: field:product.packaging,sequence:0 field:product.pricelist.item,sequence:0
 #: field:product.supplierinfo,sequence:0
 msgid "Sequence"
 msgstr "Secuencia"
 
 #. module: product
-#: field:product.template,list_price:0
-msgid "Sale Price"
-msgstr "Precio de venta"
-
-#. module: product
-#: field:product.category,type:0
-msgid "Category Type"
-msgstr "Tipo categoría"
-
-#. module: product
-#: model:product.category,name:product.cat2
-msgid "Private"
-msgstr "Privado"
-
-#. module: product
-#: help:product.template,uos_coeff:0
-msgid ""
-"Coefficient to convert UOM to UOS\n"
-" uos = uom * coeff"
-msgstr ""
-"Coeficiente para convertir UdM a UdV\n"
-" UdV = UdM * coef"
+#: model:product.public.category,name:product.server
+msgid "Server"
+msgstr ""
+
+#. module: product
+#: model:product.template,name:product.product_product_consultant_product_template
+#: selection:product.template,type:0
+msgid "Service"
+msgstr "Servicio"
+
+#. module: product
+#: model:product.category,name:product.product_category_5
+#: model:product.public.category,name:product.services
+#: view:product.template:product.product_template_search_view
+msgid "Services"
+msgstr "Servicios"
+
+#. module: product
+#: help:product.pricelist.item,price_round:0
+msgid ""
+"Sets the price so that it is a multiple of this value.\n"
+"Rounding is applied after the discount and before the surcharge.\n"
+"To have prices that end in 9.99, set rounding 10, surcharge -0.01"
+msgstr "Calcula el precio de modo que sea un múltiplo de este valor.\nEl redondeo se aplica después del descuento y antes del incremento.\nPara que los precios terminen en 9,99, redondeo 10, incremento -0,01."
+
+#. module: product
+#: field:product.product,image_small:0 field:product.template,image_small:0
+msgid "Small-sized image"
+msgstr ""
+
+#. module: product
+#: help:product.template,image_small:0
+msgid ""
+"Small-sized image of the product. It is automatically resized as a 64x64px "
+"image, with aspect ratio preserved. Use this field anywhere a small image is"
+" required."
+msgstr ""
+
+#. module: product
+#: selection:product.uom,uom_type:0
+msgid "Smaller than the reference Unit of Measure"
+msgstr ""
+
+#. module: product
+#: model:product.category,name:product.product_category_9
+#: model:product.public.category,name:product.Software
+msgid "Software"
+msgstr ""
+
+#. module: product
+#: model:product.public.category,name:product.Speakers
+msgid "Speakers"
+msgstr ""
+
+#. module: product
+#: help:product.pricelist.item,categ_id:0
+msgid ""
+"Specify a product category if this rule only applies to products belonging "
+"to this category or its children categories. Keep empty otherwise."
+msgstr ""
+
+#. module: product
+#: help:product.pricelist.item,product_id:0
+msgid ""
+"Specify a product if this rule only applies to one product. Keep empty "
+"otherwise."
+msgstr ""
+
+#. module: product
+#: help:product.pricelist.item,product_tmpl_id:0
+msgid ""
+"Specify a template if this rule only applies to one product template. Keep "
+"empty otherwise."
+msgstr ""
+
+#. module: product
+#: help:product.template,uos_id:0
+msgid ""
+"Specify a unit of measure here if invoicing is made in another unit of "
+"measure than inventory. Keep empty to use the default unit of measure."
+msgstr ""
+
+#. module: product
+#: help:product.template,sale_ok:0
+msgid "Specify if the product can be selected in a sales order line."
+msgstr ""
+
+#. module: product
+#: help:product.pricelist.item,price_surcharge:0
+msgid ""
+"Specify the fixed amount to add or substract(if negative) to the amount "
+"calculated with the discount."
+msgstr ""
+
+#. module: product
+#: help:product.pricelist.item,price_max_margin:0
+msgid "Specify the maximum amount of margin over the base price."
+msgstr ""
+
+#. module: product
+#: help:product.pricelist.item,price_min_margin:0
+msgid "Specify the minimum amount of margin over the base price."
+msgstr ""
+
+#. module: product
+#: field:product.pricelist.version,date_start:0
+msgid "Start Date"
+msgstr "Fecha inicial"
+
+#. module: product
+#: view:product.template:product.product_template_form_view
+#: field:product.template,state:0
+msgid "Status"
+msgstr "Estado"
+
+#. module: product
+#: selection:product.template,type:0
+msgid "Stockable Product"
+msgstr "Almacenable"
+
+#. module: product
+#: field:product.product,message_summary:0
+#: field:product.template,message_summary:0
+msgid "Summary"
+msgstr "Resumen"
+
+#. module: product
+#: field:product.supplierinfo,name:0 field:product.template,seller_ids:0
+msgid "Supplier"
+msgstr "Proveedor"
+
+#. module: product
+#: view:product.supplierinfo:product.product_supplierinfo_form_view
+#: view:product.supplierinfo:product.product_supplierinfo_tree_view
+msgid "Supplier Information"
+msgstr "Información del proveedor"
+
+#. module: product
+#: field:product.template,seller_delay:0
+msgid "Supplier Lead Time"
+msgstr "Plazo de entrega del proveedor"
+
+#. module: product
+#: field:product.supplierinfo,pricelist_ids:0
+msgid "Supplier Pricelist"
+msgstr "Tarifa de proveedor"
+
+#. module: product
+#: code:addons/product/pricelist.py:433
+#, python-format
+msgid "Supplier Prices on the product form"
+msgstr ""
+
+#. module: product
+#: field:product.supplierinfo,product_code:0
+msgid "Supplier Product Code"
+msgstr "Código producto proveedor"
+
+#. module: product
+#: field:product.supplierinfo,product_name:0
+msgid "Supplier Product Name"
+msgstr "Nombre producto proveedor"
+
+#. module: product
+#: field:product.template,seller_qty:0
+msgid "Supplier Quantity"
+msgstr "Cantidad proveedor"
+
+#. module: product
+#: field:product.supplierinfo,product_uom:0
+msgid "Supplier Unit of Measure"
+msgstr ""
+
+#. module: product
+#: help:product.supplierinfo,name:0
+msgid "Supplier of this product"
+msgstr "Proveedor de este producto."
+
+#. module: product
+#: view:product.template:product.product_template_form_view
+msgid "Suppliers"
+msgstr "Proveedores"
+
+#. module: product
+#: model:product.public.category,name:product.Switch
+msgid "Switch"
+msgstr ""
+
+#. module: product
+#: model:product.template,name:product.product_product_47_product_template
+msgid "Switch, 24 ports"
+msgstr ""
+
+#. module: product
+#: field:product.product,name_template:0
+msgid "Template Name"
+msgstr ""
+
+#. module: product
+#: help:product.packaging,ean:0
+msgid "The EAN code of the package unit."
+msgstr "El código EAN de la unidad del paquete."
+
+#. module: product
+#: help:product.packaging,code:0
+msgid "The code of the transport unit."
+msgstr "El código de la unidad de transporte."
+
+#. module: product
+#: view:product.pricelist.item:product.product_pricelist_item_form_view
+msgid ""
+"The computed price is expressed in the default Unit of Measure of the "
+"product."
+msgstr ""
+
+#. module: product
+#: help:product.uom,rounding:0
+msgid ""
+"The computed quantity will be a multiple of this value. Use 1.0 for a Unit "
+"of Measure that cannot be further split, such as a piece."
+msgstr ""
+
+#. module: product
+#: sql_constraint:product.uom:0
+msgid "The conversion ratio for a unit of measure cannot be 0!"
+msgstr "¡El ratio de conversión para una unidad de medida no puede ser 0!"
+
+#. module: product
+#: help:product.price.type,currency_id:0
+msgid "The currency the field is expressed in."
+msgstr "La moneda en que se expresa el campo."
+
+#. module: product
+#: help:product.template,weight:0
+msgid "The gross weight in Kg."
+msgstr "El peso bruto en Kg."
+
+#. module: product
+#: help:product.ul,height:0
+msgid "The height of the package"
+msgstr "La altura del paquete."
+
+#. module: product
+#: help:product.ul,length:0
+msgid "The length of the package"
+msgstr "La longitud del paquete."
+
+#. module: product
+#: help:product.supplierinfo,min_qty:0
+msgid ""
+"The minimal quantity to purchase to this supplier, expressed in the supplier"
+" Product Unit of Measure if not empty, in the default unit of measure of the"
+" product otherwise."
+msgstr ""
+
+#. module: product
+#: help:pricelist.partnerinfo,min_quantity:0
+msgid ""
+"The minimal quantity to trigger this rule, expressed in the supplier Unit of"
+" Measure if any or in the default Unit of Measure of the product otherrwise."
+msgstr ""
+
+#. module: product
+#: help:product.template,weight_net:0
+msgid "The net weight in Kg."
+msgstr "El peso neto en Kg."
+
+#. module: product
+#: help:product.packaging,rows:0
+msgid "The number of layers on a pallet or box"
+msgstr "El número de capas en un palet o caja."
+
+#. module: product
+#: help:product.packaging,ul_qty:0
+msgid "The number of packages by layer"
+msgstr "El número de paquetes por capa."
+
+#. module: product
+#: code:addons/product/product.py:397
+#, python-format
+msgid ""
+"The operation cannot be completed:\n"
+"You trying to delete an attribute value with a reference on a product variant."
+msgstr ""
+
+#. module: product
+#: view:product.supplierinfo:product.product_supplierinfo_form_view
+msgid ""
+"The prices below will only be taken into account when your pricelist is set "
+"as based on supplier prices."
+msgstr ""
+
+#. module: product
+#: model:product.template,description_sale:product.product_product_9_product_template
+msgid ""
+"The sleek aluminium Apple Wireless Keyboard.\n"
+"            "
+msgstr ""
+
+#. module: product
+#: help:product.packaging,qty:0
+msgid "The total number of products you can put by pallet or box."
+msgstr "El número total de productos que puede poner por palet o caja."
 
 #. module: product
 #: help:product.template,volume:0
@@ -2515,269 +2925,467 @@
 msgstr "El volumen en m3."
 
 #. module: product
-#: field:product.pricelist.item,price_discount:0
-msgid "Price Discount"
-msgstr "Descuento precio"
-
-#~ msgid ""
-#~ "The minimal quantity to purchase for this supplier, expressed in the default "
-#~ "unit of measure."
-#~ msgstr ""
-#~ "La cantidad mínima a comprar a este proveedor, expresada en la unidad de "
-#~ "medida por defecto."
-
-#~ msgid ""
-#~ "Futur stock for this product according to the selected location or all "
-#~ "internal if none have been selected. Computed as: Real Stock - Outgoing + "
-#~ "Incoming."
-#~ msgstr ""
-#~ "Stock futuro para este producto según la ubicación seleccionada o todas las "
-#~ "internas si no se ha seleccionado ninguna. Calculado como: Stock real - "
-#~ "Saliente + Entrante."
-
-#~ msgid "Procure Method"
-#~ msgstr "Método abastecimiento"
-
-#~ msgid "Product Process"
-#~ msgstr "Proceso producto"
-
-#~ msgid "Customer Price"
-#~ msgstr "Precio cliente"
-
-#~ msgid "List Price"
-#~ msgstr "Precio lista"
-
-#~ msgid "The number of layer on a palet or box"
-#~ msgstr "El número de piso en un palet o caja"
-
-#~ msgid "Prices Computations"
-#~ msgstr "Cálculos de precios"
-
-#~ msgid "Configuration"
-#~ msgstr "Configuración"
-
-#~ msgid "Number of Layer"
-#~ msgstr "Número de piso"
-
-#~ msgid "Default UoM"
-#~ msgstr "UdM por defecto"
-
-#~ msgid "Create new Product"
-#~ msgstr "Crear nuevo producto"
-
-#~ msgid "In Production"
-#~ msgstr "En producción"
-
-#~ msgid "Priority"
-#~ msgstr "Prioridad"
-
-#~ msgid "Factor"
-#~ msgstr "Factor"
-
-#~ msgid "Supplier Info"
-#~ msgstr "Info. proveedor"
-
-#~ msgid "Partner Product Name"
-#~ msgstr "Nombre producto proveedor"
-
-#~ msgid ""
-#~ "This pricelist will be used, instead of the default one,                     "
-#~ "for sales to the current partner"
-#~ msgstr ""
-#~ "Esta tarifa será usada en lugar de la tarifa por defecto para las ventas a "
-#~ "la empresa actual."
-
-#~ msgid "Invalid XML for View Architecture!"
-#~ msgstr "¡XML inválido para la definición de la vista!"
-
-#~ msgid ""
-#~ "Determine if the product can be visible in the list of product within a "
-#~ "selection from a sale order line."
-#~ msgstr ""
-#~ "Indica si el producto es visible en la lista de productos dentro de una "
-#~ "selección desde una línea de un pedido de venta."
-
-#~ msgid "Error: UOS must be in a different category than the UOM"
-#~ msgstr "Error: La UdV debe estar en una categoría diferente que la UdM"
-
-#~ msgid ""
-#~ "Name of the product for this partner, will be used when printing a request "
-#~ "for quotation. Keep empty to use the internal one."
-#~ msgstr ""
-#~ "Nombre del producto para esta empresa, se utilizará al imprimir una petición "
-#~ "de presupuesto. Dejarlo vacío para utilizar el nombre interno."
-
-#~ msgid "Can be sold"
-#~ msgstr "Puede ser vendido"
-
-#~ msgid "Rate"
-#~ msgstr "Tasa"
-
-#~ msgid ""
-#~ "Used by companies that manages two unit of measure: invoicing and stock "
-#~ "management. For example, in food industries, you will manage a stock of ham "
-#~ "but invoice in Kg. Keep empty to use the default UOM."
-#~ msgstr ""
-#~ "Utilizado por las compañías que utilizan dos unidades de medida: facturación "
-#~ "y gestión de stocks. Por ejemplo, en industrias de alimentación, podría "
-#~ "gestionar un stock de unidades de jamón pero realizar la facturación en Kg. "
-#~ "Dejarlo vacío para utilizar la UdM por defecto."
-
-#~ msgid "Purchase UoM"
-#~ msgstr "UdM de compra"
-
-#~ msgid "Price list"
-#~ msgstr "Tarifa"
-
-#~ msgid ""
-#~ "Gives the different ways to package the same product. This has no impact on "
-#~ "the packing order and is mainly used if you use the EDI module."
-#~ msgstr ""
-#~ "Indica diferente maneras de empaquetar el mismo producto. No influye en el "
-#~ "albarán y es utilizado si se usa el módulo EDI."
-
-#~ msgid "Partner Product Code"
-#~ msgstr "Código producto proveedor"
-
-#~ msgid "Cancel"
-#~ msgstr "Cancelar"
-
-#~ msgid "The total number of products you can put by palet or box."
-#~ msgstr "El número total de productos que puede poner por palet o caja."
-
-#~ msgid ""
-#~ "The Object name must start with x_ and not contain any special character !"
-#~ msgstr ""
-#~ "¡El nombre del objeto debe empezar con x_ y no contener ningún carácter "
-#~ "especial!"
-
-#~ msgid ""
-#~ "Code of the product for this partner, will be used when printing a request "
-#~ "for quotation. Keep empty to use the internal one."
-#~ msgstr ""
-#~ "﻿Código del producto para esta empresa, se utilizará al imprimir una "
-#~ "petición de presupuesto. Dejarlo vacío para utilizar el código interno."
-
-#~ msgid "Product suppliers, with their product name, price, etc."
-#~ msgstr "Proveedores del producto, con su nombre de producto, precio, etc."
-
-#~ msgid "Price type"
-#~ msgstr "Tipo de precio"
-
-#~ msgid ""
-#~ "Coefficient to convert UOM to UOS\n"
-#~ " uom = uos * coeff"
-#~ msgstr ""
-#~ "Coeficiente para convertir UdM a UdV\n"
-#~ " udm = udv * coef"
-
-#~ msgid "Prices & Suppliers"
-#~ msgstr "Precios & Proveedores"
-
-#~ msgid "The weight of a full of products palet or box."
-#~ msgstr "El peso de un palet o caja llena de productos."
-
-#~ msgid "Delivery Delay"
-#~ msgstr "Plazo de entrega"
-
-#~ msgid ""
-#~ "Average time to produce this product. This is only for the production order "
-#~ "and, if it is a multi-level bill of material, it's only for the level of "
-#~ "this product. Different delays will be summed for all levels and purchase "
-#~ "orders."
-#~ msgstr ""
-#~ "Tiempo promedio para producir este producto. Sólo se utiliza para la orden "
-#~ "de producción y, si es contiene una lista de materiales multi-nivel, sólo "
-#~ "para el nivel de este producto. Diferentes plazos serán sumados para todos "
-#~ "los niveles y pedidos de compra."
-
-#~ msgid ""
-#~ "Delay in days between the confirmation of the purchase order and the "
-#~ "reception of the products in your warehouse. Used by the scheduler for "
-#~ "automatic computation of the purchase order planning."
-#~ msgstr ""
-#~ "Plazo en días entre la confirmación de la orden de compra y la recepción de "
-#~ "los productos en su almacén. Utilizado por el planificador para el cálculo "
-#~ "automático de la orden de compra."
-
-#~ msgid ""
-#~ "Default Unit of Measure used for purchase orders. It must in the same "
-#~ "category than the default unit of measure."
-#~ msgstr ""
-#~ "﻿﻿Unidad de medida por defecto utilizada en las órdenes de compra. Debe "
-#~ "estar en la misma categoría que la unidad de medida por defecto."
-
-#~ msgid ""
-#~ "Set a category of product if this rule only apply to products of a category "
-#~ "and his childs. Keep empty for all products"
-#~ msgstr ""
-#~ "Indicar una categoría de producto si esta regla sólo se aplica a productos "
-#~ "de una categoría y a sus descendientes. Dejarlo vacío para todos los "
-#~ "productos"
-
-#~ msgid "KGM"
-#~ msgstr "Kg."
-
-#~ msgid "Suppliers of Product"
-#~ msgstr "Proveedores del producto"
-
-#~ msgid "Rentable Product"
-#~ msgstr "Producto alquilable"
-
-#~ msgid ""
-#~ "The cost of the product for accounting stock valuation. It can serves as a "
-#~ "base price for supplier price."
-#~ msgstr ""
-#~ "El coste del producto para la valorización contable del inventario. Puede "
-#~ "servir como precio base para el precio de proveedor."
-
-#~ msgid "Invalid model name in the action definition."
-#~ msgstr "Nombre de modelo no válido en la definición de acción."
-
-#~ msgid "You can see the list of suppliers for that product."
-#~ msgstr "Puede ver la lista de proveedores de dicho producto."
-
-#~ msgid ""
-#~ "Unit of Measure of a category can be converted between each others in the "
-#~ "same category."
-#~ msgstr ""
-#~ "La unidad de medida de una categoría puede ser convertida a otras de la "
-#~ "misma categoría."
-
-#~ msgid ""
-#~ "The coefficient for the formula:\n"
-#~ "1 (base unit) = coeff (this unit). Rate = 1 / Factor."
-#~ msgstr ""
-#~ "El coeficiente para la fórmula:\n"
-#~ "1 (unidad base) = coef. (esta unidad). Ratio = 1 / Factor."
-
-#~ msgid ""
-#~ "Will change the way procurements are processed. Consumables are stockable "
-#~ "products with infinite stock, or for use when you have no stock management "
-#~ "in the system."
-#~ msgstr ""
-#~ "Modifica la forma en que se procesan los abastecimientos. Consumibles son "
-#~ "productos almacenables con stock infinito, o puede utilizarlos cuando no "
-#~ "gestione las existencias en el sistema."
-
-#~ msgid ""
-#~ "This is the average time between the confirmation of the customer order and "
-#~ "the delivery of the finished products. It's the time you promise to your "
-#~ "customers."
-#~ msgstr ""
-#~ "Este es el tiempo promedio entre la confirmación del pedido del cliente y la "
-#~ "entrega de los productos acabados. Es el tiempo que promete a sus clientes."
-
-#~ msgid ""
-#~ "The computed quantity will be a multiple of this value. Use 1.0 for products "
-#~ "that can not be split."
-#~ msgstr ""
-#~ "La cantidad calculada será un múltiplo de este valor. Use 1.0 para los "
-#~ "productos que no se puedan dividir."
-
-#~ msgid ""
-#~ "The coefficient for the formula:\n"
-#~ "coeff (base unit) = 1 (this unit). Factor = 1 / Rate."
-#~ msgstr ""
-#~ "El coeficiente para la fórmula:\n"
-#~ "coef. (unidad base) = 1 (esta unidad). Factor = 1 / Ratio."+#: help:product.packaging,weight:0
+msgid "The weight of a full package, pallet or box."
+msgstr "El peso de un paquete, palet o caja completo/a."
+
+#. module: product
+#: help:product.ul,width:0
+msgid "The width of the package"
+msgstr "La anchura del paquete."
+
+#. module: product
+#: sql_constraint:product.attribute.value:0
+msgid "This attribute value already exists !"
+msgstr ""
+
+#. module: product
+#: help:product.supplierinfo,product_uom:0
+msgid "This comes from the product form."
+msgstr ""
+
+#. module: product
+#: help:product.product,image_variant:0
+msgid ""
+"This field holds the image used as image for the product variant, limited to"
+" 1024x1024px."
+msgstr ""
+
+#. module: product
+#: help:product.template,image:0
+msgid ""
+"This field holds the image used as image for the product, limited to "
+"1024x1024px."
+msgstr ""
+
+#. module: product
+#: help:product.supplierinfo,qty:0
+msgid "This is a quantity which is converted into Default Unit of Measure."
+msgstr ""
+
+#. module: product
+#: help:product.template,seller_qty:0
+msgid "This is minimum quantity to purchase from Main Supplier."
+msgstr "Esta es la mínima cantidad a comprar al proveedor principal."
+
+#. module: product
+#: help:product.template,seller_delay:0
+msgid ""
+"This is the average delay in days between the purchase order confirmation "
+"and the receipts for this product and for the default supplier. It is used "
+"by the scheduler to order requests based on reordering delays."
+msgstr ""
+
+#. module: product
+#: help:product.product,price_extra:0
+msgid "This is the sum of the extra price of all attributes"
+msgstr ""
+
+#. module: product
+#: view:product.template:product.product_template_form_view
+msgid "This note will be displayed on requests for quotation..."
+msgstr ""
+
+#. module: product
+#: help:pricelist.partnerinfo,price:0
+msgid ""
+"This price will be considered as a price for the supplier Unit of Measure if"
+" any or the default Unit of Measure of the product otherwise"
+msgstr ""
+
+#. module: product
+#: help:res.partner,property_product_pricelist:0
+msgid ""
+"This pricelist will be used, instead of the default one, for sales to the "
+"current partner"
+msgstr "Esta tarifa se utilizará, en lugar de la por defecto, para las ventas de la empresa actual."
+
+#. module: product
+#: model:product.template,description:product.product_product_9_product_template
+msgid "This product is configured with example of push/pull flows"
+msgstr "Este producto está configurado con ejemplo de flujos empujar/estirar."
+
+#. module: product
+#: help:product.supplierinfo,product_code:0
+msgid ""
+"This supplier's product code will be used when printing a request for "
+"quotation. Keep empty to use the internal one."
+msgstr "Este código de producto del proveedor se utiliza para imprimir una solicitud de presupuesto. Déjelo vacío para usar el código interno."
+
+#. module: product
+#: help:product.supplierinfo,product_name:0
+msgid ""
+"This supplier's product name will be used when printing a request for "
+"quotation. Keep empty to use the internal one."
+msgstr "Este nombre de producto del proveedor se utiliza para imprimir una solicitud de presupuesto. Déjelo vacío para usar el nombre interno."
+
+#. module: product
+#: model:product.template,description:product.product_product_2_product_template
+msgid ""
+"This type of service include assistance for security questions, system "
+"configuration requirements, implementation or special needs."
+msgstr ""
+
+#. module: product
+#: model:product.template,description:product.product_product_1_product_template
+#: model:product.template,description_sale:product.product_product_1_product_template
+msgid "This type of service include basic monitoring of products."
+msgstr ""
+
+#. module: product
+#: model:product.template,name:product.product_product_39_product_template
+msgid "Toner Cartridge"
+msgstr ""
+
+#. module: product
+#: field:product.packaging,weight:0
+msgid "Total Package Weight"
+msgstr "Total peso paquete"
+
+#. module: product
+#: view:product.template:product.product_template_search_view
+#: field:product.ul,type:0 field:product.uom,uom_type:0
+msgid "Type"
+msgstr "Tipo"
+
+#. module: product
+#: model:product.template,name:product.product_product_48_product_template
+msgid "USB Adapter"
+msgstr ""
+
+#. module: product
+#: selection:product.ul,type:0
+#: model:product.uom.categ,name:product.product_uom_categ_unit
+msgid "Unit"
+msgstr "Unidad"
+
+#. module: product
+#: field:pricelist.partnerinfo,price:0
+msgid "Unit Price"
+msgstr "Precio unidad"
+
+#. module: product
+#: view:product.template:product.product_template_form_view
+#: field:product.template,uom_id:0 field:product.uom,name:0
+msgid "Unit of Measure"
+msgstr "Unidad de medida"
+
+#. module: product
+#: field:product.template,uos_coeff:0
+msgid "Unit of Measure -> UOS Coeff"
+msgstr ""
+
+#. module: product
+#: model:ir.actions.act_window,name:product.product_uom_categ_form_action
+#: model:ir.ui.menu,name:product.menu_product_uom_categ_form_action
+msgid "Unit of Measure Categories"
+msgstr ""
+
+#. module: product
+#: code:addons/product/product.py:737
+#, python-format
+msgid "Unit of Measure categories Mismatch!"
+msgstr ""
+
+#. module: product
+#: field:product.template,uos_id:0
+msgid "Unit of Sale"
+msgstr "Unidad de venta"
+
+#. module: product
+#: model:product.uom,name:product.product_uom_unit
+msgid "Unit(s)"
+msgstr ""
+
+#. module: product
+#: model:ir.actions.act_window,name:product.product_uom_form_action
+#: model:ir.ui.menu,name:product.menu_product_uom_form_action
+#: model:ir.ui.menu,name:product.next_id_16
+#: view:product.uom:product.product_uom_form_view
+#: view:product.uom:product.product_uom_tree_view
+msgid "Units of Measure"
+msgstr "Unidades de medida"
+
+#. module: product
+#: view:product.uom.categ:product.product_uom_categ_form_view
+msgid "Units of Measure categories"
+msgstr "Categorías de unidades de medida"
+
+#. module: product
+#: field:product.product,message_unread:0
+#: field:product.template,message_unread:0
+msgid "Unread Messages"
+msgstr ""
+
+#. module: product
+#: help:product.pricelist.type,key:0
+msgid ""
+"Used in the code to select specific prices based on the context. Keep "
+"unchanged."
+msgstr "Utilizado en el código para seleccionar precios específicos basados en el contexto. Dejarlo tal como está."
+
+#. module: product
+#: field:product.attribute.value,name:0
+msgid "Value"
+msgstr "Valor"
+
+#. module: product
+#: field:product.attribute,value_ids:0
+msgid "Values"
+msgstr ""
+
+#. module: product
+#: selection:product.template,mes_type:0
+msgid "Variable"
+msgstr "Variable"
+
+#. module: product
+#: field:product.product,price_extra:0
+msgid "Variant Extra Price"
+msgstr ""
+
+#. module: product
+#: field:product.product,image_variant:0
+msgid "Variant Image"
+msgstr ""
+
+#. module: product
+#: view:product.template:product.product_template_only_form_view
+msgid "Variant Prices"
+msgstr ""
+
+#. module: product
+#: model:ir.actions.act_window,name:product.variants_template_action
+#: view:product.attribute:product.attribute_tree_view
+#: view:product.attribute.value:product.variants_template_tree_view
+#: view:product.attribute.value:product.variants_tree_view
+msgid "Variant Values"
+msgstr ""
+
+#. module: product
+#: field:product.attribute.value,product_ids:0
+#: view:product.template:product.product_template_kanban_view
+#: view:product.template:product.product_template_only_form_view
+msgid "Variants"
+msgstr "Variantes"
+
+#. module: product
+#: model:product.public.category,name:product.video_acquisition
+msgid "Video Acquisition"
+msgstr ""
+
+#. module: product
+#: selection:product.category,type:0
+msgid "View"
+msgstr "Vista"
+
+#. module: product
+#: field:product.template,volume:0
+#: model:product.uom.categ,name:product.product_uom_categ_vol
+msgid "Volume"
+msgstr "Volumen"
+
+#. module: product
+#: view:product.template:product.product_template_only_form_view
+msgid "Warning"
+msgstr "Aviso"
+
+#. module: product
+#: code:addons/product/pricelist.py:215 code:addons/product/product.py:214
+#, python-format
+msgid "Warning!"
+msgstr "¡Aviso!"
+
+#. module: product
+#: field:product.template,warranty:0
+msgid "Warranty"
+msgstr ""
+
+#. module: product
+#: model:product.template,name:product.product_product_34_product_template
+msgid "Webcam"
+msgstr ""
+
+#. module: product
+#: model:product.uom.categ,name:product.product_uom_categ_kgm
+msgid "Weight"
+msgstr "Peso"
+
+#. module: product
+#: view:product.template:product.product_template_form_view
+msgid "Weights"
+msgstr ""
+
+#. module: product
+#: help:product.pricelist.version,active:0
+msgid ""
+"When a version is duplicated it is set to non active, so that the dates do "
+"not overlaps with original version. You should change the dates and "
+"reactivate the pricelist"
+msgstr "Cuando se duplica una versión se cambia a no activa, de modo que las fechas no se superpongan con la versión original. Deberá cambiar las fechas y reactivar la tarifa."
+
+#. module: product
+#: model:product.attribute.value,name:product.product_attribute_value_3
+msgid "White"
+msgstr ""
+
+#. module: product
+#: model:product.attribute,name:product.product_attribute_3
+msgid "Wi-Fi"
+msgstr ""
+
+#. module: product
+#: field:product.ul,width:0
+msgid "Width"
+msgstr "Ancho"
+
+#. module: product
+#: model:product.template,name:product.product_product_40_product_template
+msgid "Windows 7 Professional"
+msgstr ""
+
+#. module: product
+#: model:product.template,name:product.product_product_41_product_template
+msgid "Windows Home Server 2011"
+msgstr ""
+
+#. module: product
+#: model:product.uom.categ,name:product.uom_categ_wtime
+msgid "Working Time"
+msgstr "Horario de trabajo"
+
+#. module: product
+#: constraint:product.pricelist.version:0
+msgid "You cannot have 2 pricelist versions that overlap!"
+msgstr "¡No puede tener 2 versiones de tarifa que se solapen!"
+
+#. module: product
+#: constraint:product.product:0
+msgid ""
+"You provided an invalid \"EAN13 Barcode\" reference. You may use the "
+"\"Internal Reference\" field instead."
+msgstr ""
+
+#. module: product
+#: model:product.template,name:product.product_product_43_product_template
+msgid "Zed+ Antivirus"
+msgstr ""
+
+#. module: product
+#: model:product.uom,name:product.product_uom_cm
+msgid "cm"
+msgstr "cm"
+
+#. module: product
+#: view:product.template:product.product_template_form_view
+msgid "describe the product characteristics..."
+msgstr ""
+
+#. module: product
+#: view:product.uom:product.product_uom_form_view
+msgid "e.g: 1 * (reference unit) = ratio * (this unit)"
+msgstr ""
+
+#. module: product
+#: view:product.uom:product.product_uom_form_view
+msgid "e.g: 1 * (this unit) = ratio * (reference unit)"
+msgstr ""
+
+#. module: product
+#: model:product.uom,name:product.product_uom_floz
+msgid "fl oz"
+msgstr ""
+
+#. module: product
+#: model:product.uom,name:product.product_uom_foot
+msgid "foot(ft)"
+msgstr ""
+
+#. module: product
+#: model:product.uom,name:product.product_uom_gal
+msgid "gal(s)"
+msgstr ""
+
+#. module: product
+#: model:product.template,name:product.product_product_8_product_template
+msgid "iMac"
+msgstr ""
+
+#. module: product
+#: model:product.template,name:product.product_product_6_product_template
+msgid "iPad Mini"
+msgstr ""
+
+#. module: product
+#: model:product.template,name:product.product_product_4_product_template
+#: model:product.template,name:product.product_product_4b_product_template
+#: model:product.template,name:product.product_product_4c_product_template
+#: model:product.template,name:product.product_product_4d_product_template
+msgid "iPad Retina Display"
+msgstr ""
+
+#. module: product
+#: model:product.template,name:product.product_product_11_product_template
+#: model:product.template,name:product.product_product_11b_product_template
+msgid "iPod"
+msgstr ""
+
+#. module: product
+#: model:product.uom,name:product.product_uom_inch
+msgid "inch(es)"
+msgstr ""
+
+#. module: product
+#: model:product.uom,name:product.product_uom_kgm
+msgid "kg"
+msgstr "kg"
+
+#. module: product
+#: model:product.uom,name:product.product_uom_km
+msgid "km"
+msgstr "km"
+
+#. module: product
+#: model:product.uom,name:product.product_uom_lb
+msgid "lb(s)"
+msgstr ""
+
+#. module: product
+#: model:product.uom,name:product.product_uom_mile
+msgid "mile(s)"
+msgstr ""
+
+#. module: product
+#: view:product.template:product.product_template_form_view
+msgid "months"
+msgstr ""
+
+#. module: product
+#: view:product.template:product.product_template_form_view
+msgid "note to be displayed on quotations..."
+msgstr ""
+
+#. module: product
+#: view:product.price_list:product.view_product_price_list
+msgid "or"
+msgstr ""
+
+#. module: product
+#: model:product.uom,name:product.product_uom_oz
+msgid "oz(s)"
+msgstr ""
+
+#. module: product
+#: model:product.uom,name:product.product_uom_qt
+msgid "qt"
+msgstr ""
+
+#. module: product
+#: view:res.partner:product.view_partner_property_form
+msgid "the parent company"
+msgstr ""
+
+#. module: product
+#: field:product.price.history,company_id:0
+msgid "unknown"
+msgstr "desconocido"