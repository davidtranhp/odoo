# -*- coding: utf-8 -*-
##############################################################################
#
#    OpenERP, Open Source Management Solution
#    Copyright (C) 2004-2010 Tiny SPRL (<http://tiny.be>).
#
#    This program is free software: you can redistribute it and/or modify
#    it under the terms of the GNU Affero General Public License as
#    published by the Free Software Foundation, either version 3 of the
#    License, or (at your option) any later version.
#
#    This program is distributed in the hope that it will be useful,
#    but WITHOUT ANY WARRANTY; without even the implied warranty of
#    MERCHANTABILITY or FITNESS FOR A PARTICULAR PURPOSE.  See the
#    GNU Affero General Public License for more details.
#
#    You should have received a copy of the GNU Affero General Public License
#    along with this program.  If not, see <http://www.gnu.org/licenses/>.
#
##############################################################################

from osv import fields, osv

#from tools.misc import currency
from _common import rounding
import time
from tools import config
from tools.misc import ustr
from tools.translate import _

class price_type(osv.osv):
    """
        The price type is used to points which field in the product form
        is a price and in which currency is this price expressed.
        When a field is a price, you can use it in pricelists to base
        sale and purchase prices based on some fields of the product.
    """
    def _price_field_get(self, cr, uid, context={}):
        mf = self.pool.get('ir.model.fields')
        ids = mf.search(cr, uid, [('model','in', (('product.product'),('product.template'))), ('ttype','=','float')], context=context)
        res = []
        for field in mf.browse(cr, uid, ids, context=context):
            res.append((field.name, field.field_description))
        return res

    def _get_currency(self, cr, uid, ctx):
        comp = self.pool.get('res.users').browse(cr,uid,uid).company_id
        if not comp:
            comp_id = self.pool.get('res.company').search(cr, uid, [])[0]
            comp = self.pool.get('res.company').browse(cr, uid, comp_id)
        return comp.currency_id.id

    _name = "product.price.type"
    _description = "Price type"
    _columns = {
        "name" : fields.char("Price Name", size=32, required=True, translate=True, help="Name of this kind of price."),
        "active" : fields.boolean("Active"),
        "field" : fields.selection(_price_field_get, "Product Field", size=32, required=True, help="Associated field in the product form."),
        "currency_id" : fields.many2one('res.currency', "Currency", required=True, help="The currency the field is expressed in."),
    }
    _defaults = {
        "active": lambda *args: True,
        "currency_id": _get_currency
    }
price_type()

#----------------------------------------------------------
# Price lists
#----------------------------------------------------------

class product_pricelist_type(osv.osv):
    _name = "product.pricelist.type"
    _description = "Pricelist Type"
    _columns = {
        'name': fields.char('Name',size=64, required=True, translate=True),
        'key': fields.char('Key', size=64, required=True, help="Used in the code to select specific prices based on the context. Keep unchanged."),
    }
product_pricelist_type()


class product_pricelist(osv.osv):
    def _pricelist_type_get(self, cr, uid, context={}):
        pricelist_type_obj = self.pool.get('product.pricelist.type')
        pricelist_type_ids = pricelist_type_obj.search(cr, uid, [], order='name')
        pricelist_types = pricelist_type_obj.read(cr, uid, pricelist_type_ids, ['key','name'], context=context)

        res = []

        for type in pricelist_types:
            res.append((type['key'],type['name']))

        return res
#        cr.execute('select key,name from product_pricelist_type order by name')
#        return cr.fetchall()
    _name = "product.pricelist"
    _description = "Pricelist"
    _columns = {
        'name': fields.char('Pricelist Name',size=64, required=True, translate=True),
        'active': fields.boolean('Active', help="If the active field is set to true, it will allow you to hide the pricelist without removing it."),
        'type': fields.selection(_pricelist_type_get, 'Pricelist Type', required=True),
        'version_id': fields.one2many('product.pricelist.version', 'pricelist_id', 'Pricelist Versions'),
        'currency_id': fields.many2one('res.currency', 'Currency', required=True),
        'company_id': fields.many2one('res.company', 'Company'),
    }

    def name_get(self, cr, uid, ids, context={}):
        result= []
        if not all(ids):
            return result
        for pl in self.browse(cr, uid, ids, context):
            name = pl.name + ' ('+ pl.currency_id.name + ')'
            result.append((pl.id,name))
        return result


    def _get_currency(self, cr, uid, ctx):
        comp = self.pool.get('res.users').browse(cr, uid, uid).company_id
        if not comp:
            comp_id = self.pool.get('res.company').search(cr, uid, [])[0]
            comp = self.pool.get('res.company').browse(cr, uid, comp_id)
        return comp.currency_id.id

    _defaults = {
        'active': lambda *a: 1,
        "currency_id": _get_currency
    }

    def price_get(self, cr, uid, ids, prod_id, qty, partner=None, context=None):
        '''
        context = {
            'uom': Unit of Measure (int),
            'partner': Partner ID (int),
            'date': Date of the pricelist (%Y-%m-%d),
        }
        '''
        context = context or {}
        currency_obj = self.pool.get('res.currency')
        product_obj = self.pool.get('product.product')
        supplierinfo_obj = self.pool.get('product.supplierinfo')
        price_type_obj = self.pool.get('product.price.type')

        if context and ('partner_id' in context):
            partner = context['partner_id']
        context['partner_id'] = partner
        date = time.strftime('%Y-%m-%d')
        if context and ('date' in context):
            date = context['date']
        result = {}
        for id in ids:
            cr.execute('SELECT * ' \
                    'FROM product_pricelist_version ' \
                    'WHERE pricelist_id = %s AND active=True ' \
                        'AND (date_start IS NULL OR date_start <= %s) ' \
                        'AND (date_end IS NULL OR date_end >= %s) ' \
                    'ORDER BY id LIMIT 1', (id, date, date))
            plversion = cr.dictfetchone()

            if not plversion:
                raise osv.except_osv(_('Warning !'),
                        _('No active version for the selected pricelist !\n' \
                                'Please create or activate one.'))

            cr.execute('SELECT id, categ_id ' \
                    'FROM product_template ' \
                    'WHERE id = (SELECT product_tmpl_id ' \
                        'FROM product_product ' \
                        'WHERE id = %s)', (prod_id,))
            tmpl_id, categ = cr.fetchone()
            categ_ids = []
            while categ:
                categ_ids.append(str(categ))
                cr.execute('SELECT parent_id ' \
                        'FROM product_category ' \
                        'WHERE id = %s', (categ,))
                categ = cr.fetchone()[0]
                if str(categ) in categ_ids:
                    raise osv.except_osv(_('Warning !'),
                            _('Could not resolve product category, ' \
                                    'you have defined cyclic categories ' \
                                    'of products!'))
            if categ_ids:
                categ_where = '(categ_id IN (' + ','.join(categ_ids) + '))'
            else:
                categ_where = '(categ_id IS NULL)'

            cr.execute(
                'SELECT i.*, pl.currency_id '
                'FROM product_pricelist_item AS i, '
                    'product_pricelist_version AS v, product_pricelist AS pl '
                'WHERE (product_tmpl_id IS NULL OR product_tmpl_id = %s) '
                    'AND (product_id IS NULL OR product_id = %s) '
                    'AND (' + categ_where + ' OR (categ_id IS NULL)) '
                    'AND price_version_id = %s '
                    'AND (min_quantity IS NULL OR min_quantity <= %s) '
                    'AND i.price_version_id = v.id AND v.pricelist_id = pl.id '
                'ORDER BY sequence',
                (tmpl_id, prod_id, plversion['id'], qty))
            res1 = cr.dictfetchall()
            
            for res in res1:
                if res:
                    if res['base'] == -1:
                        if not res['base_pricelist_id']:
                            price = 0.0
                        else:
                            price_tmp = self.price_get(cr, uid,
                                    [res['base_pricelist_id']], prod_id,
                                    qty)[res['base_pricelist_id']]
                            ptype_src = self.browse(cr, uid,
                                    res['base_pricelist_id']).currency_id.id
                            price = currency_obj.compute(cr, uid, ptype_src,
                                    res['currency_id'], price_tmp, round=False)
                            break    
                    elif res['base'] == -2:
                        where = []
                        if partner:
                            where = [('name', '=', partner) ] 
                        sinfo = supplierinfo_obj.search(cr, uid,
                                [('product_id', '=', tmpl_id)] + where)
                        price = 0.0
                        if sinfo:
                            cr.execute('SELECT * ' \
                                    'FROM pricelist_partnerinfo ' \
                                    'WHERE suppinfo_id IN (' + \
                                        ','.join(map(str, sinfo)) + ') ' \
                                        'AND min_quantity <= %s ' \
                                    'ORDER BY min_quantity DESC LIMIT 1', (qty,))
                            res2 = cr.dictfetchone()
                            if res2:
                                price = res2['price']
                                break
                    else:
<<<<<<< HEAD
                        price_type = price_type_obj.browse(cr, uid, int(res['base']))
                        price = currency_obj.compute(cr, uid,
                                price_type.currency_id.id, res['currency_id'],
                                product_obj.price_get(cr, uid, [prod_id],
                                    price_type.field)[prod_id], round=False)

                    if price:
                        price_limit = price
        
                        price = price * (1.0+(res['price_discount'] or 0.0))
                        price = rounding(price, res['price_round'])
                        price += (res['price_surcharge'] or 0.0)
                        if res['price_min_margin']:
                            price = max(price, price_limit+res['price_min_margin'])
                        if res['price_max_margin']:
                            price = min(price, price_limit+res['price_max_margin'])
                        break    
                else:
                    # False means no valid line found ! But we may not raise an
                    # exception here because it breaks the search
                    price = False
            result[id] = price            
=======
                        price_tmp = self.price_get(cr, uid,
                                [res['base_pricelist_id']], prod_id,
                                qty)[res['base_pricelist_id']]
                        ptype_src = self.browse(cr, uid,
                                res['base_pricelist_id']).currency_id.id
                        price = currency_obj.compute(cr, uid, ptype_src,
                                res['currency_id'], price_tmp, round=False)
                elif res['base'] == -2:
                    where = []
                    if partner:
                        where = [('name', '=', partner) ]
                    sinfo = supplierinfo_obj.search(cr, uid,
                            [('product_id', '=', tmpl_id)] + where)
                    price = 0.0
                    if sinfo:
                        cr.execute('SELECT * ' \
                                'FROM pricelist_partnerinfo ' \
                                'WHERE suppinfo_id = ANY(%s)'
                                'AND min_quantity <= %s ' \
                                'ORDER BY min_quantity DESC LIMIT 1', (sinfo,qty,))
                        res2 = cr.dictfetchone()
                        if res2:
                            price = res2['price']
                else:
                    price_type = price_type_obj.browse(cr, uid, int(res['base']))
                    price = currency_obj.compute(cr, uid,
                            price_type.currency_id.id, res['currency_id'],
                            product_obj.price_get(cr, uid, [prod_id],
                                price_type.field)[prod_id], round=False)

                price_limit = price

                price = price * (1.0+(res['price_discount'] or 0.0))
                price = rounding(price, res['price_round'])
                price += (res['price_surcharge'] or 0.0)
                if res['price_min_margin']:
                    price = max(price, price_limit+res['price_min_margin'])
                if res['price_max_margin']:
                    price = min(price, price_limit+res['price_max_margin'])
            else:
                # False means no valid line found ! But we may not raise an
                # exception here because it breaks the search
                price = False
            result[id] = price
>>>>>>> 59ea9665
            if context and ('uom' in context):
                product = product_obj.browse(cr, uid, prod_id)
                uom = product.uos_id or product.uom_id
                result[id] = self.pool.get('product.uom')._compute_price(cr,
                        uid, uom.id, result[id], context['uom'])
        return result

product_pricelist()


class product_pricelist_version(osv.osv):
    _name = "product.pricelist.version"
    _description = "Pricelist Version"
    _columns = {
        'pricelist_id': fields.many2one('product.pricelist', 'Price List',
            required=True, select=True),
        'name': fields.char('Name', size=64, required=True, translate=True),
        'active': fields.boolean('Active',
            help="When a version is duplicated it is set to non active, so that the " \
            "dates do not overlaps with original version. You should change the dates " \
            "and reactivate the pricelist"),
        'items_id': fields.one2many('product.pricelist.item',
            'price_version_id', 'Price List Items', required=True),
        'date_start': fields.date('Start Date', help="Starting date for this pricelist version to be valid."),
        'date_end': fields.date('End Date', help="Ending date for this pricelist version to be valid."),
        'company_id': fields.related('pricelist_id','company_id',type='many2one',
            readonly=True, relation='res.company', string='Company', store=True)
    }
    _defaults = {
        'active': lambda *a: 1,
    }

    # We desactivate duplicated pricelists, so that dates do not overlap
    def copy(self, cr, uid, id, default=None,context={}):
        if not default: default= {}
        default['active'] = False
        return super(product_pricelist_version, self).copy(cr, uid, id, default, context)

    def _check_date(self, cursor, user, ids):
        for pricelist_version in self.browse(cursor, user, ids):
            if not pricelist_version.active:
                continue
            where = []
            if pricelist_version.date_start:
                where.append("((date_end>='%s') or (date_end is null))" % (pricelist_version.date_start,))
            if pricelist_version.date_end:
                where.append("((date_start<='%s') or (date_start is null))" % (pricelist_version.date_end,))

            cursor.execute('SELECT id ' \
                    'FROM product_pricelist_version ' \
                    'WHERE '+' and '.join(where) + (where and ' and ' or '')+
                        'pricelist_id = %s ' \
                        'AND active ' \
                        'AND id <> %s', (
                            pricelist_version.pricelist_id.id,
                            pricelist_version.id))
            if cursor.fetchall():
                return False
        return True

    _constraints = [
        (_check_date, 'You cannot have 2 pricelist versions that overlap!',
            ['date_start', 'date_end'])
    ]

product_pricelist_version()

class product_pricelist_item(osv.osv):
    def _price_field_get(self, cr, uid, context={}):
        pt = self.pool.get('product.price.type')
        ids = pt.search(cr, uid, [], context=context)
        result = []
        for line in pt.browse(cr, uid, ids, context=context):
            result.append((line.id, line.name))

        result.append((-1, _('Other Pricelist')))
        result.append((-2, _('Partner section of the product form')))
        return result

    _name = "product.pricelist.item"
    _description = "Pricelist item"
    _order = "sequence, min_quantity desc"
    _defaults = {
        'base': lambda *a: -1,
        'min_quantity': lambda *a: 0,
        'sequence': lambda *a: 5,
        'price_discount': lambda *a: 0,
    }

    def _check_recursion(self, cr, uid, ids):
        for obj_list in self.browse(cr, uid, ids):
            if obj_list.base == -1:
                main_pricelist = obj_list.price_version_id.pricelist_id.id
                other_pricelist = obj_list.base_pricelist_id.id
                if main_pricelist == other_pricelist:
                    return False
        return True

    _columns = {
        'name': fields.char('Rule Name', size=64, help="Explicit rule name for this pricelist line."),
        'price_version_id': fields.many2one('product.pricelist.version', 'Price List Version', required=True, select=True),
        'product_tmpl_id': fields.many2one('product.template', 'Product Template', ondelete='cascade', help="Sets a template if this rule only apply to a template of product. Keep empty for all products"),
        'product_id': fields.many2one('product.product', 'Product', ondelete='cascade', help="Sets a product if this rule only apply to one product. Keep empty for all products"),
        'categ_id': fields.many2one('product.category', 'Product Category', ondelete='cascade', help="Sets a category of product if this rule only apply to products of a category and his childs. Keep empty for all products"),

        'min_quantity': fields.integer('Min. Quantity', required=True, help="The rule only applies if the partner buys/sells more than this quantity."),
        'sequence': fields.integer('Sequence', required=True, help="Gives the sequence order when displaying a list of pricelist items."),
        'base': fields.selection(_price_field_get, 'Based on', required=True, size=-1, help="The mode for computing the price for this rule."),
        'base_pricelist_id': fields.many2one('product.pricelist', 'If Other Pricelist'),

        'price_surcharge': fields.float('Price Surcharge',
            digits=(16, int(config['price_accuracy']))),
        'price_discount': fields.float('Price Discount', digits=(16,4)),
        'price_round': fields.float('Price Rounding',
            digits=(16, int(config['price_accuracy'])),
            help="Sets the price so that it is a multiple of this value.\n" \
              "Rounding is applied after the discount and before the surcharge.\n" \
              "To have prices that end in 9.99, set rounding 10, surcharge -0.01" \
            ),
        'price_min_margin': fields.float('Min. Price Margin',
            digits=(16, int(config['price_accuracy']))),
        'price_max_margin': fields.float('Max. Price Margin',
            digits=(16, int(config['price_accuracy']))),
        'company_id': fields.related('price_version_id','company_id',type='many2one',
            readonly=True, relation='res.company', string='Company', store=True)
    }

    _constraints = [
        (_check_recursion, _('Error ! You cannot assign the Main Pricelist as Other Pricelist in PriceList Item!'), ['base_pricelist_id'])
    ]

    def product_id_change(self, cr, uid, ids, product_id, context={}):
        if not product_id:
            return {}
        prod = self.pool.get('product.product').read(cr, uid, [product_id], ['code','name'])
        if prod[0]['code']:
            return {'value': {'name': prod[0]['code']}}
        return {}
product_pricelist_item()



# vim:expandtab:smartindent:tabstop=4:softtabstop=4:shiftwidth=4:
<|MERGE_RESOLUTION|>--- conflicted
+++ resolved
@@ -230,7 +230,6 @@
                                 price = res2['price']
                                 break
                     else:
-<<<<<<< HEAD
                         price_type = price_type_obj.browse(cr, uid, int(res['base']))
                         price = currency_obj.compute(cr, uid,
                                 price_type.currency_id.id, res['currency_id'],
@@ -248,57 +247,12 @@
                         if res['price_max_margin']:
                             price = min(price, price_limit+res['price_max_margin'])
                         break    
+
                 else:
                     # False means no valid line found ! But we may not raise an
                     # exception here because it breaks the search
                     price = False
             result[id] = price            
-=======
-                        price_tmp = self.price_get(cr, uid,
-                                [res['base_pricelist_id']], prod_id,
-                                qty)[res['base_pricelist_id']]
-                        ptype_src = self.browse(cr, uid,
-                                res['base_pricelist_id']).currency_id.id
-                        price = currency_obj.compute(cr, uid, ptype_src,
-                                res['currency_id'], price_tmp, round=False)
-                elif res['base'] == -2:
-                    where = []
-                    if partner:
-                        where = [('name', '=', partner) ]
-                    sinfo = supplierinfo_obj.search(cr, uid,
-                            [('product_id', '=', tmpl_id)] + where)
-                    price = 0.0
-                    if sinfo:
-                        cr.execute('SELECT * ' \
-                                'FROM pricelist_partnerinfo ' \
-                                'WHERE suppinfo_id = ANY(%s)'
-                                'AND min_quantity <= %s ' \
-                                'ORDER BY min_quantity DESC LIMIT 1', (sinfo,qty,))
-                        res2 = cr.dictfetchone()
-                        if res2:
-                            price = res2['price']
-                else:
-                    price_type = price_type_obj.browse(cr, uid, int(res['base']))
-                    price = currency_obj.compute(cr, uid,
-                            price_type.currency_id.id, res['currency_id'],
-                            product_obj.price_get(cr, uid, [prod_id],
-                                price_type.field)[prod_id], round=False)
-
-                price_limit = price
-
-                price = price * (1.0+(res['price_discount'] or 0.0))
-                price = rounding(price, res['price_round'])
-                price += (res['price_surcharge'] or 0.0)
-                if res['price_min_margin']:
-                    price = max(price, price_limit+res['price_min_margin'])
-                if res['price_max_margin']:
-                    price = min(price, price_limit+res['price_max_margin'])
-            else:
-                # False means no valid line found ! But we may not raise an
-                # exception here because it breaks the search
-                price = False
-            result[id] = price
->>>>>>> 59ea9665
             if context and ('uom' in context):
                 product = product_obj.browse(cr, uid, prod_id)
                 uom = product.uos_id or product.uom_id
