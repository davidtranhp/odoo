--- conflicted
+++ resolved
@@ -5,14 +5,9 @@
 # Translators:
 # Martin Trigaux, 2018
 # fanha99 <fanha99@hotmail.com>, 2018
-<<<<<<< HEAD
-# Duy BQ <duybq86@gmail.com>, 2018
-# Nancy Momoland <thanhnguyen.icsc@gmail.com>, 2019
-=======
 # thanhnguyen.icsc <thanhnguyen.icsc@gmail.com>, 2019
 # Dung Nguyen Thi <dungnt@trobz.com>, 2019
 # Duy BQ <duybq86@gmail.com>, 2019
->>>>>>> 5431568c
 # 
 msgid ""
 msgstr ""
