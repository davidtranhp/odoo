--- conflicted
+++ resolved
@@ -1,19 +1,15 @@
 # Translation of Odoo Server.
 # This file contains the translation of the following modules:
 # 	* purchase_stock
-#
+# 
 # Translators:
 # Martin Trigaux, 2019
 # fanha99 <fanha99@hotmail.com>, 2019
 # Nancy Momoland <thanhnguyen.icsc@gmail.com>, 2019
 # Dung Nguyen Thi <dungnt@trobz.com>, 2019
 # Dao Nguyen <trucdao.uel@gmail.com>, 2019
-<<<<<<< HEAD
-#
-=======
 # Duy BQ <duybq86@gmail.com>, 2020
 # 
->>>>>>> 26fac2af
 msgid ""
 msgstr ""
 "Project-Id-Version: Odoo Server saas~12.5\n"
@@ -55,15 +51,9 @@
 "  - Manual: the quantity is set manually on the line\n"
 "  - Stock Moves: the quantity comes from confirmed pickings\n"
 msgstr ""
-<<<<<<< HEAD
 "Căn cứ vào cấu hình sản phẩm, số lượng đã nhận có thể được tính tự động bằng các cơ chế:\n"
 "  - Thủ công: số lượng đã nhận được nhập thủ công vào các dòng\n"
 "  - Dịch chuyển kho: số lượng được điền tự động dựa trên các phiếu kho đã xác nhận\n"
-=======
-"Theo cấu hình sản phẩm, số lượng nhận được có thể được tự động tính toán theo cơ chế:\n"
-"   - Thủ công: số lượng được đặt thủ công trên mỗi dòng\n"
-"   - Dịch chuyển kho: số lượng đến từ sự lựa chọn xác nhận\n"
->>>>>>> 26fac2af
 
 #. module: purchase_stock
 #: model:ir.model.fields,field_description:purchase_stock.field_stock_rule__action
@@ -239,11 +229,7 @@
 #. module: purchase_stock
 #: model:ir.model.fields,field_description:purchase_stock.field_purchase_order_line__propagate_date
 msgid "Propagate Rescheduling"
-<<<<<<< HEAD
 msgstr "Loan báo tái ấn định"
-=======
-msgstr "Tuyên truyền sắp xếp lại"
->>>>>>> 26fac2af
 
 #. module: purchase_stock
 #: model:ir.model.fields,field_description:purchase_stock.field_purchase_order_line__propagate_cancel
@@ -291,11 +277,7 @@
 #. module: purchase_stock
 #: model:ir.model.fields,field_description:purchase_stock.field_purchase_order_line__qty_received_method
 msgid "Received Qty Method"
-<<<<<<< HEAD
 msgstr "Cách tính SL Đã nhận"
-=======
-msgstr "Cách thức số lượng đã nhận"
->>>>>>> 26fac2af
 
 #. module: purchase_stock
 #: model:ir.actions.act_window,name:purchase_stock.purchase_open_picking
@@ -311,11 +293,7 @@
 #. module: purchase_stock
 #: model:ir.model.fields,field_description:purchase_stock.field_purchase_order_line__propagate_date_minimum_delta
 msgid "Reschedule if Higher Than"
-<<<<<<< HEAD
 msgstr "Tái ấn định nếu lớn hơn"
-=======
-msgstr "Thay đổi lịch trình nếu cao hơn"
->>>>>>> 26fac2af
 
 #. module: purchase_stock
 #: model:ir.model.fields,field_description:purchase_stock.field_purchase_order_line__move_ids
@@ -367,7 +345,7 @@
 #. module: purchase_stock
 #: model:ir.model.fields,help:purchase_stock.field_purchase_order_line__propagate_date_minimum_delta
 msgid "The change must be higher than this value to be propagated"
-msgstr "Thay đổi phải cao hơn giá trị này để được tuyên truyền"
+msgstr "Thay đổi phải cao hơn giá trị này để được loan báo"
 
 #. module: purchase_stock
 #: code:addons/purchase_stock/models/purchase.py:0
@@ -382,11 +360,7 @@
 #. module: purchase_stock
 #: model:ir.model.fields,help:purchase_stock.field_purchase_order_line__propagate_date
 msgid "The rescheduling is propagated to the next move."
-<<<<<<< HEAD
 msgstr "Việc tái lập lại kế hoạch sẽ được loan báo cho dịch chuyển kế tiếp."
-=======
-msgstr "Tính lại các loan báo cho lần Dịch chuyển kế tiếp."
->>>>>>> 26fac2af
 
 #. module: purchase_stock
 #: code:addons/purchase_stock/models/stock_rule.py:0
@@ -398,7 +372,7 @@
 msgstr ""
 "Không có giá nhà cung cấp phù hợp để tạo đơn đặt hàng cho sản phẩm %s (không"
 " xác định nhà cung cấp, số lượng tối thiểu không đạt, ngày không hợp lệ, "
-"...). Đi vào danh mục sản phẩm và bổ sung danh sách các nhà cung cấp."
+"...). Đi vào nhóm sản phẩm và bổ sung danh sách các nhà cung cấp."
 
 #. module: purchase_stock
 #: model_terms:ir.ui.view,arch_db:purchase_stock.res_config_settings_view_form_purchase
@@ -424,7 +398,7 @@
 #. module: purchase_stock
 #: model:ir.model,name:purchase_stock.model_stock_picking
 msgid "Transfer"
-msgstr "Dịch chuyển"
+msgstr "Điều chuyển"
 
 #. module: purchase_stock
 #: code:addons/purchase_stock/models/purchase.py:0
