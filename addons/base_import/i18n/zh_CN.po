--- conflicted
+++ resolved
@@ -21,11 +21,7 @@
 msgstr ""
 "Project-Id-Version: Odoo Server 10.0alpha1e\n"
 "Report-Msgid-Bugs-To: \n"
-<<<<<<< HEAD
-"POT-Creation-Date: 2016-08-19 10:24+0000\n"
-=======
 "POT-Creation-Date: 2016-08-18 14:07+0000\n"
->>>>>>> bc1a0a32
 "PO-Revision-Date: 2016-08-18 08:37+0000\n"
 "Last-Translator: Jeffery Chenn <jeffery9@gmail.com>, 2016\n"
 "Language-Team: Chinese (China) (https://www.transifex.com/odoo/teams/41243/"
@@ -41,22 +37,14 @@
 
 #. module: base_import
 #. openerp-web
-<<<<<<< HEAD
-#: code:addons/base_import/static/src/js/import.js:595
-=======
 #: code:addons/base_import/static/src/js/import.js:474
->>>>>>> bc1a0a32
 #, python-format
 msgid "(%d more)"
 msgstr "( %d  更多)"
 
 #. module: base_import
 #. openerp-web
-<<<<<<< HEAD
-#: code:addons/base_import/static/src/js/import.js:373
-=======
 #: code:addons/base_import/static/src/js/import.js:287
->>>>>>> bc1a0a32
 #, python-format
 msgid ""
 "A single column was found in the file, this often means the file separator "
@@ -65,9 +53,6 @@
 
 #. module: base_import
 #. openerp-web
-<<<<<<< HEAD
-#: code:addons/base_import/static/src/xml/import.xml:89
-=======
 #: code:addons/base_import/static/src/xml/import.xml:161
 #, python-format
 msgid ""
@@ -210,19 +195,11 @@
 #. module: base_import
 #. openerp-web
 #: code:addons/base_import/static/src/xml/import.xml:358
->>>>>>> bc1a0a32
 #, python-format
 msgid "Cancel"
 msgstr "取消"
 
 #. module: base_import
-<<<<<<< HEAD
-#: code:addons/base_import/models.py:592
-#, python-format
-msgid ""
-"Column %s contains incorrect values (value: %s does not match date format"
-msgstr ""
-=======
 #. openerp-web
 #: code:addons/base_import/static/src/js/import.js:205
 #: code:addons/base_import/static/src/js/import.js:216
@@ -269,23 +246,20 @@
 msgstr ""
 "国家/外部ID:记录的ID指向另一个程序\n"
 "或者引入的.XML文件)"
->>>>>>> bc1a0a32
-
-#. module: base_import
-#: code:addons/base_import/models.py:575
-#, python-format
-msgid "Column %s contains incorrect values (value: %s)"
-msgstr ""
-
-#. module: base_import
-#. openerp-web
-#: code:addons/base_import/static/src/js/import.js:244
-#: code:addons/base_import/static/src/js/import.js:255
-#: code:addons/base_import/static/src/js/import.js:262
-#: code:addons/base_import/static/src/js/import.js:274
-#, python-format
-msgid "Comma"
-msgstr "逗号"
+
+#. module: base_import
+#. openerp-web
+#: code:addons/base_import/static/src/xml/import.xml:159
+#, python-format
+msgid "Country: Belgium"
+msgstr "国家: 比利时"
+
+#. module: base_import
+#. openerp-web
+#: code:addons/base_import/static/src/xml/import.xml:152
+#, python-format
+msgid "Country: the name or code of the country"
+msgstr "国家：国家的名称或代码"
 
 #. module: base_import
 #: model:ir.model.fields,field_description:base_import.field_base_import_import_create_uid
@@ -327,10 +301,16 @@
 "创建时间\n"
 "#-#-#-#-#  zh_CN.po (Odoo Server 10.0alpha1e)  #-#-#-#-#\n"
 "创建于"
-<<<<<<< HEAD
-
-#. module: base_import
-#: code:addons/base_import/models.py:151 code:addons/base_import/models.py:157
+
+#. module: base_import
+#. openerp-web
+#: code:addons/base_import/static/src/xml/import.xml:244
+#, python-format
+msgid "Customers and their respective contacts"
+msgstr "客户和他们各自的联系人"
+
+#. module: base_import
+#: code:addons/base_import/models.py:149 code:addons/base_import/models.py:155
 #, fuzzy, python-format
 msgid "Database ID"
 msgstr ""
@@ -338,33 +318,6 @@
 "Database ID\n"
 "#-#-#-#-#  zh_CN.po (Odoo Server 10.0alpha1e)  #-#-#-#-#\n"
 "数据库ID"
-=======
->>>>>>> bc1a0a32
-
-#. module: base_import
-#. openerp-web
-#: code:addons/base_import/static/src/js/import.js:125
-#, python-format
-msgid "Date Format:"
-msgstr ""
-
-#. module: base_import
-<<<<<<< HEAD
-#. openerp-web
-#: code:addons/base_import/static/src/js/import.js:127
-#, python-format
-msgid "Decimal Separator:"
-msgstr ""
-=======
-#: code:addons/base_import/models.py:149 code:addons/base_import/models.py:155
-#, fuzzy, python-format
-msgid "Database ID"
-msgstr ""
-"#-#-#-#-#  zh_CN.po (Odoo 9.0)  #-#-#-#-#\n"
-"Database ID\n"
-"#-#-#-#-#  zh_CN.po (Odoo Server 10.0alpha1e)  #-#-#-#-#\n"
-"数据库ID"
->>>>>>> bc1a0a32
 
 #. module: base_import
 #: model:ir.model.fields,field_description:base_import.field_base_import_import_display_name
@@ -386,63 +339,55 @@
 
 #. module: base_import
 #. openerp-web
-<<<<<<< HEAD
-#: code:addons/base_import/static/src/js/import.js:416
-=======
 #: code:addons/base_import/static/src/js/import.js:321
->>>>>>> bc1a0a32
 #, python-format
 msgid "Don't import"
 msgstr "不导入"
 
 #. module: base_import
 #. openerp-web
-#: code:addons/base_import/static/src/js/import.js:263
-#: code:addons/base_import/static/src/js/import.js:281
-#, python-format
-msgid "Dot"
-msgstr ""
-
-#. module: base_import
-#. openerp-web
-#: code:addons/base_import/static/src/js/import.js:120
+#: code:addons/base_import/static/src/js/import.js:91
 #, python-format
 msgid "Encoding:"
 msgstr "编码:"
 
 #. module: base_import
-<<<<<<< HEAD
-#: code:addons/base_import/models.py:230
-=======
 #: code:addons/base_import/models.py:228
->>>>>>> bc1a0a32
 #, python-format
 msgid "Error cell found while reading XLS/XLSX file: %s"
 msgstr "读取XLS/XLSX文件: %s 时发现错误单元格"
 
 #. module: base_import
 #. openerp-web
-<<<<<<< HEAD
-#: code:addons/base_import/static/src/js/import.js:572
-=======
 #: code:addons/base_import/static/src/js/import.js:451
->>>>>>> bc1a0a32
 #, python-format
 msgid "Everything seems valid."
 msgstr "看上去一切正常。"
 
 #. module: base_import
-<<<<<<< HEAD
-#: code:addons/base_import/models.py:115 code:addons/base_import/models.py:150
-=======
 #. openerp-web
 #: code:addons/base_import/models.py:114 code:addons/base_import/models.py:148
 #: code:addons/base_import/static/src/xml/import.xml:69
 #: code:addons/base_import/static/src/xml/import.xml:74
->>>>>>> bc1a0a32
 #, python-format
 msgid "External ID"
 msgstr "外部ID"
+
+#. module: base_import
+#. openerp-web
+#: code:addons/base_import/static/src/xml/import.xml:325
+#, python-format
+msgid ""
+"External ID,Name,Is a \n"
+"                        Company,Related Company/External ID"
+msgstr "External ID,Name, 是一个公司，关联公司/External ID"
+
+#. module: base_import
+#. openerp-web
+#: code:addons/base_import/static/src/xml/import.xml:313
+#, python-format
+msgid "External ID,Name,Is a Company"
+msgstr "External ID,Name,Is a Company"
 
 #. module: base_import
 #: model:ir.model.fields,field_description:base_import.field_base_import_import_file
@@ -465,22 +410,33 @@
 msgstr "文件类型"
 
 #. module: base_import
+#. openerp-web
+#: code:addons/base_import/static/src/xml/import.xml:238
+#, python-format
+msgid "File for some Quotations"
+msgstr "引用的文件"
+
+#. module: base_import
 #: model:ir.model.fields,help:base_import.field_base_import_import_file
 msgid "File to check and/or import, raw binary (not base64)"
 msgstr "文件的审核或导入， 原始二进制编码（不是base64编码）"
 
 #. module: base_import
 #. openerp-web
-#: code:addons/base_import/static/src/xml/import.xml:115
+#: code:addons/base_import/static/src/xml/import.xml:12
+#, python-format
+msgid "File:"
+msgstr "文件："
+
+#. module: base_import
+#. openerp-web
+#: code:addons/base_import/static/src/xml/import.xml:384
 #, python-format
 msgid "For CSV files, the issue could be an incorrect encoding."
 msgstr "对于CSV文件来说，这个问题可能由错误的编码造成。"
 
 #. module: base_import
 #. openerp-web
-<<<<<<< HEAD
-#: code:addons/base_import/static/src/js/import.js:619
-=======
 #: code:addons/base_import/static/src/xml/import.xml:149
 #, python-format
 msgid ""
@@ -512,46 +468,41 @@
 #. module: base_import
 #. openerp-web
 #: code:addons/base_import/static/src/xml/import.xml:157
->>>>>>> bc1a0a32
+#, python-format
+msgid ""
+"For the country \n"
+"                        Belgium, you can use one of these 3 ways to import:"
+msgstr "对于国 家"
+
+#. module: base_import
+#. openerp-web
+#: code:addons/base_import/static/src/xml/import.xml:60
+#, python-format
+msgid "Frequently Asked Questions"
+msgstr "常见问题"
+
+#. module: base_import
+#. openerp-web
+#: code:addons/base_import/static/src/js/import.js:498
 #, python-format
 msgid "Get all possible values"
 msgstr "获取所有可能的值"
 
 #. module: base_import
 #. openerp-web
-#: code:addons/base_import/static/src/xml/import.xml:11
-#, python-format
-msgid "Help"
-msgstr "帮助"
-
-#. module: base_import
-#. openerp-web
-<<<<<<< HEAD
-#: code:addons/base_import/static/src/js/import.js:606
-=======
-#: code:addons/base_import/static/src/js/import.js:498
-#, python-format
-msgid "Get all possible values"
-msgstr "获取所有可能的值"
-
-#. module: base_import
-#. openerp-web
 #: code:addons/base_import/static/src/js/import.js:485
->>>>>>> bc1a0a32
 #, python-format
 msgid "Here are the possible values:"
 msgstr "这里是可能的值："
 
 #. module: base_import
 #. openerp-web
-#: code:addons/base_import/static/src/xml/import.xml:116
+#: code:addons/base_import/static/src/xml/import.xml:385
 #, python-format
 msgid "Here is the start of the file we could not import:"
 msgstr "下面是我们无法导入的起始文件："
 
 #. module: base_import
-<<<<<<< HEAD
-=======
 #. openerp-web
 #: code:addons/base_import/static/src/xml/import.xml:120
 #, python-format
@@ -615,7 +566,6 @@
 #. openerp-web
 #: code:addons/base_import/static/src/xml/import.xml:69
 #: code:addons/base_import/static/src/xml/import.xml:74
->>>>>>> bc1a0a32
 #: model:ir.model.fields,field_description:base_import.field_base_import_import_id
 #: model:ir.model.fields,field_description:base_import.field_base_import_tests_models_char_id
 #: model:ir.model.fields,field_description:base_import.field_base_import_tests_models_char_noreadonly_id
@@ -630,19 +580,13 @@
 #: model:ir.model.fields,field_description:base_import.field_base_import_tests_models_o2m_child_id
 #: model:ir.model.fields,field_description:base_import.field_base_import_tests_models_o2m_id
 #: model:ir.model.fields,field_description:base_import.field_base_import_tests_models_preview_id
-<<<<<<< HEAD
-#, fuzzy
-=======
 #, fuzzy, python-format
->>>>>>> bc1a0a32
 msgid "ID"
 msgstr ""
 "#-#-#-#-#  zh_CN.po (Odoo 9.0)  #-#-#-#-#\n"
 "ID\n"
 "#-#-#-#-#  zh_CN.po (Odoo Server 10.0alpha1e)  #-#-#-#-#\n"
 "标识"
-<<<<<<< HEAD
-=======
 
 #. module: base_import
 #. openerp-web
@@ -673,11 +617,10 @@
 "                        位于产品目录列表的'可销售的' 目录 \n"
 "                        (\"杂项. 产品/可销售\"). 我们建议你修改 \n"
 "                        其中的一个重复值或者修改你的产品目录层级关系."
->>>>>>> bc1a0a32
-
-#. module: base_import
-#. openerp-web
-#: code:addons/base_import/static/src/xml/import.xml:73
+
+#. module: base_import
+#. openerp-web
+#: code:addons/base_import/static/src/xml/import.xml:51
 #, python-format
 msgid ""
 "If the file contains\n"
@@ -692,7 +635,7 @@
 
 #. module: base_import
 #. openerp-web
-#: code:addons/base_import/static/src/xml/import.xml:60
+#: code:addons/base_import/static/src/xml/import.xml:40
 #, python-format
 msgid ""
 "If the model uses openchatter, history tracking                             "
@@ -701,8 +644,6 @@
 msgstr ""
 "如果该数据模型声明使用openchatter，历史跟踪功能，系统就会自动设置订阅和发送通"
 "知，导入期间，会执行很慢。"
-<<<<<<< HEAD
-=======
 
 #. module: base_import
 #. openerp-web
@@ -807,33 +748,30 @@
 "如果您要导入有多条分录的销售订单;对每个分录,您需要在CSV文件中保留一个特定的"
 "行.\n"
 "第一条分录包含订单表头信息，其它分录不需要订单表头信息。"
->>>>>>> bc1a0a32
-
-#. module: base_import
-#. openerp-web
-#: code:addons/base_import/static/src/xml/import.xml:88
-#: code:addons/base_import/static/src/xml/import.xml:147
+
+#. module: base_import
+#. openerp-web
+#: code:addons/base_import/static/src/xml/import.xml:357
+#: code:addons/base_import/static/src/xml/import.xml:417
 #, python-format
 msgid "Import"
 msgstr "导入"
 
 #. module: base_import
 #. openerp-web
-#: code:addons/base_import/static/src/js/import.js:181
+#: code:addons/base_import/static/src/js/import.js:147
 #, python-format
 msgid "Import a File"
 msgstr "导入文件"
 
 #. module: base_import
 #. openerp-web
-#: code:addons/base_import/static/src/xml/import.xml:114
+#: code:addons/base_import/static/src/xml/import.xml:383
 #, python-format
 msgid "Import preview failed due to:"
 msgstr "导入预览文件失败"
 
 #. module: base_import
-<<<<<<< HEAD
-=======
 #. openerp-web
 #: code:addons/base_import/static/src/xml/import.xml:66
 #, python-format
@@ -854,7 +792,6 @@
 msgstr "这将产生以下的CSV文件："
 
 #. module: base_import
->>>>>>> bc1a0a32
 #: model:ir.model.fields,field_description:base_import.field_base_import_import___last_update
 #: model:ir.model.fields,field_description:base_import.field_base_import_tests_models_char___last_update
 #: model:ir.model.fields,field_description:base_import.field_base_import_tests_models_char_noreadonly___last_update
@@ -925,19 +862,15 @@
 
 #. module: base_import
 #. openerp-web
-#: code:addons/base_import/static/src/xml/import.xml:19
-#, python-format
-msgid "Load File"
-msgstr ""
-
-#. module: base_import
-#. openerp-web
-#: code:addons/base_import/static/src/xml/import.xml:56
-#, python-format
-<<<<<<< HEAD
-msgid "Map your columns to import"
-msgstr ""
-=======
+#: code:addons/base_import/static/src/xml/import.xml:37
+#, python-format
+msgid "Map your data to Odoo"
+msgstr "映射数据到Odoo"
+
+#. module: base_import
+#. openerp-web
+#: code:addons/base_import/static/src/xml/import.xml:130
+#, python-format
 msgid ""
 "Microsoft Excel will allow \n"
 "                        you to modify only the encoding when saving \n"
@@ -948,7 +881,6 @@
 "                        将仅允许您修改编码\n"
 "                        (在 '另存' 对话框中 > 点击 '工具' 下拉\n"
 "                        清单 > 编码选项)。"
->>>>>>> bc1a0a32
 
 #. module: base_import
 #: model:ir.model.fields,field_description:base_import.field_base_import_import_res_model
@@ -962,30 +894,22 @@
 
 #. module: base_import
 #. openerp-web
-#: code:addons/base_import/static/src/xml/import.xml:15
-#, python-format
-msgid "No file chosen..."
-msgstr ""
-
-#. module: base_import
-#. openerp-web
-<<<<<<< HEAD
-#: code:addons/base_import/static/src/js/import.js:482
-=======
+#: code:addons/base_import/static/src/xml/import.xml:63
+#, python-format
+msgid "Need to import data from an other application?"
+msgstr "需要从其他应用程序中导入数据？"
+
+#. module: base_import
+#. openerp-web
 #: code:addons/base_import/static/src/js/import.js:369
->>>>>>> bc1a0a32
 #, python-format
 msgid "Normal Fields"
 msgstr "正常字段"
 
 #. module: base_import
 #. openerp-web
-#: code:addons/base_import/static/src/xml/import.xml:30
-#, python-format
-<<<<<<< HEAD
-msgid "Options…"
-msgstr ""
-=======
+#: code:addons/base_import/static/src/xml/import.xml:111
+#, python-format
 msgid ""
 "Note that if your CSV file \n"
 "                        has a tabulation as separator, Odoo will not \n"
@@ -1000,7 +924,6 @@
 "识别。需要您用Excel等软件来\n"
 "修正文件格式方能正确识别。。\n"
 "详见下文"
->>>>>>> bc1a0a32
 
 #. module: base_import
 #: model:ir.model.fields,field_description:base_import.field_base_import_tests_models_preview_othervalue
@@ -1009,64 +932,55 @@
 
 #. module: base_import
 #. openerp-web
-#: code:addons/base_import/static/src/js/import.js:122
+#: code:addons/base_import/static/src/xml/import.xml:241
+#, python-format
+msgid "Purchase orders with their respective purchase order lines"
+msgstr "采购订单与各自采购的订单行"
+
+#. module: base_import
+#. openerp-web
+#: code:addons/base_import/static/src/js/import.js:93
 #, python-format
 msgid "Quoting:"
 msgstr "引用："
 
 #. module: base_import
 #. openerp-web
-<<<<<<< HEAD
-#: code:addons/base_import/static/src/js/import.js:483
-=======
 #: code:addons/base_import/static/src/js/import.js:370
->>>>>>> bc1a0a32
 #, python-format
 msgid "Relation Fields"
 msgstr "关联字段"
 
 #. module: base_import
 #. openerp-web
-#: code:addons/base_import/static/src/xml/import.xml:24
-#, python-format
-msgid "Reload File"
-msgstr ""
-
-#. module: base_import
-#. openerp-web
-#: code:addons/base_import/static/src/xml/import.xml:11
-#, python-format
-<<<<<<< HEAD
-msgid "Select a CSV or Excel file to import."
-msgstr ""
-=======
+#: code:addons/base_import/static/src/xml/import.xml:17
+#, python-format
+msgid "Reload data to check changes."
+msgstr "刷新数据，以检查变化。"
+
+#. module: base_import
+#. openerp-web
+#: code:addons/base_import/static/src/xml/import.xml:9
+#, python-format
 msgid ""
 "Select the file to import. If you need a sample importable file, you\n"
 "            can use the export tool to generate one."
 msgstr ""
 "选择一个文件来导入。如果需要导入文件的模版，您可以先使用导出工具来生成一个。"
->>>>>>> bc1a0a32
-
-#. module: base_import
-#. openerp-web
-#: code:addons/base_import/static/src/js/import.js:245
+
+#. module: base_import
+#. openerp-web
+#: code:addons/base_import/static/src/js/import.js:206
 #, python-format
 msgid "Semicolon"
 msgstr "分号"
 
 #. module: base_import
 #. openerp-web
-#: code:addons/base_import/static/src/js/import.js:121
+#: code:addons/base_import/static/src/js/import.js:92
 #, python-format
 msgid "Separator:"
 msgstr "分隔符："
-
-#. module: base_import
-#. openerp-web
-#: code:addons/base_import/static/src/xml/import.xml:72
-#, python-format
-msgid "Show all fields for completion (advanced)"
-msgstr ""
 
 #. module: base_import
 #: model:ir.model.fields,field_description:base_import.field_base_import_tests_models_preview_somevalue
@@ -1075,9 +989,6 @@
 
 #. module: base_import
 #. openerp-web
-<<<<<<< HEAD
-#: code:addons/base_import/static/src/js/import.js:247
-=======
 #: code:addons/base_import/static/src/xml/import.xml:142
 #, python-format
 msgid ""
@@ -1099,28 +1010,19 @@
 #. module: base_import
 #. openerp-web
 #: code:addons/base_import/static/src/js/import.js:208
->>>>>>> bc1a0a32
 #, python-format
 msgid "Space"
 msgstr "空格键"
 
 #. module: base_import
 #. openerp-web
-#: code:addons/base_import/static/src/js/import.js:246
+#: code:addons/base_import/static/src/js/import.js:207
 #, python-format
 msgid "Tab"
 msgstr "选项卡"
 
 #. module: base_import
 #. openerp-web
-<<<<<<< HEAD
-#: code:addons/base_import/static/src/xml/import.xml:68
-#, python-format
-msgid ""
-"The first row\n"
-"                 contains the label of the column"
-msgstr ""
-=======
 #: code:addons/base_import/static/src/xml/import.xml:74
 #, python-format
 msgid "The"
@@ -1222,16 +1124,11 @@
 "为了创建对于连接到公司的人员 \n"
 "                        CVS文件，我们将在PSQL中使用以下的 \n"
 "                        SQL命令："
->>>>>>> bc1a0a32
-
-#. module: base_import
-#. openerp-web
-#: code:addons/base_import/static/src/js/import.js:126
-#, python-format
-<<<<<<< HEAD
-msgid "Thousand Separator:"
-msgstr ""
-=======
+
+#. module: base_import
+#. openerp-web
+#: code:addons/base_import/static/src/xml/import.xml:291
+#, python-format
 msgid ""
 "To manage relations between tables, \n"
 "                        you can use the \"External ID\" facilities of "
@@ -1250,32 +1147,23 @@
 "一个记录的\"外部ID\"另一个应用里面记录的唯一值.\n"
 "所有对象记录的\"外部ID\"必须是唯一的,一个好的做法是在\"外部ID\"\n"
 "加上应用或者表的名称.(例如'company_1', 'person_1'，不要仅仅是'1')"
->>>>>>> bc1a0a32
-
-#. module: base_import
-#. openerp-web
-#: code:addons/base_import/static/src/xml/import.xml:62
+
+#. module: base_import
+#. openerp-web
+#: code:addons/base_import/static/src/xml/import.xml:43
 #, python-format
 msgid "Track history during import"
 msgstr "导入时跟踪导入历史"
 
 #. module: base_import
-<<<<<<< HEAD
-#: code:addons/base_import/models.py:197
-=======
 #: code:addons/base_import/models.py:195
->>>>>>> bc1a0a32
 #, python-format
 msgid ""
 "Unable to load \"{extension}\" file: requires Python module \"{modname}\""
 msgstr "无法装载 \"{extension}\"  文件:需要Python 模块 \"{modname}\""
 
 #. module: base_import
-<<<<<<< HEAD
-#: code:addons/base_import/models.py:198
-=======
 #: code:addons/base_import/models.py:196
->>>>>>> bc1a0a32
 #, python-format
 msgid ""
 "Unsupported file format \"{}\", import only supports CSV, ODS, XLS and XLSX"
@@ -1283,9 +1171,6 @@
 
 #. module: base_import
 #. openerp-web
-<<<<<<< HEAD
-#: code:addons/base_import/static/src/xml/import.xml:86
-=======
 #: code:addons/base_import/static/src/xml/import.xml:166
 #, python-format
 msgid ""
@@ -1331,15 +1216,11 @@
 #. module: base_import
 #. openerp-web
 #: code:addons/base_import/static/src/xml/import.xml:355
->>>>>>> bc1a0a32
 #, python-format
 msgid "Validate"
 msgstr "验证"
 
 #. module: base_import
-<<<<<<< HEAD
-#: code:addons/base_import/models.py:516
-=======
 #. openerp-web
 #: code:addons/base_import/static/src/xml/import.xml:306
 #, python-format
@@ -1435,18 +1316,13 @@
 
 #. module: base_import
 #: code:addons/base_import/models.py:406
->>>>>>> bc1a0a32
 #, python-format
 msgid "You must configure at least one field to import"
 msgstr "You must configure at least one field to import"
 
 #. module: base_import
 #. openerp-web
-<<<<<<< HEAD
-#: code:addons/base_import/static/src/js/import.js:589
-=======
 #: code:addons/base_import/static/src/js/import.js:468
->>>>>>> bc1a0a32
 #, python-format
 msgid "at row %d"
 msgstr "在 %d 行"
@@ -1523,18 +1399,12 @@
 
 #. module: base_import
 #. openerp-web
-<<<<<<< HEAD
-#: code:addons/base_import/static/src/js/import.js:591
-=======
 #: code:addons/base_import/static/src/js/import.js:470
->>>>>>> bc1a0a32
 #, python-format
 msgid "between rows %d and %d"
 msgstr "在第 %d 行和第 %d 行之间"
 
 #. module: base_import
-<<<<<<< HEAD
-=======
 #. openerp-web
 #: code:addons/base_import/static/src/xml/import.xml:69
 #, python-format
@@ -1660,7 +1530,6 @@
 msgstr "原始的唯一标识"
 
 #. module: base_import
->>>>>>> bc1a0a32
 #: model:ir.model.fields,field_description:base_import.field_base_import_tests_models_char_noreadonly_value
 #: model:ir.model.fields,field_description:base_import.field_base_import_tests_models_char_readonly_value
 #: model:ir.model.fields,field_description:base_import.field_base_import_tests_models_char_required_value
@@ -1677,696 +1546,6 @@
 msgid "unknown"
 msgstr "未知的"
 
-<<<<<<< HEAD
-#~ msgid ""
-#~ "According to your need, you should use \n"
-#~ "                        one of these 3 ways to reference records in "
-#~ "relations. \n"
-#~ "                        Here is when you should use one or the other, \n"
-#~ "                        according to your need:"
-#~ msgstr ""
-#~ "按照您的需要， 您应该使用 \n"
-#~ "                        这三种方式之一在关联中引用记录。 \n"
-#~ "                        这里是介绍您何时使用何种方式， \n"
-#~ "                        根据您所需要："
-
-#~ msgid ""
-#~ "As an example, here is \n"
-#~ "                        purchase.order_functional_error_line_cant_adpat."
-#~ "CSV \n"
-#~ "                        file of some quotations you can import, based on "
-#~ "demo \n"
-#~ "                        data."
-#~ msgstr ""
-#~ "作为一个例子，这里包含了部分报价单的文件 purchase."
-#~ "order_functional_error_line_cant_adpat.CSV 可以被导入，它基于 演示数据。"
-
-#~ msgid ""
-#~ "As an example, suppose you have a SQL database \n"
-#~ "                        with two tables you want to import: companies "
-#~ "and \n"
-#~ "                        persons. Each person belong to one company, so "
-#~ "you \n"
-#~ "                        will have to recreate the link between a person "
-#~ "and \n"
-#~ "                        the company he work for. (If you want to test "
-#~ "this \n"
-#~ "                        example, here is a"
-#~ msgstr ""
-#~ "例如，假设您有一个包含两个表的SQL数据库要导入：companies  和 persons。 \n"
-#~ "                        每个人员属于一个公司，因此您必须创建  人和其就职公"
-#~ "司之间的\n"
-#~ "                        连接。（如果您要测试这个例子，这就有一个"
-
-#~ msgid ""
-#~ "As you can see in this file, Fabien and Laurence \n"
-#~ "                        are working for the Bigees company (company_1) "
-#~ "and \n"
-#~ "                        Eric is working for the Organi company. The "
-#~ "relation \n"
-#~ "                        between persons and companies is done using the \n"
-#~ "                        External ID of the companies. We had to prefix "
-#~ "the \n"
-#~ "                        \"External ID\" by the name of the table to avoid "
-#~ "a \n"
-#~ "                        conflict of ID between persons and companies "
-#~ "(person_1 \n"
-#~ "                        and company_1 who shared the same ID 1 in the "
-#~ "orignial \n"
-#~ "                        database)."
-#~ msgstr ""
-#~ "在这个文件中你会发现, Fabien 和 Laurence \n"
-#~ "                        目前就职于 Bigees 公司 (company_1) 而 \n"
-#~ "                        Eric 就职于Organi 公司。个人和公司之间的关联 \n"
-#~ "                        通过公司的 External ID 完成。\n"
-#~ "                        我们需要使用 表名来为 \"External ID \"加前缀，\n"
-#~ "                        从而避免个人和公司之间的ID冲突。(person_1 \n"
-#~ "                        和 company_1 在原始数据库中共享相同的 ID 1 )."
-
-#~ msgid ""
-#~ "Because CSV files are used internally and in\n"
-#~ "                        multiple external processes, interoperability is "
-#~ "a\n"
-#~ "                        significant issue. To limit incorrect\n"
-#~ "                        interpretation of data, they are strictly "
-#~ "limited\n"
-#~ "                        to dates following"
-#~ msgstr ""
-#~ "因为CSV文件通常用在内部和外部的多重进程，互联互通是个显著的问题。\n"
-#~ "为了减少错误数据的解释，他们严格限制如下的日期"
-
-#~ msgid ""
-#~ "By default the Import preview is set on commas as \n"
-#~ "                        field separators and quotation marks as text \n"
-#~ "                        delimiters. If your csv file does not have "
-#~ "these \n"
-#~ "                        settings, you can modify the File Format "
-#~ "Options \n"
-#~ "                        (displayed under the Browse CSV file bar after "
-#~ "you \n"
-#~ "                        select your file)."
-#~ msgstr ""
-#~ "默认情况下，导入预览中，逗号是字段分隔符，引号是文本的定界符.\n"
-#~ "如果您的CSV文件不是这样设置，您可以修改文件格式选项\n"
-#~ "(选择文件后，显示在浏览CSV文件下面)."
-
-#~ msgid "CSV Format Options…"
-#~ msgstr "CSV格式选项..."
-
-#~ msgid "CSV file for Manufacturer, Retailer"
-#~ msgstr "从 制造商 零售商导出CSV文件"
-
-#~ msgid "CSV file for Products"
-#~ msgstr "产品的CSV文件"
-
-#~ msgid "CSV file for categories"
-#~ msgstr "类别的CSV文件"
-
-#~ msgid "Can I import several times the same record?"
-#~ msgstr "我可以导入多次相同的记录？"
-
-#~ msgid ""
-#~ "Country/Database \n"
-#~ "                        ID: 21"
-#~ msgstr ""
-#~ "国家/数据库\n"
-#~ " ID: 21"
-
-#~ msgid ""
-#~ "Country/Database ID: the unique Odoo ID for a \n"
-#~ "                        record, defined by the ID postgresql column"
-#~ msgstr "国家/数据库ID：Odoo的独特的ID为"
-
-#~ msgid "Country/External ID: base.be"
-#~ msgstr "Country/External ID: base.be"
-
-#~ msgid ""
-#~ "Country/External ID: the ID of this record \n"
-#~ "                        referenced in another application (or the .XML "
-#~ "file \n"
-#~ "                        that imported it)"
-#~ msgstr ""
-#~ "国家/外部ID:记录的ID指向另一个程序\n"
-#~ "或者引入的.XML文件)"
-
-#~ msgid "Country: Belgium"
-#~ msgstr "国家: 比利时"
-
-#~ msgid "Country: the name or code of the country"
-#~ msgstr "国家：国家的名称或代码"
-
-#~ msgid "Customers and their respective contacts"
-#~ msgstr "客户和他们各自的联系人"
-
-#~ msgid ""
-#~ "External ID,Name,Is a \n"
-#~ "                        Company,Related Company/External ID"
-#~ msgstr "External ID,Name, 是一个公司，关联公司/External ID"
-
-#~ msgid "External ID,Name,Is a Company"
-#~ msgstr "External ID,Name,Is a Company"
-
-#~ msgid "File for some Quotations"
-#~ msgstr "引用的文件"
-
-#~ msgid "File:"
-#~ msgstr "文件："
-
-#~ msgid ""
-#~ "For example, to \n"
-#~ "                        reference the country of a contact, Odoo "
-#~ "proposes \n"
-#~ "                        you 3 different fields to import:"
-#~ msgstr ""
-#~ "例如，要\n"
-#~ "引用国家的关系，Odoo给\n"
-#~ "你3个不同字段的导入"
-
-#~ msgid ""
-#~ "For more familiar or\n"
-#~ "                        flexible formatting, use Excel files, date cells\n"
-#~ "                        are stored as genuine dates and the familiar and\n"
-#~ "                        locale-aware display of dates is independent "
-#~ "from\n"
-#~ "                        the way it is stored."
-#~ msgstr ""
-#~ "对于更熟悉或\n"
-#~ "灵活的格式，使用Excel文件，日期单元\n"
-#~ "存储为真正的日期，熟悉和\n"
-#~ "日期的语言环境感知显示是独立于\n"
-#~ "它被存储的方式。"
-
-#~ msgid ""
-#~ "For the country \n"
-#~ "                        Belgium, you can use one of these 3 ways to "
-#~ "import:"
-#~ msgstr "对于国 家"
-
-#~ msgid "Frequently Asked Questions"
-#~ msgstr "常见问题"
-
-#~ msgid ""
-#~ "How can I change the CSV file format options when \n"
-#~ "                        saving in my spreadsheet application?"
-#~ msgstr ""
-#~ "当我在电子表格程序中保存文档时 \n"
-#~ "                        我应该怎样更改CSV文件选项？"
-
-#~ msgid ""
-#~ "How can I import a many2many relationship field \n"
-#~ "                        (e.g. a customer that has multiple tags)?"
-#~ msgstr ""
-#~ "如何导入一个多对多（ many2many  ）的关系 \n"
-#~ "                        （例如：一个顾客有多个标签）？"
-
-#~ msgid ""
-#~ "How can I import a one2many relationship (e.g. several \n"
-#~ "                        Order Lines of a Sales Order)?"
-#~ msgstr ""
-#~ "如何导入一个 one2many  的关系（例如： 一个销售 \n"
-#~ "                        订单的多个订单行）？"
-
-#~ msgid ""
-#~ "How to export/import different tables from an SQL \n"
-#~ "                        application to Odoo?"
-#~ msgstr ""
-#~ "如何从一个Odoo的SQL应用中 \n"
-#~ "导入或导出不同的表？"
-
-#~ msgid ""
-#~ "However if you do not wish to change your \n"
-#~ "                        configuration of product categories, we recommend "
-#~ "you \n"
-#~ "                        use make use of the external ID for this field \n"
-#~ "                        'Category'."
-#~ msgstr ""
-#~ "但是，如果您不希望改变您的 \n"
-#~ "                        产品分类配置，我们建议你 \n"
-#~ "                        对此 'Category' 字段，使用 \n"
-#~ "                        external ID。"
-
-#~ msgid ""
-#~ "If for example you have two product categories \n"
-#~ "                        with the child name \"Sellable\" (ie. \"Misc. \n"
-#~ "                        Products/Sellable\" & \"Other Products/Sellable"
-#~ "\"),\n"
-#~ "                        your validation is halted but you may still "
-#~ "import \n"
-#~ "                        your data. However, we recommend you do not "
-#~ "import the \n"
-#~ "                        data because they will all be linked to the "
-#~ "first \n"
-#~ "                        'Sellable' category found in the Product Category "
-#~ "list \n"
-#~ "                        (\"Misc. Products/Sellable\"). We recommend you "
-#~ "modify \n"
-#~ "                        one of the duplicates' values or your product "
-#~ "category \n"
-#~ "                        hierarchy."
-#~ msgstr ""
-#~ "比方说你有两个产品目录 \n"
-#~ "                        下级名称是 \"可销售的\" (如. \"杂项. \n"
-#~ "                        产品/可销售\" & \"其他产品/可销售\"),\n"
-#~ "                        你的验证机制已经停止但仍可以导入你的数据. \n"
-#~ "                        然而我们不建议你此时导入数据 \n"
-#~ "                        因为他们全部会被连接到第一个\n"
-#~ "                        位于产品目录列表的'可销售的' 目录 \n"
-#~ "                        (\"杂项. 产品/可销售\"). 我们建议你修改 \n"
-#~ "                        其中的一个重复值或者修改你的产品目录层级关系."
-
-#~ msgid ""
-#~ "If you do not set all fields in your CSV file, \n"
-#~ "                        Odoo will assign the default value for every "
-#~ "non \n"
-#~ "                        defined fields. But if you\n"
-#~ "                        set fields with empty values in your CSV file, "
-#~ "Odoo \n"
-#~ "                        will set the EMPTY value in the field, instead "
-#~ "of \n"
-#~ "                        assigning the default value."
-#~ msgstr ""
-#~ "如果您没有在CSV文件中设置所有的字段,\n"
-#~ "Odoo会对未定义字段指定默认值.\n"
-#~ "但如果您在CSV文件中指定了空值的字段,\n"
-#~ "Odoo会在这些字段中设置EMPTY值,而不是默认值。"
-
-#~ msgid ""
-#~ "If you edit and save CSV files in speadsheet \n"
-#~ "                        applications, your computer's regional settings "
-#~ "will \n"
-#~ "                        be applied for the separator and delimiter. \n"
-#~ "                        We suggest you use OpenOffice or LibreOffice "
-#~ "Calc \n"
-#~ "                        as they will allow you to modify all three "
-#~ "options \n"
-#~ "                        (in 'Save As' dialog box > Check the box 'Edit "
-#~ "filter \n"
-#~ "                        settings' > Save)."
-#~ msgstr ""
-#~ "如果您在电子表格应用中编辑并保存 CSV 文件， \n"
-#~ "                        你的电脑中的地域设置将会 \n"
-#~ "                        影响分隔符和定界符的使用。 \n"
-#~ "                        我们建议您使用 OpenOffice 或 LibreOffice Calc， \n"
-#~ "                        因为它们允许您修改全部这三个选项 \n"
-#~ "                        （在'另存为'对话框中 > 点选 ' 编辑过滤设置' > 保"
-#~ "存）。"
-
-#~ msgid ""
-#~ "If you import a file that contains one of the \n"
-#~ "                        column \"External ID\" or \"Database ID\", "
-#~ "records that \n"
-#~ "                        have already been imported will be modified "
-#~ "instead of \n"
-#~ "                        being created. This is very usefull as it allows "
-#~ "you \n"
-#~ "                        to import several times the same CSV file while "
-#~ "having \n"
-#~ "                        made some changes in between two imports. Odoo "
-#~ "will \n"
-#~ "                        take care of creating or modifying each record \n"
-#~ "                        depending if it's new or not."
-#~ msgstr ""
-#~ "如果您导入包含列名\"External ID\"或者\"Database ID\"的文件，\n"
-#~ "已经导入的记录将被修改，不会新增。如果您修改了已经导入的CSV文件，\n"
-#~ "需要重新导入时，这个功能特别有用。Odoo会判断应该新增还是修改记录。"
-
-#~ msgid ""
-#~ "If you need to import data from different tables, \n"
-#~ "                        you will have to recreate relations between "
-#~ "records \n"
-#~ "                        belonging to different tables. (e.g. if you "
-#~ "import \n"
-#~ "                        companies and persons, you will have to recreate "
-#~ "the \n"
-#~ "                        link between each person and the company they "
-#~ "work \n"
-#~ "                        for)."
-#~ msgstr ""
-#~ "如果您需要从不同的表导入数据，您必须创建属于不同表之间记录的关系。\n"
-#~ "         （例如：如果您导入公司和人员，您将必须创建每一个人和其就职公司间"
-#~ "的连接 ）。"
-
-#~ msgid ""
-#~ "If you want to import sales order having several \n"
-#~ "                        order lines; for each order line, you need to "
-#~ "reserve \n"
-#~ "                        a specific row in the CSV file. The first order "
-#~ "line \n"
-#~ "                        will be imported on the same row as the "
-#~ "information \n"
-#~ "                        relative to order. Any additional lines will need "
-#~ "an \n"
-#~ "                        addtional row that does not have any information "
-#~ "in \n"
-#~ "                        the fields relative to the order."
-#~ msgstr ""
-#~ "如果您要导入有多条分录的销售订单;对每个分录,您需要在CSV文件中保留一个特定"
-#~ "的行.\n"
-#~ "第一条分录包含订单表头信息，其它分录不需要订单表头信息。"
-
-#~ msgid ""
-#~ "In order to re-create relationships between\n"
-#~ "                        different records, you should use the unique\n"
-#~ "                        identifier from the original application and\n"
-#~ "                        map it to the"
-#~ msgstr ""
-#~ "为了重新生成不同记录之间的关系，\n"
-#~ "您要使用原应用的唯一标识符,并且将其映射到"
-
-#~ msgid "It will produce the following CSV file:"
-#~ msgstr "这将产生以下的CSV文件："
-
-#~ msgid "Map your data to Odoo"
-#~ msgstr "映射数据到Odoo"
-
-#~ msgid ""
-#~ "Microsoft Excel will allow \n"
-#~ "                        you to modify only the encoding when saving \n"
-#~ "                        (in 'Save As' dialog box > click 'Tools' "
-#~ "dropdown \n"
-#~ "                        list > Encoding tab)."
-#~ msgstr ""
-#~ "当需要保存时，Microsoft Excel \n"
-#~ "                        将仅允许您修改编码\n"
-#~ "                        (在 '另存' 对话框中 > 点击 '工具' 下拉\n"
-#~ "                        清单 > 编码选项)。"
-
-#~ msgid "Need to import data from an other application?"
-#~ msgstr "需要从其他应用程序中导入数据？"
-
-#~ msgid ""
-#~ "Note that if your CSV file \n"
-#~ "                        has a tabulation as separator, Odoo will not \n"
-#~ "                        detect the separations. You will need to change "
-#~ "the \n"
-#~ "                        file format options in your spreadsheet "
-#~ "application. \n"
-#~ "                        See the following question."
-#~ msgstr ""
-#~ "注意：如果你的CSV文件\n"
-#~ "使用了制表符作为分隔符，Odoo将无法\n"
-#~ "识别。需要您用Excel等软件来\n"
-#~ "修正文件格式方能正确识别。。\n"
-#~ "详见下文"
-
-#~ msgid "Purchase orders with their respective purchase order lines"
-#~ msgstr "采购订单与各自采购的订单行"
-
-#~ msgid "Reload data to check changes."
-#~ msgstr "刷新数据，以检查变化。"
-
-#~ msgid ""
-#~ "Select the file to import. If you need a sample importable file, you\n"
-#~ "            can use the export tool to generate one."
-#~ msgstr ""
-#~ "选择一个文件来导入。如果需要导入文件的模版，您可以先使用导出工具来生成一"
-#~ "个。"
-
-#~ msgid ""
-#~ "Some fields define a relationship with another \n"
-#~ "                        object. For example, the country of a contact is "
-#~ "a \n"
-#~ "                        link to a record of the 'Country' object. When "
-#~ "you \n"
-#~ "                        want to import such fields, Odoo will have to \n"
-#~ "                        recreate links between the different records. \n"
-#~ "                        To help you import such fields, Odoo provides 3 \n"
-#~ "                        mechanisms. You must use one and only one "
-#~ "mechanism \n"
-#~ "                        per field you want to import."
-#~ msgstr ""
-#~ "某些字段指向另一个对象.例如，联系人里面的国家字段,\n"
-#~ "就指向'国家'这种对象.引入这些字段时,Odoo会重新生成\n"
-#~ "不同记录之间的关系.为便于您引入这种字段,Odoo\n"
-#~ "提供3种机制。每个字段你必须仅使用一种机制。"
-
-#~ msgid "The"
-#~ msgstr "这"
-
-#~ msgid ""
-#~ "The first row of the\n"
-#~ "                file contains the label of the column"
-#~ msgstr ""
-#~ "文件的第一行\n"
-#~ "                包括栏目标签"
-
-#~ msgid ""
-#~ "The following CSV file shows how to import \n"
-#~ "                        customers and their respective contacts"
-#~ msgstr "下列 csv 文件演示了 如何导入客户和他们各自的联系人"
-
-#~ msgid ""
-#~ "The following CSV file shows how to import purchase \n"
-#~ "                        orders with their respective purchase order lines:"
-#~ msgstr "下列CSV文件显示如何导入采购订单以及它们各自的采购订单明细："
-
-#~ msgid ""
-#~ "The tags should be separated by a comma without any \n"
-#~ "                        spacing. For example, if you want your customer "
-#~ "to be \n"
-#~ "                        linked to both tags 'Manufacturer' and "
-#~ "'Retailer' \n"
-#~ "                        then you will encode \"Manufacturer,\n"
-#~ "                        Retailer\" in the same column of your CSV file."
-#~ msgstr ""
-#~ "两个标签之间应该以半角逗号分隔（不能带空格）。例如，如果您需要将您的客户与"
-#~ "标签“生产商”和“零售商”相关联，您应该在CSV文件内的同一栏输入“生产商,零售商”"
-
-#~ msgid ""
-#~ "The two files produced are ready to be imported in \n"
-#~ "                        Odoo without any modifications. After having \n"
-#~ "                        imported these two CSV files, you will have 4 "
-#~ "contacts \n"
-#~ "                        and 3 companies. (the firsts two contacts are "
-#~ "linked \n"
-#~ "                        to the first company). You must first import "
-#~ "the \n"
-#~ "                        companies and then the persons."
-#~ msgstr ""
-#~ "生成的两个文件不需要任何修改就可以直接导入Odoo。\n"
-#~ "导入两个CSV文件后，您有4个联系人和3个公司.\n"
-#~ "(前两个联系人关联第一个公司).您必须先导入公司，然后导入人员。"
-
-#~ msgid "This SQL command will create the following CSV file:"
-#~ msgstr "这个 SQL 命令将创建以下 的CSV文件:"
-
-#~ msgid ""
-#~ "This feature \n"
-#~ "                        allows you to use the Import/Export tool of Odoo "
-#~ "to \n"
-#~ "                        modify a batch of records in your favorite "
-#~ "spreadsheet \n"
-#~ "                        application."
-#~ msgstr ""
-#~ "这个功能允许您用Odoo的导入/导出工具在您熟悉的电子表格程序中批量修改记录。"
-
-#~ msgid ""
-#~ "To create the CSV file for persons, linked to \n"
-#~ "                        companies, we will use the following SQL command "
-#~ "in \n"
-#~ "                        PSQL:"
-#~ msgstr ""
-#~ "为了创建对于连接到公司的人员 \n"
-#~ "                        CVS文件，我们将在PSQL中使用以下的 \n"
-#~ "                        SQL命令："
-
-#~ msgid ""
-#~ "To manage relations between tables, \n"
-#~ "                        you can use the \"External ID\" facilities of "
-#~ "Odoo. \n"
-#~ "                        The \"External ID\" of a record is the unique "
-#~ "identifier \n"
-#~ "                        of this record in another application. This "
-#~ "\"External \n"
-#~ "                        ID\" must be unique accoss all the records of "
-#~ "all \n"
-#~ "                        objects, so it's a good practice to prefix this \n"
-#~ "                        \"External ID\" with the name of the application "
-#~ "or \n"
-#~ "                        table. (like 'company_1', 'person_1' instead of "
-#~ "'1')"
-#~ msgstr ""
-#~ "为管理表间关系,您可以使用Odoo的\"外部ID\"机制.\n"
-#~ "一个记录的\"外部ID\"另一个应用里面记录的唯一值.\n"
-#~ "所有对象记录的\"外部ID\"必须是唯一的,一个好的做法是在\"外部ID\"\n"
-#~ "加上应用或者表的名称.(例如'company_1', 'person_1'，不要仅仅是'1')"
-
-#~ msgid ""
-#~ "Use \n"
-#~ "                        Country/Database ID: You should rarely use this \n"
-#~ "                        notation. It's mostly used by developers as it's "
-#~ "main \n"
-#~ "                        advantage is to never have conflicts (you may "
-#~ "have \n"
-#~ "                        several records with the same name, but they "
-#~ "always \n"
-#~ "                        have a unique Database ID)"
-#~ msgstr ""
-#~ "使用\n"
-#~ "Country/Database ID: 你将很少用这中\n"
-#~ "标记法. 这种标记法对开发者用来不产生\n"
-#~ "冲突有好处 (可能有些记录有相同的名\n"
-#~ "但它们有不同的Database ID)"
-
-#~ msgid ""
-#~ "Use \n"
-#~ "                        Country/External ID: Use External ID when you "
-#~ "import \n"
-#~ "                        data from a third party application."
-#~ msgstr "使用"
-
-#~ msgid ""
-#~ "Use Country: This is \n"
-#~ "                        the easiest way when your data come from CSV "
-#~ "files \n"
-#~ "                        that have been created manually."
-#~ msgstr ""
-#~ "使用国家: \n"
-#~ "当你数据从CSV文件手动创建，这是\n"
-#~ "最简单的方法."
-
-#~ msgid ""
-#~ "We will first export all companies and their \n"
-#~ "                        \"External ID\". In PSQL, write the following "
-#~ "command:"
-#~ msgstr ""
-#~ "我们将首先导出所有的公司和它们的\"External ID\"。\n"
-#~ "               在 PSQL 中，写入以下的命令："
-
-#~ msgid "What can I do if I have multiple matches for a field?"
-#~ msgstr "如果我有多对一的字段怎么做？"
-
-#~ msgid ""
-#~ "What can I do when the Import preview table isn't\n"
-#~ "                        displayed correctly?"
-#~ msgstr ""
-#~ "当导入预览表显示不正确时\n"
-#~ "我该怎么办？"
-
-#~ msgid ""
-#~ "What happens if I do not provide a value for a \n"
-#~ "                        specific field?"
-#~ msgstr ""
-#~ "对于一个特定的字段，如果我不提供一个值，将 \n"
-#~ "                        会发生什么？"
-
-#~ msgid ""
-#~ "What's the difference between Database ID and \n"
-#~ "                        External ID?"
-#~ msgstr "数据库ID和外部ID之间的区别是什么？"
-
-#~ msgid ""
-#~ "When you use External IDs, you can import CSV files \n"
-#~ "                        with the \"External ID\" column to define the "
-#~ "External \n"
-#~ "                        ID of each record you import. Then, you will be "
-#~ "able \n"
-#~ "                        to make a reference to that record with columns "
-#~ "like \n"
-#~ "                        \"Field/External ID\". The following two CSV "
-#~ "files give \n"
-#~ "                        you an example for Products and their Categories."
-#~ msgstr ""
-#~ "当你使用External IDs,导入CSV文件\n"
-#~ "你导入的每一条记录得External\n"
-#~ "ID 用 \"External ID\" 列来定义 . 然后, \n"
-#~ "你将用一个列为\"Field/External ID\" 的\n"
-#~ "数据记录做参考. 下面的两个 CSV 文件\n"
-#~ "给你一个产品和产品类别的例子。"
-
-#~ msgid "Why don't CSV file use my date format?"
-#~ msgstr "为什么CSV文件不使用我的日期格式？"
-
-#~ msgid "XXX/External ID"
-#~ msgstr "XXX/External ID"
-
-#~ msgid "XXX/ID"
-#~ msgstr "XXX/ID"
-
-#~ msgid ""
-#~ "column in Odoo. When you\n"
-#~ "                        import an other record that links to the first\n"
-#~ "                        one, use"
-#~ msgstr ""
-#~ "Odoo的列.当你\n"
-#~ "                        导入一个记录，这个记录连接第一\n"
-#~ "                        个记录，使用"
-
-#~ msgid "company_1,Bigees,True"
-#~ msgstr "company_1,Bigees,True"
-
-#~ msgid "company_2,Organi,True"
-#~ msgstr "company_2,Organi,True"
-
-#~ msgid "company_3,Boum,True"
-#~ msgstr "company_3,Boum,True"
-
-#~ msgid ""
-#~ "copy \n"
-#~ "                        (select 'company_'||id as \"External ID\","
-#~ "company_name \n"
-#~ "                        as \"Name\",'True' as \"Is a Company\" from "
-#~ "companies) TO \n"
-#~ "                        '/tmp/company.csv' with CSV HEADER;"
-#~ msgstr ""
-#~ "复制\n"
-#~ "(select 'company_'||id as \"External ID\",company_name\n"
-#~ "as \"Name\",'True' as \"Is a Company\" from companies) TO\n"
-#~ "'/tmp/company.csv' with CSV HEADER"
-
-#~ msgid ""
-#~ "copy (select \n"
-#~ "                        'person_'||id as \"External ID\",person_name as \n"
-#~ "                        \"Name\",'False' as \"Is a Company\",'company_'||"
-#~ "company_id\n"
-#~ "                         as \"Related Company/External ID\" from persons) "
-#~ "TO \n"
-#~ "                        '/tmp/person.csv' with CSV"
-#~ msgstr ""
-#~ "copy (select \n"
-#~ "                        'person_'||id as \"External ID\",person_name as \n"
-#~ "                        \"Name\",'False' as \"Is a Company\",'company_'||"
-#~ "company_id\n"
-#~ "                         as \"Related Company/External ID\" from persons) "
-#~ "TO \n"
-#~ "                        '/tmp/person.csv' with CSV"
-
-#~ msgid "dump of such a PostgreSQL database"
-#~ msgstr "转储一个 PostgreSQL 数据库"
-
-#~ msgid "person_1,Fabien,False,company_1"
-#~ msgstr "person_1,Fabien,False,company_1"
-
-#~ msgid "person_2,Laurence,False,company_1"
-#~ msgstr "person_2,Laurence,False,company_1"
-
-#~ msgid "person_3,Eric,False,company_2"
-#~ msgstr "person_3,Eric,False,company_2"
-
-#~ msgid "person_4,Ramsy,False,company_3"
-#~ msgstr "person_4,Ramsy,False,company_3"
-
-#~ msgid ""
-#~ "the\n"
-#~ "                        ISO 8601 format"
-#~ msgstr ""
-#~ "ISO 8601\n"
-#~ "格式"
-
-#~ msgid "to the original unique identifier."
-#~ msgstr "原始的唯一标识"
-
-#~ msgid ""
-#~ "will also be used to update the original\n"
-#~ "                        import if you need to re-import modified data\n"
-#~ "                        later, it's thus good practice to specify it\n"
-#~ "                        whenever possible"
-#~ msgstr ""
-#~ "亦将被用于升级原始的\n"
-#~ "                        导入（如果以后您需要再次导入修改的数据）\n"
-#~ "                        ，因而这也是非常好的做法来指定它\n"
-#~ "                        无论何时可以的话"
-=======
 #. module: base_import
 #. openerp-web
 #: code:addons/base_import/static/src/xml/import.xml:74
@@ -2384,7 +1563,6 @@
 
 #~ msgid "Help"
 #~ msgstr "帮助"
->>>>>>> bc1a0a32
 
 #~ msgid "Parent id"
 #~ msgstr "父级ID"
