--- conflicted
+++ resolved
@@ -42,11 +42,7 @@
 #: code:addons/base_import/static/src/js/import_action.js:0
 #, python-format
 msgid "%d records were successfully imported"
-<<<<<<< HEAD
-msgstr "%d bản ghi đã được import thành công..."
-=======
-msgstr "%d dữ liệu đã được import"
->>>>>>> 84843618
+msgstr "%d bản ghi đã được import thành công"
 
 #. module: base_import
 #. openerp-web
@@ -89,7 +85,7 @@
 #. module: base_import
 #: model:ir.model,name:base_import.model_base_import_import
 msgid "Base Import"
-msgstr "Base Import"
+msgstr ""
 
 #. module: base_import
 #: model:ir.model,name:base_import.model_base_import_mapping
@@ -141,11 +137,7 @@
 #. module: base_import
 #: model:ir.model.fields,field_description:base_import.field_base_import_mapping__column_name
 msgid "Column Name"
-<<<<<<< HEAD
 msgstr "Tên Cột"
-=======
-msgstr "Tên cột"
->>>>>>> 84843618
 
 #. module: base_import
 #. openerp-web
@@ -162,7 +154,7 @@
 "Could not retrieve URL: %(url)s [%(field_name)s: L%(line_number)d]: "
 "%(error)s"
 msgstr ""
-"Không thể truy cập đường dẫn: %(url)s [%(field_name)s: L%(line_number)d]: "
+"Không thể truy cập URL: %(url)s [%(field_name)s: L%(line_number)d]: "
 "%(error)s"
 
 #. module: base_import
@@ -170,11 +162,7 @@
 #: code:addons/base_import/static/src/xml/base_import.xml:0
 #, python-format
 msgid "Create if doesn't exist"
-<<<<<<< HEAD
 msgstr "Tạo nếu chưa tồn tại"
-=======
-msgstr "Tạo mới nếu không tồn tại"
->>>>>>> 84843618
 
 #. module: base_import
 #: model:ir.model.fields,field_description:base_import.field_base_import_import__create_uid
@@ -399,7 +387,7 @@
 #: code:addons/base_import/static/src/xml/base_import.xml:0
 #, python-format
 msgid "Formatting Options…"
-msgstr "Tùy chọn định dạng"
+msgstr "Tùy chọn định dạng…"
 
 #. module: base_import
 #: code:addons/base_import/models/base_import.py:0
@@ -488,7 +476,7 @@
 #: code:addons/base_import/static/src/js/import_action.js:0
 #, python-format
 msgid "Import completed"
-msgstr "Nạp hoàn tất"
+msgstr "Import hoàn tất"
 
 #. module: base_import
 #. openerp-web
@@ -591,7 +579,7 @@
 #: code:addons/base_import/static/src/js/import_action.js:0
 #, python-format
 msgid "Load New File"
-msgstr "Nạp tập tin"
+msgstr "Nạp tập tin mới"
 
 #. module: base_import
 #. openerp-web
