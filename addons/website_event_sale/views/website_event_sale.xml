<?xml version="1.0" encoding="utf-8"?>
<openerp>
<data>

<template id="debugger" inherit_id="website.debugger" name="Event Debugger">
    <xpath expr="//script[last()]" position="after">
        <script type="text/javascript" src="/website_event_sale/static/src/js/website.tour.event_sale.js"></script>
    </xpath>
</template>


<template id="index" inherit_id="website_event.index" name="Event's Ticket">
    <xpath expr="//li[@t-foreach='event_ids']/div/h4" position="before">
        <t t-if="event.state in ['draft', 'confirm'] and event.event_ticket_ids">
            <span t-if="not event.seats_available" class="label label-danger pull-right">Sold Out</span>
            <span t-if="event.seats_available and event.seats_available &lt;= ((event.seats_max or 0) / 4)" class="label pull-right label-info">
                Only <t t-esc="event.seats_available"/> Remaining
            </span>
        </t>
    </xpath>
</template>

<template id="mycart" inherit_id="website_sale.mycart" name="My Cart Event's Price">
    <xpath expr="//td[@name='price']/t" position="attributes">
        <attribute name="t-if">abs(line.product_id.lst_price - line.price_unit) &gt; 0.2 and not line.product_id.event_ok</attribute>
    </xpath>
</template>

<template id="event_description_full" inherit_id="website_event.event_description_full" inherit_option_id="website_event.event_description_full" name="Event's Ticket form">
    <xpath expr="//div[@t-field='event.description']" position="before">
        <form t-attf-action="/event/add_cart?event_id=#{ event.id }" method="post" t-if="event.event_ticket_ids">
            <table itemprop="offers" class="table table-striped">
                <thead>
                    <tr>
                        <th>Ticket Type</th>
                        <th style="min-width: 100px">Sales End</th>
                        <th style="min-width: 100px">Price</th>
                        <th></th>
                        <th>Quantity</th>
                    </tr>
                </thead>
                <tbody>
                    <tr itemscope="itemscope" itemtype="http://data-vocabulary.org/Offer" t-foreach="event.event_ticket_ids" t-as="ticket">
                        <td itemscope="itemscope" itemtype="http://data-vocabulary.org/Product">
                            <div itemprop="name" t-field="ticket.name"/>
                            <div><small itemprop="description" t-field="ticket.product_id.description_sale"/></div>
                        </td>
                        <td><span itemprop="priceValidUntil" t-field="ticket.deadline"/></td>
                        <td>
                            <t t-if="ticket.price or editable"><span t-field="ticket.price" t-field-options='{
                                   "widget": "monetary",
                                   "display_currency": "website.pricelist_id.currency_id"
                              }'/>
<<<<<<< HEAD
                              <meta itemprop="price" t-att-content="ticket.price"/>
                              <meta itemprop="priceCurrency" t-att-content="website.pricelist_id.currency_id.name"/>
=======
                              <span itemprop="price" style="display:none;" t-esc="ticket.price"/>
                              <span itemprop="priceCurrency" style="display:none;" t-esc="website.pricelist_id.currency_id.name"/>
>>>>>>> 3324351b
                            </t>
                            <t t-if="not ticket.price and not editable">
                                <span>Free</span>
                            </t>
                        </td>
                        <td>
                            <span t-if="ticket.seats_max and ((ticket.seats_reserved or 0)*100 / ticket.seats_max)&gt;75" class="text-muted">
                                <t t-esc="ticket.seats_max - ticket.seats_reserved"/> <span>left</span>
                            </span>
                        </td>
                        <td>
                            <select t-if="ticket.seats_available" t-attf-name="ticket-#{ ticket.id }" class="form-control">
                                <t t-foreach="range(0, ticket.seats_available > 9 and 10 or ticket.seats_available+1 )" t-as="nb"><option t-esc="nb"/></t>
                            </select>
                            <span t-if="not ticket.seats_available">Sold Out</span>
                        </td>
                    </tr>
                </tbody>
            </table>
            <button type="submit" class="btn btn-primary btn-lg pull-right" t-if="event.seats_available">Order Now</button>
            <div class="clearfix"/>
            <hr/>
        </form>
    </xpath>
</template>

</data>
</openerp><|MERGE_RESOLUTION|>--- conflicted
+++ resolved
@@ -51,13 +51,8 @@
                                    "widget": "monetary",
                                    "display_currency": "website.pricelist_id.currency_id"
                               }'/>
-<<<<<<< HEAD
-                              <meta itemprop="price" t-att-content="ticket.price"/>
-                              <meta itemprop="priceCurrency" t-att-content="website.pricelist_id.currency_id.name"/>
-=======
                               <span itemprop="price" style="display:none;" t-esc="ticket.price"/>
                               <span itemprop="priceCurrency" style="display:none;" t-esc="website.pricelist_id.currency_id.name"/>
->>>>>>> 3324351b
                             </t>
                             <t t-if="not ticket.price and not editable">
                                 <span>Free</span>
