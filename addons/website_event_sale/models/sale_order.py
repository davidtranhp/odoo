--- conflicted
+++ resolved
@@ -41,16 +41,11 @@
             values['product_id'] = ticket.product_id.id
             values['event_id'] = ticket.event_id.id
             values['event_ticket_id'] = ticket.id
-<<<<<<< HEAD
-            values['price_unit'] = ticket.price_reduce
-            values['name'] = ticket.get_ticket_multiline_description_sale()
-=======
             if order.pricelist_id.discount_policy == 'without_discount':
                 values['price_unit'] = ticket.price
             else:
                 values['price_unit'] = ticket.price_reduce
-            values['name'] = "%s\n%s" % (ticket.event_id.display_name, ticket.name)
->>>>>>> ede253f1
+            values['name'] = ticket.get_ticket_multiline_description_sale()
 
         # avoid writing related values that end up locking the product record
         values.pop('event_ok', None)
