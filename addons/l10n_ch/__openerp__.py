--- conflicted
+++ resolved
@@ -65,57 +65,13 @@
  'category': 'Localization/Account Charts',
  "website": "http://www.camptocamp.com",
 
-<<<<<<< HEAD
-    "depends" : [
-        "account_cancel",
-        "base_iban",
-        "account_payment",
-        "account_voucher",
-        "report_webkit",
-    ],
-    "init_xml" : [
-        "dta_data.xml",
-        "journal_data.xml",
-        #FR sterchi chart data
-        'sterchi_chart/account.xml',
-        'sterchi_chart/vat.xml', #JUST REMOVE THIS FILE WHEN OBSOLETE. ALL REQUIERED DATA IN VAT2011.XML
-        'sterchi_chart/vat2011.xml',
-        'sterchi_chart/fiscal_position.xml',
-    ],
-    "demo_xml" : [
-        "demo/demo.xml",
-        "demo/dta_demo.xml",
-    ],
-    "update_xml" : [
-        "wizard.xml",
-        "wizard/bvr_import_view.xml",
-        "wizard/create_dta_view.xml",
-        "company_view.xml",
-        "account_invoice.xml",
-        "bank_view.xml",
-        "security/ir.model.access.csv",
-        "report/report_webkit_html_view.xml",
-    ],
-    'test' : [
-        'test/l10n_ch_report.yml',
-        'test/l10n_ch_dta.yml',
-        #TODO: uncomment the 2 following tests once they are fixed
-        #'test/l10n_ch_v11.yml',
-        #'test/l10n_ch_v11_part.yml',
-    ],
-    "auto_install": False,
-    "installable": True,
-    "certificate" : "001103836064567088989",
-    'images': ['images/config_chart_l10n_ch.jpeg','images/l10n_ch_chart.jpeg'],
-}
-=======
  "depends" : [ "account_cancel",
                "base_iban",
                "account_payment",
                "account_voucher",
                "report_webkit",
                "l10n_multilang"],
-               
+
  "init_xml": ["dta_data.xml",
               "journal_data.xml",
               #FR sterchi chart data
@@ -123,10 +79,10 @@
               'sterchi_chart/vat.xml',
               'sterchi_chart/vat2011.xml',
               'sterchi_chart/fiscal_position.xml'],
- 
+
  "demo_xml": ["demo/demo.xml",
               "demo/dta_demo.xml"],
-              
+
  "update_xml": ["wizard.xml",
                 "wizard/bvr_import_view.xml",
                 "wizard/create_dta_view.xml",
@@ -135,17 +91,16 @@
                 "bank_view.xml",
                 "security/ir.model.access.csv",
                 "report/report_webkit_html_view.xml"],
-                
+ 
  "test": ['test/l10n_ch_report.yml',
           'test/l10n_ch_dta.yml',
           #TODO: uncomment the 2 following tests once they are fixed
           #'test/l10n_ch_v11.yml',
           #'test/l10n_ch_v11_part.yml'
          ],
-          
- "active": False,
+
+ "auto_install": False,
  "installable": True,
  "certificate": "001103836064567088989",
  'images': ['images/config_chart_l10n_ch.jpeg','images/l10n_ch_chart.jpeg']}
->>>>>>> 7b60cbf5
 # vim:expandtab:smartindent:tabstop=4:softtabstop=4:shiftwidth=4: