# Translation of Odoo Server.
# This file contains the translation of the following modules:
# 	* project
#
# Translators:
# sao sang <saosangmo@yahoo.com>, 2019
# son dang <son.dang@doda100.com>, 2019
# Tuan Tran <tmtuan.projects@gmail.com>, 2019
# Minh Nguyen <ndminh210994@gmail.com>, 2019
# Martin Trigaux, 2019
# fanha99 <fanha99@hotmail.com>, 2019
# Nancy Momoland <thanhnguyen.icsc@gmail.com>, 2019
# Duy BQ <duybq86@gmail.com>, 2019
# Dao Nguyen <trucdao.uel@gmail.com>, 2019
# Chinh Chinh <trinhttp@trobz.com>, 2019
<<<<<<< HEAD
#
=======
# Dung Nguyen Thi <dungnt@trobz.com>, 2019
# 
>>>>>>> 4ad7a99d
msgid ""
msgstr ""
"Project-Id-Version: Odoo Server saas~12.5\n"
"Report-Msgid-Bugs-To: \n"
"POT-Creation-Date: 2019-09-23 13:48+0000\n"
"PO-Revision-Date: 2019-08-26 09:13+0000\n"
"Last-Translator: Dung Nguyen Thi <dungnt@trobz.com>, 2019\n"
"Language-Team: Vietnamese (https://www.transifex.com/odoo/teams/41243/vi/)\n"
"MIME-Version: 1.0\n"
"Content-Type: text/plain; charset=UTF-8\n"
"Content-Transfer-Encoding: \n"
"Language: vi\n"
"Plural-Forms: nplurals=1; plural=0;\n"

#. module: project
#: model:ir.model.fields,field_description:project.field_report_project_task_user__delay_endings_days
msgid "# Days to Deadline"
msgstr "Số Ngày đến Hạn chót"

#. module: project
#: model:ir.model.fields,field_description:project.field_res_partner__task_count
#: model:ir.model.fields,field_description:project.field_res_users__task_count
msgid "# Tasks"
msgstr "SL Nhiệm vụ"

#. module: project
#: model:ir.model.fields,field_description:project.field_report_project_task_user__working_days_open
msgid "# Working Days to Assign"
msgstr "Số Ngày Làm việc đến lúc Phân công"

#. module: project
#: model:ir.model.fields,field_description:project.field_report_project_task_user__working_days_close
msgid "# Working Days to Close"
msgstr "Số Ngày Làm việc đến lúc Đóng"

#. module: project
#: model:ir.model.fields,field_description:project.field_report_project_task_user__nbr
msgid "# of Tasks"
msgstr "Số Nhiệm vụ"

#. module: project
#: model:mail.template,subject:project.rating_project_request_email_template
msgid "${object.project_id.company_id.name}: Satisfaction Survey"
msgstr "${object.project_id.company_id.name}: Khảo sát mực độ hài lòng"

#. module: project
#: model_terms:ir.ui.view,arch_db:project.edit_project
msgid "% On"
msgstr "% trong"

#. module: project
#: code:addons/project/models/project.py:0
#: code:addons/project/models/project.py:0
#, python-format
msgid "%s (copy)"
msgstr "%s (bản sao)"

#. module: project
#. openerp-web
#: code:addons/project/static/src/js/tours/project.js:0
#, python-format
msgid ""
"<b>Assign the task</b> to someone. <i>You can create and invite a new user "
"on the fly.</i>"
msgstr ""
"<b>Phân công nhiệm vụ</b> cho ai đó. <i>Bạn có thể tạo và mời một người dùng"
" mới bất kỳ lúc nào.</i>"

#. module: project
#. openerp-web
#: code:addons/project/static/src/js/tours/project.js:0
#, python-format
msgid "<b>Click the save button</b> to apply your changes to the task."
msgstr "<b>Bấm nút lưu</b> để cập nhật sự thay đổi của bạn lên nhiệm vụ."

#. module: project
#. openerp-web
#: code:addons/project/static/src/js/tours/project.js:0
#, python-format
msgid "<b>Star tasks</b> to mark team priorities."
msgstr "<b>Gắn sao Nhiệm vụ</b> để đánh dấu mức ưu tiên cho nó trong đội."

#. module: project
#: model:mail.template,body_html:project.rating_project_request_email_template
msgid ""
"<div>\n"
"    % set access_token = object.rating_get_access_token()\n"
"    % set partner = object.rating_get_partner_id()\n"
"    <table border=\"0\" cellpadding=\"0\" cellspacing=\"0\" width=\"590\" style=\"width:100%; margin:0px auto;\">\n"
"    <tbody>\n"
"        <tr><td valign=\"top\" style=\"font-size: 13px;\">\n"
"            Hello ${partner.name},<br/>\n"
"            Please take a moment to rate our services related to the task \"<strong>${object.name}</strong>\"\n"
"            % if object.rating_get_rated_partner_id().name:\n"
"                assigned to <strong>${object.rating_get_rated_partner_id().name}</strong>.<br/>\n"
"            % else:\n"
"                .<br/>\n"
"            % endif\n"
"        </td></tr>\n"
"        <tr><td style=\"text-align: center;\">\n"
"            <table border=\"0\" cellpadding=\"0\" cellspacing=\"0\" width=\"590\" summary=\"o_mail_notification\" style=\"width:100%; margin: 32px 0px 32px 0px;\">\n"
"                <tr><td style=\"font-size: 13px;\">\n"
"                    <strong>Tell us how you feel about our service</strong><br/>\n"
"                    <span style=\"text-color: #888888\">(click on one of these smileys)</span>\n"
"                </td></tr>\n"
"                <tr><td style=\"font-size: 13px;\">\n"
"                    <table style=\"width:100%;text-align:center;\">\n"
"                        <tr>\n"
"                            <td>\n"
"                                <a href=\"/rating/${access_token}/10\">\n"
"                                    <img alt=\"Satisfied\" src=\"/rating/static/src/img/rating_10.png\" title=\"Satisfied\"/>\n"
"                                </a>\n"
"                            </td>\n"
"                            <td>\n"
"                                <a href=\"/rating/${access_token}/5\">\n"
"                                    <img alt=\"Not satisfied\" src=\"/rating/static/src/img/rating_5.png\" title=\"Not satisfied\"/>\n"
"                                </a>\n"
"                            </td>\n"
"                            <td>\n"
"                                <a href=\"/rating/${access_token}/1\">\n"
"                                    <img alt=\"Highly Dissatisfied\" src=\"/rating/static/src/img/rating_1.png\" title=\"Highly Dissatisfied\"/>\n"
"                                </a>\n"
"                            </td>\n"
"                        </tr>\n"
"                    </table>\n"
"                </td></tr>\n"
"            </table>\n"
"        </td></tr>\n"
"        <tr><td valign=\"top\" style=\"font-size: 13px;\">\n"
"            We appreciate your feedback. It helps us to improve continuously.\n"
"            % if object.project_id.rating_status == 'stage':\n"
"                <br/><span style=\"margin: 0px 0px 0px 0px; font-size: 12px; opacity: 0.5; color: #454748;\">This customer survey has been sent because your task has been moved to the stage <b>${object.stage_id.name}</b></span>\n"
"            % endif\n"
"            % if object.project_id.rating_status == 'periodic':\n"
"                <br/><span style=\"margin: 0px 0px 0px 0px; font-size: 12px; opacity: 0.5; color: #454748;\">This customer survey is sent <b>${object.project_id.rating_status_period}</b> as long as the task is in the <b>${object.stage_id.name}</b> stage.</span>\n"
"            % endif\n"
"        </td></tr>\n"
"    </tbody>\n"
"    </table>\n"
"</div>\n"
"            "
msgstr ""
"<div>\n"
"    % set access_token = object.rating_get_access_token()\n"
"    % set partner = object.rating_get_partner_id()\n"
"    <table border=\"0\" cellpadding=\"0\" cellspacing=\"0\" width=\"590\" style=\"width:100%; margin:0px auto;\">\n"
"    <tbody>\n"
"        <tr><td valign=\"top\" style=\"font-size: 13px;\">\n"
"            Xin chào ${partner.name},<br/>\n"
"            Vui lòng dành thời gian để đánh giá về dịch vụ của chúng tôi liên quan đến tác vụ \"<strong>${object.name}</strong>\"\n"
"            % if object.rating_get_rated_partner_id().name:\n"
"                được phân công cho <strong>${object.rating_get_rated_partner_id().name}</strong>.<br/>\n"
"            % else:\n"
"                .<br/>\n"
"            % endif\n"
"        </td></tr>\n"
"        <tr><td style=\"text-align: center;\">\n"
"            <table border=\"0\" cellpadding=\"0\" cellspacing=\"0\" width=\"590\" summary=\"o_mail_notification\" style=\"width:100%; margin: 32px 0px 32px 0px;\">\n"
"                <tr><td style=\"font-size: 13px;\">\n"
"                    <strong>Hãy cho chúng tôi biết cảm nhận của bạn về dịch vụ của chúng tôi</strong><br/>\n"
"                    <span style=\"text-color: #888888\">(click on one of these smileys)</span>\n"
"                </td></tr>\n"
"                <tr><td style=\"font-size: 13px;\">\n"
"                    <table style=\"width:100%;text-align:center;\">\n"
"                        <tr>\n"
"                            <td>\n"
"                                <a href=\"/rating/${access_token}/10\">\n"
"                                    <img alt=\"Hài lòng\" src=\"/rating/static/src/img/rating_10.png\" title=\"Hài lòng\"/>\n"
"                                </a>\n"
"                            </td>\n"
"                            <td>\n"
"                                <a href=\"/rating/${access_token}/5\">\n"
"                                    <img alt=\"Không Hài lòng\" src=\"/rating/static/src/img/rating_5.png\" title=\"Không Hài lòng\"/>\n"
"                                </a>\n"
"                            </td>\n"
"                            <td>\n"
"                                <a href=\"/rating/${access_token}/1\">\n"
"                                    <img alt=\"Rất thất vọng\" src=\"/rating/static/src/img/rating_1.png\" title=\"Rất thất vọng\"/>\n"
"                                </a>\n"
"                            </td>\n"
"                        </tr>\n"
"                    </table>\n"
"                </td></tr>\n"
"            </table>\n"
"        </td></tr>\n"
"        <tr><td valign=\"top\" style=\"font-size: 13px;\">\n"
"            Chúng tôi hoan nghênh đánh giá của bạn. Điều đó giúp chúng tôi tiếp tục nâng cao chất lượng.\n"
"            % if object.project_id.rating_status == 'stage':\n"
"                <br/><span style=\"margin: 0px 0px 0px 0px; font-size: 12px; opacity: 0.5; color: #454748;\">Khảo sát khách hàng này được gửi cho bạn vì tác vụ của bạn đã được chuyển sang giai đoạn <b>${object.stage_id.name}</b></span>\n"
"            % endif\n"
"            % if object.project_id.rating_status == 'periodic':\n"
"                <br/><span style=\"margin: 0px 0px 0px 0px; font-size: 12px; opacity: 0.5; color: #454748;\">Khảo sát khách hàng này được gửi <b>${object.project_id.rating_status_period}</b> ngay khi tác vụ được chuyển sang giai đoạn <b>${object.stage_id.name}</b>.</span>\n"
"            % endif\n"
"        </td></tr>\n"
"    </tbody>\n"
"    </table>\n"
"</div>\n"
"            "

#. module: project
#: model:mail.template,body_html:project.mail_template_data_project_task
msgid ""
"<div>\n"
"    Dear ${object.partner_id.name or 'customer'},<br/>\n"
"    Thank you for your enquiry.<br/>\n"
"    If you have any questions, please let us know.\n"
"    <br/><br/>\n"
"    Thank you,\n"
"    <br/>\n"
"</div>\n"
"        "
msgstr ""
"<div>\n"
<<<<<<< HEAD
"    Dear ${object.partner_id.name or 'customer'},<br/>\n"
"    Cám ơn về yêu cầu của bạn.<br/>\n"
"    Nếu bạn có bất kỳ câu hỏi, vui lòng cho chúng tôi biết.\n"
"    <br/><br/>\n"
"    Trân trọng,\n"
"    <br/>\n"
=======
"    Kính gửi ${object.partner_id.name or 'customer'},<br/>\n"
"    Cảm ơn bạn đã yêu cầu. <br/> \n"
"    Nếu bạn có bất kỳ câu hỏi nào, xin vui lòng cho chúng tôi biết. \n"
"    <br/><br/>\n"
"    Cảm ơn,    <br/>\n"
>>>>>>> 4ad7a99d
"</div>\n"
"        "

#. module: project
#: model_terms:ir.ui.view,arch_db:project.rating_index
msgid "<i class=\"fa fa-arrow-circle-right \"/> See the feedbacks"
msgstr "<i class=\"fa fa-arrow-circle-right \"/> Xem phản hồi"

#. module: project
#: model_terms:ir.ui.view,arch_db:project.rating_index
msgid "<i class=\"fa fa-calendar\"/> End date :"
<<<<<<< HEAD
msgstr "<i class=\"fa fa-calendar\"/> Ngày kết thúc: "
=======
msgstr "<i class=\"fa fa-calendar\"/> Ngày kết thúc :"
>>>>>>> 4ad7a99d

#. module: project
#: model_terms:ir.ui.view,arch_db:project.view_task_kanban
msgid "<i class=\"fa fa-comments\" role=\"img\" aria-label=\"Unread Messages\"/>"
msgstr "<i class=\"fa fa-comments\" role=\"img\" aria-label=\"Thông điệp Chưa đọc\"/>"

#. module: project
#: model_terms:ir.ui.view,arch_db:project.view_project_kanban
msgid "<i class=\"fa fa-ellipsis-v\" role=\"img\" aria-label=\"Manage\" title=\"Manage\"/>"
msgstr "<i class=\"fa fa-ellipsis-v\" role=\"img\" aria-label=\"Manage\" title=\"Quản lý\"/>"

#. module: project
#: model_terms:ir.ui.view,arch_db:project.view_project_kanban
msgid ""
"<i class=\"fa fa-envelope\" role=\"img\" aria-label=\"Domain Alias\" "
"title=\"Domain Alias\"/>"
msgstr ""
"<i class=\"fa fa-envelope\" role=\"img\" aria-label=\"Domain Alias\" "
"title=\"Miền bí danh\"/>"

#. module: project
#: model_terms:ir.ui.view,arch_db:project.rating_index
msgid "<i class=\"fa fa-envelope\"/> Email :"
msgstr "<i class=\"fa fa-envelope\"/> Email: "

#. module: project
#: model_terms:ir.ui.view,arch_db:project.view_project_kanban
msgid ""
"<i class=\"fa fa-smile-o\" role=\"img\" aria-label=\"Percentage of "
"satisfaction\" title=\"Percentage of satisfaction\"/>"
msgstr ""
"<i class=\"fa fa-smile-o\" role=\"img\" aria-label=\"Percentage of "
"satisfaction\" title=\"Phần trăm hài lòng\"/>"

#. module: project
#: model_terms:ir.ui.view,arch_db:project.view_project_kanban
msgid "<i class=\"fa fa-smile-o\"/> No rating yet"
msgstr "<i class=\"fa fa-smile-o\"/>Chưa có xếp hạng "

#. module: project
#: code:addons/project/models/project.py:0
#, python-format
msgid ""
"<p class=\"o_view_nocontent_smiling_face\">\n"
"                        Documents are attached to the tasks of your project.</p><p>\n"
"                        Send messages or log internal notes with attachments to link\n"
"                        documents to your project.\n"
"                    </p>"
msgstr ""

#. module: project
#: code:addons/project/models/project.py:0
#, python-format
msgid ""
"<p class=\"o_view_nocontent_smiling_face\">\n"
"                    Create a new project</p>"
msgstr ""
<<<<<<< HEAD
"<p class=\"o_view_nocontent_smiling_face\">\n"
"                    Tạo một dự án mới</p>"
=======
"<p class = \"o_view_nocontent_smiling_face\">\\                     Tạo một "
"dự án mới</p>"
>>>>>>> 4ad7a99d

#. module: project
#. openerp-web
#: code:addons/project/static/src/js/tours/project.js:0
#, python-format
msgid "<p>Once your task is ready, you can save it.</p>"
<<<<<<< HEAD
msgstr "<p>Một khi tác vụ đã sẵn sàng, bạn có thể lưu nó.</p>"
=======
msgstr "<p> Khi nhiệm vụ của bạn đã sẵn sàng, bạn có thể lưu nó. </p>"
>>>>>>> 4ad7a99d

#. module: project
#: model_terms:ir.ui.view,arch_db:project.portal_my_project
msgid "<small class=\"text-muted\">Project - </small>"
msgstr "<small class=\"text-muted\">Dự án - </small>"

#. module: project
#: model_terms:ir.ui.view,arch_db:project.portal_my_task
msgid "<small class=\"text-right\">Status:</small>"
msgstr "<small class=\"text-right\">Tình trạng:</small>"

#. module: project
#: model_terms:ir.ui.view,arch_db:project.portal_my_project
msgid "<span class=\"fa fa-tasks\" role=\"img\" aria-label=\"Tasks\" title=\"Tasks\"/>"
msgstr "<span class=\"fa fa-tasks\" role=\"img\" aria-label=\"Tasks\" title=\"Nhiệm vụ\"/>"

#. module: project
#: model_terms:ir.ui.view,arch_db:project.view_project_kanban
msgid "<span class=\"o_label\">Profitability</span>"
msgstr ""

#. module: project
#: model_terms:ir.ui.view,arch_db:project.portal_my_task
msgid "<strong class=\"d-block mb-2\">Attachments</strong>"
msgstr "<strong class=\"d-block mb-2\">Đính kèm</strong>"

#. module: project
#: model_terms:ir.ui.view,arch_db:project.portal_my_task
msgid "<strong class=\"d-block mb-2\">Description</strong>"
msgstr "<strong class=\"d-block mb-2\">Mô tả</strong>"

#. module: project
#: model_terms:digest.tip,tip_description:project.digest_tip_project_0
msgid "<strong style=\"font-size: 16px;\">Try the mail gateway</strong>"
<<<<<<< HEAD
msgstr "<strong style=\"font-size: 16px;\">Thử mail gateway</strong>"
=======
msgstr "<strong style=\"font-size: 16px;\">Thử cổng email</strong>"
>>>>>>> 4ad7a99d

#. module: project
#: model_terms:ir.ui.view,arch_db:project.portal_my_task
msgid "<strong>Assigned to</strong>"
msgstr "<strong>Được Phân công cho</strong>"

#. module: project
#: model_terms:ir.ui.view,arch_db:project.portal_my_task
msgid "<strong>Date:</strong>"
msgstr "<strong>Ngày:</strong>"

#. module: project
#: model_terms:ir.ui.view,arch_db:project.portal_my_task
msgid "<strong>Deadline:</strong>"
msgstr "<strong>Hạn chót:</strong>"

#. module: project
#: model_terms:ir.ui.view,arch_db:project.portal_my_task
msgid "<strong>Message and communication history</strong>"
msgstr "<strong>Lịch sử tin nhắn và truyền thông</strong>"

#. module: project
#: model_terms:ir.ui.view,arch_db:project.portal_my_task
msgid "<strong>Project:</strong>"
msgstr "<strong>Dự án:</strong>"

#. module: project
#: model_terms:ir.ui.view,arch_db:project.portal_project_rating_popover
msgid "<strong>Rated by: </strong>"
<<<<<<< HEAD
msgstr "<strong>Đánh giá bởi: </strong>"
=======
msgstr "<strong>Được đánh giá bởi: </strong>"
>>>>>>> 4ad7a99d

#. module: project
#: model_terms:ir.ui.view,arch_db:project.portal_my_task
msgid "<strong>Reported by</strong>"
msgstr "<strong>Báo cáo bởi</strong>"

#. module: project
#: model:ir.model.fields,help:project.field_project_project__alias_defaults
msgid ""
"A Python dictionary that will be evaluated to provide default values when "
"creating new records for this alias."
msgstr ""
"Một Python dictionary mà sẽ được biểu thị/đánh giá để cung cấp các giá trị "
"mặc định khi tạo mới các bản ghi cho bí danh này."

#. module: project
#: model_terms:ir.ui.view,arch_db:project.edit_project
msgid "Accept Emails From"
msgstr "Chấp nhận email đến từ"

#. module: project
#: model:ir.model.fields,field_description:project.field_project_project__access_warning
#: model:ir.model.fields,field_description:project.field_project_task__access_warning
msgid "Access warning"
msgstr "Cảnh báo truy cập"

#. module: project
#: model:ir.model.fields,field_description:project.field_project_project__message_needaction
#: model:ir.model.fields,field_description:project.field_project_task__message_needaction
msgid "Action Needed"
msgstr "Cần có Hành động"

#. module: project
#: model:ir.model.fields,field_description:project.field_project_project__active
#: model:ir.model.fields,field_description:project.field_project_task__active
msgid "Active"
msgstr "Hiệu lực"

#. module: project
#: model:ir.model.fields,field_description:project.field_project_task__activity_ids
msgid "Activities"
msgstr "Các hoạt động"

#. module: project
#: model:ir.model.fields,field_description:project.field_project_task__activity_exception_decoration
msgid "Activity Exception Decoration"
msgstr ""

#. module: project
#: model:ir.model.fields,field_description:project.field_project_task__activity_state
msgid "Activity State"
msgstr "Trạng thái Hoạt động"

#. module: project
#: model:ir.actions.act_window,name:project.mail_activity_type_action_config_project_types
#: model:ir.ui.menu,name:project.project_menu_config_activity_type
msgid "Activity Types"
msgstr "Kiểu Hoạt động"

#. module: project
#: model_terms:ir.ui.view,arch_db:project.task_type_edit
msgid "Add a description..."
msgstr "Thêm mô tả..."

#. module: project
#. openerp-web
#: code:addons/project/static/src/js/tours/project.js:0
#: code:addons/project/static/src/js/tours/project.js:0
#, python-format
msgid ""
"Add columns to configure <b>stages for your tasks</b>.<br/><i>e.g. New - In "
"Progress - Done</i>"
msgstr ""
<<<<<<< HEAD
"Thêm các cột để cấu hình <b>các giai đoạn cho các tác vụ</b>.<br/><i>vd: Mới"
" - Đang Thực hiện - Hoàn thành</i>"
=======
"Thêm cột để định cấu hình <b> các giai đoạn cho các tác vụ của bạn </b>. "
"<br/> <i> ví dụ: Mới - TrongĐang thực hiện - Hoàn tất </i>"
>>>>>>> 4ad7a99d

#. module: project
#: model:res.groups,name:project.group_project_manager
msgid "Administrator"
msgstr ""

#. module: project
#: model:project.task.type,name:project.project_stage_data_2
msgid "Advanced"
msgstr "Nâng cao"

#. module: project
#. openerp-web
#: code:addons/project/static/src/js/project_task_kanban_examples.js:0
#, python-format
msgid "Agile"
msgstr "Agile"

#. module: project
#: model:ir.model.fields,field_description:project.field_project_project__alias_id
msgid "Alias"
msgstr "Bí danh"

#. module: project
#: model:ir.model.fields,field_description:project.field_project_project__alias_contact
msgid "Alias Contact Security"
msgstr "An ninh về Bí danh liên hệ"

#. module: project
#: model:ir.model.fields,field_description:project.field_project_project__alias_name
msgid "Alias Name"
msgstr "Tên bí danh"

#. module: project
#: model:ir.model.fields,field_description:project.field_project_project__alias_domain
msgid "Alias domain"
msgstr "Miền bí danh"

#. module: project
#: model:ir.model.fields,field_description:project.field_project_project__alias_model_id
msgid "Aliased Model"
msgstr "Bí danh Model"

#. module: project
#: code:addons/project/controllers/portal.py:0
#, python-format
msgid "All"
msgstr "Tất cả"

#. module: project
#: model:ir.ui.menu,name:project.menu_project_management
msgid "All Tasks"
<<<<<<< HEAD
msgstr "Toàn bộ Tác vụ"
=======
msgstr "Tất cả nhiệm vụ"
>>>>>>> 4ad7a99d

#. module: project
#: model:ir.model.fields.selection,name:project.selection__project_project__privacy_visibility__employees
msgid "All employees"
msgstr ""

#. module: project
#. openerp-web
#: code:addons/project/static/src/js/project_task_kanban_examples.js:0
#, python-format
msgid "Analysis"
msgstr "Phân tích"

#. module: project
#: model:ir.model,name:project.model_account_analytic_account
#: model:ir.model.fields,field_description:project.field_project_project__analytic_account_id
msgid "Analytic Account"
msgstr "Tài khoản quản trị"

#. module: project
#: model:ir.model.fields,help:project.field_project_project__analytic_account_id
msgid ""
"Analytic account to which this project is linked for financial management. "
"Use an analytic account to record cost and revenue on your project."
msgstr ""

#. module: project
#: model_terms:ir.ui.view,arch_db:project.view_project_project_filter
#: model_terms:ir.ui.view,arch_db:project.view_task_search_form
msgid "Archived"
msgstr "Đã lưu"

#. module: project
#: model_terms:ir.ui.view,arch_db:project.view_task_form2
msgid "Assign to Me"
msgstr "Phân công cho tôi"

#. module: project
#: model:ir.model.fields,field_description:project.field_report_project_task_user__date_assign
#: model_terms:ir.ui.view,arch_db:project.view_task_project_user_search
msgid "Assignation Date"
msgstr "Ngày Phân công"

#. module: project
#. openerp-web
#: code:addons/project/static/src/js/project_task_kanban_examples.js:0
#, python-format
msgid "Assigned"
msgstr "Đã phân công"

#. module: project
#: model:ir.actions.act_window,name:project.act_res_users_2_project_task_opened
msgid "Assigned Tasks"
msgstr "Nhiệm vụ đã được Phân công"

#. module: project
#: model:ir.model.fields,field_description:project.field_report_project_task_user__user_id
msgid "Assigned To"
msgstr "Phân công cho"

#. module: project
#: model:ir.model.fields,field_description:project.field_project_task__user_id
#: model_terms:ir.ui.view,arch_db:project.view_task_project_user_search
#: model_terms:ir.ui.view,arch_db:project.view_task_search_form
msgid "Assigned to"
msgstr "Phân công cho"

#. module: project
#: model:ir.model.fields,field_description:project.field_project_task__date_assign
msgid "Assigning Date"
msgstr "Ngày Phân công"

#. module: project
#: model_terms:ir.ui.view,arch_db:project.task_type_edit
msgid ""
"At each stage employees can block or make task/issue ready for next stage.\n"
"                                You can define here labels that will be displayed for the state instead\n"
"                                of the default labels."
msgstr ""
"Tại mỗi giai đoạn, nhân viên có thể phong toả hoặc làm cho nhiệm vụ/phát sinh sẵn sàng cho giai đoạn kế tiếp.\n"
"                                Bạn có thể định nghĩa các nhãn ở đây để mà sẽ được hiển thị làm trạng thái, thay cho\n"
"                                nhãn mặc định."

#. module: project
#: model:ir.model.fields,field_description:project.field_project_project__message_attachment_count
#: model:ir.model.fields,field_description:project.field_project_task__message_attachment_count
msgid "Attachment Count"
msgstr "Số lượng đính kèm"

#. module: project
#: model:ir.model.fields,help:project.field_project_task__attachment_ids
msgid "Attachment that don't come from message."
msgstr "Tệp đính kèm không đến từ thông điệp."

#. module: project
#: code:addons/project/models/project.py:0
#, python-format
msgid "Attachments"
msgstr "Đính kèm"

#. module: project
#: model:ir.model.fields,field_description:project.field_project_task_type__auto_validation_kanban_state
msgid "Automatic kanban status"
msgstr "Trạng thái kanban tự động"

#. module: project
#: model:ir.model.fields,help:project.field_project_task_type__auto_validation_kanban_state
msgid ""
"Automatically modify the kanban state when the customer replies to the feedback for this stage.\n"
" * A good feedback from the customer will update the kanban state to 'ready for the new stage' (green bullet).\n"
" * A medium or a bad feedback will set the kanban state to 'blocked' (red bullet).\n"
msgstr ""
<<<<<<< HEAD
"Tự động thay đổi trạng thái kanban khi khách hàng phúc đáp cho phản hồi đối với giai đoạn này.\n"
" * Một phản hồi tốt từ khách hàng sẽ cập nhật trạng thái kanban thành 'sẵn sàng cho giai đoạn kế tiếp' (biểu tượng xanh).\n"
" * Một phản hồi trung bình hoặc Tồi tệ sẽ thiết lập trạng thái kan ban thành 'chặn' (biểu tượng đỏ).\n"
=======
"Tự động sửa đổi trạng thái kanban khi khách hàng trả lời phản hồi cho giai đoạn này. \n"
"* Một phản hồi tốt từ khách hàng sẽ cập nhật trạng thái kanban để 'sẵn sàng cho giai đoạn mới' (nút xanh). \n"
"* Phản hồi trung bình hoặc xấu sẽ đặt trạng thái kanban thành 'bị chặn' (nút màu đỏ). \n"
>>>>>>> 4ad7a99d

#. module: project
#: model_terms:ir.ui.view,arch_db:project.portal_project_rating_progressbar
msgid "Average"
msgstr "Trung bình"

#. module: project
#. openerp-web
#: code:addons/project/static/src/js/project_task_kanban_examples.js:0
#: code:addons/project/static/src/js/project_task_kanban_examples.js:0
#, python-format
msgid "Backlog"
msgstr "Chưa thực hiện"

#. module: project
#: model_terms:ir.ui.view,arch_db:project.portal_project_rating_progressbar
msgid "Bad"
msgstr "Tồi tệ"

#. module: project
#: model:project.task.type,name:project.project_stage_data_1
msgid "Basic"
msgstr "Cơ bản"

#. module: project
#: code:addons/project/models/project.py:0
#: model:ir.model.fields.selection,name:project.selection__report_project_task_user__state__blocked
#: model:project.task,legend_blocked:project.project_task_data_0
#: model:project.task,legend_blocked:project.project_task_data_1
#: model:project.task,legend_blocked:project.project_task_data_11
#: model:project.task,legend_blocked:project.project_task_data_12
#: model:project.task,legend_blocked:project.project_task_data_13
#: model:project.task,legend_blocked:project.project_task_data_14
#: model:project.task,legend_blocked:project.project_task_data_2
#: model:project.task,legend_blocked:project.project_task_data_4
#: model:project.task,legend_blocked:project.project_task_data_5
#: model:project.task,legend_blocked:project.project_task_data_6
#: model:project.task,legend_blocked:project.project_task_data_7
#: model:project.task,legend_blocked:project.project_task_data_9
#: model:project.task.type,legend_blocked:project.project_stage_data_0
#: model:project.task.type,legend_blocked:project.project_stage_data_1
#: model:project.task.type,legend_blocked:project.project_stage_data_2
#, python-format
msgid "Blocked"
msgstr "Bị phong tỏa"

#. module: project
#. openerp-web
#: code:addons/project/static/src/js/project_task_kanban_examples.js:0
#, python-format
msgid "Brainstorm"
msgstr "Brainstorm"

#. module: project
#: model:ir.filters,name:project.filter_task_report_responsible
msgid "By Responsible"
msgstr "Bởi người chuyên trách"

#. module: project
#. openerp-web
#: code:addons/project/static/src/js/tours/project.js:0
#, python-format
msgid ""
"Choose a <b>project name</b>. (e.g. Website Launch, Product Development, "
"Office Party, etc.)"
msgstr ""
"Chọn một <b>tên dự án</b>. (vd: Khởi động Website, Phát triển Sản phẩm, Tiệc"
" Văn phòng, v.v.)"

#. module: project
#. openerp-web
#: code:addons/project/static/src/js/tours/project.js:0
#, python-format
msgid "Choose a <b>task name</b>. (e.g. Website Design, Purchase Goods etc.)"
<<<<<<< HEAD
msgstr "Chọn <b>tên tác vụ</b>. (vd: Thiết kế website, Mua hàng hoá, v.v.)"
=======
msgstr ""
"Chọn <b>tên tác vụ</b>. (ví dụ: Thiết kế trang web, Mua hàng hóa, v.v.)"
>>>>>>> 4ad7a99d

#. module: project
#: model_terms:ir.ui.view,arch_db:project.project_project_view_form_simplified
msgid "Choose a Project Email"
msgstr "Chọn một Email Dự án"

#. module: project
#: model:ir.model.fields,field_description:project.field_project_task__partner_city
msgid "City"
msgstr "Thành phố"

#. module: project
#: model_terms:ir.actions.act_window,help:project.act_project_project_2_project_task_all
msgid "Click <i>Create</i> to start a new task."
<<<<<<< HEAD
msgstr "Bấm <i>Tạo</i> để bắt đầu một tác vụ mới."
=======
msgstr "Nhấp vào <i> Tạo </ i> để bắt đầu tác vụ mới."
>>>>>>> 4ad7a99d

#. module: project
#. openerp-web
#: code:addons/project/static/src/js/tours/project.js:0
#, python-format
msgid ""
"Click on the card to write more information about it and collaborate with "
"your coworkers."
msgstr ""
"Nhấp vào thẻ để viết thêm thông tin về nó và hợp tác vớiđồng nghiệp của bạn."

#. module: project
#. openerp-web
#: code:addons/project/static/src/js/tours/project.js:0
#, python-format
msgid "Click on this button to modify the task."
msgstr "Bấm vào nút này để chỉnh sửa nhiệm vụ."

#. module: project
#: model:ir.model.fields,field_description:project.field_project_project__color
#: model:ir.model.fields,field_description:project.field_project_tags__color
#: model:ir.model.fields,field_description:project.field_project_task__color
msgid "Color Index"
msgstr "Mã màu"

#. module: project
#. openerp-web
#: code:addons/project/static/src/js/project_task_kanban_examples.js:0
#, python-format
msgid ""
"Communicate with customers on the task using the email gateway. Attach logo "
"designs to the task, so that information flow from designers to the workers "
"who print the t-shirt. Organize priorities amongst orders %s using the icon."
msgstr ""
"Trao đổi với khách hàng về nhiệm vụ bằng cách sử dụng cổng email. Đính kèm "
"logothiết kế cho nhiệm vụ, truyền đạt dòng thông tin từ nhà thiết kế đến "
"nhân viên,người in áo thun. Sắp xếp mức độ ưu tiên giữa các đơn hàng %s bằng"
" biểu tượng."

#. module: project
#: model:ir.model.fields,field_description:project.field_project_project__company_id
#: model:ir.model.fields,field_description:project.field_project_task__company_id
#: model:ir.model.fields,field_description:project.field_report_project_task_user__company_id
#: model_terms:ir.ui.view,arch_db:project.view_task_project_user_search
#: model_terms:ir.ui.view,arch_db:project.view_task_search_form
msgid "Company"
msgstr "Công ty"

#. module: project
#: model:ir.model.fields,help:project.field_project_task__subtask_planned_hours
msgid ""
"Computed using sum of hours planned of all subtasks created from main task. "
"Usually these hours are less or equal to the Planned Hours (of main task)."
msgstr ""
"Được tính bằng cách sử dụng tổng số giờ dự kiến của tất cả các nhiệm vụ được"
" tạo từ tác vụ chính.Thông thường những giờ này ít hơn hoặc bằng giờ đã lên "
"kế hoạch (của nhiệm vụ chính)."

#. module: project
#: model:ir.model,name:project.model_res_config_settings
msgid "Config Settings"
msgstr "Thiết lập Cấu hình"

#. module: project
#: model:ir.ui.menu,name:project.menu_project_config
msgid "Configuration"
msgstr "Cấu hình"

#. module: project
#. openerp-web
#: code:addons/project/static/src/js/project_task_kanban_examples.js:0
#, python-format
msgid "Consulting"
msgstr "Tư vấn"

#. module: project
#: model:ir.model,name:project.model_res_partner
#: model_terms:ir.ui.view,arch_db:project.portal_my_project
#: model_terms:ir.ui.view,arch_db:project.portal_my_task
#: model_terms:ir.ui.view,arch_db:project.project_view_kanban
#: model_terms:ir.ui.view,arch_db:project.view_project
msgid "Contact"
msgstr "Liên hệ"

#. module: project
#. openerp-web
#: code:addons/project/static/src/js/project_task_kanban_examples.js:0
#, python-format
msgid "Copywriting"
<<<<<<< HEAD
msgstr "Bản quyền"
=======
msgstr "Được viết bởi"
>>>>>>> 4ad7a99d

#. module: project
#: model:ir.model.fields,field_description:project.field_project_task__displayed_image_id
msgid "Cover Image"
msgstr "Ảnh bìa"

#. module: project
#: model_terms:ir.ui.view,arch_db:project.project_project_view_form_simplified_footer
msgid "Create"
msgstr "Tạo"

#. module: project
#: model:ir.actions.act_window,name:project.open_create_project
msgid "Create a Project"
msgstr "Tạo một Dự án"

#. module: project
#: model_terms:ir.actions.act_window,help:project.open_view_project_all
#: model_terms:ir.actions.act_window,help:project.open_view_project_all_config
msgid "Create a new project"
<<<<<<< HEAD
msgstr "Tạo một dự án mới"
=======
msgstr "Tạo dự án mới"
>>>>>>> 4ad7a99d

#. module: project
#: model_terms:ir.actions.act_window,help:project.open_task_type_form
msgid "Create a new stage in the task pipeline"
<<<<<<< HEAD
msgstr "Tạo một giai đoạn mới ở pipeline nhiệm vụ"
=======
msgstr "Tạo một giai đoạn mới trong quy trình thực hiện nhiệm vụ"
>>>>>>> 4ad7a99d

#. module: project
#: model_terms:ir.actions.act_window,help:project.project_tags_action
msgid "Create a new tag"
msgstr "Tạo một thẻ mới"

#. module: project
#: model_terms:ir.actions.act_window,help:project.action_view_task
msgid "Create a new task"
msgstr "Tạo một nhiệm vụ mới"

#. module: project
#: model:ir.model.fields,field_description:project.field_project_task__create_date
msgid "Created On"
msgstr "Được tạo vào"

#. module: project
#: model:ir.model.fields,field_description:project.field_project_project__create_uid
#: model:ir.model.fields,field_description:project.field_project_tags__create_uid
#: model:ir.model.fields,field_description:project.field_project_task__create_uid
#: model:ir.model.fields,field_description:project.field_project_task_type__create_uid
msgid "Created by"
msgstr "Được tạo bởi"

#. module: project
#: model:ir.model.fields,field_description:project.field_project_project__create_date
#: model:ir.model.fields,field_description:project.field_project_tags__create_date
#: model:ir.model.fields,field_description:project.field_project_task_type__create_date
msgid "Created on"
msgstr "Được tạo vào"

#. module: project
#: model_terms:ir.ui.view,arch_db:project.view_task_search_form
msgid "Creation Date"
msgstr "Ngày tạo"

#. module: project
#: model:ir.filters,name:project.filter_task_report_cumulative_flow
msgid "Cumulative Flow"
msgstr "Dòng lũy kế"

#. module: project
#: model:ir.model.fields,field_description:project.field_project_project__currency_id
msgid "Currency"
msgstr "Tiền tệ"

#. module: project
#: model_terms:ir.ui.view,arch_db:project.portal_my_tasks
msgid "Current stage of the task"
msgstr "Giai đoạn hiện hành của nhiệm vụ"

#. module: project
#: model_terms:ir.ui.view,arch_db:project.portal_my_task
msgid "Current stage of this task"
msgstr "Giai đoạn hiện hành của nhiệm vụ này"

#. module: project
#: code:addons/project/models/project.py:0
#: model:ir.model.fields,field_description:project.field_project_project__partner_id
#: model:ir.model.fields,field_description:project.field_project_task__partner_id
#: model:ir.model.fields,field_description:project.field_report_project_task_user__partner_id
#: model_terms:ir.ui.view,arch_db:project.edit_project
#: model_terms:ir.ui.view,arch_db:project.portal_my_project
#: model_terms:ir.ui.view,arch_db:project.view_project_project_filter
#, python-format
msgid "Customer"
msgstr "Khách hàng"

#. module: project
#: code:addons/project/models/project.py:0
#: code:addons/project/models/project.py:0
#, python-format
msgid "Customer Email"
msgstr "Email khách hàng"

#. module: project
#. openerp-web
#: code:addons/project/static/src/js/project_task_kanban_examples.js:0
#, python-format
msgid "Customer Feedback"
<<<<<<< HEAD
msgstr "Phản hồi của Khách hàng"
=======
msgstr "Phản hồi khách hàng"
>>>>>>> 4ad7a99d

#. module: project
#: model:ir.model.fields,help:project.field_project_project__access_url
#: model:ir.model.fields,help:project.field_project_task__access_url
msgid "Customer Portal URL"
msgstr "URL cổng thông tin khách hàng"

#. module: project
#: model:ir.actions.act_window,name:project.rating_rating_action_project_report
#: model:ir.actions.act_window,name:project.rating_rating_action_task
#: model:ir.ui.menu,name:project.rating_rating_menu_project
#: model_terms:ir.ui.view,arch_db:project.rating_project_rating_page
#: model_terms:ir.ui.view,arch_db:project.view_project_kanban
msgid "Customer Ratings"
msgstr "Khách hàng xếp hạng"

#. module: project
#: model_terms:ir.actions.act_window,help:project.rating_rating_action_project_report
#: model_terms:ir.actions.act_window,help:project.rating_rating_action_task
msgid ""
"Customer ratings on tasks. If you have no rating, change your project "
"Settings to activate it."
msgstr ""
"Xếp hạng của khách hàng về công việc. Nếu bạn không có xếp hạng, hãy thay "
"đổi Cài đặt dự án của bạn để kích hoạt nó."

#. module: project
#: model:ir.model.fields,field_description:project.field_project_project__rating_status
msgid "Customer(s) Ratings"
msgstr "Các Khách hàng xếp hạng"

#. module: project
#. openerp-web
#: code:addons/project/static/src/js/project_task_kanban_examples.js:0
#, python-format
msgid ""
"Customers propose feedbacks by email; Odoo creates tasks automatically, and "
"you can communicate on the task directly. Your managers decide which "
"feedback is accepted %s and which feedback is moved to the \"Refused\" "
"column."
msgstr ""
<<<<<<< HEAD
"Khách hàng đưa ra phản hồi bằng email; Odoo tự động tạo nhiệm vụ, và bạn có "
"thể thông tin liên lạc trực tiếp tại nhiệm vụ đó. Quản lý của bạn quyết định"
" phản hồi nào thì được chập nhận %s và phản hồi nào thì được chuyển tới cột "
"\"Bị từ chối\""
=======
"Khách hàng đề xuất phản hồi qua email; Odoo tự động tạo các tác vụ vàbạn có "
"thể trao đổi trực tiếp trên nhiệm vụ. Người quản lý của bạn quyết định cái "
"nàophản hồi được chấp nhận %s và phản hồi nào được chuyển đến cột \"Từ "
"chối\". "
>>>>>>> 4ad7a99d

#. module: project
#: model:ir.model.fields.selection,name:project.selection__project_project__rating_status_period__daily
msgid "Daily"
msgstr "Hàng ngày"

#. module: project
#: model_terms:ir.ui.view,arch_db:project.view_task_form2
msgid "Days"
msgstr "Ngày"

#. module: project
#: model:ir.model.fields,field_description:project.field_project_task__date_deadline
#: model:ir.model.fields,field_description:project.field_report_project_task_user__date_deadline
msgid "Deadline"
msgstr "Hạn chót"

#. module: project
#: model:ir.model.fields,field_description:project.field_project_project__alias_defaults
msgid "Default Values"
msgstr "Giá trị mặc định"

#. module: project
#: model_terms:ir.actions.act_window,help:project.open_task_type_form
msgid ""
"Define the steps that will be used in the project from the\n"
"                creation of the task, up to the closing of the task or issue.\n"
"                You will use these stages in order to track the progress in\n"
"                solving a task or an issue."
msgstr ""
"Định nghĩa các bước mà sẽ được sử dụng ở dự án từ lúc khởi tạo nhiệm vụ\n"
"                đến lúc đóng nhiệm vụ hoặc phát sinh. Bạn sẽ sử dụng các giai\n"
"                đoạn này để theo dõi tiến triển trong việc thực hiện nhiệm vụ\n"
"                hoặc giải quyết các phát sinh."

#. module: project
#: model:ir.model.fields,help:project.field_project_project__privacy_visibility
msgid ""
"Defines the visibility of the tasks of the project:\n"
"- Invited employees: employees may only see the followed project and tasks.\n"
"- All employees: employees may see all project and tasks.\n"
"- Portal users and all employees: employees may see everything.   Portal users may see project and tasks followed by.\n"
"   them or by someone of their company."
msgstr ""

#. module: project
#: model_terms:ir.ui.view,arch_db:project.view_task_kanban
msgid "Delete"
msgstr "Xoá"

#. module: project
#. openerp-web
#: code:addons/project/static/src/js/project_task_kanban_examples.js:0
#, python-format
msgid "Delivered"
msgstr "Đã giao"

#. module: project
#: model:ir.model.fields,field_description:project.field_project_task__description
#: model:ir.model.fields,field_description:project.field_project_task_type__description
#: model_terms:ir.ui.view,arch_db:project.view_task_form2
msgid "Description"
msgstr "Miêu tả"

#. module: project
#. openerp-web
#: code:addons/project/static/src/js/project_task_kanban_examples.js:0
#, python-format
msgid "Design"
msgstr "Thiết kế"

#. module: project
#. openerp-web
#: code:addons/project/static/src/js/project_task_kanban_examples.js:0
#: code:addons/project/static/src/js/project_task_kanban_examples.js:0
#, python-format
msgid "Development"
msgstr "Phát triển"

#. module: project
#: model:ir.model,name:project.model_digest_digest
msgid "Digest"
msgstr "Tổng hợp"

#. module: project
#. openerp-web
#: code:addons/project/static/src/js/project_task_kanban_examples.js:0
#, python-format
msgid "Digital Marketing"
msgstr "Tiếp thị số"

#. module: project
#: model_terms:ir.ui.view,arch_db:project.project_project_view_form_simplified_footer
msgid "Discard"
msgstr "Huỷ bỏ"

#. module: project
#: model:ir.model.fields,field_description:project.field_project_project__display_name
#: model:ir.model.fields,field_description:project.field_project_tags__display_name
#: model:ir.model.fields,field_description:project.field_project_task__display_name
#: model:ir.model.fields,field_description:project.field_project_task_type__display_name
#: model:ir.model.fields,field_description:project.field_report_project_task_user__display_name
msgid "Display Name"
msgstr "Tên hiển thị"

#. module: project
#: code:addons/project/models/digest.py:0
#, python-format
msgid "Do not have access, skip this data for user's digest email"
msgstr ""
"Không có quyền truy cập, bỏ qua dữ liệu này cho email thông báo của người "
"dùng"

#. module: project
#: model_terms:ir.ui.view,arch_db:project.edit_project
msgid "Documents"
msgstr "Tài liệu"

#. module: project
#. openerp-web
#: code:addons/project/static/src/js/project_task_kanban_examples.js:0
#: code:addons/project/static/src/js/project_task_kanban_examples.js:0
#: code:addons/project/static/src/js/project_task_kanban_examples.js:0
#: code:addons/project/static/src/js/project_task_kanban_examples.js:0
#: code:addons/project/static/src/js/project_task_kanban_examples.js:0
#: code:addons/project/static/src/js/project_task_kanban_examples.js:0
#, python-format
msgid "Done"
msgstr "Hoàn thành"

#. module: project
#. openerp-web
#: code:addons/project/static/src/js/project_task_kanban_examples.js:0
#, python-format
msgid "Draft"
msgstr "Dự thảo"

#. module: project
#: model_terms:ir.ui.view,arch_db:project.view_task_kanban
msgid "Dropdown menu"
msgstr "Menu xổ xuống"

#. module: project
#: model_terms:ir.ui.view,arch_db:project.view_project_kanban
msgid "Edit"
msgstr "Sửa"

#. module: project
#: model_terms:ir.ui.view,arch_db:project.view_task_kanban
msgid "Edit Task"
msgstr "Sửa Nhiệm vụ"

#. module: project
#: model_terms:ir.ui.view,arch_db:project.edit_project
msgid ""
"Edit project's stages and set an email template on the stages on which you "
"want to activate the rating."
msgstr ""
<<<<<<< HEAD
"Điều chỉnh các giai đoạn cho dự án và thiết lập mẫu email đối với các giai "
"đoạn mà bạn muốn kích hoạt tính năng đánh giá cho nó."
=======
"Chỉnh sửa các giai đoạn của dự án và đặt mẫu email trên các giai đoạn mà "
"bạnmuốn kích hoạt để đánh giá."
>>>>>>> 4ad7a99d

#. module: project
#. openerp-web
#: code:addons/project/static/src/js/project_task_kanban_examples.js:0
#, python-format
msgid "Editing"
msgstr "Đang chỉnh sửa"

#. module: project
#: model:ir.model.fields,field_description:project.field_project_task__email_from
msgid "Email"
msgstr "Tên đăng nhập / Email"

#. module: project
#: model_terms:ir.ui.view,arch_db:project.edit_project
msgid "Email Alias"
msgstr "Bí danh Email"

#. module: project
#: model:ir.model.fields,field_description:project.field_project_task_type__mail_template_id
msgid "Email Template"
msgstr "Mẫu Email"

#. module: project
#: model:ir.model.fields,field_description:project.field_project_task__email_cc
msgid "Email cc"
msgstr ""

#. module: project
#: model_terms:ir.ui.view,arch_db:project.edit_project
msgid "Emails"
msgstr "Emails"

#. module: project
#: model:ir.model.fields,field_description:project.field_project_task__date_end
#: model:ir.model.fields,field_description:project.field_report_project_task_user__date_end
msgid "Ending Date"
msgstr "Ngày kết thúc"

#. module: project
#: code:addons/project/models/project.py:0
#, python-format
msgid "Error! You cannot create recursive hierarchy of task(s)."
msgstr "Lỗi! Bạn không thể tạo cấu trúc phân cấp đệ quy cho nhiệm vụ."

#. module: project
#: model:ir.model.constraint,message:project.constraint_project_project_project_date_greater
msgid "Error! project start-date must be lower than project end-date."
msgstr "Lỗi! Ngày bắt đầu dự án phải trước ngày kết thúc dự án."

#. module: project
#. openerp-web
#: code:addons/project/static/src/js/project_task_kanban_examples.js:0
#, python-format
msgid ""
"Everyone can propose ideas, and the Editor marks the best ones as %s. Attach"
" all documents or links to the task directly, to have all information about "
"a research centralized."
msgstr ""
"Mọi người đều có thể đề xuất ý tưởng và biên tập viên đánh dấu những ý tưởng"
" hay nhất là %s. Đính kèmtất cả các tài liệu hoặc liên kết đến nhiệm vụ trực"
" tiếp, để có tất cả thông tin vềmột nghiên cứu tập trung."

#. module: project
#: model_terms:ir.ui.view,arch_db:project.view_task_search_form
msgid "Exception Activities"
msgstr ""

#. module: project
#: model:ir.model.fields,field_description:project.field_project_project__date
msgid "Expiration Date"
msgstr "Ngày hết hạn"

#. module: project
#: model_terms:ir.ui.view,arch_db:project.view_task_project_user_search
msgid "Extended Filters"
msgstr "Bộ lọc mở rộng..."

#. module: project
#: model_terms:ir.ui.view,arch_db:project.view_task_form2
msgid "Extra Info"
msgstr "Thông tin thêm"

#. module: project
#. openerp-web
#: code:addons/project/static/src/js/project_task_kanban_examples.js:0
#, python-format
msgid ""
"Fill your Inbox easily with the email gateway. Periodically review your "
"Inbox and schedule tasks by moving them to others columns. Every day, you "
"review the \"This Week\" column to move important tasks \"Today\". Every "
"Monday, you review the \"This Month\" column."
msgstr ""
"Điền vào Hộp thư đến của bạn một cách dễ dàng với cổng email. Định kỳ xem "
"lạiHộp thư đến và lên lịch các tác vụ bằng cách di chuyển chúng sang các cột"
" khác. Mỗi ngày, bạnxem lại cột \" Tuần này\" để di chuyển các tác vụ quan "
"trọng \"Hôm nay\". MỗiThứ hai, bạn xem lại cột \"Tháng này\"."

#. module: project
#. openerp-web
#: code:addons/project/static/src/js/project_task_kanban_examples.js:0
#, python-format
msgid "Final Document"
msgstr "Tài liệu cuối cùng"

#. module: project
#: model:ir.model.fields,field_description:project.field_project_task_type__fold
msgid "Folded in Kanban"
msgstr "Đóng trong Kanban"

#. module: project
#: model_terms:ir.ui.view,arch_db:project.edit_project
msgid ""
"Follow this project to automatically track the events associated to tasks "
"and issues of this project."
msgstr ""
"Theo dõi dự án này để tự động theo dõi các sự kiện liên quan đến nhiệm vụ và"
" các vấn đề phát sinh của dự án."

#. module: project
#: model_terms:ir.ui.view,arch_db:project.view_project_project_filter
msgid "Followed"
msgstr "Đã theo dõi"

#. module: project
#: model_terms:ir.ui.view,arch_db:project.view_task_search_form
msgid "Followed Tasks"
msgstr ""

#. module: project
#: model:ir.model.fields,field_description:project.field_project_project__message_follower_ids
#: model:ir.model.fields,field_description:project.field_project_task__message_follower_ids
msgid "Followers"
msgstr "Người dõi theo"

#. module: project
#: model:ir.model.fields,field_description:project.field_project_project__message_channel_ids
#: model:ir.model.fields,field_description:project.field_project_task__message_channel_ids
msgid "Followers (Channels)"
msgstr "Người theo dõi (Các kênh)"

#. module: project
#: model:ir.model.fields,field_description:project.field_project_project__message_partner_ids
#: model:ir.model.fields,field_description:project.field_project_task__message_partner_ids
msgid "Followers (Partners)"
msgstr "Người theo dõi (Các đối tác)"

#. module: project
#: model:ir.model.fields,field_description:project.field_res_config_settings__module_project_forecast
msgid "Forecasts"
msgstr "Dự báo"

#. module: project
#: model_terms:ir.ui.view,arch_db:project.view_task_search_form
msgid "Future Activities"
msgstr "Hoạt động Tương lai"

#. module: project
#: model:ir.ui.menu,name:project.menu_tasks_config
msgid "GTD"
msgstr "GTD"

#. module: project
#: model_terms:ir.ui.view,arch_db:project.edit_project
msgid "Get customer feedback"
msgstr ""

#. module: project
#. openerp-web
#: code:addons/project/static/src/js/project_task_kanban_examples.js:0
#, python-format
msgid "Getting Things Done (GTD)"
msgstr "Hoàn thành công việc"

#. module: project
#: model:ir.model.fields,help:project.field_project_project__sequence
msgid "Gives the sequence order when displaying a list of Projects."
msgstr "Chỉ ra thứ tự sắp xếp khi hiển thị danh sách dự án."

#. module: project
#: model:ir.model.fields,help:project.field_project_task__sequence
msgid "Gives the sequence order when displaying a list of tasks."
msgstr "Chỉ ra thứ tự sắp xếp khi hiển thị danh sách nhiệm vụ."

#. module: project
#: model:ir.model.fields.selection,name:project.selection__project_task__kanban_state__done
msgid "Green"
msgstr "Xanh lá"

#. module: project
#: model:ir.model.fields,field_description:project.field_project_task_type__legend_done
msgid "Green Kanban Label"
msgstr "Kanban màu xanh lá"

#. module: project
#: model:ir.model.fields.selection,name:project.selection__project_task__kanban_state__normal
msgid "Grey"
msgstr "Màu xám"

#. module: project
#: model:ir.model.fields,field_description:project.field_project_task_type__legend_normal
msgid "Grey Kanban Label"
msgstr "Nhãn Kanban màu Xám"

#. module: project
#: model_terms:ir.ui.view,arch_db:project.view_project_project_filter
#: model_terms:ir.ui.view,arch_db:project.view_task_project_user_search
#: model_terms:ir.ui.view,arch_db:project.view_task_search_form
msgid "Group By"
msgstr "Nhóm theo"

#. module: project
#. openerp-web
#: code:addons/project/static/src/js/project_task_kanban_examples.js:0
#: code:addons/project/static/src/js/project_task_kanban_examples.js:0
#, python-format
msgid ""
"Handle your idea gathering within Tasks of your new Project and discuss them"
" in the chatter of the tasks. Use the %s and %s to signalize what is the "
"current status of your Idea"
msgstr ""

#. module: project
#: model_terms:ir.ui.view,arch_db:project.portal_project_rating_progressbar
msgid "Happy"
msgstr "Vui mừng"

#. module: project
#: model_terms:ir.ui.view,arch_db:project.portal_project_rating_partner_stat
#: model_terms:ir.ui.view,arch_db:project.view_task_kanban
msgid "Happy face"
msgstr "Mặt vui vẻ"

#. module: project
#: model:ir.model.fields.selection,name:project.selection__report_project_task_user__priority__2
msgid "High"
msgstr "Cao"

#. module: project
#: model_terms:ir.ui.view,arch_db:project.view_task_form2
msgid "Hours"
msgstr "Giờ"

#. module: project
#: model:ir.model.fields,help:project.field_project_project__rating_status
msgid ""
"How to get customer feedback?\n"
"- Rating when changing stage: an email will be sent when a task is pulled in another stage.\n"
"- Periodical Rating: email will be sent periodically.\n"
"\n"
"Don't forget to set up the mail templates on the stages for which you want to get the customer's feedbacks."
msgstr ""

#. module: project
#: code:addons/project/models/project.py:0
#, python-format
msgid "I take it"
msgstr "Tôi nhận nó"

#. module: project
#: model:ir.model.fields,field_description:project.field_project_project__id
#: model:ir.model.fields,field_description:project.field_project_tags__id
#: model:ir.model.fields,field_description:project.field_project_task__id
#: model:ir.model.fields,field_description:project.field_project_task_type__id
#: model:ir.model.fields,field_description:project.field_report_project_task_user__id
msgid "ID"
msgstr "ID"

#. module: project
#: model:ir.model.fields,help:project.field_project_project__alias_parent_thread_id
msgid ""
"ID of the parent record holding the alias (example: project holding the task"
" creation alias)"
msgstr ""
"ID của bản ghi cha mà chứa bí danh (ví dụ: dự án chứa bí danh để tạo nhiệm "
"vụ)"

#. module: project
#: model:ir.model.fields,field_description:project.field_project_task__activity_exception_icon
msgid "Icon"
msgstr "Biểu tượng"

#. module: project
#: model:ir.model.fields,help:project.field_project_task__activity_exception_icon
msgid "Icon to indicate an exception activity."
msgstr ""

#. module: project
#. openerp-web
#: code:addons/project/static/src/js/project_task_kanban_examples.js:0
#, python-format
msgid "Ideas"
msgstr "Các ý tưởng"

#. module: project
#: model:ir.model.fields,help:project.field_project_project__message_needaction
#: model:ir.model.fields,help:project.field_project_project__message_unread
#: model:ir.model.fields,help:project.field_project_task__message_needaction
#: model:ir.model.fields,help:project.field_project_task__message_unread
msgid "If checked, new messages require your attention."
msgstr "Nếu đánh dấu kiểm, các thông điệp mới yêu cầu sự có mặt của bạn."

#. module: project
#: model:ir.model.fields,help:project.field_project_project__message_has_error
#: model:ir.model.fields,help:project.field_project_project__message_has_sms_error
#: model:ir.model.fields,help:project.field_project_task__message_has_error
#: model:ir.model.fields,help:project.field_project_task__message_has_sms_error
msgid "If checked, some messages have a delivery error."
msgstr "Nếu chọn, sẽ hiển thị thông báo lỗi."

#. module: project
#: model:ir.model.fields,help:project.field_project_task_type__mail_template_id
msgid ""
"If set an email will be sent to the customer when the task or issue reaches "
"this step."
msgstr ""
"Nếu được thiết lập, một email sẽ được gửi cho khách hàng khi nhiệm vụ hoặc "
"phát sinh đạt đến bước này."

#. module: project
#: model:ir.model.fields,help:project.field_project_task_type__rating_template_id
msgid ""
"If set and if the project's rating configuration is 'Rating when changing "
"stage', then an email will be sent to the customer when the task reaches "
"this step."
msgstr ""
"Nếu được chọn và nếu cấu hình xếp hạng của dự án là 'Xếp hạng khi thay đổi "
"giai đoạn', thì email sẽ được gửi tới khách hàng khi tác vụ đạt đến bước "
"này."

#. module: project
#: model:ir.model.fields,help:project.field_project_project__active
msgid ""
"If the active field is set to False, it will allow you to hide the project "
"without removing it."
msgstr ""
"Nếu không đánh dấu trường này, nó sẽ cho phép bạn ẩn dự án mà không xóa nó. "
"without removing it."

#. module: project
#: model:ir.model.fields.selection,name:project.selection__project_task__priority__1
msgid "Important"
msgstr "Quan trọng"

#. module: project
#. openerp-web
#: code:addons/project/models/project.py:0
#: code:addons/project/static/src/js/project_task_kanban_examples.js:0
#: code:addons/project/static/src/js/project_task_kanban_examples.js:0
#: model:ir.model.fields.selection,name:project.selection__report_project_task_user__state__normal
#: model:project.task,legend_normal:project.project_task_data_0
#: model:project.task,legend_normal:project.project_task_data_1
#: model:project.task,legend_normal:project.project_task_data_11
#: model:project.task,legend_normal:project.project_task_data_12
#: model:project.task,legend_normal:project.project_task_data_13
#: model:project.task,legend_normal:project.project_task_data_14
#: model:project.task,legend_normal:project.project_task_data_2
#: model:project.task,legend_normal:project.project_task_data_4
#: model:project.task,legend_normal:project.project_task_data_5
#: model:project.task,legend_normal:project.project_task_data_6
#: model:project.task,legend_normal:project.project_task_data_7
#: model:project.task,legend_normal:project.project_task_data_9
#: model:project.task.type,legend_normal:project.project_stage_data_0
#: model:project.task.type,legend_normal:project.project_stage_data_1
#: model:project.task.type,legend_normal:project.project_stage_data_2
#, python-format
msgid "In Progress"
msgstr "Đang thực hiện"

#. module: project
#. openerp-web
#: code:addons/project/static/src/js/project_task_kanban_examples.js:0
#, python-format
msgid "In development"
msgstr "Đang phát triển"

#. module: project
#. openerp-web
#: code:addons/project/static/src/js/project_task_kanban_examples.js:0
#, python-format
msgid "Inbox"
msgstr "Hộp thư đến"

#. module: project
#: model:ir.model.fields,help:project.field_project_project__alias_id
msgid ""
"Internal email associated with this project. Incoming emails are "
"automatically synchronized with Tasks (or optionally Issues if the Issue "
"Tracker module is installed)."
msgstr ""
"Email nội bộ liên kết với dự án này. Các email gửi đến sẽ được tự động đồng "
"bộ với các Nhiệm vụ (hoặc tuỳ chọn với Phát sinh nếu có cài đặt module Theo "
"dõi Phát sinh)."

#. module: project
#: model:ir.model.fields.selection,name:project.selection__project_project__privacy_visibility__followers
msgid "Invited employees"
msgstr ""

#. module: project
#: model:ir.model.fields,field_description:project.field_project_project__message_is_follower
#: model:ir.model.fields,field_description:project.field_project_task__message_is_follower
msgid "Is Follower"
msgstr "Là người theo dõi"

#. module: project
#: model_terms:ir.ui.view,arch_db:project.project_tags_search_view
msgid "Issue Version"
msgstr "Phiên bản Phát sinh"

#. module: project
#: model:ir.model.fields,help:project.field_project_task__planned_hours
msgid ""
"It is the time planned to achieve the task. If this document has sub-tasks, "
"it means the time needed to achieve this tasks and its childs."
msgstr ""
"Đây là thời gian dự định để đạt được nhiệm vụ. Nếu nhiệm vụ này có các nhiệm"
" vụ phụ,nó có nghĩa là thời gian cần thiết để đạt được nhiệm vụ này và con "
"của nó."

#. module: project
#: model:ir.model.fields,field_description:project.field_project_task__legend_blocked
msgid "Kanban Blocked Explanation"
msgstr "Giải thích về Phong toả ở Kanban"

#. module: project
#: model:ir.model.fields,field_description:project.field_project_task__legend_normal
msgid "Kanban Ongoing Explanation"
msgstr "Kanban Đang thực hiện Giải thích"

#. module: project
#: model:ir.model.fields,field_description:project.field_project_task__kanban_state
#: model:ir.model.fields,field_description:project.field_report_project_task_user__state
msgid "Kanban State"
msgstr "Giai đoạn Kanban"

#. module: project
#: model:ir.model.fields,field_description:project.field_project_task__kanban_state_label
msgid "Kanban State Label"
msgstr "Tên giai đoạn Kanban"

#. module: project
#: model:ir.model.fields,field_description:project.field_project_task__legend_done
msgid "Kanban Valid Explanation"
msgstr "Giải thích hợp lệ của Kanban"

#. module: project
#: model:ir.model.fields,field_description:project.field_digest_digest__kpi_project_task_opened_value
msgid "Kpi Project Task Opened Value"
msgstr ""

#. module: project
#: model:ir.model.fields,help:project.field_project_project__label_tasks
msgid "Label used for the tasks of the project."
msgstr ""

#. module: project
#: model_terms:ir.ui.view,arch_db:project.rating_project_rating_page
msgid "Last 3 months"
msgstr "3 tháng qua"

#. module: project
#: model_terms:ir.ui.view,arch_db:project.rating_rating_view_search_project
msgid "Last 30 Days"
msgstr "30 ngày qua"

#. module: project
#: model_terms:ir.ui.view,arch_db:project.rating_project_rating_page
msgid "Last 30 days"
msgstr "30 ngày gần đây"

#. module: project
#: model_terms:ir.ui.view,arch_db:project.rating_project_rating_page
msgid "Last 7 days"
msgstr "7 ngày qua"

#. module: project
#: model:ir.model.fields,field_description:project.field_project_project____last_update
#: model:ir.model.fields,field_description:project.field_project_tags____last_update
#: model:ir.model.fields,field_description:project.field_project_task____last_update
#: model:ir.model.fields,field_description:project.field_project_task_type____last_update
#: model:ir.model.fields,field_description:project.field_report_project_task_user____last_update
msgid "Last Modified on"
msgstr "Sửa lần cuối"

#. module: project
#: code:addons/project/controllers/portal.py:0
#: model:ir.model.fields,field_description:project.field_project_task__date_last_stage_update
#: model:ir.model.fields,field_description:project.field_report_project_task_user__date_last_stage_update
#, python-format
msgid "Last Stage Update"
msgstr "Cập nhật Giai đoạn Lần cuối"

#. module: project
#: model:ir.model.fields,field_description:project.field_project_task__write_date
msgid "Last Updated On"
<<<<<<< HEAD
msgstr "Cập nhật lần cuối"
=======
msgstr "Cập nhật lần cuối vào"
>>>>>>> 4ad7a99d

#. module: project
#: model:ir.model.fields,field_description:project.field_project_project__write_uid
#: model:ir.model.fields,field_description:project.field_project_tags__write_uid
#: model:ir.model.fields,field_description:project.field_project_task__write_uid
#: model:ir.model.fields,field_description:project.field_project_task_type__write_uid
msgid "Last Updated by"
msgstr "Cập nhật lần cuối bởi"

#. module: project
#: model:ir.model.fields,field_description:project.field_project_project__write_date
#: model:ir.model.fields,field_description:project.field_project_tags__write_date
#: model:ir.model.fields,field_description:project.field_project_task_type__write_date
msgid "Last Updated on"
msgstr "Cập nhật lần cuối"

#. module: project
#: model_terms:ir.ui.view,arch_db:project.view_task_search_form
msgid "Late Activities"
msgstr "Hoạt động bị Trễ"

#. module: project
#: model_terms:ir.ui.view,arch_db:project.view_task_kanban
msgid "Latest Rating: Higly Dissatisfied"
msgstr "Đánh giá mới nhất: Rất không hài lòng"

#. module: project
#: model_terms:ir.ui.view,arch_db:project.view_task_kanban
msgid "Latest Rating: Not Satisfied"
msgstr "Đánh giá mới nhất: Không hài lòng"

#. module: project
#: model_terms:ir.ui.view,arch_db:project.view_task_kanban
msgid "Latest Rating: Satisfied"
msgstr "Đánh giá mới nhất: Hài lòng"

#. module: project
#. openerp-web
#: code:addons/project/static/src/js/tours/project.js:0
#, python-format
msgid "Let's create your first project."
msgstr "Hãy cùng tạo dự án đầu tiên của bạn."

#. module: project
#. openerp-web
#: code:addons/project/static/src/js/tours/project.js:0
#, python-format
msgid "Let's create your first task."
msgstr "Hãy tạo nhiệm vụ đầu tiên của bạn."

#. module: project
#: model_terms:ir.ui.view,arch_db:project.res_config_settings_view_form
msgid ""
"Lets the company customize which Pad installation should be used to link to "
"new pads (for example: http://etherpad.com/)."
msgstr ""
"Cho phép công ty tùy chỉnh cài đặt Pad nào nên được sử dụng để liên kết đến "
"các miếng đệm mới (ví dụ: http://etherpad.com/)."

#. module: project
#: model:ir.model.fields,help:project.field_project_task__email_cc
msgid "List of cc from incoming emails."
msgstr ""

#. module: project
#. openerp-web
#: code:addons/project/static/src/js/project_task_kanban_examples.js:0
#, python-format
msgid "Live"
msgstr "Trực tiếp"

#. module: project
#: model_terms:ir.ui.view,arch_db:project.res_config_settings_view_form
msgid "Log time on tasks"
msgstr "Ghi nhận thời gian trên nhiệm vụ"

#. module: project
#. openerp-web
#: code:addons/project/static/src/js/project_task_kanban_examples.js:0
#, python-format
msgid "Logo Design"
msgstr ""

#. module: project
#. openerp-web
#: code:addons/project/static/src/js/project_task_kanban_examples.js:0
#, python-format
msgid "Long Term"
msgstr "Dài hạn"

#. module: project
#: model:ir.model.fields.selection,name:project.selection__report_project_task_user__priority__0
msgid "Low"
msgstr "Thấp"

#. module: project
#: model:ir.model.fields,field_description:project.field_project_project__message_main_attachment_id
#: model:ir.model.fields,field_description:project.field_project_task__message_main_attachment_id
msgid "Main Attachment"
msgstr "Đính kèm chính"

#. module: project
#: model:ir.model.fields,field_description:project.field_project_task__attachment_ids
msgid "Main Attachments"
msgstr "Đính kèm chính"

#. module: project
#. openerp-web
#: code:addons/project/static/src/js/project_task_kanban_examples.js:0
#, python-format
msgid ""
"Manage the lifecycle of your project using the kanban view. Add newly "
"acquired project, assign them and use the %s and %s to define if the project"
" is ready for the next step."
msgstr ""

#. module: project
#: model:ir.model.fields,field_description:project.field_project_project__favorite_user_ids
msgid "Members"
msgstr "Thành viên"

#. module: project
#: model:ir.model.fields,field_description:project.field_project_project__message_has_error
#: model:ir.model.fields,field_description:project.field_project_task__message_has_error
msgid "Message Delivery error"
msgstr "Thông báo gửi đi gặp lỗi"

#. module: project
#: model:ir.model.fields,field_description:project.field_project_project__message_ids
#: model:ir.model.fields,field_description:project.field_project_task__message_ids
msgid "Messages"
msgstr "Thông điệp"

#. module: project
#: model_terms:ir.ui.view,arch_db:project.view_project_project_filter
msgid "My Favorites"
msgstr "Ưa thích của Tôi"

#. module: project
#: model_terms:ir.ui.view,arch_db:project.view_task_search_form
msgid "My Tasks"
msgstr "Nhiệm vụ của tôi"

#. module: project
#: code:addons/project/controllers/portal.py:0
#: model:ir.model.fields,field_description:project.field_project_project__name
#: model_terms:ir.ui.view,arch_db:project.portal_my_tasks
#, python-format
msgid "Name"
msgstr "Tên"

#. module: project
#: model_terms:ir.ui.view,arch_db:project.edit_project
msgid "Name of the tasks :"
msgstr "Gọi nhiệm vụ là: "

#. module: project
#: model_terms:ir.ui.view,arch_db:project.portal_project_rating_partner_stat
#: model_terms:ir.ui.view,arch_db:project.view_task_kanban
msgid "Neutral face"
msgstr "Mặt trung tính"

#. module: project
#. openerp-web
#: code:addons/project/static/src/js/project_task_kanban_examples.js:0
#: code:addons/project/static/src/js/project_task_kanban_examples.js:0
#: model_terms:ir.ui.view,arch_db:project.view_task_project_user_search
#: model:project.task.type,name:project.project_stage_data_0
#, python-format
msgid "New"
msgstr "Mới"

#. module: project
#. openerp-web
#: code:addons/project/static/src/js/project_task_kanban_examples.js:0
#, python-format
msgid "New Orders"
msgstr "Đơn đặt hàng mới"

#. module: project
#. openerp-web
#: code:addons/project/static/src/js/project_task_kanban_examples.js:0
#, python-format
msgid "New Projects"
msgstr "Dự án mới"

#. module: project
#: model_terms:digest.tip,tip_description:project.digest_tip_project_0
msgid ""
"New tasks can be generated from incoming emails. You just need to set email "
"aliases on your projects.<br>"
msgstr ""
"Nhiệm vụ mới có thể được tạo từ các email đến. Bạn chỉ cần đặt emailbí danh "
"cho các dự án của bạn. <br>"

#. module: project
#: code:addons/project/controllers/portal.py:0
#: code:addons/project/controllers/portal.py:0
#, python-format
msgid "Newest"
msgstr "Mới nhất"

#. module: project
#: model_terms:ir.ui.view,arch_db:project.project_task_view_tree_activity
msgid "Next Activities"
msgstr "Các Hoạt động tiếp theo"

#. module: project
#: model:ir.model.fields,field_description:project.field_project_task__activity_date_deadline
msgid "Next Activity Deadline"
msgstr "Hạn chót lần hành động kế tiếp"

#. module: project
#: model:ir.model.fields,field_description:project.field_project_task__activity_summary
msgid "Next Activity Summary"
msgstr "Tóm tắt hoạt động tiếp theo"

#. module: project
#: model:ir.model.fields,field_description:project.field_project_task__activity_type_id
msgid "Next Activity Type"
msgstr "Kiểu hành động kế tiếp"

#. module: project
#: code:addons/project/models/project.py:0
#, python-format
msgid "No Subject"
msgstr "Không chủ đề"

#. module: project
#: model_terms:ir.actions.act_window,help:project.rating_rating_action_project_report
#: model_terms:ir.actions.act_window,help:project.rating_rating_action_task
msgid "No customer ratings yet"
msgstr "Chưa có đánh giá của khách hàng"

#. module: project
#: model_terms:ir.ui.view,arch_db:project.rating_index
msgid "No project rating published for now."
msgstr "Hiện tại không có đánh giá dự án nào được công bố"

#. module: project
#: model:ir.model.fields.selection,name:project.selection__project_project__rating_status__no
msgid "No rating"
msgstr "Không xếp hạng"

#. module: project
#: code:addons/project/controllers/portal.py:0
#, python-format
msgid "None"
msgstr "Không có"

#. module: project
#: model:ir.model.fields.selection,name:project.selection__project_task__priority__0
#: model:ir.model.fields.selection,name:project.selection__report_project_task_user__priority__1
msgid "Normal"
msgstr "Bình thường"

#. module: project
#: model:ir.model.fields,field_description:project.field_project_project__message_needaction_counter
#: model:ir.model.fields,field_description:project.field_project_task__message_needaction_counter
msgid "Number of Actions"
msgstr "Số lượng Hành động"

#. module: project
#: model:ir.model.fields,help:project.field_report_project_task_user__working_days_open
msgid "Number of Working Days to Open the task"
msgstr "Số ngày làm việc để mở nhiệm vụ"

#. module: project
#: model:ir.model.fields,help:project.field_report_project_task_user__working_days_close
msgid "Number of Working Days to close the task"
msgstr "Số ngày làm việc để đóng nhiệm vụ"

#. module: project
#: model:ir.model.fields,field_description:project.field_project_project__doc_count
msgid "Number of documents attached"
msgstr "Số tài liệu được đính kèm"

#. module: project
#: model:ir.model.fields,field_description:project.field_project_project__message_has_error_counter
#: model:ir.model.fields,field_description:project.field_project_task__message_has_error_counter
msgid "Number of errors"
msgstr ""

#. module: project
#: model:ir.model.fields,help:project.field_project_project__message_needaction_counter
#: model:ir.model.fields,help:project.field_project_task__message_needaction_counter
msgid "Number of messages which requires an action"
msgstr "Số thông điệp cần có hành động"

#. module: project
#: model:ir.model.fields,help:project.field_project_project__message_has_error_counter
#: model:ir.model.fields,help:project.field_project_task__message_has_error_counter
msgid "Number of messages with delivery error"
msgstr "Số tin gửi đi bị lỗi"

#. module: project
#: model:ir.model.fields,help:project.field_project_project__message_unread_counter
#: model:ir.model.fields,help:project.field_project_task__message_unread_counter
msgid "Number of unread messages"
msgstr "Số thông điệp chưa đọc"

#. module: project
#: model_terms:ir.actions.act_window,help:project.action_view_task
msgid ""
"Odoo's project management allows you to manage the pipeline of your tasks efficiently.<br>\n"
"                    You can track progress, discuss on tasks, attach documents, etc."
msgstr ""
"Quản lý dự án trong Odoo cho phép bạn quản lý các nhiệm vụ của mình một cách hiệu quả.<br>\n"
"                    Bạn có thể theo dõi tiến độ, thảo luận về các nhiệm vụ, đính kèm tài liệu, v.v."

#. module: project
#: model:ir.model.fields.selection,name:project.selection__project_project__rating_status_period__monthly
msgid "Once a Month"
msgstr "Mỗi tháng một lần"

#. module: project
#: model:ir.model.fields,field_description:project.field_digest_digest__kpi_project_task_opened
msgid "Open Tasks"
<<<<<<< HEAD
msgstr "Nhiệm vụ được Mở"
=======
msgstr "Mở nhiệm vụ"
>>>>>>> 4ad7a99d

#. module: project
#: model:ir.model.fields,help:project.field_project_project__alias_force_thread_id
msgid ""
"Optional ID of a thread (record) to which all incoming messages will be "
"attached, even if they did not reply to it. If set, this will disable the "
"creation of new records completely."
msgstr ""
"ID tuỳ chọn của một chủ đề/bản ghi (thread) mà tất cả các thông điệp đến sẽ "
"được gắn/đính vào, thâm chí nếu người ta không reply nó. Nếu được thiết lập,"
" điều này sẽ vô hiệu hoàn toàn việc tạo mới bản ghi."

#. module: project
#: model_terms:ir.actions.act_window,help:project.open_view_project_all
msgid "Or"
msgstr "Hoặc"

#. module: project
#: model_terms:ir.actions.act_window,help:project.open_view_project_all_config
msgid ""
"Organize your activities (plan tasks, track issues, invoice timesheets) for "
"internal, personal or customer projects."
msgstr ""
"Tổ chức các hoạt động của bạn (lập kế hoạch nhiệm vụ, theo dõi các phát "
"sinh, xuất hoá đơn theo bảng chấm công) cho các dự án nội bộ, cá nhân hoặc "
"dự án khách hàng."

#. module: project
#: code:addons/project/controllers/portal.py:0
#, python-format
msgid "Others"
msgstr "Khác"

#. module: project
#: model:ir.actions.act_window,name:project.action_view_task_overpassed_draft
msgid "Overpassed Tasks"
msgstr "Nhiệm vụ quá hạn"

#. module: project
#: model:ir.model.fields,help:project.field_project_task__legend_blocked
#: model:ir.model.fields,help:project.field_project_task_type__legend_blocked
msgid ""
"Override the default value displayed for the blocked state for kanban "
"selection, when the task or issue is in that stage."
msgstr ""
"Ghi đè giá trị mặc định được hiển thị cho trạng thái phong toả trên menu lựa"
" chọn (selection) ở kanban, khi một nhiệm vụ hoặc phát sinh ở giai đoạn đó."

#. module: project
#: model:ir.model.fields,help:project.field_project_task__legend_done
#: model:ir.model.fields,help:project.field_project_task_type__legend_done
msgid ""
"Override the default value displayed for the done state for kanban "
"selection, when the task or issue is in that stage."
msgstr ""
"Ghi đè giá trị mặc định được hiển thị cho trạng thái hoàn thành trên menu "
"lựa chọn (selection) ở kanban, khi một nhiệm vụ hoặc phát sinh ở giai đoạn "
"đó."

#. module: project
#: model:ir.model.fields,help:project.field_project_task__legend_normal
#: model:ir.model.fields,help:project.field_project_task_type__legend_normal
msgid ""
"Override the default value displayed for the normal state for kanban "
"selection, when the task or issue is in that stage."
msgstr ""
"Ghi đè giá trị mặc định được hiển thị cho trạng thái bình thường trên menu "
"lựa chọn (selection) ở kanban, khi một nhiệm vụ hoặc phát sinh ở giai đoạn "
"đó."

#. module: project
#: model:ir.model.fields,field_description:project.field_project_project__alias_user_id
msgid "Owner"
msgstr "Chủ sở hữu"

#. module: project
#. openerp-web
#: code:addons/project/static/src/js/project_task_kanban_examples.js:0
#, python-format
msgid "Page Ideas"
msgstr "Ý tưởng trang"

#. module: project
#: model:ir.model.fields,field_description:project.field_project_project__alias_parent_model_id
msgid "Parent Model"
msgstr "Model cha"

#. module: project
#: model:ir.model.fields,field_description:project.field_project_project__alias_parent_thread_id
msgid "Parent Record Thread ID"
msgstr "Parent Record Thread ID"

#. module: project
#: code:addons/project/models/project.py:0
#: model:ir.model.fields,field_description:project.field_project_task__parent_id
#: model_terms:ir.ui.view,arch_db:project.view_task_form2
#, python-format
msgid "Parent Task"
msgstr "Nhiệm vụ cha"

#. module: project
#: model:ir.model.fields,help:project.field_project_project__alias_parent_model_id
msgid ""
"Parent model holding the alias. The model holding the alias reference is not"
" necessarily the model given by alias_model_id (example: project "
"(parent_model) and task (model))"
msgstr ""
"Parent model holding the alias. The model holding the alias reference is not"
" necessarily the model given by alias_model_id (example: project "
"(parent_model) and task (model))"

#. module: project
#: model:ir.model.fields,help:project.field_project_project__rating_percentage_satisfaction
msgid "Percentage of happy ratings"
msgstr ""

#. module: project
#: model_terms:ir.ui.view,arch_db:project.view_project_kanban
msgid ""
"Percentage of happy ratings over the past 30 days. Get rating details from "
"the More menu."
msgstr ""
"Tỷ lệ phần trăm xếp hạng hài lòng trong 30 ngày qua. Nhận chi tiết xếp hạng "
"từ menu Khác."

#. module: project
#: model:ir.model.fields.selection,name:project.selection__project_project__rating_status__periodic
msgid "Periodical Rating"
msgstr "Xếp hạng định kỳ"

#. module: project
#: model_terms:ir.ui.view,arch_db:project.portal_project_rating_partner_stat
#: model_terms:ir.ui.view,arch_db:project.portal_project_rating_popover
msgid "Placeholder"
msgstr "Placeholder"

#. module: project
#: model:ir.model.fields,field_description:project.field_project_task__planned_hours
msgid "Planned Hours"
msgstr "Số giờ Theo Kế hoạch"

#. module: project
#: code:addons/project/models/analytic_account.py:0
#, python-format
msgid ""
"Please remove existing tasks in the project linked to the accounts you want "
"to delete."
msgstr ""
"Vui lòng xoá các tác vụ hiện tại trong dự án được liên kết đến các tài khoản"
" mà bạn muốn xoá."

#. module: project
#: model:ir.model.fields,help:project.field_project_project__alias_contact
msgid ""
"Policy to post a message on the document using the mailgateway.\n"
"- everyone: everyone can post\n"
"- partners: only authenticated partners\n"
"- followers: only followers of the related document or members of following channels\n"
msgstr ""
"Cho sách cho phép post các thông điệp lên tài liệu sử dụng.\n"
"- mọi người: Mọi người có thể post\n"
"- đối tác: Chỉ các đối tác đã xác thực\n"
"- đối tượng dõi theo: Chỉ những người ở trong danh sách dõi theo của tài liệu hoặc thành viên của các kênh sau đây\n"

#. module: project
#: model:ir.model.fields,field_description:project.field_project_project__access_url
#: model:ir.model.fields,field_description:project.field_project_task__access_url
msgid "Portal Access URL"
msgstr "URL truy cập cổng thông tin"

#. module: project
#: model:ir.model.fields.selection,name:project.selection__project_project__privacy_visibility__portal
msgid "Portal users and all employees"
msgstr ""

#. module: project
#. openerp-web
#: code:addons/project/static/src/js/project_task_kanban_examples.js:0
#, python-format
msgid ""
"Prioritize Tasks by using the %s icon.%s Use the %s button to signalize to "
"your colleagues that a task is ready for the next stage.%s Use the %s to "
"signalize a problem or a need for discussion on a task."
msgstr ""

#. module: project
#: model:ir.model.fields,field_description:project.field_project_task__priority
#: model:ir.model.fields,field_description:project.field_report_project_task_user__priority
msgid "Priority"
msgstr "Mức ưu tiên"

#. module: project
#: code:addons/project/controllers/portal.py:0
#: model:ir.model,name:project.model_project_project
#: model:ir.model.fields,field_description:project.field_project_task__project_id
#: model:ir.model.fields,field_description:project.field_report_project_task_user__project_id
#: model:ir.ui.menu,name:project.menu_main_pm
#: model_terms:ir.ui.view,arch_db:project.digest_digest_view_form
#: model_terms:ir.ui.view,arch_db:project.edit_project
#: model_terms:ir.ui.view,arch_db:project.project_project_view_form_simplified
#: model_terms:ir.ui.view,arch_db:project.rating_rating_view_search_project
#: model_terms:ir.ui.view,arch_db:project.res_config_settings_view_form
#: model_terms:ir.ui.view,arch_db:project.view_project_project_filter
#: model_terms:ir.ui.view,arch_db:project.view_task_project_user_search
#: model_terms:ir.ui.view,arch_db:project.view_task_search_form
#, python-format
msgid "Project"
msgstr "Dự án"

#. module: project
#: model:ir.model.fields,field_description:project.field_account_analytic_account__project_count
msgid "Project Count"
msgstr "Đếm Dự án"

#. module: project
#: model:ir.model.fields,field_description:project.field_project_project__user_id
#: model:ir.model.fields,field_description:project.field_project_task__manager_id
#: model_terms:ir.ui.view,arch_db:project.edit_project
#: model_terms:ir.ui.view,arch_db:project.portal_my_project
#: model_terms:ir.ui.view,arch_db:project.project_view_kanban
#: model_terms:ir.ui.view,arch_db:project.view_project
#: model_terms:ir.ui.view,arch_db:project.view_project_project_filter
msgid "Project Manager"
msgstr "Chủ nhiệm Dự án"

#. module: project
#: model_terms:ir.ui.view,arch_db:project.edit_project
#: model_terms:ir.ui.view,arch_db:project.project_project_view_form_simplified
#: model_terms:ir.ui.view,arch_db:project.project_view_kanban
#: model_terms:ir.ui.view,arch_db:project.view_project
msgid "Project Name"
msgstr "Tên dự án"

#. module: project
#: model_terms:ir.ui.view,arch_db:project.rating_index
msgid "Project Satisfaction"
msgstr "Mức độ hài lòng của dự án"

#. module: project
#: model:ir.model,name:project.model_project_tags
msgid "Project Tags"
msgstr "Thẻ dự án"

#. module: project
#: model_terms:ir.ui.view,arch_db:project.project_task_view_activity
#: model_terms:ir.ui.view,arch_db:project.view_project_task_graph
#: model_terms:ir.ui.view,arch_db:project.view_project_task_pivot
msgid "Project Tasks"
msgstr "Nhiệm vụ"

#. module: project
#: model:ir.model.fields,help:project.field_project_project__subtask_project_id
#: model:ir.model.fields,help:project.field_project_task__subtask_project_id
msgid ""
"Project in which sub-tasks of the current project will be created. It can be"
" the current project itself."
msgstr ""

#. module: project
#: model:ir.actions.act_window,name:project.dblc_proj
msgid "Project's tasks"
msgstr "Nhiệm vụ của dự án"

#. module: project
#: model:ir.actions.server,name:project.ir_actions_server_project_sample
msgid "Project: Activate Sample Project"
msgstr "Dự án: Kích hoạt dự án mẫu"

#. module: project
#: model:ir.actions.server,name:project.ir_cron_rating_project_ir_actions_server
#: model:ir.cron,cron_name:project.ir_cron_rating_project
#: model:ir.cron,name:project.ir_cron_rating_project
msgid "Project: Send rating"
msgstr "Dự án: gửi xếp hạng"

#. module: project
#: model:ir.actions.act_window,name:project.open_view_project_all
#: model:ir.actions.act_window,name:project.open_view_project_all_config
#: model:ir.model.fields,field_description:project.field_account_analytic_account__project_ids
#: model:ir.model.fields,field_description:project.field_project_task_type__project_ids
#: model:ir.ui.menu,name:project.menu_projects
#: model:ir.ui.menu,name:project.menu_projects_config
#: model_terms:ir.ui.view,arch_db:project.account_analytic_account_view_form_inherit
#: model_terms:ir.ui.view,arch_db:project.portal_layout
#: model_terms:ir.ui.view,arch_db:project.portal_my_home
#: model_terms:ir.ui.view,arch_db:project.portal_my_projects
#: model_terms:ir.ui.view,arch_db:project.rating_index
#: model_terms:ir.ui.view,arch_db:project.view_project
msgid "Projects"
msgstr "Dự án"

#. module: project
#: model:ir.model.fields.selection,name:project.selection__project_project__rating_status_period__quarterly
msgid "Quarterly"
msgstr "Hàng Quý"

#. module: project
#: model_terms:ir.ui.view,arch_db:project.portal_project_rating_partner_stat
#: model_terms:ir.ui.view,arch_db:project.portal_project_rating_popover
msgid "Rated partner"
msgstr "Đánh giá đối tác"

#. module: project
#: model_terms:ir.ui.view,arch_db:project.view_task_search_form
msgid "Rated tasks"
msgstr "Tác vụ đã xếp hạng"

#. module: project
#: model:ir.actions.act_window,name:project.rating_rating_action_view_project_rating
#: model:ir.model.fields,field_description:project.field_project_task__rating_ids
#: model_terms:ir.ui.view,arch_db:project.view_task_form2
msgid "Rating"
msgstr "Đánh giá"

#. module: project
#: model:ir.model.fields,field_description:project.field_project_task__rating_avg
msgid "Rating Average"
msgstr "Điểm đánh giá trung bình"

#. module: project
#: model:ir.model.fields,field_description:project.field_project_task_type__rating_template_id
msgid "Rating Email Template"
msgstr "Mẫu Email Đánh giá"

#. module: project
#: model:ir.model.fields,field_description:project.field_project_project__rating_status_period
msgid "Rating Frequency"
msgstr "Tần suất Đánh giá"

#. module: project
#: model:ir.model.fields,field_description:project.field_project_task__rating_last_feedback
msgid "Rating Last Feedback"
msgstr "Đánh giá phản hồi cuối cùng"

#. module: project
#: model:ir.model.fields,field_description:project.field_project_task__rating_last_image
msgid "Rating Last Image"
msgstr "Đánh giá hình ảnh cuối cùng"

#. module: project
#: model:ir.model.fields,field_description:project.field_project_task__rating_last_value
msgid "Rating Last Value"
msgstr "Kết quả đánh giá mới nhất"

#. module: project
#: model:ir.model.fields,field_description:project.field_project_project__rating_request_deadline
msgid "Rating Request Deadline"
msgstr "Thời hạn yêu cầu xếp hạng"

#. module: project
#: model:ir.model.fields,field_description:project.field_project_project__rating_percentage_satisfaction
msgid "Rating Satisfaction"
msgstr ""

#. module: project
#: model:ir.model.fields,field_description:project.field_project_task__rating_count
msgid "Rating count"
msgstr "Bộ đếm đánh giá"

#. module: project
#: model:ir.model.fields,field_description:project.field_project_project__portal_show_rating
msgid "Rating visible publicly"
msgstr "Đánh giá hiển thị công khai"

#. module: project
#: model:ir.model.fields.selection,name:project.selection__project_project__rating_status__stage
msgid "Rating when changing stage"
msgstr "Đánh giá khi thay đổi giai đoạn"

#. module: project
#: model:ir.model.fields,field_description:project.field_project_project__rating_ids
#: model:mail.message.subtype,description:project.mt_task_rating
msgid "Ratings"
msgstr "Xếp hạng"

#. module: project
#: code:addons/project/models/project.py:0
#, python-format
msgid "Ratings of %s"
msgstr "Xếp hạng của %s"

#. module: project
#: code:addons/project/models/project.py:0
#: model:project.task,legend_done:project.project_task_data_0
#: model:project.task,legend_done:project.project_task_data_1
#: model:project.task,legend_done:project.project_task_data_11
#: model:project.task,legend_done:project.project_task_data_12
#: model:project.task,legend_done:project.project_task_data_13
#: model:project.task,legend_done:project.project_task_data_14
#: model:project.task,legend_done:project.project_task_data_2
#: model:project.task,legend_done:project.project_task_data_4
#: model:project.task,legend_done:project.project_task_data_5
#: model:project.task,legend_done:project.project_task_data_6
#: model:project.task,legend_done:project.project_task_data_7
#: model:project.task,legend_done:project.project_task_data_9
#: model:project.task.type,legend_done:project.project_stage_data_0
#: model:project.task.type,legend_done:project.project_stage_data_1
#: model:project.task.type,legend_done:project.project_stage_data_2
#, python-format
msgid "Ready for Next Stage"
msgstr "Sẵn sàng cho Giai đoạn kế tiếp"

#. module: project
#: model:ir.model.fields.selection,name:project.selection__report_project_task_user__state__done
msgid "Ready for next stage"
msgstr "Sẵn sàng cho giai đoạn kế tiếp"

#. module: project
#: model:ir.model.fields,help:project.field_project_task__rating_last_feedback
msgid "Reason of the rating"
msgstr "Lý do xếp hạng"

#. module: project
#: model:mail.template,subject:project.mail_template_data_project_task
msgid "Reception of ${object.name}"
msgstr "Tiếp nhận ${object.name}"

#. module: project
#: model:ir.model.fields,field_description:project.field_project_project__alias_force_thread_id
msgid "Record Thread ID"
msgstr "Record Thread ID"

#. module: project
#: model:ir.model.fields.selection,name:project.selection__project_task__kanban_state__blocked
msgid "Red"
msgstr "Đỏ"

#. module: project
#: model:ir.model.fields,field_description:project.field_project_task_type__legend_blocked
msgid "Red Kanban Label"
msgstr "Nhãn Kanban Đỏ"

#. module: project
#: model_terms:ir.ui.view,arch_db:project.portal_my_tasks
msgid "Ref"
msgstr "Tham chiếu"

#. module: project
#. openerp-web
#: code:addons/project/static/src/js/project_task_kanban_examples.js:0
#, python-format
msgid "Refused"
msgstr "Bị từ chối"

#. module: project
#: model:ir.ui.menu,name:project.menu_project_report
msgid "Reporting"
msgstr "Báo cáo"

#. module: project
#. openerp-web
#: code:addons/project/static/src/js/project_task_kanban_examples.js:0
#, python-format
msgid "Research"
msgstr "Nghiên cứu"

#. module: project
#. openerp-web
#: code:addons/project/static/src/js/project_task_kanban_examples.js:0
#, python-format
msgid "Research Project"
msgstr "Nghiên cứu dự án"

#. module: project
#. openerp-web
#: code:addons/project/static/src/js/project_task_kanban_examples.js:0
#, python-format
msgid "Researching"
msgstr "Đang nghiên cứu"

#. module: project
#. openerp-web
#: code:addons/project/static/src/js/project_task_kanban_examples.js:0
#, python-format
msgid "Resources Allocation"
msgstr "Phân bổ nguồn lực"

#. module: project
#: model:ir.model.fields,field_description:project.field_project_task__activity_user_id
msgid "Responsible User"
msgstr "Người chịu trách nhiệm"

#. module: project
#: model:ir.model.fields,field_description:project.field_project_project__message_has_sms_error
#: model:ir.model.fields,field_description:project.field_project_task__message_has_sms_error
msgid "SMS Delivery error"
msgstr ""

#. module: project
#: model_terms:ir.ui.view,arch_db:project.portal_project_rating_partner_stat
#: model_terms:ir.ui.view,arch_db:project.view_task_kanban
msgid "Sad face"
msgstr "Mặt buồn"

#. module: project
#: model_terms:ir.ui.view,arch_db:project.res_config_settings_view_form
msgid ""
"Schedule your teams across projects and estimate deadlines more accurately."
msgstr ""
"Lịch trình nhóm của bạn trên các dự án và ước tính thời hạn chính xác hơn."

#. module: project
#: code:addons/project/controllers/portal.py:0
#, python-format
msgid "Search <span class=\"nolabel\"> (in Content)</span>"
msgstr "Tìm <span class=\"nolabel\"> (trong Nội dung)</span>"

#. module: project
#: model_terms:ir.ui.view,arch_db:project.view_project_project_filter
msgid "Search Project"
msgstr "Tìm kiếm Dự án"

#. module: project
#: code:addons/project/controllers/portal.py:0
#, python-format
msgid "Search in All"
msgstr "Tìm trong Tất cả"

#. module: project
#: code:addons/project/controllers/portal.py:0
#, python-format
msgid "Search in Customer"
msgstr "Tìm trong khách hàng"

#. module: project
#: code:addons/project/controllers/portal.py:0
#, python-format
msgid "Search in Messages"
msgstr "Tìm trong Thông điệp"

#. module: project
#: code:addons/project/controllers/portal.py:0
#, python-format
msgid "Search in Stages"
msgstr "Tìm trong Giai đoạn"

#. module: project
#: model:ir.model.fields,field_description:project.field_project_project__access_token
#: model:ir.model.fields,field_description:project.field_project_task__access_token
msgid "Security Token"
msgstr "Mã bảo mật"

#. module: project
#: model:ir.model.fields,field_description:project.field_project_project__sequence
#: model:ir.model.fields,field_description:project.field_project_task__sequence
#: model:ir.model.fields,field_description:project.field_project_task_type__sequence
msgid "Sequence"
msgstr "Trình tự"

#. module: project
#: model_terms:ir.ui.view,arch_db:project.view_task_kanban
msgid "Set Cover Image"
msgstr "Đặt hình Đại diện"

#. module: project
#: model_terms:digest.tip,tip_description:project.digest_tip_project_0
msgid "Set Email Aliases"
msgstr "Đặt Email bí danh"

#. module: project
#: model_terms:ir.ui.view,arch_db:project.res_config_settings_view_form
msgid "Set Email Template to Stages"
msgstr "Đặt mẫu Email cho Giai đoạn"

#. module: project
#: model:ir.actions.act_window,name:project.project_config_settings_action
#: model:ir.ui.menu,name:project.project_config_settings_menu_action
#: model_terms:ir.ui.view,arch_db:project.edit_project
msgid "Settings"
msgstr "Thiết lập"

#. module: project
#: model:ir.actions.act_window,name:project.portal_share_action
#: model_terms:ir.ui.view,arch_db:project.edit_project
#: model_terms:ir.ui.view,arch_db:project.view_project_kanban
#: model_terms:ir.ui.view,arch_db:project.view_task_kanban
msgid "Share"
msgstr "Chia sẻ"

#. module: project
#: model:ir.model.fields,field_description:project.field_project_project__is_favorite
msgid "Show Project on dashboard"
msgstr "Hiện Dự án ở bảng thông tin"

#. module: project
#: model_terms:ir.ui.view,arch_db:project.view_task_search_form
msgid "Show all records which has next action date is before today"
msgstr ""
"Hiển thị tất cả các bản ghi mà có ngày xử lý tiếp theo trước ngày hôm nay"

#. module: project
#. openerp-web
#: code:addons/project/static/src/js/project_task_kanban_examples.js:0
#, python-format
msgid "Software Development"
msgstr "Phát triển phần mềm"

#. module: project
#. openerp-web
#: code:addons/project/static/src/js/project_task_kanban_examples.js:0
#, python-format
msgid "Specifications"
msgstr "Đặc tả"

#. module: project
#: model_terms:ir.ui.view,arch_db:project.res_config_settings_view_form
msgid "Split your tasks to organize your work into sub-milestones"
msgstr ""
"Phân chia công việc của bạn để tổ chức công việc của bạn thành các mốc nhỏ "
"hơn"

#. module: project
#: code:addons/project/controllers/portal.py:0
#: model:ir.model.fields,field_description:project.field_project_task__stage_id
#: model:ir.model.fields,field_description:project.field_report_project_task_user__stage_id
#: model_terms:ir.ui.view,arch_db:project.portal_my_tasks
#: model_terms:ir.ui.view,arch_db:project.view_task_project_user_search
#: model_terms:ir.ui.view,arch_db:project.view_task_search_form
#, python-format
msgid "Stage"
msgstr "Giai đoạn"

#. module: project
#: model:mail.message.subtype,name:project.mt_task_stage
msgid "Stage Changed"
msgstr "Giai đoạn được Thay đổi"

#. module: project
#: model_terms:ir.ui.view,arch_db:project.task_type_edit
msgid "Stage Description and Tooltips"
msgstr "Tooltip và Mô tả cho các giai đoạn"

#. module: project
#: model:ir.model.fields,field_description:project.field_project_task_type__name
msgid "Stage Name"
msgstr "Tên giai đoạn"

#. module: project
#: model:mail.message.subtype,description:project.mt_task_stage
msgid "Stage changed"
msgstr "Giai đoạn đã Thay đổi"

#. module: project
#: model:ir.actions.act_window,name:project.open_task_type_form
#: model:ir.ui.menu,name:project.menu_project_config_project
msgid "Stages"
msgstr "Giai đoạn"

#. module: project
#: model_terms:ir.ui.view,arch_db:project.view_task_search_form
msgid "Starred"
msgstr "Được đánh sao"

#. module: project
#: model:ir.model.fields,field_description:project.field_project_project__date_start
msgid "Start Date"
msgstr "Ngày bắt đầu"

#. module: project
#: model:ir.model.fields,help:project.field_project_task__activity_state
msgid ""
"Status based on activities\n"
"Overdue: Due date is already passed\n"
"Today: Activity date is today\n"
"Planned: Future activities."
msgstr ""
"Trạng thái dựa trên hoạt động\n"
"Quá hạn: Ngày đến hạn đã trôi qua\n"
"Hôm nay: Hôm nay là ngày phải thực hiện\n"
"Đã hoạch định: Các hoạt động trong tương lai."

#. module: project
#: model:ir.model.fields,field_description:project.field_project_project__subtask_project_id
#: model:ir.model.fields,field_description:project.field_project_task__subtask_project_id
msgid "Sub-task Project"
msgstr "Dự án Nhiệm vụ con"

#. module: project
#: model:ir.model.fields,field_description:project.field_project_task__subtask_count
msgid "Sub-task count"
msgstr "Số Nhiệm vụ con"

#. module: project
#: model:ir.actions.act_window,name:project.project_task_action_sub_task
#: model:ir.model.fields,field_description:project.field_project_task__child_ids
#: model:ir.model.fields,field_description:project.field_res_config_settings__group_subtask_project
#: model_terms:ir.ui.view,arch_db:project.view_task_form2
msgid "Sub-tasks"
msgstr "Nhiệm vụ con"

#. module: project
#: model:ir.model.fields,field_description:project.field_project_task__subtask_planned_hours
msgid "Subtasks"
msgstr "Nhiệm vụ phụ"

#. module: project
#. openerp-web
#: code:addons/project/static/src/js/project_task_kanban_examples.js:0
#, python-format
msgid "T-shirt Printing"
msgstr "In áo thun"

#. module: project
#: model:ir.model.fields,field_description:project.field_project_tags__name
msgid "Tag Name"
msgstr "Tên Từ khóa"

#. module: project
#: model:ir.model.constraint,message:project.constraint_project_tags_name_uniq
msgid "Tag name already exists!"
msgstr "Tên thẻ đã tồn tại!"

#. module: project
#: model:ir.actions.act_window,name:project.project_tags_action
#: model:ir.model.fields,field_description:project.field_project_task__tag_ids
#: model:ir.ui.menu,name:project.menu_project_tags_act
#: model_terms:ir.ui.view,arch_db:project.project_tags_form_view
#: model_terms:ir.ui.view,arch_db:project.project_tags_tree_view
msgid "Tags"
msgstr "Thẻ"

#. module: project
#: model:ir.model,name:project.model_project_task
#: model_terms:ir.ui.view,arch_db:project.view_task_form2
#: model_terms:ir.ui.view,arch_db:project.view_task_search_form
msgid "Task"
msgstr "Nhiệm vụ"

#. module: project
#: code:addons/project/models/project.py:0
#, python-format
msgid "Task %s cannot have several subtask levels."
msgstr "Nhiệm vụ %s không thể có nhiều cấp độ con."

#. module: project
#: model:ir.model.fields,field_description:project.field_project_project__tasks
msgid "Task Activities"
msgstr "Các Hoạt động Nhiệm vụ"

#. module: project
#: model:mail.message.subtype,name:project.mt_project_task_blocked
#: model:mail.message.subtype,name:project.mt_task_blocked
msgid "Task Blocked"
msgstr "Nhiệm vụ bị Phong tỏa"

#. module: project
#: model:ir.model.fields,field_description:project.field_project_project__task_count
msgid "Task Count"
msgstr "Số nhiệm vụ"

#. module: project
#: model:mail.message.subtype,description:project.mt_task_new
#: model:mail.message.subtype,name:project.mt_project_task_new
#: model:mail.message.subtype,name:project.mt_task_new
msgid "Task Created"
msgstr "Nhiệm vụ đã được tạo"

#. module: project
#: model:ir.model.fields,field_description:project.field_res_config_settings__module_hr_timesheet
msgid "Task Logs"
msgstr "Nhật kí công việc"

#. module: project
#: model:ir.filters,name:project.filter_task_report_task_pipe
msgid "Task Pipe"
msgstr "Pipe Nhiệm vụ"

#. module: project
#: model:mail.message.subtype,name:project.mt_project_task_rating
#: model:mail.message.subtype,name:project.mt_task_rating
msgid "Task Rating"
msgstr "Đánh giá Nhiệm vụ"

#. module: project
#: model:mail.message.subtype,name:project.mt_project_task_ready
#: model:mail.message.subtype,name:project.mt_task_ready
msgid "Task Ready"
msgstr "Nhiệm vụ Sẵn sàng"

#. module: project
#: model:ir.model,name:project.model_project_task_type
#: model_terms:ir.ui.view,arch_db:project.task_type_edit
#: model_terms:ir.ui.view,arch_db:project.task_type_tree
msgid "Task Stage"
msgstr "Giai đoạn của Nhiệm vụ"

#. module: project
#: model:mail.message.subtype,name:project.mt_project_task_stage
msgid "Task Stage Changed"
msgstr "Giai đoạn của Nhiệm vụ được thay đổi"

#. module: project
#: model:ir.model.fields,field_description:project.field_report_project_task_user__name
#: model_terms:ir.ui.view,arch_db:project.quick_create_task_form
msgid "Task Title"
msgstr "Tiêu đề Nhiệm vụ"

#. module: project
#: model_terms:ir.ui.view,arch_db:project.view_task_form2
msgid "Task Title..."
msgstr "Tiêu đề Nhiệm vụ..."

#. module: project
#: model:mail.message.subtype,description:project.mt_task_blocked
msgid "Task blocked"
msgstr "Nhiệm vụ bị phong tỏa"

#. module: project
#: model_terms:ir.ui.view,arch_db:project.task_type_edit
msgid "Task in progress. Click to block or set as done."
msgstr "Nhiệm vụ đang thực hiện. Ấn để khóa hoặc chọn như đã hoàn tất."

#. module: project
#: model_terms:ir.ui.view,arch_db:project.task_type_edit
msgid "Task is blocked. Click to unblock or set as done."
msgstr "Nhiệm vụ đã bị khóa. Ấn để mở khó hoặc chọn như đã hoàn tất."

#. module: project
#: model:mail.message.subtype,description:project.mt_task_ready
msgid "Task ready for Next Stage"
msgstr "Nhiễm vụ sẵn sàng chuyển giai đoạn tiếp"

#. module: project
#: model:ir.actions.act_window,name:project.act_project_project_2_project_task_all
#: model:ir.actions.act_window,name:project.action_view_task
#: model:ir.actions.act_window,name:project.project_task_action_from_partner
#: model:ir.model.fields,field_description:project.field_project_project__task_ids
#: model:ir.model.fields,field_description:project.field_res_partner__task_ids
#: model:ir.model.fields,field_description:project.field_res_users__task_ids
#: model_terms:ir.ui.view,arch_db:project.edit_project
#: model_terms:ir.ui.view,arch_db:project.portal_layout
#: model_terms:ir.ui.view,arch_db:project.portal_my_home
#: model_terms:ir.ui.view,arch_db:project.portal_my_tasks
#: model_terms:ir.ui.view,arch_db:project.view_task_calendar
#: model_terms:ir.ui.view,arch_db:project.view_task_partner_info_form
#: model_terms:ir.ui.view,arch_db:project.view_task_search_form
#: model_terms:ir.ui.view,arch_db:project.view_task_tree2
msgid "Tasks"
msgstr "Nhiệm vụ"

#. module: project
#: model:ir.actions.act_window,name:project.action_project_task_user_tree
#: model:ir.model,name:project.model_report_project_task_user
#: model:ir.ui.menu,name:project.menu_project_report_task_analysis
#: model_terms:ir.ui.view,arch_db:project.view_task_project_user_graph
#: model_terms:ir.ui.view,arch_db:project.view_task_project_user_pivot
#: model_terms:ir.ui.view,arch_db:project.view_task_project_user_search
msgid "Tasks Analysis"
msgstr "Phân tích Nhiệm vụ"

#. module: project
#: model_terms:ir.ui.view,arch_db:project.res_config_settings_view_form
msgid "Tasks Management"
<<<<<<< HEAD
msgstr "Quản lý Nhiệm vụ"
=======
msgstr "Quản lý nhiệm vụ"
>>>>>>> 4ad7a99d

#. module: project
#: model:ir.model.fields,field_description:project.field_project_project__type_ids
#: model_terms:ir.ui.view,arch_db:project.task_type_search
msgid "Tasks Stages"
msgstr "Giai đoạn Nhiệm vụ"

#. module: project
#. openerp-web
#: code:addons/project/static/src/js/project_task_kanban_examples.js:0
#, python-format
msgid "Testing"
msgstr "Kiểm tra"

#. module: project
#. openerp-web
#: code:addons/project/static/src/js/project_task_kanban_examples.js:0
#, python-format
msgid "Tests"
msgstr "Kiểm thử"

#. module: project
#: model:ir.model.fields,help:project.field_project_project__alias_model_id
msgid ""
"The model (Odoo Document Kind) to which this alias corresponds. Any incoming"
" email that does not reply to an existing record will cause the creation of "
"a new record of this model (e.g. a Project Task)"
msgstr ""
"Model (Kiểu Tài liệu Odoo) mà bí danh này ứng với nó. Bất kỳ thông điệp "
"email mà không đáp lại (reply) một bản ghi có sẵn sẽ làm cho Odoo tự động "
"tạo một bản ghi mới cho model này (vd: tạo mới một Nhiệm vụ Dự án nếu model "
"là project.task)"

#. module: project
#: model:ir.model.fields,help:project.field_project_project__alias_name
msgid ""
"The name of the email alias, e.g. 'jobs' if you want to catch emails for "
"<jobs@example.odoo.com>"
msgstr ""
"Tên của bí danh email, vd 'vieclam' nếu bạn muốn bắt thông điệp gửi đến địa "
"chỉ email <vieclam@vidu.odoo.com>"

#. module: project
#: model:ir.model.fields,help:project.field_project_project__alias_user_id
msgid ""
"The owner of records created upon receiving emails on this alias. If this "
"field is not set the system will attempt to find the right owner based on "
"the sender (From) address, or will use the Administrator account if no "
"system user is found for that address."
msgstr ""
"Chủ sở hữu của các bản ghi được tạo khi nhận email về bí danh này. Nếu "
"trường này không được đặt, hệ thống sẽ cố gắng tìm đúng chủ sở hữu dựa trên "
"địa chỉ người gửi (Từ) hoặc sẽ sử dụng tài khoản Quản trị viên nếu không tìm"
" thấy người dùng trên hệ thống cho địa chỉ đó."

#. module: project
#: code:addons/project/models/project.py:0
#, python-format
msgid ""
"The project cannot be shared with the recipient(s) because the privacy of "
"the project is too restricted. Set the privacy to 'Visible by following "
"customers' in order to make it accessible by the recipient(s)."
msgstr ""
<<<<<<< HEAD
"Dự án này không thể được chia sẻ với người nhận được chọn dưới đây do Tính riêng tư  của dự án quá chặt chẽ. Thiết lập Tính riêng tư thành 'Thấy được bởi Khách hàng dưới đây' để cho phép những người nhận này có thể truy cập.\n"
"Lưu ý: Liên kết dưới đây được sử dụng để chia sẻ Dự án mà không cần đăng nhập."
=======
"Dự án không thể được chia sẻ với (các) người nhận vì quyền riêng tư củadự án"
" quá hạn chế. Đặt quyền riêng tư thành 'Hiển thị bằng cách làm theokhách "
"hàng' để người nhận có thể truy cập được."
>>>>>>> 4ad7a99d

#. module: project
#: code:addons/project/models/project.py:0
#, python-format
msgid ""
"The task cannot be shared with the recipient(s) because the privacy of the "
"project is too restricted. Set the privacy of the project to 'Visible by "
"following customers' in order to make it accessible by the recipient(s)."
msgstr ""
<<<<<<< HEAD
"Nhiệm vụ này không thể được thấy bởi người nhận được chọn dưới đây do Tính riêng tư  của dự án quá chặt chẽ. Thiết lập Tính riêng tư của dự án thành 'Thấy được bởi Khách hàng dưới đây' để cho phép những người nhận này có thể truy cập.\n"
"Lưu ý: Liên kết dưới đây được sử dụng để chia sẻ nhiệm vụ mà không cần đăng nhập."
=======
"Nhiệm vụ không thể được chia sẻ với (các) người nhận vì quyền riêng tư củadự"
" án quá hạn chế. Đặt quyền riêng tư của dự án thành 'Hiển thị theotheo dõi "
"khách hàng' để người nhận có thể truy cập được."
>>>>>>> 4ad7a99d

#. module: project
#: model_terms:ir.ui.view,arch_db:project.portal_my_projects
msgid "There are no projects."
msgstr "Không có dự án."

#. module: project
#: model_terms:ir.ui.view,arch_db:project.portal_my_tasks
msgid "There are no tasks."
msgstr "Không có Nhiệm vụ."

#. module: project
#: model_terms:ir.actions.act_window,help:project.rating_rating_action_view_project_rating
msgid "There is no rating for this object at the moment"
msgstr "Hiện tại không có đánh giá nào cho đối tượng này"

#. module: project
#: model:ir.model.fields,help:project.field_project_task__email_from
msgid "These people will receive email."
msgstr "Những người này sẽ nhận được email."

#. module: project
#. openerp-web
#: code:addons/project/static/src/js/project_task_kanban_examples.js:0
#, python-format
msgid "This Month"
msgstr "Tháng này"

#. module: project
#. openerp-web
#: code:addons/project/static/src/js/project_task_kanban_examples.js:0
#, python-format
msgid "This Week"
msgstr "Tuần này"

#. module: project
#: model_terms:ir.actions.act_window,help:project.action_project_task_user_tree
msgid ""
"This report allows you to analyse the performance of your projects and "
"users. You can analyse the quantities of tasks, the hours spent compared to "
"the planned hours, the average number of days to open or close a task, etc."
msgstr ""
"Báo cáo này cho phép bạn phân tích hiệu quả của dự án và người dùng Bạn có "
"thể phân tích số lượng nhiệm vụ, số giờ đã sử dụng so với số giờ dự kiến, số"
" ngày trung bình để mở hoặc đóng một nhiệm vụ,..."

#. module: project
#: model:ir.model.fields,help:project.field_project_task_type__fold
msgid ""
"This stage is folded in the kanban view when there are no records in that "
"stage to display."
msgstr ""
"Giai đoạn này sẽ hiện thị đóng ở giao diện Kanban khi không có bản ghi nào "
"thuộc giai đoạn này để hiển thị."

#. module: project
#: model_terms:ir.ui.view,arch_db:project.task_type_edit
msgid "This step is done. Click to block or set in progress."
msgstr ""
"Bước này đã hoàn thành. Ấn để khóa hoặc thiết lập đang trong tiến trình "

#. module: project
#. openerp-web
#: code:addons/project/static/src/js/tours/project.js:0
#, python-format
msgid "This will create a new project and redirect us to its stages."
msgstr ""
"Điều này sẽ tạo ra một dự án mới và chuyển hướng chúng ta đến các giai đoạn "
"của nó."

#. module: project
#: model_terms:ir.ui.view,arch_db:project.res_config_settings_view_form
msgid "Time Management"
msgstr "Quản lý Thời gian"

#. module: project
#: model_terms:ir.ui.view,arch_db:project.edit_project
msgid "Time Scheduling"
msgstr "Thời gian kế hoạch"

#. module: project
#: model:ir.model.fields,help:project.field_project_project__resource_calendar_id
msgid "Timetable working hours to adjust the gantt diagram report"
msgstr "Thời gian làm việc theo lịch để điều chỉnh báo cáo sơ đồ gantt"

#. module: project
#: code:addons/project/controllers/portal.py:0
#: model:ir.model.fields,field_description:project.field_project_task__name
#, python-format
msgid "Title"
msgstr "Tiêu đề"

#. module: project
#. openerp-web
#: code:addons/project/static/src/js/project_task_kanban_examples.js:0
#, python-format
msgid "To Print"
msgstr "In"

#. module: project
#: model_terms:ir.actions.act_window,help:project.act_project_project_2_project_task_all
msgid ""
"To get things done, use activities and status on tasks.<br>\n"
"                    Chat in real time or by email to collaborate efficiently."
msgstr ""
"Để hoàn thành công việc, hãy sử dụng các hoạt động và trạng thái trong các nhiệm vụ. <br>\n"
"Trò chuyện trong thời gian thực hoặc qua email để cộng tác hiệu quả."

#. module: project
#. openerp-web
#: code:addons/project/static/src/js/project_task_kanban_examples.js:0
#, python-format
msgid "Today"
msgstr "Hôm nay"

#. module: project
#: model_terms:ir.ui.view,arch_db:project.view_task_search_form
msgid "Today Activities"
msgstr "Hoạt động hôm nay"

#. module: project
#: model_terms:ir.ui.view,arch_db:project.portal_project_rating_partner_stat
msgid "Top 5 partner ratings of last 15 days."
msgstr "Tốp 5 đối tác đươc đánh giá trong 15 vừa qua."

#. module: project
#: model_terms:ir.ui.view,arch_db:project.res_config_settings_view_form
msgid "Track customer satisfaction on tasks"
msgstr "Theo dõi mức độ hài lòng của khách hàng đối với các nhiệm vụ"

#. module: project
#: model:ir.model.fields.selection,name:project.selection__project_project__rating_status_period__bimonthly
msgid "Twice a Month"
msgstr "Hai lần một Tháng"

#. module: project
#: model:ir.model.fields,help:project.field_project_task__activity_exception_decoration
msgid "Type of the exception activity on record."
msgstr ""

#. module: project
#: model_terms:ir.ui.view,arch_db:project.view_task_project_user_search
#: model_terms:ir.ui.view,arch_db:project.view_task_search_form
msgid "Unassigned"
msgstr "Chưa được giao"

#. module: project
#: code:addons/project/models/project.py:0
#, python-format
msgid "Unknown Analytic Account"
msgstr ""

#. module: project
#: model:ir.model.fields,field_description:project.field_project_project__message_unread
#: model:ir.model.fields,field_description:project.field_project_task__message_unread
#: model_terms:ir.ui.view,arch_db:project.view_task_kanban
#: model_terms:ir.ui.view,arch_db:project.view_task_search_form
msgid "Unread Messages"
msgstr "Thông điệp chưa đọc"

#. module: project
#: model:ir.model.fields,field_description:project.field_project_project__message_unread_counter
#: model:ir.model.fields,field_description:project.field_project_task__message_unread_counter
msgid "Unread Messages Counter"
msgstr "Bộ đếm Thông điệp chưa đọc"

#. module: project
#: model:ir.model.fields,field_description:project.field_res_config_settings__group_project_rating
#: model:res.groups,name:project.group_project_rating
msgid "Use Rating on Project"
<<<<<<< HEAD
msgstr "Sử dụng Đánh giá cho Dự án"
=======
msgstr "Sử dụng đánh giá cho dự án"
>>>>>>> 4ad7a99d

#. module: project
#: model:res.groups,name:project.group_subtask_project
msgid "Use Subtasks"
<<<<<<< HEAD
msgstr "Sử dụng Nhiệm vụ con"
=======
msgstr "Sử dụng nhiệm vụ phụ"
>>>>>>> 4ad7a99d

#. module: project
#: model:ir.model.fields,field_description:project.field_project_project__label_tasks
msgid "Use Tasks as"
msgstr "Coi Nhiệm vụ như là"

#. module: project
#: model_terms:ir.ui.view,arch_db:project.res_config_settings_view_form
msgid "Use collaborative rich text pads on tasks"
msgstr "Sử dụng soạn thảo hợp tác văn bản đa phương tiện trong các tác vụ"

#. module: project
#. openerp-web
#: code:addons/project/static/src/js/tours/project.js:0
#, python-format
msgid "Use the breadcrumbs to <b>go back to your tasks pipeline</b>."
msgstr "Sử dụng breadcrumbs để <b>quay về pipeline nhiệm vụ</b>."

#. module: project
#: model:res.groups,name:project.group_project_user
msgid "User"
msgstr "Người dùng"

#. module: project
#: model:ir.model.fields,field_description:project.field_project_task__user_email
msgid "User Email"
msgstr "Email người dùng"

#. module: project
#: model:ir.model.fields,field_description:project.field_project_project__privacy_visibility
msgid "Visibility"
msgstr "Tầm nhìn"

#. module: project
#. openerp-web
#: code:addons/project/static/src/js/project_task_kanban_examples.js:0
#, python-format
msgid "Waiting for the next stage: use %s and %s bullets."
msgstr "Chờ đợi giai đoạn tiếp theo: sử dụng nút %s và %s."

#. module: project
#. openerp-web
#: code:addons/project/static/src/js/tours/project.js:0
#: code:addons/project/static/src/js/tours/project.js:0
#, python-format
msgid ""
"Want a better way to <b>manage your projects</b>? <i>It starts here.</i>"
msgstr ""
"Muốn có cách thức tốt hơn để <b>quản lý các dự án</b>? <i>Bắt đầu từ "
"đây.</i>"

#. module: project
#: model:ir.model.fields,field_description:project.field_project_project__website_message_ids
#: model:ir.model.fields,field_description:project.field_project_task__website_message_ids
msgid "Website Messages"
msgstr "Thông điệp Website"

#. module: project
#. openerp-web
#: code:addons/project/static/src/js/project_task_kanban_examples.js:0
#, python-format
msgid "Website Redesign"
msgstr "Thiết kế lại trang web"

#. module: project
#: model:ir.model.fields,help:project.field_project_project__website_message_ids
#: model:ir.model.fields,help:project.field_project_task__website_message_ids
msgid "Website communication history"
msgstr "Lịch sử thông tin liên lạc website"

#. module: project
#: model:ir.model.fields.selection,name:project.selection__project_project__rating_status_period__weekly
msgid "Weekly"
msgstr "Hàng tuần"

#. module: project
#: model:ir.model.fields,help:project.field_project_project__is_favorite
msgid "Whether this project should be displayed on your dashboard."
msgstr ""

#. module: project
#: model:ir.model.fields,field_description:project.field_project_project__resource_calendar_id
msgid "Working Time"
msgstr "Lịch làm việc"

#. module: project
#: model_terms:ir.ui.view,arch_db:project.view_task_form2
msgid "Working Time to Assign"
msgstr "Thời gian để phân công"

#. module: project
#: model_terms:ir.ui.view,arch_db:project.view_task_form2
msgid "Working Time to Close"
msgstr "Thời gian làm việc để Đóng"

#. module: project
#: model:ir.model.fields,field_description:project.field_project_task__working_days_open
msgid "Working days to assign"
msgstr "Số ngày để phân công"

#. module: project
#: model:ir.model.fields,field_description:project.field_project_task__working_days_close
msgid "Working days to close"
msgstr "Số ngày để đóng"

#. module: project
#: model:ir.model.fields,field_description:project.field_project_task__working_hours_open
msgid "Working hours to assign"
msgstr "Số giờ để phân công"

#. module: project
#: model:ir.model.fields,field_description:project.field_project_task__working_hours_close
msgid "Working hours to close"
msgstr "Số giờ để đóng"

#. module: project
#: model:ir.filters,name:project.filter_task_report_workload
msgid "Workload"
msgstr "Khối lượng công việc"

#. module: project
#. openerp-web
#: code:addons/project/static/src/js/project_task_kanban_examples.js:0
#, python-format
msgid "Writing"
msgstr "Đang viết"

#. module: project
#: model:ir.model.fields.selection,name:project.selection__project_project__rating_status_period__yearly
msgid "Yearly"
msgstr "Hàng năm"

#. module: project
#: model_terms:ir.ui.view,arch_db:project.task_type_edit
msgid ""
"You can also add a description to help your coworkers understand the meaning"
" and purpose of the stage."
msgstr ""
"Bạn cũng có thể thêm một mô tả để giúp cộng sự của bạn hiểu về ý nghĩa và "
"mục đích của giai đoạn."

#. module: project
#: code:addons/project/models/project.py:0
#, python-format
msgid "You cannot create recursive tasks."
msgstr ""

#. module: project
#: code:addons/project/models/project.py:0
#, python-format
msgid ""
"You cannot delete a project containing tasks. You can either archive it or "
"first delete all of its tasks."
msgstr ""
"Bạn không thể xóa một dự án có chứa các nhiệm vụ. Bạn có thể lưu trữ nó "
"hoặcđầu tiên xóa tất cả các nhiệm vụ của nó."

#. module: project
#: code:addons/project/models/project.py:0
#, python-format
msgid "Your task must be in the same company as its project."
msgstr ""

#. module: project
#: model_terms:ir.actions.act_window,help:project.open_view_project_all
msgid "activate a sample project"
msgstr "kích hoạt dự án mẫu"

#. module: project
#: model_terms:ir.ui.view,arch_db:project.portal_project_rating_partner_stat
msgid "average"
msgstr "trung bình"

#. module: project
#: model_terms:ir.ui.view,arch_db:project.portal_project_rating_partner_stat
msgid "bad"
msgstr "tệ"

#. module: project
#: model_terms:ir.ui.view,arch_db:project.project_project_view_form_simplified
msgid "e.g. Office Party"
msgstr "vd: Tiệc Văn phòng"

#. module: project
#: model_terms:ir.ui.view,arch_db:project.portal_my_tasks
msgid "for project:"
msgstr "cho dự án:"

#. module: project
#: model_terms:ir.ui.view,arch_db:project.portal_project_rating_partner_stat
msgid "happy"
msgstr "vui vẻ"

#. module: project
#: code:addons/project/models/project.py:0
#, python-format
msgid "task"
msgstr "nhiệm vụ"

#. module: project
#: model_terms:ir.actions.act_window,help:project.open_view_project_all
msgid "to play with."
msgstr "để trải nghiệm."<|MERGE_RESOLUTION|>--- conflicted
+++ resolved
@@ -1,7 +1,7 @@
 # Translation of Odoo Server.
 # This file contains the translation of the following modules:
 # 	* project
-#
+# 
 # Translators:
 # sao sang <saosangmo@yahoo.com>, 2019
 # son dang <son.dang@doda100.com>, 2019
@@ -13,12 +13,8 @@
 # Duy BQ <duybq86@gmail.com>, 2019
 # Dao Nguyen <trucdao.uel@gmail.com>, 2019
 # Chinh Chinh <trinhttp@trobz.com>, 2019
-<<<<<<< HEAD
+# Dung Nguyen Thi <dungnt@trobz.com>, 2019
 #
-=======
-# Dung Nguyen Thi <dungnt@trobz.com>, 2019
-# 
->>>>>>> 4ad7a99d
 msgid ""
 msgstr ""
 "Project-Id-Version: Odoo Server saas~12.5\n"
@@ -62,12 +58,12 @@
 #. module: project
 #: model:mail.template,subject:project.rating_project_request_email_template
 msgid "${object.project_id.company_id.name}: Satisfaction Survey"
-msgstr "${object.project_id.company_id.name}: Khảo sát mực độ hài lòng"
+msgstr "${object.project_id.company_id.name}: Khảo sát mức độ hài lòng"
 
 #. module: project
 #: model_terms:ir.ui.view,arch_db:project.edit_project
 msgid "% On"
-msgstr "% trong"
+msgstr ""
 
 #. module: project
 #: code:addons/project/models/project.py:0
@@ -232,20 +228,12 @@
 "        "
 msgstr ""
 "<div>\n"
-<<<<<<< HEAD
 "    Dear ${object.partner_id.name or 'customer'},<br/>\n"
 "    Cám ơn về yêu cầu của bạn.<br/>\n"
 "    Nếu bạn có bất kỳ câu hỏi, vui lòng cho chúng tôi biết.\n"
 "    <br/><br/>\n"
 "    Trân trọng,\n"
 "    <br/>\n"
-=======
-"    Kính gửi ${object.partner_id.name or 'customer'},<br/>\n"
-"    Cảm ơn bạn đã yêu cầu. <br/> \n"
-"    Nếu bạn có bất kỳ câu hỏi nào, xin vui lòng cho chúng tôi biết. \n"
-"    <br/><br/>\n"
-"    Cảm ơn,    <br/>\n"
->>>>>>> 4ad7a99d
 "</div>\n"
 "        "
 
@@ -257,11 +245,7 @@
 #. module: project
 #: model_terms:ir.ui.view,arch_db:project.rating_index
 msgid "<i class=\"fa fa-calendar\"/> End date :"
-<<<<<<< HEAD
 msgstr "<i class=\"fa fa-calendar\"/> Ngày kết thúc: "
-=======
-msgstr "<i class=\"fa fa-calendar\"/> Ngày kết thúc :"
->>>>>>> 4ad7a99d
 
 #. module: project
 #: model_terms:ir.ui.view,arch_db:project.view_task_kanban
@@ -279,8 +263,8 @@
 "<i class=\"fa fa-envelope\" role=\"img\" aria-label=\"Domain Alias\" "
 "title=\"Domain Alias\"/>"
 msgstr ""
-"<i class=\"fa fa-envelope\" role=\"img\" aria-label=\"Domain Alias\" "
-"title=\"Miền bí danh\"/>"
+"<i class=\"fa fa-envelope\" role=\"img\" aria-label=\"Bí danh Miền\" "
+"title=\"Bí danh Miền\"/>"
 
 #. module: project
 #: model_terms:ir.ui.view,arch_db:project.rating_index
@@ -293,7 +277,7 @@
 "<i class=\"fa fa-smile-o\" role=\"img\" aria-label=\"Percentage of "
 "satisfaction\" title=\"Percentage of satisfaction\"/>"
 msgstr ""
-"<i class=\"fa fa-smile-o\" role=\"img\" aria-label=\"Percentage of "
+"<i class=\"fa fa-smile-o\" role=\"img\" aria-label=\"Phần trăm hài lòng"
 "satisfaction\" title=\"Phần trăm hài lòng\"/>"
 
 #. module: project
@@ -319,24 +303,15 @@
 "<p class=\"o_view_nocontent_smiling_face\">\n"
 "                    Create a new project</p>"
 msgstr ""
-<<<<<<< HEAD
 "<p class=\"o_view_nocontent_smiling_face\">\n"
 "                    Tạo một dự án mới</p>"
-=======
-"<p class = \"o_view_nocontent_smiling_face\">\\                     Tạo một "
-"dự án mới</p>"
->>>>>>> 4ad7a99d
 
 #. module: project
 #. openerp-web
 #: code:addons/project/static/src/js/tours/project.js:0
 #, python-format
 msgid "<p>Once your task is ready, you can save it.</p>"
-<<<<<<< HEAD
 msgstr "<p>Một khi tác vụ đã sẵn sàng, bạn có thể lưu nó.</p>"
-=======
-msgstr "<p> Khi nhiệm vụ của bạn đã sẵn sàng, bạn có thể lưu nó. </p>"
->>>>>>> 4ad7a99d
 
 #. module: project
 #: model_terms:ir.ui.view,arch_db:project.portal_my_project
@@ -351,7 +326,7 @@
 #. module: project
 #: model_terms:ir.ui.view,arch_db:project.portal_my_project
 msgid "<span class=\"fa fa-tasks\" role=\"img\" aria-label=\"Tasks\" title=\"Tasks\"/>"
-msgstr "<span class=\"fa fa-tasks\" role=\"img\" aria-label=\"Tasks\" title=\"Nhiệm vụ\"/>"
+msgstr "<span class=\"fa fa-tasks\" role=\"img\" aria-label=\"Nhiệm vụ\" title=\"Nhiệm vụ\"/>"
 
 #. module: project
 #: model_terms:ir.ui.view,arch_db:project.view_project_kanban
@@ -371,11 +346,7 @@
 #. module: project
 #: model_terms:digest.tip,tip_description:project.digest_tip_project_0
 msgid "<strong style=\"font-size: 16px;\">Try the mail gateway</strong>"
-<<<<<<< HEAD
 msgstr "<strong style=\"font-size: 16px;\">Thử mail gateway</strong>"
-=======
-msgstr "<strong style=\"font-size: 16px;\">Thử cổng email</strong>"
->>>>>>> 4ad7a99d
 
 #. module: project
 #: model_terms:ir.ui.view,arch_db:project.portal_my_task
@@ -405,11 +376,7 @@
 #. module: project
 #: model_terms:ir.ui.view,arch_db:project.portal_project_rating_popover
 msgid "<strong>Rated by: </strong>"
-<<<<<<< HEAD
 msgstr "<strong>Đánh giá bởi: </strong>"
-=======
-msgstr "<strong>Được đánh giá bởi: </strong>"
->>>>>>> 4ad7a99d
 
 #. module: project
 #: model_terms:ir.ui.view,arch_db:project.portal_my_task
@@ -483,13 +450,8 @@
 "Add columns to configure <b>stages for your tasks</b>.<br/><i>e.g. New - In "
 "Progress - Done</i>"
 msgstr ""
-<<<<<<< HEAD
 "Thêm các cột để cấu hình <b>các giai đoạn cho các tác vụ</b>.<br/><i>vd: Mới"
 " - Đang Thực hiện - Hoàn thành</i>"
-=======
-"Thêm cột để định cấu hình <b> các giai đoạn cho các tác vụ của bạn </b>. "
-"<br/> <i> ví dụ: Mới - TrongĐang thực hiện - Hoàn tất </i>"
->>>>>>> 4ad7a99d
 
 #. module: project
 #: model:res.groups,name:project.group_project_manager
@@ -506,7 +468,7 @@
 #: code:addons/project/static/src/js/project_task_kanban_examples.js:0
 #, python-format
 msgid "Agile"
-msgstr "Agile"
+msgstr ""
 
 #. module: project
 #: model:ir.model.fields,field_description:project.field_project_project__alias_id
@@ -542,11 +504,7 @@
 #. module: project
 #: model:ir.ui.menu,name:project.menu_project_management
 msgid "All Tasks"
-<<<<<<< HEAD
 msgstr "Toàn bộ Tác vụ"
-=======
-msgstr "Tất cả nhiệm vụ"
->>>>>>> 4ad7a99d
 
 #. module: project
 #: model:ir.model.fields.selection,name:project.selection__project_project__privacy_visibility__employees
@@ -659,15 +617,9 @@
 " * A good feedback from the customer will update the kanban state to 'ready for the new stage' (green bullet).\n"
 " * A medium or a bad feedback will set the kanban state to 'blocked' (red bullet).\n"
 msgstr ""
-<<<<<<< HEAD
 "Tự động thay đổi trạng thái kanban khi khách hàng phúc đáp cho phản hồi đối với giai đoạn này.\n"
 " * Một phản hồi tốt từ khách hàng sẽ cập nhật trạng thái kanban thành 'sẵn sàng cho giai đoạn kế tiếp' (biểu tượng xanh).\n"
 " * Một phản hồi trung bình hoặc Tồi tệ sẽ thiết lập trạng thái kan ban thành 'chặn' (biểu tượng đỏ).\n"
-=======
-"Tự động sửa đổi trạng thái kanban khi khách hàng trả lời phản hồi cho giai đoạn này. \n"
-"* Một phản hồi tốt từ khách hàng sẽ cập nhật trạng thái kanban để 'sẵn sàng cho giai đoạn mới' (nút xanh). \n"
-"* Phản hồi trung bình hoặc xấu sẽ đặt trạng thái kanban thành 'bị chặn' (nút màu đỏ). \n"
->>>>>>> 4ad7a99d
 
 #. module: project
 #: model_terms:ir.ui.view,arch_db:project.portal_project_rating_progressbar
@@ -690,7 +642,7 @@
 #. module: project
 #: model:project.task.type,name:project.project_stage_data_1
 msgid "Basic"
-msgstr "Cơ bản"
+msgstr "Cơ sở"
 
 #. module: project
 #: code:addons/project/models/project.py:0
@@ -719,7 +671,7 @@
 #: code:addons/project/static/src/js/project_task_kanban_examples.js:0
 #, python-format
 msgid "Brainstorm"
-msgstr "Brainstorm"
+msgstr ""
 
 #. module: project
 #: model:ir.filters,name:project.filter_task_report_responsible
@@ -742,12 +694,8 @@
 #: code:addons/project/static/src/js/tours/project.js:0
 #, python-format
 msgid "Choose a <b>task name</b>. (e.g. Website Design, Purchase Goods etc.)"
-<<<<<<< HEAD
-msgstr "Chọn <b>tên tác vụ</b>. (vd: Thiết kế website, Mua hàng hoá, v.v.)"
-=======
 msgstr ""
 "Chọn <b>tên tác vụ</b>. (ví dụ: Thiết kế trang web, Mua hàng hóa, v.v.)"
->>>>>>> 4ad7a99d
 
 #. module: project
 #: model_terms:ir.ui.view,arch_db:project.project_project_view_form_simplified
@@ -762,11 +710,7 @@
 #. module: project
 #: model_terms:ir.actions.act_window,help:project.act_project_project_2_project_task_all
 msgid "Click <i>Create</i> to start a new task."
-<<<<<<< HEAD
 msgstr "Bấm <i>Tạo</i> để bắt đầu một tác vụ mới."
-=======
-msgstr "Nhấp vào <i> Tạo </ i> để bắt đầu tác vụ mới."
->>>>>>> 4ad7a99d
 
 #. module: project
 #. openerp-web
@@ -776,7 +720,7 @@
 "Click on the card to write more information about it and collaborate with "
 "your coworkers."
 msgstr ""
-"Nhấp vào thẻ để viết thêm thông tin về nó và hợp tác vớiđồng nghiệp của bạn."
+"Nhấp vào thẻ để viết thêm thông tin về nó và cộng tác với đồng nghiệp của bạn."
 
 #. module: project
 #. openerp-web
@@ -802,8 +746,8 @@
 "who print the t-shirt. Organize priorities amongst orders %s using the icon."
 msgstr ""
 "Trao đổi với khách hàng về nhiệm vụ bằng cách sử dụng cổng email. Đính kèm "
-"logothiết kế cho nhiệm vụ, truyền đạt dòng thông tin từ nhà thiết kế đến "
-"nhân viên,người in áo thun. Sắp xếp mức độ ưu tiên giữa các đơn hàng %s bằng"
+"thiết kế logo cho nhiệm vụ để truyền đạt dòng thông tin từ nhà thiết kế đến "
+"nhân viên, người mà in áo thun. Sắp xếp mức độ ưu tiên giữa các đơn %s bằng"
 " biểu tượng."
 
 #. module: project
@@ -856,11 +800,7 @@
 #: code:addons/project/static/src/js/project_task_kanban_examples.js:0
 #, python-format
 msgid "Copywriting"
-<<<<<<< HEAD
 msgstr "Bản quyền"
-=======
-msgstr "Được viết bởi"
->>>>>>> 4ad7a99d
 
 #. module: project
 #: model:ir.model.fields,field_description:project.field_project_task__displayed_image_id
@@ -881,20 +821,12 @@
 #: model_terms:ir.actions.act_window,help:project.open_view_project_all
 #: model_terms:ir.actions.act_window,help:project.open_view_project_all_config
 msgid "Create a new project"
-<<<<<<< HEAD
 msgstr "Tạo một dự án mới"
-=======
-msgstr "Tạo dự án mới"
->>>>>>> 4ad7a99d
 
 #. module: project
 #: model_terms:ir.actions.act_window,help:project.open_task_type_form
 msgid "Create a new stage in the task pipeline"
-<<<<<<< HEAD
 msgstr "Tạo một giai đoạn mới ở pipeline nhiệm vụ"
-=======
-msgstr "Tạo một giai đoạn mới trong quy trình thực hiện nhiệm vụ"
->>>>>>> 4ad7a99d
 
 #. module: project
 #: model_terms:ir.actions.act_window,help:project.project_tags_action
@@ -975,11 +907,7 @@
 #: code:addons/project/static/src/js/project_task_kanban_examples.js:0
 #, python-format
 msgid "Customer Feedback"
-<<<<<<< HEAD
 msgstr "Phản hồi của Khách hàng"
-=======
-msgstr "Phản hồi khách hàng"
->>>>>>> 4ad7a99d
 
 #. module: project
 #: model:ir.model.fields,help:project.field_project_project__access_url
@@ -1021,17 +949,10 @@
 "feedback is accepted %s and which feedback is moved to the \"Refused\" "
 "column."
 msgstr ""
-<<<<<<< HEAD
 "Khách hàng đưa ra phản hồi bằng email; Odoo tự động tạo nhiệm vụ, và bạn có "
 "thể thông tin liên lạc trực tiếp tại nhiệm vụ đó. Quản lý của bạn quyết định"
 " phản hồi nào thì được chập nhận %s và phản hồi nào thì được chuyển tới cột "
 "\"Bị từ chối\""
-=======
-"Khách hàng đề xuất phản hồi qua email; Odoo tự động tạo các tác vụ vàbạn có "
-"thể trao đổi trực tiếp trên nhiệm vụ. Người quản lý của bạn quyết định cái "
-"nàophản hồi được chấp nhận %s và phản hồi nào được chuyển đến cột \"Từ "
-"chối\". "
->>>>>>> 4ad7a99d
 
 #. module: project
 #: model:ir.model.fields.selection,name:project.selection__project_project__rating_status_period__daily
@@ -1190,13 +1111,8 @@
 "Edit project's stages and set an email template on the stages on which you "
 "want to activate the rating."
 msgstr ""
-<<<<<<< HEAD
 "Điều chỉnh các giai đoạn cho dự án và thiết lập mẫu email đối với các giai "
 "đoạn mà bạn muốn kích hoạt tính năng đánh giá cho nó."
-=======
-"Chỉnh sửa các giai đoạn của dự án và đặt mẫu email trên các giai đoạn mà "
-"bạnmuốn kích hoạt để đánh giá."
->>>>>>> 4ad7a99d
 
 #. module: project
 #. openerp-web
@@ -1273,7 +1189,7 @@
 #. module: project
 #: model_terms:ir.ui.view,arch_db:project.view_task_project_user_search
 msgid "Extended Filters"
-msgstr "Bộ lọc mở rộng..."
+msgstr "Bộ lọc mở rộng"
 
 #. module: project
 #: model_terms:ir.ui.view,arch_db:project.view_task_form2
@@ -1369,7 +1285,7 @@
 #: code:addons/project/static/src/js/project_task_kanban_examples.js:0
 #, python-format
 msgid "Getting Things Done (GTD)"
-msgstr "Hoàn thành công việc"
+msgstr "Làm cho mọi việc hoàn thành (GTD)"
 
 #. module: project
 #: model:ir.model.fields,help:project.field_project_project__sequence
@@ -1636,7 +1552,7 @@
 #. module: project
 #: model:ir.model.fields,field_description:project.field_project_task__kanban_state_label
 msgid "Kanban State Label"
-msgstr "Tên giai đoạn Kanban"
+msgstr "Nhãn giai đoạn Kanban"
 
 #. module: project
 #: model:ir.model.fields,field_description:project.field_project_task__legend_done
@@ -1693,11 +1609,7 @@
 #. module: project
 #: model:ir.model.fields,field_description:project.field_project_task__write_date
 msgid "Last Updated On"
-<<<<<<< HEAD
 msgstr "Cập nhật lần cuối"
-=======
-msgstr "Cập nhật lần cuối vào"
->>>>>>> 4ad7a99d
 
 #. module: project
 #: model:ir.model.fields,field_description:project.field_project_project__write_uid
@@ -1875,7 +1787,7 @@
 #: code:addons/project/static/src/js/project_task_kanban_examples.js:0
 #, python-format
 msgid "New Orders"
-msgstr "Đơn đặt hàng mới"
+msgstr "Đơn hàng mới"
 
 #. module: project
 #. openerp-web
@@ -1946,7 +1858,7 @@
 #: code:addons/project/controllers/portal.py:0
 #, python-format
 msgid "None"
-msgstr "Không có"
+msgstr ""
 
 #. module: project
 #: model:ir.model.fields.selection,name:project.selection__project_task__priority__0
@@ -2016,11 +1928,7 @@
 #. module: project
 #: model:ir.model.fields,field_description:project.field_digest_digest__kpi_project_task_opened
 msgid "Open Tasks"
-<<<<<<< HEAD
 msgstr "Nhiệm vụ được Mở"
-=======
-msgstr "Mở nhiệm vụ"
->>>>>>> 4ad7a99d
 
 #. module: project
 #: model:ir.model.fields,help:project.field_project_project__alias_force_thread_id
@@ -2160,7 +2068,7 @@
 #. module: project
 #: model:ir.model.fields,field_description:project.field_project_task__planned_hours
 msgid "Planned Hours"
-msgstr "Số giờ Theo Kế hoạch"
+msgstr "Giờ dự kiến"
 
 #. module: project
 #: code:addons/project/models/analytic_account.py:0
@@ -2183,7 +2091,7 @@
 "Cho sách cho phép post các thông điệp lên tài liệu sử dụng.\n"
 "- mọi người: Mọi người có thể post\n"
 "- đối tác: Chỉ các đối tác đã xác thực\n"
-"- đối tượng dõi theo: Chỉ những người ở trong danh sách dõi theo của tài liệu hoặc thành viên của các kênh sau đây\n"
+"- người theo dõi: Chỉ những người ở trong danh sách dõi theo của tài liệu hoặc thành viên của các kênh sau đây\n"
 
 #. module: project
 #: model:ir.model.fields,field_description:project.field_project_project__access_url
@@ -2321,7 +2229,7 @@
 #: model_terms:ir.ui.view,arch_db:project.portal_project_rating_partner_stat
 #: model_terms:ir.ui.view,arch_db:project.portal_project_rating_popover
 msgid "Rated partner"
-msgstr "Đánh giá đối tác"
+msgstr "Đối tác được đánh giá"
 
 #. module: project
 #: model_terms:ir.ui.view,arch_db:project.view_task_search_form
@@ -2482,7 +2390,7 @@
 #: code:addons/project/static/src/js/project_task_kanban_examples.js:0
 #, python-format
 msgid "Research Project"
-msgstr "Nghiên cứu dự án"
+msgstr "Dự án Nghiên cứu"
 
 #. module: project
 #. openerp-web
@@ -2578,7 +2486,7 @@
 #. module: project
 #: model_terms:digest.tip,tip_description:project.digest_tip_project_0
 msgid "Set Email Aliases"
-msgstr "Đặt Email bí danh"
+msgstr "Đặt bí danh Email"
 
 #. module: project
 #: model_terms:ir.ui.view,arch_db:project.res_config_settings_view_form
@@ -2714,7 +2622,7 @@
 #. module: project
 #: model:ir.model.fields,field_description:project.field_project_task__subtask_planned_hours
 msgid "Subtasks"
-msgstr "Nhiệm vụ phụ"
+msgstr "Nhiệm vụ con"
 
 #. module: project
 #. openerp-web
@@ -2769,7 +2677,7 @@
 #. module: project
 #: model:ir.model.fields,field_description:project.field_project_project__task_count
 msgid "Task Count"
-msgstr "Số nhiệm vụ"
+msgstr "SL nhiệm vụ"
 
 #. module: project
 #: model:mail.message.subtype,description:project.mt_task_new
@@ -2874,11 +2782,7 @@
 #. module: project
 #: model_terms:ir.ui.view,arch_db:project.res_config_settings_view_form
 msgid "Tasks Management"
-<<<<<<< HEAD
 msgstr "Quản lý Nhiệm vụ"
-=======
-msgstr "Quản lý nhiệm vụ"
->>>>>>> 4ad7a99d
 
 #. module: project
 #: model:ir.model.fields,field_description:project.field_project_project__type_ids
@@ -2942,14 +2846,8 @@
 "the project is too restricted. Set the privacy to 'Visible by following "
 "customers' in order to make it accessible by the recipient(s)."
 msgstr ""
-<<<<<<< HEAD
 "Dự án này không thể được chia sẻ với người nhận được chọn dưới đây do Tính riêng tư  của dự án quá chặt chẽ. Thiết lập Tính riêng tư thành 'Thấy được bởi Khách hàng dưới đây' để cho phép những người nhận này có thể truy cập.\n"
 "Lưu ý: Liên kết dưới đây được sử dụng để chia sẻ Dự án mà không cần đăng nhập."
-=======
-"Dự án không thể được chia sẻ với (các) người nhận vì quyền riêng tư củadự án"
-" quá hạn chế. Đặt quyền riêng tư thành 'Hiển thị bằng cách làm theokhách "
-"hàng' để người nhận có thể truy cập được."
->>>>>>> 4ad7a99d
 
 #. module: project
 #: code:addons/project/models/project.py:0
@@ -2959,14 +2857,8 @@
 "project is too restricted. Set the privacy of the project to 'Visible by "
 "following customers' in order to make it accessible by the recipient(s)."
 msgstr ""
-<<<<<<< HEAD
 "Nhiệm vụ này không thể được thấy bởi người nhận được chọn dưới đây do Tính riêng tư  của dự án quá chặt chẽ. Thiết lập Tính riêng tư của dự án thành 'Thấy được bởi Khách hàng dưới đây' để cho phép những người nhận này có thể truy cập.\n"
 "Lưu ý: Liên kết dưới đây được sử dụng để chia sẻ nhiệm vụ mà không cần đăng nhập."
-=======
-"Nhiệm vụ không thể được chia sẻ với (các) người nhận vì quyền riêng tư củadự"
-" án quá hạn chế. Đặt quyền riêng tư của dự án thành 'Hiển thị theotheo dõi "
-"khách hàng' để người nhận có thể truy cập được."
->>>>>>> 4ad7a99d
 
 #. module: project
 #: model_terms:ir.ui.view,arch_db:project.portal_my_projects
@@ -3064,7 +2956,7 @@
 #: code:addons/project/static/src/js/project_task_kanban_examples.js:0
 #, python-format
 msgid "To Print"
-msgstr "In"
+msgstr "Chờ In"
 
 #. module: project
 #: model_terms:ir.actions.act_window,help:project.act_project_project_2_project_task_all
@@ -3090,7 +2982,7 @@
 #. module: project
 #: model_terms:ir.ui.view,arch_db:project.portal_project_rating_partner_stat
 msgid "Top 5 partner ratings of last 15 days."
-msgstr "Tốp 5 đối tác đươc đánh giá trong 15 vừa qua."
+msgstr "Top 5 đối tác đươc đánh giá trong 15 ngày qua."
 
 #. module: project
 #: model_terms:ir.ui.view,arch_db:project.res_config_settings_view_form
@@ -3137,20 +3029,12 @@
 #: model:ir.model.fields,field_description:project.field_res_config_settings__group_project_rating
 #: model:res.groups,name:project.group_project_rating
 msgid "Use Rating on Project"
-<<<<<<< HEAD
 msgstr "Sử dụng Đánh giá cho Dự án"
-=======
-msgstr "Sử dụng đánh giá cho dự án"
->>>>>>> 4ad7a99d
 
 #. module: project
 #: model:res.groups,name:project.group_subtask_project
 msgid "Use Subtasks"
-<<<<<<< HEAD
 msgstr "Sử dụng Nhiệm vụ con"
-=======
-msgstr "Sử dụng nhiệm vụ phụ"
->>>>>>> 4ad7a99d
 
 #. module: project
 #: model:ir.model.fields,field_description:project.field_project_project__label_tasks
@@ -3213,7 +3097,7 @@
 #: code:addons/project/static/src/js/project_task_kanban_examples.js:0
 #, python-format
 msgid "Website Redesign"
-msgstr "Thiết kế lại trang web"
+msgstr "Thiết kế lại Website"
 
 #. module: project
 #: model:ir.model.fields,help:project.field_project_project__website_message_ids
