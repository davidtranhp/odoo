# Translation of Odoo Server.
# This file contains the translation of the following modules:
# * project
#
# Translators:
# José Gomes <jg@opencloud.pro>, 2015
# Maria Manuela Silva, 2016
# Manuela Silva <inactive+h_manuela_rodsilva@transifex.com>, 2015
# Ricardo Martins <ricardo.nbs.martins@gmail.com>, 2015
msgid ""
msgstr ""
"Project-Id-Version: Odoo 9.0\n"
"Report-Msgid-Bugs-To: \n"
<<<<<<< HEAD
"POT-Creation-Date: 2016-08-19 10:24+0000\n"
=======
"POT-Creation-Date: 2016-08-18 14:06+0000\n"
>>>>>>> bc1a0a32
"PO-Revision-Date: 2016-05-25 18:22+0000\n"
"Last-Translator: Maria Manuela Silva\n"
"Language-Team: Portuguese (http://www.transifex.com/odoo/odoo-9/language/"
"pt/)\n"
"Language: pt\n"
"MIME-Version: 1.0\n"
"Content-Type: text/plain; charset=UTF-8\n"
"Content-Transfer-Encoding: \n"
"Plural-Forms: nplurals=2; plural=(n != 1);\n"

#. module: project
#: model:mail.template,body_html:project.mail_template_data_module_install_project
msgid ""
"\n"
"            % set last_created_project = user.env['project.project']."
"search([], order=\"create_date desc\")[0]\n"
"\n"
"            <div style=\"margin: 10px auto;\">\n"
"            <table cellspacing=\"0\" cellpadding=\"0\" style=\"width:100%;"
"\">\n"
"                <tbody>\n"
"                    <tr>\n"
"                        <td style=\"padding:2px;width:30%;\">\n"
"                            <img src=\"web/static/src/img/logo.png\"/>\n"
"                        </td>\n"
"                        <td style=\"vertical-align: top; padding: 8px 10px;"
"text-align: left;font-size: 14px;\">\n"
"                            <a href=\"web/login\" style=\"float:right ;"
"margin:15px auto;background: #a24689;border-radius: 5px;color: #ffffff;font-"
"size: 16px;padding: 10px 20px 10px 20px;text-decoration: none;\">Auto Login</"
"a>\n"
"                        </td>\n"
"                    </tr>\n"
"                </tbody>\n"
"            </table>\n"
"            <table style=\"width:100%;text-align:justify;margin:0 auto;"
"border-collapse:collapse;border-top:1px solid lightgray\"\">\n"
"                <tbody>\n"
"                    <tr>\n"
"                        <td style=\"padding:15px 10px;font-size:20px\">\n"
"                            <p style=\"color:#a24689;margin:0\" >Hooray!</"
"p><br>\n"
"                            <p dir=\"ltr\" style=\"font-size:15px;margin-"
"top:0pt;margin-bottom:0pt;\">\n"
"                                <span>Your Odoo Project application is up "
"and running</span></p><br>\n"
"                            <p dir=\"ltr\" style=\"margin-top:0pt;margin-"
"bottom:8pt;\">\n"
"                                <span style=\"font-size:13px;font-weight:"
"bold;\">What’s next?</span></p>\n"
"                            <ul style=\"margin-top:0pt;margin-bottom:0pt;"
"font-size:13px;list-style-type:disc;\">\n"
"                                <li dir=\"ltr\">\n"
"                                    <p dir=\"ltr\" style=\"margin-top:0pt;"
"margin-bottom:0pt;\">\n"
"                                        <span>Try creating a task by sending "
"an email to </span>\n"
"                                        <a href=\"mailto:"
"${last_created_project.alias_id.name_get()[0][1] if last_created_project."
"alias_id.alias_domain else user.company_id.email}\">\n"
"                                            <span style=\"font-weight:bold; "
"text-decoration:underline;\">${last_created_project.alias_id.name_get()[0]"
"[1] if last_created_project.alias_id.alias_domain else user.company_id.email}"
"</span>\n"
"                                        </a>\n"
"                                    </p>\n"
"                                </li>\n"
"                                <li dir=\"ltr\">\n"
"                                    <p dir=\"ltr\" style=\"margin-top:0pt;"
"margin-bottom:8pt;\">\n"
"                                        <span><a href=\"/"
"web#view_type=list&model=res.users&action=base.action_res_users\">\n"
"                                            <span style=\"font-weight:bold; "
"text-decoration:underline;\">Invite new users</span></a></span>\n"
"                                        <span>to collaborate</span>\n"
"                                    </p>\n"
"                                </li>\n"
"                            </ul> <br>\n"
"                            <p dir=\"ltr\" style=\"font-size:13px;margin-"
"top:0pt;margin-bottom:8pt;\">\n"
"                                <span style=\"font-weight:bold;\">Discover "
"the </span>\n"
"                                <span><a href=\"/"
"web#view_type=kanban&model=project.project&action=project."
"open_view_project_all\">\n"
"                                    <span style=\"font-weight:bold; text-"
"decoration:underline;\">project planner</span></a></span>\n"
"                                <span> to activate extra features</span>\n"
"                                <span style=\"color:#a24689;margin:0;font-"
"weight:bold\">(${user.env['web.planner']."
"get_planner_progress('planner_project')}% done)</span>\n"
"                            </p>\n"
"                            <ul style=\"margin-top:0pt;margin-bottom:0pt;"
"font-size:13px;list-style-type:disc;\">\n"
"                                <li dir=\"ltr\">\n"
"                                    <p dir=\"ltr\" style=\"margin-top:0pt;"
"margin-bottom:0pt;\">\n"
"                                        <span>Track hours with timesheets,</"
"span>\n"
"                                    </p>\n"
"                                </li>\n"
"                                <li dir=\"ltr\">\n"
"                                    <p dir=\"ltr\" style=\"margin-top:0pt;"
"margin-bottom:0pt;\">\n"
"                                        <span>Plan tasks and resources with "
"forecasts,</span>\n"
"                                    </p>\n"
"                                </li>\n"
"                                <li dir=\"ltr\">\n"
"                                    <p dir=\"ltr\" style=\"margin-top:0pt;"
"margin-bottom:0pt;\">\n"
"                                        <span>Get smart reporting and "
"accurate dashboards,</span>\n"
"                                    </p>\n"
"                                </li>\n"
"                                <li dir=\"ltr\">\n"
"                                    <p dir=\"ltr\" style=\"margin-top:0pt;"
"margin-bottom:0pt;\">\n"
"                                        <span>Bill time on tasks or issues,</"
"span>\n"
"                                    </p>\n"
"                                </li>\n"
"                                <li dir=\"ltr\">\n"
"                                    <p dir=\"ltr\" style=\"margin-top:0pt;"
"margin-bottom:8pt;\">\n"
"                                        <span>And much more...</span>\n"
"                                    </p>\n"
"                                </li>\n"
"                            </ul>\n"
"                            <br>\n"
"                            <p dir=\"ltr\" style=\"font-size:13px;line-"
"height:1.3;margin-top:0pt;margin-bottom:8pt;\">\n"
"                                <span style=\"font-weight:bold;\">Need Help?"
"</span>\n"
"                                <span style=\"font-style:italic;\">You’re "
"not alone</span>\n"
"                            </p>\n"
"                            <p dir=\"ltr\" style=\"font-size:13px;margin-"
"top:0pt;margin-bottom:8pt;\">\n"
"                                <span>We would be delighted to assist you "
"along the way. Contact us at \n"
"                                <a href=\"mailto:help@odoo.com\"><span style="
"\"text-decoration:underline;\">\n"
"                                help@odoo.com</span></a> if you have any "
"question. You can also discover \n"
"                                how to get the best out of Odoo Project with "
"our </span>\n"
"                                <a href=\"https://www.odoo.com/documentation/"
"user/9.0/project.html\">\n"
"                                <span style=\"text-decoration:underline;"
"\">User Documentation</span></a>\n"
"                                </span><span> or with our </span>\n"
"                                <a href=\"https://www.odoo.com/"
"documentation/9.0/\">\n"
"                                <span style=\"text-decoration:underline;"
"\">API Documentation</span></a>\n"
"                            </p>\n"
"                            <br>\n"
"                            <p dir=\"ltr\" style=\"font-size:13px;margin-"
"top:0pt;margin-bottom:8pt;\"><span>Enjoy your Odoo experience,</span></p>\n"
"                        </td>\n"
"                    </tr>\n"
"                </tbody>\n"
"            </table>\n"
"            <div dir=\"ltr\" style=\"font-size:13px;margin-top:0pt;margin-"
"bottom:8pt;color:grey\">\n"
"                <span><br/>-- <br/>The Odoo Team<br/>PS: People love Odoo, "
"check </span><a href=\"https://twitter.com/odoo/favorites\"><span style="
"\"text-decoration:underline;\">what they say about it.</span></a></span>\n"
"            </div>\n"
"        </div>"
msgstr ""

#. module: project
#: model:mail.template,body_html:project.mail_template_data_project_task
msgid ""
"\n"
"<p>Dear ${object.partner_id.name or 'customer'},</p>\n"
"<p>Thank you for your enquiry.<br /></p>\n"
"<p>If you have any questions, please let us know.</p>\n"
"<p>Best regards,</p>"
msgstr ""

#. module: project
#: model:ir.model.fields,field_description:project.field_res_partner_task_count
msgid "# Tasks"
msgstr "#Tarefas"

#. module: project
#: model:ir.model.fields,field_description:project.field_report_project_task_user_no_of_days
msgid "# of Days"
msgstr "# de dias"

#. module: project
#: model:ir.model.fields,field_description:project.field_project_task_history_cumulative_nbr_tasks
#: model:ir.model.fields,field_description:project.field_report_project_task_user_nbr
msgid "# of Tasks"
msgstr "# de tarefas"

#. module: project
#: code:addons/project/project.py:273 code:addons/project/project.py:294
<<<<<<< HEAD
#: code:addons/project/project.py:438
=======
#: code:addons/project/project.py:446
>>>>>>> bc1a0a32
#, python-format
msgid "%s (copy)"
msgstr "%s (cópia)"

#. module: project
#: model:ir.ui.view,arch_db:project.edit_project
msgid ""
"(Un)archiving a project automatically (un)archives its tasks and issues. Do "
"you want to proceed?"
msgstr ""

#. module: project
#: model:ir.ui.view,arch_db:project.project_planner
msgid "- The Odoo Team"
msgstr "- A Equipa Odoo"

#. module: project
#: model:ir.ui.view,arch_db:project.project_planner
msgid "1. Learn about Tasks, Issues and Timesheets."
msgstr "1. Saiba mais sobre as Tarefas, Problemas e Folha de Horas."

#. module: project
#: model:ir.ui.view,arch_db:project.project_planner
msgid ""
"2. Now, take some time to list <strong>the Projects you'll need:</strong>"
msgstr ""
"2. Agora, leve algum tempo a listar <strong>os Projectos que irá precisar:</"
"strong>"

#. module: project
#: model:ir.ui.view,arch_db:project.project_planner
msgid "<i class=\"fa fa-user\"/> Person Responsible"
msgstr "<i class=\"fa fa-user\"/> Pessoa Responsável"

#. module: project
#: code:addons/project/project.py:151
#, python-format
msgid ""
"<p class=\"oe_view_nocontent_create\">\n"
"                        Documents are attached to the tasks and issues of "
"your project.</p><p>\n"
"                        Send messages or log internal notes with attachments "
"to link\n"
"                        documents to your project.\n"
"                    </p>"
msgstr ""
"<p class=\"oe_view_nocontent_create\">\n"
"                        Os documentos são anexados às tarefas e problemas do "
"seu projecto.</p><p>\n"
"                        Envie mensagens e registe notas internas com anexos "
"para conectar\n"
"                        documentos ao seu projecto.\n"
"                    </p>"

#. module: project
#: model:ir.ui.view,arch_db:project.edit_project
msgid "<span attrs=\"{'invisible':[('use_tasks', '=', False)]}\">as </span>"
msgstr "<span attrs=\"{'invisible':[('use_tasks', '=', False)]}\">como </span>"

#. module: project
#: model:ir.ui.view,arch_db:project.project_planner
msgid "<span class=\"fa fa-arrow-circle-o-down\"/> Install now"
msgstr "<span class=\"fa fa-arrow-circle-o-down\"/> Instalar agora"

#. module: project
#: model:ir.ui.view,arch_db:project.project_planner
msgid "<span class=\"fa fa-comment-o\"/> Website Live Chat"
msgstr "<span class=\"fa fa-comment-o\"/> Website Live Chat"

#. module: project
#: model:ir.ui.view,arch_db:project.project_planner
msgid "<span class=\"fa fa-comment-o\"/> Website Live Chat on"
msgstr "<span class=\"fa fa-comment-o\"/> Website Live Chat ligado"

#. module: project
#: model:ir.ui.view,arch_db:project.project_planner
msgid "<span class=\"fa fa-envelope-o\"/> Email Our Project Expert"
msgstr ""
"<span class=\"fa fa-envelope-o\"/> Envie um Email Ao Nosso Especialista de "
"Projecto"

#. module: project
#: model:ir.ui.view,arch_db:project.project_planner
msgid ""
"<span class=\"fa fa-thumbs-o-down\"/> The <strong> Wrong Way</strong> to use "
"projects:"
msgstr ""
"<span class=\"fa fa-thumbs-o-down\"/> A <strong> Forma Errada</strong> de "
"utilizar projectos:"

#. module: project
#: model:ir.ui.view,arch_db:project.project_planner
msgid ""
"<span class=\"fa fa-thumbs-o-up\"/> The <strong>Right Way</strong> to use "
"projects:"
msgstr ""
"<span class=\"fa fa-thumbs-o-up\"/> A <strong>Forma Correcta</strong> de "
"utilizar projectos:"

#. module: project
#: model:ir.ui.view,arch_db:project.view_project_kanban
msgid "<span class=\"o_label\">Documents</span>"
msgstr "<span class=\"o_label\">Documentos</span>"

#. module: project
#: model:ir.ui.view,arch_db:project.project_planner
msgid ""
"<span class=\"panel-title\">\n"
"                                            <span class=\"fa fa-laptop\"/>\n"
"                                            <strong> Screen Customization</"
"strong>\n"
"                                        </span>"
msgstr ""
"<span class=\"panel-title\">\n"
"<span class=\"fa fa-laptop\"/>\n"
"<strong> Personalização de Ecrã</strong>\n"
"</span>"

#. module: project
#: model:ir.ui.view,arch_db:project.project_planner
msgid ""
"<span class=\"panel-title\">\n"
"                                            <span class=\"fa fa-mobile\"/>\n"
"                                            <strong> From your Mobile phone</"
"strong>\n"
"                                        </span>"
msgstr ""
"<span class=\"panel-title\">\n"
"                                            <span class=\"fa fa-mobile\"/>\n"
"                                            <strong> Do seu Telemóvel</"
"strong>\n"
"                                        </span>"

#. module: project
#: model:ir.ui.view,arch_db:project.project_planner
msgid ""
"<span class=\"panel-title\">\n"
"                                            <span class=\"fa fa-pencil-"
"square-o\"/>\n"
"                                            <strong> Create Custom Reports</"
"strong>\n"
"                                        </span>"
msgstr ""
"<span class=\"panel-title\">\n"
"<span class=\"fa fa-pencil-square-o\"/>\n"
"<strong> Criar Relatórios Personalizados</strong>\n"
"</span>"

#. module: project
#: model:ir.ui.view,arch_db:project.project_planner
msgid ""
"<span class=\"panel-title\">\n"
"                                            <span class=\"fa fa-puzzle-piece"
"\"/>\n"
"                                            <strong> Via Chrome extension</"
"strong>\n"
"                                        </span>"
msgstr ""
"<span class=\"panel-title\">\n"
"                                            <span class=\"fa fa-puzzle-piece"
"\"/>\n"
"                                            <strong> Via Extensão do Chrome</"
"strong>\n"
"                                        </span>"

#. module: project
#: model:ir.ui.view,arch_db:project.project_planner
msgid ""
"<span class=\"panel-title\">\n"
"                                            <span class=\"fa fa-sitemap\"/>\n"
"                                            <strong> Workflow Customization</"
"strong>\n"
"                                        </span>"
msgstr ""
"<span class=\"panel-title\">\n"
"<span class=\"fa fa-sitemap\"/>\n"
"<strong> Personalização do Fluxo de Trabalho</strong>\n"
"</span>"

#. module: project
#: model:ir.ui.view,arch_db:project.project_planner
msgid ""
"<span class=\"panel-title\">\n"
"                                            <span class=\"fa fa-tasks\"/>\n"
"                                            <strong> Directly in Odoo</"
"strong>\n"
"                                        </span>"
msgstr ""
"<span class=\"panel-title\">\n"
"                                            <span class=\"fa fa-tasks\"/>\n"
"                                            <strong> Directamente no Odoo</"
"strong>\n"
"                                        </span>"

#. module: project
#: model:ir.ui.view,arch_db:project.project_planner
msgid ""
"<span class=\"panel-title\">\n"
"                                            <span class=\"fa fa-thumb-tack\"/"
">\n"
"                                            <strong> Exercise 1</strong><br/"
">\n"
"                                            <span class=\"small\">Check "
"Workload</span>\n"
"                                        </span>"
msgstr ""
"<span class=\"panel-title\">\n"
"                                            <span class=\"fa fa-thumb-tack\"/"
">\n"
"                                            <strong> Exercício 1</strong><br/"
">\n"
"                                            <span class=\"small\">Verificar "
"Carga de Trabalho</span>\n"
"                                        </span>"

#. module: project
#: model:ir.ui.view,arch_db:project.project_planner
msgid ""
"<span class=\"panel-title\">\n"
"                                            <span class=\"fa fa-thumb-tack\"/"
">\n"
"                                            <strong> Exercise 2</strong><br/"
">\n"
"                                            <span class=\"small\">Delay to "
"close an Issue</span>\n"
"                                        </span>"
msgstr ""
"<span class=\"panel-title\">\n"
"                                            <span class=\"fa fa-thumb-tack\"/"
">\n"
"                                            <strong> Exercício 2</strong><br/"
">\n"
"                                            <span class=\"small\">Atrasar "
"para fechar um Problema</span>\n"
"                                        </span>"

#. module: project
#: model:ir.ui.view,arch_db:project.project_planner
msgid ""
"<span class=\"panel-title\">\n"
"                                        <span class=\"fa fa-check-square-o\"/"
">\n"
"                                        <strong> Tasks</strong>\n"
"                                    </span>"
msgstr ""
"<span class=\"panel-title\">\n"
"                                        <span class=\"fa fa-check-square-o\"/"
">\n"
"                                        <strong> Tarefas</strong>\n"
"                                    </span>"

#. module: project
#: model:ir.ui.view,arch_db:project.project_planner
msgid ""
"<span class=\"panel-title\">\n"
"                                        <span class=\"fa fa-clock-o\"/>\n"
"                                        <strong> Timesheets</strong>\n"
"                                    </span>"
msgstr ""
"<span class=\"panel-title\">\n"
"                                        <span class=\"fa fa-clock-o\"/>\n"
"                                        <strong> Tabela de tempos</strong>\n"
"                                    </span>"

#. module: project
#: model:ir.ui.view,arch_db:project.project_planner
msgid ""
"<span class=\"panel-title\">\n"
"                                        <span class=\"fa fa-exclamation-"
"circle\"/>\n"
"                                        <strong> Issues</strong>\n"
"                                    </span>"
msgstr ""
"<span class=\"panel-title\">\n"
"                                        <span class=\"fa fa-exclamation-"
"circle\"/>\n"
"                                        <strong> Problemas</strong>\n"
"                                    </span>"

#. module: project
#: model:ir.ui.view,arch_db:project.project_planner
msgid ""
"<span><strong>Contact us to customize your application:</strong><br/>\n"
"                                    We have special options for unlimited "
"number of customizations !\n"
"                                    </span>"
msgstr ""
"<span><strong>Contacte-nos para personalizar a sua aplicação:</strong><br/>\n"
"                                    Temos opções especiais para um número "
"ilimitado de personalizações !\n"
"                                    </span>"

#. module: project
#: model:ir.ui.view,arch_db:project.project_planner
msgid ""
"<span><strong>We are here to help you:</strong> if you don't succeed in "
"achieving your favorite KPIs, contact us and we can help you create your "
"custom reports.\n"
"                                    </span>"
msgstr ""
"<span><strong>Estamos aqui para o ajudar:</strong> se não tiver sucesso a "
"alcançar os seus KPIs favoritos, contacte-nos e poderemos ajudá-lo a criar "
"os seus relatórios personalizados.\n"
"                                    </span>"

#. module: project
#: model:ir.ui.view,arch_db:project.project_planner
msgid ""
"<strong> Adjourn (5 min)</strong>\n"
"                                Conclude the meeting with upbeat statements "
"and positive input on project accomplishments. Always reinforce teamwork and "
"encourage all member to watch out for each other to ensure the project is "
"successful."
msgstr ""
"<strong> Adiar (5 min)</strong>\n"
"                                Conclua as reuniões com declarações "
"otimistas e contribuição positiva sobre as concretizações do projecto. "
"Reforce sempre o trabalho de equipa e encoraje todos os membros a ajudarem-"
"se uns aos outros de forma a assegurar que o projecto tem sucesso."

#. module: project
#: model:ir.ui.view,arch_db:project.project_planner
msgid ""
"<strong> Critical items (10 min)</strong>\n"
"                                Upon completing the project status review "
"session, summarize the critical items."
msgstr ""
"<strong> Itens Críticos (10 min)</strong>\n"
"                                Após completar a sessão de revisão do estado "
"do projecto, resuma os itens críticos."

#. module: project
#: model:ir.ui.view,arch_db:project.project_planner
msgid ""
"<strong> New business issues (5 min)</strong>\n"
"                                You may have learned something during the "
"week that affects the project.  Share the news early in the meeting to help "
"team members consider the  issue as you walk through the project status "
"session. Not every  issue warrants spending time here, so keep discussions "
"to a minimum."
msgstr ""

#. module: project
#: model:ir.ui.view,arch_db:project.project_planner
msgid "<strong> Prepare an agenda (and keep to it)</strong>"
msgstr "<strong> Prepare uma agenda (e siga-a)</strong>"

#. module: project
#: model:ir.ui.view,arch_db:project.project_planner
msgid ""
"<strong> Project plan status review (20 min) </strong>\n"
"                                Walk through your project plan and allow "
"each team member to provide a brief status of assignments due this week and "
"tasks planned for the next two  weeks. You want to know whether tasks are on "
"track and if any will miss  their projected deadline. You also want to allow "
"the team member to share  any special considerations that might affect other "
"tasks or members of  the project. Carefully manage this part because some "
"team members will  want to pontificate and spend more time than is really "
"needed. Remember, you’re the project manager."
msgstr ""

#. module: project
#: model:ir.ui.view,arch_db:project.project_planner
msgid ""
"<strong> Q&amp;A and discussion time (10 min)</strong>\n"
"                                Always give your team time to ask questions "
"on issues that were not discussed. This gives you another opportunity to "
"reinforce key points that you've picked up during the week or discovered "
"during the meeting."
msgstr ""

#. module: project
#: model:ir.ui.view,arch_db:project.project_planner
msgid ""
"<strong> Roll call (5 min)</strong>\n"
"                                Let everyone know who is in attendance "
"before starting. This is important  for remote team members who have dialled "
"in and will save you time later."
msgstr ""
"<strong> Lista de Chamada (5 min)</strong>\n"
"                                Deixe toda a gente saber quem está presente "
"antes de começar. Isto é importante para membros da equipa que deram entrada "
"e lhe irão poupar tempo mais tarde."

#. module: project
#: model:ir.ui.view,arch_db:project.project_planner
msgid ""
"<strong> Summary and follow-up items (5 min)</strong>\n"
"                                Always wrap up with a project status summary "
"and a list of action items  dentified in the meeting to help move the "
"project along."
msgstr ""

#. module: project
#: model:ir.ui.view,arch_db:project.project_planner
msgid ""
"<strong>A great feature in Odoo is the integration of a Collaborative "
"Notepad called Etherpad.</strong><br/>\n"
"                            It replaces the standard Description area in "
"Tasks and Issues and is extremely useful for several cases."
msgstr ""

#. module: project
#: model:ir.ui.view,arch_db:project.project_planner
msgid ""
"<strong>A problem or request from a customer</strong> that needs to be "
"identified, solved and followed up asap."
msgstr ""

#. module: project
#: model:ir.ui.view,arch_db:project.project_planner
msgid "<strong>About Employees:</strong>"
msgstr ""

#. module: project
#: model:ir.ui.view,arch_db:project.project_planner
msgid ""
"<strong>Add a Deadline</strong><br/>\n"
"                                    The deadline will help you determine if "
"a task or issue is progressing as expected  and to anticipate its next "
"update."
msgstr ""

#. module: project
#: model:ir.ui.view,arch_db:project.project_planner
msgid ""
"<strong>An internal activity</strong> that should be done within a defined "
"period of time."
msgstr ""

#. module: project
#: model:ir.ui.view,arch_db:project.project_planner
msgid "<strong>Analyze reports</strong> (every a year)"
msgstr ""

#. module: project
#: model:ir.ui.view,arch_db:project.project_planner
msgid "<strong>Approve your Timesheets</strong> (every week)"
msgstr ""

#. module: project
#: model:ir.ui.view,arch_db:project.project_planner
msgid ""
"<strong>Ask participants to prepare</strong><br/>\n"
"                                To run an effective meeting, prepare "
"participants beforehand. Inform them of how they are expected to contribute."
msgstr ""

#. module: project
#: model:ir.ui.view,arch_db:project.project_planner
msgid ""
"<strong>Be careful about the messages you send</strong><br/>\n"
"                                    Sending a message through Odoo will "
"automatically send an email containing your message to all the followers "
"including internal employees, external users or customers."
msgstr ""

#. module: project
#: model:ir.ui.view,arch_db:project.project_planner
msgid "<strong>Billing</strong>"
msgstr "<strong>Faturação</strong>"

#. module: project
#: model:ir.ui.view,arch_db:project.project_planner
msgid ""
"<strong>Choose the right day</strong><br/>\n"
"                                    Avoid Monday mornings as your regular "
"meeting day; choosing to meet later in the week gives participants time to "
"get ready for the meeting and to work toward specific objectives in the days "
"that follow."
msgstr ""

#. module: project
#: model:ir.ui.view,arch_db:project.project_planner
msgid ""
"<strong>Click on 'Reporting' on the main menu</strong> and generate "
"statistics relevent to each profiles:"
msgstr ""

#. module: project
#: model:ir.ui.view,arch_db:project.project_planner
msgid "<strong>Contact us now:</strong><br/>"
msgstr "<strong>Contacte-nos já</strong><br/>"

#. module: project
#: model:ir.ui.view,arch_db:project.project_planner
msgid ""
"<strong>Create tasks and issues by email</strong><br/>\n"
"                                In Odoo, every project has an email alias. "
"If you send an email to this alias, it will automatically create a task or "
"issue in the first stage of the project, with all the email recipients as "
"its default followers."
msgstr ""

#. module: project
#: model:ir.ui.view,arch_db:project.project_planner
msgid ""
"<strong>Define a Naming Convention</strong><br/>\n"
"                                    Add keywords in the 'Task title' field, "
"for example [Customer name] or [Website]. This will help you navigate and "
"search through the dozens of tasks in your project."
msgstr ""

#. module: project
#: model:ir.ui.view,arch_db:project.project_planner
msgid "<strong>Enter your activities</strong> (every day)"
msgstr ""

#. module: project
#: model:ir.ui.view,arch_db:project.project_planner
msgid "<strong>Example: </strong>"
msgstr "<strong>Exemplo: </strong>"

#. module: project
#: model:ir.ui.view,arch_db:project.project_planner
msgid ""
"<strong>Exercise:</strong> Try to create a graph with the monthly evolution "
"of the 'Average delay to close'  of Issues."
msgstr ""

#. module: project
#: model:ir.ui.view,arch_db:project.project_planner
msgid ""
"<strong>Exercise:</strong> Try to get a view of the workload for this week "
"for all your employees (planned hours)."
msgstr ""

#. module: project
#: model:ir.ui.view,arch_db:project.project_planner
msgid ""
"<strong>Follow every meeting with a recap email</strong>\n"
"                                    As soon as the meeting is over, publish "
"meeting minutes and distribute them along with the updated project schedule, "
"issues/action item matrix, and  any other appropriate documents. Try to use "
"the same template throughout meetings and improve it continuously."
msgstr ""

#. module: project
#: model:ir.ui.view,arch_db:project.project_planner
msgid ""
"<strong>Follow only what you need</strong><br/>\n"
"                                    The simplest way to use notifications is "
"to follow a whole project: you will receive notifications for all the new "
"and existing tasks or issues of a project."
msgstr ""

#. module: project
#: model:ir.ui.view,arch_db:project.project_planner
msgid "<strong>For issues:</strong>"
msgstr "<strong>Para problemas:</strong>"

#. module: project
#: model:ir.ui.view,arch_db:project.project_planner
msgid "<strong>For tasks:</strong>"
msgstr "<strong>Para tarefas:</strong>"

#. module: project
#: model:ir.ui.view,arch_db:project.project_planner
msgid "<strong>Getting reports</strong> on what your employees are working on"
msgstr ""

#. module: project
#: model:ir.ui.view,arch_db:project.project_planner
msgid ""
"<strong>Getting statistics</strong> on how much time a task takes to be "
"completed"
msgstr ""

#. module: project
#: model:ir.ui.view,arch_db:project.project_planner
msgid ""
"<strong>Have Clear Responsibilities</strong><br/>\n"
"                                    The person assigned to a task is "
"responsible for its progress and their avatar is displayed in Kanban view "
"for quick reference. Of course, the responsibility for a task can change "
"depending on its stage."
msgstr ""

#. module: project
#: model:ir.ui.view,arch_db:project.project_planner
msgid ""
"<strong>In 'Pull' mode</strong>, tasks ready to progress to the next stage "
"are just marked  as 'Ready for next stage (using the status icon) by the "
"person responsible for the current stage. Then, the person responsible for "
"the next stage  takes the task and moves it to the next stage. This is the "
"best way to work if you have diluted responsibilities for your Kanban stages."
msgstr ""

#. module: project
#: model:ir.ui.view,arch_db:project.project_planner
msgid ""
"<strong>In 'Push' mode</strong>, tasks are pushed into the next stage (once "
"they satisfy all requirements) by the person responsible for the current "
"stage. This is a simple way to work but only functions well if you work "
"alone."
msgstr ""

#. module: project
#: model:ir.ui.view,arch_db:project.project_planner
msgid "<strong>Invoice your customers</strong> (every month)"
msgstr ""

#. module: project
#: model:ir.ui.view,arch_db:project.project_planner
msgid ""
"<strong>Invoicing your customers</strong> on Time &amp; Material projects"
msgstr ""

#. module: project
#: model:ir.ui.view,arch_db:project.project_planner
msgid "<strong>Need help to structure your projects?</strong><br/>"
msgstr ""

#. module: project
#: model:ir.ui.view,arch_db:project.project_planner
msgid ""
"<strong>Need help with Timesheets management? Contact us now:</strong><br/>"
msgstr ""

#. module: project
#: model:ir.ui.view,arch_db:project.project_planner
msgid ""
"<strong>Need help with defining your Projects? Contact us now.</strong><br/>"
msgstr ""

#. module: project
#: model:ir.ui.view,arch_db:project.project_planner
msgid "<strong>Notes</strong>"
msgstr ""

#. module: project
#: model:ir.ui.view,arch_db:project.project_planner
msgid ""
"<strong>Prepare yourself as well</strong><br/>\n"
"                                As project manager, you also need to be "
"fully prepared. There should be no surprises during the meeting. Surprises "
"can undermine your ability to manage the project and cause team members to "
"lose confidence in you."
msgstr ""

#. module: project
#: model:ir.ui.view,arch_db:project.project_planner
msgid "<strong>Recommended actions:</strong>"
msgstr "<strong>Ações recomendadas:</strong>"

#. module: project
#: model:ir.ui.view,arch_db:project.project_planner
msgid ""
"<strong>Rely on the chatter</strong><br/>\n"
"                                    Below every Task and Issue (or more "
"generally, below every Document in Odoo) is an area called Chatter."
msgstr ""

#. module: project
#: model:ir.ui.view,arch_db:project.project_planner
msgid ""
"<strong>Set Priorities</strong><br/>\n"
"                                    The <i class=\"fa fa-star\"/> is used to "
"indicate priority: in Kanban views, high priority Tasks or Issues will be "
"displayed on top. This is particulary useful if you use a Scrum methodology "
"to indicate the tasks for the week. Similarly to Status, you can change the "
"meaning of the Star indicator from the Project Stages tab."
msgstr ""

#. module: project
#: model:ir.ui.view,arch_db:project.project_planner
msgid "<strong>Stages and Requirements</strong> for next stage:"
msgstr ""

#. module: project
#: model:ir.ui.view,arch_db:project.project_planner
msgid ""
"<strong>Start with an answer.</strong><br/>\n"
"                                The worst question to ask is, \"What did you "
"do this week?\" It invariably  generates unnecessary, time-consuming "
"dialogue from team members. Plus, you should already know what everyone on "
"the team did during the week."
msgstr ""

#. module: project
#: model:ir.ui.view,arch_db:project.project_planner
msgid "<strong>There are two ways of managing your Kanban stages:</strong>"
msgstr ""

#. module: project
#: model:ir.ui.view,arch_db:project.project_planner
msgid ""
"<strong>To increase the efficiency of your Projects</strong>, you should "
"have a look at some of our other apps:"
msgstr ""

#. module: project
#: model:ir.ui.view,arch_db:project.project_planner
msgid ""
"<strong>To use Collaborative Notepads</strong>, simply activate the "
"corresponding option in your"
msgstr ""

#. module: project
#: model:ir.ui.view,arch_db:project.project_planner
msgid ""
"<strong>Use Status Indicator</strong><br/>\n"
"                                    The Status indicator helps you manage "
"Tasks and Issues by giving them one of 3 different colour: Grey, Green or "
"Red. The meaning of these Statuses can be freely configured, for example:"
msgstr ""

#. module: project
#: model:ir.ui.view,arch_db:project.project_planner
msgid ""
"<strong>Use Tags</strong><br/>\n"
"                                    Tags  are complementary to your project "
"stages: they can work as a second  level categorization which is very useful "
"if you have a lot of Tasks or Issues to manage. Also, it becomes very easy "
"to find Tasks or Issues by typing  the Tag into the main Search bar."
msgstr ""

#. module: project
#: model:ir.ui.view,arch_db:project.project_planner
msgid "<strong>What Activities</strong> would you like to manage?"
msgstr ""

#. module: project
#: model:ir.ui.view,arch_db:project.project_planner
msgid "<strong>What do you expect</strong> from using Odoo Project?"
msgstr ""

#. module: project
#: model:ir.ui.view,arch_db:project.project_planner
msgid ""
"<strong>You have different users writing Tasks descriptions</strong><br/>\n"
"                            It can quickly become messy if everyone uses his "
"own layout. Etherpad will allow you to create a basic template with a few "
"titles and bullet points, making it much easier for everyone."
msgstr ""

#. module: project
#: model:ir.ui.view,arch_db:project.project_planner
msgid ""
"<strong>You have to manage versions and track changes</strong><br/>\n"
"                            Etherpad auto-saves the document at regular "
"short intervals and users can permanently save specific versions at any "
"time. Plus, a \"time slider\" feature also allows anyone to explore the "
"history of the pad."
msgstr ""

#. module: project
#: model:ir.ui.view,arch_db:project.project_planner
msgid ""
"<strong>You organize distant meetings</strong><br/>\n"
"                            Etherpad allows users to simultaneously edit a "
"text document, see all of the edits in real-time and with the ability to "
"display each author's text in their own color."
msgstr ""

#. module: project
#: model:ir.model.fields,help:project.field_project_project_alias_defaults
msgid ""
"A Python dictionary that will be evaluated to provide default values when "
"creating new records for this alias."
msgstr ""
"Um dicionário python que será avaliado para gerar valores padrão quando "
"forem criados novos registros para este apelido."

#. module: project
#: model:ir.ui.view,arch_db:project.project_planner
msgid ""
"A customer sends a complaint to support@yourcompany.com: an Issue is "
"automatically created into a 'Support level 1' project based on the original "
"email from the customer."
msgstr ""

#. module: project
#: model:ir.ui.view,arch_db:project.project_planner
msgid ""
"A project usually involves many stakeholders, be it the project's sponsor, "
"resources, customers or external contractors. But the most important person "
"in a project is usually the Project Manager.<br/>\n"
"                    In Odoo, the Project Managers have the responsibility of "
"managing the Kanban view: they ensure smooth progression of the projects, "
"minimal downtime between stages and optimal work distribution between "
"resources."
msgstr ""

#. module: project
#: model:ir.model.fields,help:project.field_project_task_kanban_state
msgid ""
"A task's kanban state indicates special situations affecting it:\n"
" * Normal is the default situation\n"
" * Blocked indicates something is preventing the progress of this task\n"
" * Ready for next stage indicates the task is ready to be pulled to the next "
"stage"
msgstr ""
"O estado da tarefa no kanban indica ocasiões especiais, afetadas por:\n"
" * Normal é a situação normal,\n"
" * Bloqueada indica que algo está a proibir a evolução da tarefa\n"
" * Pronta para o Próximo Estado indica que está pronta a evoluir de estado."

#. module: project
#: model:ir.ui.view,arch_db:project.edit_project
msgid "Accept Emails From"
msgstr "Aceitar E-mails de"

#. module: project
#: model:ir.ui.view,arch_db:project.project_planner
msgid "Account Preferences"
msgstr "Preferências da Conta"

#. module: project
#. openerp-web
#: code:addons/project/static/src/js/web_planner_project.js:38
#, python-format
msgid "Action has a clear description"
msgstr "Ação tem uma descrição clara"

#. module: project
#: model:ir.ui.view,arch_db:project.project_planner
msgid ""
"Activate 'Allow invoicing based on timesheets' from the <i>Human Resources "
"Settings</i>."
msgstr ""

#. module: project
#: selection:project.config.settings,module_project_issue_sheet:0
msgid "Activate timesheets on issues"
msgstr "Ativar folhas de horas em problemas"

#. module: project
#: model:ir.model.fields,field_description:project.field_project_project_active
#: model:ir.model.fields,field_description:project.field_project_task_active
msgid "Active"
msgstr "Ativo"

#. module: project
#: model:ir.ui.view,arch_db:project.task_type_edit
msgid "Add a description..."
msgstr "Adicionar Descrição"

#. module: project
#. openerp-web
#: code:addons/project/static/src/js/web_planner_project.js:55
#, python-format
msgid "Added in current sprint"
msgstr "Adicionado ao sprint corrente"

#. module: project
#: model:project.task.type,name:project.project_stage_data_2
msgid "Advanced"
msgstr "Avançado"

#. module: project
#: model:ir.model.fields,field_description:project.field_project_project_alias_id
msgid "Alias"
msgstr "Nome alternativo"

#. module: project
#: model:ir.model.fields,field_description:project.field_project_project_alias_contact
msgid "Alias Contact Security"
msgstr "Segurança dos Contactos do Apelido"

#. module: project
#: model:ir.model.fields,field_description:project.field_project_project_alias_model
msgid "Alias Model"
msgstr "Modelo do Apelido"

#. module: project
#: model:ir.model.fields,field_description:project.field_project_project_alias_name
msgid "Alias Name"
msgstr "Nome do Apelido"

#. module: project
#: model:ir.model.fields,field_description:project.field_project_project_alias_domain
msgid "Alias domain"
msgstr "Dominio do Apelido"

#. module: project
#: model:ir.model.fields,field_description:project.field_project_project_alias_model_id
msgid "Aliased Model"
msgstr "Modelo Apelidado"

#. module: project
#: code:addons/project/project.py:133
<<<<<<< HEAD
#, fuzzy, python-format
msgid "All employees"
msgstr "Para os empregados, o "
=======
#, python-format
msgid "All Employees Project: all employees can access"
msgstr "Todos os projetos dos funcionários: todos os funcionários podem aceder"
>>>>>>> bc1a0a32

#. module: project
#: selection:project.config.settings,module_rating_project:0
msgid "Allow activating customer rating on projects, at issue completion"
msgstr ""
"Permite activar a avaliação de cliente em projetos, na resolução de problemas"

#. module: project
#: model:ir.model.fields,help:project.field_project_config_settings_group_time_work_estimation_tasks
msgid "Allows you to compute Time Estimation on tasks."
msgstr "Permite gerir estimativa de tempos nas tarefas"

#. module: project
#: model:ir.ui.view,arch_db:project.project_planner
msgid ""
"Also, lead by example. When your team members see how prepared you are it "
"will  reinforce the need for each of them to be prepared for status meetings."
msgstr ""

#. module: project
#: model:ir.ui.view,arch_db:project.project_planner
msgid ""
"Alternatively, Timesheets can be added directly from Tasks by activating "
"<strong>'Log work activities on tasks'</strong> in the"
msgstr ""

#. module: project
#: model:ir.ui.view,arch_db:project.project_planner
msgid ""
"An internal message will not send any email notification, but your message "
"will still be displayed to every user that has access to the page."
msgstr ""

#. module: project
#: model:ir.model,name:project.model_account_analytic_account
#: model:ir.model.fields,field_description:project.field_project_project_name
msgid "Analytic Account"
msgstr "Conta Analítica"

#. module: project
#: model:ir.model.fields,field_description:project.field_project_project_line_ids
msgid "Analytic Lines"
msgstr "Linhas analíticas"

#. module: project
#: model:ir.ui.view,arch_db:project.project_planner
msgid ""
"Another good way to limit the number of notifications you receive is to only "
"follow your Project's 'Task Assigned' events.  Then you'll be notified when "
"a Task or Issue is created, and can  manually decide if you want to be "
"notified for its other events too."
msgstr ""

#. module: project
#: model:ir.ui.view,arch_db:project.view_config_settings
msgid "Apply"
msgstr "Aplicar"

#. module: project
#: model:ir.ui.view,arch_db:project.view_project_project_filter
#: model:ir.ui.view,arch_db:project.view_task_search_form
msgid "Archived"
msgstr "Arquivado"

#. module: project
#: model:ir.model.fields,field_description:project.field_report_project_task_user_date_start
msgid "Assignation Date"
msgstr "Data de atribuição"

#. module: project
#: model:ir.ui.view,arch_db:project.view_task_project_user_search
msgid "Assignation Month"
msgstr "Mês de assignação"

#. module: project
#: model:ir.actions.act_window,name:project.act_res_users_2_project_task_opened
msgid "Assigned Tasks"
msgstr "As tarefas atribuídas"

#. module: project
#: model:ir.model.fields,field_description:project.field_report_project_task_user_user_id
msgid "Assigned To"
msgstr "Atribuído a"

#. module: project
#: model:ir.model.fields,field_description:project.field_project_task_user_id
#: model:ir.ui.view,arch_db:project.view_task_history_search
#: model:ir.ui.view,arch_db:project.view_task_project_user_search
#: model:ir.ui.view,arch_db:project.view_task_search_form
msgid "Assigned to"
msgstr "Atribuído a"

#. module: project
#: model:ir.model.fields,field_description:project.field_project_task_date_assign
msgid "Assigning Date"
msgstr "Data de Atribuição"

#. module: project
#: model:ir.ui.view,arch_db:project.task_type_edit
msgid ""
"At each stage employees can block or make task/issue ready for next stage.\n"
"                            You can define here labels that will be "
"displayed for the state instead\n"
"                            of the default labels."
msgstr ""

#. module: project
#: model:ir.ui.view,arch_db:project.project_planner
msgid ""
"At the end of the week, each employee should review\n"
"                            their entries for the week and makes sure the\n"
"                            entries are correctly encoded. This can be done\n"
"                            from the"
msgstr ""

#. module: project
#: code:addons/project/project.py:144
#: model:ir.model.fields,field_description:project.field_project_task_attachment_ids
#, python-format
msgid "Attachments"
msgstr "Anexos"

#. module: project
#: selection:project.config.settings,generate_project_alias:0
msgid "Automatically generate an email alias at the project creation"
msgstr "Gerar um apelido de email automaticamente ao criar os projetos."

#. module: project
#: model:ir.ui.view,arch_db:project.project_planner
msgid "Available on the Apple Store"
msgstr "Disponível na Loja Apple"

#. module: project
#: model:ir.ui.view,arch_db:project.project_planner
msgid ""
"Back at the office, the manager splits the customer's requests into several "
"tasks and delegates them to several employees."
msgstr ""
"De volta ao escritório, o gestor separa os pedidos de clientes em diferentes "
"tarefas e delega-as para diferentes funcionários."

#. module: project
#. openerp-web
#: code:addons/project/static/src/js/web_planner_project.js:31
#: code:addons/project/static/src/js/web_planner_project.js:47
#: code:addons/project/static/src/js/web_planner_project.js:63
#, python-format
msgid "Backlog"
msgstr "A Fazer"

#. module: project
#: model:ir.model.fields,field_description:project.field_project_project_balance
msgid "Balance"
msgstr "Balanço"

#. module: project
#: model:project.task.type,name:project.project_stage_data_1
msgid "Basic"
msgstr ""

#. module: project
#: model:ir.ui.view,arch_db:project.project_planner
msgid "Basic Management"
msgstr "Gestão Básica"

#. module: project
#: model:ir.ui.view,arch_db:project.project_planner
msgid ""
"Be aware of the team’s productivity and time: try to keep meetings to one "
"hour or less."
msgstr ""
"Esteja atento à produtividade e tempos da equipa: tente manter as reuniões "
"para uma hora ou menos."

#. module: project
#: model:ir.ui.view,arch_db:project.view_task_history_search
#: selection:project.task,kanban_state:0
#: selection:project.task.history,kanban_state:0
#: selection:project.task.history.cumulative,kanban_state:0
#: selection:report.project.task.user,state:0
msgid "Blocked"
msgstr "Bloqueado"

#. module: project
#: model:ir.model.fields,field_description:project.field_project_project_crossovered_budget_line
msgid "Budget Lines"
msgstr "Linhas do Orçamento"

#. module: project
#: model:ir.ui.view,arch_db:project.project_planner
msgid ""
"But because change is never easy, we've created this Planner to guide you."
"<br/>\n"
"                        For example, you'll understand why you shouldn’t use "
"Odoo to plan but instead to\n"
"                        collaborate, or why organizing your projects by role "
"is wrong."
msgstr ""

#. module: project
#: model:project.task.type,legend_done:project.project_stage_1
msgid "Buzz or set as done"
msgstr "Avisar ou marcar como concluído"

#. module: project
#: model:ir.filters,name:project.filter_task_report_responsible
msgid "By Responsible"
msgstr "Por Responsável"

#. module: project
#: model:ir.ui.view,arch_db:project.view_config_settings
msgid "Cancel"
msgstr "Cancelar"

#. module: project
#. openerp-web
#: code:addons/project/static/src/js/web_planner_project.js:69
#: code:addons/project/static/src/js/web_planner_project.js:84
#: code:addons/project/static/src/js/web_planner_project.js:98
#: selection:project.project,state:0
#: model:project.task.type,name:project.project_stage_3
#, python-format
msgid "Cancelled"
msgstr "Cancelado"

#. module: project
#: model:ir.ui.view,arch_db:project.project_planner
msgid "Change their Stages in the Project Stages tab"
msgstr "Altere as suas fases na aba das fases do projeto"

#. module: project
#: model:ir.model.fields,help:project.field_account_analytic_account_use_tasks
#: model:ir.model.fields,help:project.field_project_project_use_tasks
msgid "Check this box to manage internal activities through this project"
msgstr ""
"Dê o visto nesta caixa para gerir actividades internas através deste projeto"

#. module: project
<<<<<<< HEAD
#: code:addons/project/project.py:640
=======
#: code:addons/project/project.py:648
>>>>>>> bc1a0a32
#, python-format
msgid ""
"Child task still open.\n"
"Please cancel or complete child task first."
msgstr ""
"Tarefa descendente ainda em aberto.\n"
"Por favor, cancelar ou completar a tarefa descendente primeiro."

#. module: project
#. openerp-web
#: code:addons/project/static/src/js/web_planner_project.js:54
#, python-format
msgid "Clear description and purpose"
msgstr "Limpar descrição e objectivo"

#. module: project
#: model:ir.actions.act_window,help:project.project_tags_action
msgid "Click to add a new tag."
msgstr "Clique para adicionar uma nova etiqueta."

#. module: project
#: model:ir.actions.act_window,help:project.open_task_type_form
msgid "Click to add a stage in the task pipeline."
msgstr "Clique para adicionar uma fase no pipeline das tarefas."

#. module: project
#: model:ir.ui.view,arch_db:project.view_project_kanban
msgid "Click to add/remove from favorite"
msgstr ""

#. module: project
#: model:web.tip,description:project.project_tip_1
msgid "Click to view all the tasks related to this project."
msgstr ""

#. module: project
#: selection:project.project,state:0
msgid "Closed"
msgstr "Fechado"

#. module: project
#: selection:project.config.settings,module_pad:0
msgid "Collaborative rich text on task description"
msgstr "Texto rico colaborativo na descrição da tarefa"

#. module: project
#: model:ir.model.fields,field_description:project.field_project_project_color
#: model:ir.model.fields,field_description:project.field_project_tags_color
#: model:ir.model.fields,field_description:project.field_project_task_color
msgid "Color Index"
msgstr "Índice de Cor"

#. module: project
#: model:ir.ui.view,arch_db:project.project_planner
msgid "Communication campaign"
msgstr "Campanha de comunicação"

#. module: project
#: model:ir.model,name:project.model_res_company
msgid "Companies"
msgstr "Empresas"

#. module: project
#: model:ir.model.fields,field_description:project.field_project_project_company_id
#: model:ir.model.fields,field_description:project.field_project_task_company_id
#: model:ir.model.fields,field_description:project.field_report_project_task_user_company_id
#: model:ir.ui.view,arch_db:project.view_task_project_user_search
#: model:ir.ui.view,arch_db:project.view_task_search_form
msgid "Company"
msgstr "Empresa"

#. module: project
#: model:ir.model.fields,field_description:project.field_account_analytic_account_company_uom_id
#: model:ir.model.fields,field_description:project.field_project_project_company_uom_id
msgid "Company UOM"
msgstr "UdM da Empresa"

#. module: project
#: model:ir.ui.menu,name:project.menu_project_config
#: model:ir.ui.view,arch_db:project.edit_project
msgid "Configuration"
msgstr "Configuração"

#. module: project
#: model:ir.actions.act_window,name:project.action_config_settings
msgid "Configure Project"
msgstr "Configurar projeto"

#. module: project
#: model:ir.ui.view,arch_db:project.project_planner
msgid ""
"Congratulations on choosing Odoo Project to help running your company more "
"efficiently!"
msgstr ""
"Parabéns em escolher os Projetos do Odoo para o ajudar a gerir a sua empresa "
"mais eficientemente!"

#. module: project
#: model:ir.ui.view,arch_db:project.project_planner
msgid "Congratulations, you're done !"
msgstr "Parabéns, terminou!"

#. module: project
#: model:ir.ui.view,arch_db:project.project_planner
msgid "Consulting mission"
msgstr "Missão de Consultoria"

#. module: project
#: model:ir.model.fields,field_description:project.field_report_project_task_user_partner_id
#: model:ir.ui.view,arch_db:project.view_project
#: model:ir.ui.view,arch_db:project.view_project_project_filter
msgid "Contact"
msgstr "Contato"

#. module: project
#: model:ir.model.fields,field_description:project.field_project_project_analytic_account_id
msgid "Contract/Analytic"
msgstr "Contrato/Analítica"

#. module: project
#: model:ir.ui.view,arch_db:project.project_planner
msgid "Control projects quality and satisfaction"
msgstr "Controlar qualidade e satisfação dos projetos"

#. module: project
#. openerp-web
#: code:addons/project/static/src/js/web_planner_project.js:33
#, python-format
msgid "Copywriting / Design"
msgstr "Copywriting / Design"

#. module: project
#: model:ir.model.fields,field_description:project.field_project_task_create_date
msgid "Create Date"
msgstr "Data de Criação"

#. module: project
#: model:ir.ui.view,arch_db:project.project_planner
msgid "Create a Gantt chart with your projects tasks and deadlines"
msgstr "Crie um gráfico de gantt com as tarefas dos projetos e prazos"

#. module: project
#: model:ir.actions.act_window,help:project.open_view_project_all
#: model:ir.actions.act_window,help:project.open_view_project_all_config
msgid "Create a new project."
msgstr "Criar um novo projeto"

#. module: project
#: model:ir.ui.view,arch_db:project.project_planner
msgid ""
"Create a task by sending an email to a project alias with one of your "
"colleagues in copy"
msgstr ""
"Crie uma tarefa ao enviar um email para um apelido de projeto com um dos "
"seus colegas em cc."

#. module: project
#: model:ir.ui.view,arch_db:project.project_planner
msgid "Create at least 3 tasks"
msgstr "Crie pelo menos 3 tarefas"

#. module: project
#: model:ir.ui.view,arch_db:project.project_planner
msgid "Create bills automatically based on Time &amp; Material."
msgstr "Crie faturas automaticamente baseado em Tempo e Materiais."

#. module: project
#: model:ir.ui.view,arch_db:project.project_planner
msgid "Create the Projects"
msgstr "Crie os projetos"

#. module: project
#: model:ir.model.fields,field_description:project.field_project_config_settings_create_uid
#: model:ir.model.fields,field_description:project.field_project_project_create_uid
#: model:ir.model.fields,field_description:project.field_project_tags_create_uid
#: model:ir.model.fields,field_description:project.field_project_task_create_uid
#: model:ir.model.fields,field_description:project.field_project_task_type_create_uid
msgid "Created by"
msgstr "Criada por"

#. module: project
#: model:ir.model.fields,field_description:project.field_project_config_settings_create_date
#: model:ir.model.fields,field_description:project.field_project_project_create_date
#: model:ir.model.fields,field_description:project.field_project_tags_create_date
#: model:ir.model.fields,field_description:project.field_project_task_type_create_date
msgid "Created on"
msgstr "Criado em"

#. module: project
#: model:ir.ui.view,arch_db:project.project_planner
msgid ""
"Creating Tasks and/or Issues is the next step in managing your Projects.<br/"
">\n"
"                        In Odoo, it is pretty straightforward, but here are "
"some explanations you may find useful."
msgstr ""

#. module: project
#: model:ir.ui.view,arch_db:project.view_task_history_search
#: model:ir.ui.view,arch_db:project.view_task_project_user_search
msgid "Creation Date"
msgstr "Data da Criação"

#. module: project
#: model:ir.model.fields,field_description:project.field_project_project_credit
msgid "Credit"
msgstr "Crédito"

#. module: project
#: model:ir.actions.act_window,name:project.action_view_task_history_cumulative
#: model:ir.actions.act_window,name:project.action_view_task_history_cumulative_filter
#: model:ir.ui.menu,name:project.menu_action_view_task_history_cumulative
#: model:ir.ui.view,arch_db:project.view_project_kanban
msgid "Cumulative Flow"
msgstr "Flow acumulado"

#. module: project
#: model:ir.model.fields,field_description:project.field_project_project_currency_id
msgid "Currency"
msgstr "Moeda"

#. module: project
#: model:ir.ui.view,arch_db:project.project_planner
msgid "Current Timesheet"
msgstr "Folhas de Horas Atual"

#. module: project
<<<<<<< HEAD
#: code:addons/project/project.py:860
=======
#: code:addons/project/project.py:868
>>>>>>> bc1a0a32
#: model:ir.model.fields,field_description:project.field_project_project_partner_id
#: model:ir.model.fields,field_description:project.field_project_task_partner_id
#: model:ir.ui.view,arch_db:project.edit_project
#, python-format
msgid "Customer"
msgstr "Cliente"

#. module: project
<<<<<<< HEAD
#: code:addons/project/project.py:860
=======
#: code:addons/project/project.py:868
>>>>>>> bc1a0a32
#, python-format
msgid "Customer Email"
msgstr "E-mail do cliente"

#. module: project
<<<<<<< HEAD
=======
#: code:addons/project/project.py:132
#, python-format
msgid "Customer Project: visible in portal if the customer is a follower"
msgstr "Projeto de Cliente: visível no portal se o cliente for um seguidor."

#. module: project
>>>>>>> bc1a0a32
#: model:ir.ui.view,arch_db:project.project_planner
msgid "Customer Service"
msgstr "Apoio ao cliente"

#. module: project
#. openerp-web
#: code:addons/project/static/src/js/web_planner_project.js:73
#, python-format
msgid "Customer feedback has been requested"
msgstr "Foi pedido feedback pelo cliente"

#. module: project
#. openerp-web
#: code:addons/project/static/src/js/web_planner_project.js:91
#, python-format
msgid "Customer has cancelled repair"
msgstr "O cliente cancelou a reparação"

#. module: project
#. openerp-web
#: code:addons/project/static/src/js/web_planner_project.js:71
#, python-format
msgid "Customer has reported new issue"
msgstr "O cliente reportou um novo problema"

#. module: project
#: code:addons/project/project.py:132
#, fuzzy, python-format
msgid "Customer project"
msgstr "Apoio ao cliente"

#. module: project
#. openerp-web
#: code:addons/project/static/src/js/web_planner_project.js:70
#, python-format
msgid "Customer service has found new issue"
msgstr "Apoio ao cliente encontrou um novo problema"

#. module: project
#: model:ir.ui.view,arch_db:project.project_planner
msgid "Customer support tickets"
msgstr "Pedidos"

#. module: project
#: model:ir.ui.view,arch_db:project.project_planner
msgid "Customization"
msgstr "Customização"

#. module: project
#: model:ir.ui.menu,name:project.menu_projects
msgid "Dashboard"
msgstr "Painel"

#. module: project
#: model:ir.model.fields,field_description:project.field_project_task_history_cumulative_date
#: model:ir.model.fields,field_description:project.field_project_task_history_date
msgid "Date"
msgstr "Data"

#. module: project
#: model:ir.model.fields,field_description:project.field_report_project_task_user_opening_days
msgid "Days to Assign"
msgstr "Dias para Atribuir"

#. module: project
#: model:ir.model.fields,field_description:project.field_report_project_task_user_closing_days
msgid "Days to Close"
msgstr "Dias até ao encerramento"

#. module: project
#: model:ir.model.fields,field_description:project.field_project_task_date_deadline
#: model:ir.model.fields,field_description:project.field_report_project_task_user_date_deadline
msgid "Deadline"
msgstr "Prazo Limite"

#. module: project
#: model:ir.model.fields,field_description:project.field_project_project_debit
msgid "Debit"
msgstr "Débito"

#. module: project
#: model:ir.model.fields,field_description:project.field_project_project_alias_defaults
msgid "Default Values"
msgstr "Valores predefinidos"

#. module: project
#: model:ir.actions.act_window,help:project.open_task_type_form
msgid ""
"Define the steps that will be used in the project from the\n"
"                creation of the task, up to the closing of the task or "
"issue.\n"
"                You will use these stages in order to track the progress in\n"
"                solving a task or an issue."
msgstr ""

#. module: project
#: model:ir.ui.view,arch_db:project.view_task_kanban
msgid "Delete"
msgstr "Apagar"

#. module: project
#: model:ir.ui.view,arch_db:project.project_planner
msgid ""
"Depending on what you need and how you want to operate, there are several "
"ways to work with Odoo. First, decide if you want to think in terms of tasks "
"or issues. Then, activate the Timesheets app if you need it."
msgstr ""

#. module: project
#: model:ir.ui.view,arch_db:project.project_planner
msgid "Deploy"
msgstr "Instalar"

#. module: project
#. openerp-web
#: code:addons/project/static/src/js/web_planner_project.js:19
#, python-format
msgid "Deployment"
msgstr "Implementação"

#. module: project
#: model:ir.model.fields,field_description:project.field_project_task_description
#: model:ir.model.fields,field_description:project.field_project_task_type_description
#: model:ir.ui.view,arch_db:project.view_task_form2
msgid "Description"
msgstr "Descrição"

#. module: project
#. openerp-web
#: code:addons/project/static/src/js/web_planner_project.js:17
#, python-format
msgid "Development"
msgstr "Desenvolvimento"

#. module: project
#: model:ir.ui.view,arch_db:project.project_planner
msgid "Development Process"
msgstr "Processo de desenvolvimento"

#. module: project
#. openerp-web
#: code:addons/project/static/src/js/project.js:50
#, python-format
msgid "Discard"
msgstr "Rejeitar"

#. module: project
#: model:ir.model.fields,field_description:project.field_project_config_settings_display_name
#: model:ir.model.fields,field_description:project.field_project_project_display_name
#: model:ir.model.fields,field_description:project.field_project_tags_display_name
#: model:ir.model.fields,field_description:project.field_project_task_display_name
#: model:ir.model.fields,field_description:project.field_project_task_history_cumulative_display_name
#: model:ir.model.fields,field_description:project.field_project_task_history_display_name
#: model:ir.model.fields,field_description:project.field_project_task_type_display_name
#: model:ir.model.fields,field_description:project.field_report_project_task_user_display_name
msgid "Display Name"
msgstr "Nome a Mostrar"

#. module: project
#: model:ir.model.fields,field_description:project.field_project_task_displayed_image_id
msgid "Displayed Image"
msgstr "Imagem a Mostrar"

#. module: project
#. openerp-web
#: code:addons/project/static/src/js/web_planner_project.js:34
#, python-format
msgid "Distribute"
msgstr "Distribuir"

#. module: project
#. openerp-web
#: code:addons/project/static/src/js/web_planner_project.js:42
#, python-format
msgid "Distribution is completed"
msgstr "Distribuição está completa"

#. module: project
#: selection:project.config.settings,generate_project_alias:0
msgid "Do not create an email alias automatically"
msgstr "Não crie um apelido de email automaticamente"

#. module: project
#: selection:project.config.settings,group_time_work_estimation_tasks:0
msgid "Do not estimate working time on tasks"
msgstr "Não estimar tempo de trabalho nas tarefas"

#. module: project
#: selection:project.config.settings,module_project_issue_sheet:0
msgid "Do not track working hours on issues"
msgstr "Não gerir horas trabalhadas nos problemas"

#. module: project
#. openerp-web
#: code:addons/project/static/src/js/web_planner_project.js:50
#, python-format
msgid "Documentation"
msgstr "Documentação"

#. module: project
#: model:ir.ui.view,arch_db:project.edit_project
msgid "Documents"
msgstr "Documentos"

#. module: project
#: model:ir.ui.view,arch_db:project.project_planner
msgid ""
"Don't create a Project for different locations (this could isolate teams "
"that work at different locations)."
msgstr ""
"Não crie um projeto para diferentes localizações (isto poderá isolar equipas "
"que trabalhem em diferentes localizações)"

#. module: project
#: model:ir.ui.view,arch_db:project.project_planner
msgid ""
"Don't create a Project for each of your customers - this will be too "
"complicated to manage properly."
msgstr ""
"Não criar um projeto para cada cliente - isto será demasiado complicado para "
"gerir adequadamente"

#. module: project
#: model:ir.ui.view,arch_db:project.project_planner
msgid "Don't hesitate to"
msgstr "Não hesite em"

#. module: project
#: model:ir.ui.view,arch_db:project.project_planner
msgid "Don't hesitate to select only the events you are interested in!"
msgstr "Não hesite em selecionar apenas os eventos em que esteja interessado!"

#. module: project
#. openerp-web
#: code:addons/project/static/src/js/web_planner_project.js:35
#: code:addons/project/static/src/js/web_planner_project.js:68
#: code:addons/project/static/src/js/web_planner_project.js:83
#: code:addons/project/static/src/js/web_planner_project.js:97
#: model:project.task.type,name:project.project_stage_2
#, python-format
msgid "Done"
msgstr "Concluído"

#. module: project
#: model:ir.ui.view,arch_db:project.project_planner
msgid ""
"During a meeting, a customer asks a manager for a few modifications to a "
"project."
msgstr ""
"Durante uma reunião, um cliente pede ao gestor para uma modificação ao "
"projeto"

#. module: project
#: model:ir.ui.view,arch_db:project.project_planner
msgid ""
"Each employee will have his own task, while the manager will be able to "
"follow the global progress in the Kanban view of the project."
msgstr ""

#. module: project
#: model:ir.ui.view,arch_db:project.view_task_kanban
msgid "Edit Task"
msgstr "Editar tarefa"

#. module: project
#: model:ir.ui.view,arch_db:project.edit_project
msgid "Email Alias"
msgstr "E-mail do Apelido"

#. module: project
#: model:ir.model.fields,field_description:project.field_project_task_type_mail_template_id
#, fuzzy
msgid "Email Template"
msgstr "E-mail do Apelido"

#. module: project
#: model:ir.ui.view,arch_db:project.edit_project
msgid "Emails"
msgstr "Emails"

#. module: project
#: model:ir.ui.view,arch_db:project.project_planner
msgid "End"
msgstr "Fim"

#. module: project
#: model:ir.model.fields,field_description:project.field_project_task_history_cumulative_end_date
#: model:ir.model.fields,field_description:project.field_project_task_history_end_date
msgid "End Date"
msgstr "Data Final"

#. module: project
#: model:ir.model.fields,field_description:project.field_project_task_date_end
#: model:ir.model.fields,field_description:project.field_report_project_task_user_date_end
msgid "Ending Date"
msgstr "Data Final"

#. module: project
#: constraint:project.task:0
msgid "Error ! Task starting date must be lower than its ending date."
msgstr "Erro ! A data de início da tarefa tem que ser menor que a data de fim."

#. module: project
#: constraint:project.task:0
msgid "Error ! You cannot create recursive tasks."
msgstr "Erro ! Não se pode criar tarefas recursivas"

#. module: project
#: constraint:project.project:0
msgid "Error! project start-date must be lower than project end-date."
msgstr "Erro! A data de início do projeto tem de ser menor que a data de fim."

#. module: project
#: model:ir.model.fields,help:project.field_project_task_planned_hours
msgid ""
"Estimated time to do the task, usually set by the project manager when the "
"task is in draft state."
msgstr ""
"Tempo estimado para executar esta tarefa, normalmente definido pelo gestor "
"do projeto quando a tarefa está no estado rascunho."

#. module: project
#: model:ir.ui.view,arch_db:project.project_planner
msgid ""
"Even if there is no specific field in Odoo, it's important to define a "
"person responsible for each stage of your Project.<br/>\n"
"                        This person will have the responsibility for "
"validating each stage and ensuring that the requirements to move to the next "
"stage are met."
msgstr ""

#. module: project
#: model:ir.ui.view,arch_db:project.project_planner
msgid ""
"Every business is different.<br/>\n"
"                    Odoo allows you to customize every application and it's "
"usually a good idea to customize screens to fit your project needs."
msgstr ""

#. module: project
#: model:web.tip,description:project.project_tip_3
msgid ""
"Every event on a task is logged in this section. Send a new message to "
"notify followers or log an internal note."
msgstr ""

#. module: project
#: model:ir.ui.view,arch_db:project.project_planner
msgid "Examples"
msgstr "Exemplos"

#. module: project
#. openerp-web
#: code:addons/project/static/src/js/web_planner_project.js:74
#, python-format
msgid "Expert advice has been requested"
msgstr "Dica de um especialista foi requerida"

#. module: project
#: model:ir.model.fields,field_description:project.field_project_project_date
msgid "Expiration Date"
msgstr "Data de Expiração"

#. module: project
#: model:ir.model.fields,help:project.field_project_task_type_legend_priority
msgid ""
"Explanation text to help users using the star and priority mechanism on "
"stages or issues that are in this stage."
msgstr ""
"Texto de explicação para ajudar os utilizadores a usar o mecanismo de "
"estrela e prioridade em etapas ou problemas que existam nesta etapa."

#. module: project
#: model:ir.ui.view,arch_db:project.view_task_project_user_search
msgid "Extended Filters"
msgstr "Filtros extendidos"

#. module: project
#: model:ir.ui.view,arch_db:project.view_task_form2
msgid "Extra Info"
msgstr "Informação Extra"

#. module: project
#: model:ir.ui.view,arch_db:project.view_config_settings
msgid "Extra features"
msgstr "Funcionalidades Extra"

#. module: project
#: model:ir.ui.view,arch_db:project.project_planner
msgid "Extra useful for when you're with a customer or in a meeting."
msgstr "Extra útil para quando você estiver com um cliente ou numa reunião."

#. module: project
#: model:ir.ui.view,arch_db:project.view_project_kanban
msgid "Favorite"
msgstr ""

#. module: project
#. openerp-web
#: code:addons/project/static/src/js/web_planner_project.js:88
#, python-format
msgid "Feedback from customer requested"
msgstr "Foi requerido feedback do cliente"

#. module: project
#. openerp-web
#: code:addons/project/static/src/js/web_planner_project.js:26
#, python-format
msgid "Finally task is deployed"
msgstr "A tarefa final foi implementada"

#. module: project
#: model:ir.model.fields,field_description:project.field_project_task_type_fold
msgid "Folded in Tasks Pipeline"
msgstr "Dobrado no canal de vendas"

#. module: project
#: model:ir.ui.view,arch_db:project.edit_project
msgid ""
"Follow this project to automatically track the events associated to tasks "
"and issues of this project."
msgstr ""
"Siga este projeto para ser notificado automaticamente de qualquer alteração "
"nas tarefas e problemas deste projeto."

#. module: project
#: model:ir.ui.view,arch_db:project.view_project_project_filter
msgid "Followed by Me"
msgstr "Seguido por mim"

#. module: project
#: model:ir.ui.view,arch_db:project.project_planner
msgid "For employees, the"
msgstr "Para os empregados, o "

#. module: project
#: model:ir.ui.view,arch_db:project.project_planner
msgid ""
"For example, risk and issue owners should come prepared to share the status "
"of their item and, ideally, a path to resolution."
msgstr ""
"Por exemplo, responsável pelo risco ou problema devem vir preparados para "
"partilhar o estado dos seus items, idealmente, caminho para a suas "
"resolução. "

#. module: project
#: model:ir.ui.view,arch_db:project.project_planner
msgid ""
"For the Odoo Team,<br/>\n"
"                            Fabien Pinckaers, Founder"
msgstr ""
"For the Odoo Team,<br/>\n"
"                            Fabien Pinckaers, Founder"

#. module: project
#: model:ir.ui.view,arch_db:project.project_planner
msgid ""
"For the same reason, don't create a Project based on weeks or time (example: "
"Scrum)."
msgstr ""
"Pela mesma razão, não crie um Projeto baseado em semanas ou tempo (exemplo: "
"Scrum)"

#. module: project
#: model:ir.ui.view,arch_db:project.view_config_settings
msgid "Forecasts"
msgstr "Previsões"

#. module: project
#: model:ir.model.fields,field_description:project.field_project_config_settings_module_project_forecast
msgid "Forecasts, planning and Gantt charts"
msgstr "Previsões, planeamento e gráficos Gantt"

#. module: project
#: model:ir.ui.menu,name:project.menu_tasks_config
msgid "GTD"
msgstr "GTD"

#. module: project
#: model:ir.ui.view,arch_db:project.project_planner
msgid "Generate a timesheet report to attach to your customer invoices"
msgstr ""
"Gerar um relatório de folhas de horas para anexas às faturas de clientes"

#. module: project
#: selection:project.config.settings,module_sale_service:0
msgid "Generate tasks from sale orders"
msgstr "Gerar tarefas das ordens de venda"

#. module: project
#: model:ir.ui.view,arch_db:project.project_planner
msgid "Get full synchronization with Odoo"
msgstr "Consiga sincronização total com o Odoo"

#. module: project
#: model:ir.ui.view,arch_db:project.project_planner
msgid "Get it on Google Play"
msgstr "Saque-o do Google Play"

#. module: project
#: model:ir.ui.view,arch_db:project.project_planner
msgid "Get more apps"
msgstr "Obtenha mais apps"

#. module: project
#: model:ir.model.fields,help:project.field_project_project_label_tasks
msgid "Gives label to tasks on project's kanban view."
msgstr "Dá a descrição das tarefas na vista de kanban dos projetos."

#. module: project
#: model:ir.model.fields,help:project.field_project_project_sequence
msgid "Gives the sequence order when displaying a list of Projects."
msgstr "Dá a ordem da sequência ao exibir uma lista de projetos."

#. module: project
#: model:ir.model.fields,help:project.field_project_task_sequence
msgid "Gives the sequence order when displaying a list of tasks."
msgstr "Dá a ordem da sequência ao exibir uma lista de tarefas."

#. module: project
#: model:ir.ui.view,arch_db:project.project_planner
msgid "Good luck!"
msgstr "Boa Sorte!"

#. module: project
#: model:ir.ui.view,arch_db:project.project_planner
msgid ""
"Green: the Task is ready for next stage (the job for this stage is complete)"
msgstr ""
"Verde: a tarefa está pronta para o próxima fase (o trabalho desta fase está "
"completo)"

#. module: project
#: model:ir.ui.view,arch_db:project.project_planner
msgid "Grey: the Task is in progress (someone is working on it)"
msgstr "Cinza: a tarefa está em progresso (alguém está a trabalhar nela)"

#. module: project
#: model:ir.ui.view,arch_db:project.view_project_project_filter
#: model:ir.ui.view,arch_db:project.view_task_history_search
#: model:ir.ui.view,arch_db:project.view_task_project_user_search
#: model:ir.ui.view,arch_db:project.view_task_search_form
msgid "Group By"
msgstr "Agrupar por"

#. module: project
#: model:ir.ui.view,arch_db:project.view_config_settings
msgid "Helpdesk & Support"
msgstr "Helpdesk & Support"

#. module: project
#: model:ir.ui.view,arch_db:project.project_planner
msgid "Here are some of the <strong>available customizations</strong>"
msgstr ""
"Aqui estão algumas <strong>customizações possíveis</strong>  disponíveis"

#. module: project
#: model:ir.actions.act_window,help:project.act_project_project_2_project_task_all
msgid "Here, you can create new tasks"
msgstr "Aqui, pode criar novas tarefas"

#. module: project
#: selection:project.task,priority:0
#: selection:report.project.task.user,priority:0
msgid "High"
msgstr "Alto"

#. module: project
#: model:ir.model,name:project.model_project_task_history
msgid "History of Tasks"
msgstr "Histórico de tarefas"

#. module: project
#: model:ir.model.fields,help:project.field_project_project_privacy_visibility
msgid ""
"Holds visibility of the tasks or issues that belong to the current project:\n"
"- Portal : employees see everything;\n"
"   if portal is activated, portal users see the tasks or issues followed by\n"
"   them or by someone of their company\n"
"- Employees Only: employees see all tasks or issues\n"
"- Followers Only: employees see only the followed tasks or issues; if "
"portal\n"
"   is activated, portal users see the followed tasks or issues."
msgstr ""

#. module: project
<<<<<<< HEAD
#: code:addons/project/project.py:791
=======
#: code:addons/project/project.py:799
>>>>>>> bc1a0a32
#, python-format
msgid "I take it"
msgstr "Eu encarrego-me"

#. module: project
#: model:ir.model.fields,field_description:project.field_project_config_settings_id
#: model:ir.model.fields,field_description:project.field_project_project_id
#: model:ir.model.fields,field_description:project.field_project_tags_id
#: model:ir.model.fields,field_description:project.field_project_task_history_cumulative_id
#: model:ir.model.fields,field_description:project.field_project_task_history_id
#: model:ir.model.fields,field_description:project.field_project_task_id
#: model:ir.model.fields,field_description:project.field_project_task_type_id
#: model:ir.model.fields,field_description:project.field_report_project_task_user_id
msgid "ID"
msgstr "ID"

#. module: project
#: model:ir.model.fields,help:project.field_project_project_alias_parent_thread_id
msgid ""
"ID of the parent record holding the alias (example: project holding the task "
"creation alias)"
msgstr ""
"ID do registro pai segurando o alias (exemplo: projeto segurando o "
"pseudônimo de criação de tarefa )"

#. module: project
#. openerp-web
#: code:addons/project/static/src/js/web_planner_project.js:103
#, python-format
msgid "Idea has been transformed into concrete actions"
msgstr "A ideia foi transformada em ações concretas"

#. module: project
#. openerp-web
#: code:addons/project/static/src/js/web_planner_project.js:102
#, python-format
msgid "Idea is fully explained"
msgstr "A Ideia foi totalmente explicada"

#. module: project
#: model:ir.ui.view,arch_db:project.project_planner
msgid "Ideally, a person should only be responsible for one project."
msgstr "Idealmente, uma pessoa apenas deveria ser responsável por um projeto."

#. module: project
#. openerp-web
#: code:addons/project/static/src/js/web_planner_project.js:95
#, python-format
msgid "Ideas"
msgstr "Ideias"

#. module: project
#: model:ir.ui.view,arch_db:project.project_planner
msgid "Identify problems and blocking points more easily"
msgstr "Problemas de identidade e pontos de bloqueio mais facilmente"

#. module: project
#: model:ir.model.fields,help:project.field_project_task_type_mail_template_id
msgid ""
"If set an email will be sent to the customer when the task or issue reaches "
"this step."
msgstr ""

#. module: project
#: model:ir.model.fields,help:project.field_project_project_active
msgid ""
"If the active field is set to False, it will allow you to hide the project "
"without removing it."
msgstr ""
"Se o campo ativo é definido como Falso, ele permitirá que oculte o projeto "
"sem o remover."

#. module: project
#: model:ir.ui.view,arch_db:project.project_planner
msgid ""
"If you don't want to receive email notifications, you can uncheck the option "
"in your"
msgstr ""
"Se não quiser receber notificações por email, pode retirar o visto na opção "
"no seu"

#. module: project
#: model:ir.ui.view,arch_db:project.project_planner
msgid ""
"If you want to limit access for certain users or customers, simply use the "
"Privacy / Visibility settings in the Project Settings."
msgstr ""
"Se quiser limitar o acesso para certos utilizadores ou clientes, "
"simplesmente utilize a configuração dos projetos - Visibilidade / Privacidade"

#. module: project
#: model:ir.ui.view,arch_db:project.project_planner
msgid ""
"If you work on a Time &amp; Material project, you'll probably want to "
"extract a Timesheet of the tasks and issues to invoice directly to the "
"customer. To do that:"
msgstr ""

#. module: project
#: model:ir.ui.view,arch_db:project.project_planner
msgid "Implement"
msgstr "Implementar"

#. module: project
#: model:ir.ui.view,arch_db:project.project_planner
msgid "Improve"
msgstr "Melhorar"

#. module: project
#: model:ir.ui.view,arch_db:project.project_planner
msgid "Improve collaboration with customers"
msgstr "Melhore a colaboração com clientes"

#. module: project
#: selection:project.project,state:0 selection:project.task,kanban_state:0
#: model:project.task.type,name:project.project_stage_1
#: selection:report.project.task.user,state:0
msgid "In Progress"
msgstr "Em Progresso"

#. module: project
#. openerp-web
#: code:addons/project/static/src/js/web_planner_project.js:32
#: code:addons/project/static/src/js/web_planner_project.js:65
#: code:addons/project/static/src/js/web_planner_project.js:80
#, python-format
msgid "In progress"
msgstr "Em Progresso"

#. module: project
#. openerp-web
#: code:addons/project/static/src/js/web_planner_project.js:79
#, python-format
msgid "Incoming"
msgstr "Entrada"

#. module: project
#: model:ir.ui.view,arch_db:project.edit_project
msgid "Incoming Emails create"
msgstr "Criar E-mails de Entrada"

#. module: project
#: model:ir.model.fields,field_description:project.field_project_task_planned_hours
msgid "Initially Planned Hours"
msgstr "Horas Iniciais Planeadas"

#. module: project
#: model:ir.model.fields,help:project.field_project_project_alias_id
msgid ""
"Internal email associated with this project. Incoming emails are "
"automatically synchronized with Tasks (or optionally Issues if the Issue "
"Tracker module is installed)."
msgstr ""

#. module: project
#: model:ir.ui.view,arch_db:project.project_planner
msgid ""
"Internal notes are messages that will appear in the Chatter but will not be "
"notified in Odoo's Inbox."
msgstr ""
"Notas internas são mensagens que vão aparecer nas comunicações mas não serão "
"vistas na caixa de entrada do Odoo."

#. module: project
#: model:ir.ui.view,arch_db:project.project_planner
msgid "Issue Tracking app."
msgstr "App de Gestão de Problemas"

#. module: project
#: model:ir.ui.view,arch_db:project.project_tags_search_view
msgid "Issue Version"
msgstr "Versão do Incidente"

#. module: project
#. openerp-web
#: code:addons/project/static/src/js/web_planner_project.js:72
#, python-format
msgid "Issue is being worked on"
msgstr "O problema está a ser resolvido."

#. module: project
#. openerp-web
#: code:addons/project/static/src/js/web_planner_project.js:75
#, python-format
msgid "Issue is resolved"
msgstr "Problema está resolvido"

#. module: project
#: model:ir.ui.view,arch_db:project.project_planner
msgid "Issues"
msgstr "Questões"

#. module: project
#: model:ir.ui.view,arch_db:project.project_planner
msgid "Issues analysis"
msgstr "Análise de Problemas"

#. module: project
#: model:ir.ui.view,arch_db:project.project_planner
msgid ""
"It is better to start with a \"project answer\", such as: \"We are two weeks "
"late\", \"We are at planned budget\" or \"We are 50% complete with the "
"process model\". Also if you can, start the meeting on a positive note, such "
"as milestones that have been met or are ahead of schedule. This will make "
"participants feel motivated to engage in the conversation."
msgstr ""

#. module: project
#: model:ir.ui.view,arch_db:project.project_planner
msgid ""
"It is time to think about how you will transform your activities into real "
"projects in Odoo.<br/>\n"
"                        For that, the most important part is defining the "
"stages of your projects. Stages are the different steps a task or an issue "
"can go through, from its creation to its ending. They will appear in what we "
"call the 'Kanban' view of your projects."
msgstr ""

#. module: project
#: model:ir.ui.view,arch_db:project.project_planner
msgid ""
"It's essential to be clear about why you want to use Odoo Project and what "
"your goals are.\n"
"                        Indeed, there are many ways to manage a project, to "
"find the best one for you, you need to know exactly what you want to "
"achieve. And later on, we will hopefully transform your objectives into real "
"improvements for your company."
msgstr ""

#. module: project
#: model:ir.ui.view,arch_db:project.project_planner
msgid ""
"It's for logging every change, event or message related to the Document."
msgstr ""
"Para gravar todas as alterações, eventos ou mensagens relacionadas com este "
"documento."

#. module: project
#: model:ir.ui.view,arch_db:project.project_planner
msgid ""
"It's usually a good idea to take time to analyze your tasks and issues once "
"a year. Here are some KPIs you should take a look at. Ask yourself 'How can "
"they be improved?'"
msgstr ""

#. module: project
#: model:ir.model.fields,field_description:project.field_project_task_legend_blocked
#: model:ir.model.fields,field_description:project.field_project_task_type_legend_blocked
msgid "Kanban Blocked Explanation"
msgstr "Explicação de Bloqueio do Kanban"

#. module: project
#: model:ir.model.fields,field_description:project.field_project_task_legend_normal
#: model:ir.model.fields,field_description:project.field_project_task_type_legend_normal
msgid "Kanban Ongoing Explanation"
msgstr "Explicação do Kanban a Decorrer"

#. module: project
#: model:ir.ui.view,arch_db:project.project_planner
msgid "Kanban Stage"
msgstr "Fase do Kanban"

#. module: project
#: model:ir.ui.view,arch_db:project.project_planner
msgid "Kanban Stages"
msgstr "Fases do Kanban"

#. module: project
#: model:ir.model.fields,field_description:project.field_project_task_history_cumulative_kanban_state
#: model:ir.model.fields,field_description:project.field_project_task_history_kanban_state
#: model:ir.model.fields,field_description:project.field_project_task_kanban_state
msgid "Kanban State"
msgstr "Estado Kanban"

#. module: project
#: model:ir.model.fields,field_description:project.field_project_task_legend_done
#: model:ir.model.fields,field_description:project.field_project_task_type_legend_done
msgid "Kanban Valid Explanation"
msgstr "Explicação Válida do Kanban"

#. module: project
#: model:ir.ui.view,arch_db:project.project_planner
msgid "Keep track of messages and conversations"
msgstr "Gira mensagens e conversas"

#. module: project
#: model:ir.ui.view,arch_db:project.project_planner
msgid "Know what my employees are working on"
msgstr "Saber em que é que os meus empregados estão a trabalhar"

#. module: project
#: model:ir.ui.view,arch_db:project.view_task_search_form
msgid "Last Message"
msgstr "Última Mensagem"

#. module: project
#: model:ir.model.fields,field_description:project.field_project_task_write_date
msgid "Last Modification Date"
msgstr "Data da Última Modificação"

#. module: project
#: model:ir.model.fields,field_description:project.field_project_config_settings___last_update
#: model:ir.model.fields,field_description:project.field_project_project___last_update
#: model:ir.model.fields,field_description:project.field_project_tags___last_update
#: model:ir.model.fields,field_description:project.field_project_task___last_update
#: model:ir.model.fields,field_description:project.field_project_task_history___last_update
#: model:ir.model.fields,field_description:project.field_project_task_history_cumulative___last_update
#: model:ir.model.fields,field_description:project.field_project_task_type___last_update
#: model:ir.model.fields,field_description:project.field_report_project_task_user___last_update
msgid "Last Modified on"
msgstr "Última Modificação em"

#. module: project
#: model:ir.model.fields,field_description:project.field_project_task_date_last_stage_update
#: model:ir.model.fields,field_description:project.field_report_project_task_user_date_last_stage_update
msgid "Last Stage Update"
msgstr "Última Alteração de Estado"

#. module: project
#: model:ir.model.fields,field_description:project.field_project_config_settings_write_uid
#: model:ir.model.fields,field_description:project.field_project_project_write_uid
#: model:ir.model.fields,field_description:project.field_project_tags_write_uid
#: model:ir.model.fields,field_description:project.field_project_task_type_write_uid
#: model:ir.model.fields,field_description:project.field_project_task_write_uid
msgid "Last Updated by"
msgstr "Última Actualização por"

#. module: project
#: model:ir.model.fields,field_description:project.field_project_config_settings_write_date
#: model:ir.model.fields,field_description:project.field_project_project_write_date
#: model:ir.model.fields,field_description:project.field_project_tags_write_date
#: model:ir.model.fields,field_description:project.field_project_task_type_write_date
msgid "Last Updated on"
msgstr "Última Actualização em"

#. module: project
#: model:web.planner,tooltip_planner:project.planner_project
msgid ""
"Learn how to better organize your company using Projects, Tasks, Issues and "
"Timesheets."
msgstr ""
"Aprenda a organizar melhorar a sua empresa, utilizando os Projetos, Tarefas, "
"Problemas e Folhas de Horas."

#. module: project
#: model:ir.model.fields,help:project.field_project_config_settings_module_pad
msgid ""
"Lets the company customize which Pad installation should be used to link to "
"new pads (for example: http://ietherpad.com/).\n"
"-This installs the module pad."
msgstr ""
"Permite que a empresa personalize qual a instalação Pad que deverá ser "
"utilizada para interligar as novas pads (por exemplo: http://etherpad."
"com/). \n"
"- Isto instala o módulo pad."

#. module: project
#: model:ir.model.fields,help:project.field_project_project_analytic_account_id
msgid ""
"Link this project to an analytic account if you need financial management on "
"projects. It enables you to connect projects with budgets, planning, cost "
"and revenue analysis, timesheets on projects, etc."
msgstr ""
"Associe este projeto a uma conta de analítica se precisar de gestão "
"financeira nos projetos. Isto permite-lhe associar os projetos com os  "
"orçamentos, planeamento, análise de custos e receitas, folhas de horas nos "
"projetos, etc."

#. module: project
#: model:ir.ui.view,arch_db:project.project_planner
msgid "List, plan and track things to do"
msgstr "Listar, planear e gerir coisas a fazer"

#. module: project
#: selection:report.project.task.user,priority:0
msgid "Low"
msgstr "Baixo"

#. module: project
#: selection:project.config.settings,group_time_work_estimation_tasks:0
msgid "Manage time estimation on tasks"
msgstr "Gerir estimativa de tempos nas tarefas"

#. module: project
#: model:ir.ui.view,arch_db:project.view_project_project_filter
#: model:res.groups,name:project.group_project_manager
msgid "Manager"
msgstr "Gestor"

#. module: project
#: model:ir.ui.view,arch_db:project.project_planner
msgid ""
"Managing a group of people, a team or a department (example: R&amp;D team, "
"HR Department, etc.)"
msgstr ""
"Gerir um grupo de pessoas, uma equipa ou um departamento (exemplo: R&amp;D "
"team, HR Department, etc.)"

#. module: project
#: model:ir.ui.view,arch_db:project.project_planner
msgid ""
"Managing long projects that span over many months and/or need Timesheets."
msgstr ""
"Gerir projetos longos que se arrastam por vários meses e precisam de folhas "
"de horas."

#. module: project
#: model:ir.ui.view,arch_db:project.project_planner
msgid ""
"Managing notifications is essential: too few and you risk missing critical "
"information, too many and you will be  overloaded with unnecessary "
"information. The trick is to find the right balance between the projects, "
"stages and tasks you want to be informed about. Fortunately, Odoo Project "
"has many levels of notifications and messages you can choose from."
msgstr ""

#. module: project
#: model:ir.ui.view,arch_db:project.project_planner
msgid "Marketing Department"
msgstr "Departamento de Marketing"

#. module: project
#: model:ir.model.fields,field_description:project.field_project_project_favorite_user_ids
msgid "Members"
msgstr ""

#. module: project
#: model:ir.ui.view,arch_db:project.view_task_history_search
msgid "Month"
msgstr "Mês"

#. module: project
#: model:ir.ui.view,arch_db:project.view_project_kanban
msgid "More <i class=\"fa fa-caret-down\"/>"
msgstr "Mais <i class=\"fa fa-caret-down\"/>"

#. module: project
#: model:ir.ui.view,arch_db:project.view_config_settings
#, fuzzy
msgid "More Info"
msgstr "Informação Extra"

#. module: project
#: model:ir.ui.view,arch_db:project.project_planner
msgid "More efficient communication between employees"
msgstr "Comunicação mais eficiente entre funcionários."

#. module: project
#: model:ir.ui.view,arch_db:project.view_project_project_filter
#: model:ir.ui.view,arch_db:project.view_task_history_search
msgid "My Projects"
msgstr "Meus Projetos"

#. module: project
#: model:ir.ui.view,arch_db:project.view_task_history_search
#: model:ir.ui.view,arch_db:project.view_task_search_form
msgid "My Tasks"
msgstr "As Minhas Tarefas"

#. module: project
#: model:ir.model.fields,field_description:project.field_project_tags_name
msgid "Name"
msgstr "Nome"

#. module: project
#: model:project.task.type,legend_blocked:project.project_stage_1
msgid "Need functional or technical help"
msgstr "Precisa de ajuda técnica ou funcional"

#. module: project
#. openerp-web
#: code:addons/project/static/src/js/web_planner_project.js:64
#: model:ir.ui.view,arch_db:project.view_task_history_search
#: model:ir.ui.view,arch_db:project.view_task_project_user_search
#: model:ir.ui.view,arch_db:project.view_task_search_form
#: selection:project.project,state:0
#: model:project.task.type,name:project.project_stage_data_0
#, python-format
msgid "New"
msgstr "Novo"

#. module: project
<<<<<<< HEAD
#: code:addons/project/project.py:793
=======
#: code:addons/project/project.py:801
>>>>>>> bc1a0a32
#, python-format
msgid "New Task"
msgstr "Nova Tarefa"

#. module: project
#. openerp-web
#: code:addons/project/static/src/js/web_planner_project.js:86
#, python-format
msgid "New repair added"
msgstr "Nova reparação adicionada"

#. module: project
#: selection:project.config.settings,module_sale_service:0
msgid "No automatic task creation"
msgstr "Não é criada tarefa automaticamente"

#. module: project
#: selection:project.config.settings,module_rating_project:0
msgid "No customer rating"
msgstr "Sem avaliação de cliente"

#. module: project
#: selection:project.task,priority:0
#: selection:project.task.history,kanban_state:0
#: selection:project.task.history.cumulative,kanban_state:0
#: selection:report.project.task.user,priority:0
msgid "Normal"
msgstr "Normal"

#. module: project
#: model:project.task.type,legend_blocked:project.project_stage_0
msgid "Not validated"
msgstr "Não validado"

#. module: project
#: model:ir.model.fields,field_description:project.field_project_task_notes
msgid "Notes"
msgstr "Notas"

#. module: project
#: model:ir.ui.view,arch_db:project.project_planner
msgid "Notifications"
msgstr "Notificações"

#. module: project
#: model:ir.model.fields,help:project.field_report_project_task_user_opening_days
msgid "Number of Days to Open the task"
msgstr "Número de dias até abrir tarefa"

#. module: project
#: model:ir.model.fields,help:project.field_report_project_task_user_closing_days
msgid "Number of Days to close the task"
msgstr "Número de dias para fechar a tarefa"

#. module: project
#: model:ir.model.fields,field_description:project.field_project_project_doc_count
msgid "Number of documents attached"
msgstr "N.º de documentos anexos"

#. module: project
#: model:ir.ui.view,arch_db:project.project_planner
msgid ""
"Odoo Project is a super fast and easy way to make your activities and tasks "
"visible to\n"
"                        everyone in your company. Follow how things "
"progress, see when things are stuck, know\n"
"                        who's in charge, all in one place."
msgstr ""

#. module: project
#: model:ir.model.fields,help:project.field_project_config_settings_generate_project_alias
msgid ""
"Odoo will generate an email alias at the project creation from project name."
msgstr "Odoo vai gerar um apelido de email ao criar o projeto pelo seu nome."

#. module: project
#: model:ir.actions.act_window,help:project.action_view_task
msgid ""
"Odoo's project management allows you to manage the pipeline of your tasks "
"efficiently. You can track progress, discuss on tasks, attach documents, etc."
msgstr ""

#. module: project
#: model:ir.ui.view,arch_db:project.project_planner
msgid ""
"Once a Timesheet is confirmed by an employee, it needs to be Approved by a "
"manager in the"
msgstr ""
"Assim que a folha de horas é confirmada por um funcionário, precisa de ser "
"aprovada por um gestor"

#. module: project
#: model:ir.ui.view,arch_db:project.view_project_project_filter
msgid "Open"
msgstr "Abrir"

#. module: project
#: model:ir.model.fields,help:project.field_project_project_alias_force_thread_id
msgid ""
"Optional ID of a thread (record) to which all incoming messages will be "
"attached, even if they did not reply to it. If set, this will disable the "
"creation of new records completely."
msgstr ""
"Id opcional de um tópico (registro) ao qual todas as mensagens recebidas "
"serão anexadas, a não ser que elas não sejam respostas a este. Se definido, "
"ele desabilitará a criação de novos registros completamente."

#. module: project
#: model:ir.ui.view,arch_db:project.project_planner
msgid ""
"Or, if you are using Issues, by activating 'Activate timesheets on issues', "
"also in the"
msgstr ""
"Ou, se estiver a usar problemas, ao activar 'Activar folhas de horas', "
"também no"

#. module: project
#: model:ir.ui.view,arch_db:project.project_planner
msgid "Organize meetings"
msgstr "Organizar reuniões"

#. module: project
#: model:ir.actions.act_window,help:project.open_view_project_all
#: model:ir.actions.act_window,help:project.open_view_project_all_config
msgid ""
"Organize your activities (plan tasks, track issues, invoice timesheets) for "
"internal, personal or customer projects."
msgstr ""
"Organize as suas actividades (planear tarefas, gira problemas, fature "
"tempos) para projetos internos, pessoais ou de clientes."

#. module: project
#: model:ir.ui.view,arch_db:project.project_planner
msgid ""
"Organize your company, from personal tasks to collaborative meeting minutes."
msgstr ""
"Organize a sua empresa, desde tarefas pessoais até minutos de reuniões "
"colaborativas"

#. module: project
#: model:ir.model.fields,field_description:project.field_report_project_task_user_delay_endings_days
msgid "Overpassed Deadline"
msgstr "Prazo ultrapassado"

#. module: project
#: model:ir.actions.act_window,name:project.action_view_task_overpassed_draft
msgid "Overpassed Tasks"
msgstr "Tarefas superada"

#. module: project
#: model:ir.model.fields,help:project.field_project_task_type_legend_blocked
msgid ""
"Override the default value displayed for the blocked state for kanban "
"selection, when the task or issue is in that stage."
msgstr ""

#. module: project
#: model:ir.model.fields,help:project.field_project_task_type_legend_done
msgid ""
"Override the default value displayed for the done state for kanban "
"selection, when the task or issue is in that stage."
msgstr ""

#. module: project
#: model:ir.model.fields,help:project.field_project_task_type_legend_normal
msgid ""
"Override the default value displayed for the normal state for kanban "
"selection, when the task or issue is in that stage."
msgstr ""

#. module: project
#: model:ir.model.fields,field_description:project.field_project_project_alias_user_id
msgid "Owner"
msgstr "Dono"

#. module: project
#: model:ir.model.fields,field_description:project.field_project_config_settings_module_pad
msgid "Pads"
msgstr "Notas"

#. module: project
#: model:ir.model.fields,field_description:project.field_project_project_alias_parent_model_id
msgid "Parent Model"
msgstr "Modelo ascendente"

#. module: project
#: model:ir.model.fields,field_description:project.field_project_project_alias_parent_thread_id
msgid "Parent Record Thread ID"
msgstr "ID do Registo Pai"

#. module: project
#: model:ir.model.fields,field_description:project.field_project_task_parent_ids
msgid "Parent Tasks"
msgstr "Tarefas ascendentes"

#. module: project
#: model:ir.model.fields,help:project.field_project_project_alias_parent_model_id
msgid ""
"Parent model holding the alias. The model holding the alias reference is not "
"necessarily the model given by alias_model_id (example: project "
"(parent_model) and task (model))"
msgstr ""
"Modelo pai segurando o pseudónimo. O modelo que segura a referência de "
"pseudónimo não é necessariamente o modelo dado por alias_model_id\n"
"(exemplo: projeto ( parent_model ) e tarefa ( modelo) )"

#. module: project
#: model:ir.model,name:project.model_res_partner
msgid "Partner"
msgstr "Parceiro"

#. module: project
#: model:ir.ui.view,arch_db:project.view_project_project_filter
#: selection:project.project,state:0
msgid "Pending"
msgstr "Pendente"

#. module: project
#: model:ir.ui.view,arch_db:project.project_planner
msgid "Plan your activities for the day"
msgstr "Planear as actividades para o dia"

#. module: project
#: model:ir.model.fields,field_description:project.field_project_task_history_cumulative_planned_hours
#: model:ir.model.fields,field_description:project.field_project_task_history_planned_hours
msgid "Planned Time"
msgstr "Tempo Planeado"

#. module: project
#: model:ir.model,name:project.model_web_planner
msgid "Planner"
msgstr "Planeador"

#. module: project
<<<<<<< HEAD
#: code:addons/project/project.py:953
=======
#: code:addons/project/project.py:961
>>>>>>> bc1a0a32
#, python-format
msgid ""
"Please remove existing tasks in the project linked to the accounts you want "
"to delete."
msgstr "Por favor, excluir o projeto ligado a esta conta primeiro."

#. module: project
#: model:ir.model.fields,help:project.field_project_project_alias_contact
#, fuzzy
msgid ""
"Policy to post a message on the document using the mailgateway.\n"
"- everyone: everyone can post\n"
"- partners: only authenticated partners\n"
"- followers: only followers of the related document or members of following "
"channels\n"
msgstr ""
"Política para enviar uma mensagem sobre o documento usando o MailGateway .\n"
"- Todos : todos podem postar\n"
"- Parceiros: parceiros apenas autenticados\n"
"- Seguidores: apenas os seguidores do documento relacionado\n"

#. module: project
#: model:ir.ui.view,arch_db:project.project_planner
msgid "Prepare"
msgstr "Preparar"

#. module: project
#: model:ir.model.fields,field_description:project.field_project_task_priority
#: model:ir.model.fields,field_description:project.field_report_project_task_user_priority
msgid "Priority"
msgstr "Prioridade"

#. module: project
#: model:ir.model.fields,field_description:project.field_project_task_type_legend_priority
msgid "Priority Management Explanation"
msgstr "Explicação de Gestão de Prioridades"

#. module: project
#: model:ir.model.fields,field_description:project.field_project_project_privacy_visibility
msgid "Privacy / Visibility"
msgstr "Privacidade / visibilidade"

#. module: project
#: code:addons/project/project.py:134
<<<<<<< HEAD
#, fuzzy, python-format
msgid "Private: followers only"
=======
#, python-format
msgid "Private Project: followers only"
>>>>>>> bc1a0a32
msgstr "Projeto privado: só seguidores"

#. module: project
#: model:ir.ui.view,arch_db:project.project_planner
msgid "Product or software version"
msgstr "Versão do Projeto ou Produto"

#. module: project
#: model:ir.model,name:project.model_project_project
#: model:ir.model.fields,field_description:project.field_project_task_history_cumulative_project_id
#: model:ir.model.fields,field_description:project.field_project_task_project_id
#: model:ir.model.fields,field_description:project.field_report_project_task_user_project_id
#: model:ir.ui.view,arch_db:project.edit_project
#: model:ir.ui.view,arch_db:project.view_task_form2
#: model:ir.ui.view,arch_db:project.view_task_history_search
#: model:ir.ui.view,arch_db:project.view_task_project_user_search
#: model:ir.ui.view,arch_db:project.view_task_search_form
#: model:res.request.link,name:project.req_link_project
msgid "Project"
msgstr "Projeto"

#. module: project
#: model:ir.model.fields,field_description:project.field_project_config_settings_generate_project_alias
msgid "Project Alias"
msgstr "Apelido do Projeto"

#. module: project
#: model:ir.ui.view,arch_db:project.view_config_settings
msgid "Project Management"
msgstr "Gestão de Projeto"

#. module: project
#: model:ir.model.fields,field_description:project.field_project_project_user_id
#: model:ir.model.fields,field_description:project.field_project_task_manager_id
#: model:ir.ui.view,arch_db:project.edit_project
#: model:ir.ui.view,arch_db:project.view_project
#: model:ir.ui.view,arch_db:project.view_project_project_filter
msgid "Project Manager"
msgstr "Gestor do Projeto"

#. module: project
#: model:ir.ui.view,arch_db:project.edit_project
#: model:ir.ui.view,arch_db:project.view_project
#: model:ir.ui.view,arch_db:project.view_project_project_filter
msgid "Project Name"
msgstr "Nome do Projeto"

#. module: project
#: model:ir.ui.view,arch_db:project.project_planner
msgid "Project Settings"
msgstr "Definições de Projeto"

#. module: project
#: model:ir.ui.view,arch_db:project.project_planner
msgid "Project Settings."
msgstr "Configurações do Projeto"

#. module: project
#: model:ir.ui.view,arch_db:project.view_project_task_graph
#: model:ir.ui.view,arch_db:project.view_project_task_pivot
#: model:ir.ui.view,arch_db:project.view_task_history_graph
#: model:ir.ui.view,arch_db:project.view_task_history_pivot
msgid "Project Tasks"
msgstr "Tarefas do projeto"

#. module: project
#: model:res.request.link,name:project.req_link_task
msgid "Project task"
msgstr "Tarefa do projeto"

#. module: project
#: model:ir.actions.act_window,name:project.dblc_proj
msgid "Project's tasks"
msgstr "Tarefas do Projeto"

#. module: project
#: code:addons/project/project.py:309
#: model:ir.actions.act_window,name:project.open_view_project_all
#: model:ir.actions.act_window,name:project.open_view_project_all_config
#: model:ir.model.fields,field_description:project.field_account_analytic_account_project_ids
#: model:ir.model.fields,field_description:project.field_project_project_project_ids
#: model:ir.model.fields,field_description:project.field_project_task_type_project_ids
#: model:ir.ui.menu,name:project.menu_projects_config
#: model:ir.ui.menu,name:project.portal_services_projects
#: model:ir.ui.view,arch_db:project.analytic_account_inherited_form
#: model:ir.ui.view,arch_db:project.task_company
#: model:ir.ui.view,arch_db:project.view_project
#, python-format
msgid "Projects"
msgstr "Projetos"

#. module: project
#: model:mail.channel,name:project.mail_channel_project_task
#, fuzzy
msgid "Projects & Tasks"
msgstr "Tarefas do projeto"

#. module: project
#: model:ir.ui.view,arch_db:project.task_type_edit
msgid "Projects using this stage"
msgstr ""

#. module: project
#: model:ir.model.fields,help:project.field_project_config_settings_module_project_issue_sheet
msgid ""
"Provides timesheet support for the issues/bugs management in project.\n"
"-This installs the module project_issue_sheet."
msgstr ""
"Fornece suporte da folha de horas para a gestão problemas/erros no "
"projeto. \n"
"- Isto instala o módulo project_issue_sheet ."

#. module: project
#: model:ir.model.fields,field_description:project.field_project_config_settings_module_rating_project
msgid "Rating"
msgstr "Classificação"

#. module: project
#: model:ir.ui.view,arch_db:project.view_task_history_search
msgid "Ready"
msgstr "Pronto"

#. module: project
#. openerp-web
#: code:addons/project/static/src/js/web_planner_project.js:40
#, python-format
msgid "Ready for layout / copywriting"
msgstr "Pronto para Layout / copywrite"

#. module: project
#: selection:project.task,kanban_state:0
#: selection:project.task.history,kanban_state:0
#: selection:project.task.history.cumulative,kanban_state:0
#: selection:report.project.task.user,state:0
msgid "Ready for next stage"
msgstr "Pronto para avançar"

#. module: project
#. openerp-web
#: code:addons/project/static/src/js/web_planner_project.js:58
#, python-format
msgid "Ready for release"
msgstr "Pronto para Entrega"

#. module: project
#. openerp-web
#: code:addons/project/static/src/js/web_planner_project.js:56
#, python-format
msgid "Ready for testing"
msgstr "Pronto para testes"

#. module: project
#. openerp-web
#: code:addons/project/static/src/js/web_planner_project.js:41
#, python-format
msgid "Ready to be displayed, published or sent"
msgstr "Pronto a ser mostrado, publicado ou enviado"

#. module: project
#: model:project.task.type,legend_done:project.project_stage_3
msgid "Ready to reopen"
msgstr "Pronto a reabrir"

#. module: project
#. openerp-web
#: code:addons/project/static/src/js/web_planner_project.js:76
#: code:addons/project/static/src/js/web_planner_project.js:105
#, python-format
msgid "Reason for cancellation has been documented"
msgstr "Razão do cancelamento foi registada"

#. module: project
#: model:mail.template,subject:project.mail_template_data_project_task
msgid "Reception of ${object.name}"
msgstr ""

#. module: project
#: model:ir.model.fields,field_description:project.field_project_project_alias_force_thread_id
msgid "Record Thread ID"
msgstr "Id do Registro do Tópico"

#. module: project
#: model:ir.ui.view,arch_db:project.project_planner
msgid "Red: the Task is blocked (there's a problem)"
msgstr "Vermelho: a Tarefa está bloqueada (há um problema)"

#. module: project
#: model:ir.model.fields,field_description:project.field_project_project_code
msgid "Reference"
msgstr "Referência"

#. module: project
#. openerp-web
#: code:addons/project/static/src/js/web_planner_project.js:51
#, python-format
msgid "Release"
msgstr "Largar"

#. module: project
#: model:ir.model.fields,field_description:project.field_project_task_remaining_hours
msgid "Remaining Hours"
msgstr "Horas Restantes"

#. module: project
#: model:ir.model.fields,field_description:project.field_project_task_history_cumulative_remaining_hours
#: model:ir.model.fields,field_description:project.field_project_task_history_remaining_hours
msgid "Remaining Time"
msgstr "Tempo Restante"

#. module: project
#. openerp-web
#: code:addons/project/static/src/js/project.js:48
#, python-format
msgid "Remove Cover Image"
msgstr ""

#. module: project
#: model:ir.ui.view,arch_db:project.project_planner
msgid "Repair Workshop"
msgstr "Oficina de Reparação"

#. module: project
#. openerp-web
#: code:addons/project/static/src/js/web_planner_project.js:87
#, python-format
msgid "Repair has started"
msgstr "Reparação foi iniciada"

#. module: project
#. openerp-web
#: code:addons/project/static/src/js/web_planner_project.js:90
#, python-format
msgid "Repair is completed"
msgstr "Reparação completada"

#. module: project
#: model:ir.ui.view,arch_db:project.project_planner
msgid "Reporting"
msgstr "Relatórios"

#. module: project
#. openerp-web
#: code:addons/project/static/src/js/web_planner_project.js:89
#, python-format
msgid "Request for parts has been sent"
msgstr "Pedido de peças foi enviado"

#. module: project
#: model:ir.ui.view,arch_db:project.project_planner
msgid "Responsibilities"
msgstr "Responsabilidades"

#. module: project
#: model:ir.ui.view,arch_db:project.project_planner
msgid "Responsibility"
msgstr "Responsabilidade"

#. module: project
#: model:ir.model.fields,field_description:project.field_project_task_history_cumulative_user_id
#: model:ir.model.fields,field_description:project.field_project_task_history_user_id
msgid "Responsible"
msgstr "Responsável"

#. module: project
#: model:ir.ui.view,arch_db:project.project_planner
msgid "Runs outside Odoo, always available"
msgstr "Corre fora do Odoo, sempre disponível"

#. module: project
#: model:ir.model.fields,field_description:project.field_project_config_settings_module_sale_service
msgid "Sale Service"
msgstr "Serviço de Venda"

#. module: project
#: model:ir.ui.view,arch_db:project.project_planner
msgid "Scrum Methodology"
msgstr "Metodologia Scrum"

#. module: project
#: model:ir.ui.menu,name:project.menu_project_management
msgid "Search"
msgstr "Pesquisar"

#. module: project
#: model:ir.ui.view,arch_db:project.view_project_project_filter
msgid "Search Project"
msgstr "Pesquisar projeto"

#. module: project
#. openerp-web
#: code:addons/project/static/src/js/project.js:46
#, python-format
msgid "Select"
msgstr "Selecionar"

#. module: project
#: model:ir.ui.view,arch_db:project.project_planner
msgid "Send an alert when a task is stuck in red for more than a few days"
msgstr ""
"Envie um alerta quando a tarefa está preza no vermelho por mais do que "
"alguns dias"

#. module: project
#: model:ir.ui.view,arch_db:project.project_planner
msgid ""
"Send an automatic confirmation to all issue emails sent to your customer "
"support"
msgstr ""
"Enviar uma confirmação automática para todos os emails de problemas enviados "
"pelo suporte ao cliente"

#. module: project
#: model:ir.model.fields,field_description:project.field_project_project_sequence
#: model:ir.model.fields,field_description:project.field_project_task_sequence
#: model:ir.model.fields,field_description:project.field_project_task_type_sequence
msgid "Sequence"
msgstr "Sequência"

#. module: project
#: model:ir.ui.view,arch_db:project.project_planner
msgid "Service Level Agreement (SLA)"
msgstr "Service Level Agreement (SLA)"

#. module: project
#: model:ir.ui.view,arch_db:project.view_task_kanban
msgid "Set Cover Image"
msgstr "Definir imagem de capa"

#. module: project
#. openerp-web
#: code:addons/project/static/src/js/project.js:45
#, python-format
msgid "Set a Cover Image"
msgstr "Definir imagem de capa"

#. module: project
#: model:ir.ui.view,arch_db:project.edit_project
#: model:ir.ui.view,arch_db:project.view_project_kanban
msgid "Settings"
msgstr "Configurações"

#. module: project
#: model:ir.ui.view,arch_db:project.project_planner
msgid "Severity"
msgstr "Gravidade"

#. module: project
#: model:ir.ui.view,arch_db:project.project_planner
msgid "Share files and manage versions"
msgstr "Partilhe ficheiros e gira versões"

#. module: project
#: model:ir.model.fields,field_description:project.field_project_project_is_favorite
msgid "Show Project on dashboard"
msgstr ""

#. module: project
#: model:ir.ui.view,arch_db:project.project_planner
msgid ""
"So if you're looking for the history of a Task, or the latest message on an "
"Issue, simply go to the corresponding Document and you'll find it!"
msgstr ""

#. module: project
#: model:ir.ui.view,arch_db:project.project_planner
msgid "Software development"
msgstr "Desenvolvimento de Software"

#. module: project
#. openerp-web
#: code:addons/project/static/src/js/web_planner_project.js:15
#, python-format
msgid "Specification"
msgstr "Especificação"

#. module: project
#. openerp-web
#: code:addons/project/static/src/js/web_planner_project.js:23
#, python-format
msgid "Specification is validated"
msgstr "A especificação foi validada"

#. module: project
#. openerp-web
#: code:addons/project/static/src/js/web_planner_project.js:22
#, python-format
msgid "Specification of task is written"
msgstr "Tarefa de especificação foi escrita"

#. module: project
#. openerp-web
#: code:addons/project/static/src/js/web_planner_project.js:48
#, python-format
msgid "Sprint"
msgstr "Sprint"

#. module: project
#: model:ir.model.fields,field_description:project.field_project_task_history_cumulative_type_id
#: model:ir.model.fields,field_description:project.field_project_task_history_type_id
#: model:ir.model.fields,field_description:project.field_project_task_stage_id
#: model:ir.model.fields,field_description:project.field_report_project_task_user_stage_id
#: model:ir.ui.view,arch_db:project.view_task_history_search
#: model:ir.ui.view,arch_db:project.view_task_project_user_search
#: model:ir.ui.view,arch_db:project.view_task_search_form
msgid "Stage"
msgstr "Etapa"

#. module: project
#: model:mail.message.subtype,name:project.mt_task_stage
msgid "Stage Changed"
msgstr "Etapa mudou"

#. module: project
#: model:ir.ui.view,arch_db:project.task_type_edit
msgid "Stage Description and Tooltips"
msgstr "Descrição e notas da Fase"

#. module: project
#: model:ir.model.fields,field_description:project.field_project_task_type_name
msgid "Stage Name"
msgstr "Nome da Etapa"

#. module: project
#: model:mail.message.subtype,description:project.mt_task_stage
msgid "Stage changed"
msgstr "Etapa mudou"

#. module: project
#: model:ir.actions.act_window,name:project.open_task_type_form
msgid "Stages"
msgstr "Etapas"

#. module: project
#: model:ir.ui.view,arch_db:project.project_planner
msgid "Start / Stop a timer in one click"
msgstr "Iniciar / Parar o temporizador num clique"

#. module: project
#: model:ir.model.fields,field_description:project.field_project_project_date_start
msgid "Start Date"
msgstr "Data Inicial"

#. module: project
#: model:ir.model.fields,field_description:project.field_project_task_date_start
msgid "Starting Date"
msgstr "Data de início"

#. module: project
#: model:ir.model.fields,field_description:project.field_project_project_state
#: model:ir.model.fields,field_description:project.field_report_project_task_user_state
#: model:ir.ui.view,arch_db:project.view_task_history_search
msgid "Status"
msgstr "Estado"

#. module: project
#: model:ir.model.fields,field_description:project.field_project_task_child_ids
#, fuzzy
msgid "Sub-tasks"
msgstr "tarefas"

#. module: project
#: sql_constraint:project.tags:0
msgid "Tag name already exists !"
msgstr "Nome da etiqueta já existe!"

#. module: project
#: model:ir.actions.act_window,name:project.project_tags_action
#: model:ir.model.fields,field_description:project.field_project_project_tag_ids
#: model:ir.model.fields,field_description:project.field_project_task_tag_ids
#: model:ir.ui.menu,name:project.menu_project_tags_act
#: model:ir.ui.view,arch_db:project.project_tags_form_view
msgid "Tags"
msgstr "Etiquetas"

#. module: project
#: model:ir.model,name:project.model_project_tags
msgid "Tags of project's tasks, issues..."
msgstr "Etiquetas das tarefas, problemas..."

#. module: project
#: model:ir.model,name:project.model_project_task
#: model:ir.model.fields,field_description:project.field_project_task_history_cumulative_task_id
#: model:ir.model.fields,field_description:project.field_project_task_history_task_id
#: model:ir.ui.view,arch_db:project.view_task_form2
#: model:ir.ui.view,arch_db:project.view_task_history_search
#: model:ir.ui.view,arch_db:project.view_task_project_user_search
#: model:ir.ui.view,arch_db:project.view_task_search_form
msgid "Task"
msgstr "Tarefa"

#. module: project
#: model:ir.model.fields,field_description:project.field_project_project_tasks
msgid "Task Activities"
msgstr "Atividades da tarefa"

#. module: project
#: model:mail.message.subtype,name:project.mt_project_task_blocked
#: model:mail.message.subtype,name:project.mt_task_blocked
msgid "Task Blocked"
msgstr "Tarefa Bloqueada"

#. module: project
#: model:mail.message.subtype,name:project.mt_project_task_new
#: model:mail.message.subtype,name:project.mt_task_new
msgid "Task Opened"
msgstr "Tarefa Aberta"

#. module: project
#: model:ir.filters,name:project.filter_task_report_task_pipe
msgid "Task Pipe"
msgstr "Fila de tarefas"

#. module: project
#: model:mail.message.subtype,name:project.mt_project_task_ready
#: model:mail.message.subtype,name:project.mt_task_ready
msgid "Task Ready"
msgstr "Tarefa Pronta"

#. module: project
#: model:ir.model,name:project.model_project_task_type
#: model:ir.ui.view,arch_db:project.task_type_edit
#: model:ir.ui.view,arch_db:project.task_type_tree
msgid "Task Stage"
msgstr "Etapa da Tarefa"

#. module: project
#: model:mail.message.subtype,name:project.mt_project_task_stage
msgid "Task Stage Changed"
msgstr "Etapa da tarefa mudou"

#. module: project
#: model:ir.model.fields,field_description:project.field_project_task_name
#: model:ir.model.fields,field_description:project.field_report_project_task_user_name
msgid "Task Title"
msgstr "Título da Tarefa"

#. module: project
#: model:ir.ui.view,arch_db:project.view_task_form2
msgid "Task Title..."
msgstr "Título da Tarefa..."

#. module: project
#: model:mail.message.subtype,description:project.mt_task_blocked
msgid "Task blocked"
msgstr "Tarefa Bloqueada"

#. module: project
#: selection:project.config.settings,module_pad:0
msgid "Task description is a plain text"
msgstr "Descrição da tarefa é um texto simples"

#. module: project
#. openerp-web
#: code:addons/project/static/src/js/web_planner_project.js:24
#, python-format
msgid "Task is Developed"
msgstr "Tarefa está desenvolvida"

#. module: project
#. openerp-web
#: code:addons/project/static/src/js/web_planner_project.js:104
#, python-format
msgid "Task is completed"
msgstr "Tarefa completada"

#. module: project
#. openerp-web
#: code:addons/project/static/src/js/web_planner_project.js:25
#, python-format
msgid "Task is tested"
msgstr "Tarefa está testada"

#. module: project
#: model:mail.message.subtype,description:project.mt_task_new
msgid "Task opened"
msgstr "Tarefa aberta"

#. module: project
#: model:mail.message.subtype,description:project.mt_task_ready
msgid "Task ready for Next Stage"
msgstr "Tarefa pronto para a próxima fase"

#. module: project
#: model:ir.ui.view,arch_db:project.view_task_history_search
msgid "Task's Analysis"
msgstr "Análise das tarefas"

#. module: project
#: model:ir.actions.act_window,name:project.act_project_project_2_project_task_all
#: model:ir.actions.act_window,name:project.action_view_task
#: model:ir.model.fields,field_description:project.field_account_analytic_account_use_tasks
#: model:ir.model.fields,field_description:project.field_project_project_task_count
#: model:ir.model.fields,field_description:project.field_project_project_task_needaction_count
#: model:ir.model.fields,field_description:project.field_project_project_use_tasks
#: model:ir.model.fields,field_description:project.field_res_partner_task_ids
#: model:ir.ui.menu,name:project.menu_action_view_task
#: model:ir.ui.menu,name:project.menu_project_task_user_tree
#: model:ir.ui.view,arch_db:project.edit_project
#: model:ir.ui.view,arch_db:project.project_planner
#: model:ir.ui.view,arch_db:project.view_project_kanban
#: model:ir.ui.view,arch_db:project.view_task_calendar
#: model:ir.ui.view,arch_db:project.view_task_partner_info_form
#: model:ir.ui.view,arch_db:project.view_task_search_form
#: model:ir.ui.view,arch_db:project.view_task_tree2
msgid "Tasks"
msgstr "Tarefas"

#. module: project
#: model:ir.ui.view,arch_db:project.project_planner
msgid "Tasks &amp; Issues"
msgstr "Tarefas e problemas"

#. module: project
#: model:ir.actions.act_window,name:project.action_project_task_user_tree
#: model:ir.actions.act_window,name:project.action_project_task_user_tree_filtered
#: model:ir.ui.view,arch_db:project.view_task_project_user_graph
#: model:ir.ui.view,arch_db:project.view_task_project_user_pivot
#: model:ir.ui.view,arch_db:project.view_task_project_user_search
msgid "Tasks Analysis"
msgstr "Análise de tarefas"

#. module: project
#: model:ir.model.fields,field_description:project.field_project_project_type_ids
#: model:ir.ui.view,arch_db:project.task_type_search
msgid "Tasks Stages"
msgstr "Etapas das Tarefas"

#. module: project
#: model:ir.ui.view,arch_db:project.project_planner
msgid "Tasks analysis"
msgstr "Análise de Tarefas"

#. module: project
#: model:ir.ui.view,arch_db:project.project_planner
msgid "Tasks are the main mechanism in Odoo and are activated by default."
msgstr "Tarefas são o mecanismo principal do Odoo e são activadas por defeito"

#. module: project
#: model:ir.model,name:project.model_report_project_task_user
msgid "Tasks by user and project"
msgstr "Tarefas por utilizador e projeto"

#. module: project
#: model:ir.actions.act_window,name:project.open_view_template_project
msgid "Templates of Projects"
msgstr "Templates do projeto"

#. module: project
#. openerp-web
#: code:addons/project/static/src/js/web_planner_project.js:49
#, python-format
msgid "Test"
msgstr "Teste"

#. module: project
#. openerp-web
#: code:addons/project/static/src/js/web_planner_project.js:57
#, python-format
msgid "Test is OK, need to document"
msgstr "Teste bem sucedido, precisa de documentar"

#. module: project
#. openerp-web
#: code:addons/project/static/src/js/web_planner_project.js:18
#, python-format
msgid "Testing"
msgstr "Testando"

#. module: project
#: model:ir.ui.view,arch_db:project.project_planner
msgid ""
"The Odoo Project app can be used to manage many activities, from the "
"development of a new product to the daily operations of a customer support. "
"With some creativity, it can even be used to manage your marketing "
"communications or personal projects. But just because it can be done doesn't "
"mean it's always a good idea: let's start by helping you understand what can "
"be a good project."
msgstr ""

#. module: project
#: model:ir.model.fields,help:project.field_project_project_alias_model
msgid ""
"The kind of document created when an email is received on this project's "
"email alias"
msgstr ""
"O tipo de documento criado quando um email é recebido no apelido de e-mail "
"deste projeto"

#. module: project
#: model:ir.model.fields,help:project.field_project_project_alias_model_id
msgid ""
"The model (Odoo Document Kind) to which this alias corresponds. Any incoming "
"email that does not reply to an existing record will cause the creation of a "
"new record of this model (e.g. a Project Task)"
msgstr ""
"O modelo (tipo de Documento  Odoo ) para que este apelido corresponde . "
"Qualquer e-mail recebido que não responde a um registro existente fará com "
"que a criação de um novo registro deste modelo (por exemplo, uma tarefa do "
"projeto )"

#. module: project
#: model:ir.model.fields,help:project.field_project_project_alias_name
msgid ""
"The name of the email alias, e.g. 'jobs' if you want to catch emails for "
"<jobs@example.odoo.com>"
msgstr ""
"O nome do alias de e-mail , por exemplo, Se você quer recolher e-mails para "
"\" empregos\" < jobs@example.odoo.com >"

#. module: project
#: model:ir.model.fields,help:project.field_project_project_alias_user_id
msgid ""
"The owner of records created upon receiving emails on this alias. If this "
"field is not set the system will attempt to find the right owner based on "
"the sender (From) address, or will use the Administrator account if no "
"system user is found for that address."
msgstr ""
"O proprietário dos registros criados após o recebimento de e-mails neste "
"apelido. Se este campo não estiver definido, o sistema tentará encontrar o "
"proprietário correto baseado no endereço do remetente (De), ou utilizará a "
"conta do Administrador se não for encontrado um usuário do sistema para este "
"endereço."

#. module: project
#: model:ir.ui.view,arch_db:project.project_planner
msgid "The same features as the Chrome extension, but on your mobile phone!"
msgstr ""
"As mesmas funcionalidades que a extensão do Chrome, mas no seu telemóvel!"

#. module: project
#. openerp-web
#: code:addons/project/static/src/xml/project.xml:7
#, python-format
msgid ""
"There is no available image to be set as cover. Send a message on the task "
"with an attached image."
msgstr ""
"Não há nenhuma imagem disponível para definir como capa. Envie uma mensagem "
"na tarefa com uma imagem em anexo."

#. module: project
#: model:ir.model.fields,help:project.field_project_config_settings_module_rating_project
msgid "This allows customers to give rating on provided services"
msgstr "Permite aos clientes avaliar os serviços prestados"

#. module: project
#: model:ir.model.fields,help:project.field_project_config_settings_module_sale_service
msgid ""
"This feature automatically creates project tasks from service products in "
"sale orders. In order to make it work,  the product has to be a service and "
"'Create Task Automatically' has to be flagged on the procurement tab in the "
"product form.\n"
"-This installs the module sale_service."
msgstr ""

#. module: project
#: model:ir.ui.view,arch_db:project.project_planner
msgid ""
"This is particularly useful to manage help and support: all incoming email  "
"from customers will be transformed into an issue that you'll be able to "
"track easily!"
msgstr ""
"Isto é particularmente útil para gerir ajuda e suporte: Todos os emails de "
"entrada de cliente serão transformados em problemas que poderá gerir "
"facilmente!"

#. module: project
#: model:ir.actions.act_window,help:project.action_project_task_user_tree
#: model:ir.actions.act_window,help:project.action_project_task_user_tree_filtered
msgid ""
"This report allows you to analyse the performance of your projects and "
"users. You can analyse the quantities of tasks, the hours spent compared to "
"the planned hours, the average number of days to open or close a task, etc."
msgstr ""
"Este relatório permite analisar o desempenho dos projetos e utilizadores. "
"Pode analisar a quantidade de tarefas, as horas gastas em comparação com as "
"horas planeadas, o número médio de dias para abrir ou fechar uma tarefa, etc"

#. module: project
#: model:ir.model.fields,help:project.field_project_task_type_fold
msgid ""
"This stage is folded in the kanban view when there are no records in that "
"stage to display."
msgstr ""
"Esta etapa aparecerá dobrada no kanban quando não houver tarefas para "
"mostrar."

#. module: project
#: model:ir.ui.view,arch_db:project.project_planner
msgid ""
"This whole process might take you a few hours, but don't worry, you can take "
"a break and\n"
"                        return to it at any time: your progress is "
"automatically saved."
msgstr ""
"Este processo poderá demorar algumas horas, mas não se preocupe, pode fazer "
"um intervalo e voltar a ele quando quiser: o seu progresso é automaticamente "
"salvo."

#. module: project
#: model:ir.ui.view,arch_db:project.project_planner
msgid ""
"This will add an Invoice Tasks menu in the Project module, that can be used "
"to select the Timesheet to invoice."
msgstr ""
"Isto vai adicionar um menu \"Faturar Tarefas\" no módulo dos projetos, que "
"pode ser usado para selecionar as folhas de horas a faturar"

#. module: project
#: model:ir.model.fields,help:project.field_res_company_project_time_mode_id
#: model:ir.model.fields,help:project.project_time_mode_id_duplicate_xmlid
#, fuzzy
msgid ""
"This will set the unit of measure used in projects and tasks.\n"
"If you use the timesheet linked to projects, don't forget to setup the right "
"unit of measure in your employees."
msgstr "Isto define a unidade de medida usada nos projetos e tarefas."

#. module: project
#: model:res.groups,name:project.group_time_work_estimation_tasks
msgid "Time Estimation on Tasks"
msgstr "Tempo Estimado nas Tarefas"

#. module: project
#: model:ir.ui.view,arch_db:project.edit_project
msgid "Time Scheduling"
msgstr "Planear horas"

#. module: project
#: model:ir.model.fields,field_description:project.field_project_config_settings_group_time_work_estimation_tasks
msgid "Time on Tasks"
msgstr "Tempo nas Tarefas"

#. module: project
#: model:ir.model.fields,field_description:project.field_res_company_project_time_mode_id
#: model:ir.model.fields,field_description:project.project_time_mode_id_duplicate_xmlid
msgid "Timesheet UoM"
msgstr "UdM das Folhas de Horas"

#. module: project
#: model:ir.model.fields,field_description:project.field_project_config_settings_module_project_timesheet_synchro
msgid "Timesheet app for Chrome/Android/iOS"
msgstr ""

#. module: project
#: model:ir.ui.view,arch_db:project.view_config_settings
msgid "Timesheets"
msgstr "Folhas de Horas"

#. module: project
#: model:ir.model.fields,field_description:project.field_project_config_settings_module_project_issue_sheet
msgid "Timesheets Invoicing"
msgstr "Faturar horas"

#. module: project
#: model:ir.ui.view,arch_db:project.project_planner
msgid ""
"Timesheets are often essential for running a company.<br/>\n"
"                    They are also prone to human error, repetitive, "
"annoying, and sometimes stressful to employees.<br/>\n"
"                    Fortunately, Odoo has several solutions to make them as "
"efficient and painless as possible!<br/>"
msgstr ""

#. module: project
#: model:ir.ui.view,arch_db:project.project_planner
msgid "Timesheets can be used for several purposes:"
msgstr "As folhas de horas podem ser usadas para diferentes fins:"

#. module: project
#: model:ir.ui.view,arch_db:project.project_planner
msgid "Timesheets to Approve"
msgstr "Folha de Horas para Aprovar"

#. module: project
#: model:ir.model.fields,help:project.field_project_project_resource_calendar_id
msgid "Timetable working hours to adjust the gantt diagram report"
msgstr "Horário de trabalho para ajustar o relatório de diagrama de Gantt"

#. module: project
#. openerp-web
#: code:addons/project/static/src/js/web_planner_project.js:96
#: model:project.task.type,name:project.project_stage_0
#, python-format
msgid "To Do"
msgstr "A Fazer"

#. module: project
#: model:ir.ui.view,arch_db:project.project_planner
msgid ""
"To configure these Kanban Statuses, go to the 'Project Stages' tab of a "
"Project."
msgstr ""
"Para definir estes estados do kanban, vá à aba \"Fases dos Projetos\" no "
"Projeto."

#. module: project
#: model:ir.ui.view,arch_db:project.project_planner
msgid "To use Issues, install the"
msgstr "Para usar problemas, instale o "

#. module: project
#: model:ir.ui.view,arch_db:project.project_planner
msgid "To use Timesheets, go to your"
msgstr "Para usar folhas de horas, vá ao seu "

#. module: project
#: model:ir.model.fields,help:project.field_project_task_remaining_hours
msgid ""
"Total remaining time, can be re-estimated periodically by the assignee of "
"the task."
msgstr ""
"Tempo total restante, pode ser re-estimado periodicamente pelo responsável "
"da tarefa."

#. module: project
#: model:ir.ui.view,arch_db:project.view_task_project_user_search
#: model:ir.ui.view,arch_db:project.view_task_search_form
msgid "Unassigned"
msgstr "Não atribuído"

#. module: project
#: model:ir.ui.view,arch_db:project.view_task_history_search
msgid "Unassigned Tasks"
msgstr "Tarefas não Atribuídas"

#. module: project
#: model:ir.ui.view,arch_db:project.view_project_project_filter
#: model:ir.ui.view,arch_db:project.view_task_kanban
#: model:ir.ui.view,arch_db:project.view_task_search_form
msgid "Unread Messages"
msgstr "Mensagens por ler"

#. module: project
#: model:ir.ui.view,arch_db:project.edit_project
msgid "Use Tasks"
msgstr "Usar Tarefas"

#. module: project
#: model:ir.model.fields,field_description:project.field_project_project_label_tasks
msgid "Use Tasks as"
msgstr "Usar a tarefa como"

#. module: project
#: model:ir.ui.view,arch_db:project.project_planner
msgid "Use Timesheets"
msgstr "Usar Folhas de Horas"

#. module: project
#: model:ir.ui.view,arch_db:project.project_planner
msgid ""
"Use separate meetings to solve big issues or issues that aren’t important "
"for the entire team."
msgstr ""
"Use reuniões separadas para resolver problemas grandes ou problemas que não "
"são importantes para a equipa inteira."

#. module: project
#: model:project.task.type,legend_priority:project.project_stage_0
msgid "Use the priority for tasks related to gold customers"
msgstr "Utilize a prioridade das tarefas relacionas a clientes Gold"

#. module: project
#: model:res.groups,name:project.group_project_user
msgid "User"
msgstr "Utilizador"

#. module: project
#: model:ir.model.fields,field_description:project.field_project_task_user_email
msgid "User Email"
msgstr "Email Utilizador"

#. module: project
#: model:ir.ui.view,arch_db:project.project_planner
msgid ""
"Usually, a project's team members are managed through weekly (or monthly) "
"status meetings.<br/>\n"
"                        Sometimes, these meetings can last hours and expose "
"participants to an overly detailed review of the project.<br/>\n"
"                        Your team members will probably try to avoid those "
"kind of meetings, or have to rush afterwards to meet their deadlines...<br/"
"><br/>\n"
"                        So how can you, as project manager, structure a "
"weekly status meeting where team members are engaged, informed and willing "
"to contribute to the project's next steps? Here are some tips."
msgstr ""

#. module: project
#. openerp-web
#: code:addons/project/static/src/js/web_planner_project.js:16
#, python-format
msgid "Validation"
msgstr "Validação"

#. module: project
#: model:ir.ui.view,arch_db:project.project_planner
msgid "View statistics (time spent, efficiency, etc.)"
msgstr "Ver estatísticas (tempo gasto, eficácia, etc)"

#. module: project
#: model:ir.ui.view,arch_db:project.project_planner
msgid "View statistics for the week"
msgstr "Ver estatísticas para a semana"

#. module: project
#. openerp-web
#: code:addons/project/static/src/js/web_planner_project.js:66
#: code:addons/project/static/src/js/web_planner_project.js:81
#, python-format
msgid "Wait. Customer"
msgstr "Espere. Cliente"

#. module: project
#. openerp-web
#: code:addons/project/static/src/js/web_planner_project.js:67
#: code:addons/project/static/src/js/web_planner_project.js:82
#, python-format
msgid "Wait. Expert"
msgstr "Espere. Especialista"

#. module: project
#: model:ir.ui.view,arch_db:project.project_planner
msgid "We can add fields related to your business on any screen, for example:"
msgstr ""
"Podemos adicionar campos relacionados com o seu negócio em qualquer ecrã, "
"por exemplo:"

#. module: project
#: model:ir.ui.view,arch_db:project.project_planner
msgid "We can automate steps in your workflow, for example:"
msgstr "Nós podemos automatizar passos no seu fluxo de trabalho, por exemplo:"

#. module: project
#: model:ir.ui.view,arch_db:project.project_planner
msgid ""
"We can implement custom reports based on your Word or GoogleDocs templates, "
"for example:"
msgstr ""
"Podemos implementar relatórios customizados no seu Word ou templates "
"GoogleDocs, por exemplo:"

#. module: project
#: model:ir.ui.view,arch_db:project.project_planner
msgid ""
"We hope this process helped you implement our project management application."
msgstr ""
"Esperamos que este processo tenha-o ajudado a implementar a aplicação de "
"gestão de projetos."

#. module: project
#: model:ir.ui.view,arch_db:project.project_planner
msgid ""
"We've developed a super simple and efficient Chrome extension to enter your "
"timesheets:<br/><br/>"
msgstr ""
"Desenvolvemos uma extensão do Chrome simples e funcional para introduzir os "
"tempos: <br/><br/>"

#. module: project
#: model:ir.ui.view,arch_db:project.project_planner
msgid "Welcome"
msgstr "Bem-vindo"

#. module: project
#: model:ir.ui.view,arch_db:project.project_planner
msgid ""
"What is the average number of working hours necessary to close an issue?"
msgstr ""
"Qual o número médio de horas trabalhadas necessárias para fechar um problema?"

#. module: project
#: model:ir.ui.view,arch_db:project.project_planner
msgid "What is the average time before an issue is assigned / closed?"
msgstr "Qual o tempo estimado até um problema ser distribuído / fechado?"

#. module: project
#: model:ir.ui.view,arch_db:project.project_planner
msgid ""
"What is the difference between initial time estimation and final time spent?"
msgstr "Qual a diferença entre tempo estimado inicial e tempo gasto no final?"

#. module: project
#: model:ir.ui.view,arch_db:project.project_planner
msgid "What is the number of missed deadlines?"
msgstr "Qual o número de prazos ultrapassados?"

#. module: project
#: model:ir.ui.view,arch_db:project.project_planner
msgid "What is their average number of tasks or issues worked on / closed?"
msgstr "Qual o seu número de tarefas ou problemas trabalhados / fechados?"

#. module: project
#: model:ir.ui.view,arch_db:project.project_planner
msgid "What is their average number of working hours over the year?"
msgstr "Qual o seu número médio de horas gastas durante o ano?"

#. module: project
#: model:ir.model.fields,help:project.field_project_project_is_favorite
msgid "Whether this project should be displayed on the dashboard or not"
msgstr ""

#. module: project
#. openerp-web
#: code:addons/project/static/src/js/web_planner_project.js:39
#, python-format
msgid "Work has started"
msgstr "Trabalho foi iniciado"

#. module: project
#: model:ir.model.fields,field_description:project.field_project_project_resource_calendar_id
msgid "Working Time"
msgstr "Tempo de Trabalho"

#. module: project
#: model:ir.filters,name:project.filter_task_report_workload
msgid "Workload"
msgstr "Carga de trabalho"

#. module: project
#: model:ir.ui.view,arch_db:project.task_type_edit
msgid ""
"You can also add a description to help your coworkers understand the meaning "
"and purpose of the stage."
msgstr ""
"Pode também adicionar descrição para ajudar os seus funcionários a perceber "
"o significado das fases"

#. module: project
#: model:ir.ui.view,arch_db:project.task_type_edit
msgid ""
"You can also give a tooltip about the use of the stars available in the "
"kanban and form views."
msgstr ""
"Pode também adicionar um help para o uso das estrelas na vista de kanban e "
"vistas de formulário."

#. module: project
#: model:ir.ui.view,arch_db:project.project_planner
msgid "You can even include any report in your dashboard for permanent access!"
msgstr ""
"Pode mesmo incluir qualquer relatório no seu painel para um acesso "
"permanente!"

#. module: project
#: model:ir.ui.view,arch_db:project.project_planner
msgid ""
"You can learn more about Timesheets in the 'Use Timesheets' section of this "
"planner."
msgstr ""
"Pode mesmo aprender sobre as folhas de horas na secão \"Usar Folhas de Horas"
"\" do planeador."

#. module: project
#: model:ir.actions.act_window,help:project.act_project_project_2_project_task_all
msgid ""
"You can now manage your tasks in order to get things done efficiently. Track "
"progress, discuss, attach documents, etc."
msgstr ""
"Pode agora gerir as suas tarefas de forma a conseguir fazer as coisas "
"eficientemente. Controle o progresso, discussão, anexe documentos, etc."

#. module: project
#: model:ir.ui.view,arch_db:project.project_planner
msgid ""
"You can reply directly to a message from you email software; the message and "
"its attachments will be added to the Chatter."
msgstr ""
"Pode responder directamente a uma mensagem do seu software de email, a "
"mensagem e os anexos serão adicionados ao chatter."

#. module: project
#: model:ir.ui.view,arch_db:project.project_planner
#, fuzzy
msgid "You can save your reports to easily reuse it later"
msgstr ""
"Pode gravar os seus relatórios para facilmente os reutilizar mais tarde"

#. module: project
#: code:addons/project/project.py:94
#, python-format
msgid ""
"You cannot delete a project containing tasks. You can either delete all the "
"project's tasks and then delete the project or simply deactivate the project."
msgstr ""
"Não pode excluir um projeto contendo tarefas. Pode apagar todas as tarefas "
"do projeto e, em seguida, excluir o projeto ou simplesmente desativar o "
"projeto."

#. module: project
#: model:ir.ui.view,arch_db:project.project_planner
msgid "Your Activities"
msgstr "Suas Actividades"

#. module: project
#: model:ir.ui.view,arch_db:project.project_planner
msgid "Your Objectives"
msgstr "Seus Objetivos"

#. module: project
#: model:mail.template,subject:project.mail_template_data_module_install_project
msgid "Your Odoo Project application is up and running"
msgstr ""

#. module: project
#: model:ir.ui.view,arch_db:project.project_planner
msgid "Your Projects"
msgstr "Seus Projetos"

#. module: project
#: model:ir.ui.view,arch_db:project.project_planner
msgid "Your Projects:"
msgstr "Seus Projetos:"

#. module: project
#: model:ir.ui.view,arch_db:project.project_planner
msgid "and activate:"
msgstr "e activar:"

#. module: project
#: model:ir.ui.view,arch_db:project.project_planner
msgid "etc.."
msgstr "etc..."

#. module: project
#: model:ir.ui.view,arch_db:project.project_planner
msgid "for Issues: 'Activate timesheets on issues'"
msgstr "para Problemas: 'Activar folhas de horas em problemas'"

#. module: project
#: model:ir.ui.view,arch_db:project.project_planner
msgid "for Tasks: 'Log work activities on tasks'"
msgstr "para Tarefas: 'Registar trabalhos nas tarefas'"

#. module: project
#: model:ir.ui.view,arch_db:project.view_task_kanban
msgid "oe_kanban_text_red"
msgstr "oe_kanban_text_red"

#. module: project
#: model:ir.model,name:project.model_project_config_settings
msgid "project.config.settings"
msgstr "project.config.settings"

#. module: project
#: model:ir.model,name:project.model_project_task_history_cumulative
msgid "project.task.history.cumulative"
msgstr ""

#. module: project
#: model:ir.ui.view,arch_db:project.project_planner
msgid "send us an email"
msgstr "envie-nos um e-mail"

#. module: project
<<<<<<< HEAD
#: code:addons/project/project.py:597
=======
#: code:addons/project/project.py:605
>>>>>>> bc1a0a32
#, python-format
msgid "tasks"
msgstr "tarefas"

#. module: project
#: model:ir.ui.view,arch_db:project.project_planner
msgid "to describe<br/> your experience or to suggest improvements !"
msgstr "para descrever <br/> a sua experiência ou sugerir melhorias!"

#. module: project
#: model:ir.model.fields,field_description:project.field_account_analytic_account_project_count
#: model:ir.model.fields,field_description:project.field_project_project_project_count
#: model:ir.model.fields,field_description:project.field_project_project_task_ids
msgid "unknown"
msgstr "Desconhecido"

#. module: project
#: model:ir.ui.view,arch_db:project.project_planner
msgid "using the above recommendations"
msgstr "usando as recomendações acima mencionadas"

#. module: project
#: model:ir.ui.view,arch_db:project.project_planner
msgid ""
"view of the HR module is the main tool to check, modify and confirm "
"Timesheets."
msgstr ""
"vista do módulo de RH é a ferramenta principal a confirmar, modificar e "
"validar as folhas de horas."

#. module: project
#: model:ir.ui.view,arch_db:project.project_planner
msgid "view of the Human Resources module."
msgstr "vista do módulo de Recursos Humanos."

#. module: project
#: model:ir.ui.view,arch_db:project.project_planner
msgid "view."
msgstr "vista."

#. module: project
#: model:ir.ui.view,arch_db:project.project_planner
msgid "with Timesheet"
msgstr "com Folhas de Horas"

#. module: project
#: model:ir.ui.view,arch_db:project.project_planner
msgid "you listed on the previous step"
msgstr "listou no passou anterior"

#~ msgid "&times;"
#~ msgstr "&times;"

#~ msgid "Action Needed"
#~ msgstr "Ação Necessária"

<<<<<<< HEAD
#~ msgid "All Employees Project: all employees can access"
#~ msgstr ""
#~ "Todos os projetos dos funcionários: todos os funcionários podem aceder"

=======
>>>>>>> bc1a0a32
#~ msgid "Check this field if this project manages timesheets"
#~ msgstr "Dê o visto se este projeto gerir folhas de horas"

#~ msgid "Close"
#~ msgstr "Fechar"

<<<<<<< HEAD
#~ msgid "Customer Project: visible in portal if the customer is a follower"
#~ msgstr "Projeto de Cliente: visível no portal se o cliente for um seguidor."

=======
>>>>>>> bc1a0a32
#~ msgid "Date of the last message posted on the record."
#~ msgstr "Data da Ultmia Mensagem Inserida no Registo"

#~ msgid "Delegated Tasks"
#~ msgstr "Tarefas Delegadas"

#~ msgid "Do not record timesheets on tasks"
#~ msgstr "Não gravar folhas de horas nas tarefas"

#~ msgid "Followers"
#~ msgstr "Seguidores"

#~ msgid "Followers (Channels)"
#~ msgstr "Seguidores (Canais)"

#~ msgid "Followers (Partners)"
#~ msgstr "Seguidores (Parceiros)"

#~ msgid "If checked new messages require your attention."
#~ msgstr "Se marcado, há novas mensagens que pedem a sua atenção."

#~ msgid "If checked, new messages require your attention."
#~ msgstr "Se marcado, há novas mensagens que pedem a sua atenção."

#~ msgid "Is Follower"
#~ msgstr "É um seguidor"

#~ msgid "Last Message Date"
#~ msgstr "Data da Última Mensagem"

#~ msgid "Messages"
#~ msgstr "Mensagens"

#~ msgid "Messages and communication history"
#~ msgstr "Histórico de mensagens e comunicação"

#~ msgid "Number of Actions"
#~ msgstr "Número de Ações"

#~ msgid "Number of messages which requires an action"
#~ msgstr "Número de mensagens que requerem uma ação"

#~ msgid "Number of unread messages"
#~ msgstr "Número de mensagens por ler"

#~ msgid "Open Project Menu"
#~ msgstr "Abrir menu de projeto"

#~ msgid "Record timesheet lines per tasks"
#~ msgstr "Registe as linhas da folha de horas por tarefas"

<<<<<<< HEAD
#~ msgid "State"
#~ msgstr "Estado"

=======
>>>>>>> bc1a0a32
#~ msgid "Subscriptions"
#~ msgstr "Subscrições"

#~ msgid "Task's Work on Tasks"
#~ msgstr "Trabalhos na Tarefa"

#~ msgid ""
#~ "This allows you to transfer the entries under tasks defined for Project "
#~ "Management to the timesheet line entries for particular date and user, "
#~ "with the effect of creating, editing and deleting either ways.\n"
#~ "-This installs the module project_timesheet."
#~ msgstr ""
#~ "Isto permite-lhe transferir os movimentos sob as tarefas definidas para a "
#~ "Gestão do Projeto para os movimentos da linha da folha de horas  para uma "
#~ "data e utilizador em particular, com o efeito de criar, editar e "
#~ "eliminar. \n"
#~ "- Isto instala o módulo project_timesheet."

#~ msgid "Timesheets on Project"
#~ msgstr "Folha de Horas em Projetos"

#~ msgid "Type of Account"
#~ msgstr "Tipo de conta"

#~ msgid "Unread Messages Counter"
#~ msgstr "Contador de Mensagens por Ler"

#~ msgid "Website Messages"
#~ msgstr "Mensagens do Website"

#~ msgid "Website communication history"
#~ msgstr "Histórico de Comunicação do Website"<|MERGE_RESOLUTION|>--- conflicted
+++ resolved
@@ -11,11 +11,7 @@
 msgstr ""
 "Project-Id-Version: Odoo 9.0\n"
 "Report-Msgid-Bugs-To: \n"
-<<<<<<< HEAD
-"POT-Creation-Date: 2016-08-19 10:24+0000\n"
-=======
 "POT-Creation-Date: 2016-08-18 14:06+0000\n"
->>>>>>> bc1a0a32
 "PO-Revision-Date: 2016-05-25 18:22+0000\n"
 "Last-Translator: Maria Manuela Silva\n"
 "Language-Team: Portuguese (http://www.transifex.com/odoo/odoo-9/language/"
@@ -217,11 +213,7 @@
 
 #. module: project
 #: code:addons/project/project.py:273 code:addons/project/project.py:294
-<<<<<<< HEAD
-#: code:addons/project/project.py:438
-=======
 #: code:addons/project/project.py:446
->>>>>>> bc1a0a32
 #, python-format
 msgid "%s (copy)"
 msgstr "%s (cópia)"
@@ -1104,15 +1096,9 @@
 
 #. module: project
 #: code:addons/project/project.py:133
-<<<<<<< HEAD
-#, fuzzy, python-format
-msgid "All employees"
-msgstr "Para os empregados, o "
-=======
 #, python-format
 msgid "All Employees Project: all employees can access"
 msgstr "Todos os projetos dos funcionários: todos os funcionários podem aceder"
->>>>>>> bc1a0a32
 
 #. module: project
 #: selection:project.config.settings,module_rating_project:0
@@ -1351,11 +1337,7 @@
 "Dê o visto nesta caixa para gerir actividades internas através deste projeto"
 
 #. module: project
-<<<<<<< HEAD
-#: code:addons/project/project.py:640
-=======
 #: code:addons/project/project.py:648
->>>>>>> bc1a0a32
 #, python-format
 msgid ""
 "Child task still open.\n"
@@ -1583,11 +1565,7 @@
 msgstr "Folhas de Horas Atual"
 
 #. module: project
-<<<<<<< HEAD
-#: code:addons/project/project.py:860
-=======
 #: code:addons/project/project.py:868
->>>>>>> bc1a0a32
 #: model:ir.model.fields,field_description:project.field_project_project_partner_id
 #: model:ir.model.fields,field_description:project.field_project_task_partner_id
 #: model:ir.ui.view,arch_db:project.edit_project
@@ -1596,25 +1574,18 @@
 msgstr "Cliente"
 
 #. module: project
-<<<<<<< HEAD
-#: code:addons/project/project.py:860
-=======
 #: code:addons/project/project.py:868
->>>>>>> bc1a0a32
 #, python-format
 msgid "Customer Email"
 msgstr "E-mail do cliente"
 
 #. module: project
-<<<<<<< HEAD
-=======
 #: code:addons/project/project.py:132
 #, python-format
 msgid "Customer Project: visible in portal if the customer is a follower"
 msgstr "Projeto de Cliente: visível no portal se o cliente for um seguidor."
 
 #. module: project
->>>>>>> bc1a0a32
 #: model:ir.ui.view,arch_db:project.project_planner
 msgid "Customer Service"
 msgstr "Apoio ao cliente"
@@ -1639,12 +1610,6 @@
 #, python-format
 msgid "Customer has reported new issue"
 msgstr "O cliente reportou um novo problema"
-
-#. module: project
-#: code:addons/project/project.py:132
-#, fuzzy, python-format
-msgid "Customer project"
-msgstr "Apoio ao cliente"
 
 #. module: project
 #. openerp-web
@@ -2201,11 +2166,7 @@
 msgstr ""
 
 #. module: project
-<<<<<<< HEAD
-#: code:addons/project/project.py:791
-=======
 #: code:addons/project/project.py:799
->>>>>>> bc1a0a32
 #, python-format
 msgid "I take it"
 msgstr "Eu encarrego-me"
@@ -2643,12 +2604,6 @@
 msgstr "Mais <i class=\"fa fa-caret-down\"/>"
 
 #. module: project
-#: model:ir.ui.view,arch_db:project.view_config_settings
-#, fuzzy
-msgid "More Info"
-msgstr "Informação Extra"
-
-#. module: project
 #: model:ir.ui.view,arch_db:project.project_planner
 msgid "More efficient communication between employees"
 msgstr "Comunicação mais eficiente entre funcionários."
@@ -2688,11 +2643,7 @@
 msgstr "Novo"
 
 #. module: project
-<<<<<<< HEAD
-#: code:addons/project/project.py:793
-=======
 #: code:addons/project/project.py:801
->>>>>>> bc1a0a32
 #, python-format
 msgid "New Task"
 msgstr "Nova Tarefa"
@@ -2927,11 +2878,7 @@
 msgstr "Planeador"
 
 #. module: project
-<<<<<<< HEAD
-#: code:addons/project/project.py:953
-=======
 #: code:addons/project/project.py:961
->>>>>>> bc1a0a32
 #, python-format
 msgid ""
 "Please remove existing tasks in the project linked to the accounts you want "
@@ -2976,13 +2923,8 @@
 
 #. module: project
 #: code:addons/project/project.py:134
-<<<<<<< HEAD
-#, fuzzy, python-format
-msgid "Private: followers only"
-=======
 #, python-format
 msgid "Private Project: followers only"
->>>>>>> bc1a0a32
 msgstr "Projeto privado: só seguidores"
 
 #. module: project
@@ -3075,12 +3017,6 @@
 msgstr "Projetos"
 
 #. module: project
-#: model:mail.channel,name:project.mail_channel_project_task
-#, fuzzy
-msgid "Projects & Tasks"
-msgstr "Tarefas do projeto"
-
-#. module: project
 #: model:ir.ui.view,arch_db:project.task_type_edit
 msgid "Projects using this stage"
 msgstr ""
@@ -3429,6 +3365,11 @@
 #: model:ir.model.fields,field_description:project.field_project_task_date_start
 msgid "Starting Date"
 msgstr "Data de início"
+
+#. module: project
+#: model:ir.model.fields,field_description:project.field_project_project_account_type
+msgid "State"
+msgstr "Estado"
 
 #. module: project
 #: model:ir.model.fields,field_description:project.field_project_project_state
@@ -4237,11 +4178,7 @@
 msgstr "envie-nos um e-mail"
 
 #. module: project
-<<<<<<< HEAD
-#: code:addons/project/project.py:597
-=======
 #: code:addons/project/project.py:605
->>>>>>> bc1a0a32
 #, python-format
 msgid "tasks"
 msgstr "tarefas"
@@ -4298,25 +4235,12 @@
 #~ msgid "Action Needed"
 #~ msgstr "Ação Necessária"
 
-<<<<<<< HEAD
-#~ msgid "All Employees Project: all employees can access"
-#~ msgstr ""
-#~ "Todos os projetos dos funcionários: todos os funcionários podem aceder"
-
-=======
->>>>>>> bc1a0a32
 #~ msgid "Check this field if this project manages timesheets"
 #~ msgstr "Dê o visto se este projeto gerir folhas de horas"
 
 #~ msgid "Close"
 #~ msgstr "Fechar"
 
-<<<<<<< HEAD
-#~ msgid "Customer Project: visible in portal if the customer is a follower"
-#~ msgstr "Projeto de Cliente: visível no portal se o cliente for um seguidor."
-
-=======
->>>>>>> bc1a0a32
 #~ msgid "Date of the last message posted on the record."
 #~ msgstr "Data da Ultmia Mensagem Inserida no Registo"
 
@@ -4368,12 +4292,6 @@
 #~ msgid "Record timesheet lines per tasks"
 #~ msgstr "Registe as linhas da folha de horas por tarefas"
 
-<<<<<<< HEAD
-#~ msgid "State"
-#~ msgstr "Estado"
-
-=======
->>>>>>> bc1a0a32
 #~ msgid "Subscriptions"
 #~ msgstr "Subscrições"
 
