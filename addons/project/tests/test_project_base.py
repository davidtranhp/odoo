--- conflicted
+++ resolved
@@ -5,114 +5,42 @@
 
 class TestProjectBase(TestMail):
 
-<<<<<<< HEAD
-    def setUp(self):
-        super(TestProjectBase, self).setUp()
-
-        user_group_employee = self.env.ref('base.group_user')
-        user_group_project_user = self.env.ref('project.group_project_user')
-        user_group_project_manager = self.env.ref('project.group_project_manager')
-
-        # Test users to use through the various tests
-        Users = self.env['res.users'].with_context({'no_reset_password': True})
-        self.user_projectuser = Users.create({
-=======
     @classmethod
     def setUpClass(cls):
         super(TestProjectBase, cls).setUpClass()
-        cr, uid = cls.cr, cls.uid
 
-        # Usefull models
-        cls.project_project = cls.registry('project.project')
-        cls.project_task = cls.registry('project.task')
-        cls.project_task_delegate = cls.registry('project.task.delegate')
-
-        # Find Project User group
-        cls.group_project_user_id = cls.env.ref('project.group_project_user').id or False
-
-        # Find Project Manager group
-        cls.group_project_manager_id = cls.env.ref('project.group_project_manager').id or False
-
-        # Test partners to use through the various tests
-        cls.project_partner_id = cls.res_partner.create(cr, uid, {
-            'name': 'Gertrude AgrolaitPartner',
-            'email': 'gertrude.partner@agrolait.com',
-        })
-        cls.email_partner_id = cls.res_partner.create(cr, uid, {
-            'name': 'Patrick Ratatouille',
-            'email': 'patrick.ratatouille@agrolait.com',
-        })
+        user_group_employee = cls.env.ref('base.group_user')
+        user_group_project_user = cls.env.ref('project.group_project_user')
+        user_group_project_manager = cls.env.ref('project.group_project_manager')
 
         # Test users to use through the various tests
-        cls.user_projectuser_id = cls.res_users.create(cr, uid, {
->>>>>>> 81b5c601
+        Users = cls.env['res.users'].with_context({'no_reset_password': True})
+        cls.user_projectuser = Users.create({
             'name': 'Armande ProjectUser',
             'login': 'Armande',
             'alias_name': 'armande',
             'email': 'armande.projectuser@example.com',
-<<<<<<< HEAD
             'groups_id': [(6, 0, [user_group_employee.id, user_group_project_user.id])]
         })
-        self.user_projectmanager = Users.create({
-=======
-            'groups_id': [(6, 0, [cls.group_employee_id, cls.group_project_user_id])]
-        })
-        cls.user_projectmanager_id = cls.res_users.create(cr, uid, {
->>>>>>> 81b5c601
+        cls.user_projectmanager = Users.create({
             'name': 'Bastien ProjectManager',
             'login': 'bastien',
             'alias_name': 'bastien',
             'email': 'bastien.projectmanager@example.com',
-<<<<<<< HEAD
             'groups_id': [(6, 0, [user_group_employee.id, user_group_project_manager.id])]})
 
         # Test 'Pigs' project
-        self.project_pigs = self.env['project.project'].with_context({'mail_create_nolog': True}).create({
+        cls.project_pigs = cls.env['project.project'].with_context({'mail_create_nolog': True}).create({
             'name': 'Pigs',
             'privacy_visibility': 'public',
             'alias_name': 'project+pigs',
-            'partner_id': self.user_employee_2.partner_id.id})
+            'partner_id': cls.user_employee_2.partner_id.id})
         # Already-existing tasks in Pigs
-        self.task_1 = self.env['project.task'].with_context({'mail_create_nolog': True}).create({
+        cls.task_1 = cls.env['project.task'].with_context({'mail_create_nolog': True}).create({
             'name': 'Pigs UserTask',
-            'user_id': self.user_projectuser.id,
-            'project_id': self.project_pigs.id})
-        self.task_2 = self.env['project.task'].with_context({'mail_create_nolog': True}).create({
+            'user_id': cls.user_projectuser.id,
+            'project_id': cls.project_pigs.id})
+        cls.task_2 = cls.env['project.task'].with_context({'mail_create_nolog': True}).create({
             'name': 'Pigs ManagerTask',
-            'user_id': self.user_projectmanager.id,
-            'project_id': self.project_pigs.id})
-=======
-            'groups_id': [(6, 0, [cls.group_employee_id, cls.group_project_manager_id])]
-        })
-        cls.user_none_id = cls.res_users.create(cr, uid, {
-            'name': 'Charlie Avotbonkeur',
-            'login': 'charlie',
-            'alias_name': 'charlie',
-            'email': 'charlie.noone@example.com',
-            'groups_id': [(6, 0, [])]
-        })
-        cls.user_projectuser = cls.res_users.browse(cr, uid, cls.user_projectuser_id)
-        cls.user_projectmanager = cls.res_users.browse(cr, uid, cls.user_projectmanager_id)
-        cls.partner_projectuser_id = cls.user_projectuser.partner_id.id
-        cls.partner_projectmanager_id = cls.user_projectmanager.partner_id.id
-
-        # Test 'Pigs' project
-        cls.project_pigs_id = cls.project_project.create(cr, uid, {
-            'name': 'Pigs',
-            'privacy_visibility': 'public',
-            'alias_name': 'project+pigs',
-            'partner_id': cls.partner_raoul_id,
-        }, {'mail_create_nolog': True})
-
-        # Already-existing tasks in Pigs
-        cls.task_1_id = cls.project_task.create(cr, uid, {
-            'name': 'Pigs UserTask',
-            'user_id': cls.user_projectuser_id,
-            'project_id': cls.project_pigs_id,
-        }, {'mail_create_nolog': True})
-        cls.task_2_id = cls.project_task.create(cr, uid, {
-            'name': 'Pigs ManagerTask',
-            'user_id': cls.user_projectmanager_id,
-            'project_id': cls.project_pigs_id,
-        }, {'mail_create_nolog': True})
->>>>>>> 81b5c601
+            'user_id': cls.user_projectmanager.id,
+            'project_id': cls.project_pigs.id})