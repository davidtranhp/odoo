--- conflicted
+++ resolved
@@ -867,56 +867,6 @@
         }
 
 
-<<<<<<< HEAD
-=======
-class AccountAnalyticAccount(models.Model):
-    _inherit = 'account.analytic.account'
-    _description = 'Analytic Account'
-
-    company_uom_id = fields.Many2one('product.uom', related='company_id.project_time_mode_id', string="Company UOM")
-    project_ids = fields.One2many('project.project', 'analytic_account_id', string='Projects')
-    project_count = fields.Integer(compute='_compute_project_count', string='Project Count')
-
-    def _compute_project_count(self):
-        for account in self:
-            account.project_count = len(account.with_context(active_test=False).project_ids)
-
-    @api.multi
-    def unlink(self):
-        projects = self.env['project.project'].search([('analytic_account_id', 'in', self.ids)])
-        has_tasks = self.env['project.task'].search_count([('project_id', 'in', projects.ids)])
-        if has_tasks:
-            raise UserError(_('Please remove existing tasks in the project linked to the accounts you want to delete.'))
-        return super(AccountAnalyticAccount, self).unlink()
-
-    @api.model
-    def name_search(self, name, args=None, operator='ilike', limit=100):
-        if args is None:
-            args = []
-        if self.env.context.get('current_model') == 'project.project':
-            return self.search(args + [('name', operator, name)], limit=limit).name_get()
-
-        return super(AccountAnalyticAccount, self).name_search(name, args=args, operator=operator, limit=limit)
-
-    @api.multi
-    def projects_action(self):
-        projects = self.with_context(active_test=False).mapped('project_ids')
-        result = {
-            "type": "ir.actions.act_window",
-            "res_model": "project.project",
-            "views": [[False, "tree"], [False, "form"]],
-            "domain": [["id", "in", projects.ids]],
-            "context": {"create": False},
-            "name": "Projects",
-        }
-        if len(projects) == 1:
-            result['views'] = [(False, "form")]
-            result['res_id'] = projects.id
-        else:
-            result = {'type': 'ir.actions.act_window_close'}
-        return result
-
->>>>>>> 8fb25e18
 class ProjectTags(models.Model):
     """ Tags of project's tasks """
     _name = "project.tags"
