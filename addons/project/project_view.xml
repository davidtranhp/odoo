<?xml version="1.0" encoding="utf-8"?>
<openerp>
    <data>

        <!-- Top menu item -->
        <menuitem name="Project"
            id="base.menu_main_pm"
            groups="group_project_manager,group_project_user"
            sequence="40"/>

        <menuitem id="menu_project_management" name="Project" parent="base.menu_main_pm" sequence="1"/>
        <menuitem id="base.menu_definitions" name="Configuration" parent="base.menu_main_pm" sequence="60"/>

        <record id="view_task_search_form" model="ir.ui.view">
            <field name="name">project.task.search.form</field>
            <field name="model">project.task</field>
            <field name="arch" type="xml">
               <search string="Tasks">
                    <field name="name" string="Tasks"/>
                    <field name="categ_ids"/>
                    <filter string="Unassigned" name="unassigned" domain="[('user_id', '=', False)]"/>
                    <filter string="New" name="draft" domain="[('stage_id.sequence', '&lt;=', 1)]"/>
                    <separator/>
                    <filter string="My Tasks" domain="[('user_id','=',uid)]"/>
                    <separator/>
                    <filter string="Unread Messages" name="message_unread" domain="[('message_unread','=',True)]"/>
                    <separator/>
                    <filter string="Deadlines" context="{'deadline_visible': False}" domain="[('date_deadline','&lt;&gt;',False)]"
                        help="Show only tasks having a deadline"/>
                    <field name="partner_id"/>
                    <field name="project_id"/>
                    <field name="user_id"/>
                    <field name="stage_id" domain="[]"/>
                    <group expand="0" string="Group By...">
                        <filter string="Users" name="group_user_id" icon="terp-personal" domain="[]"  context="{'group_by':'user_id'}"/>
                        <filter string="Project" name="group_project_id" icon="terp-folder-violet" domain="[]" context="{'group_by':'project_id'}"/>
                        <filter string="Stage" name="group_stage_id" icon="terp-stage" domain="[]" context="{'group_by':'stage_id'}"/>
                        <filter string="Last Stage Update" icon="terp-go-month" domain="[]" context="{'group_by':'date_last_stage_update'}"/>
                        <filter string="Deadline" icon="terp-gnome-cpu-frequency-applet+" domain="[]" context="{'group_by':'date_deadline'}"/>
                        <filter string="Start Month" icon="terp-go-month" domain="[]" context="{'group_by':'date_start'}"/>
                        <filter string="End Month" icon="terp-go-month" domain="[]" context="{'group_by':'date_end'}" groups="base.group_no_one"/>
                    </group>
                </search>
            </field>
        </record>

        <record id="act_project_project_2_project_task_all" model="ir.actions.act_window">
            <field name="name">Tasks</field>
            <field name="res_model">project.task</field>
            <field name="view_mode">kanban,tree,form,calendar,gantt,graph</field>
            <field name="context">{
                'search_default_project_id': [active_id], 
                'default_project_id': active_id,
                'active_test': False,
            }</field>
            <field name="search_view_id" ref="view_task_search_form"/>
            <field name="help" type="html">
                <p>
                    OpenERP's project management allows you to manage the pipeline
                    of tasks in order to get things done efficiently. You can
                    track progress, discuss on tasks, attach documents, etc.
                </p>
            </field>
        </record>

        <!-- Project -->
        <record id="edit_project" model="ir.ui.view">
            <field name="name">project.project.form</field>
            <field name="model">project.project</field>
            <field name="arch" type="xml">
                <form string="Project" version="7.0">
                <header>
                    <button name="set_open" string="Re-open project" type="object" states="pending" class="oe_highlight" groups="base.group_user"/>
                    <button name="set_done" string="Close Project" type="object" states="open,pending" groups="base.group_user"/>
                    <button name="set_open" string="Re-open project" type="object" states="cancelled,close" groups="base.group_user"/>
                    <button name="set_pending" string="Pending" type="object" states="open" groups="base.group_user"/>
                    <button name="set_template" string="Set as Template" type="object" states="open" groups="base.group_user"/>
                    <button string="New Project Based on Template" name="duplicate_template"  type="object" states="template" context="{'parent_id':parent_id}" class="oe_highlight" groups="base.group_user"/>
                    <button name="reset_project" string="Reset as Project" type="object" states="template" class="oe_highlight" groups="base.group_user"/>
                    <button name="set_cancel" string="Cancel Project" type="object" states="open,pending" groups="base.group_user"/>
                    <field name="state" widget="statusbar" statusbar_visible="open,close" statusbar_colors='{"pending":"blue"}' readonly="1"/>
                </header>
                <sheet string="Project">
                    <field name="analytic_account_id" invisible="1" required="0"/>
                    <div class="oe_title">
                        <label for="name" class="oe_edit_only" string="Project Name"/>
                        <h1>
                            <field name="name" string="Project Name"/>
                        </h1>
                        <div name="options_active">
                            <field name="use_tasks" class="oe_inline"/>
                            <label for="use_tasks"/>
                        </div>
                    </div>
                    <div class="oe_right oe_button_box" name="buttons" groups="base.group_user">
                        <field name="tasks" widget="x2many_counter" string="Tasks" attrs="{'invisible':[('use_tasks','=', False)]}" options='{"views": [[false, "kanban"], [false, "tree"], [false, "form"], [false, "calendar"], [false, "gantt"], [false, "graph"]]}'/>
                        <button name="attachment_tree_view" string="Documents" type="object"/>
                    </div>
                    <group>
                        <group>
                            <field name="user_id" string="Project Manager" 
                                    attrs="{'readonly':[('state','in',['close', 'cancelled'])]}" 
                                    context="{'default_groups_ref': ['base.group_user', 'base.group_partner_manager', 'project.group_project_manager']}"/>
                            <field name="partner_id" on_change="onchange_partner_id(partner_id)"/>
                            <span></span>
                            <p attrs="{'invisible': [('analytic_account_id','=',False)]}">
                                To invoice or setup invoicing and renewal options, go to the related contract:
                                <field name="analytic_account_id" readonly="1" required="0" class="oe_inline" nolabel="1"/>.
                            </p>
                        </group>
                        <group name="group_alias"
                                attrs="{'invisible': [('alias_domain', '=', False)]}">
                            <label for="alias_name" string="Email Alias"/>
                            <div name="alias_def">
                                <field name="alias_id" class="oe_read_only oe_inline"
                                        string="Email Alias" required="0"/>
                                <div class="oe_edit_only oe_inline" name="edit_alias" style="display: inline;" >
                                    <field name="alias_name" class="oe_inline"/>@<field name="alias_domain" class="oe_inline" readonly="1"/>
                                </div>
                            </div>
                            <label for="alias_model" string="Incoming Emails create"/>
                            <field name="alias_model" class="oe_inline" nolabel="1"/>
                            <field name="alias_contact" class="oe_inline"
                                    string="Accept Emails From"/>
                        </group>
                    </group>
                    <notebook>
                        <page string="Team" name="team">
                            <field colspan="4" name="members" widget="many2many_kanban" context="{'default_groups_ref': ['base.group_user', 'base.group_partner_manager', 'project.group_project_user']}">
                                <kanban quick_create="false" create="true" delete="true">
                                    <field name="name"/>
                                    <templates>
                                        <t t-name="kanban-box">
                                            <div style="position: relative">
                                                <a t-if="! read_only_mode" type="delete" style="position: absolute; right: 0; padding: 4px; diplay: inline-block">X</a>
                                                <div class="oe_module_vignette">
                                                    <img t-att-src="kanban_image('res.users', 'image_small', record.id.value)" class="oe_avatar oe_kanban_avatar_smallbox"/>
                                                    <div class="oe_module_desc">
                                                        <field name="name"/>
                                                    </div>
                                                </div>
                                            </div>
                                        </t>
                                    </templates>
                                </kanban>
                            </field>
                        </page>
                        <page string="Other Info">
                            <group string="Administration">
                                <field name="privacy_visibility" widget="radio"/>
                                <field name="planned_hours" widget="float_time"
                                        groups="project.group_time_work_estimation_tasks"/>
                                <field name="effective_hours" widget="float_time"
                                        groups="project.group_time_work_estimation_tasks"/>
                                <field name="resource_calendar_id"
                                        groups="project.group_time_work_estimation_tasks"/>
                            </group>
                            <group string="Miscellaneous" name="misc">
                                <field name="date_start"/>
                                <field name="date" string="End Date"/>
                                <field name="sequence" groups="base.group_no_one"/>
                                <field name="active" attrs="{'invisible':[('state','in',['open', 'pending', 'template'])]}"/>
                                <field name="currency_id" groups="base.group_multi_currency" required="1"/>
                                <field name="parent_id" string="Parent" help="Append this project to another one using analytic accounts hierarchy" domain="[('id','!=',analytic_account_id)]" context="{'current_model': 'project.project'}" />
                            </group>
                        </page>
                        <page string="Project Stages" attrs="{'invisible': [('use_tasks', '=', False)]}" name="project_stages">
                             <field name="type_ids"/>
                        </page>
                    </notebook>
                </sheet>
                <div class="oe_chatter">
                    <field name="message_follower_ids" widget="mail_followers" help="Follow this project to automatically track the events associated to tasks and issues of this project." groups="base.group_user"/>
                    <field name="message_ids" widget="mail_thread"/>
                </div>
                </form>
            </field>
        </record>

        <record id="view_project_project_filter" model="ir.ui.view">
            <field name="name">project.project.select</field>
            <field name="model">project.project</field>
            <field name="arch" type="xml">
                <search string="Search Project">
                    <field name="name" string="Project Name"/>
                    <filter icon="terp-mail-message-new" string="Unread Messages" name="message_unread" domain="[('message_unread','=',True)]"/>
                    <separator/>
                    <filter icon="terp-check" string="Open" name="Current" domain="[('state', '=','open')]" help="Open Projects"/>
                    <filter icon="gtk-media-pause" string="Pending" name="Pending" domain="[('state', '=','pending')]" help="Pending Projects"/>
                    <filter icon="gtk-media-pause" string="Template" name="Template" domain="[('state', '=','template')]" help="Templates of Projects"/>
                    <separator/>
                    <filter icon="terp-personal+" string="Member" domain="['|',('user_id', '=', uid),('members', '=', uid)]" help="Projects in which I am a member."/>
                    <separator/>
                    <filter string="Project(s) Manager" domain="[('user_id','=',uid)]" help="Projects in which I am a manager" icon="terp-personal"/>
                    <field name="user_id" string="Project Manager"/>
                    <field name="partner_id" string="Contact" filter_domain="[('partner_id', 'child_of', self)]"/>
                    <group expand="0" string="Group By...">
                        <filter string="Manager" name="Manager" icon="terp-personal" domain="[]" context="{'group_by':'user_id'}"/>
                        <filter string="Contact" name="Partner" icon="terp-partner" domain="[]" context="{'group_by':'partner_id'}"/>
                        <filter string="Parent" name="Parent" help="Parent" icon="terp-folder-blue" domain = "[]" context="{'group_by':'parent_id'}"/>
                    </group>
                </search>
            </field>
        </record>

        <record id="view_project" model="ir.ui.view">
            <field name="name">project.project.tree</field>
            <field name="model">project.project</field>
            <field name="field_parent">child_ids</field>
            <field name="arch" type="xml">
                <tree fonts="bold:message_unread==True" colors="red:date and (date&lt;current_date) and (state == 'open');blue:state in ('draft','pending');grey: state in ('close','cancelled')" string="Projects">
                    <field name="sequence" widget="handle"/>
                    <field name="message_unread" invisible="1"/>
                    <field name="date" invisible="1"/>
                    <field name="name" string="Project Name"/>
                    <field name="user_id" string="Project Manager"/>
                    <field name="partner_id" string="Contact"/>
                    <field name="parent_id" string="Parent" invisible="1"/>
                    <field name="planned_hours" widget="float_time"/>
                    <field name="total_hours" widget="float_time"/>
                    <field name="effective_hours" widget="float_time"/>
                    <field name="progress_rate" widget="progressbar"/>
                    <field name="state"/>
                </tree>
            </field>
        </record>

        <record model="ir.ui.view" id="view_project_kanban">
            <field name="name">project.project.kanban</field>
            <field name="model">project.project</field>
            <field name="arch" type="xml">
                <kanban version="7.0" class="oe_background_grey">
                    <field name="effective_hours"/>
                    <field name="planned_hours"/>
                    <field name="name"/>
                    <field name="members"/>
                    <field name="use_tasks"/>
                    <field name="user_id"/>
                    <field name="date"/>
                    <field name="color"/>
                    <field name="task_count"/>
                    <field name="task_ids"/>
                    <field name="alias_id"/>
                    <field name="doc_count"/>
                    <templates>
                        <t t-name="kanban-box">
                            <div t-attf-class="oe_kanban_color_#{kanban_getcolor(record.color.raw_value)} oe_kanban_card oe_kanban_project oe_kanban_global_click">
                                <div class="oe_dropdown_toggle oe_dropdown_kanban" groups="base.group_user">
                                    <span class="oe_e">í</span>
                                    <ul class="oe_dropdown_menu">
                                        <t t-if="widget.view.is_action_enabled('edit')"><li><a type="edit">Project Settings</a></li></t>
                                        <t t-if="widget.view.is_action_enabled('delete')"><li><a type="delete">Delete</a></li></t>
                                        <li><ul class="oe_kanban_colorpicker" data-field="color"/></li>
                                    </ul>
                                </div>
                                <div class="oe_kanban_content">
                                    <h4><field name="name"/></h4>
                                    <div class="oe_kanban_alias" t-if="record.alias_id.value">
                                        <span class="oe_e oe_e_alias">%%</span><small><field name="alias_id"/></small>
                                    </div>
                                    <div class="oe_kanban_project_list">
                                        <a t-if="record.use_tasks.raw_value" name="%(act_project_project_2_project_task_all)d" type="action" style="margin-right: 10px">
                                            <t t-raw="record.task_ids.raw_value.length"/> Tasks
                                        </a>
                                    </div>
                                    <div class="oe_kanban_project_list">
                                        <a t-if="record.doc_count.raw_value" name="attachment_tree_view" type="object" style="margin-right: 10px"> <field name="doc_count"/> Documents</a>
                                    </div>
                                    <div class="oe_kanban_footer_left">
                                        <span groups="project.group_time_work_estimation_tasks">
                                            <span class="oe_e">R</span>
                                            <t t-esc="Math.round(record.effective_hours.raw_value)"/>/<t t-esc="Math.round(record.planned_hours.raw_value)"/> <field name="company_uom_id"/>
                                        </span>
                                        <span t-if="record.date.raw_value">
                                            <span class="oe_e">N</span>
                                            <field name="date"/>
                                        </span>
                                    </div>
                                    <div class="oe_kanban_project_avatars">
                                        <t t-foreach="record.members.raw_value.slice(0,11)" t-as="member">
                                            <img t-att-src="kanban_image('res.users', 'image_small', member)" t-att-data-member_id="member"/>
                                        </t>
                                    </div>
                                </div>
                            </div>
                        </t>
                    </templates>
                </kanban>
            </field>
        </record>

       <record id="view_project_project_gantt" model="ir.ui.view">
            <field name="name">project.project.gantt</field>
            <field name="model">project.project</field>
            <field name="arch" type="xml">
                <gantt date_delay="planned_hours" date_start="date_start" progress="progress_rate" string="Projects">
                </gantt>
            </field>
        </record>

        <record id="open_view_project_all" model="ir.actions.act_window">
            <field name="name">Projects</field>
            <field name="res_model">project.project</field>
            <field name="view_type">form</field>
            <field name="domain">[]</field>
            <field name="view_mode">kanban,tree,form,gantt</field>
            <field name="view_id" ref="view_project_kanban"/>
            <field name="search_view_id" ref="view_project_project_filter"/>
            <field name="context">{'search_default_Current': 1}</field>
            <field name="help" type="html">
                <p class="oe_view_nocontent_create">
                  Click to start a new project.
                </p><p>
                  Projects are used to organize your activities; plan
                  tasks, track issues, invoice timesheets. You can define
                  internal projects (R&amp;D, Improve Sales Process),
                  private projects (My Todos) or customer ones.
                </p><p>
                  You will be able collaborate with internal users on
                  projects or invite customers to share your activities.
                </p>
            </field>
        </record>

        <record id="open_view_template_project" model="ir.actions.act_window">
            <field name="name">Templates of Projects</field>
            <field name="res_model">project.project</field>
            <field name="view_type">form</field>
            <field name="domain">[('state','=','template')]</field>
            <field name="view_id" ref="view_project"/>
        </record>

        <record id="view_task_work_form" model="ir.ui.view">
            <field name="name">project.task.work.form</field>
            <field name="model">project.task.work</field>
            <field name="arch" type="xml">
                <form string="Task Work" version="7.0">
                    <group col="4">
                        <field colspan="4" name="name"/>
                        <field name="hours" widget="float_time"/>
                        <field name="date"/>
                        <field name="user_id" options='{"no_open": True}' context="{'default_groups_ref': ['base.group_user', 'base.group_partner_manager', 'base.group_partner_manager', 'project.group_project_user']}"/>
                        <field name="company_id" groups="base.group_multi_company" widget="selection"/>
                    </group>
                </form>
            </field>
        </record>

        <record id="view_task_work_tree" model="ir.ui.view">
            <field name="name">project.task.work.tree</field>
            <field name="model">project.task.work</field>
            <field name="arch" type="xml">
                <tree editable="top" string="Task Work">
                    <field name="date"/>
                    <field name="name"/>
                    <field name="hours" widget="float_time"/>
                    <field name="user_id" context="{'default_groups_ref': ['base.group_user', 'project.group_project_user']}"/>
                </tree>
            </field>
        </record>

        <!-- Task -->

        <record id="view_task_form2" model="ir.ui.view">
            <field name="name">project.task.form</field>
            <field name="model">project.task</field>
            <field eval="2" name="priority"/>
            <field name="arch" type="xml">
                <form string="Project" version="7.0">
                    <header>
                        <field name="stage_id" widget="statusbar" clickable="True"
                            options="{'fold_field': 'fold'}"/>
                    </header>
                    <sheet string="Task">
                    <h1>
                        <field name="name" placeholder="Task summary..." class="oe_inline"/>
                        <field name="kanban_state" invisible='1'/>
                        <button name="set_kanban_state_done" help="In Progress" attrs="{'invisible': [('kanban_state', 'in', ['done','blocked'])]}" type="object" icon="gtk-normal" class="oe_link oe_right"/>
                        <button name="set_kanban_state_blocked" help="Ready for Next Stage" attrs="{'invisible': [('kanban_state', 'in', ['normal','blocked'])]}" type="object" icon="gtk-yes" class="oe_link oe_right"/>
                        <button name="set_kanban_state_normal" help="Blocked" attrs="{'invisible': [('kanban_state', 'in', ['done','normal'])]}" type="object" icon="gtk-no" class="oe_link oe_right"/>
                    </h1>
                    <group>
                        <group>
<<<<<<< HEAD
                            <field name="project_id" domain="[('state', '!=', 'close')]" on_change="onchange_project(project_id)" context="{'default_use_tasks':1}"/>
                            <field name="user_id"
                                options='{"no_open": True}'
                                context="{'default_groups_ref': ['base.group_user', 'base.group_partner_manager', 'project.group_project_user']}"/>
=======
                            <field name="project_id" domain="[('state','not in', ('close', 'cancelled'))]" on_change="onchange_project(project_id)" context="{'default_use_tasks':1}"/>
                            <field name="user_id" attrs="{'readonly':[('state','in',['done', 'cancelled'])]}" options='{"no_open": True}'/>
>>>>>>> 680f9554
                            <field name="planned_hours" widget="float_time"
                                    groups="project.group_time_work_estimation_tasks"
                                    on_change="onchange_planned(planned_hours, effective_hours)"/>
                        </group>
                        <group>
                            <field name="date_deadline"/>
                            <field name="categ_ids" widget="many2many_tags"/>
                            <field name="progress" widget="progressbar"
                                groups="project.group_time_work_estimation_tasks"/>
                        </group>
                    </group>
                    <notebook>
                        <page string="Description">
                            <field name="description" placeholder="Add a Description..."/>
                            <field name="work_ids" groups="project.group_tasks_work_on_tasks">
                                <tree string="Task Work" editable="top">
                                    <field name="name"/>
                                    <field name="hours" widget="float_time" sum="Spent Hours"/>
                                    <field name="date"/>
                                    <field name="user_id" context="{'default_groups_ref': ['base.group_user', 'base.group_partner_manager', 'project.group_project_user']}"/>
                                </tree>
                            </field>
                            <group>
                             <group class="oe_subtotal_footer oe_right" name="project_hours" groups="project.group_time_work_estimation_tasks">
                                <field name="effective_hours" widget="float_time"/>
                                <label for="remaining_hours" string="Remaining" groups="project.group_time_work_estimation_tasks"/>
                                <div>
                                    <field name="remaining_hours" widget="float_time" groups="project.group_time_work_estimation_tasks"/>
                                </div>
                                <field name="total_hours" widget="float_time" class="oe_subtotal_footer_separator"/>
                             </group>
                            </group>
                            <div class="oe_clear"/>
                        </page>
                        <page string="Delegation" groups="project.group_delegate_task">
                            <button name="%(action_project_task_delegate)d" string="Delegate" type="action"
                                    groups="project.group_delegate_task"/>
                            <separator string="Parent Tasks"/>
                            <field name="parent_ids"/>
                            <separator string="Delegated tasks"/>
                            <field name="child_ids">
                                <tree string="Delegated tasks">
                                    <field name="name"/>
                                    <field name="user_id"/>
                                    <field name="stage_id"/>
                                    <field name="effective_hours" widget="float_time"/>
                                    <field name="progress" widget="progressbar"/>
                                    <field name="remaining_hours" widget="float_time"/>
                                    <field name="date_deadline"/>
                                </tree>
                            </field>
                        </page>
                        <page string="Extra Info">
                            <group col="4">
                                <field name="priority" groups="base.group_user"/>
                                <field name="sequence"/>
                                <field name="partner_id"/>
                                <field name="company_id" groups="base.group_multi_company" widget="selection"/>
                            </group>
                            <group>
                                <group string="Gantt View">
                                    <field name="date_start"/>
                                    <field name="date_end"/>
                                </group>
                                <group>
                                    <field name="date_last_stage_update" groups="base.group_no_one"/>
                                </group>
                            </group>
                        </page>
                    </notebook>
                    </sheet>
                    <div class="oe_chatter">
                        <field name="message_follower_ids" widget="mail_followers" groups="base.group_user"/>
                        <field name="message_ids" widget="mail_thread"/>
                    </div>
                </form>
            </field>
        </record>

        <!-- Project Task Kanban View -->
        <record model="ir.ui.view" id="view_task_kanban">
            <field name="name">project.task.kanban</field>
            <field name="model">project.task</field>
            <field name="arch" type="xml">
                <kanban default_group_by="stage_id" >
                    <field name="color"/>
                    <field name="priority"/>
                    <field name="stage_id"/>
                    <field name="user_id"/>
                    <field name="user_email"/>
                    <field name="description"/>
                    <field name="sequence"/>
                    <field name="kanban_state"/>
                    <field name="remaining_hours" sum="Remaining Time" groups="project.group_time_work_estimation_tasks"/>
                    <field name="date_deadline"/>
                    <field name="message_summary"/>
                    <field name="categ_ids"/>
                    <templates>
                    <t t-name="kanban-box">
                        <div t-attf-class="oe_kanban_color_#{kanban_getcolor(record.color.raw_value)} oe_kanban_card oe_kanban_global_click">
                            <div class="oe_dropdown_toggle oe_dropdown_kanban" groups="base.group_user">
                                <span class="oe_e">í</span>
                                <ul class="oe_dropdown_menu">
                                    <t t-if="widget.view.is_action_enabled('edit')"><li><a type="edit">Edit...</a></li></t>
                                    <t t-if="widget.view.is_action_enabled('delete')"><li><a type="delete">Delete</a></li></t>
                                    <li>
                                      <ul class="oe_kanban_project_times" groups="project.group_time_work_estimation_tasks">
                                        <li><a name="set_remaining_time_1" type="object" class="oe_kanban_button">1</a></li>
                                        <li><a name="set_remaining_time_2" type="object" class="oe_kanban_button">2</a></li>
                                        <li><a name="set_remaining_time_5" type="object" class="oe_kanban_button">5</a></li>
                                        <li><a name="set_remaining_time_10" type="object" class="oe_kanban_button">10</a></li>
                                      </ul>
                                    </li>
                                    <br/>
                                    <li><ul class="oe_kanban_colorpicker" data-field="color"/></li>
                                </ul>
                            </div>

                            <div class="oe_kanban_content">
                                <div><b><field name="name"/></b></div>
                                <div>
                                    <field name="project_id"/><br/>
                                    <t t-if="record.date_deadline.raw_value and record.date_deadline.raw_value lt (new Date())" t-set="red">oe_kanban_text_red</t>
                                    <span t-attf-class="#{red || ''}"><i><field name="date_deadline"/></i></span>
                                </div>
                                <div class="oe_kanban_bottom_right">
                                    <t groups="base.group_user">
                                        <a t-if="record.kanban_state.raw_value === 'normal'" type="object" string="In Progress" name="set_kanban_state_done" class="oe_kanban_status"> </a>
                                        <a t-if="record.kanban_state.raw_value === 'done'" type="object" string="Ready for next stage" name="set_kanban_state_blocked" class="oe_kanban_status oe_kanban_status_green"> </a>
                                        <a t-if="record.kanban_state.raw_value === 'blocked'" type="object" string="Blocked" name="set_kanban_state_normal" class="oe_kanban_status oe_kanban_status_red"> </a>
                                        <a t-if="record.priority.raw_value > 0" type="object" string="Normal" name="set_high_priority" class="oe_e oe_star_off">7</a>
                                        <a t-if="record.priority.raw_value == 0" type="object" string="Very Important" name="set_normal_priority" class="oe_e oe_star_on">7</a>
                                    </t>
                                    <img t-att-src="kanban_image('res.users', 'image_small', record.user_id.raw_value)" t-att-title="record.user_id.value" width="24" height="24" class="oe_kanban_avatar"/>
                                </div>
                                <div class="oe_kanban_footer_left">
                                    <span groups="project.group_time_work_estimation_tasks" title="Remaining hours">
                                        <span class="oe_e">N</span>
                                        <t t-esc="Math.round(record.remaining_hours.raw_value)"/>
                                    </span>
                                </div>
                                <div class="oe_kanban_footer_left" style="margin-top:5px;">
                                    <t t-raw="record.message_summary.raw_value"/>
                                    <field name="categ_ids"/>
                                </div>
                            </div>
                            <div class="oe_clear"></div>
                        </div>
                    </t>
                    </templates>
                </kanban>
            </field>
         </record>

        <record id="view_task_tree2" model="ir.ui.view">
            <field name="name">project.task.tree</field>
            <field name="model">project.task</field>
            <field eval="2" name="priority"/>
            <field name="arch" type="xml">
                <tree fonts="bold:message_unread==True" colors="red:date_deadline and (date_deadline&lt;current_date)" string="Tasks">
                    <field name="message_unread" invisible="1"/>
                    <field name="sequence" invisible="not context.get('seq_visible', False)"/>
                    <field name="name"/>
                    <field name="project_id" icon="gtk-indent" invisible="context.get('user_invisible', False)"/>
                    <field name="user_id" invisible="context.get('user_invisible', False)"/>
                    <field name="delegated_user_id" invisible="context.get('show_delegated', True)"/>
                    <field name="total_hours" invisible="1"/>
                    <field name="planned_hours" invisible="context.get('set_visible',False)" groups="project.group_time_work_estimation_tasks"/>
                    <field name="effective_hours" widget="float_time" sum="Spent Hours" invisible="1"/>
                    <field name="remaining_hours" widget="float_time" sum="Remaining Hours" on_change="onchange_remaining(remaining_hours,planned_hours)" invisible="context.get('set_visible',False)" groups="project.group_time_work_estimation_tasks"/>
                    <field name="date_deadline" invisible="context.get('deadline_visible',True)"/>
                    <field name="stage_id" invisible="context.get('set_visible',False)"/>
                    <field name="date_start" groups="base.group_no_one"/>
                    <field name="date_end" groups="base.group_no_one"/>
                    <field name="progress" widget="progressbar" invisible="context.get('set_visible',False)"/>
                </tree>
            </field>
        </record>

        <record id="view_task_calendar" model="ir.ui.view">
            <field name="name">project.task.calendar</field>
            <field name="model">project.task</field>
            <field eval="2" name="priority"/>
            <field name="arch" type="xml">
                <calendar color="user_id" date_start="date_deadline" string="Tasks">
                    <field name="name"/>
                    <field name="project_id"/>
                </calendar>
            </field>
        </record>

        <record id="view_task_gantt" model="ir.ui.view">
            <field name="name">project.task.gantt</field>
            <field name="model">project.task</field>
            <field eval="2" name="priority"/>
            <field name="arch" type="xml">
                <gantt date_start="date_start" date_stop="date_end" progress="progress" string="Tasks" default_group_by="project_id">
                </gantt>
            </field>
        </record>

        <record id="view_project_task_graph" model="ir.ui.view">
            <field name="name">project.task.graph</field>
            <field name="model">project.task</field>
            <field name="arch" type="xml">
                <graph string="Project Tasks" type="bar">
                    <field name="project_id" type="row"/>
                    <field name="planned_hours" type="measure"/>
                </graph>
            </field>
        </record>

        <record id="analytic_account_inherited_form" model="ir.ui.view">
            <field name="name">account.analytic.account.form.inherit</field>
            <field name="model">account.analytic.account</field>
            <field name="inherit_id" ref="analytic.view_account_analytic_account_form"/>
            <field eval="18" name="priority"/>
            <field name="arch" type="xml">
                <xpath expr='//div[@name="project"]' position='inside'>
                    <field name="use_tasks"/>
                    <label for="use_tasks"/>
                </xpath>
            </field>
        </record>

        <record id="action_view_task" model="ir.actions.act_window">
            <field name="name">Tasks</field>
            <field name="res_model">project.task</field>
            <field name="view_mode">kanban,tree,form,calendar,gantt,graph</field>
            <field name="search_view_id" ref="view_task_search_form"/>
            <field name="help" type="html">
                <p>
                    OpenERP's project management allows you to manage the pipeline
                    of tasks in order to get things done efficiently. You can
                    track progress, discuss on tasks, attach documents, etc.
                </p>
            </field>
        </record>
        <record id="open_view_task_list_kanban" model="ir.actions.act_window.view">
            <field name="sequence" eval="0"/>
            <field name="view_mode">kanban</field>
            <field name="act_window_id" ref="action_view_task"/>
        </record>
        <record id="open_view_task_list_tree" model="ir.actions.act_window.view">
            <field name="sequence" eval="1"/>
            <field name="view_mode">tree</field>
            <field name="act_window_id" ref="action_view_task"/>
        </record>

        <menuitem action="action_view_task" id="menu_action_view_task" parent="project.menu_project_management" sequence="5"/>

        <record id="action_view_task_overpassed_draft" model="ir.actions.act_window">
            <field name="name">Overpassed Tasks</field>
            <field name="res_model">project.task</field>
            <field name="view_type">form</field>
            <field name="view_mode">tree,form,calendar,graph,kanban</field>
            <field name="domain">[('date_deadline','&lt;',time.strftime('%Y-%m-%d'))]</field>
            <field name="filter" eval="True"/>
            <field name="search_view_id" ref="view_task_search_form"/>
        </record>

        <!-- Opening task when double clicking on project -->
        <record id="dblc_proj" model="ir.actions.act_window">
            <field name="res_model">project.task</field>
            <field name="name">Project's tasks</field>
            <field name="view_type">form</field>
            <field name="view_mode">tree,form,calendar,graph,gantt,kanban</field>
            <field name="domain">[('project_id', 'child_of', [active_id])]</field>
            <field name="context">{'project_id':active_id, 'active_test':False}</field>
        </record>

        <record id="ir_project_task_open" model="ir.values">
            <field eval="'tree_but_open'" name="key2"/>
            <field eval="'project.project'" name="model"/>
            <field name="name">View project's tasks</field>
            <field eval="'ir.actions.act_window,'+str(dblc_proj)" name="value"/>
        </record>

        <!-- Task types -->
        <record id="task_type_search" model="ir.ui.view">
            <field name="name">project.task.type.search</field>
            <field name="model">project.task.type</field>
            <field name="arch" type="xml">
                <search string="Tasks Stages">
                   <field name="name" string="Tasks Stages"/>
                   <filter icon="terp-check" string="Common" name="common" domain="[('case_default', '=', 1)]" help="Stages common to all projects"/>
                </search>
            </field>
        </record>

        <record id="task_type_edit" model="ir.ui.view">
            <field name="name">project.task.type.form</field>
            <field name="model">project.task.type</field>
            <field name="arch" type="xml">
                <form string="Task Stage" version="7.0">
                    <group>
                        <group>
                            <field name="name"/>
                            <field name="sequence"/>
                        </group>
                        <group>
                            <field name="case_default"/>
                            <field name="fold"/>
                        </group>
                    </group>
                    <field name="description" placeholder="Add a description..."/>
                </form>
            </field>
        </record>

        <record id="task_type_tree" model="ir.ui.view">
            <field name="name">project.task.type.tree</field>
            <field name="model">project.task.type</field>
            <field name="arch" type="xml">
                <tree string="Task Stage">
                    <field name="sequence" widget="handle"/>
                    <field name="name"/>
                    <field name="fold"/>
                </tree>
            </field>
        </record>

        <record id="open_task_type_form" model="ir.actions.act_window">
            <field name="name">Stages</field>
            <field name="res_model">project.task.type</field>
            <field name="view_type">form</field>
            <field name="view_id" ref="task_type_tree"/>
            <field name="help" type="html">
              <p class="oe_view_nocontent_create">
                Click to add a stage in the task pipeline.
              </p><p>
                Define the steps that will be used in the project from the
                creation of the task, up to the closing of the task or issue.
                You will use these stages in order to track the progress in
                solving a task or an issue.
              </p>
            </field>
        </record>

        <menuitem id="menu_tasks_config" name="GTD" parent="base.menu_definitions" sequence="1"/>

        <menuitem id="base.menu_project_config_project" name="Stages" parent="base.menu_definitions" sequence="1" groups="base.group_no_one"/>

        <menuitem action="open_task_type_form" name="Task Stages" id="menu_task_types_view" parent="base.menu_project_config_project" sequence="2"/>
        <menuitem action="open_view_project_all" id="menu_projects" name="Projects" parent="menu_project_management" sequence="1"/>


         <record id="task_company" model="ir.ui.view">
            <field name="name">res.company.task.config</field>
            <field name="model">res.company</field>
            <field name="inherit_id" ref="base.view_company_form"/>
            <field name="arch" type="xml">
                <xpath expr="//group[@name='account_grp']" position="after">
                    <group name="project_grp" string="Projects">
                        <field name="project_time_mode_id" domain="[('category_id','=','Working Time')]"/>
                    </group>
                </xpath>
            </field>
        </record>

        <!-- User Form -->
        <act_window context="{'search_default_user_id': [active_id], 'default_user_id': active_id}"
                    id="act_res_users_2_project_task_opened" name="Assigned Tasks"
                    res_model="project.task" src_model="res.users" view_mode="tree,form,gantt,calendar,graph" view_type="form"/>

        <!-- Tags -->
        <record model="ir.ui.view" id="project_category_search_view">
            <field name="name">Tags</field>
            <field name="model">project.category</field>
            <field name="arch" type="xml">
                <search string="Issue Version">
                    <field name="name"/>
                </search>
            </field>
        </record>
        <record model="ir.ui.view" id="project_category_form_view">
            <field name="name">Tags</field>
            <field name="model">project.category</field>
            <field name="arch" type="xml">
                <form string="Tags">
                    <field name="name"/>
                </form>
            </field>
        </record>
        <record id="project_category_action" model="ir.actions.act_window">
            <field name="name">Tags</field>
            <field name="res_model">project.category</field>
            <field name="view_type">form</field>
            <field name="help" type="html">
              <p class="oe_view_nocontent_create">
                Click to add a new tag.
              </p>
            </field>
        </record>
        <menuitem action="project_category_action" id="menu_project_category_act" parent="base.menu_definitions" groups="base.group_no_one"/>

    </data>
</openerp><|MERGE_RESOLUTION|>--- conflicted
+++ resolved
@@ -381,15 +381,10 @@
                     </h1>
                     <group>
                         <group>
-<<<<<<< HEAD
-                            <field name="project_id" domain="[('state', '!=', 'close')]" on_change="onchange_project(project_id)" context="{'default_use_tasks':1}"/>
+                            <field name="project_id" domain="[('state','not in', ('close', 'cancelled'))]" on_change="onchange_project(project_id)" context="{'default_use_tasks':1}"/>
                             <field name="user_id"
                                 options='{"no_open": True}'
                                 context="{'default_groups_ref': ['base.group_user', 'base.group_partner_manager', 'project.group_project_user']}"/>
-=======
-                            <field name="project_id" domain="[('state','not in', ('close', 'cancelled'))]" on_change="onchange_project(project_id)" context="{'default_use_tasks':1}"/>
-                            <field name="user_id" attrs="{'readonly':[('state','in',['done', 'cancelled'])]}" options='{"no_open": True}'/>
->>>>>>> 680f9554
                             <field name="planned_hours" widget="float_time"
                                     groups="project.group_time_work_estimation_tasks"
                                     on_change="onchange_planned(planned_hours, effective_hours)"/>
