# Translation of Odoo Server.
# This file contains the translation of the following modules:
# * website_hr_recruitment
#
# Translators:
# Martin Trigaux, 2018
# fanha99 <fanha99@hotmail.com>, 2018
# thanh nguyen <thanhnguyen.icsc@gmail.com>, 2018
# Duy BQ <duybq86@gmail.com>, 2018
# 
msgid ""
msgstr ""
"Project-Id-Version: Odoo Server 12.0\n"
"Report-Msgid-Bugs-To: \n"
"POT-Creation-Date: 2019-01-09 10:32+0000\n"
"PO-Revision-Date: 2018-08-24 09:34+0000\n"
"Last-Translator: Duy BQ <duybq86@gmail.com>, 2018\n"
"Language-Team: Vietnamese (https://www.transifex.com/odoo/teams/41243/vi/)\n"
"Language: vi\n"
"MIME-Version: 1.0\n"
"Content-Type: text/plain; charset=UTF-8\n"
"Content-Transfer-Encoding: \n"
"Plural-Forms: nplurals=1; plural=0;\n"

#. module: website_hr_recruitment
#: model_terms:ir.ui.view,arch_db:website_hr_recruitment.default_website_description
msgid "$15k"
msgstr ""

#. module: website_hr_recruitment
#: model_terms:ir.ui.view,arch_db:website_hr_recruitment.default_website_description
msgid "10  / 40 people"
msgstr "10 / 40 người"

#. module: website_hr_recruitment
#: model_terms:ir.ui.view,arch_db:website_hr_recruitment.default_website_description
msgid "3 months"
msgstr "3 tháng"

#. module: website_hr_recruitment
#: model_terms:ir.ui.view,arch_db:website_hr_recruitment.default_website_description
msgid "50% YoY"
msgstr ""

#. module: website_hr_recruitment
#: model_terms:ir.ui.view,arch_db:website_hr_recruitment.thankyou_ir_ui_view
#: model_terms:website.page,arch_db:website_hr_recruitment.thankyou
msgid "<br/><i class=\"fa fa-phone\" role=\"img\" aria-label=\"Phone\" title=\"Phone\"/>"
msgstr ""

#. module: website_hr_recruitment
#: model_terms:ir.ui.view,arch_db:website_hr_recruitment.index
msgid ""
"<i class=\"fa fa-clock-o\" title=\"Publication date\" role=\"img\" aria-"
"label=\"Publication date\"/>"
msgstr ""

#. module: website_hr_recruitment
#: model_terms:ir.ui.view,arch_db:website_hr_recruitment.thankyou_ir_ui_view
#: model_terms:website.page,arch_db:website_hr_recruitment.thankyou
msgid "<i class=\"fa fa-envelope\" role=\"img\" aria-label=\"Email\" title=\"Email\"/>"
msgstr ""

#. module: website_hr_recruitment
#: model_terms:ir.ui.view,arch_db:website_hr_recruitment.default_website_description
msgid "<span class=\"fa fa-2x fa-calendar\"/>\n"
"                    Sponsored Events"
msgstr "<span class=\"fa fa-2x fa-calendar\"/>\n"
"                    Sự kiện được Tài trợ"

#. module: website_hr_recruitment
#: model_terms:ir.ui.view,arch_db:website_hr_recruitment.default_website_description
msgid "<span class=\"fa fa-2x fa-car\"/>\n"
"                    Save on commute"
msgstr ""

#. module: website_hr_recruitment
#: model_terms:ir.ui.view,arch_db:website_hr_recruitment.default_website_description
msgid "<span class=\"fa fa-2x fa-check-circle\"/>\n"
"                    Discount Programs"
msgstr "<span class=\"fa fa-2x fa-check-circle\"/>\n"
"                    Chương trình Giảm giá"

#. module: website_hr_recruitment
#: model_terms:ir.ui.view,arch_db:website_hr_recruitment.default_website_description
msgid "<span class=\"fa fa-2x fa-coffee\"/>\n"
"                    Eat &amp; Drink"
msgstr "<span class=\"fa fa-2x fa-coffee\"/>\n"
"                    Đồ ăn &amp; Đồ uống"

#. module: website_hr_recruitment
#: model_terms:ir.ui.view,arch_db:website_hr_recruitment.default_website_description
msgid "<span class=\"fa fa-2x fa-futbol-o\"/>\n"
"                    Sport Activity"
msgstr "<span class=\"fa fa-2x fa-futbol-o\"/>\n"
"                    Hoạt động Thể thao"

#. module: website_hr_recruitment
#: model_terms:ir.ui.view,arch_db:website_hr_recruitment.default_website_description
msgid "<span class=\"fa fa-2x fa-heart\"/>\n"
"                    Benefits"
msgstr "<span class=\"fa fa-2x fa-heart\"/>\n"
"                    Đãi ngộ"

#. module: website_hr_recruitment
#: model_terms:ir.ui.view,arch_db:website_hr_recruitment.default_website_description
msgid "<span class=\"fa fa-2x fa-map-marker\"/>\n"
"                    Prime location"
msgstr ""

#. module: website_hr_recruitment
#: model_terms:ir.ui.view,arch_db:website_hr_recruitment.default_website_description
msgid "<span class=\"fa fa-2x fa-sun-o\"/>\n"
"                    PTOs"
msgstr ""

#. module: website_hr_recruitment
#: model_terms:ir.ui.view,arch_db:website_hr_recruitment.thankyou_ir_ui_view
#: model_terms:website.page,arch_db:website_hr_recruitment.thankyou
msgid "<span>\n"
"                                            We usually reply between one and three days.<br/>\n"
"                                            Feel free to contact him/her if you have further questions.\n"
"                                        </span>"
msgstr "<span>\n"
"                                            Chúng tôi thường sẽ trả từ trong vòng một đến ba ngày.<br/>\n"
"                                            Hãy thoải mái liên hệ với anh/cô ấy nếu bạn có thêm bất kỳ câu hỏi nào.\n"
"                                        </span>"

#. module: website_hr_recruitment
#: model_terms:ir.ui.view,arch_db:website_hr_recruitment.default_website_description
msgid "<strong>Challenges</strong>"
msgstr "<strong>Thách thức</strong>"

#. module: website_hr_recruitment
#: model_terms:ir.ui.view,arch_db:website_hr_recruitment.default_website_description
msgid "<strong>Must Have</strong>"
msgstr "<strong>Buộc phải có</strong>"

#. module: website_hr_recruitment
#: model_terms:ir.ui.view,arch_db:website_hr_recruitment.default_website_description
msgid "<strong>Responsibilities</strong>"
msgstr "<strong>Tinh thần trách nhiệm</strong>"

#. module: website_hr_recruitment
#: model_terms:ir.ui.view,arch_db:website_hr_recruitment.default_website_description
msgid "<strong>What's great in the job?</strong>"
msgstr "<strong>Điều gì lớn lao trong công việc?</strong>"

#. module: website_hr_recruitment
#: model_terms:ir.ui.view,arch_db:website_hr_recruitment.default_website_description
msgid "Achieve monthly targets"
msgstr ""

#. module: website_hr_recruitment
#: model_terms:ir.ui.view,arch_db:website_hr_recruitment.job_countries
msgid "All Countries"
msgstr "Tất cả Quốc gia"

#. module: website_hr_recruitment
#: model_terms:ir.ui.view,arch_db:website_hr_recruitment.job_departments
msgid "All Departments"
msgstr "Tất cả phòng ban"

#. module: website_hr_recruitment
#: model_terms:ir.ui.view,arch_db:website_hr_recruitment.job_offices
msgid "All Offices"
msgstr "Tất cả nhân viên"

#. module: website_hr_recruitment
#: model:ir.model,name:website_hr_recruitment.model_hr_applicant
msgid "Applicant"
msgstr "Ứng viên"

#. module: website_hr_recruitment
#: model_terms:ir.ui.view,arch_db:website_hr_recruitment.apply
msgid "Apply Job"
msgstr "Ứng tuyển Công việc"

#. module: website_hr_recruitment
#: model_terms:ir.ui.view,arch_db:website_hr_recruitment.detail
msgid "Apply Now!"
msgstr "Ứng tuyển Ngay"

#. module: website_hr_recruitment
#: model_terms:ir.ui.view,arch_db:website_hr_recruitment.default_website_description
msgid "Avg Deal Size:"
msgstr ""

#. module: website_hr_recruitment
#: model_terms:ir.ui.view,arch_db:website_hr_recruitment.default_website_description
msgid "Brand-name product and services in categories like travel, electronics, health, fitness, cellular, and more"
msgstr ""

#. module: website_hr_recruitment
#: model_terms:ir.ui.view,arch_db:website_hr_recruitment.default_website_description
msgid "Company Growth:"
msgstr "Tăng trưởng của Công ty:"

#. module: website_hr_recruitment
#: model_terms:ir.ui.view,arch_db:website_hr_recruitment.default_website_description
msgid "Company Maturity:"
msgstr ""

#. module: website_hr_recruitment
#: model_terms:ir.ui.view,arch_db:website_hr_recruitment.thankyou_ir_ui_view
#: model_terms:website.page,arch_db:website_hr_recruitment.thankyou
msgid "Congratulations!"
msgstr "Chúc mừng!"

#. module: website_hr_recruitment
#: model_terms:ir.ui.view,arch_db:website_hr_recruitment.index
msgid "Contact us"
msgstr "Liên hệ"

#. module: website_hr_recruitment
#: model_terms:ir.ui.view,arch_db:website_hr_recruitment.thankyou_ir_ui_view
#: model_terms:website.page,arch_db:website_hr_recruitment.thankyou
msgid "Continue To Our Website"
msgstr "Tiếp tục đến Websit của chúng tôi"

#. module: website_hr_recruitment
#: model_terms:ir.ui.view,arch_db:website_hr_recruitment.index
msgid "Create new job pages from the <strong><i>+New</i></strong> top-right button."
msgstr ""

#. module: website_hr_recruitment
#: model_terms:ir.ui.view,arch_db:website_hr_recruitment.default_website_description
msgid "Direct coordination with functional consultants for qualification and follow ups"
msgstr ""

#. module: website_hr_recruitment
#: model_terms:ir.ui.view,arch_db:website_hr_recruitment.default_website_description
msgid "Full sales cycle"
msgstr ""

#. module: website_hr_recruitment
#: model_terms:ir.ui.view,arch_db:website_hr_recruitment.default_website_description
msgid "Healthcare, dental, vision, life insurance, Flexible Spending Account (FSA), Health Savings Account (HSA)"
msgstr ""

#. module: website_hr_recruitment
#: model_terms:ir.ui.view,arch_db:website_hr_recruitment.default_website_description
msgid "High commissions for good performers"
msgstr ""

#. module: website_hr_recruitment
#: model_terms:ir.ui.view,arch_db:website_hr_recruitment.thankyou_ir_ui_view
#: model_terms:website.page,arch_db:website_hr_recruitment.thankyou
msgid "In the meantime,"
<<<<<<< HEAD
msgstr "Trong khi chờ đợi,"
=======
msgstr ""
>>>>>>> c7a281d8

#. module: website_hr_recruitment
#: model_terms:ir.ui.view,arch_db:website_hr_recruitment.apply
msgid "Job Application Form"
msgstr "Form Ứng tuyển"

#. module: website_hr_recruitment
#: model_terms:ir.ui.view,arch_db:website_hr_recruitment.default_website_description
msgid "Job Complexity:"
msgstr ""

#. module: website_hr_recruitment
#: model_terms:ir.ui.view,arch_db:website_hr_recruitment.detail
msgid "Job Detail"
msgstr "Chi tiết công việc"

#. module: website_hr_recruitment
#: model:ir.model,name:website_hr_recruitment.model_hr_job
msgid "Job Position"
msgstr "Chức vụ"

#. module: website_hr_recruitment
#: model_terms:ir.ui.view,arch_db:website_hr_recruitment.default_website_description
msgid "Job Security:"
msgstr ""

#. module: website_hr_recruitment
#: code:addons/website_hr_recruitment/controllers/main.py:79
#, python-format
msgid "Job Title"
msgstr "Chức danh Công việc"

#. module: website_hr_recruitment
#: model_terms:ir.ui.view,arch_db:website_hr_recruitment.detail
#: model:website.menu,name:website_hr_recruitment.menu_jobs
msgid "Jobs"
msgstr "Vị trí Công việc"

#. module: website_hr_recruitment
#: model_terms:ir.ui.view,arch_db:website_hr_recruitment.index
msgid "Join us and help disrupt the enterprise market!"
msgstr "Gia nhập chúng tôi để tạo nên sự đột phá thị trường về giải pháp cho doanh nghiệp!"

#. module: website_hr_recruitment
#: model_terms:ir.ui.view,arch_db:website_hr_recruitment.index
msgid "Join us, we offer you an extraordinary chance to learn, to\n"
"                                    develop and to be part of an exciting experience and\n"
"                                    team."
msgstr "Gia nhập chúng tôi, bạn sẽ có cơ hội tuyệt với để học hỏi, phát triển và trở thành\n"
"                                    một phần của một đội ngũ tuyệt vời.\n"
""

#. module: website_hr_recruitment
#: model_terms:ir.ui.view,arch_db:website_hr_recruitment.default_website_description
msgid "Large apps scope: CRM, MRP, Accounting, Inventory, HR, Project Mgt, etc."
msgstr ""

#. module: website_hr_recruitment
#: model_terms:ir.ui.view,arch_db:website_hr_recruitment.thankyou_ir_ui_view
#: model_terms:website.page,arch_db:website_hr_recruitment.thankyou
msgid "Look around on our website:"
msgstr ""

#. module: website_hr_recruitment
#: model_terms:ir.ui.view,arch_db:website_hr_recruitment.default_website_description
msgid "Need More Info?"
<<<<<<< HEAD
msgstr "Cân thêm Thông tin?"
=======
msgstr ""
>>>>>>> c7a281d8

#. module: website_hr_recruitment
#: model_terms:ir.ui.view,arch_db:website_hr_recruitment.default_website_description
msgid "No outbound calls, you get leads and focus on providing value to them"
msgstr ""

#. module: website_hr_recruitment
#: model_terms:ir.ui.view,arch_db:website_hr_recruitment.default_website_description
msgid "Only a couple blocs from BART, Caltrain, Highway 101, carpool pickup, and Bay Bridge."
msgstr ""

#. module: website_hr_recruitment
#: model_terms:ir.ui.view,arch_db:website_hr_recruitment.index
msgid "Our Job Offers"
msgstr "Chúng tôi đang cần tuyển dụng"

#. module: website_hr_recruitment
#: model_terms:ir.ui.view,arch_db:website_hr_recruitment.default_website_description
msgid "Overachieving Possibilities:"
msgstr ""

#. module: website_hr_recruitment
#: model_terms:ir.ui.view,arch_db:website_hr_recruitment.default_website_description
msgid "Peet's and Philz coffee provided all day to order and pantry snacks"
msgstr ""

#. module: website_hr_recruitment
#: model_terms:ir.ui.view,arch_db:website_hr_recruitment.default_website_description
msgid "Personal Evolution:"
msgstr "Nâng cấp Bản thân:"

#. module: website_hr_recruitment
#: model_terms:ir.ui.view,arch_db:website_hr_recruitment.default_website_description
msgid "Play any sport with colleagues and the bill is covered"
msgstr ""

#. module: website_hr_recruitment
#: model_terms:ir.ui.view,arch_db:website_hr_recruitment.default_website_description
msgid "Pre-tax commuter benefitsbr <br/>(parking and transit)"
msgstr ""

#. module: website_hr_recruitment
#: model_terms:ir.ui.view,arch_db:website_hr_recruitment.default_website_description
msgid "Profitable"
msgstr ""

#. module: website_hr_recruitment
#: model_terms:ir.ui.view,arch_db:website_hr_recruitment.apply
msgid "Resume"
msgstr "Lý lịch Nghề nghiệp"

#. module: website_hr_recruitment
#: model_terms:ir.ui.view,arch_db:website_hr_recruitment.default_website_description
msgid "Sales Cycle:"
msgstr "Chu trình Bán:"

#. module: website_hr_recruitment
#: model_terms:ir.ui.view,arch_db:website_hr_recruitment.apply
msgid "Short Introduction"
msgstr "Mô tả ngắn gọn"

#. module: website_hr_recruitment
#: model_terms:ir.ui.view,arch_db:website_hr_recruitment.default_website_description
msgid "Short summary of the job: A sales job for smart people and can\n"
"                learn quickly new industries management practices. You will be\n"
"                in charge of the full sales cycle from the opportunity\n"
"                qualification to the negotiation, going through astonishing\n"
"                product demos."
msgstr ""

#. module: website_hr_recruitment
#: model:ir.model,name:website_hr_recruitment.model_hr_recruitment_source
msgid "Source of Applicants"
msgstr "Nguồn của ứng viên"

#. module: website_hr_recruitment
#: model_terms:ir.ui.view,arch_db:website_hr_recruitment.apply
msgid "Submit"
msgstr "Trình"

#. module: website_hr_recruitment
#: model_terms:ir.ui.view,arch_db:website_hr_recruitment.default_website_description
msgid "Team / Company Size:"
msgstr "Quy mô Công ty"

#. module: website_hr_recruitment
#: model_terms:ir.ui.view,arch_db:website_hr_recruitment.default_website_description
msgid "The culture"
msgstr "Văn hoá"

#. module: website_hr_recruitment
#: model_terms:ir.ui.view,arch_db:website_hr_recruitment.default_website_description
msgid "The founder’s story"
<<<<<<< HEAD
msgstr "Câu chuyện Người sáng lập"
=======
msgstr ""
>>>>>>> c7a281d8

#. module: website_hr_recruitment
#: model_terms:ir.ui.view,arch_db:website_hr_recruitment.default_website_description
msgid "Tuesday Dinners, Monthly Lunch Mixers, Monthly Happy Hour, Annual day event"
msgstr ""

#. module: website_hr_recruitment
#: model_terms:ir.ui.view,arch_db:website_hr_recruitment.default_website_description
msgid "US + Canada Territory"
msgstr "Vũng lãnh thổ Mỹ + Canada"

#. module: website_hr_recruitment
#: model:ir.model.fields,field_description:website_hr_recruitment.field_hr_recruitment_source__url
msgid "Url Parameters"
msgstr "Thông số Url"

#. module: website_hr_recruitment
#: model_terms:ir.ui.view,arch_db:website_hr_recruitment.default_website_description
msgid "Vacation, Sick, and paid leaves"
msgstr ""

#. module: website_hr_recruitment
#: model_terms:ir.ui.view,arch_db:website_hr_recruitment.default_website_description
msgid "Variability of the Job:"
msgstr ""

#. module: website_hr_recruitment
#: model_terms:ir.ui.view,arch_db:website_hr_recruitment.hr_job_website_inherit
msgid "Website Editor"
msgstr "Trình soạn thảo Website"

#. module: website_hr_recruitment
#: model:ir.actions.act_url,name:website_hr_recruitment.action_open_website
msgid "Website Recruitment Form"
<<<<<<< HEAD
msgstr "Mẫu Tuyển dụng Website"
=======
msgstr ""
>>>>>>> c7a281d8

#. module: website_hr_recruitment
#: model:ir.model.fields,field_description:website_hr_recruitment.field_hr_job__website_description
msgid "Website description"
msgstr "Mô tả Website"

#. module: website_hr_recruitment
#: model_terms:ir.ui.view,arch_db:website_hr_recruitment.default_website_description
msgid "What people say about us?"
msgstr "Người ta nói gì về chúng tôi?"

#. module: website_hr_recruitment
#: model_terms:ir.ui.view,arch_db:website_hr_recruitment.default_website_description
msgid "You sell management software to directors of SMEs: interesting projects and people"
msgstr "Bạn bán phần mềm quản trị doanh nghiệp đến Giám đốc các doanh nghiệp SME: những con người và dự án thú vị"

#. module: website_hr_recruitment
#: model_terms:ir.ui.view,arch_db:website_hr_recruitment.apply
msgid "Your Email"
msgstr "Email của bạn"

#. module: website_hr_recruitment
#: model_terms:ir.ui.view,arch_db:website_hr_recruitment.apply
msgid "Your Name"
msgstr "Họ và tên"

#. module: website_hr_recruitment
#: model_terms:ir.ui.view,arch_db:website_hr_recruitment.apply
msgid "Your Phone Number"
msgstr "Số ĐT của bạn"

#. module: website_hr_recruitment
#: model_terms:ir.ui.view,arch_db:website_hr_recruitment.thankyou_ir_ui_view
#: model_terms:website.page,arch_db:website_hr_recruitment.thankyou
msgid "Your application has been posted successfully."
msgstr "Hồ sơ ứng tuyển của bạn đã đăng thành công."

#. module: website_hr_recruitment
#: model_terms:ir.ui.view,arch_db:website_hr_recruitment.thankyou_ir_ui_view
#: model_terms:website.page,arch_db:website_hr_recruitment.thankyou
msgid "Your application has been sent to:"
msgstr "Hồ sơ ứng tuyển của bạn đã được gửi đến:"

#. module: website_hr_recruitment
#: model_terms:ir.ui.view,arch_db:website_hr_recruitment.index
msgid "for job opportunities."
msgstr "để tìm kiếm cơ hội nghề nghiệp."

#. module: website_hr_recruitment
#: model_terms:ir.ui.view,arch_db:website_hr_recruitment.index
msgid "open positions"
msgstr "vị trí đang mở"

#. module: website_hr_recruitment
#: model_terms:ir.ui.view,arch_db:website_hr_recruitment.index
msgid "unpublished"
msgstr "chưa xuất bản"
<|MERGE_RESOLUTION|>--- conflicted
+++ resolved
@@ -1,7 +1,7 @@
 # Translation of Odoo Server.
 # This file contains the translation of the following modules:
 # * website_hr_recruitment
-#
+# 
 # Translators:
 # Martin Trigaux, 2018
 # fanha99 <fanha99@hotmail.com>, 2018
@@ -16,10 +16,10 @@
 "PO-Revision-Date: 2018-08-24 09:34+0000\n"
 "Last-Translator: Duy BQ <duybq86@gmail.com>, 2018\n"
 "Language-Team: Vietnamese (https://www.transifex.com/odoo/teams/41243/vi/)\n"
-"Language: vi\n"
 "MIME-Version: 1.0\n"
 "Content-Type: text/plain; charset=UTF-8\n"
 "Content-Transfer-Encoding: \n"
+"Language: vi\n"
 "Plural-Forms: nplurals=1; plural=0;\n"
 
 #. module: website_hr_recruitment
@@ -63,27 +63,33 @@
 
 #. module: website_hr_recruitment
 #: model_terms:ir.ui.view,arch_db:website_hr_recruitment.default_website_description
-msgid "<span class=\"fa fa-2x fa-calendar\"/>\n"
+msgid ""
+"<span class=\"fa fa-2x fa-calendar\"/>\n"
 "                    Sponsored Events"
-msgstr "<span class=\"fa fa-2x fa-calendar\"/>\n"
+msgstr ""
+"<span class=\"fa fa-2x fa-calendar\"/>\n"
 "                    Sự kiện được Tài trợ"
 
 #. module: website_hr_recruitment
 #: model_terms:ir.ui.view,arch_db:website_hr_recruitment.default_website_description
-msgid "<span class=\"fa fa-2x fa-car\"/>\n"
+msgid ""
+"<span class=\"fa fa-2x fa-car\"/>\n"
 "                    Save on commute"
 msgstr ""
 
 #. module: website_hr_recruitment
 #: model_terms:ir.ui.view,arch_db:website_hr_recruitment.default_website_description
-msgid "<span class=\"fa fa-2x fa-check-circle\"/>\n"
+msgid ""
+"<span class=\"fa fa-2x fa-check-circle\"/>\n"
 "                    Discount Programs"
-msgstr "<span class=\"fa fa-2x fa-check-circle\"/>\n"
+msgstr ""
+"<span class=\"fa fa-2x fa-check-circle\"/>\n"
 "                    Chương trình Giảm giá"
 
 #. module: website_hr_recruitment
 #: model_terms:ir.ui.view,arch_db:website_hr_recruitment.default_website_description
-msgid "<span class=\"fa fa-2x fa-coffee\"/>\n"
+msgid ""
+"<span class=\"fa fa-2x fa-coffee\"/>\n"
 "                    Eat &amp; Drink"
 msgstr "<span class=\"fa fa-2x fa-coffee\"/>\n"
 "                    Đồ ăn &amp; Đồ uống"
@@ -107,6 +113,8 @@
 msgid "<span class=\"fa fa-2x fa-map-marker\"/>\n"
 "                    Prime location"
 msgstr ""
+"<span class=\"fa fa-2x fa-map-marker\"/>\n"
+"                    Địa điểm Chính"
 
 #. module: website_hr_recruitment
 #: model_terms:ir.ui.view,arch_db:website_hr_recruitment.default_website_description
@@ -117,12 +125,13 @@
 #. module: website_hr_recruitment
 #: model_terms:ir.ui.view,arch_db:website_hr_recruitment.thankyou_ir_ui_view
 #: model_terms:website.page,arch_db:website_hr_recruitment.thankyou
-msgid "<span>\n"
+msgid ""
+"<span>\n"
 "                                            We usually reply between one and three days.<br/>\n"
 "                                            Feel free to contact him/her if you have further questions.\n"
 "                                        </span>"
 msgstr "<span>\n"
-"                                            Chúng tôi thường sẽ trả từ trong vòng một đến ba ngày.<br/>\n"
+"                                            Chúng tôi thường sẽ trả lời trong vòng một đến ba ngày.<br/>\n"
 "                                            Hãy thoải mái liên hệ với anh/cô ấy nếu bạn có thêm bất kỳ câu hỏi nào.\n"
 "                                        </span>"
 
@@ -149,7 +158,7 @@
 #. module: website_hr_recruitment
 #: model_terms:ir.ui.view,arch_db:website_hr_recruitment.default_website_description
 msgid "Achieve monthly targets"
-msgstr ""
+msgstr "Đạt mục tiêu hàng tháng"
 
 #. module: website_hr_recruitment
 #: model_terms:ir.ui.view,arch_db:website_hr_recruitment.job_countries
@@ -188,7 +197,9 @@
 
 #. module: website_hr_recruitment
 #: model_terms:ir.ui.view,arch_db:website_hr_recruitment.default_website_description
-msgid "Brand-name product and services in categories like travel, electronics, health, fitness, cellular, and more"
+msgid ""
+"Brand-name product and services in categories like travel, electronics, "
+"health, fitness, cellular, and more"
 msgstr ""
 
 #. module: website_hr_recruitment
@@ -220,12 +231,15 @@
 
 #. module: website_hr_recruitment
 #: model_terms:ir.ui.view,arch_db:website_hr_recruitment.index
-msgid "Create new job pages from the <strong><i>+New</i></strong> top-right button."
-msgstr ""
-
-#. module: website_hr_recruitment
-#: model_terms:ir.ui.view,arch_db:website_hr_recruitment.default_website_description
-msgid "Direct coordination with functional consultants for qualification and follow ups"
+msgid ""
+"Create new job pages from the <strong><i>+New</i></strong> top-right button."
+msgstr ""
+
+#. module: website_hr_recruitment
+#: model_terms:ir.ui.view,arch_db:website_hr_recruitment.default_website_description
+msgid ""
+"Direct coordination with functional consultants for qualification and follow"
+" ups"
 msgstr ""
 
 #. module: website_hr_recruitment
@@ -235,7 +249,9 @@
 
 #. module: website_hr_recruitment
 #: model_terms:ir.ui.view,arch_db:website_hr_recruitment.default_website_description
-msgid "Healthcare, dental, vision, life insurance, Flexible Spending Account (FSA), Health Savings Account (HSA)"
+msgid ""
+"Healthcare, dental, vision, life insurance, Flexible Spending Account (FSA),"
+" Health Savings Account (HSA)"
 msgstr ""
 
 #. module: website_hr_recruitment
@@ -247,11 +263,7 @@
 #: model_terms:ir.ui.view,arch_db:website_hr_recruitment.thankyou_ir_ui_view
 #: model_terms:website.page,arch_db:website_hr_recruitment.thankyou
 msgid "In the meantime,"
-<<<<<<< HEAD
 msgstr "Trong khi chờ đợi,"
-=======
-msgstr ""
->>>>>>> c7a281d8
 
 #. module: website_hr_recruitment
 #: model_terms:ir.ui.view,arch_db:website_hr_recruitment.apply
@@ -279,7 +291,7 @@
 msgstr ""
 
 #. module: website_hr_recruitment
-#: code:addons/website_hr_recruitment/controllers/main.py:79
+#: code:addons/website_hr_recruitment/controllers/main.py:77
 #, python-format
 msgid "Job Title"
 msgstr "Chức danh Công việc"
@@ -288,25 +300,28 @@
 #: model_terms:ir.ui.view,arch_db:website_hr_recruitment.detail
 #: model:website.menu,name:website_hr_recruitment.menu_jobs
 msgid "Jobs"
-msgstr "Vị trí Công việc"
+msgstr "Tuyển dụng"
 
 #. module: website_hr_recruitment
 #: model_terms:ir.ui.view,arch_db:website_hr_recruitment.index
 msgid "Join us and help disrupt the enterprise market!"
-msgstr "Gia nhập chúng tôi để tạo nên sự đột phá thị trường về giải pháp cho doanh nghiệp!"
-
-#. module: website_hr_recruitment
-#: model_terms:ir.ui.view,arch_db:website_hr_recruitment.index
-msgid "Join us, we offer you an extraordinary chance to learn, to\n"
+msgstr ""
+"Gia nhập chúng tôi để tạo nên sự đột phá thị trường về giải pháp cho doanh "
+"nghiệp!"
+
+#. module: website_hr_recruitment
+#: model_terms:ir.ui.view,arch_db:website_hr_recruitment.index
+msgid ""
+"Join us, we offer you an extraordinary chance to learn, to\n"
 "                                    develop and to be part of an exciting experience and\n"
 "                                    team."
-msgstr "Gia nhập chúng tôi, bạn sẽ có cơ hội tuyệt với để học hỏi, phát triển và trở thành\n"
+msgstr "Gia nhập chúng tôi, bạn sẽ có cơ hội tuyệt vờii để học hỏi, phát triển và trở thành\n"
 "                                    một phần của một đội ngũ tuyệt vời.\n"
-""
-
-#. module: website_hr_recruitment
-#: model_terms:ir.ui.view,arch_db:website_hr_recruitment.default_website_description
-msgid "Large apps scope: CRM, MRP, Accounting, Inventory, HR, Project Mgt, etc."
+
+#. module: website_hr_recruitment
+#: model_terms:ir.ui.view,arch_db:website_hr_recruitment.default_website_description
+msgid ""
+"Large apps scope: CRM, MRP, Accounting, Inventory, HR, Project Mgt, etc."
 msgstr ""
 
 #. module: website_hr_recruitment
@@ -318,11 +333,7 @@
 #. module: website_hr_recruitment
 #: model_terms:ir.ui.view,arch_db:website_hr_recruitment.default_website_description
 msgid "Need More Info?"
-<<<<<<< HEAD
 msgstr "Cân thêm Thông tin?"
-=======
-msgstr ""
->>>>>>> c7a281d8
 
 #. module: website_hr_recruitment
 #: model_terms:ir.ui.view,arch_db:website_hr_recruitment.default_website_description
@@ -331,7 +342,9 @@
 
 #. module: website_hr_recruitment
 #: model_terms:ir.ui.view,arch_db:website_hr_recruitment.default_website_description
-msgid "Only a couple blocs from BART, Caltrain, Highway 101, carpool pickup, and Bay Bridge."
+msgid ""
+"Only a couple blocs from BART, Caltrain, Highway 101, carpool pickup, and "
+"Bay Bridge."
 msgstr ""
 
 #. module: website_hr_recruitment
@@ -386,7 +399,8 @@
 
 #. module: website_hr_recruitment
 #: model_terms:ir.ui.view,arch_db:website_hr_recruitment.default_website_description
-msgid "Short summary of the job: A sales job for smart people and can\n"
+msgid ""
+"Short summary of the job: A sales job for smart people and can\n"
 "                learn quickly new industries management practices. You will be\n"
 "                in charge of the full sales cycle from the opportunity\n"
 "                qualification to the negotiation, going through astonishing\n"
@@ -416,15 +430,12 @@
 #. module: website_hr_recruitment
 #: model_terms:ir.ui.view,arch_db:website_hr_recruitment.default_website_description
 msgid "The founder’s story"
-<<<<<<< HEAD
 msgstr "Câu chuyện Người sáng lập"
-=======
-msgstr ""
->>>>>>> c7a281d8
-
-#. module: website_hr_recruitment
-#: model_terms:ir.ui.view,arch_db:website_hr_recruitment.default_website_description
-msgid "Tuesday Dinners, Monthly Lunch Mixers, Monthly Happy Hour, Annual day event"
+
+#. module: website_hr_recruitment
+#: model_terms:ir.ui.view,arch_db:website_hr_recruitment.default_website_description
+msgid ""
+"Tuesday Dinners, Monthly Lunch Mixers, Monthly Happy Hour, Annual day event"
 msgstr ""
 
 #. module: website_hr_recruitment
@@ -455,11 +466,7 @@
 #. module: website_hr_recruitment
 #: model:ir.actions.act_url,name:website_hr_recruitment.action_open_website
 msgid "Website Recruitment Form"
-<<<<<<< HEAD
 msgstr "Mẫu Tuyển dụng Website"
-=======
-msgstr ""
->>>>>>> c7a281d8
 
 #. module: website_hr_recruitment
 #: model:ir.model.fields,field_description:website_hr_recruitment.field_hr_job__website_description
@@ -474,7 +481,7 @@
 #. module: website_hr_recruitment
 #: model_terms:ir.ui.view,arch_db:website_hr_recruitment.default_website_description
 msgid "You sell management software to directors of SMEs: interesting projects and people"
-msgstr "Bạn bán phần mềm quản trị doanh nghiệp đến Giám đốc các doanh nghiệp SME: những con người và dự án thú vị"
+msgstr "Bạn bán phần mềm quản trị doanh nghiệp đến Giám đốc các doanh nghiệp Vừa và Nhỏ: những con người và dự án thú vị"
 
 #. module: website_hr_recruitment
 #: model_terms:ir.ui.view,arch_db:website_hr_recruitment.apply
@@ -516,4 +523,4 @@
 #. module: website_hr_recruitment
 #: model_terms:ir.ui.view,arch_db:website_hr_recruitment.index
 msgid "unpublished"
-msgstr "chưa xuất bản"
+msgstr "chưa xuất bản"