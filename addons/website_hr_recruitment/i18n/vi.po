# Translation of Odoo Server.
# This file contains the translation of the following modules:
# * website_hr_recruitment
# 
# Translators:
# Martin Trigaux, 2018
# fanha99 <fanha99@hotmail.com>, 2018
# Nancy Momoland <thanhnguyen.icsc@gmail.com>, 2018
# Duy BQ <duybq86@gmail.com>, 2018
# Dao Nguyen <trucdao.uel@gmail.com>, 2019
# 
msgid ""
msgstr ""
"Project-Id-Version: Odoo Server 12.0\n"
"Report-Msgid-Bugs-To: \n"
"POT-Creation-Date: 2019-01-09 10:32+0000\n"
"PO-Revision-Date: 2018-08-24 09:34+0000\n"
"Last-Translator: Dao Nguyen <trucdao.uel@gmail.com>, 2019\n"
"Language-Team: Vietnamese (https://www.transifex.com/odoo/teams/41243/vi/)\n"
"MIME-Version: 1.0\n"
"Content-Type: text/plain; charset=UTF-8\n"
"Content-Transfer-Encoding: \n"
"Language: vi\n"
"Plural-Forms: nplurals=1; plural=0;\n"

#. module: website_hr_recruitment
#: model_terms:ir.ui.view,arch_db:website_hr_recruitment.default_website_description
msgid "$15k"
msgstr "$15k"

#. module: website_hr_recruitment
#: model_terms:ir.ui.view,arch_db:website_hr_recruitment.default_website_description
msgid "10  / 40 people"
msgstr "10 / 40 người"

#. module: website_hr_recruitment
#: model_terms:ir.ui.view,arch_db:website_hr_recruitment.default_website_description
msgid "3 months"
msgstr "3 tháng"

#. module: website_hr_recruitment
#: model_terms:ir.ui.view,arch_db:website_hr_recruitment.default_website_description
msgid "50% YoY"
msgstr "50% YoY"

#. module: website_hr_recruitment
#: model_terms:ir.ui.view,arch_db:website_hr_recruitment.thankyou_ir_ui_view
#: model_terms:website.page,arch_db:website_hr_recruitment.thankyou
msgid "<br/><i class=\"fa fa-phone\" role=\"img\" aria-label=\"Phone\" title=\"Phone\"/>"
msgstr "<br/><i class=\"fa fa-phone\" role=\"img\" aria-label=\"Phone\" title=\"Phone\"/>"

#. module: website_hr_recruitment
#: model_terms:ir.ui.view,arch_db:website_hr_recruitment.index
msgid ""
"<i class=\"fa fa-clock-o\" title=\"Publication date\" role=\"img\" aria-"
"label=\"Publication date\"/>"
msgstr ""
"<i class=\"fa fa-clock-o\" title=\"Publication date\" role=\"img\" aria-"
"label=\"Publication date\"/>"

#. module: website_hr_recruitment
#: model_terms:ir.ui.view,arch_db:website_hr_recruitment.thankyou_ir_ui_view
#: model_terms:website.page,arch_db:website_hr_recruitment.thankyou
msgid "<i class=\"fa fa-envelope\" role=\"img\" aria-label=\"Email\" title=\"Email\"/>"
msgstr "<i class=\"fa fa-envelope\" role=\"img\" aria-label=\"Email\" title=\"Email\"/>"

#. module: website_hr_recruitment
#: model_terms:ir.ui.view,arch_db:website_hr_recruitment.default_website_description
msgid ""
"<span class=\"fa fa-2x fa-calendar\"/>\n"
"                    Sponsored Events"
msgstr ""
"<span class=\"fa fa-2x fa-calendar\"/>\n"
<<<<<<< HEAD
"                    Sự kiện được Tài trợ"
=======
"Sự kiện được tài trợ"
>>>>>>> df85ddc2

#. module: website_hr_recruitment
#: model_terms:ir.ui.view,arch_db:website_hr_recruitment.default_website_description
msgid ""
"<span class=\"fa fa-2x fa-car\"/>\n"
"                    Save on commute"
msgstr ""
"<span class=\"fa fa-2x fa-car\"/>\n"
"Lưu thay đổi"

#. module: website_hr_recruitment
#: model_terms:ir.ui.view,arch_db:website_hr_recruitment.default_website_description
msgid ""
"<span class=\"fa fa-2x fa-check-circle\"/>\n"
"                    Discount Programs"
msgstr ""
"<span class=\"fa fa-2x fa-check-circle\"/>\n"
<<<<<<< HEAD
"                    Chương trình Giảm giá"
=======
"Chương trình khuyến mãi"
>>>>>>> df85ddc2

#. module: website_hr_recruitment
#: model_terms:ir.ui.view,arch_db:website_hr_recruitment.default_website_description
msgid ""
"<span class=\"fa fa-2x fa-coffee\"/>\n"
"                    Eat &amp; Drink"
<<<<<<< HEAD
msgstr "<span class=\"fa fa-2x fa-coffee\"/>\n"
"                    Đồ ăn &amp; Đồ uống"
=======
msgstr ""
"<span class=\"fa fa-2x fa-coffee\"/>\n"
"Ăn &amp; Uống"
>>>>>>> df85ddc2

#. module: website_hr_recruitment
#: model_terms:ir.ui.view,arch_db:website_hr_recruitment.default_website_description
msgid "<span class=\"fa fa-2x fa-futbol-o\"/>\n"
"                    Sport Activity"
<<<<<<< HEAD
msgstr "<span class=\"fa fa-2x fa-futbol-o\"/>\n"
"                    Hoạt động Thể thao"
=======
msgstr ""
"<span class=\"fa fa-2x fa-futbol-o\"/>\n"
"Hoạt động thể thao"
>>>>>>> df85ddc2

#. module: website_hr_recruitment
#: model_terms:ir.ui.view,arch_db:website_hr_recruitment.default_website_description
msgid "<span class=\"fa fa-2x fa-heart\"/>\n"
"                    Benefits"
<<<<<<< HEAD
msgstr "<span class=\"fa fa-2x fa-heart\"/>\n"
"                    Đãi ngộ"
=======
msgstr ""
"<span class=\"fa fa-2x fa-heart\"/>\n"
"Các lợi ích"
>>>>>>> df85ddc2

#. module: website_hr_recruitment
#: model_terms:ir.ui.view,arch_db:website_hr_recruitment.default_website_description
msgid "<span class=\"fa fa-2x fa-map-marker\"/>\n"
"                    Prime location"
msgstr ""
"<span class=\"fa fa-2x fa-map-marker\"/>\n"
<<<<<<< HEAD
"                    Địa điểm Chính"
=======
"Vị trí thuận lợi"
>>>>>>> df85ddc2

#. module: website_hr_recruitment
#: model_terms:ir.ui.view,arch_db:website_hr_recruitment.default_website_description
msgid "<span class=\"fa fa-2x fa-sun-o\"/>\n"
"                    PTOs"
msgstr ""
"<span class=\"fa fa-2x fa-sun-o\"/>\n"
"PTO"

#. module: website_hr_recruitment
#: model_terms:ir.ui.view,arch_db:website_hr_recruitment.thankyou_ir_ui_view
#: model_terms:website.page,arch_db:website_hr_recruitment.thankyou
msgid ""
"<span>\n"
"                                            We usually reply between one and three days.<br/>\n"
"                                            Feel free to contact him/her if you have further questions.\n"
"                                        </span>"
<<<<<<< HEAD
msgstr "<span>\n"
"                                            Chúng tôi thường sẽ trả lời trong vòng một đến ba ngày.<br/>\n"
"                                            Hãy thoải mái liên hệ với anh/cô ấy nếu bạn có thêm bất kỳ câu hỏi nào.\n"
"                                        </span>"
=======
msgstr ""
"<span>\n"
"Chúng tôi sẽ trả lời bạn trong một đến ba ngày.\n"
"<br/>\n"
"Hãy liên hệ chúng tôi nếu bạn có bất kỳ câu hỏi nào.\n"
"</span>"
>>>>>>> df85ddc2

#. module: website_hr_recruitment
#: model_terms:ir.ui.view,arch_db:website_hr_recruitment.default_website_description
msgid "<strong>Challenges</strong>"
msgstr "<strong>Thách thức</strong>"

#. module: website_hr_recruitment
#: model_terms:ir.ui.view,arch_db:website_hr_recruitment.default_website_description
msgid "<strong>Must Have</strong>"
<<<<<<< HEAD
msgstr "<strong>Buộc phải có</strong>"
=======
msgstr "<strong>Cần phải có</strong>"
>>>>>>> df85ddc2

#. module: website_hr_recruitment
#: model_terms:ir.ui.view,arch_db:website_hr_recruitment.default_website_description
msgid "<strong>Responsibilities</strong>"
<<<<<<< HEAD
msgstr "<strong>Tinh thần trách nhiệm</strong>"
=======
msgstr "<strong>Trách nhiệm</strong>"
>>>>>>> df85ddc2

#. module: website_hr_recruitment
#: model_terms:ir.ui.view,arch_db:website_hr_recruitment.default_website_description
msgid "<strong>What's great in the job?</strong>"
<<<<<<< HEAD
msgstr "<strong>Điều gì lớn lao trong công việc?</strong>"
=======
msgstr "<strong>Công việc này có gì thú vị?</strong>"
>>>>>>> df85ddc2

#. module: website_hr_recruitment
#: model_terms:ir.ui.view,arch_db:website_hr_recruitment.default_website_description
msgid "Achieve monthly targets"
<<<<<<< HEAD
msgstr "Đạt mục tiêu hàng tháng"
=======
msgstr "Mục tiêu mỗi tháng đạt được"
>>>>>>> df85ddc2

#. module: website_hr_recruitment
#: model_terms:ir.ui.view,arch_db:website_hr_recruitment.job_countries
msgid "All Countries"
msgstr "Tất cả quốc gia"

#. module: website_hr_recruitment
#: model_terms:ir.ui.view,arch_db:website_hr_recruitment.job_departments
msgid "All Departments"
msgstr "Tất cả phòng ban"

#. module: website_hr_recruitment
#: model_terms:ir.ui.view,arch_db:website_hr_recruitment.job_offices
msgid "All Offices"
msgstr "Tất cả nhân viên"

#. module: website_hr_recruitment
#: model:ir.model,name:website_hr_recruitment.model_hr_applicant
msgid "Applicant"
msgstr "Ứng viên"

#. module: website_hr_recruitment
#: model_terms:ir.ui.view,arch_db:website_hr_recruitment.apply
msgid "Apply Job"
msgstr "Ứng tuyển công việc"

#. module: website_hr_recruitment
#: model_terms:ir.ui.view,arch_db:website_hr_recruitment.detail
msgid "Apply Now!"
msgstr "Ứng tuyển ngay"

#. module: website_hr_recruitment
#: model_terms:ir.ui.view,arch_db:website_hr_recruitment.default_website_description
msgid "Avg Deal Size:"
msgstr "Avg Deal Size:"

#. module: website_hr_recruitment
#: model_terms:ir.ui.view,arch_db:website_hr_recruitment.default_website_description
msgid ""
"Brand-name product and services in categories like travel, electronics, "
"health, fitness, cellular, and more"
msgstr ""
"Sản phẩm và dịch vụ trong thuộc các danh mục như du lịch, điện tử, sức khoẻ,"
"  thể dục thể thao, di động, v.v."

#. module: website_hr_recruitment
#: model_terms:ir.ui.view,arch_db:website_hr_recruitment.default_website_description
msgid "Company Growth:"
<<<<<<< HEAD
msgstr "Tăng trưởng của Công ty:"
=======
msgstr "Sự tăng trưởng của công ty:"
>>>>>>> df85ddc2

#. module: website_hr_recruitment
#: model_terms:ir.ui.view,arch_db:website_hr_recruitment.default_website_description
msgid "Company Maturity:"
msgstr "Mức độ trưởng thành của công ty:"

#. module: website_hr_recruitment
#: model_terms:ir.ui.view,arch_db:website_hr_recruitment.thankyou_ir_ui_view
#: model_terms:website.page,arch_db:website_hr_recruitment.thankyou
msgid "Congratulations!"
msgstr "Chúc mừng!"

#. module: website_hr_recruitment
#: model_terms:ir.ui.view,arch_db:website_hr_recruitment.index
msgid "Contact us"
msgstr "Liên hệ"

#. module: website_hr_recruitment
#: model_terms:ir.ui.view,arch_db:website_hr_recruitment.thankyou_ir_ui_view
#: model_terms:website.page,arch_db:website_hr_recruitment.thankyou
msgid "Continue To Our Website"
msgstr "Tiếp tục đến Website của chúng tôi"

#. module: website_hr_recruitment
#: model_terms:ir.ui.view,arch_db:website_hr_recruitment.index
msgid ""
"Create new job pages from the <strong><i>+New</i></strong> top-right button."
msgstr ""
"Tạo mới các trang việc làm từ <strong><i>+Thêm mới</i></strong>nút trên góc "
"phải."

#. module: website_hr_recruitment
#: model_terms:ir.ui.view,arch_db:website_hr_recruitment.default_website_description
msgid ""
"Direct coordination with functional consultants for qualification and follow"
" ups"
msgstr "Liên kết trực tiếp đến các tư vấn viên để phân loại và theo dõi"

#. module: website_hr_recruitment
#: model_terms:ir.ui.view,arch_db:website_hr_recruitment.default_website_description
msgid "Full sales cycle"
msgstr "Toàn bộ chu trình bán hàng"

#. module: website_hr_recruitment
#: model_terms:ir.ui.view,arch_db:website_hr_recruitment.default_website_description
msgid ""
"Healthcare, dental, vision, life insurance, Flexible Spending Account (FSA),"
" Health Savings Account (HSA)"
msgstr ""
"Chăm sóc sức khoẻ, nha khoa, thị lực, bảo hiểm nhân thọ, tài khoản chi tiêu "
"linh hoạt (FSA), tài khoản tiết kiệm cho sức khoẻ (HSA)"

#. module: website_hr_recruitment
#: model_terms:ir.ui.view,arch_db:website_hr_recruitment.default_website_description
msgid "High commissions for good performers"
msgstr "Hoa hồng cao cho nhân viên có năng lực xuất sắc"

#. module: website_hr_recruitment
#: model_terms:ir.ui.view,arch_db:website_hr_recruitment.thankyou_ir_ui_view
#: model_terms:website.page,arch_db:website_hr_recruitment.thankyou
msgid "In the meantime,"
<<<<<<< HEAD
msgstr "Trong khi chờ đợi,"
=======
msgstr "Trong thời gian chờ đợi,"
>>>>>>> df85ddc2

#. module: website_hr_recruitment
#: model_terms:ir.ui.view,arch_db:website_hr_recruitment.apply
msgid "Job Application Form"
msgstr "Biểu mẫu ứng tuyển"

#. module: website_hr_recruitment
#: model_terms:ir.ui.view,arch_db:website_hr_recruitment.default_website_description
msgid "Job Complexity:"
msgstr "Độ phức tạp của công việc:"

#. module: website_hr_recruitment
#: model_terms:ir.ui.view,arch_db:website_hr_recruitment.detail
msgid "Job Detail"
msgstr "Chi tiết công việc"

#. module: website_hr_recruitment
#: model:ir.model,name:website_hr_recruitment.model_hr_job
msgid "Job Position"
msgstr "Chức vụ"

#. module: website_hr_recruitment
#: model_terms:ir.ui.view,arch_db:website_hr_recruitment.default_website_description
msgid "Job Security:"
msgstr "Tính an toàn công việc:"

#. module: website_hr_recruitment
#: code:addons/website_hr_recruitment/controllers/main.py:77
#, python-format
msgid "Job Title"
msgstr "Chức danh Công việc"

#. module: website_hr_recruitment
#: model_terms:ir.ui.view,arch_db:website_hr_recruitment.detail
#: model:website.menu,name:website_hr_recruitment.menu_jobs
msgid "Jobs"
msgstr "Tuyển dụng"

#. module: website_hr_recruitment
#: model_terms:ir.ui.view,arch_db:website_hr_recruitment.index
msgid "Join us and help disrupt the enterprise market!"
msgstr "Tham gia cùng chúng tôi và cùng khuấy đảo thị trường kinh doanh!"

#. module: website_hr_recruitment
#: model_terms:ir.ui.view,arch_db:website_hr_recruitment.index
msgid ""
"Join us, we offer you an extraordinary chance to learn, to\n"
"                                    develop and to be part of an exciting experience and\n"
"                                    team."
<<<<<<< HEAD
msgstr "Gia nhập chúng tôi, bạn sẽ có cơ hội tuyệt vờii để học hỏi, phát triển và trở thành\n"
"                                    một phần của một đội ngũ tuyệt vời.\n"
=======
msgstr ""
"Tham gia cùng chúng tôi, bạn sẽ có cơ hội tuyệt với để học hỏi, \n"
"phát triển và trở thành một phần \n"
"của một đội ngũ tuyệt vời."
>>>>>>> df85ddc2

#. module: website_hr_recruitment
#: model_terms:ir.ui.view,arch_db:website_hr_recruitment.default_website_description
msgid ""
"Large apps scope: CRM, MRP, Accounting, Inventory, HR, Project Mgt, etc."
msgstr ""
"Các ứng dụng có quy mô lớn: CRM, MRP, Kế toán, Kho, Nhân sự, Dự án, v.v"

#. module: website_hr_recruitment
#: model_terms:ir.ui.view,arch_db:website_hr_recruitment.thankyou_ir_ui_view
#: model_terms:website.page,arch_db:website_hr_recruitment.thankyou
msgid "Look around on our website:"
msgstr "Dạo một vòng trên website của chúng tôi:"

#. module: website_hr_recruitment
#: model_terms:ir.ui.view,arch_db:website_hr_recruitment.default_website_description
msgid "Need More Info?"
<<<<<<< HEAD
msgstr "Cân thêm Thông tin?"
=======
msgstr "Cần nhiều thông tin hơn?"
>>>>>>> df85ddc2

#. module: website_hr_recruitment
#: model_terms:ir.ui.view,arch_db:website_hr_recruitment.default_website_description
msgid "No outbound calls, you get leads and focus on providing value to them"
msgstr ""
"Không sử dụng telesales, bạn nhận các khách hàng tiềm năng và cung cấp các "
"giá trị cho họ."

#. module: website_hr_recruitment
#: model_terms:ir.ui.view,arch_db:website_hr_recruitment.default_website_description
msgid ""
"Only a couple blocs from BART, Caltrain, Highway 101, carpool pickup, and "
"Bay Bridge."
msgstr ""
"Chỉ một vài khối từ BART, Caltrain, Highway 101, carpool pickup và Bay "
"Brigde."

#. module: website_hr_recruitment
#: model_terms:ir.ui.view,arch_db:website_hr_recruitment.index
msgid "Our Job Offers"
msgstr "Chúng tôi đang cần tuyển dụng"

#. module: website_hr_recruitment
#: model_terms:ir.ui.view,arch_db:website_hr_recruitment.default_website_description
msgid "Overachieving Possibilities:"
msgstr "Khả năng chịu đựng áp lực:"

#. module: website_hr_recruitment
#: model_terms:ir.ui.view,arch_db:website_hr_recruitment.default_website_description
msgid "Peet's and Philz coffee provided all day to order and pantry snacks"
msgstr ""
"Cà phê Peet's and Philz cung cấp dịch vụ đặt hàng và đồ ăn nhẹ trong ngày"

#. module: website_hr_recruitment
#: model_terms:ir.ui.view,arch_db:website_hr_recruitment.default_website_description
msgid "Personal Evolution:"
<<<<<<< HEAD
msgstr "Nâng cấp Bản thân:"
=======
msgstr "Sự phát triển của bản thân:"
>>>>>>> df85ddc2

#. module: website_hr_recruitment
#: model_terms:ir.ui.view,arch_db:website_hr_recruitment.default_website_description
msgid "Play any sport with colleagues and the bill is covered"
msgstr ""
"Chơi thể thao nào với đồng nghiệp mà không còn phải quan tâm đến chi phí"

#. module: website_hr_recruitment
#: model_terms:ir.ui.view,arch_db:website_hr_recruitment.default_website_description
msgid "Pre-tax commuter benefitsbr <br/>(parking and transit)"
msgstr "Hỗ trợ đi lại <br/> (bãi đậu xe và di chuyển)"

#. module: website_hr_recruitment
#: model_terms:ir.ui.view,arch_db:website_hr_recruitment.default_website_description
msgid "Profitable"
msgstr "Lợi ích"

#. module: website_hr_recruitment
#: model_terms:ir.ui.view,arch_db:website_hr_recruitment.apply
msgid "Resume"
msgstr "Lý lịch nghề nghiệp"

#. module: website_hr_recruitment
#: model_terms:ir.ui.view,arch_db:website_hr_recruitment.default_website_description
msgid "Sales Cycle:"
<<<<<<< HEAD
msgstr "Chu trình Bán:"
=======
msgstr "Chu kỳ bán hàng:"
>>>>>>> df85ddc2

#. module: website_hr_recruitment
#: model_terms:ir.ui.view,arch_db:website_hr_recruitment.apply
msgid "Short Introduction"
msgstr "Mô tả ngắn gọn"

#. module: website_hr_recruitment
#: model_terms:ir.ui.view,arch_db:website_hr_recruitment.default_website_description
msgid ""
"Short summary of the job: A sales job for smart people and can\n"
"                learn quickly new industries management practices. You will be\n"
"                in charge of the full sales cycle from the opportunity\n"
"                qualification to the negotiation, going through astonishing\n"
"                product demos."
msgstr ""
"Mô tả chung về công việc: Công việc bán hàng cho những bạn nhanh nhạy và thông minh, có thể học hỏi nhanh về các lĩnh vực mới.\n"
"Bạn sẽ phụ trách toàn bộ hoạt động trong chu kỳ bán hàng từ đánh giá\n"
"các cơ hội đến bước thương lượng và giới thiệu sản phẩm."

#. module: website_hr_recruitment
#: model:ir.model,name:website_hr_recruitment.model_hr_recruitment_source
msgid "Source of Applicants"
msgstr "Nguồn của ứng viên"

#. module: website_hr_recruitment
#: model_terms:ir.ui.view,arch_db:website_hr_recruitment.apply
msgid "Submit"
msgstr "Trình"

#. module: website_hr_recruitment
#: model_terms:ir.ui.view,arch_db:website_hr_recruitment.default_website_description
msgid "Team / Company Size:"
<<<<<<< HEAD
msgstr "Quy mô Công ty"
=======
msgstr "Quy mô nhóm / quy mô công ty"
>>>>>>> df85ddc2

#. module: website_hr_recruitment
#: model_terms:ir.ui.view,arch_db:website_hr_recruitment.default_website_description
msgid "The culture"
<<<<<<< HEAD
msgstr "Văn hoá"
=======
msgstr "Văn hoá công ty"
>>>>>>> df85ddc2

#. module: website_hr_recruitment
#: model_terms:ir.ui.view,arch_db:website_hr_recruitment.default_website_description
msgid "The founder’s story"
<<<<<<< HEAD
msgstr "Câu chuyện Người sáng lập"
=======
msgstr "Câu chuyện của người sáng lập"
>>>>>>> df85ddc2

#. module: website_hr_recruitment
#: model_terms:ir.ui.view,arch_db:website_hr_recruitment.default_website_description
msgid ""
"Tuesday Dinners, Monthly Lunch Mixers, Monthly Happy Hour, Annual day event"
msgstr ""
"Bữa tối thứ ba, bữa trưa hàng tháng, happy hour hàng tháng, các sự kiện hàng"
" năm"

#. module: website_hr_recruitment
#: model_terms:ir.ui.view,arch_db:website_hr_recruitment.default_website_description
msgid "US + Canada Territory"
<<<<<<< HEAD
msgstr "Vũng lãnh thổ Mỹ + Canada"
=======
msgstr "Lãnh thổ Mỹ + Canada"
>>>>>>> df85ddc2

#. module: website_hr_recruitment
#: model:ir.model.fields,field_description:website_hr_recruitment.field_hr_recruitment_source__url
msgid "Url Parameters"
msgstr "Thông số Url"

#. module: website_hr_recruitment
#: model_terms:ir.ui.view,arch_db:website_hr_recruitment.default_website_description
msgid "Vacation, Sick, and paid leaves"
msgstr "Ngày nghỉ phép, nghỉ bệnh, nghỉ lễ và nghỉ du lịch"

#. module: website_hr_recruitment
#: model_terms:ir.ui.view,arch_db:website_hr_recruitment.default_website_description
msgid "Variability of the Job:"
msgstr "Sự thay đổi công việc"

#. module: website_hr_recruitment
#: model_terms:ir.ui.view,arch_db:website_hr_recruitment.hr_job_website_inherit
msgid "Website Editor"
<<<<<<< HEAD
msgstr "Trình soạn thảo Website"
=======
msgstr "Biên tập của Website"
>>>>>>> df85ddc2

#. module: website_hr_recruitment
#: model:ir.actions.act_url,name:website_hr_recruitment.action_open_website
msgid "Website Recruitment Form"
<<<<<<< HEAD
msgstr "Mẫu Tuyển dụng Website"
=======
msgstr "Biểu mẫu tuyển dụng trên Website"
>>>>>>> df85ddc2

#. module: website_hr_recruitment
#: model:ir.model.fields,field_description:website_hr_recruitment.field_hr_job__website_description
msgid "Website description"
msgstr "Mô tả Website"

#. module: website_hr_recruitment
#: model_terms:ir.ui.view,arch_db:website_hr_recruitment.default_website_description
msgid "What people say about us?"
<<<<<<< HEAD
msgstr "Người ta nói gì về chúng tôi?"

#. module: website_hr_recruitment
#: model_terms:ir.ui.view,arch_db:website_hr_recruitment.default_website_description
msgid "You sell management software to directors of SMEs: interesting projects and people"
msgstr "Bạn bán phần mềm quản trị doanh nghiệp đến Giám đốc các doanh nghiệp Vừa và Nhỏ: những con người và dự án thú vị"
=======
msgstr "Mọi người nói gì về chúng tôi?"

#. module: website_hr_recruitment
#: model_terms:ir.ui.view,arch_db:website_hr_recruitment.default_website_description
msgid ""
"You sell management software to directors of SMEs: interesting projects and "
"people"
msgstr ""
"Bạn bán phần mềm quản lý cho các doanh nghiệp vừa và nhỏ: các dự án và những"
" con người thú vị"
>>>>>>> df85ddc2

#. module: website_hr_recruitment
#: model_terms:ir.ui.view,arch_db:website_hr_recruitment.apply
msgid "Your Email"
<<<<<<< HEAD
msgstr "Email của bạn"
=======
msgstr "Email"
>>>>>>> df85ddc2

#. module: website_hr_recruitment
#: model_terms:ir.ui.view,arch_db:website_hr_recruitment.apply
msgid "Your Name"
<<<<<<< HEAD
msgstr "Họ và tên"
=======
msgstr "Tên"
>>>>>>> df85ddc2

#. module: website_hr_recruitment
#: model_terms:ir.ui.view,arch_db:website_hr_recruitment.apply
msgid "Your Phone Number"
msgstr "Số điện thoại"

#. module: website_hr_recruitment
#: model_terms:ir.ui.view,arch_db:website_hr_recruitment.thankyou_ir_ui_view
#: model_terms:website.page,arch_db:website_hr_recruitment.thankyou
msgid "Your application has been posted successfully."
<<<<<<< HEAD
msgstr "Hồ sơ ứng tuyển của bạn đã đăng thành công."
=======
msgstr "Đơn ứng tuyển của bạn đã được đăng thành công."
>>>>>>> df85ddc2

#. module: website_hr_recruitment
#: model_terms:ir.ui.view,arch_db:website_hr_recruitment.thankyou_ir_ui_view
#: model_terms:website.page,arch_db:website_hr_recruitment.thankyou
msgid "Your application has been sent to:"
<<<<<<< HEAD
msgstr "Hồ sơ ứng tuyển của bạn đã được gửi đến:"
=======
msgstr "Đơn ứng tuyển đã được gửi đến:"
>>>>>>> df85ddc2

#. module: website_hr_recruitment
#: model_terms:ir.ui.view,arch_db:website_hr_recruitment.index
msgid "for job opportunities."
<<<<<<< HEAD
msgstr "để tìm kiếm cơ hội nghề nghiệp."
=======
msgstr "cơ hội nghề nghiệp"
>>>>>>> df85ddc2

#. module: website_hr_recruitment
#: model_terms:ir.ui.view,arch_db:website_hr_recruitment.index
msgid "open positions"
msgstr "vị trí đang tuyển"

#. module: website_hr_recruitment
#: model_terms:ir.ui.view,arch_db:website_hr_recruitment.index
msgid "unpublished"
msgstr "chưa xuất bản"<|MERGE_RESOLUTION|>--- conflicted
+++ resolved
@@ -26,7 +26,7 @@
 #. module: website_hr_recruitment
 #: model_terms:ir.ui.view,arch_db:website_hr_recruitment.default_website_description
 msgid "$15k"
-msgstr "$15k"
+msgstr ""
 
 #. module: website_hr_recruitment
 #: model_terms:ir.ui.view,arch_db:website_hr_recruitment.default_website_description
@@ -41,13 +41,13 @@
 #. module: website_hr_recruitment
 #: model_terms:ir.ui.view,arch_db:website_hr_recruitment.default_website_description
 msgid "50% YoY"
-msgstr "50% YoY"
+msgstr ""
 
 #. module: website_hr_recruitment
 #: model_terms:ir.ui.view,arch_db:website_hr_recruitment.thankyou_ir_ui_view
 #: model_terms:website.page,arch_db:website_hr_recruitment.thankyou
 msgid "<br/><i class=\"fa fa-phone\" role=\"img\" aria-label=\"Phone\" title=\"Phone\"/>"
-msgstr "<br/><i class=\"fa fa-phone\" role=\"img\" aria-label=\"Phone\" title=\"Phone\"/>"
+msgstr ""
 
 #. module: website_hr_recruitment
 #: model_terms:ir.ui.view,arch_db:website_hr_recruitment.index
@@ -55,14 +55,12 @@
 "<i class=\"fa fa-clock-o\" title=\"Publication date\" role=\"img\" aria-"
 "label=\"Publication date\"/>"
 msgstr ""
-"<i class=\"fa fa-clock-o\" title=\"Publication date\" role=\"img\" aria-"
-"label=\"Publication date\"/>"
 
 #. module: website_hr_recruitment
 #: model_terms:ir.ui.view,arch_db:website_hr_recruitment.thankyou_ir_ui_view
 #: model_terms:website.page,arch_db:website_hr_recruitment.thankyou
 msgid "<i class=\"fa fa-envelope\" role=\"img\" aria-label=\"Email\" title=\"Email\"/>"
-msgstr "<i class=\"fa fa-envelope\" role=\"img\" aria-label=\"Email\" title=\"Email\"/>"
+msgstr ""
 
 #. module: website_hr_recruitment
 #: model_terms:ir.ui.view,arch_db:website_hr_recruitment.default_website_description
@@ -71,11 +69,7 @@
 "                    Sponsored Events"
 msgstr ""
 "<span class=\"fa fa-2x fa-calendar\"/>\n"
-<<<<<<< HEAD
 "                    Sự kiện được Tài trợ"
-=======
-"Sự kiện được tài trợ"
->>>>>>> df85ddc2
 
 #. module: website_hr_recruitment
 #: model_terms:ir.ui.view,arch_db:website_hr_recruitment.default_website_description
@@ -84,7 +78,7 @@
 "                    Save on commute"
 msgstr ""
 "<span class=\"fa fa-2x fa-car\"/>\n"
-"Lưu thay đổi"
+"Lưu khi thay đổi"
 
 #. module: website_hr_recruitment
 #: model_terms:ir.ui.view,arch_db:website_hr_recruitment.default_website_description
@@ -93,51 +87,29 @@
 "                    Discount Programs"
 msgstr ""
 "<span class=\"fa fa-2x fa-check-circle\"/>\n"
-<<<<<<< HEAD
 "                    Chương trình Giảm giá"
-=======
-"Chương trình khuyến mãi"
->>>>>>> df85ddc2
 
 #. module: website_hr_recruitment
 #: model_terms:ir.ui.view,arch_db:website_hr_recruitment.default_website_description
 msgid ""
 "<span class=\"fa fa-2x fa-coffee\"/>\n"
 "                    Eat &amp; Drink"
-<<<<<<< HEAD
 msgstr "<span class=\"fa fa-2x fa-coffee\"/>\n"
 "                    Đồ ăn &amp; Đồ uống"
-=======
-msgstr ""
-"<span class=\"fa fa-2x fa-coffee\"/>\n"
-"Ăn &amp; Uống"
->>>>>>> df85ddc2
 
 #. module: website_hr_recruitment
 #: model_terms:ir.ui.view,arch_db:website_hr_recruitment.default_website_description
 msgid "<span class=\"fa fa-2x fa-futbol-o\"/>\n"
 "                    Sport Activity"
-<<<<<<< HEAD
 msgstr "<span class=\"fa fa-2x fa-futbol-o\"/>\n"
 "                    Hoạt động Thể thao"
-=======
-msgstr ""
-"<span class=\"fa fa-2x fa-futbol-o\"/>\n"
-"Hoạt động thể thao"
->>>>>>> df85ddc2
 
 #. module: website_hr_recruitment
 #: model_terms:ir.ui.view,arch_db:website_hr_recruitment.default_website_description
 msgid "<span class=\"fa fa-2x fa-heart\"/>\n"
 "                    Benefits"
-<<<<<<< HEAD
 msgstr "<span class=\"fa fa-2x fa-heart\"/>\n"
 "                    Đãi ngộ"
-=======
-msgstr ""
-"<span class=\"fa fa-2x fa-heart\"/>\n"
-"Các lợi ích"
->>>>>>> df85ddc2
 
 #. module: website_hr_recruitment
 #: model_terms:ir.ui.view,arch_db:website_hr_recruitment.default_website_description
@@ -145,19 +117,13 @@
 "                    Prime location"
 msgstr ""
 "<span class=\"fa fa-2x fa-map-marker\"/>\n"
-<<<<<<< HEAD
 "                    Địa điểm Chính"
-=======
-"Vị trí thuận lợi"
->>>>>>> df85ddc2
 
 #. module: website_hr_recruitment
 #: model_terms:ir.ui.view,arch_db:website_hr_recruitment.default_website_description
 msgid "<span class=\"fa fa-2x fa-sun-o\"/>\n"
 "                    PTOs"
 msgstr ""
-"<span class=\"fa fa-2x fa-sun-o\"/>\n"
-"PTO"
 
 #. module: website_hr_recruitment
 #: model_terms:ir.ui.view,arch_db:website_hr_recruitment.thankyou_ir_ui_view
@@ -167,19 +133,10 @@
 "                                            We usually reply between one and three days.<br/>\n"
 "                                            Feel free to contact him/her if you have further questions.\n"
 "                                        </span>"
-<<<<<<< HEAD
 msgstr "<span>\n"
 "                                            Chúng tôi thường sẽ trả lời trong vòng một đến ba ngày.<br/>\n"
 "                                            Hãy thoải mái liên hệ với anh/cô ấy nếu bạn có thêm bất kỳ câu hỏi nào.\n"
 "                                        </span>"
-=======
-msgstr ""
-"<span>\n"
-"Chúng tôi sẽ trả lời bạn trong một đến ba ngày.\n"
-"<br/>\n"
-"Hãy liên hệ chúng tôi nếu bạn có bất kỳ câu hỏi nào.\n"
-"</span>"
->>>>>>> df85ddc2
 
 #. module: website_hr_recruitment
 #: model_terms:ir.ui.view,arch_db:website_hr_recruitment.default_website_description
@@ -189,43 +146,27 @@
 #. module: website_hr_recruitment
 #: model_terms:ir.ui.view,arch_db:website_hr_recruitment.default_website_description
 msgid "<strong>Must Have</strong>"
-<<<<<<< HEAD
 msgstr "<strong>Buộc phải có</strong>"
-=======
-msgstr "<strong>Cần phải có</strong>"
->>>>>>> df85ddc2
 
 #. module: website_hr_recruitment
 #: model_terms:ir.ui.view,arch_db:website_hr_recruitment.default_website_description
 msgid "<strong>Responsibilities</strong>"
-<<<<<<< HEAD
 msgstr "<strong>Tinh thần trách nhiệm</strong>"
-=======
-msgstr "<strong>Trách nhiệm</strong>"
->>>>>>> df85ddc2
 
 #. module: website_hr_recruitment
 #: model_terms:ir.ui.view,arch_db:website_hr_recruitment.default_website_description
 msgid "<strong>What's great in the job?</strong>"
-<<<<<<< HEAD
 msgstr "<strong>Điều gì lớn lao trong công việc?</strong>"
-=======
-msgstr "<strong>Công việc này có gì thú vị?</strong>"
->>>>>>> df85ddc2
 
 #. module: website_hr_recruitment
 #: model_terms:ir.ui.view,arch_db:website_hr_recruitment.default_website_description
 msgid "Achieve monthly targets"
-<<<<<<< HEAD
 msgstr "Đạt mục tiêu hàng tháng"
-=======
-msgstr "Mục tiêu mỗi tháng đạt được"
->>>>>>> df85ddc2
 
 #. module: website_hr_recruitment
 #: model_terms:ir.ui.view,arch_db:website_hr_recruitment.job_countries
 msgid "All Countries"
-msgstr "Tất cả quốc gia"
+msgstr "Tất cả Quốc gia"
 
 #. module: website_hr_recruitment
 #: model_terms:ir.ui.view,arch_db:website_hr_recruitment.job_departments
@@ -245,17 +186,17 @@
 #. module: website_hr_recruitment
 #: model_terms:ir.ui.view,arch_db:website_hr_recruitment.apply
 msgid "Apply Job"
-msgstr "Ứng tuyển công việc"
+msgstr "Ứng tuyển Công việc"
 
 #. module: website_hr_recruitment
 #: model_terms:ir.ui.view,arch_db:website_hr_recruitment.detail
 msgid "Apply Now!"
-msgstr "Ứng tuyển ngay"
+msgstr "Ứng tuyển Ngay"
 
 #. module: website_hr_recruitment
 #: model_terms:ir.ui.view,arch_db:website_hr_recruitment.default_website_description
 msgid "Avg Deal Size:"
-msgstr "Avg Deal Size:"
+msgstr ""
 
 #. module: website_hr_recruitment
 #: model_terms:ir.ui.view,arch_db:website_hr_recruitment.default_website_description
@@ -263,22 +204,16 @@
 "Brand-name product and services in categories like travel, electronics, "
 "health, fitness, cellular, and more"
 msgstr ""
-"Sản phẩm và dịch vụ trong thuộc các danh mục như du lịch, điện tử, sức khoẻ,"
-"  thể dục thể thao, di động, v.v."
 
 #. module: website_hr_recruitment
 #: model_terms:ir.ui.view,arch_db:website_hr_recruitment.default_website_description
 msgid "Company Growth:"
-<<<<<<< HEAD
 msgstr "Tăng trưởng của Công ty:"
-=======
-msgstr "Sự tăng trưởng của công ty:"
->>>>>>> df85ddc2
 
 #. module: website_hr_recruitment
 #: model_terms:ir.ui.view,arch_db:website_hr_recruitment.default_website_description
 msgid "Company Maturity:"
-msgstr "Mức độ trưởng thành của công ty:"
+msgstr ""
 
 #. module: website_hr_recruitment
 #: model_terms:ir.ui.view,arch_db:website_hr_recruitment.thankyou_ir_ui_view
@@ -295,27 +230,25 @@
 #: model_terms:ir.ui.view,arch_db:website_hr_recruitment.thankyou_ir_ui_view
 #: model_terms:website.page,arch_db:website_hr_recruitment.thankyou
 msgid "Continue To Our Website"
-msgstr "Tiếp tục đến Website của chúng tôi"
+msgstr "Tiếp tục đến Websit của chúng tôi"
 
 #. module: website_hr_recruitment
 #: model_terms:ir.ui.view,arch_db:website_hr_recruitment.index
 msgid ""
 "Create new job pages from the <strong><i>+New</i></strong> top-right button."
 msgstr ""
-"Tạo mới các trang việc làm từ <strong><i>+Thêm mới</i></strong>nút trên góc "
-"phải."
 
 #. module: website_hr_recruitment
 #: model_terms:ir.ui.view,arch_db:website_hr_recruitment.default_website_description
 msgid ""
 "Direct coordination with functional consultants for qualification and follow"
 " ups"
-msgstr "Liên kết trực tiếp đến các tư vấn viên để phân loại và theo dõi"
+msgstr ""
 
 #. module: website_hr_recruitment
 #: model_terms:ir.ui.view,arch_db:website_hr_recruitment.default_website_description
 msgid "Full sales cycle"
-msgstr "Toàn bộ chu trình bán hàng"
+msgstr ""
 
 #. module: website_hr_recruitment
 #: model_terms:ir.ui.view,arch_db:website_hr_recruitment.default_website_description
@@ -323,33 +256,27 @@
 "Healthcare, dental, vision, life insurance, Flexible Spending Account (FSA),"
 " Health Savings Account (HSA)"
 msgstr ""
-"Chăm sóc sức khoẻ, nha khoa, thị lực, bảo hiểm nhân thọ, tài khoản chi tiêu "
-"linh hoạt (FSA), tài khoản tiết kiệm cho sức khoẻ (HSA)"
 
 #. module: website_hr_recruitment
 #: model_terms:ir.ui.view,arch_db:website_hr_recruitment.default_website_description
 msgid "High commissions for good performers"
-msgstr "Hoa hồng cao cho nhân viên có năng lực xuất sắc"
+msgstr ""
 
 #. module: website_hr_recruitment
 #: model_terms:ir.ui.view,arch_db:website_hr_recruitment.thankyou_ir_ui_view
 #: model_terms:website.page,arch_db:website_hr_recruitment.thankyou
 msgid "In the meantime,"
-<<<<<<< HEAD
 msgstr "Trong khi chờ đợi,"
-=======
-msgstr "Trong thời gian chờ đợi,"
->>>>>>> df85ddc2
 
 #. module: website_hr_recruitment
 #: model_terms:ir.ui.view,arch_db:website_hr_recruitment.apply
 msgid "Job Application Form"
-msgstr "Biểu mẫu ứng tuyển"
+msgstr "Form Ứng tuyển"
 
 #. module: website_hr_recruitment
 #: model_terms:ir.ui.view,arch_db:website_hr_recruitment.default_website_description
 msgid "Job Complexity:"
-msgstr "Độ phức tạp của công việc:"
+msgstr ""
 
 #. module: website_hr_recruitment
 #: model_terms:ir.ui.view,arch_db:website_hr_recruitment.detail
@@ -364,7 +291,7 @@
 #. module: website_hr_recruitment
 #: model_terms:ir.ui.view,arch_db:website_hr_recruitment.default_website_description
 msgid "Job Security:"
-msgstr "Tính an toàn công việc:"
+msgstr ""
 
 #. module: website_hr_recruitment
 #: code:addons/website_hr_recruitment/controllers/main.py:77
@@ -381,7 +308,9 @@
 #. module: website_hr_recruitment
 #: model_terms:ir.ui.view,arch_db:website_hr_recruitment.index
 msgid "Join us and help disrupt the enterprise market!"
-msgstr "Tham gia cùng chúng tôi và cùng khuấy đảo thị trường kinh doanh!"
+msgstr ""
+"Gia nhập chúng tôi để tạo nên sự đột phá thị trường về giải pháp cho doanh "
+"nghiệp!"
 
 #. module: website_hr_recruitment
 #: model_terms:ir.ui.view,arch_db:website_hr_recruitment.index
@@ -389,44 +318,30 @@
 "Join us, we offer you an extraordinary chance to learn, to\n"
 "                                    develop and to be part of an exciting experience and\n"
 "                                    team."
-<<<<<<< HEAD
 msgstr "Gia nhập chúng tôi, bạn sẽ có cơ hội tuyệt vờii để học hỏi, phát triển và trở thành\n"
 "                                    một phần của một đội ngũ tuyệt vời.\n"
-=======
-msgstr ""
-"Tham gia cùng chúng tôi, bạn sẽ có cơ hội tuyệt với để học hỏi, \n"
-"phát triển và trở thành một phần \n"
-"của một đội ngũ tuyệt vời."
->>>>>>> df85ddc2
 
 #. module: website_hr_recruitment
 #: model_terms:ir.ui.view,arch_db:website_hr_recruitment.default_website_description
 msgid ""
 "Large apps scope: CRM, MRP, Accounting, Inventory, HR, Project Mgt, etc."
 msgstr ""
-"Các ứng dụng có quy mô lớn: CRM, MRP, Kế toán, Kho, Nhân sự, Dự án, v.v"
 
 #. module: website_hr_recruitment
 #: model_terms:ir.ui.view,arch_db:website_hr_recruitment.thankyou_ir_ui_view
 #: model_terms:website.page,arch_db:website_hr_recruitment.thankyou
 msgid "Look around on our website:"
-msgstr "Dạo một vòng trên website của chúng tôi:"
+msgstr ""
 
 #. module: website_hr_recruitment
 #: model_terms:ir.ui.view,arch_db:website_hr_recruitment.default_website_description
 msgid "Need More Info?"
-<<<<<<< HEAD
 msgstr "Cân thêm Thông tin?"
-=======
-msgstr "Cần nhiều thông tin hơn?"
->>>>>>> df85ddc2
 
 #. module: website_hr_recruitment
 #: model_terms:ir.ui.view,arch_db:website_hr_recruitment.default_website_description
 msgid "No outbound calls, you get leads and focus on providing value to them"
 msgstr ""
-"Không sử dụng telesales, bạn nhận các khách hàng tiềm năng và cung cấp các "
-"giá trị cho họ."
 
 #. module: website_hr_recruitment
 #: model_terms:ir.ui.view,arch_db:website_hr_recruitment.default_website_description
@@ -434,8 +349,6 @@
 "Only a couple blocs from BART, Caltrain, Highway 101, carpool pickup, and "
 "Bay Bridge."
 msgstr ""
-"Chỉ một vài khối từ BART, Caltrain, Highway 101, carpool pickup và Bay "
-"Brigde."
 
 #. module: website_hr_recruitment
 #: model_terms:ir.ui.view,arch_db:website_hr_recruitment.index
@@ -445,52 +358,42 @@
 #. module: website_hr_recruitment
 #: model_terms:ir.ui.view,arch_db:website_hr_recruitment.default_website_description
 msgid "Overachieving Possibilities:"
-msgstr "Khả năng chịu đựng áp lực:"
+msgstr ""
 
 #. module: website_hr_recruitment
 #: model_terms:ir.ui.view,arch_db:website_hr_recruitment.default_website_description
 msgid "Peet's and Philz coffee provided all day to order and pantry snacks"
 msgstr ""
-"Cà phê Peet's and Philz cung cấp dịch vụ đặt hàng và đồ ăn nhẹ trong ngày"
 
 #. module: website_hr_recruitment
 #: model_terms:ir.ui.view,arch_db:website_hr_recruitment.default_website_description
 msgid "Personal Evolution:"
-<<<<<<< HEAD
 msgstr "Nâng cấp Bản thân:"
-=======
-msgstr "Sự phát triển của bản thân:"
->>>>>>> df85ddc2
 
 #. module: website_hr_recruitment
 #: model_terms:ir.ui.view,arch_db:website_hr_recruitment.default_website_description
 msgid "Play any sport with colleagues and the bill is covered"
 msgstr ""
-"Chơi thể thao nào với đồng nghiệp mà không còn phải quan tâm đến chi phí"
 
 #. module: website_hr_recruitment
 #: model_terms:ir.ui.view,arch_db:website_hr_recruitment.default_website_description
 msgid "Pre-tax commuter benefitsbr <br/>(parking and transit)"
-msgstr "Hỗ trợ đi lại <br/> (bãi đậu xe và di chuyển)"
+msgstr ""
 
 #. module: website_hr_recruitment
 #: model_terms:ir.ui.view,arch_db:website_hr_recruitment.default_website_description
 msgid "Profitable"
-msgstr "Lợi ích"
+msgstr ""
 
 #. module: website_hr_recruitment
 #: model_terms:ir.ui.view,arch_db:website_hr_recruitment.apply
 msgid "Resume"
-msgstr "Lý lịch nghề nghiệp"
+msgstr "Lý lịch Nghề nghiệp"
 
 #. module: website_hr_recruitment
 #: model_terms:ir.ui.view,arch_db:website_hr_recruitment.default_website_description
 msgid "Sales Cycle:"
-<<<<<<< HEAD
 msgstr "Chu trình Bán:"
-=======
-msgstr "Chu kỳ bán hàng:"
->>>>>>> df85ddc2
 
 #. module: website_hr_recruitment
 #: model_terms:ir.ui.view,arch_db:website_hr_recruitment.apply
@@ -506,9 +409,6 @@
 "                qualification to the negotiation, going through astonishing\n"
 "                product demos."
 msgstr ""
-"Mô tả chung về công việc: Công việc bán hàng cho những bạn nhanh nhạy và thông minh, có thể học hỏi nhanh về các lĩnh vực mới.\n"
-"Bạn sẽ phụ trách toàn bộ hoạt động trong chu kỳ bán hàng từ đánh giá\n"
-"các cơ hội đến bước thương lượng và giới thiệu sản phẩm."
 
 #. module: website_hr_recruitment
 #: model:ir.model,name:website_hr_recruitment.model_hr_recruitment_source
@@ -523,46 +423,28 @@
 #. module: website_hr_recruitment
 #: model_terms:ir.ui.view,arch_db:website_hr_recruitment.default_website_description
 msgid "Team / Company Size:"
-<<<<<<< HEAD
 msgstr "Quy mô Công ty"
-=======
-msgstr "Quy mô nhóm / quy mô công ty"
->>>>>>> df85ddc2
 
 #. module: website_hr_recruitment
 #: model_terms:ir.ui.view,arch_db:website_hr_recruitment.default_website_description
 msgid "The culture"
-<<<<<<< HEAD
 msgstr "Văn hoá"
-=======
-msgstr "Văn hoá công ty"
->>>>>>> df85ddc2
 
 #. module: website_hr_recruitment
 #: model_terms:ir.ui.view,arch_db:website_hr_recruitment.default_website_description
 msgid "The founder’s story"
-<<<<<<< HEAD
 msgstr "Câu chuyện Người sáng lập"
-=======
-msgstr "Câu chuyện của người sáng lập"
->>>>>>> df85ddc2
 
 #. module: website_hr_recruitment
 #: model_terms:ir.ui.view,arch_db:website_hr_recruitment.default_website_description
 msgid ""
 "Tuesday Dinners, Monthly Lunch Mixers, Monthly Happy Hour, Annual day event"
 msgstr ""
-"Bữa tối thứ ba, bữa trưa hàng tháng, happy hour hàng tháng, các sự kiện hàng"
-" năm"
 
 #. module: website_hr_recruitment
 #: model_terms:ir.ui.view,arch_db:website_hr_recruitment.default_website_description
 msgid "US + Canada Territory"
-<<<<<<< HEAD
 msgstr "Vũng lãnh thổ Mỹ + Canada"
-=======
-msgstr "Lãnh thổ Mỹ + Canada"
->>>>>>> df85ddc2
 
 #. module: website_hr_recruitment
 #: model:ir.model.fields,field_description:website_hr_recruitment.field_hr_recruitment_source__url
@@ -572,30 +454,22 @@
 #. module: website_hr_recruitment
 #: model_terms:ir.ui.view,arch_db:website_hr_recruitment.default_website_description
 msgid "Vacation, Sick, and paid leaves"
-msgstr "Ngày nghỉ phép, nghỉ bệnh, nghỉ lễ và nghỉ du lịch"
+msgstr ""
 
 #. module: website_hr_recruitment
 #: model_terms:ir.ui.view,arch_db:website_hr_recruitment.default_website_description
 msgid "Variability of the Job:"
-msgstr "Sự thay đổi công việc"
+msgstr ""
 
 #. module: website_hr_recruitment
 #: model_terms:ir.ui.view,arch_db:website_hr_recruitment.hr_job_website_inherit
 msgid "Website Editor"
-<<<<<<< HEAD
 msgstr "Trình soạn thảo Website"
-=======
-msgstr "Biên tập của Website"
->>>>>>> df85ddc2
 
 #. module: website_hr_recruitment
 #: model:ir.actions.act_url,name:website_hr_recruitment.action_open_website
 msgid "Website Recruitment Form"
-<<<<<<< HEAD
 msgstr "Mẫu Tuyển dụng Website"
-=======
-msgstr "Biểu mẫu tuyển dụng trên Website"
->>>>>>> df85ddc2
 
 #. module: website_hr_recruitment
 #: model:ir.model.fields,field_description:website_hr_recruitment.field_hr_job__website_description
@@ -605,82 +479,49 @@
 #. module: website_hr_recruitment
 #: model_terms:ir.ui.view,arch_db:website_hr_recruitment.default_website_description
 msgid "What people say about us?"
-<<<<<<< HEAD
 msgstr "Người ta nói gì về chúng tôi?"
 
 #. module: website_hr_recruitment
 #: model_terms:ir.ui.view,arch_db:website_hr_recruitment.default_website_description
 msgid "You sell management software to directors of SMEs: interesting projects and people"
 msgstr "Bạn bán phần mềm quản trị doanh nghiệp đến Giám đốc các doanh nghiệp Vừa và Nhỏ: những con người và dự án thú vị"
-=======
-msgstr "Mọi người nói gì về chúng tôi?"
-
-#. module: website_hr_recruitment
-#: model_terms:ir.ui.view,arch_db:website_hr_recruitment.default_website_description
-msgid ""
-"You sell management software to directors of SMEs: interesting projects and "
-"people"
-msgstr ""
-"Bạn bán phần mềm quản lý cho các doanh nghiệp vừa và nhỏ: các dự án và những"
-" con người thú vị"
->>>>>>> df85ddc2
 
 #. module: website_hr_recruitment
 #: model_terms:ir.ui.view,arch_db:website_hr_recruitment.apply
 msgid "Your Email"
-<<<<<<< HEAD
 msgstr "Email của bạn"
-=======
-msgstr "Email"
->>>>>>> df85ddc2
 
 #. module: website_hr_recruitment
 #: model_terms:ir.ui.view,arch_db:website_hr_recruitment.apply
 msgid "Your Name"
-<<<<<<< HEAD
 msgstr "Họ và tên"
-=======
-msgstr "Tên"
->>>>>>> df85ddc2
 
 #. module: website_hr_recruitment
 #: model_terms:ir.ui.view,arch_db:website_hr_recruitment.apply
 msgid "Your Phone Number"
-msgstr "Số điện thoại"
+msgstr "Số ĐT của bạn"
 
 #. module: website_hr_recruitment
 #: model_terms:ir.ui.view,arch_db:website_hr_recruitment.thankyou_ir_ui_view
 #: model_terms:website.page,arch_db:website_hr_recruitment.thankyou
 msgid "Your application has been posted successfully."
-<<<<<<< HEAD
 msgstr "Hồ sơ ứng tuyển của bạn đã đăng thành công."
-=======
-msgstr "Đơn ứng tuyển của bạn đã được đăng thành công."
->>>>>>> df85ddc2
 
 #. module: website_hr_recruitment
 #: model_terms:ir.ui.view,arch_db:website_hr_recruitment.thankyou_ir_ui_view
 #: model_terms:website.page,arch_db:website_hr_recruitment.thankyou
 msgid "Your application has been sent to:"
-<<<<<<< HEAD
 msgstr "Hồ sơ ứng tuyển của bạn đã được gửi đến:"
-=======
-msgstr "Đơn ứng tuyển đã được gửi đến:"
->>>>>>> df85ddc2
 
 #. module: website_hr_recruitment
 #: model_terms:ir.ui.view,arch_db:website_hr_recruitment.index
 msgid "for job opportunities."
-<<<<<<< HEAD
 msgstr "để tìm kiếm cơ hội nghề nghiệp."
-=======
-msgstr "cơ hội nghề nghiệp"
->>>>>>> df85ddc2
 
 #. module: website_hr_recruitment
 #: model_terms:ir.ui.view,arch_db:website_hr_recruitment.index
 msgid "open positions"
-msgstr "vị trí đang tuyển"
+msgstr "vị trí đang mở"
 
 #. module: website_hr_recruitment
 #: model_terms:ir.ui.view,arch_db:website_hr_recruitment.index
