# Spanish (Ecuador) translation for openobject-addons
# Copyright (c) 2014 Rosetta Contributors and Canonical Ltd 2014
# This file is distributed under the same license as the openobject-addons package.
# FIRST AUTHOR <EMAIL@ADDRESS>, 2014.
#
msgid ""
msgstr ""
<<<<<<< HEAD
"Project-Id-Version: openobject-addons\n"
"Report-Msgid-Bugs-To: FULL NAME <EMAIL@ADDRESS>\n"
"POT-Creation-Date: 2014-09-23 16:27+0000\n"
"PO-Revision-Date: 2014-08-14 16:10+0000\n"
"Last-Translator: FULL NAME <EMAIL@ADDRESS>\n"
"Language-Team: Spanish (Ecuador) <es_EC@li.org>\n"
=======
"Project-Id-Version: Odoo 8.0\n"
"Report-Msgid-Bugs-To: \n"
"POT-Creation-Date: 2015-01-21 14:07+0000\n"
"PO-Revision-Date: 2015-12-01 20:31+0000\n"
"Last-Translator: Martin Trigaux\n"
"Language-Team: Spanish (Ecuador) (http://www.transifex.com/odoo/odoo-8/language/es_EC/)\n"
>>>>>>> 83a4a582
"MIME-Version: 1.0\n"
"Content-Type: text/plain; charset=UTF-8\n"
"Content-Transfer-Encoding: 8bit\n"
"X-Launchpad-Export-Date: 2014-09-24 09:13+0000\n"
"X-Generator: Launchpad (build 17196)\n"

#. module: hr_timesheet
#: view:hr.sign.in.project:hr_timesheet.view_hr_timesheet_sign_in
#: view:hr.sign.out.project:hr_timesheet.view_hr_timesheet_sign_out
msgid "(Keep empty for current time)"
msgstr "(Dejarlo vacío para hora actual)"

#. module: hr_timesheet
#: view:hr.sign.in.project:hr_timesheet.view_hr_timesheet_sign_in
msgid "(local time on the server side)"
msgstr "(hora local en el servidor)"

#. module: hr_timesheet
#: model:ir.actions.act_window,help:hr_timesheet.act_hr_timesheet_line_evry1_all_form
msgid ""
"<p class=\"oe_view_nocontent_create\">\n"
"                Click to record activities.\n"
"              </p><p>\n"
"                You can register and track your workings hours by project "
"every\n"
"                day. Every time spent on a project will become a cost in "
"the\n"
"                analytic accounting/contract and can be re-invoiced to\n"
"                customers if required.\n"
"              </p>\n"
"            "
msgstr ""

#. module: hr_timesheet
#: model:ir.actions.act_window,help:hr_timesheet.act_analytic_cost_revenue
msgid ""
"<p>\n"
"                No activity yet on this contract.\n"
"              </p><p>\n"
"                In Odoo, contracts and projects are implemented using\n"
"                analytic account. So, you can track costs and revenues to "
"analyse\n"
"                your margins easily.\n"
"              </p><p>\n"
"                Costs will be created automatically when you register "
"supplier\n"
"                invoices, expenses or timesheets.\n"
"              </p><p>\n"
"                Revenues will be created automatically when you create "
"customer\n"
"                invoices. Customer invoices can be created based on sale "
"orders\n"
"                (fixed price invoices), on timesheets (based on the work "
"done) or\n"
"                on expenses (e.g. reinvoicing of travel costs).\n"
"              </p>\n"
"            "
msgstr ""

#. module: hr_timesheet
#: selection:hr.sign.in.project,state:0
#: selection:hr.sign.out.project,state:0
msgid "Absent"
msgstr ""

#. module: hr_timesheet
#: view:hr.analytic.timesheet:hr_timesheet.hr_timesheet_line_form
msgid "Accounting"
msgstr "Administración Financiera"

#. module: hr_timesheet
#: field:hr.timesheet.report,account_id:0
#: model:ir.model,name:hr_timesheet.model_account_analytic_account
msgid "Analytic Account"
msgstr ""

#. module: hr_timesheet
#: field:hr.employee,journal_id:0
msgid "Analytic Journal"
msgstr "Diario analítico"

#. module: hr_timesheet
#: field:hr.analytic.timesheet,line_id:0
msgid "Analytic Line"
msgstr "Línea Analítica"

#. module: hr_timesheet
#: view:hr.analytic.timesheet:hr_timesheet.hr_timesheet_line_search
msgid "Analytic account"
msgstr "Cuenta Analítica"

#. module: hr_timesheet
#: view:hr.sign.in.project:hr_timesheet.view_hr_timesheet_sign_in
#: view:hr.sign.in.project:hr_timesheet.view_hr_timesheet_sign_in_message
#: view:hr.sign.out.project:hr_timesheet.view_hr_timesheet_sign_out
msgid "Cancel"
msgstr "Cancelar"

#. module: hr_timesheet
#: view:hr.sign.out.project:hr_timesheet.view_hr_timesheet_sign_out
msgid "Change Work"
msgstr "Cambiar trabajo"

#. module: hr_timesheet
#: help:account.analytic.account,use_timesheets:0
msgid "Check this field if this project manages timesheets"
msgstr ""

#. module: hr_timesheet
#: field:hr.sign.out.project,date:0
msgid "Closing Date"
msgstr "Fecha de cierre"

#. module: hr_timesheet
#: view:hr.timesheet.report:hr_timesheet.view_hr_timesheet_report_search
#: field:hr.timesheet.report,company_id:0
msgid "Company"
msgstr ""

#. module: hr_timesheet
#: field:hr.timesheet.report,cost:0
msgid "Cost"
msgstr ""

#. module: hr_timesheet
#: view:account.analytic.account:hr_timesheet.account_analytic_account_timesheet_form
msgid "Cost/Revenue"
msgstr ""

#. module: hr_timesheet
#: model:ir.actions.act_window,name:hr_timesheet.act_analytic_cost_revenue
msgid "Costs & Revenues"
msgstr ""

#. module: hr_timesheet
#: field:hr.analytic.timesheet,create_uid:0
#: field:hr.sign.in.project,create_uid:0
#: field:hr.sign.out.project,create_uid:0
msgid "Created by"
msgstr ""

#. module: hr_timesheet
#: field:hr.analytic.timesheet,create_date:0
#: field:hr.sign.in.project,create_date:0
#: field:hr.sign.out.project,create_date:0
msgid "Created on"
msgstr ""

#. module: hr_timesheet
#: field:hr.sign.in.project,server_date:0
#: field:hr.sign.out.project,server_date:0
msgid "Current Date"
msgstr "Fecha Actual"

#. module: hr_timesheet
#: field:hr.sign.in.project,state:0
#: field:hr.sign.out.project,state:0
msgid "Current Status"
msgstr ""

#. module: hr_timesheet
#: field:hr.timesheet.report,date:0
msgid "Date"
msgstr "Fecha"

#. module: hr_timesheet
#: model:ir.actions.act_window,name:hr_timesheet.action_define_analytic_structure
msgid "Define your Analytic Structure"
msgstr "Defina su estructura analítica"

#. module: hr_timesheet
#: field:hr.timesheet.report,name:0
msgid "Description"
msgstr ""

#. module: hr_timesheet
#: view:hr.analytic.timesheet:hr_timesheet.hr_timesheet_line_form
#: view:hr.analytic.timesheet:hr_timesheet.hr_timesheet_line_tree
msgid "Duration"
msgstr ""

#. module: hr_timesheet
#: model:ir.model,name:hr_timesheet.model_hr_employee
msgid "Employee"
msgstr "Empleado(a)"

#. module: hr_timesheet
#: field:hr.sign.in.project,emp_id:0
#: field:hr.sign.out.project,emp_id:0
msgid "Employee ID"
msgstr "ID empleado"

#. module: hr_timesheet
#: code:addons/hr_timesheet/hr_timesheet.py:152
#, python-format
msgid ""
"Employee is not created for this user. Please create one from configuration "
"panel."
msgstr ""

#. module: hr_timesheet
#: field:hr.sign.in.project,name:0
#: field:hr.sign.out.project,name:0
msgid "Employee's Name"
msgstr ""

#. module: hr_timesheet
#: view:hr.sign.in.project:hr_timesheet.view_hr_timesheet_sign_in_message
msgid ""
"Employees can encode their time spent on the different projects they are "
"assigned on. A  project is an analytic account and the time spent on a "
"project generates costs on the analytic account. This feature allows to "
"record at the same time the attendance and the timesheet."
msgstr ""
"Los empleados pueden imputar el tiempo que han invertido en los diferentes "
"proyectos. Un proyecto es una cuenta analítica y el tiempo  de empleado en "
"un proyecto genera costes en esa cuenta analítica. Esta característica "
"permite registrar al mismo tiempo la asistencia y la hoja de tiempos."

#. module: hr_timesheet
#: model:ir.actions.act_window,help:hr_timesheet.action_hr_timesheet_sign_in
msgid ""
"Employees can encode their time spent on the different projects. A project "
"is an analytic account and the time spent on a project generate costs on the "
"analytic account. This feature allows to record at the same time the "
"attendance and the timesheet."
msgstr ""
"Los empleados pueden imputar el tiempo que han invertido en los diferentes "
"proyectos. Un proyecto es una cuenta analítica y el tiempo  de empleado en "
"un proyecto genera costes en esa cuenta analítica. Esta característica "
"permite registrar al mismo tiempo la asistencia y la hoja de tiempos."

#. module: hr_timesheet
#: view:hr.timesheet.report:hr_timesheet.view_hr_timesheet_report_search
msgid "Extended Filters..."
msgstr ""

#. module: hr_timesheet
#: field:hr.timesheet.report,general_account_id:0
msgid "General Account"
msgstr ""

#. module: hr_timesheet
#: view:hr.sign.out.project:hr_timesheet.view_hr_timesheet_sign_out
msgid "General Information"
msgstr "Información general"

#. module: hr_timesheet
#: code:addons/hr_timesheet/hr_timesheet.py:153
#, python-format
msgid "Go to the configuration panel"
msgstr ""

#. module: hr_timesheet
#: view:hr.analytic.timesheet:hr_timesheet.hr_timesheet_line_search
#: view:hr.timesheet.report:hr_timesheet.view_hr_timesheet_report_search
msgid "Group By"
msgstr ""

#. module: hr_timesheet
#: view:hr.timesheet.report:hr_timesheet.view_hr_timesheet_report_search
msgid "Group by month of date"
msgstr ""

#. module: hr_timesheet
#: field:hr.analytic.timesheet,id:0
#: field:hr.sign.in.project,id:0
#: field:hr.sign.out.project,id:0
#: field:hr.timesheet.report,id:0
msgid "ID"
msgstr ""

#. module: hr_timesheet
#: help:hr.employee,product_id:0
msgid ""
"If you want to reinvoice working time of employees, link this employee to a "
"service to determinate the cost price of the job."
msgstr ""

#. module: hr_timesheet
#: view:hr.analytic.timesheet:hr_timesheet.hr_timesheet_line_form
msgid "Information"
msgstr "Información"

#. module: hr_timesheet
#: field:hr.timesheet.report,journal_id:0
msgid "Journal"
msgstr ""

#. module: hr_timesheet
#: field:hr.analytic.timesheet,write_uid:0
#: field:hr.sign.in.project,write_uid:0
#: field:hr.sign.out.project,write_uid:0
msgid "Last Updated by"
msgstr ""

#. module: hr_timesheet
#: field:hr.analytic.timesheet,write_date:0
#: field:hr.sign.in.project,write_date:0
#: field:hr.sign.out.project,write_date:0
msgid "Last Updated on"
msgstr ""

#. module: hr_timesheet
#: field:hr.sign.out.project,analytic_amount:0
msgid "Minimum Analytic Amount"
msgstr "Importe analítico mínimo"

#. module: hr_timesheet
#: view:hr.timesheet.report:hr_timesheet.view_hr_timesheet_report_search
msgid "Month"
msgstr "Mes"

#. module: hr_timesheet
#: code:addons/hr_timesheet/hr_timesheet.py:189
#, python-format
msgid ""
"No 'Analytic Journal' is defined for employee %s \n"
"Define an employee for the selected user and assign an 'Analytic Journal'!"
msgstr ""

#. module: hr_timesheet
#: code:addons/hr_timesheet/hr_timesheet.py:191
#, python-format
msgid ""
"No analytic account is defined on the project.\n"
"Please set one or we cannot automatically fill the timesheet."
msgstr ""

#. module: hr_timesheet
#: code:addons/hr_timesheet/hr_timesheet.py:158
#, python-format
msgid ""
"No analytic journal defined for '%s'.\n"
"You should assign an analytic journal on the employee form."
msgstr ""

#. module: hr_timesheet
#: field:hr.analytic.timesheet,partner_id:0
msgid "Partner"
msgstr "Cliente"

#. module: hr_timesheet
#: code:addons/hr_timesheet/wizard/hr_timesheet_sign_in_out.py:77
#, python-format
msgid "Please define cost unit for this employee."
msgstr ""

#. module: hr_timesheet
#: code:addons/hr_timesheet/wizard/hr_timesheet_sign_in_out.py:131
#, python-format
msgid "Please define employee for your user."
msgstr ""

#. module: hr_timesheet
#: selection:hr.sign.in.project,state:0
#: selection:hr.sign.out.project,state:0
msgid "Present"
msgstr ""

#. module: hr_timesheet
#: view:hr.analytic.timesheet:hr_timesheet.hr_timesheet_line_form
#: view:hr.analytic.timesheet:hr_timesheet.hr_timesheet_line_search
#: field:hr.employee,product_id:0
#: field:hr.timesheet.report,product_id:0
msgid "Product"
msgstr "Producto"

#. module: hr_timesheet
#: field:hr.sign.out.project,account_id:0
msgid "Project / Analytic Account"
msgstr "Proyecto / Cuenta Analítica"

#. module: hr_timesheet
#: model:ir.model,name:hr_timesheet.model_hr_sign_in_project
msgid "Sign In By Project"
msgstr "Registrarse en un proyecto"

#. module: hr_timesheet
#: view:hr.sign.in.project:hr_timesheet.view_hr_timesheet_sign_in
#: view:hr.sign.in.project:hr_timesheet.view_hr_timesheet_sign_in_message
#: view:hr.sign.out.project:hr_timesheet.view_hr_timesheet_sign_out
msgid "Sign In/Out by Project"
msgstr ""

#. module: hr_timesheet
#: model:ir.model,name:hr_timesheet.model_hr_sign_out_project
msgid "Sign Out By Project"
msgstr "Salir de un proyecto"

#. module: hr_timesheet
#: view:hr.sign.in.project:hr_timesheet.view_hr_timesheet_sign_in
msgid "Sign in"
msgstr "Acceder"

#. module: hr_timesheet
#: code:addons/hr_timesheet/wizard/hr_timesheet_sign_in_out.py:145
#: view:hr.sign.in.project:hr_timesheet.view_hr_timesheet_sign_in_message
#, python-format
msgid "Sign in / Sign out"
msgstr "Registrar entrada/salida"

#. module: hr_timesheet
#: model:ir.actions.act_window,name:hr_timesheet.action_hr_timesheet_sign_in
#: model:ir.actions.act_window,name:hr_timesheet.action_hr_timesheet_sign_out
msgid "Sign in / Sign out by Project"
msgstr ""

#. module: hr_timesheet
#: view:hr.sign.in.project:hr_timesheet.view_hr_timesheet_sign_in
msgid "Start Working"
msgstr "Empezar a trabajar"

#. module: hr_timesheet
#: field:hr.sign.in.project,date:0
#: field:hr.sign.out.project,date_start:0
msgid "Starting Date"
msgstr "Fecha de inicio"

#. module: hr_timesheet
#: view:hr.sign.out.project:hr_timesheet.view_hr_timesheet_sign_out
msgid "Stop Working"
msgstr "Parar de trabajar"

#. module: hr_timesheet
#: view:hr.timesheet.report:hr_timesheet.view_hr_timesheet_report_search
msgid "This Month"
msgstr ""

#. module: hr_timesheet
#: field:hr.timesheet.report,quantity:0
msgid "Time"
msgstr ""

#. module: hr_timesheet
#: view:hr.analytic.timesheet:hr_timesheet.hr_timesheet_line_search
#: view:hr.timesheet.report:hr_timesheet.view_hr_timesheet_report_graph
#: view:hr.timesheet.report:hr_timesheet.view_hr_timesheet_report_search
#: model:ir.model,name:hr_timesheet.model_hr_timesheet_report
#: model:ir.ui.menu,name:hr_timesheet.menu_hr_timesheet_reports
msgid "Timesheet"
msgstr "Hoja de asistencia"

#. module: hr_timesheet
#: model:ir.actions.act_window,name:hr_timesheet.act_hr_timesheet_accounts_form
#: model:ir.ui.menu,name:hr_timesheet.menu_timesheet_accounts
msgid "Timesheet Accounts"
msgstr ""

#. module: hr_timesheet
#: view:hr.analytic.timesheet:hr_timesheet.hr_timesheet_line_form
#: view:hr.analytic.timesheet:hr_timesheet.hr_timesheet_line_tree
#: model:ir.actions.act_window,name:hr_timesheet.act_hr_timesheet_line_evry1_all_form
#: model:ir.ui.menu,name:hr_timesheet.menu_hr_working_hours
msgid "Timesheet Activities"
msgstr "Actividades de la Hoja de Tiempo"

#. module: hr_timesheet
#: model:ir.actions.act_window,name:hr_timesheet.action_hr_timesheet_report_stat_all
#: model:ir.ui.menu,name:hr_timesheet.menu_hr_timesheet_report_all
msgid "Timesheet Analysis"
msgstr ""

#. module: hr_timesheet
#: model:ir.model,name:hr_timesheet.model_hr_analytic_timesheet
msgid "Timesheet Line"
msgstr "Línea hoja de servicios"

#. module: hr_timesheet
#: view:hr.analytic.timesheet:hr_timesheet.hr_timesheet_line_search
msgid "Timesheet Month"
msgstr ""

#. module: hr_timesheet
#: view:hr.analytic.timesheet:hr_timesheet.hr_timesheet_line_search
msgid "Timesheet by Month"
msgstr ""

#. module: hr_timesheet
#: field:account.analytic.account,use_timesheets:0
#: view:hr.employee:hr_timesheet.hr_timesheet_employee_extd_form
msgid "Timesheets"
msgstr "Hojas de trabajo"

#. module: hr_timesheet
#: view:hr.analytic.timesheet:hr_timesheet.hr_timesheet_line_tree
msgid "Total cost"
msgstr "Coste total"

#. module: hr_timesheet
#: view:hr.analytic.timesheet:hr_timesheet.hr_timesheet_line_tree
msgid "Total time"
msgstr "Tiempo total"

#. module: hr_timesheet
#: field:hr.employee,uom_id:0
msgid "Unit of Measure"
msgstr ""

#. module: hr_timesheet
#: view:hr.timesheet.report:hr_timesheet.view_hr_timesheet_report_search
#: field:hr.timesheet.report,user_id:0
msgid "User"
msgstr ""

#. module: hr_timesheet
#: code:addons/hr_timesheet/wizard/hr_timesheet_sign_in_out.py:77
#: code:addons/hr_timesheet/wizard/hr_timesheet_sign_in_out.py:131
#, python-format
msgid "User Error!"
msgstr ""

#. module: hr_timesheet
#: view:hr.analytic.timesheet:hr_timesheet.hr_timesheet_line_search
msgid "Users"
msgstr "Usuarios"

#. module: hr_timesheet
#: code:addons/hr_timesheet/hr_timesheet.py:158
#: code:addons/hr_timesheet/hr_timesheet.py:189
#: code:addons/hr_timesheet/hr_timesheet.py:191
#, python-format
msgid "Warning!"
msgstr ""

#. module: hr_timesheet
#: field:hr.sign.out.project,info:0
msgid "Work Description"
msgstr "Descripción del trabajo"

#. module: hr_timesheet
#: view:hr.sign.out.project:hr_timesheet.view_hr_timesheet_sign_out
msgid "Work done in the last period"
msgstr "Trabajo realizado en el último período"

#. module: hr_timesheet
#: model:ir.actions.act_window,help:hr_timesheet.action_define_analytic_structure
msgid ""
"You should create an analytic account structure depending on your needs to "
"analyse costs and revenues. In Odoo, analytic accounts are also used to "
"track customer contracts."
msgstr ""

#. module: hr_timesheet
#: view:hr.timesheet.report:hr_timesheet.view_hr_timesheet_report_search
msgid "month"
msgstr ""<|MERGE_RESOLUTION|>--- conflicted
+++ resolved
@@ -1,30 +1,22 @@
-# Spanish (Ecuador) translation for openobject-addons
-# Copyright (c) 2014 Rosetta Contributors and Canonical Ltd 2014
-# This file is distributed under the same license as the openobject-addons package.
-# FIRST AUTHOR <EMAIL@ADDRESS>, 2014.
-#
-msgid ""
-msgstr ""
-<<<<<<< HEAD
-"Project-Id-Version: openobject-addons\n"
-"Report-Msgid-Bugs-To: FULL NAME <EMAIL@ADDRESS>\n"
-"POT-Creation-Date: 2014-09-23 16:27+0000\n"
-"PO-Revision-Date: 2014-08-14 16:10+0000\n"
-"Last-Translator: FULL NAME <EMAIL@ADDRESS>\n"
-"Language-Team: Spanish (Ecuador) <es_EC@li.org>\n"
-=======
+# Translation of Odoo Server.
+# This file contains the translation of the following modules:
+# * hr_timesheet
+# 
+# Translators:
+# FIRST AUTHOR <EMAIL@ADDRESS>, 2014
+msgid ""
+msgstr ""
 "Project-Id-Version: Odoo 8.0\n"
 "Report-Msgid-Bugs-To: \n"
 "POT-Creation-Date: 2015-01-21 14:07+0000\n"
 "PO-Revision-Date: 2015-12-01 20:31+0000\n"
 "Last-Translator: Martin Trigaux\n"
 "Language-Team: Spanish (Ecuador) (http://www.transifex.com/odoo/odoo-8/language/es_EC/)\n"
->>>>>>> 83a4a582
 "MIME-Version: 1.0\n"
 "Content-Type: text/plain; charset=UTF-8\n"
-"Content-Transfer-Encoding: 8bit\n"
-"X-Launchpad-Export-Date: 2014-09-24 09:13+0000\n"
-"X-Generator: Launchpad (build 17196)\n"
+"Content-Transfer-Encoding: \n"
+"Language: es_EC\n"
+"Plural-Forms: nplurals=2; plural=(n != 1);\n"
 
 #. module: hr_timesheet
 #: view:hr.sign.in.project:hr_timesheet.view_hr_timesheet_sign_in
@@ -43,10 +35,8 @@
 "<p class=\"oe_view_nocontent_create\">\n"
 "                Click to record activities.\n"
 "              </p><p>\n"
-"                You can register and track your workings hours by project "
-"every\n"
-"                day. Every time spent on a project will become a cost in "
-"the\n"
+"                You can register and track your workings hours by project every\n"
+"                day. Every time spent on a project will become a cost in the\n"
 "                analytic accounting/contract and can be re-invoiced to\n"
 "                customers if required.\n"
 "              </p>\n"
@@ -60,30 +50,24 @@
 "                No activity yet on this contract.\n"
 "              </p><p>\n"
 "                In Odoo, contracts and projects are implemented using\n"
-"                analytic account. So, you can track costs and revenues to "
-"analyse\n"
+"                analytic account. So, you can track costs and revenues to analyse\n"
 "                your margins easily.\n"
 "              </p><p>\n"
-"                Costs will be created automatically when you register "
-"supplier\n"
+"                Costs will be created automatically when you register supplier\n"
 "                invoices, expenses or timesheets.\n"
 "              </p><p>\n"
-"                Revenues will be created automatically when you create "
-"customer\n"
-"                invoices. Customer invoices can be created based on sale "
-"orders\n"
-"                (fixed price invoices), on timesheets (based on the work "
-"done) or\n"
+"                Revenues will be created automatically when you create customer\n"
+"                invoices. Customer invoices can be created based on sale orders\n"
+"                (fixed price invoices), on timesheets (based on the work done) or\n"
 "                on expenses (e.g. reinvoicing of travel costs).\n"
 "              </p>\n"
 "            "
 msgstr ""
 
 #. module: hr_timesheet
-#: selection:hr.sign.in.project,state:0
-#: selection:hr.sign.out.project,state:0
+#: selection:hr.sign.in.project,state:0 selection:hr.sign.out.project,state:0
 msgid "Absent"
-msgstr ""
+msgstr "Ausente"
 
 #. module: hr_timesheet
 #: view:hr.analytic.timesheet:hr_timesheet.hr_timesheet_line_form
@@ -94,7 +78,7 @@
 #: field:hr.timesheet.report,account_id:0
 #: model:ir.model,name:hr_timesheet.model_account_analytic_account
 msgid "Analytic Account"
-msgstr ""
+msgstr "Cuenta de Costo"
 
 #. module: hr_timesheet
 #: field:hr.employee,journal_id:0
@@ -124,6 +108,14 @@
 msgstr "Cambiar trabajo"
 
 #. module: hr_timesheet
+#: code:addons/hr_timesheet/hr_timesheet.py:176
+#, python-format
+msgid ""
+"Changing the date will let this entry appear in the timesheet of the new "
+"date."
+msgstr ""
+
+#. module: hr_timesheet
 #: help:account.analytic.account,use_timesheets:0
 msgid "Check this field if this project manages timesheets"
 msgstr ""
@@ -137,36 +129,36 @@
 #: view:hr.timesheet.report:hr_timesheet.view_hr_timesheet_report_search
 #: field:hr.timesheet.report,company_id:0
 msgid "Company"
-msgstr ""
+msgstr "Company"
 
 #. module: hr_timesheet
 #: field:hr.timesheet.report,cost:0
 msgid "Cost"
-msgstr ""
+msgstr "Costo"
 
 #. module: hr_timesheet
 #: view:account.analytic.account:hr_timesheet.account_analytic_account_timesheet_form
 msgid "Cost/Revenue"
-msgstr ""
+msgstr "Costo/Retorno"
 
 #. module: hr_timesheet
 #: model:ir.actions.act_window,name:hr_timesheet.act_analytic_cost_revenue
 msgid "Costs & Revenues"
-msgstr ""
+msgstr "Costos e Ingresos"
 
 #. module: hr_timesheet
 #: field:hr.analytic.timesheet,create_uid:0
 #: field:hr.sign.in.project,create_uid:0
 #: field:hr.sign.out.project,create_uid:0
 msgid "Created by"
-msgstr ""
+msgstr "Creado por:"
 
 #. module: hr_timesheet
 #: field:hr.analytic.timesheet,create_date:0
 #: field:hr.sign.in.project,create_date:0
 #: field:hr.sign.out.project,create_date:0
 msgid "Created on"
-msgstr ""
+msgstr "Creado"
 
 #. module: hr_timesheet
 #: field:hr.sign.in.project,server_date:0
@@ -175,8 +167,7 @@
 msgstr "Fecha Actual"
 
 #. module: hr_timesheet
-#: field:hr.sign.in.project,state:0
-#: field:hr.sign.out.project,state:0
+#: field:hr.sign.in.project,state:0 field:hr.sign.out.project,state:0
 msgid "Current Status"
 msgstr ""
 
@@ -193,13 +184,13 @@
 #. module: hr_timesheet
 #: field:hr.timesheet.report,name:0
 msgid "Description"
-msgstr ""
+msgstr "Descripción"
 
 #. module: hr_timesheet
 #: view:hr.analytic.timesheet:hr_timesheet.hr_timesheet_line_form
 #: view:hr.analytic.timesheet:hr_timesheet.hr_timesheet_line_tree
 msgid "Duration"
-msgstr ""
+msgstr "Duración"
 
 #. module: hr_timesheet
 #: model:ir.model,name:hr_timesheet.model_hr_employee
@@ -207,8 +198,7 @@
 msgstr "Empleado(a)"
 
 #. module: hr_timesheet
-#: field:hr.sign.in.project,emp_id:0
-#: field:hr.sign.out.project,emp_id:0
+#: field:hr.sign.in.project,emp_id:0 field:hr.sign.out.project,emp_id:0
 msgid "Employee ID"
 msgstr "ID empleado"
 
@@ -221,8 +211,7 @@
 msgstr ""
 
 #. module: hr_timesheet
-#: field:hr.sign.in.project,name:0
-#: field:hr.sign.out.project,name:0
+#: field:hr.sign.in.project,name:0 field:hr.sign.out.project,name:0
 msgid "Employee's Name"
 msgstr ""
 
@@ -233,34 +222,26 @@
 "assigned on. A  project is an analytic account and the time spent on a "
 "project generates costs on the analytic account. This feature allows to "
 "record at the same time the attendance and the timesheet."
-msgstr ""
-"Los empleados pueden imputar el tiempo que han invertido en los diferentes "
-"proyectos. Un proyecto es una cuenta analítica y el tiempo  de empleado en "
-"un proyecto genera costes en esa cuenta analítica. Esta característica "
-"permite registrar al mismo tiempo la asistencia y la hoja de tiempos."
+msgstr "Los empleados pueden imputar el tiempo que han invertido en los diferentes proyectos. Un proyecto es una cuenta analítica y el tiempo  de empleado en un proyecto genera costes en esa cuenta analítica. Esta característica permite registrar al mismo tiempo la asistencia y la hoja de tiempos."
 
 #. module: hr_timesheet
 #: model:ir.actions.act_window,help:hr_timesheet.action_hr_timesheet_sign_in
 msgid ""
 "Employees can encode their time spent on the different projects. A project "
-"is an analytic account and the time spent on a project generate costs on the "
-"analytic account. This feature allows to record at the same time the "
+"is an analytic account and the time spent on a project generate costs on the"
+" analytic account. This feature allows to record at the same time the "
 "attendance and the timesheet."
-msgstr ""
-"Los empleados pueden imputar el tiempo que han invertido en los diferentes "
-"proyectos. Un proyecto es una cuenta analítica y el tiempo  de empleado en "
-"un proyecto genera costes en esa cuenta analítica. Esta característica "
-"permite registrar al mismo tiempo la asistencia y la hoja de tiempos."
+msgstr "Los empleados pueden imputar el tiempo que han invertido en los diferentes proyectos. Un proyecto es una cuenta analítica y el tiempo  de empleado en un proyecto genera costes en esa cuenta analítica. Esta característica permite registrar al mismo tiempo la asistencia y la hoja de tiempos."
 
 #. module: hr_timesheet
 #: view:hr.timesheet.report:hr_timesheet.view_hr_timesheet_report_search
 msgid "Extended Filters..."
-msgstr ""
+msgstr "Filtros extendidos..."
 
 #. module: hr_timesheet
 #: field:hr.timesheet.report,general_account_id:0
 msgid "General Account"
-msgstr ""
+msgstr "Cuenta general"
 
 #. module: hr_timesheet
 #: view:hr.sign.out.project:hr_timesheet.view_hr_timesheet_sign_out
@@ -271,26 +252,24 @@
 #: code:addons/hr_timesheet/hr_timesheet.py:153
 #, python-format
 msgid "Go to the configuration panel"
-msgstr ""
+msgstr "Ir al panel de configuración"
 
 #. module: hr_timesheet
 #: view:hr.analytic.timesheet:hr_timesheet.hr_timesheet_line_search
 #: view:hr.timesheet.report:hr_timesheet.view_hr_timesheet_report_search
 msgid "Group By"
-msgstr ""
+msgstr "Agrupar por"
 
 #. module: hr_timesheet
 #: view:hr.timesheet.report:hr_timesheet.view_hr_timesheet_report_search
 msgid "Group by month of date"
-msgstr ""
-
-#. module: hr_timesheet
-#: field:hr.analytic.timesheet,id:0
-#: field:hr.sign.in.project,id:0
-#: field:hr.sign.out.project,id:0
-#: field:hr.timesheet.report,id:0
+msgstr "Agrupar por mes o fecha"
+
+#. module: hr_timesheet
+#: field:hr.analytic.timesheet,id:0 field:hr.sign.in.project,id:0
+#: field:hr.sign.out.project,id:0 field:hr.timesheet.report,id:0
 msgid "ID"
-msgstr ""
+msgstr "ID"
 
 #. module: hr_timesheet
 #: help:hr.employee,product_id:0
@@ -307,21 +286,20 @@
 #. module: hr_timesheet
 #: field:hr.timesheet.report,journal_id:0
 msgid "Journal"
-msgstr ""
+msgstr "Diario"
 
 #. module: hr_timesheet
 #: field:hr.analytic.timesheet,write_uid:0
-#: field:hr.sign.in.project,write_uid:0
-#: field:hr.sign.out.project,write_uid:0
+#: field:hr.sign.in.project,write_uid:0 field:hr.sign.out.project,write_uid:0
 msgid "Last Updated by"
-msgstr ""
+msgstr "Ultima Actualización por"
 
 #. module: hr_timesheet
 #: field:hr.analytic.timesheet,write_date:0
 #: field:hr.sign.in.project,write_date:0
 #: field:hr.sign.out.project,write_date:0
 msgid "Last Updated on"
-msgstr ""
+msgstr "Actualizado en"
 
 #. module: hr_timesheet
 #: field:hr.sign.out.project,analytic_amount:0
@@ -375,16 +353,14 @@
 msgstr ""
 
 #. module: hr_timesheet
-#: selection:hr.sign.in.project,state:0
-#: selection:hr.sign.out.project,state:0
+#: selection:hr.sign.in.project,state:0 selection:hr.sign.out.project,state:0
 msgid "Present"
-msgstr ""
+msgstr "Actual"
 
 #. module: hr_timesheet
 #: view:hr.analytic.timesheet:hr_timesheet.hr_timesheet_line_form
 #: view:hr.analytic.timesheet:hr_timesheet.hr_timesheet_line_search
-#: field:hr.employee,product_id:0
-#: field:hr.timesheet.report,product_id:0
+#: field:hr.employee,product_id:0 field:hr.timesheet.report,product_id:0
 msgid "Product"
 msgstr "Producto"
 
@@ -434,8 +410,7 @@
 msgstr "Empezar a trabajar"
 
 #. module: hr_timesheet
-#: field:hr.sign.in.project,date:0
-#: field:hr.sign.out.project,date_start:0
+#: field:hr.sign.in.project,date:0 field:hr.sign.out.project,date_start:0
 msgid "Starting Date"
 msgstr "Fecha de inicio"
 
@@ -452,7 +427,7 @@
 #. module: hr_timesheet
 #: field:hr.timesheet.report,quantity:0
 msgid "Time"
-msgstr ""
+msgstr "Hora"
 
 #. module: hr_timesheet
 #: view:hr.analytic.timesheet:hr_timesheet.hr_timesheet_line_search
@@ -517,12 +492,18 @@
 #. module: hr_timesheet
 #: field:hr.employee,uom_id:0
 msgid "Unit of Measure"
-msgstr ""
+msgstr "Unidad de medida"
 
 #. module: hr_timesheet
 #: view:hr.timesheet.report:hr_timesheet.view_hr_timesheet_report_search
 #: field:hr.timesheet.report,user_id:0
 msgid "User"
+msgstr "Usuario"
+
+#. module: hr_timesheet
+#: code:addons/hr_timesheet/hr_timesheet.py:176
+#, python-format
+msgid "User Alert!"
 msgstr ""
 
 #. module: hr_timesheet
@@ -543,7 +524,7 @@
 #: code:addons/hr_timesheet/hr_timesheet.py:191
 #, python-format
 msgid "Warning!"
-msgstr ""
+msgstr "¡Aviso!"
 
 #. module: hr_timesheet
 #: field:hr.sign.out.project,info:0
@@ -566,4 +547,11 @@
 #. module: hr_timesheet
 #: view:hr.timesheet.report:hr_timesheet.view_hr_timesheet_report_search
 msgid "month"
-msgstr ""+msgstr "mes"
+
+#. module: hr_timesheet
+#: view:hr.sign.in.project:hr_timesheet.view_hr_timesheet_sign_in
+#: view:hr.sign.in.project:hr_timesheet.view_hr_timesheet_sign_in_message
+#: view:hr.sign.out.project:hr_timesheet.view_hr_timesheet_sign_out
+msgid "or"
+msgstr "o"