--- conflicted
+++ resolved
@@ -73,12 +73,9 @@
         if vals.get('project_id') and not vals.get('account_id'):
             project = self.env['project.project'].browse(vals.get('project_id'))
             vals['account_id'] = project.analytic_account_id.id
-<<<<<<< HEAD
+            vals['company_id'] = project.analytic_account_id.company_id.id
             if not project.analytic_account_id.active:
                 raise UserError(_('The project you are timesheeting on is not linked to a active analytic account. Please the project configuration.'))
-=======
-            vals['company_id'] = project.analytic_account_id.company_id.id
->>>>>>> 16552029
         # employee implies user
         if vals.get('employee_id') and not vals.get('user_id'):
             employee = self.env['hr.employee'].browse(vals['employee_id'])
