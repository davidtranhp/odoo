--- conflicted
+++ resolved
@@ -85,21 +85,13 @@
         taxes = picking.carrier_id.product_id.taxes_id
         taxes_ids = [x.id for x in taxes]
         partner = picking.partner_id or False
-<<<<<<< HEAD
-        if partner:
-            account_id = self.pool.get('account.fiscal.position').map_account(cr, uid, partner.property_account_position_id, account_id)
-            taxes_ids = self.pool.get('account.fiscal.position').map_tax(cr, uid, partner.property_account_position_id, taxes)
-        else:
-            taxes_ids = [x.id for x in taxes]
-=======
         fpos = None
-        if picking.sale_id and picking.sale_id.fiscal_position:
-            fpos = picking.sale_id.fiscal_position
+        if picking.sale_id and picking.sale_id.fiscal_position_id:
+            fpos = picking.sale_id.fiscal_position_id
         elif picking.partner_id:
-            fpos = partner.property_account_position
+            fpos = partner.property_account_position_id
         account_id = fpos_obj.map_account(cr, uid, fpos, account_id, context=context)
         taxes_ids = fpos_obj.map_tax(cr, uid, fpos, taxes, context=context)
->>>>>>> 81b5c601
 
         return {
             'name': picking.carrier_id.name,
