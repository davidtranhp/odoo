--- conflicted
+++ resolved
@@ -513,11 +513,7 @@
                         sub,
                         body,
                         model='calendar.attendee',
-<<<<<<< HEAD
-                        attach=attach and [('invitation.ics', attach)] or None,
-=======
                         attach=attach and {'invitation.ics': attach} or None,
->>>>>>> 5be7bbd5
                         subtype='html',
                         reply_to=email_from
                     )
