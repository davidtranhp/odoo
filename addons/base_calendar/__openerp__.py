# -*- coding: utf-8 -*-
##############################################################################
#
#    OpenERP, Open Source Management Solution
#    Copyright (C) 2004-2010 Tiny SPRL (<http://tiny.be>).
#
#    This program is free software: you can redistribute it and/or modify
#    it under the terms of the GNU Affero General Public License as
#    published by the Free Software Foundation, either version 3 of the
#    License, or (at your option) any later version.
#
#    This program is distributed in the hope that it will be useful,
#    but WITHOUT ANY WARRANTY; without even the implied warranty of
#    MERCHANTABILITY or FITNESS FOR A PARTICULAR PURPOSE.  See the
#    GNU Affero General Public License for more details.
#
#    You should have received a copy of the GNU Affero General Public License
#    along with this program.  If not, see <http://www.gnu.org/licenses/>.
#
##############################################################################

{
    "name" : "Basic Calendar Functionality",
    "version" : "1.0",
    "depends" : ["base"],
    'description': """Full featured calendar system that support:
    - Alerts (create requests)
    - Recurring events (*)
    - Invitations to others people""",
    "author" : "Tiny",
    'category': 'Generic Modules/Others',
    'website': 'http://www.openerp.com',
    "init_xml" : [
        'base_calendar_data.xml'
    ],
    "demo_xml" : [],
    "update_xml" : [
        'security/ir.model.access.csv',
        'wizard/calendar_event_edit_all_view.xml',
        'wizard/base_calendar_invite_attendee_view.xml',
        'wizard/base_calendar_set_exrule_view.xml',
        'base_calendar_view.xml'
<<<<<<< HEAD
    ], 
  #  "test" : ['test/base_calendar_test.yml'], 
    "installable" : True, 
    "active" : False, 
=======
    ],
   # "test" : ['test/base_calendar_test.yml'],
    "installable" : True,
    "active" : False,
>>>>>>> f30e575d
}

# vim:expandtab:smartindent:tabstop=4:softtabstop=4:shiftwidth=4:<|MERGE_RESOLUTION|>--- conflicted
+++ resolved
@@ -40,17 +40,10 @@
         'wizard/base_calendar_invite_attendee_view.xml',
         'wizard/base_calendar_set_exrule_view.xml',
         'base_calendar_view.xml'
-<<<<<<< HEAD
-    ], 
-  #  "test" : ['test/base_calendar_test.yml'], 
-    "installable" : True, 
-    "active" : False, 
-=======
     ],
    # "test" : ['test/base_calendar_test.yml'],
     "installable" : True,
     "active" : False,
->>>>>>> f30e575d
 }
 
 # vim:expandtab:smartindent:tabstop=4:softtabstop=4:shiftwidth=4: