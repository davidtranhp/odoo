--- conflicted
+++ resolved
@@ -1,18 +1,3 @@
-<<<<<<< HEAD
-# Catalan translation for openobject-addons
-# Copyright (c) 2014 Rosetta Contributors and Canonical Ltd 2014
-# This file is distributed under the same license as the openobject-addons package.
-# FIRST AUTHOR <EMAIL@ADDRESS>, 2014.
-#
-msgid ""
-msgstr ""
-"Project-Id-Version: openobject-addons\n"
-"Report-Msgid-Bugs-To: FULL NAME <EMAIL@ADDRESS>\n"
-"POT-Creation-Date: 2014-09-23 16:27+0000\n"
-"PO-Revision-Date: 2014-08-14 16:10+0000\n"
-"Last-Translator: FULL NAME <EMAIL@ADDRESS>\n"
-"Language-Team: Catalan <ca@li.org>\n"
-=======
 # Translation of Odoo Server.
 # This file contains the translation of the following modules:
 # * crm_helpdesk
@@ -29,26 +14,21 @@
 "PO-Revision-Date: 2016-05-25 09:48+0000\n"
 "Last-Translator: RGB Consulting <odoo@rgbconsulting.com>\n"
 "Language-Team: Catalan (http://www.transifex.com/odoo/odoo-8/language/ca/)\n"
->>>>>>> bde083a5
 "MIME-Version: 1.0\n"
 "Content-Type: text/plain; charset=UTF-8\n"
-"Content-Transfer-Encoding: 8bit\n"
-"X-Launchpad-Export-Date: 2014-09-24 09:04+0000\n"
-"X-Generator: Launchpad (build 17196)\n"
+"Content-Transfer-Encoding: \n"
+"Language: ca\n"
+"Plural-Forms: nplurals=2; plural=(n != 1);\n"
 
 #. module: crm_helpdesk
 #: field:crm.helpdesk.report,email:0
 msgid "# Emails"
-<<<<<<< HEAD
-msgstr "Nº d'emails"
-=======
 msgstr "# E-mails"
->>>>>>> bde083a5
 
 #. module: crm_helpdesk
 #: field:crm.helpdesk.report,nbr:0
 msgid "# of Requests"
-msgstr ""
+msgstr "Nº de peticions"
 
 #. module: crm_helpdesk
 #: model:ir.actions.act_window,help:crm_helpdesk.crm_case_helpdesk_act111
@@ -59,14 +39,12 @@
 "                Helpdesk and Support allow you to track your interventions.\n"
 "              </p><p>\n"
 "                Use the Odoo Issues system to manage your support\n"
-"                activities. Issues can be connected to the email gateway: "
-"new\n"
-"                emails may create issues, each of them automatically gets "
-"the\n"
+"                activities. Issues can be connected to the email gateway: new\n"
+"                emails may create issues, each of them automatically gets the\n"
 "                history of the conversation with the customer.\n"
 "              </p>\n"
 "            "
-msgstr ""
+msgstr "<p class=\"oe_view_nocontent_create\">\nFeu clic per crear una nova petició.\n</p><p>\nAssistència Tècnica us permet fer seguiment de les vostres   intervencions.\n</p><p>\nUtilitzeu el sistema d'incidències de l'Odoo per gestionar les\nvostres activitats de suport. Les incidències es poden connectar\na una passarel·la de correu electrònic: els correus nous poden\ncrear noves incidències, obtenint cadascuna l'historial de la\nconversa amb el client.\n</p>\n            "
 
 #. module: crm_helpdesk
 #: field:crm.helpdesk,active:0
@@ -76,16 +54,15 @@
 #. module: crm_helpdesk
 #: view:crm.helpdesk:crm_helpdesk.view_crm_case_helpdesk_filter
 msgid "All pending Helpdesk Request"
-msgstr ""
+msgstr "Tots els assumptes pendents"
 
 #. module: crm_helpdesk
 #: view:crm.helpdesk:crm_helpdesk.view_crm_case_helpdesk_filter
 msgid "Assigned to Me or My Sales Team(s)"
-msgstr ""
-
-#. module: crm_helpdesk
-#: selection:crm.helpdesk,state:0
-#: selection:crm.helpdesk.report,state:0
+msgstr "Assignats a mi o al meu equip de vendes"
+
+#. module: crm_helpdesk
+#: selection:crm.helpdesk,state:0 selection:crm.helpdesk.report,state:0
 msgid "Cancelled"
 msgstr "Cancel·lat"
 
@@ -100,14 +77,12 @@
 msgstr "Categorització"
 
 #. module: crm_helpdesk
-#: field:crm.helpdesk,categ_id:0
-#: field:crm.helpdesk.report,categ_id:0
+#: field:crm.helpdesk,categ_id:0 field:crm.helpdesk.report,categ_id:0
 msgid "Category"
 msgstr "Categoria"
 
 #. module: crm_helpdesk
-#: field:crm.helpdesk,channel_id:0
-#: field:crm.helpdesk.report,channel_id:0
+#: field:crm.helpdesk,channel_id:0 field:crm.helpdesk.report,channel_id:0
 msgid "Channel"
 msgstr "Canal"
 
@@ -118,8 +93,7 @@
 msgstr "Data de tancament"
 
 #. module: crm_helpdesk
-#: field:crm.helpdesk,date_closed:0
-#: selection:crm.helpdesk,state:0
+#: field:crm.helpdesk,date_closed:0 selection:crm.helpdesk,state:0
 #: view:crm.helpdesk.report:crm_helpdesk.view_report_crm_helpdesk_filter
 #: selection:crm.helpdesk.report,state:0
 msgid "Closed"
@@ -133,7 +107,7 @@
 #. module: crm_helpdesk
 #: help:crm.helpdesk,channel_id:0
 msgid "Communication channel."
-msgstr ""
+msgstr "Canal de comunicació."
 
 #. module: crm_helpdesk
 #: field:crm.helpdesk,company_id:0
@@ -147,32 +121,28 @@
 msgid ""
 "Create and manage helpdesk categories to better manage and classify your "
 "support requests."
-msgstr ""
-"Crea i gestiona les categories de helpdesk per millorar la gestió i "
-"classificació de les seves sol·licituds de suport"
+msgstr "Crea i gestiona les categories de helpdesk per millorar la gestió i classificació de les seves sol·licituds de suport"
 
 #. module: crm_helpdesk
 #: field:crm.helpdesk,create_uid:0
 msgid "Created by"
-msgstr ""
-
-#. module: crm_helpdesk
-#: field:crm.helpdesk,create_date:0
-#: field:crm.helpdesk.report,create_date:0
+msgstr "Creat per"
+
+#. module: crm_helpdesk
+#: field:crm.helpdesk,create_date:0 field:crm.helpdesk.report,create_date:0
 msgid "Creation Date"
 msgstr "Data de creació"
 
 #. module: crm_helpdesk
 #: view:crm.helpdesk:crm_helpdesk.crm_case_tree_view_helpdesk
-#: field:crm.helpdesk,date:0
-#: field:crm.helpdesk.report,date:0
+#: field:crm.helpdesk,date:0 field:crm.helpdesk.report,date:0
 msgid "Date"
 msgstr "Data"
 
 #. module: crm_helpdesk
 #: help:crm.helpdesk,message_last_post:0
 msgid "Date of the last message posted on the record."
-msgstr ""
+msgstr "Data de l'últim missatge enviat al registre."
 
 #. module: crm_helpdesk
 #: view:crm.helpdesk:crm_helpdesk.crm_case_form_view_helpdesk
@@ -199,7 +169,7 @@
 #. module: crm_helpdesk
 #: help:crm.helpdesk,email_from:0
 msgid "Destination email for email gateway"
-msgstr ""
+msgstr "Adreça destí de la passarel·la de correu electrònic"
 
 #. module: crm_helpdesk
 #: selection:crm.helpdesk.report,state:0
@@ -220,7 +190,7 @@
 #: code:addons/crm_helpdesk/crm_helpdesk.py:117
 #, python-format
 msgid "Error!"
-msgstr ""
+msgstr "Error!"
 
 #. module: crm_helpdesk
 #: view:crm.helpdesk:crm_helpdesk.crm_case_form_view_helpdesk
@@ -245,7 +215,7 @@
 #. module: crm_helpdesk
 #: field:crm.helpdesk,message_follower_ids:0
 msgid "Followers"
-msgstr ""
+msgstr "Seguidors"
 
 #. module: crm_helpdesk
 #: view:crm.helpdesk:crm_helpdesk.crm_case_form_view_helpdesk
@@ -256,7 +226,7 @@
 #: view:crm.helpdesk:crm_helpdesk.view_crm_case_helpdesk_filter
 #: view:crm.helpdesk.report:crm_helpdesk.view_report_crm_helpdesk_filter
 msgid "Group By"
-msgstr ""
+msgstr "Agrupa per"
 
 #. module: crm_helpdesk
 #: model:ir.actions.act_window,help:crm_helpdesk.action_report_crm_helpdesk
@@ -264,10 +234,7 @@
 "Have a general overview of all support requests by sorting them with "
 "specific criteria such as the processing time, number of requests answered, "
 "emails sent and costs."
-msgstr ""
-"Tingueu una visió general de totes les peticions de suport ordenant-les per "
-"criteris específics com el temps de procés, número de peticions respostes, "
-"correus electrònics enviats i costos."
+msgstr "Tingueu una visió general de totes les peticions de suport ordenant-les per criteris específics com el temps de procés, número de peticions respostes, correus electrònics enviats i costos."
 
 #. module: crm_helpdesk
 #: view:crm.helpdesk.report:crm_helpdesk.view_report_crm_helpdesk_graph
@@ -322,11 +289,10 @@
 msgid ""
 "Helpdesk requests that are assigned to me or to one of the sale teams I "
 "manage"
-msgstr ""
-
-#. module: crm_helpdesk
-#: selection:crm.helpdesk,priority:0
-#: selection:crm.helpdesk.report,priority:0
+msgstr "Peticions que tinc assignades o d'algun dels equips de vendes que gestiono"
+
+#. module: crm_helpdesk
+#: selection:crm.helpdesk,priority:0 selection:crm.helpdesk.report,priority:0
 msgid "High"
 msgstr "Alt"
 
@@ -340,28 +306,27 @@
 msgid ""
 "Holds the Chatter summary (number of messages, ...). This summary is "
 "directly in html format in order to be inserted in kanban views."
-msgstr ""
-
-#. module: crm_helpdesk
-#: field:crm.helpdesk,id:0
-#: field:crm.helpdesk.report,id:0
+msgstr "Manté el resum de la conversa (número de missatges, etc). Aquest resum és en format html  per poder-lo inserir a les vistes kanban."
+
+#. module: crm_helpdesk
+#: field:crm.helpdesk,id:0 field:crm.helpdesk.report,id:0
 msgid "ID"
 msgstr "ID"
 
 #. module: crm_helpdesk
 #: help:crm.helpdesk,message_unread:0
 msgid "If checked new messages require your attention."
-msgstr ""
+msgstr "Si està marcat hi ha missatges nous pendents."
 
 #. module: crm_helpdesk
 #: selection:crm.helpdesk,state:0
 msgid "In Progress"
-msgstr ""
+msgstr "En procés"
 
 #. module: crm_helpdesk
 #: field:crm.helpdesk,message_is_follower:0
 msgid "Is a Follower"
-msgstr ""
+msgstr "És un seguidor"
 
 #. module: crm_helpdesk
 #: field:crm.helpdesk,date_action_last:0
@@ -371,16 +336,15 @@
 #. module: crm_helpdesk
 #: field:crm.helpdesk,message_last_post:0
 msgid "Last Message Date"
-msgstr ""
+msgstr "Data Últim Missatge"
 
 #. module: crm_helpdesk
 #: field:crm.helpdesk,write_uid:0
 msgid "Last Updated by"
-msgstr ""
-
-#. module: crm_helpdesk
-#: selection:crm.helpdesk,priority:0
-#: selection:crm.helpdesk.report,priority:0
+msgstr "Actualitzat per última vegada per"
+
+#. module: crm_helpdesk
+#: selection:crm.helpdesk,priority:0 selection:crm.helpdesk.report,priority:0
 msgid "Low"
 msgstr "Baix"
 
@@ -397,7 +361,7 @@
 #. module: crm_helpdesk
 #: help:crm.helpdesk,message_ids:0
 msgid "Messages and communication history"
-msgstr ""
+msgstr "Historial de missatges i comunicació"
 
 #. module: crm_helpdesk
 #: view:crm.helpdesk:crm_helpdesk.crm_case_form_view_helpdesk
@@ -412,7 +376,7 @@
 #. module: crm_helpdesk
 #: view:crm.helpdesk.report:crm_helpdesk.view_report_crm_helpdesk_filter
 msgid "Month of helpdesk requests"
-msgstr ""
+msgstr "Peticions d'assistència mensuals"
 
 #. module: crm_helpdesk
 #: view:crm.helpdesk.report:crm_helpdesk.view_report_crm_helpdesk_filter
@@ -422,12 +386,12 @@
 #. module: crm_helpdesk
 #: view:crm.helpdesk.report:crm_helpdesk.view_report_crm_helpdesk_filter
 msgid "My Company"
-msgstr ""
+msgstr "La meva empresa"
 
 #. module: crm_helpdesk
 #: view:crm.helpdesk.report:crm_helpdesk.view_report_crm_helpdesk_filter
 msgid "My Sales Team(s)"
-msgstr ""
+msgstr "El(s) meu(s) equip(s) de vendes"
 
 #. module: crm_helpdesk
 #: field:crm.helpdesk,name:0
@@ -439,12 +403,12 @@
 #: selection:crm.helpdesk,state:0
 #: view:crm.helpdesk.report:crm_helpdesk.view_report_crm_helpdesk_filter
 msgid "New"
-msgstr ""
+msgstr "Nou"
 
 #. module: crm_helpdesk
 #: view:crm.helpdesk:crm_helpdesk.view_crm_case_helpdesk_filter
 msgid "New Helpdesk Request"
-msgstr ""
+msgstr "Petició d'assistència nova"
 
 #. module: crm_helpdesk
 #: field:crm.helpdesk,date_action_next:0
@@ -455,11 +419,10 @@
 #: code:addons/crm_helpdesk/crm_helpdesk.py:134
 #, python-format
 msgid "No Subject"
-msgstr ""
-
-#. module: crm_helpdesk
-#: selection:crm.helpdesk,priority:0
-#: selection:crm.helpdesk.report,priority:0
+msgstr "Sense assumpte"
+
+#. module: crm_helpdesk
+#: selection:crm.helpdesk,priority:0 selection:crm.helpdesk.report,priority:0
 msgid "Normal"
 msgstr "Normal"
 
@@ -478,7 +441,7 @@
 #. module: crm_helpdesk
 #: view:crm.helpdesk:crm_helpdesk.view_crm_case_helpdesk_filter
 msgid "Open Helpdesk Request"
-msgstr ""
+msgstr "Obre una petició d'assistència"
 
 #. module: crm_helpdesk
 #: field:crm.helpdesk.report,delay_expected:0
@@ -496,14 +459,12 @@
 
 #. module: crm_helpdesk
 #: view:crm.helpdesk:crm_helpdesk.view_crm_case_helpdesk_filter
-#: selection:crm.helpdesk,state:0
-#: selection:crm.helpdesk.report,state:0
+#: selection:crm.helpdesk,state:0 selection:crm.helpdesk.report,state:0
 msgid "Pending"
 msgstr "Pendent"
 
 #. module: crm_helpdesk
-#: field:crm.helpdesk,planned_cost:0
-#: field:crm.helpdesk.report,planned_cost:0
+#: field:crm.helpdesk,planned_cost:0 field:crm.helpdesk.report,planned_cost:0
 msgid "Planned Costs"
 msgstr "Costos previstos"
 
@@ -550,12 +511,12 @@
 #. module: crm_helpdesk
 #: view:crm.helpdesk:crm_helpdesk.view_crm_case_helpdesk_filter
 msgid "Request Date by Month"
-msgstr ""
+msgstr "Data de petició per mes"
 
 #. module: crm_helpdesk
 #: view:crm.helpdesk:crm_helpdesk.view_crm_case_helpdesk_filter
 msgid "Request Month"
-msgstr ""
+msgstr "Mes de petició"
 
 #. module: crm_helpdesk
 #: view:crm.helpdesk:crm_helpdesk.view_crm_case_helpdesk_filter
@@ -566,14 +527,14 @@
 #. module: crm_helpdesk
 #: view:crm.helpdesk:crm_helpdesk.view_crm_case_helpdesk_filter
 msgid "Responsible User"
-msgstr ""
+msgstr "Usuari responsable"
 
 #. module: crm_helpdesk
 #: help:crm.helpdesk,section_id:0
 msgid ""
 "Responsible sales team. Define Responsible user and Email account for mail "
 "gateway."
-msgstr ""
+msgstr "Equip de vendes responsable. Definiu un usuari responsable i un compte de correu per la passarel·la de correu electrònic."
 
 #. module: crm_helpdesk
 #: view:crm.helpdesk:crm_helpdesk.view_crm_case_helpdesk_filter
@@ -585,7 +546,7 @@
 #. module: crm_helpdesk
 #: view:crm.helpdesk.report:crm_helpdesk.view_report_crm_helpdesk_filter
 msgid "Salesperson"
-msgstr ""
+msgstr "Comercial"
 
 #. module: crm_helpdesk
 #: view:crm.helpdesk.report:crm_helpdesk.view_report_crm_helpdesk_filter
@@ -608,24 +569,21 @@
 #: view:crm.helpdesk.report:crm_helpdesk.view_report_crm_helpdesk_filter
 #: field:crm.helpdesk.report,state:0
 msgid "Status"
-msgstr ""
+msgstr "Estat"
 
 #. module: crm_helpdesk
 #: field:crm.helpdesk,message_summary:0
 msgid "Summary"
-msgstr ""
+msgstr "Resum"
 
 #. module: crm_helpdesk
 #: help:crm.helpdesk,state:0
 msgid ""
-"The status is set to 'Draft', when a case is created.                        "
-"          \n"
-"If the case is in progress the status is set to 'Open'.                      "
-"            \n"
-"When the case is over, the status is set to 'Done'.                          "
-"        \n"
+"The status is set to 'Draft', when a case is created.                                  \n"
+"If the case is in progress the status is set to 'Open'.                                  \n"
+"When the case is over, the status is set to 'Done'.                                  \n"
 "If the case needs to be reviewed then the status is set to 'Pending'."
-msgstr ""
+msgstr "L'estat canvia a «Esborrany» quan es crea el cas.\nSi evoluciona l'estat passa a ser «Obert».\nQuan s'acaba, l'estat passa a «Fet».\nSi cal revisar el cas passa a l'estat de «Pendent»."
 
 #. module: crm_helpdesk
 #: help:crm.helpdesk,email_cc:0
@@ -633,15 +591,12 @@
 "These email addresses will be added to the CC field of all inbound and "
 "outbound emails for this record before being sent. Separate multiple email "
 "addresses with a comma"
-msgstr ""
-"Aquestes adreces de correu seran afegides al camp CC en tots els correus "
-"entrants i sortints d'aquest registre abans de ser enviats. Separeu les "
-"diferents adreces de correu amb una coma."
+msgstr "Aquestes adreces de correu seran afegides al camp CC en tots els correus entrants i sortints d'aquest registre abans de ser enviats. Separeu les diferents adreces de correu amb una coma."
 
 #. module: crm_helpdesk
 #: field:crm.helpdesk,message_unread:0
 msgid "Unread Messages"
-msgstr ""
+msgstr "Missatges pendents de llegir"
 
 #. module: crm_helpdesk
 #: field:crm.helpdesk,write_date:0
@@ -661,12 +616,12 @@
 #. module: crm_helpdesk
 #: field:crm.helpdesk,website_message_ids:0
 msgid "Website Messages"
-msgstr ""
+msgstr "Missatges de la pàgina web"
 
 #. module: crm_helpdesk
 #: help:crm.helpdesk,website_message_ids:0
 msgid "Website communication history"
-msgstr ""
+msgstr "Historial de comunicacions de la pàgina web"
 
 #. module: crm_helpdesk
 #: code:addons/crm_helpdesk/crm_helpdesk.py:117
@@ -674,7 +629,4 @@
 msgid ""
 "You can not escalate, you are already at the top level regarding your sales-"
 "team category."
-msgstr ""
-
-#~ msgid "# of Cases"
-#~ msgstr "# de casos"+msgstr "No podeu escalar-ho, ja sou al nivell superior de l'equip de vendes."