--- conflicted
+++ resolved
@@ -33,7 +33,7 @@
 "\n"
 msgstr ""
 "\n"
-"%s %s có sẵn trong tất cả các kho.\n"
+"Có %s %s khả dụng trong tất cả các kho.\n"
 "\n"
 
 #. module: sale_stock
@@ -41,7 +41,9 @@
 msgid ""
 ".\n"
 "                Manual actions may be needed."
-msgstr "Có thể cần xử lý thủ công."
+msgstr ""
+".\n"
+"                Có thể cần xử lý thủ công."
 
 #. module: sale_stock
 #: model_terms:ir.ui.view,arch_db:sale_stock.sale_order_portal_content_inherit_sale_stock
@@ -77,7 +79,7 @@
 "clock-o\"/> Partially Available</span>"
 msgstr ""
 "<span class=\"badge badge-warning label-text-align\"><i class=\"fa fa-fw fa-"
-"clock-o\"/> Có hàng một phần</span>"
+"clock-o\"/> Khả dụng một phần</span>"
 
 #. module: sale_stock
 #: model_terms:ir.ui.view,arch_db:sale_stock.sale_order_portal_content_inherit_sale_stock
@@ -95,14 +97,11 @@
 "specific.\" role=\"img\" aria-label=\"Values set here are company-"
 "specific.\" groups=\"base.group_multi_company\"/>"
 msgstr ""
-"<span class=\"fa fa-lg fa-building-o\" title=\"Values set here are company-"
-"specific.\" role=\"img\" aria-label=\"Values set here are company-"
-"specific.\" groups=\"base.group_multi_company\"/>"
 
 #. module: sale_stock
 #: model_terms:ir.ui.view,arch_db:sale_stock.stock_production_lot_view_form
 msgid "<span class=\"o_stat_text\">Sale Orders</span>"
-msgstr "<span class=\"o_stat_text\">Đơn bán hàng</span>"
+msgstr "<span class=\"o_stat_text\">Đơn bán</span>"
 
 #. module: sale_stock
 #: model_terms:ir.ui.view,arch_db:sale_stock.product_template_view_form_inherit_stock
@@ -112,7 +111,7 @@
 #. module: sale_stock
 #: model_terms:ir.ui.view,arch_db:sale_stock.report_delivery_document_inherit_sale_stock
 msgid "<strong>Customer Reference:</strong>"
-msgstr "<strong>Mã khách hàng:</strong>"
+msgstr "<strong>Tham chiếu Khách hàng:</strong>"
 
 #. module: sale_stock
 #: model_terms:ir.ui.view,arch_db:sale_stock.sale_order_portal_content_inherit_sale_stock
@@ -143,7 +142,7 @@
 #. module: sale_stock
 #: model:ir.ui.menu,name:sale_stock.menu_aftersale
 msgid "After-Sale"
-msgstr "Hậu mãi"
+msgstr "Sau Bán hàng"
 
 #. module: sale_stock
 #: selection:sale.order.line,qty_delivered_method:0
@@ -158,12 +157,12 @@
 #. module: sale_stock
 #: model:ir.model.fields,field_description:sale_stock.field_stock_rules_report__so_route_ids
 msgid "Apply specific rotues"
-msgstr "Áp dụng lộ trình cụ thể"
+msgstr "Áp dụng tuyến cụ thể"
 
 #. module: sale_stock
 #: model:ir.model.fields,help:sale_stock.field_stock_rules_report__so_route_ids
 msgid "Choose to apply SO lines specific routes."
-msgstr "Chọn để áp dụng cho lộ trình chi tiết bán hàng cụ thể"
+msgstr "Chọn để áp dụng các tuyến cụ thể cho từng dòng đơn bán."
 
 #. module: sale_stock
 #: model:ir.model,name:sale_stock.model_res_company
@@ -173,11 +172,7 @@
 #. module: sale_stock
 #: model:ir.model.fields,help:sale_stock.field_sale_order__effective_date
 msgid "Completion date of the first delivery order."
-<<<<<<< HEAD
 msgstr "Ngày hoàn thành của lô hàng giao đầu tiên."
-=======
-msgstr "Ngày hoàn thành đơn hàng giao hàng đầu tiên."
->>>>>>> 344d20a6
 
 #. module: sale_stock
 #: model:ir.model,name:sale_stock.model_res_config_settings
@@ -219,7 +214,7 @@
 #, python-format
 msgid ""
 "Do not forget to change the partner on the following delivery orders: %s"
-msgstr "Đừng quên để cập nhật đối tác trên phiếu xuất kho sau: %s"
+msgstr "Đừng quên cập nhật đối tác trên phiếu xuất giao hàng sau đây: %s"
 
 #. module: sale_stock
 #: model:ir.model.fields,field_description:sale_stock.field_sale_order__effective_date
@@ -229,25 +224,17 @@
 #. module: sale_stock
 #: model:res.groups,name:sale_stock.group_route_so_lines
 msgid "Enable Route on Sales Order Line"
-msgstr "Kích hoạt định tuyến trên chi tiết đơn hàng"
+msgstr "Kích hoạt định tuyến trên Chi tiết đơn hàng"
 
 #. module: sale_stock
 #: model_terms:ir.ui.view,arch_db:sale_stock.exception_on_picking
 msgid "Exception(s) occurred on the picking:"
-<<<<<<< HEAD
 msgstr "Ngoại lệ phát sinh đối với lô hàng:"
-=======
-msgstr "(Các) ngoại lệ đã xảy ra vấn đề trên phiếu điều chuyển:"
->>>>>>> 344d20a6
 
 #. module: sale_stock
 #: model_terms:ir.ui.view,arch_db:sale_stock.exception_on_so
 msgid "Exception(s) occurred on the sale order(s):"
-<<<<<<< HEAD
 msgstr "Ngoại lệ phát sinh đối với đơn bán:"
-=======
-msgstr "(Các) ngoại lệ đã xảy ra vấn đề trên đơn bán hàng:"
->>>>>>> 344d20a6
 
 #. module: sale_stock
 #: model_terms:ir.ui.view,arch_db:sale_stock.exception_on_picking
@@ -277,7 +264,7 @@
 #: model:ir.model.fields,field_description:sale_stock.field_sale_order__incoterm
 #: model_terms:ir.ui.view,arch_db:sale_stock.res_config_settings_view_form_sale
 msgid "Incoterms"
-msgstr ""
+msgstr "Incoterms"
 
 #. module: sale_stock
 #: model:ir.model.fields,help:sale_stock.field_account_invoice__incoterms_id
@@ -296,18 +283,18 @@
 "International Commercial Terms are a series of predefined commercial terms "
 "used in international transactions."
 msgstr ""
-"Bộ điều khoản thương mại Quốc tế (Incoterms) là một chuỗi các điều khoản "
+"Bộ Điều khoản Thương mại Quốc tế (Incoterms) là một chuỗi các điều khoản "
 "thương mại được định nghĩa trước để sử dụng trong các giao dịch quốc tế."
 
 #. module: sale_stock
 #: model:ir.model,name:sale_stock.model_stock_location_route
 msgid "Inventory Routes"
-msgstr "Định tuyến kho"
+msgstr "Định tuyến Kho"
 
 #. module: sale_stock
 #: model:ir.model,name:sale_stock.model_account_invoice
 msgid "Invoice"
-msgstr "Hóa đơn"
+msgstr "Hoá đơn"
 
 #. module: sale_stock
 #: model:ir.model,name:sale_stock.model_account_invoice_line
@@ -322,13 +309,13 @@
 #. module: sale_stock
 #: model:ir.model,name:sale_stock.model_stock_production_lot
 msgid "Lot/Serial"
-msgstr "Lô/Số serial"
+msgstr "Lô/Số sê-ri"
 
 #. module: sale_stock
 #: code:addons/sale_stock/models/sale_order.py:418
 #, python-format
 msgid "Make To Order"
-msgstr "Cung ứng theo đơn đặt hàng"
+msgstr "Cung ứng theo đơn (MTO)"
 
 #. module: sale_stock
 #: selection:sale.order.line,qty_delivered_method:0
@@ -338,11 +325,7 @@
 #. module: sale_stock
 #: model_terms:ir.ui.view,arch_db:sale_stock.exception_on_so
 msgid "Manual actions may be needed."
-<<<<<<< HEAD
 msgstr "Hành động thủ công có thể cần thiết."
-=======
-msgstr "Có thể cần xử lý thủ công."
->>>>>>> 344d20a6
 
 #. module: sale_stock
 #: model:ir.model.fields,help:sale_stock.field_res_config_settings__use_security_lead
@@ -383,18 +366,18 @@
 #: code:addons/sale_stock/models/sale_order.py:280
 #, python-format
 msgid "Not enough inventory!"
-msgstr "Không đủ hàng trong kho!"
+msgstr "Không đủ hàng trong kho"
 
 #. module: sale_stock
 #: model:ir.model.fields,field_description:sale_stock.field_res_config_settings__group_route_so_lines
 msgid "Order-Specific Routes"
-msgstr "Các tuyến cụ thể cho đơn hàng"
+msgstr "Các Tuyến đặc biệt cho Đơn hàng"
 
 #. module: sale_stock
 #: code:addons/sale_stock/models/sale_order.py:294
 #, python-format
 msgid "Ordered quantity decreased!"
-msgstr "Số lượng đặt đã giảm!"
+msgstr "Số lượng đặt hàng bị giảm"
 
 #. module: sale_stock
 #: model:ir.model.fields,field_description:sale_stock.field_sale_order_line__product_packaging
@@ -404,11 +387,7 @@
 #. module: sale_stock
 #: model:ir.model.fields,field_description:sale_stock.field_res_config_settings__default_picking_policy
 msgid "Picking Policy"
-<<<<<<< HEAD
 msgstr "Chính sách Giao hàng"
-=======
-msgstr "Chính sách điều chuyển"
->>>>>>> 344d20a6
 
 #. module: sale_stock
 #: model:ir.model.fields,field_description:sale_stock.field_sale_order__picking_ids
@@ -419,7 +398,7 @@
 #: model:ir.model,name:sale_stock.model_procurement_group
 #: model:ir.model.fields,field_description:sale_stock.field_sale_order__procurement_group_id
 msgid "Procurement Group"
-msgstr "Nhóm cung ứng"
+msgstr "Nhóm Cung ứng"
 
 #. module: sale_stock
 #: model:ir.model,name:sale_stock.model_product_template
@@ -434,7 +413,7 @@
 "or/and frequent stock-outs. By default, the scheduler runs automatically "
 "every 24 hours."
 msgstr ""
-"Các sản phẩm dự trữ theo cách thủ công trong các đơn giao hàng hoặc bằng "
+"Các sản phẩm dự trữ theo cách thủ công trong các Đơn giao hàng hoặc bằng "
 "cách lên lịch quản lý được khuyến nghị tốt hơn các ưu tiên trong trường hợp "
 "khách hàng có thời gian khách hàng tiềm năng lâu dài hoặc/và mua hàng thường"
 " xuyên. Theo mặc định, lịch trình chạy tự động sau mỗi 24 giờ."
@@ -447,40 +426,28 @@
 #. module: sale_stock
 #: model_terms:ir.ui.view,arch_db:sale_stock.res_config_settings_view_form_sale
 msgid "Routes for Sales Order Lines"
-msgstr "Tuyến cung ứng cho chi tiết đơn hàng"
+msgstr "Tuyến cung ứng cho Dòng Đơn hàng"
 
 #. module: sale_stock
 #: model:ir.model.fields,field_description:sale_stock.field_stock_move__sale_line_id
 msgid "Sale Line"
-msgstr "Chi tiết đơn hàng"
+msgstr "Dòng Đơn hàng"
 
 #. module: sale_stock
 #: model:ir.model,name:sale_stock.model_sale_order
 #: model:ir.model.fields,field_description:sale_stock.field_procurement_group__sale_id
 msgid "Sale Order"
-<<<<<<< HEAD
 msgstr "Đơn Bán"
-=======
-msgstr "Đơn bán hàng"
->>>>>>> 344d20a6
 
 #. module: sale_stock
 #: model_terms:ir.ui.view,arch_db:sale_stock.stock_production_lot_view_form
 msgid "Sale Orders"
-<<<<<<< HEAD
 msgstr "Đơn Bán"
-=======
-msgstr "Đơn bán hàng"
->>>>>>> 344d20a6
 
 #. module: sale_stock
 #: model:ir.model.fields,field_description:sale_stock.field_stock_production_lot__sale_order_count
 msgid "Sale order count"
-<<<<<<< HEAD
 msgstr "SL Đơn bán"
-=======
-msgstr "Lượng đơn hàng bán"
->>>>>>> 344d20a6
 
 #. module: sale_stock
 #: model:ir.model,name:sale_stock.model_sale_report
@@ -495,7 +462,7 @@
 #. module: sale_stock
 #: model:ir.model,name:sale_stock.model_sale_order_line
 msgid "Sales Order Line"
-msgstr "Chi tiết đơn bán"
+msgstr "Chi tiết Đơn Bán"
 
 #. module: sale_stock
 #: model_terms:ir.ui.view,arch_db:sale_stock.stock_location_route_view_form_inherit_sale_stock
@@ -505,16 +472,12 @@
 #. module: sale_stock
 #: model:ir.model.fields,field_description:sale_stock.field_stock_production_lot__sale_order_ids
 msgid "Sales Orders"
-<<<<<<< HEAD
 msgstr "Đơn Bán"
-=======
-msgstr "Đơn hàng bán"
->>>>>>> 344d20a6
 
 #. module: sale_stock
 #: model:ir.model.fields,field_description:sale_stock.field_res_company__security_lead
 msgid "Sales Safety Days"
-msgstr "Ngày an toàn bán"
+msgstr "Ngày an toàn Bán"
 
 #. module: sale_stock
 #: model_terms:ir.ui.view,arch_db:sale_stock.res_config_settings_view_form_stock
@@ -524,17 +487,17 @@
 #. module: sale_stock
 #: model:ir.model.fields,field_description:sale_stock.field_res_config_settings__security_lead
 msgid "Security Lead Time"
-msgstr "Thời gian an toàn"
+msgstr "Thời gian An toàn"
 
 #. module: sale_stock
 #: model:ir.model.fields,field_description:sale_stock.field_res_config_settings__use_security_lead
 msgid "Security Lead Time for Sales"
-msgstr "Thời gian an toàn cho bán hàng"
+msgstr "Thời gian An toàn cho Bán hàng"
 
 #. module: sale_stock
 #: model:ir.model.fields,field_description:sale_stock.field_stock_location_route__sale_selectable
 msgid "Selectable on Sales Order Line"
-msgstr "Có thể chọn trên chi tiết đơn hàng"
+msgstr "Có thể chọn trên Chi tiết đơn hàng"
 
 #. module: sale_stock
 #: selection:res.config.settings,default_picking_policy:0
@@ -549,20 +512,12 @@
 #. module: sale_stock
 #: model:ir.model.fields,field_description:sale_stock.field_sale_order__picking_policy
 msgid "Shipping Policy"
-<<<<<<< HEAD
 msgstr "Chính sách Vận chuyển"
-=======
-msgstr "Chính sách giao hàng"
->>>>>>> 344d20a6
 
 #. module: sale_stock
 #: model_terms:ir.ui.view,arch_db:sale_stock.product_template_view_form_inherit_stock
 msgid "Sold in the last 365 days"
-<<<<<<< HEAD
 msgstr "Bán trong 365 ngày qua"
-=======
-msgstr "Được bán trong 365 ngày qua"
->>>>>>> 344d20a6
 
 #. module: sale_stock
 #: model:ir.model,name:sale_stock.model_stock_move
@@ -578,29 +533,17 @@
 #. module: sale_stock
 #: model:ir.model,name:sale_stock.model_stock_rule
 msgid "Stock Rule"
-<<<<<<< HEAD
-msgstr "Quy tắc Kho"
-=======
-msgstr "Lộ trình kho"
->>>>>>> 344d20a6
+msgstr "Quy tắc Dự trữ"
 
 #. module: sale_stock
 #: model:ir.model,name:sale_stock.model_stock_rules_report
 msgid "Stock Rules report"
-<<<<<<< HEAD
-msgstr "Báo cáo Quy tắc Kho"
-=======
-msgstr "Báo cáo lộ trình kho"
->>>>>>> 344d20a6
+msgstr "Báo cáo Quy tắc Dự trữ"
 
 #. module: sale_stock
 #: model:ir.model,name:sale_stock.model_report_stock_report_stock_rule
 msgid "Stock rule report"
-<<<<<<< HEAD
-msgstr "Báo cáo Quy tắc Kho"
-=======
-msgstr "Báo cáo quy tắc kho"
->>>>>>> 344d20a6
+msgstr "Báo cáo Quy tắc Dự trữ"
 
 #. module: sale_stock
 #: model_terms:ir.ui.view,arch_db:sale_stock.res_config_settings_view_form_sale
@@ -635,7 +578,7 @@
 #: model:ir.model.fields,field_description:sale_stock.field_sale_order__warehouse_id
 #: model:ir.model.fields,field_description:sale_stock.field_sale_report__warehouse_id
 msgid "Warehouse"
-msgstr "Kho"
+msgstr "Kho hàng"
 
 #. module: sale_stock
 #: code:addons/sale_stock/models/sale_order.py:396
@@ -666,8 +609,8 @@
 "You are decreasing the ordered quantity! Do not forget to manually update "
 "the delivery order if needed."
 msgstr ""
-"Bạn đang giảm số lượng được đặt hàng! Đừng quên cập nhật lại phiếu giao hàng"
-" nếu cần thiết."
+"Bạn đang giảm số lượng được đặt hàng! Đừng quên cập nhật lại lệnh giao hàng "
+"nếu cần thiết."
 
 #. module: sale_stock
 #: code:addons/sale_stock/models/sale_order.py:437
@@ -676,13 +619,8 @@
 "You cannot decrease the ordered quantity below the delivered quantity.\n"
 "Create a return first."
 msgstr ""
-<<<<<<< HEAD
 "Bạn không thể giảm số lượng đặt hàng xuống dưới số lượng đã được bàn giao.\n"
 "Bạn phải tạo một trả hàng trước."
-=======
-"Bạn không thể giảm số lượng đã đặt thấp hơn số lượng đã giao.\n"
-"Tạo phiếu trả hàng trước."
->>>>>>> 344d20a6
 
 #. module: sale_stock
 #: code:addons/sale_stock/models/sale_order.py:269
@@ -691,12 +629,7 @@
 "You plan to sell %s %s of %s but you only have %s %s available in %s "
 "warehouse."
 msgstr ""
-<<<<<<< HEAD
 "Bạn định bán %s %s %s nhưng bạn chỉ có %s %s khả dụng trong kho %s"
-=======
-"Bạn lên kế hoạch để bán %s %s của %s nhưng bạn chỉ có %s %s sẵn sàng trong "
-"%s kho."
->>>>>>> 344d20a6
 
 #. module: sale_stock
 #: model_terms:ir.ui.view,arch_db:sale_stock.exception_on_so
@@ -717,17 +650,9 @@
 #. module: sale_stock
 #: model_terms:ir.ui.view,arch_db:sale_stock.exception_on_so
 msgid "ordered instead of"
-<<<<<<< HEAD
 msgstr "được đặt hàng thay vì"
-=======
-msgstr "đã đặt thay vì"
->>>>>>> 344d20a6
 
 #. module: sale_stock
 #: model_terms:ir.ui.view,arch_db:sale_stock.exception_on_picking
 msgid "processed instead of"
-<<<<<<< HEAD
-msgstr "được xử lý thay vì"
-=======
-msgstr "đã xử lý thay vì"
->>>>>>> 344d20a6
+msgstr "được xử lý thay vì"