--- conflicted
+++ resolved
@@ -1,30 +1,23 @@
-# Romanian translation for openobject-addons
-# Copyright (c) 2014 Rosetta Contributors and Canonical Ltd 2014
-# This file is distributed under the same license as the openobject-addons package.
-# FIRST AUTHOR <EMAIL@ADDRESS>, 2014.
-#
-msgid ""
-msgstr ""
-<<<<<<< HEAD
-"Project-Id-Version: openobject-addons\n"
-"Report-Msgid-Bugs-To: FULL NAME <EMAIL@ADDRESS>\n"
-"POT-Creation-Date: 2014-09-23 16:28+0000\n"
-"PO-Revision-Date: 2014-10-11 17:12+0000\n"
-"Last-Translator: Dorin <dhongu@gmail.com>\n"
-"Language-Team: Romanian <ro@li.org>\n"
-=======
+# Translation of Odoo Server.
+# This file contains the translation of the following modules:
+# * sale_stock
+# 
+# Translators:
+# Dorin Hongu <dhongu@gmail.com>, 2015
+# FIRST AUTHOR <EMAIL@ADDRESS>, 2014
+msgid ""
+msgstr ""
 "Project-Id-Version: Odoo 8.0\n"
 "Report-Msgid-Bugs-To: \n"
 "POT-Creation-Date: 2015-01-21 14:08+0000\n"
 "PO-Revision-Date: 2016-07-29 08:36+0000\n"
 "Last-Translator: Martin Trigaux\n"
 "Language-Team: Romanian (http://www.transifex.com/odoo/odoo-8/language/ro/)\n"
->>>>>>> 1213de3f
 "MIME-Version: 1.0\n"
 "Content-Type: text/plain; charset=UTF-8\n"
-"Content-Transfer-Encoding: 8bit\n"
-"X-Launchpad-Export-Date: 2014-10-12 07:20+0000\n"
-"X-Generator: Launchpad (build 17196)\n"
+"Content-Transfer-Encoding: \n"
+"Language: ro\n"
+"Plural-Forms: nplurals=3; plural=(n==1?0:(((n%100>19)||((n%100==0)&&(n!=0)))?2:1));\n"
 
 #. module: sale_stock
 #: code:addons/sale_stock/sale_stock.py:266
@@ -48,7 +41,7 @@
 #. module: sale_stock
 #: help:sale.config.settings,group_route_so_lines:0
 msgid "Allows you to choose a delivery route on sales order lines"
-msgstr ""
+msgstr "Vă permite să alegeți ruta de livrare în lina de comandă de vânzare"
 
 #. module: sale_stock
 #: help:sale.config.settings,group_mrp_properties:0
@@ -78,7 +71,7 @@
 
 #. module: sale_stock
 #: code:addons/sale_stock/sale_stock.py:277
-#: code:addons/sale_stock/sale_stock.py:351
+#: code:addons/sale_stock/sale_stock.py:352
 #, python-format
 msgid "Configuration Error!"
 msgstr "Eroare de configurare!"
@@ -117,7 +110,7 @@
 #: model:ir.actions.act_window,name:sale_stock.outgoing_picking_list_to_invoice
 #: model:ir.ui.menu,name:sale_stock.menu_action_picking_list_to_invoice
 msgid "Deliveries to Invoice"
-msgstr "Livrari de Facturat"
+msgstr "Livrări  de facturat"
 
 #. module: sale_stock
 #: model:res.groups,name:sale_stock.group_invoice_deli_orders
@@ -127,7 +120,7 @@
 #. module: sale_stock
 #: model:res.groups,name:sale_stock.group_route_so_lines
 msgid "Enable Route on Sales Order Line"
-msgstr ""
+msgstr "Activați rutele în linia comenzii de vânzare"
 
 #. module: sale_stock
 #: field:sale.config.settings,group_invoice_deli_orders:0
@@ -149,9 +142,7 @@
 msgid ""
 "International Commercial Terms are a series of predefined commercial terms "
 "used in international transactions."
-msgstr ""
-"Termenii Comerciali Internationali sunt o serie de termeni comerciali "
-"predefiniti folositi in tranzactiile internationale."
+msgstr "Termenii Comerciali Internationali sunt o serie de termeni comerciali predefiniti folositi in tranzactiile internationale."
 
 #. module: sale_stock
 #: model:ir.model,name:sale_stock.model_stock_location_route
@@ -166,15 +157,12 @@
 #. module: sale_stock
 #: selection:sale.config.settings,default_order_policy:0
 msgid "Invoice based on sales orders"
-msgstr "Facturati pe baza comenzilor de vanzare"
+msgstr "Facturați pe baza comenzilor de vânzare"
 
 #. module: sale_stock
 #: help:sale.config.settings,task_work:0
 msgid ""
-"Lets you transfer the entries under tasks defined for Project Management to "
-"the Timesheet line entries for particular date and particular user  with the "
-"effect of creating, editing and deleting either ways and to automatically "
-"creates project tasks from procurement lines.\n"
+"Lets you transfer the entries under tasks defined for Project Management to the Timesheet line entries for particular date and particular user  with the effect of creating, editing and deleting either ways and to automatically creates project tasks from procurement lines.\n"
 "-This installs the modules project_timesheet and sale_service."
 msgstr ""
 
@@ -182,12 +170,12 @@
 #: help:res.company,security_lead:0
 msgid ""
 "Margin of error for dates promised to customers. Products will be scheduled "
-"for procurement and delivery that many days earlier than the actual promised "
-"date, to cope with unexpected delays in the supply chain."
-msgstr ""
-
-#. module: sale_stock
-#: code:addons/sale_stock/sale_stock.py:346
+"for procurement and delivery that many days earlier than the actual promised"
+" date, to cope with unexpected delays in the supply chain."
+msgstr ""
+
+#. module: sale_stock
+#: code:addons/sale_stock/sale_stock.py:347
 #, python-format
 msgid "Not enough stock ! : "
 msgstr "Stoc insuficient ! : "
@@ -212,9 +200,7 @@
 #: help:sale.order,picking_policy:0
 msgid ""
 "Pick 'Deliver each product when available' if you allow partial delivery."
-msgstr ""
-"Selectati 'Livreaza fiecare produs atunci cand este disponibil' daca "
-"permiteti livrarea partiala."
+msgstr "Selectati 'Livreaza fiecare produs atunci cand este disponibil' daca permiteti livrarea partiala."
 
 #. module: sale_stock
 #: code:addons/sale_stock/sale_stock.py:275
@@ -230,7 +216,7 @@
 #. module: sale_stock
 #: field:sale.order,picking_ids:0
 msgid "Picking associated to this sale"
-msgstr ""
+msgstr "Liste de ridicare asociate la aceasta vânzare"
 
 #. module: sale_stock
 #: field:sale.config.settings,task_work:0
@@ -260,7 +246,7 @@
 #. module: sale_stock
 #: view:sale.order:sale_stock.view_order_form_inherit
 msgid "Recreate Delivery Order"
-msgstr "Recreati Comanda de Livrare"
+msgstr "Recreați Comanda de Livrare"
 
 #. module: sale_stock
 #: field:sale.order.line,route_id:0
@@ -303,10 +289,7 @@
 "Sales order by default will be configured to deliver all products at once "
 "instead of delivering each product when it is available. This may have an "
 "impact on the shipping price."
-msgstr ""
-"Comanda de vanzare implicita va fi configurata sa livreze toate produsele "
-"odata in loc sa livreze fiecare produs atunci cand este disponibil. Acest "
-"lucru poate avea un impact asupra pretului de transport."
+msgstr "Comanda de vanzare implicita va fi configurata sa livreze toate produsele odata in loc sa livreze fiecare produs atunci cand este disponibil. Acest lucru poate avea un impact asupra pretului de transport."
 
 #. module: sale_stock
 #: field:res.company,security_lead:0
@@ -319,8 +302,7 @@
 msgstr ""
 
 #. module: sale_stock
-#: field:sale.report,shipped:0
-#: field:sale.report,shipped_qty_1:0
+#: field:sale.report,shipped:0 field:sale.report,shipped_qty_1:0
 msgid "Shipped"
 msgstr "Expediat"
 
@@ -337,7 +319,7 @@
 #. module: sale_stock
 #: field:sale.config.settings,default_order_policy:0
 msgid "The default invoicing method is"
-msgstr "Metoda implicita de facturare este"
+msgstr "Metoda implicită de facturare este"
 
 #. module: sale_stock
 #: view:stock.picking:sale_stock.view_picking_internal_search_inherit
@@ -349,46 +331,37 @@
 msgid ""
 "To allow your salesman to make invoices for Delivery Orders using the menu "
 "'Deliveries to Invoice'."
-msgstr ""
-"Pentru a-i permite agentului dumneavoastra de vanzari sa creeze facturi "
-"pentru Ordinele de Livrare folosind meniul 'Livrari de Facturat'."
+msgstr "Pentru a-i permite agentului dumneavoastra de vanzari sa creeze facturi pentru Ordinele de Livrare folosind meniul 'Livrari de Facturat'."
 
 #. module: sale_stock
 #: view:sale.order:sale_stock.view_order_form_inherit
 msgid "View Delivery Order"
-msgstr "Vizualizeaza Comanda de Livrare"
-
-#. module: sale_stock
-#: field:sale.order,warehouse_id:0
-#: field:sale.report,warehouse_id:0
+msgstr "Vizualizează Comanda de Livrare"
+
+#. module: sale_stock
+#: field:sale.order,warehouse_id:0 field:sale.report,warehouse_id:0
 msgid "Warehouse"
 msgstr "Depozit"
 
 #. module: sale_stock
 #: help:sale.config.settings,default_order_policy:0
-msgid ""
-"You can generate invoices based on sales orders or based on shippings."
-msgstr ""
-"Puteți genera facturi pe baza comenzilor de vânzări sau pe baza livrărilor."
+msgid "You can generate invoices based on sales orders or based on shippings."
+msgstr "Puteți genera facturi pe baza comenzilor de vânzări sau pe baza livrărilor."
 
 #. module: sale_stock
 #: code:addons/sale_stock/sale_stock.py:161
 #, python-format
 msgid ""
 "You must first cancel all delivery order(s) attached to this sales order."
-msgstr ""
-"Mai intai trebuie sa anulati toate comenzile de livrare atasate acestei "
-"comenzi de vanzare."
-
-#. module: sale_stock
-#: code:addons/sale_stock/sale_stock.py:342
+msgstr "Mai întâi trebuie să anulați toate comenzile de livrare aferente acestei comenzi de vânzare."
+
+#. module: sale_stock
+#: code:addons/sale_stock/sale_stock.py:343
 #, python-format
 msgid ""
 "You plan to sell %.2f %s but you only have %.2f %s available !\n"
 "The real stock is %.2f %s. (without reservations)"
-msgstr ""
-"Intentionați să vindeți %.2f%s, dar aveți doar %.2f%s disponibil !\n"
-"Stocul real este %.2f%s. (fără rezerve)"
+msgstr "Intentionați să vindeți %.2f%s, dar aveți doar %.2f%s disponibil !\nStocul real este %.2f%s. (fără rezerve)"
 
 #. module: sale_stock
 #: code:addons/sale_stock/sale_stock.py:270
@@ -399,27 +372,8 @@
 "Here is a proposition of quantities according to the packaging:\n"
 "EAN: %s Quantity: %s Type of ul: %s"
 msgstr ""
-<<<<<<< HEAD
-"Ati selectat o cantitate de Unitati %d.\n"
-"Dar nu este compatibila cu ambalajul selectat.\n"
-"Iata o propunere de cantitati conforme cu ambalajul:\n"
-"EAN: %s Cantitate: %s Tip de ul: %s"
-=======
->>>>>>> 1213de3f
 
 #. module: sale_stock
 #: view:sale.order:sale_stock.view_order_form_inherit
 msgid "days"
-msgstr "zile"
-
-#. module: sale_stock
-#: view:sale.order:sale_stock.view_order_form_inherit
-msgid ""
-"{\"shipping_except\":\"red\",\"invoice_except\":\"red\",\"waiting_date\":\"bl"
-"ue\"}"
-msgstr ""
-"{\"shipping_except\":\"red\",\"invoice_except\":\"red\",\"waiting_date\":\"bl"
-"ue\"}"
-
-#~ msgid "Picked"
-#~ msgstr "Ridicat(a)"+msgstr "zile"