# Turkish translation for openobject-addons
# Copyright (c) 2014 Rosetta Contributors and Canonical Ltd 2014
# This file is distributed under the same license as the openobject-addons package.
# FIRST AUTHOR <EMAIL@ADDRESS>, 2014.
#
msgid ""
msgstr ""
<<<<<<< HEAD
"Project-Id-Version: openobject-addons\n"
"Report-Msgid-Bugs-To: FULL NAME <EMAIL@ADDRESS>\n"
"POT-Creation-Date: 2014-09-23 16:28+0000\n"
"PO-Revision-Date: 2014-10-31 12:10+0000\n"
"Last-Translator: Ediz Duman <neps1192@gmail.com>\n"
"Language-Team: Turkish <tr@li.org>\n"
=======
"Project-Id-Version: Odoo 8.0\n"
"Report-Msgid-Bugs-To: \n"
"POT-Creation-Date: 2015-01-21 14:08+0000\n"
"PO-Revision-Date: 2016-07-29 08:36+0000\n"
"Last-Translator: Martin Trigaux\n"
"Language-Team: Turkish (http://www.transifex.com/odoo/odoo-8/language/tr/)\n"
>>>>>>> 1213de3f
"MIME-Version: 1.0\n"
"Content-Type: text/plain; charset=UTF-8\n"
"Content-Transfer-Encoding: 8bit\n"
"X-Launchpad-Export-Date: 2014-11-01 07:15+0000\n"
"X-Generator: Launchpad (build 17211)\n"

#. module: sale_stock
#: code:addons/sale_stock/sale_stock.py:266
#, python-format
msgid "(n/a)"
msgstr "(yok)"

#. module: sale_stock
#: field:sale.config.settings,module_delivery:0
msgid "Allow adding shipping costs"
msgstr "Sevkiyat maliyetlerini eklemeye izin verme"

#. module: sale_stock
#: help:sale.config.settings,module_delivery:0
msgid ""
"Allows you to add delivery methods in sales orders and delivery orders.\n"
"You can define your own carrier and delivery grids for prices.\n"
"-This installs the module delivery."
msgstr ""

#. module: sale_stock
#: help:sale.config.settings,group_route_so_lines:0
msgid "Allows you to choose a delivery route on sales order lines"
msgstr "Satış sipariş satırları üzerinde teslim rota seçmenize olanak verir"

#. module: sale_stock
#: help:sale.config.settings,group_mrp_properties:0
msgid "Allows you to tag sales order lines with properties."
msgstr ""
"Satış siparişi kalemlerini özellikleri ile etiketlemenize izni verir."

#. module: sale_stock
#: view:sale.order:sale_stock.view_order_form_inherit
msgid "Cancel Order"
msgstr "Siparişi İptal Et"

#. module: sale_stock
#: code:addons/sale_stock/sale_stock.py:160
#, python-format
msgid "Cannot cancel sales order!"
msgstr "Satış siparişi iptal edilemiyor!"

#. module: sale_stock
#: field:sale.config.settings,group_route_so_lines:0
msgid "Choose MTO, drop shipping,... on sales order lines"
msgstr ""

#. module: sale_stock
#: model:ir.model,name:sale_stock.model_res_company
msgid "Companies"
msgstr "Şirketler"

#. module: sale_stock
#: code:addons/sale_stock/sale_stock.py:277
#: code:addons/sale_stock/sale_stock.py:351
#, python-format
msgid "Configuration Error!"
msgstr "Yapılandırma Hatası!"

#. module: sale_stock
#: model:ir.actions.act_window,name:sale_stock.res_partner_rule_children
msgid "Contact Details"
msgstr "Kontak Ayrıntıları"

#. module: sale_stock
#: view:sale.config.settings:sale_stock.view_sales_config_sale_stock
msgid "Default Options"
msgstr "Varsayılan Seçenekler"

#. module: sale_stock
#: field:sale.config.settings,default_picking_policy:0
msgid "Deliver all at once when all products are available."
msgstr "Tüm ürünler mevcut olduğunda bir kerede teslim et."

#. module: sale_stock
#: selection:sale.order,picking_policy:0
msgid "Deliver all products at once"
msgstr "Tüm ürünleri tek seferde teslim et"

#. module: sale_stock
#: selection:sale.order,picking_policy:0
msgid "Deliver each product when available"
msgstr "Her ürün hazır olduğunda teslim et"

#. module: sale_stock
#: field:sale.order,shipped:0
msgid "Delivered"
msgstr "Teslim Edildi"

#. module: sale_stock
#: model:ir.actions.act_window,name:sale_stock.outgoing_picking_list_to_invoice
#: model:ir.ui.menu,name:sale_stock.menu_action_picking_list_to_invoice
msgid "Deliveries to Invoice"
msgstr "Faturalanacak Teslimatlar"

#. module: sale_stock
#: model:res.groups,name:sale_stock.group_invoice_deli_orders
msgid "Enable Invoicing Delivery orders"
msgstr "Teslimat Emirlerinde Faturalamayı Etkinleştirme"

#. module: sale_stock
#: model:res.groups,name:sale_stock.group_route_so_lines
msgid "Enable Route on Sales Order Line"
msgstr "Satış Sipariş Satırın'da Rotayı Etkinleştirme"

#. module: sale_stock
#: field:sale.config.settings,group_invoice_deli_orders:0
msgid "Generate invoices after and based on delivery orders"
msgstr "Faturaları sonra ve teslim emirlerine göre oluşturma"

#. module: sale_stock
#: view:sale.order:sale_stock.view_order_form_inherit
msgid "Ignore Exception"
msgstr "İstisnayı Gözardı Et"

#. module: sale_stock
#: field:sale.order,incoterm:0
msgid "Incoterm"
msgstr "Teslim Şekli"

#. module: sale_stock
#: help:sale.order,incoterm:0
msgid ""
"International Commercial Terms are a series of predefined commercial terms "
"used in international transactions."
msgstr ""
"Uluslararası Ticari Terimler, uluslararası işlemlerde kullanılan önceden "
"tanımlanmış ticari  dizinlerdir."

#. module: sale_stock
#: model:ir.model,name:sale_stock.model_stock_location_route
msgid "Inventory Routes"
msgstr "Envanter Rotaları"

#. module: sale_stock
#: selection:sale.config.settings,default_order_policy:0
msgid "Invoice based on deliveries"
msgstr "Teslimatlara göre fatura"

#. module: sale_stock
#: selection:sale.config.settings,default_order_policy:0
msgid "Invoice based on sales orders"
msgstr "Satış siparişlerine göre fatura"

#. module: sale_stock
#: help:sale.config.settings,task_work:0
msgid ""
"Lets you transfer the entries under tasks defined for Project Management to "
"the Timesheet line entries for particular date and particular user  with the "
"effect of creating, editing and deleting either ways and to automatically "
"creates project tasks from procurement lines.\n"
"-This installs the modules project_timesheet and sale_service."
msgstr ""

#. module: sale_stock
#: help:res.company,security_lead:0
msgid ""
"Margin of error for dates promised to customers. Products will be scheduled "
"for procurement and delivery that many days earlier than the actual promised "
"date, to cope with unexpected delays in the supply chain."
msgstr ""
"Müşterilere söz verilen tarihlerin hata payı. Teadrik zincirinde umulmadık "
"gecikmelerle karşılaşmamak için ürünlerin tedarik ve teslimatları için "
"gerçek söz verilen tarihlerden bbir çok gün erken planlanacaktır."

#. module: sale_stock
#: code:addons/sale_stock/sale_stock.py:346
#, python-format
msgid "Not enough stock ! : "
msgstr "Yeterli stok yok !: "

#. module: sale_stock
#: field:sale.order.line,number_packages:0
msgid "Number Packages"
msgstr "Paket Numaraları"

#. module: sale_stock
#: code:addons/sale_stock/res_config.py:78
#, python-format
msgid "Only administrators can change the settings"
msgstr "Yalnızca yöneticiler ayarları değiştirebilir"

#. module: sale_stock
#: field:sale.order.line,product_packaging:0
msgid "Packaging"
msgstr "Paketleme"

#. module: sale_stock
#: help:sale.order,picking_policy:0
msgid ""
"Pick 'Deliver each product when available' if you allow partial delivery."
msgstr ""
"Kısmi teslimata izin veriyorsanız, 'Her ürün hazır olduğunda teslim et'i "
"seçin."

#. module: sale_stock
#: code:addons/sale_stock/sale_stock.py:275
#, python-format
msgid "Picking Information ! : "
msgstr "Toplama Bilgisi ! : "

#. module: sale_stock
#: model:ir.model,name:sale_stock.model_stock_picking
msgid "Picking List"
msgstr "Toplama Listesi"

#. module: sale_stock
#: field:sale.order,picking_ids:0
msgid "Picking associated to this sale"
msgstr ""

#. module: sale_stock
#: field:sale.config.settings,task_work:0
msgid "Prepare invoices based on task's activities"
msgstr "Görev faaliyetlerine göre faturalar hazırlama"

#. module: sale_stock
#: model:ir.model,name:sale_stock.model_product_product
msgid "Product"
msgstr "Ürün"

#. module: sale_stock
#: field:sale.order.line,product_tmpl_id:0
msgid "Product Template"
msgstr "Ürün Şablonu"

#. module: sale_stock
#: field:sale.config.settings,group_mrp_properties:0
msgid "Product properties on order lines"
msgstr "Sipariş satırında ürün özellikleri"

#. module: sale_stock
#: field:sale.config.settings,module_project_timesheet:0
msgid "Project Timesheet"
msgstr "Proje Zaman Çizelgesi"

#. module: sale_stock
#: view:sale.order:sale_stock.view_order_form_inherit
msgid "Recreate Delivery Order"
msgstr "Teslimat Siparişini Yeniden Oluştur"

#. module: sale_stock
#: field:sale.order.line,route_id:0
msgid "Route"
msgstr "Rota"

#. module: sale_stock
#: field:stock.picking,sale_id:0
msgid "Sale Order"
msgstr "Satış Siparişi"

#. module: sale_stock
#: view:stock.location.route:sale_stock.stock_location_route_form_view_inherit
msgid "Sale Order Lines"
msgstr "Satış Sipariş Satırları"

#. module: sale_stock
#: field:sale.config.settings,module_sale_service:0
msgid "Sale Service"
msgstr "Satış Hizmeti"

#. module: sale_stock
#: model:ir.model,name:sale_stock.model_sale_order
msgid "Sales Order"
msgstr "Satış Siparişi"

#. module: sale_stock
#: model:ir.model,name:sale_stock.model_sale_order_line
msgid "Sales Order Line"
msgstr "Satış Sipariş Satırı"

#. module: sale_stock
#: model:ir.model,name:sale_stock.model_sale_report
msgid "Sales Orders Statistics"
msgstr "Satış Siparişi İstatistikleri"

#. module: sale_stock
#: help:sale.config.settings,default_picking_policy:0
msgid ""
"Sales order by default will be configured to deliver all products at once "
"instead of delivering each product when it is available. This may have an "
"impact on the shipping price."
msgstr ""
"Satış siparişi varsayılan olarak her ürün hazırlandığında teslimat yerine "
"bütün ürünlerin bir defada teslimatı olarak yapılandırılacaktır. Bunun "
"sevkiyat fiyatı üzerinde bir etkisi olabilir."

#. module: sale_stock
#: field:res.company,security_lead:0
msgid "Security Days"
msgstr "Emniyet Günleri"

#. module: sale_stock
#: field:stock.location.route,sale_selectable:0
msgid "Selectable on Sales Order Line"
msgstr "Satış Sipariş Satır'dan Seçilebilir"

#. module: sale_stock
#: field:sale.report,shipped:0
#: field:sale.report,shipped_qty_1:0
msgid "Shipped"
msgstr "Gönderildi"

#. module: sale_stock
#: field:sale.order,picking_policy:0
msgid "Shipping Policy"
msgstr "Sevkiyat Politikası"

#. module: sale_stock
#: model:ir.model,name:sale_stock.model_stock_move
msgid "Stock Move"
msgstr "Stok Hareketi"

#. module: sale_stock
#: field:sale.config.settings,default_order_policy:0
msgid "The default invoicing method is"
msgstr "Varsayılan faturalama yöntemi"

#. module: sale_stock
#: view:stock.picking:sale_stock.view_picking_internal_search_inherit
msgid "To Invoice"
msgstr "Faturalanacak"

#. module: sale_stock
#: help:sale.config.settings,group_invoice_deli_orders:0
msgid ""
"To allow your salesman to make invoices for Delivery Orders using the menu "
"'Deliveries to Invoice'."
msgstr ""
"Satış Temsilcinize 'Faturalanacak Teslimatlar' menüsünü kullanarak Teslim "
"Emirleri için fatura yapma izin verir."

#. module: sale_stock
#: view:sale.order:sale_stock.view_order_form_inherit
msgid "View Delivery Order"
msgstr "Teslimat Emrini Görüntüle"

#. module: sale_stock
#: field:sale.order,warehouse_id:0
#: field:sale.report,warehouse_id:0
msgid "Warehouse"
msgstr "Depo"

#. module: sale_stock
#: help:sale.config.settings,default_order_policy:0
msgid ""
"You can generate invoices based on sales orders or based on shippings."
msgstr ""
"Satış siparişlerine ya da sevkiyatlara göre faturalar oluşturabilirsiniz."

#. module: sale_stock
#: code:addons/sale_stock/sale_stock.py:161
#, python-format
msgid ""
"You must first cancel all delivery order(s) attached to this sales order."
msgstr ""
"Önce bu satış siparişine bağlı tüm teslimat sipariş(ler)ini iptal etmeniz "
"gerekir."

#. module: sale_stock
#: code:addons/sale_stock/sale_stock.py:342
#, python-format
msgid ""
"You plan to sell %.2f %s but you only have %.2f %s available !\n"
"The real stock is %.2f %s. (without reservations)"
msgstr ""
"%2f%s satmayı hedefliyorsunuz ama sadece %.2f%s var ! \n"
"Gerçek Stok %.2f%s. (ayrılmışlar hariç)"

#. module: sale_stock
#: code:addons/sale_stock/sale_stock.py:270
#, python-format
msgid ""
"You selected a quantity of %s %s.\n"
"But it's not compatible with the selected packaging.\n"
"Here is a proposition of quantities according to the packaging:\n"
"EAN: %s Quantity: %s Type of ul: %s"
msgstr ""
<<<<<<< HEAD
"%d Biriminde miktar seçtiniz.\n"
"Ancak bu seçilen paketlemeyle uyumlu değil.\n"
"Burada paketlemeye uygun olarak önerilen miktarlar var:\n"
"EAN: %s Miktar: %s ul Tipi: %s"
=======
>>>>>>> 1213de3f

#. module: sale_stock
#: view:sale.order:sale_stock.view_order_form_inherit
msgid "days"
msgstr "gün"

#. module: sale_stock
#: view:sale.order:sale_stock.view_order_form_inherit
msgid ""
"{\"shipping_except\":\"red\",\"invoice_except\":\"red\",\"waiting_date\":\"bl"
"ue\"}"
msgstr ""
"{\"shipping_except\":\"red\",\"invoice_except\":\"red\",\"waiting_date\":\"bl"
"ue\"}"

#~ msgid "Picked"
#~ msgstr "Toplandı"<|MERGE_RESOLUTION|>--- conflicted
+++ resolved
@@ -1,30 +1,23 @@
-# Turkish translation for openobject-addons
-# Copyright (c) 2014 Rosetta Contributors and Canonical Ltd 2014
-# This file is distributed under the same license as the openobject-addons package.
-# FIRST AUTHOR <EMAIL@ADDRESS>, 2014.
-#
+# Translation of Odoo Server.
+# This file contains the translation of the following modules:
+# * sale_stock
+# 
+# Translators:
+# FIRST AUTHOR <EMAIL@ADDRESS>, 2014
+# Murat Kaplan <muratk@projetgrup.com>, 2015
 msgid ""
 msgstr ""
-<<<<<<< HEAD
-"Project-Id-Version: openobject-addons\n"
-"Report-Msgid-Bugs-To: FULL NAME <EMAIL@ADDRESS>\n"
-"POT-Creation-Date: 2014-09-23 16:28+0000\n"
-"PO-Revision-Date: 2014-10-31 12:10+0000\n"
-"Last-Translator: Ediz Duman <neps1192@gmail.com>\n"
-"Language-Team: Turkish <tr@li.org>\n"
-=======
 "Project-Id-Version: Odoo 8.0\n"
 "Report-Msgid-Bugs-To: \n"
 "POT-Creation-Date: 2015-01-21 14:08+0000\n"
 "PO-Revision-Date: 2016-07-29 08:36+0000\n"
 "Last-Translator: Martin Trigaux\n"
 "Language-Team: Turkish (http://www.transifex.com/odoo/odoo-8/language/tr/)\n"
->>>>>>> 1213de3f
 "MIME-Version: 1.0\n"
 "Content-Type: text/plain; charset=UTF-8\n"
-"Content-Transfer-Encoding: 8bit\n"
-"X-Launchpad-Export-Date: 2014-11-01 07:15+0000\n"
-"X-Generator: Launchpad (build 17211)\n"
+"Content-Transfer-Encoding: \n"
+"Language: tr\n"
+"Plural-Forms: nplurals=2; plural=(n > 1);\n"
 
 #. module: sale_stock
 #: code:addons/sale_stock/sale_stock.py:266
@@ -43,7 +36,7 @@
 "Allows you to add delivery methods in sales orders and delivery orders.\n"
 "You can define your own carrier and delivery grids for prices.\n"
 "-This installs the module delivery."
-msgstr ""
+msgstr "Satış siparişleri ve teslim emirlerinde teslim yöntemi eklemenizi sağlar \nTaşıma için nakliye fiyatlarını belirleyebilir, müşteriye fatura edebilirsiniz \n-Bu, teslimat yöntemi modülünü yükler."
 
 #. module: sale_stock
 #: help:sale.config.settings,group_route_so_lines:0
@@ -53,8 +46,7 @@
 #. module: sale_stock
 #: help:sale.config.settings,group_mrp_properties:0
 msgid "Allows you to tag sales order lines with properties."
-msgstr ""
-"Satış siparişi kalemlerini özellikleri ile etiketlemenize izni verir."
+msgstr "Satış siparişi kalemlerini özellikleri ile etiketlemenize izni verir."
 
 #. module: sale_stock
 #: view:sale.order:sale_stock.view_order_form_inherit
@@ -70,7 +62,7 @@
 #. module: sale_stock
 #: field:sale.config.settings,group_route_so_lines:0
 msgid "Choose MTO, drop shipping,... on sales order lines"
-msgstr ""
+msgstr "Satış sipariş satırında teslimat metodunu manuel seçmeye izin verir. (MTO, Dropshipping vb.)"
 
 #. module: sale_stock
 #: model:ir.model,name:sale_stock.model_res_company
@@ -79,7 +71,7 @@
 
 #. module: sale_stock
 #: code:addons/sale_stock/sale_stock.py:277
-#: code:addons/sale_stock/sale_stock.py:351
+#: code:addons/sale_stock/sale_stock.py:352
 #, python-format
 msgid "Configuration Error!"
 msgstr "Yapılandırma Hatası!"
@@ -150,9 +142,7 @@
 msgid ""
 "International Commercial Terms are a series of predefined commercial terms "
 "used in international transactions."
-msgstr ""
-"Uluslararası Ticari Terimler, uluslararası işlemlerde kullanılan önceden "
-"tanımlanmış ticari  dizinlerdir."
+msgstr "Uluslararası Ticari Terimler, uluslararası işlemlerde kullanılan önceden tanımlanmış ticari  dizinlerdir."
 
 #. module: sale_stock
 #: model:ir.model,name:sale_stock.model_stock_location_route
@@ -172,26 +162,20 @@
 #. module: sale_stock
 #: help:sale.config.settings,task_work:0
 msgid ""
-"Lets you transfer the entries under tasks defined for Project Management to "
-"the Timesheet line entries for particular date and particular user  with the "
-"effect of creating, editing and deleting either ways and to automatically "
-"creates project tasks from procurement lines.\n"
+"Lets you transfer the entries under tasks defined for Project Management to the Timesheet line entries for particular date and particular user  with the effect of creating, editing and deleting either ways and to automatically creates project tasks from procurement lines.\n"
 "-This installs the modules project_timesheet and sale_service."
-msgstr ""
+msgstr "Görevleri belirli bir tarihte ve belirli kullanıcı oluşturma, düzenleme ve silme ya yolları etkisi ile zaman çizelgesi satırı girişleri için proje yönetimi için tanımlanan altındaki girişleri aktarımı sağlar ve proje görevlerini tedarik hatları. \n alanlarla-bu modüller project_timesheet ve sale_service yükler."
 
 #. module: sale_stock
 #: help:res.company,security_lead:0
 msgid ""
 "Margin of error for dates promised to customers. Products will be scheduled "
-"for procurement and delivery that many days earlier than the actual promised "
-"date, to cope with unexpected delays in the supply chain."
-msgstr ""
-"Müşterilere söz verilen tarihlerin hata payı. Teadrik zincirinde umulmadık "
-"gecikmelerle karşılaşmamak için ürünlerin tedarik ve teslimatları için "
-"gerçek söz verilen tarihlerden bbir çok gün erken planlanacaktır."
-
-#. module: sale_stock
-#: code:addons/sale_stock/sale_stock.py:346
+"for procurement and delivery that many days earlier than the actual promised"
+" date, to cope with unexpected delays in the supply chain."
+msgstr "Müşterilere söz verilen tarihlerin hata payı. Teadrik zincirinde umulmadık gecikmelerle karşılaşmamak için ürünlerin tedarik ve teslimatları için gerçek söz verilen tarihlerden bbir çok gün erken planlanacaktır."
+
+#. module: sale_stock
+#: code:addons/sale_stock/sale_stock.py:347
 #, python-format
 msgid "Not enough stock ! : "
 msgstr "Yeterli stok yok !: "
@@ -216,9 +200,7 @@
 #: help:sale.order,picking_policy:0
 msgid ""
 "Pick 'Deliver each product when available' if you allow partial delivery."
-msgstr ""
-"Kısmi teslimata izin veriyorsanız, 'Her ürün hazır olduğunda teslim et'i "
-"seçin."
+msgstr "Kısmi teslimata izin veriyorsanız, 'Her ürün hazır olduğunda teslim et'i seçin."
 
 #. module: sale_stock
 #: code:addons/sale_stock/sale_stock.py:275
@@ -234,7 +216,7 @@
 #. module: sale_stock
 #: field:sale.order,picking_ids:0
 msgid "Picking associated to this sale"
-msgstr ""
+msgstr "Bu satışla ilişkilendirilmiş toplama listesi"
 
 #. module: sale_stock
 #: field:sale.config.settings,task_work:0
@@ -307,10 +289,7 @@
 "Sales order by default will be configured to deliver all products at once "
 "instead of delivering each product when it is available. This may have an "
 "impact on the shipping price."
-msgstr ""
-"Satış siparişi varsayılan olarak her ürün hazırlandığında teslimat yerine "
-"bütün ürünlerin bir defada teslimatı olarak yapılandırılacaktır. Bunun "
-"sevkiyat fiyatı üzerinde bir etkisi olabilir."
+msgstr "Satış siparişi varsayılan olarak her ürün hazırlandığında teslimat yerine bütün ürünlerin bir defada teslimatı olarak yapılandırılacaktır. Bunun sevkiyat fiyatı üzerinde bir etkisi olabilir."
 
 #. module: sale_stock
 #: field:res.company,security_lead:0
@@ -323,8 +302,7 @@
 msgstr "Satış Sipariş Satır'dan Seçilebilir"
 
 #. module: sale_stock
-#: field:sale.report,shipped:0
-#: field:sale.report,shipped_qty_1:0
+#: field:sale.report,shipped:0 field:sale.report,shipped_qty_1:0
 msgid "Shipped"
 msgstr "Gönderildi"
 
@@ -353,9 +331,7 @@
 msgid ""
 "To allow your salesman to make invoices for Delivery Orders using the menu "
 "'Deliveries to Invoice'."
-msgstr ""
-"Satış Temsilcinize 'Faturalanacak Teslimatlar' menüsünü kullanarak Teslim "
-"Emirleri için fatura yapma izin verir."
+msgstr "Satış Temsilcinize 'Faturalanacak Teslimatlar' menüsünü kullanarak Teslim Emirleri için fatura yapma izin verir."
 
 #. module: sale_stock
 #: view:sale.order:sale_stock.view_order_form_inherit
@@ -363,36 +339,29 @@
 msgstr "Teslimat Emrini Görüntüle"
 
 #. module: sale_stock
-#: field:sale.order,warehouse_id:0
-#: field:sale.report,warehouse_id:0
+#: field:sale.order,warehouse_id:0 field:sale.report,warehouse_id:0
 msgid "Warehouse"
 msgstr "Depo"
 
 #. module: sale_stock
 #: help:sale.config.settings,default_order_policy:0
-msgid ""
-"You can generate invoices based on sales orders or based on shippings."
-msgstr ""
-"Satış siparişlerine ya da sevkiyatlara göre faturalar oluşturabilirsiniz."
+msgid "You can generate invoices based on sales orders or based on shippings."
+msgstr "Satış siparişlerine ya da sevkiyatlara göre faturalar oluşturabilirsiniz."
 
 #. module: sale_stock
 #: code:addons/sale_stock/sale_stock.py:161
 #, python-format
 msgid ""
 "You must first cancel all delivery order(s) attached to this sales order."
-msgstr ""
-"Önce bu satış siparişine bağlı tüm teslimat sipariş(ler)ini iptal etmeniz "
-"gerekir."
-
-#. module: sale_stock
-#: code:addons/sale_stock/sale_stock.py:342
+msgstr "Önce bu satış siparişine bağlı tüm teslimat sipariş(ler)ini iptal etmeniz gerekir."
+
+#. module: sale_stock
+#: code:addons/sale_stock/sale_stock.py:343
 #, python-format
 msgid ""
 "You plan to sell %.2f %s but you only have %.2f %s available !\n"
 "The real stock is %.2f %s. (without reservations)"
-msgstr ""
-"%2f%s satmayı hedefliyorsunuz ama sadece %.2f%s var ! \n"
-"Gerçek Stok %.2f%s. (ayrılmışlar hariç)"
+msgstr "%.2f %s satmayı hedefliyorsunuz ama sadece %.2f %s var ! \nKullanılabilir Stok %.2f %s. (rezerveler hariç)"
 
 #. module: sale_stock
 #: code:addons/sale_stock/sale_stock.py:270
@@ -403,27 +372,8 @@
 "Here is a proposition of quantities according to the packaging:\n"
 "EAN: %s Quantity: %s Type of ul: %s"
 msgstr ""
-<<<<<<< HEAD
-"%d Biriminde miktar seçtiniz.\n"
-"Ancak bu seçilen paketlemeyle uyumlu değil.\n"
-"Burada paketlemeye uygun olarak önerilen miktarlar var:\n"
-"EAN: %s Miktar: %s ul Tipi: %s"
-=======
->>>>>>> 1213de3f
 
 #. module: sale_stock
 #: view:sale.order:sale_stock.view_order_form_inherit
 msgid "days"
-msgstr "gün"
-
-#. module: sale_stock
-#: view:sale.order:sale_stock.view_order_form_inherit
-msgid ""
-"{\"shipping_except\":\"red\",\"invoice_except\":\"red\",\"waiting_date\":\"bl"
-"ue\"}"
-msgstr ""
-"{\"shipping_except\":\"red\",\"invoice_except\":\"red\",\"waiting_date\":\"bl"
-"ue\"}"
-
-#~ msgid "Picked"
-#~ msgstr "Toplandı"+msgstr "gün"