--- conflicted
+++ resolved
@@ -4,11 +4,7 @@
   !record {model: report_account_analytic.planning, id: report_account_analytic_planning_projectplanning0}:
     business_days: 20
     date_from: !eval time.strftime('%Y-%m-%d')
-<<<<<<< HEAD
     date_to: !eval time.strftime('%Y-%m-%d')
-=======
-    date_to: !eval "(datetime.now() + timedelta(31)).strftime('%Y-%m-%d')"
->>>>>>> 23e5d00e
     name: Project Planning
     state: draft
     user_id: base.user_demo
@@ -86,6 +82,4 @@
       1, "project_id": False, "department_id": False, })
 -
    Check if planning in done state
--
-   !assert {model: report_account_analytic.planning, id: report_account_analytic_planning_projectplanning0, string: Planning in done state}:
-     - state == "done"+-