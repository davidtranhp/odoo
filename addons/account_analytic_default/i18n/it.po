--- conflicted
+++ resolved
@@ -1,18 +1,3 @@
-<<<<<<< HEAD
-# Italian translation for openobject-addons
-# Copyright (c) 2014 Rosetta Contributors and Canonical Ltd 2014
-# This file is distributed under the same license as the openobject-addons package.
-# FIRST AUTHOR <EMAIL@ADDRESS>, 2014.
-#
-msgid ""
-msgstr ""
-"Project-Id-Version: openobject-addons\n"
-"Report-Msgid-Bugs-To: FULL NAME <EMAIL@ADDRESS>\n"
-"POT-Creation-Date: 2014-08-14 13:08+0000\n"
-"PO-Revision-Date: 2014-09-09 14:09+0000\n"
-"Last-Translator: Nicola Riolini - Micronaet <nicola.riolini@gmail.com>\n"
-"Language-Team: Italian <it@li.org>\n"
-=======
 # Translation of Odoo Server.
 # This file contains the translation of the following modules:
 # * account_analytic_default
@@ -28,16 +13,14 @@
 "PO-Revision-Date: 2016-04-21 07:18+0000\n"
 "Last-Translator: Paolo Valier\n"
 "Language-Team: Italian (http://www.transifex.com/odoo/odoo-8/language/it/)\n"
->>>>>>> 0410d118
 "MIME-Version: 1.0\n"
 "Content-Type: text/plain; charset=UTF-8\n"
-"Content-Transfer-Encoding: 8bit\n"
-"X-Launchpad-Export-Date: 2014-09-10 08:13+0000\n"
-"X-Generator: Launchpad (build 17196)\n"
-
-#. module: account_analytic_default
-#: field:product.product,rules_count:0
-#: field:product.template,rules_count:0
+"Content-Transfer-Encoding: \n"
+"Language: it\n"
+"Plural-Forms: nplurals=2; plural=(n != 1);\n"
+
+#. module: account_analytic_default
+#: field:product.product,rules_count:0 field:product.template,rules_count:0
 msgid "# Analytic Rules"
 msgstr "# Regole analitiche"
 
@@ -119,9 +102,7 @@
 #: help:account.analytic.default,sequence:0
 msgid ""
 "Gives the sequence order when displaying a list of analytic distribution"
-msgstr ""
-"Fornisce l'ordine di sequenza quando si visualizza una lista di "
-"distribuzioni analitiche"
+msgstr "Fornisce l'ordine di sequenza quando si visualizza una lista di distribuzioni analitiche"
 
 #. module: account_analytic_default
 #: view:account.analytic.default:account_analytic_default.view_account_analytic_default_form_search
@@ -182,11 +163,7 @@
 "Select a company which will use analytic account specified in analytic "
 "default (e.g. create new customer invoice or Sales order if we select this "
 "company, it will automatically take this as an analytic account)"
-msgstr ""
-"Seleziona una azienda che utilizzerà il conto analitico specificato nel "
-"conto analitico default (es.: crea nuova fattura cliente o ordine di "
-"vendita, se viene selezionata questa azienda, essa prenderà automaticamente "
-"il conto analitico impostato)"
+msgstr "Seleziona una azienda che utilizzerà il conto analitico specificato nel conto analitico default (es.: crea nuova fattura cliente o ordine di vendita, se viene selezionata questa azienda, essa prenderà automaticamente il conto analitico impostato)"
 
 #. module: account_analytic_default
 #: help:account.analytic.default,partner_id:0
@@ -194,11 +171,7 @@
 "Select a partner which will use analytic account specified in analytic "
 "default (e.g. create new customer invoice or Sales order if we select this "
 "partner, it will automatically take this as an analytic account)"
-msgstr ""
-"Seleziona un partner che utilizzerà il conto analitico specificato nel conto "
-"analitico  default (es.: crea nuova fattura cliente o ordine di vendita, se "
-"viene selezionato questo partner, esso prenderà automaticamente il conto "
-"analitico impostato)"
+msgstr "Seleziona un partner che utilizzerà il conto analitico specificato nel conto analitico  default (es.: crea nuova fattura cliente o ordine di vendita, se viene selezionato questo partner, esso prenderà automaticamente il conto analitico impostato)"
 
 #. module: account_analytic_default
 #: help:account.analytic.default,product_id:0
@@ -206,19 +179,13 @@
 "Select a product which will use analytic account specified in analytic "
 "default (e.g. create new customer invoice or Sales order if we select this "
 "product, it will automatically take this as an analytic account)"
-msgstr ""
-"Seleziona un prodotto che utilizzerà il conto analitico specificato nel "
-"conto analitico default (es.: crea nuova fattura cliente o ordine di "
-"vendita, se viene selezionato questo prodotto, esso prenderà automaticamente "
-"il conto analitico impostato)"
+msgstr "Seleziona un prodotto che utilizzerà il conto analitico specificato nel conto analitico default (es.: crea nuova fattura cliente o ordine di vendita, se viene selezionato questo prodotto, esso prenderà automaticamente il conto analitico impostato)"
 
 #. module: account_analytic_default
 #: help:account.analytic.default,user_id:0
 msgid ""
 "Select a user which will use analytic account specified in analytic default."
-msgstr ""
-"Seleziona un partner che utilizzerà il conto analitico specificato nelle "
-"impostazioni analitiche predefinite."
+msgstr "Seleziona un partner che utilizzerà il conto analitico specificato nelle impostazioni analitiche predefinite."
 
 #. module: account_analytic_default
 #: field:account.analytic.default,sequence:0
