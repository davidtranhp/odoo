--- conflicted
+++ resolved
@@ -1,7 +1,7 @@
 # Translation of Odoo Server.
 # This file contains the translation of the following modules:
 # 	* snailmail
-#
+# 
 # Translators:
 # Martin Trigaux, 2019
 # fanha99 <fanha99@hotmail.com>, 2019
@@ -10,14 +10,9 @@
 # Minh Nguyen <ndminh210994@gmail.com>, 2019
 # Dung Nguyen Thi <dungnt@trobz.com>, 2019
 # Dao Nguyen <trucdao.uel@gmail.com>, 2019
-<<<<<<< HEAD
-# Chinh Chinh <trinhttp@trobz.com>, 2019
-#
-=======
 # Trinh Tran Thi Phuong <trinhttp@trobz.com>, 2019
 # Duy BQ <duybq86@gmail.com>, 2020
 # 
->>>>>>> 26fac2af
 msgid ""
 msgstr ""
 "Project-Id-Version: Odoo Server saas~12.5\n"
