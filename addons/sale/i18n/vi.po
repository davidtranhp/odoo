--- conflicted
+++ resolved
@@ -47,8 +47,12 @@
 
 #. module: sale
 #: model:mail.template,subject:sale.email_template_edi_sale
-msgid "${object.company_id.name} ${object.state in ('draft', 'sent') and 'Quotation' or 'Order'} (Ref ${object.name or 'n/a' })"
-msgstr "${object.company_id.name} ${object.state in ('draft', 'sent') and 'Báo giá' or 'Đơn hàng'} (Số ${object.name or 'n/a' })"
+msgid ""
+"${object.company_id.name} ${object.state in ('draft', 'sent') and "
+"'Quotation' or 'Order'} (Ref ${object.name or 'n/a' })"
+msgstr ""
+"${object.company_id.name} ${object.state in ('draft', 'sent') and 'Báo giá' "
+"or 'Đơn bán'} (Số ${object.name or 'n/a' })"
 
 #. module: sale
 #: model_terms:ir.ui.view,arch_db:sale.sale_order_portal_content
@@ -147,7 +151,7 @@
 #. module: sale
 #: model_terms:ir.ui.view,arch_db:sale.sale_order_portal_template
 msgid "<i class=\"fa fa-clock-o\" aria-title=\"Dates\" title=\"Dates\"/>"
-msgstr "<i class=\"fa fa-clock-o\" aria-title=\"Dates\" title=\"Ngày\"/>"
+msgstr "<i class=\"fa fa-clock-o\" aria-title=\"Ngày\" title=\"Ngày\"/>"
 
 #. module: sale
 #: model_terms:ir.ui.view,arch_db:sale.sale_order_portal_template
@@ -1076,11 +1080,7 @@
 #. module: sale
 #: model:ir.model.fields,field_description:sale.field_res_config_settings__module_delivery_dhl
 msgid "DHL Connector"
-<<<<<<< HEAD
 msgstr "Kết nối DHL"
-=======
-msgstr "DHL Connector"
->>>>>>> df85ddc2
 
 #. module: sale
 #: model_terms:ir.ui.view,arch_db:sale.report_all_channels_sales_view_search
@@ -1343,7 +1343,7 @@
 #. module: sale
 #: model:ir.model.fields,field_description:sale.field_res_config_settings__module_delivery_easypost
 msgid "Easypost Connector"
-msgstr "Easypost Connector"
+msgstr ""
 
 #. module: sale
 #: model:ir.model.fields,field_description:sale.field_res_config_settings__template_id
@@ -1375,7 +1375,7 @@
 #. module: sale
 #: model:ir.model.fields,field_description:sale.field_res_config_settings__module_delivery_fedex
 msgid "FedEx Connector"
-msgstr "FedEx Connector"
+msgstr ""
 
 #. module: sale
 #: model:ir.model.fields,field_description:sale.field_sale_order__fiscal_position_id
@@ -3623,9 +3623,6 @@
 #: model_terms:ir.ui.view,arch_db:sale.res_config_settings_view_form
 msgid "To send invitations in B2B mode, open a contact or select several ones in list view and click on 'Portal Access Management' option in the dropdown menu *Action*."
 msgstr ""
-"Để gửi lời mời trong chế độ B2B, hãy mở một số liên lạc hoặc chọn một số "
-"người trong chế độ xem danh sách và nhấp vào tùy chọn 'Quản lý truy cập cổng"
-" thông tin' trong menu thả xuống * Hành động *."
 
 #. module: sale
 #: selection:sale.order,activity_state:0
@@ -3689,20 +3686,12 @@
 #. module: sale
 #: model:ir.model.fields,field_description:sale.field_res_config_settings__module_delivery_ups
 msgid "UPS Connector"
-<<<<<<< HEAD
 msgstr "Kết nối UPS"
-=======
-msgstr "USPS Connector"
->>>>>>> df85ddc2
 
 #. module: sale
 #: model:ir.model.fields,field_description:sale.field_res_config_settings__module_delivery_usps
 msgid "USPS Connector"
-<<<<<<< HEAD
 msgstr "Kết nối USPS"
-=======
-msgstr "USPS Connector"
->>>>>>> df85ddc2
 
 #. module: sale
 #: code:addons/sale/models/sale.py:756
@@ -3986,7 +3975,7 @@
 #. module: sale
 #: model:ir.model.fields,field_description:sale.field_res_config_settings__module_delivery_bpost
 msgid "bpost Connector"
-msgstr "bpost Connector"
+msgstr ""
 
 #. module: sale
 #: model_terms:ir.ui.view,arch_db:sale.sale_order_portal_template
