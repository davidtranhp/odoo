--- conflicted
+++ resolved
@@ -238,15 +238,12 @@
 msgstr "<span class=\"o_stat_text\">Đã bán</span>"
 
 #. module: sale
-<<<<<<< HEAD
 #: model_terms:ir.ui.view,arch_db:sale.sale_order_portal_content
 msgid "<span groups=\"account.group_show_line_subtotals_tax_excluded\">Amount</span>\n"
 "                                <span groups=\"account.group_show_line_subtotals_tax_included\">Total Price</span>"
 msgstr ""
 
 #. module: sale
-=======
->>>>>>> 37378592
 #: model_terms:ir.ui.view,arch_db:sale.sale_order_portal_template
 msgid "<span>Accepted on the behalf of:</span>"
 msgstr "<span>Được chấp thuận đại diện cho:</span>"
@@ -289,11 +286,7 @@
 #. module: sale
 #: model_terms:ir.ui.view,arch_db:sale.sale_order_portal_content
 msgid "<strong class=\"d-block mb-1\">Invoices</strong>"
-<<<<<<< HEAD
 msgstr "<strong class=\"d-block mb-1\">Hoá đơn</strong>"
-=======
-msgstr ""
->>>>>>> 37378592
 
 #. module: sale
 #: model_terms:ir.ui.view,arch_db:sale.sale_order_portal_content
@@ -567,7 +560,6 @@
 
 #. module: sale
 #: model_terms:ir.ui.view,arch_db:sale.report_saleorder_document
-#: model_terms:ir.ui.view,arch_db:sale.sale_order_portal_content
 msgid "Amount"
 msgstr "Tổng tiền"
 
@@ -1183,11 +1175,6 @@
 #: model_terms:ir.ui.view,arch_db:sale.sale_order_portal_content
 msgid "Details"
 msgstr "Chi tiết"
-
-#. module: sale
-#: model:ir.model.fields,field_description:sale.field_res_config_settings__module_website_sale_digital
-msgid "Digital Content"
-msgstr "Nội dung số"
 
 #. module: sale
 #: model:ir.model.fields,field_description:sale.field_sale_report__discount
@@ -1369,14 +1356,11 @@
 msgstr ""
 
 #. module: sale
-<<<<<<< HEAD
 #: selection:res.config.settings,auth_signup_uninvited:0
 msgid "Free sign up"
 msgstr "Đăng ký Tự do"
 
 #. module: sale
-=======
->>>>>>> 37378592
 #: model_terms:ir.actions.act_window,help:sale.action_account_invoice_report_salesteam
 msgid "From this report, you can have an overview of the amount invoiced to your customer. The search tool can also be used to personalise your Invoices reports and so, match this analysis to your needs."
 msgstr "Từ báo cáo này, bạn có thể có cái nhìn tổng quan về tổng tiền đã lập hóa đơn cho khách hàng của bạn. Công cụ tìm kiếm có thể được dùng để cá nhân hóa báo cáo Hóa đơn và hơn nữa là để, đáp ứng việc phân tích theo nhu cầu của bạn."
@@ -2072,14 +2056,11 @@
 msgstr "Ghế văn phòng có thể làm hỏng sàn nhà: bảo vệ nó."
 
 #. module: sale
-<<<<<<< HEAD
 #: selection:res.config.settings,auth_signup_uninvited:0
 msgid "On invitation"
 msgstr "Khi được mời"
 
 #. module: sale
-=======
->>>>>>> 37378592
 #: model_terms:ir.actions.act_window,help:sale.act_res_partner_2_sale_order
 #: model_terms:ir.actions.act_window,help:sale.action_orders_salesteams
 #: model_terms:ir.actions.act_window,help:sale.action_quotations
@@ -3093,19 +3074,8 @@
 #: model:ir.model.fields,help:sale.field_product_template__sale_line_warn
 #: model:ir.model.fields,help:sale.field_res_partner__sale_warn
 #: model:ir.model.fields,help:sale.field_res_users__sale_warn
-<<<<<<< HEAD
 msgid "Selecting the \"Warning\" option will notify user with the message, Selecting \"Blocking Message\" will throw an exception with the message and block the flow. The Message has to be written in the next field."
 msgstr "Chọn tùy chọn \"Cảnh báo\" sẽ hiển thị thông điệp cho người dùng, Chọn \"Cảnh báo đóng\" sẽ thoát ra ngoài kèm cảnh báo và chặn luồng. Cảnh báo sẽ được điền ở phần thông tin dưới đây."
-=======
-msgid ""
-"Selecting the \"Warning\" option will notify user with the message, "
-"Selecting \"Blocking Message\" will throw an exception with the message and "
-"block the flow. The Message has to be written in the next field."
-msgstr ""
-"Chọn \"Cảnh báo\" sẽ thông báo cho người qua 1 tin nhắn, Chọn \"Thông báo "
-"chặn\" sẽ đưa ra một thông báo và khóa lại việc xử lý tiếp. Nội dung tin "
-"nhắn thông báo bạn có thể điền ở trường kế tiếp."
->>>>>>> 37378592
 
 #. module: sale
 #: model_terms:ir.ui.view,arch_db:sale.res_config_settings_view_form
@@ -3113,14 +3083,11 @@
 msgstr "Bán và mua sản phẩm theo các đơn vị đo lường khác nhau"
 
 #. module: sale
-<<<<<<< HEAD
 #: model:ir.model.fields,field_description:sale.field_res_config_settings__module_website_sale_digital
 msgid "Sell digital products - provide downloadable content on your customer portal"
 msgstr ""
 
 #. module: sale
-=======
->>>>>>> 37378592
 #: model_terms:ir.ui.view,arch_db:sale.res_config_settings_view_form
 msgid "Sell products by multiple of unit # per package"
 msgstr "Bán sản phẩm theo bội số số lượng theo mỗi đóng gói"
@@ -3633,7 +3600,6 @@
 #. module: sale
 #: model_terms:ir.ui.view,arch_db:sale.report_all_channels_sales_view_pivot
 #: model_terms:ir.ui.view,arch_db:sale.report_saleorder_document
-#: model_terms:ir.ui.view,arch_db:sale.sale_order_portal_content
 msgid "Total Price"
 msgstr "Giá tổng"
 
