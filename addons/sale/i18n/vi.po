--- conflicted
+++ resolved
@@ -94,13 +94,6 @@
 msgstr ""
 "(object.state in ('draft', 'sent') and 'Báo giá - %s' % (object.name)) or "
 "'Đơn bán - %s' % (object.name)"
-
-#. module: sale
-#: model:product.product,description_sale:sale.product_product_4e
-#: model:product.product,description_sale:sale.product_product_4f
-#: model:product.template,description_sale:sale.product_product_4e_product_template
-msgid "160x80cm, with large legs."
-msgstr "160x80cm, với chân lớn."
 
 #. module: sale
 #: model:product.product,description_sale:sale.product_product_4e
@@ -847,7 +840,7 @@
 #. module: sale
 #: model:ir.model.fields,field_description:sale.field_sale_order__activity_exception_decoration
 msgid "Activity Exception Decoration"
-msgstr "Hành động ngoại lệ"
+msgstr ""
 
 #. module: sale
 #: model:ir.model.fields,field_description:sale.field_sale_order__activity_state
@@ -1872,7 +1865,7 @@
 #. module: sale
 #: model:ir.model.fields,help:sale.field_sale_order__activity_exception_icon
 msgid "Icon to indicate an exception activity."
-msgstr "Biểu tượng để chỉ ra một hoạt động ngoại lệ."
+msgstr ""
 
 #. module: sale
 #: model:ir.model.fields,help:sale.field_sale_order__message_needaction
@@ -4211,7 +4204,7 @@
 #: model:product.template,uom_name:sale.advance_product_0_product_template
 #: model:product.template,uom_name:sale.product_product_4e_product_template
 msgid "Units"
-msgstr "Đơn vị"
+msgstr ""
 
 #. module: sale
 #: model:ir.ui.menu,name:sale.menu_product_uom_form_action
@@ -4223,11 +4216,7 @@
 #. module: sale
 #: model:ir.ui.menu,name:sale.menu_product_uom_categ_form_action
 msgid "Units of Measure Categories"
-<<<<<<< HEAD
 msgstr "Nhóm Đơn vị Đo lường"
-=======
-msgstr "Danh mục đơn vị"
->>>>>>> 84843618
 
 #. module: sale
 #: model_terms:ir.ui.view,arch_db:sale.view_sales_order_auto_done_setting
@@ -4318,11 +4307,7 @@
 #. module: sale
 #: model_terms:ir.ui.view,arch_db:sale.res_config_settings_view_form
 msgid "Variant Grid Entry"
-<<<<<<< HEAD
 msgstr "Nhập lưới biến thể"
-=======
-msgstr "Sổ lưới biến thể"
->>>>>>> 84843618
 
 #. module: sale
 #: model_terms:ir.ui.view,arch_db:sale.mail_notification_paynow_online
@@ -4489,13 +4474,8 @@
 "Your quotation contains products from company %s whereas your quotation belongs to company %s. \n"
 " Please change the company of your quotation or remove the products from other companies (%s)."
 msgstr ""
-<<<<<<< HEAD
 "Báo giá của bạn chứa các sản phẩm từ công ty %s trong khi báo giá lại thuộc về công ty %s. \n"
 "Vui long thay đổi công ty liên quan đến báo giá hoặc xoá các sản phẩm thuộc công ty khác ra khỏi báo giá (%s)."
-=======
-"Nội dung yêu cầu báo giá sản phẩm của bạn từ công ty %s trong khi báo giá bạn lại yêu cầu từ công ty  %s. \n"
-"Hãy chỉnh sửa lại công ty trong báo giá hoặc xoá bỏ sản phẩm từ công ty khác (%s)."
->>>>>>> 84843618
 
 #. module: sale
 #: model:ir.model.fields,field_description:sale.field_res_config_settings__module_delivery_bpost
@@ -4542,19 +4522,4 @@
 #: code:addons/sale/static/src/xml/account_reconciliation.xml:0
 #, python-format
 msgid "uninvoiced sales orders"
-<<<<<<< HEAD
-msgstr "đơn bán chưa xuất hoá đơn"
-=======
-msgstr ""
-
-#. module: sale
-#: model:ir.actions.server,name:sale.model_sale_order_action_quotation_sent
-msgid "Mark Quotation as Sent"
-msgstr ""
-
-#. module: sale
-#: code:addons/sale/models/sale.py:0
-#, python-format
-msgid "Only draft orders can be marked as sent directly."
-msgstr ""
->>>>>>> 84843618
+msgstr "đơn bán chưa xuất hoá đơn"