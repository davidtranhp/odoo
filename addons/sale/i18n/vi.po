--- conflicted
+++ resolved
@@ -600,21 +600,13 @@
 #. module: sale
 #: model_terms:ir.ui.view,arch_db:sale.sale_order_portal_template
 msgid "<span>Accepted on the behalf of:</span>"
-<<<<<<< HEAD
 msgstr "<span>Đã chấp thuận thay mặt cho:</span>"
-=======
-msgstr "<span>Được chấp nhận thay mặt cho:</span>"
->>>>>>> e9da8688
 
 #. module: sale
 #: model_terms:ir.ui.view,arch_db:sale.sale_order_portal_template
 msgid "<span>By paying this proposal, I agree to the following terms:</span>"
 msgstr ""
-<<<<<<< HEAD
 "<span>Bằng việc thanh toán báo giá này, Tôi đồng ý với các điều khoản "
-=======
-"<span>Bằng cách thanh toán báo giá này, tôi đồng ý với các điều khoản "
->>>>>>> e9da8688
 "sau:</span>"
 
 #. module: sale
@@ -875,11 +867,7 @@
 #. module: sale
 #: model:ir.model.fields,field_description:sale.field_sale_order__activity_ids
 msgid "Activities"
-<<<<<<< HEAD
 msgstr "Hoạt động"
-=======
-msgstr "Đơn hàng"
->>>>>>> e9da8688
 
 #. module: sale
 #: model:ir.model.fields,field_description:sale.field_sale_order__activity_exception_decoration
@@ -979,11 +967,7 @@
 #. module: sale
 #: model:ir.model,name:sale.model_account_analytic_line
 msgid "Analytic Line"
-<<<<<<< HEAD
 msgstr "Phát sinh KT Quản trị"
-=======
-msgstr "Chi tiết phân tích"
->>>>>>> e9da8688
 
 #. module: sale
 #: model:ir.model.fields,field_description:sale.field_sale_order_line__analytic_tag_ids
@@ -993,11 +977,7 @@
 #. module: sale
 #: model:ir.model.fields,field_description:sale.field_sale_order_line__analytic_line_ids
 msgid "Analytic lines"
-<<<<<<< HEAD
 msgstr "Dòng Kế toán Quản trị"
-=======
-msgstr "Chi tiết phân tích"
->>>>>>> e9da8688
 
 #. module: sale
 #: model_terms:ir.ui.view,arch_db:sale.res_config_settings_view_form
@@ -1118,7 +1098,7 @@
 #. module: sale
 #: model:ir.model.fields,field_description:sale.field_sale_order_line__product_uom_category_id
 msgid "Category"
-msgstr "Danh mục"
+msgstr "Chuyên mục"
 
 #. module: sale
 #: model:ir.model.fields,help:sale.field_crm_team__use_quotations
@@ -1223,11 +1203,7 @@
 #. module: sale
 #: model:ir.model,name:sale.model_res_config_settings
 msgid "Config Settings"
-<<<<<<< HEAD
 msgstr "Thiết lập Cấu hình"
-=======
-msgstr "Thiết lập cấu hình"
->>>>>>> e9da8688
 
 #. module: sale
 #: model:ir.ui.menu,name:sale.menu_sale_config
@@ -1314,7 +1290,7 @@
 #: model:ir.model.fields,field_description:sale.field_sale_order_line__create_uid
 #: model:ir.model.fields,field_description:sale.field_sale_payment_acquirer_onboarding_wizard__create_uid
 msgid "Created by"
-msgstr "Tạo bởi"
+msgstr "Được tạo bởi"
 
 #. module: sale
 #: model:ir.model.fields,field_description:sale.field_product_attribute_custom_value__create_date
@@ -2118,17 +2094,13 @@
 #: model_terms:ir.ui.view,arch_db:sale.res_config_settings_view_form
 #: model_terms:ir.ui.view,arch_db:sale.view_order_form
 msgid "Invoicing"
-<<<<<<< HEAD
 msgstr "Kế toán"
-=======
-msgstr "Lên hóa đơn"
->>>>>>> e9da8688
 
 #. module: sale
 #: model_terms:ir.ui.view,arch_db:sale.report_saleorder_document
 #: model_terms:ir.ui.view,arch_db:sale.sale_order_portal_content
 msgid "Invoicing Address:"
-msgstr "Địa chỉ lên công nợ:"
+msgstr "Địa chỉ xuất hoá đơn:"
 
 #. module: sale
 #: model:ir.model.fields,field_description:sale.field_product_product__invoice_policy
@@ -2146,11 +2118,7 @@
 #: model_terms:ir.ui.view,arch_db:sale.report_saleorder_document
 #: model_terms:ir.ui.view,arch_db:sale.sale_order_portal_content
 msgid "Invoicing and Shipping Address:"
-<<<<<<< HEAD
 msgstr "Địa chỉ Hoá đơn và Giao hàng:"
-=======
-msgstr "Địa chỉ giao và lên công nợ:"
->>>>>>> e9da8688
 
 #. module: sale
 #: model:ir.model.fields,field_description:sale.field_sale_order__message_is_follower
@@ -2229,7 +2197,7 @@
 #: model:ir.model.fields,field_description:sale.field_sale_payment_acquirer_onboarding_wizard____last_update
 #: model:ir.model.fields,field_description:sale.field_sale_report____last_update
 msgid "Last Modified on"
-msgstr "Sửa lần cuối vào"
+msgstr "Sửa lần cuối"
 
 #. module: sale
 #: model:ir.model.fields,field_description:sale.field_product_attribute_custom_value__write_uid
@@ -2247,11 +2215,7 @@
 #: model:ir.model.fields,field_description:sale.field_sale_order_line__write_date
 #: model:ir.model.fields,field_description:sale.field_sale_payment_acquirer_onboarding_wizard__write_date
 msgid "Last Updated on"
-<<<<<<< HEAD
 msgstr "Cập nhật lần cuối"
-=======
-msgstr "Cập nhật lần cuối vào"
->>>>>>> e9da8688
 
 #. module: sale
 #: model_terms:ir.ui.view,arch_db:sale.view_sales_order_filter
@@ -2340,7 +2304,7 @@
 #. module: sale
 #: model:ir.model.fields,field_description:sale.field_res_config_settings__module_sale_margin
 msgid "Margins"
-msgstr "Lợi nhuận biên"
+msgstr "Biên Lợi nhuận"
 
 #. module: sale
 #: model:ir.actions.server,name:sale.model_sale_order_action_quotation_sent
@@ -2570,14 +2534,9 @@
 "Once the quotation is confirmed by the customer, it becomes a sales "
 "order.<br> You will be able to create an invoice and collect the payment."
 msgstr ""
-<<<<<<< HEAD
 "Một khi báo giá được xác nhận bởi khách hàng, nó sẽ trở thành một đơn "
 "bán.<br>Bạn sẽ có thể tạo hoá đơn từ đơn bán và thu tiền "
 "(ghi nhận thanh toán)."
-=======
-"Sau khi báo giá được xác nhận bởi khách hàng, nó sẽ trở thành một đơn đặt "
-"hàng. <br> Bạn sẽ có thể tạo hóa đơn và thu tiền thanh toán."
->>>>>>> e9da8688
 
 #. module: sale
 #: model_terms:ir.actions.act_window,help:sale.action_orders
@@ -2646,11 +2605,7 @@
 #: model_terms:ir.ui.view,arch_db:sale.view_sales_order_filter
 #: model_terms:ir.ui.view,arch_db:sale.view_sales_order_line_filter
 msgid "Order"
-<<<<<<< HEAD
 msgstr "Đơn Bán"
-=======
-msgstr "Lệnh"
->>>>>>> e9da8688
 
 #. module: sale
 #: model:ir.model.fields,field_description:sale.field_sale_report__order_id
@@ -2705,11 +2660,7 @@
 #. module: sale
 #: model:mail.activity.type,name:sale.mail_act_sale_upsell
 msgid "Order Upsell"
-<<<<<<< HEAD
 msgstr "Bán Gia tăng"
-=======
-msgstr "Đơn hàng bán gia tăng"
->>>>>>> e9da8688
 
 #. module: sale
 #: code:addons/sale/controllers/portal.py:0
@@ -2735,13 +2686,8 @@
 "Ordered Quantity: Invoice quantities ordered by the customer.\n"
 "Delivered Quantity: Invoice quantities delivered to the customer."
 msgstr ""
-<<<<<<< HEAD
 "Theo số lượng đặt hàng: Xuất hoá đơn theo số lượng trên đơn bán.\n"
 "Theo số lượng bàn giao: Xuất hoá đơn theo số lượng đã bàn giao mà chưa xuất hoá đơn."
-=======
-"Số lượng đặt hàng: Số lượng hóa đơn đặt hàng của khách hàng.\n"
-"Số lượng đã giao: Số lượng hóa đơn được giao cho khách hàng."
->>>>>>> e9da8688
 
 #. module: sale
 #: model:ir.model.fields.selection,name:sale.selection__product_template__invoice_policy__order
@@ -2752,11 +2698,7 @@
 #: model:ir.ui.menu,name:sale.menu_sale_order
 #: model:ir.ui.menu,name:sale.sale_order_menu
 msgid "Orders"
-<<<<<<< HEAD
 msgstr "Đơn bán"
-=======
-msgstr "Các Hoạt động"
->>>>>>> e9da8688
 
 #. module: sale
 #: model:ir.actions.act_window,name:sale.action_orders_to_invoice
@@ -2999,11 +2941,7 @@
 #: model:ir.model.fields,field_description:sale.field_report_all_channels_sales__product_tmpl_id
 #: model:ir.model.fields,field_description:sale.field_sale_order_line__product_template_id
 msgid "Product Template"
-<<<<<<< HEAD
 msgstr "Mẫu Sản phẩm"
-=======
-msgstr "Mẫu sản phẩm"
->>>>>>> e9da8688
 
 #. module: sale
 #: model:ir.model,name:sale.model_product_template_attribute_value
@@ -3019,7 +2957,7 @@
 #: model:ir.ui.menu,name:sale.menu_product
 #: model:ir.ui.menu,name:sale.menu_products
 msgid "Product Variants"
-msgstr "Biến thể Sản phẩm"
+msgstr "Biến thể sản phẩm"
 
 #. module: sale
 #: model_terms:ir.ui.view,arch_db:sale.res_config_settings_view_form
@@ -3300,11 +3238,7 @@
 #: code:addons/sale/static/src/xml/account_reconciliation.xml:0
 #, python-format
 msgid "Sale Order"
-<<<<<<< HEAD
 msgstr "Đơn Bán"
-=======
-msgstr "Đơn bán hàng"
->>>>>>> e9da8688
 
 #. module: sale
 #: model:ir.model.fields,field_description:sale.field_res_partner__sale_order_count
@@ -3402,7 +3336,7 @@
 #: model:ir.model.fields,field_description:sale.field_account_analytic_line__so_line
 #: model_terms:ir.ui.view,arch_db:sale.sale_order_line_view_form_readonly
 msgid "Sales Order Item"
-msgstr "Nội dung trên đơn hàng"
+msgstr "Dòng trên Đơn Bán"
 
 #. module: sale
 #: model:ir.model,name:sale.model_sale_order_line
@@ -3434,11 +3368,7 @@
 #: model_terms:ir.ui.view,arch_db:sale.transaction_form_inherit_sale
 #, python-format
 msgid "Sales Order(s)"
-<<<<<<< HEAD
 msgstr "Đơn Bán"
-=======
-msgstr "Đơn hàng"
->>>>>>> e9da8688
 
 #. module: sale
 #: model:ir.actions.act_window,name:sale.action_orders
@@ -3458,11 +3388,7 @@
 #: model_terms:ir.ui.view,arch_db:sale.view_sale_order_graph
 #: model_terms:ir.ui.view,arch_db:sale.view_sale_order_pivot
 msgid "Sales Orders"
-<<<<<<< HEAD
 msgstr "Đơn Bán"
-=======
-msgstr "Đơn bán hàng"
->>>>>>> e9da8688
 
 #. module: sale
 #: model:ir.model,name:sale.model_crm_team
@@ -3538,11 +3464,7 @@
 #: model_terms:ir.ui.view,arch_db:sale.view_sales_order_filter
 #: model_terms:ir.ui.view,arch_db:sale.view_sales_order_line_filter
 msgid "Search Sales Order"
-<<<<<<< HEAD
 msgstr "Tìm kiếm Đơn bán"
-=======
-msgstr "Tìm kiếm Đơn hàng"
->>>>>>> e9da8688
 
 #. module: sale
 #: model:ir.model.fields.selection,name:sale.selection__sale_order_line__display_type__line_section
@@ -3569,11 +3491,7 @@
 #: code:addons/sale/static/src/js/tours/sale.js:0
 #, python-format
 msgid "Select a product, or create a new one on the fly."
-<<<<<<< HEAD
 msgstr "Chọn một sản phẩm, hoặc tạo tốc hành một sản phẩm."
-=======
-msgstr "Chọn một sản phẩm, hoặc tạo mới."
->>>>>>> e9da8688
 
 #. module: sale
 #: model_terms:ir.ui.view,arch_db:sale.res_config_settings_view_form
@@ -3627,11 +3545,7 @@
 #. module: sale
 #: model_terms:ir.ui.view,arch_db:sale.sale_onboarding_sample_quotation_step
 msgid "Send a quotation to test the customer portal."
-<<<<<<< HEAD
 msgstr "Gửi một báo giá để kiểm thử cổng giao dịch khách hàng (portal)."
-=======
-msgstr "Gửi một báo giá để kiểm thử cổng thông tin khách hàng."
->>>>>>> e9da8688
 
 #. module: sale
 #: model:ir.actions.act_window,name:sale.action_open_sale_onboarding_sample_quotation
@@ -4117,7 +4031,8 @@
 #. module: sale
 #: model:ir.model.fields,help:sale.field_sale_order__medium_id
 msgid "This is the method of delivery, e.g. Postcard, Email, or Banner Ad"
-msgstr "Đây là phương thức như Thẻ bưu điện, Email hoặc Banner quảng cáo"
+msgstr ""
+"Đây là phương thức gửi, ví dụ. Bưu thiếp, Email, hoặc Banner quảng cáo"
 
 #. module: sale
 #: model:ir.model.fields,help:sale.field_sale_order__source_id
@@ -4125,8 +4040,8 @@
 "This is the source of the link, e.g. Search Engine, another domain, or name "
 "of email list"
 msgstr ""
-"Đây là nguồn của liên kết, ví dụ: Công cụ tìm kiếm, tên miền khác hoặc tên "
-"của danh sách email"
+"Đây là nguồn ví dụ như Bộ tìm kiếm Google, tên miền khác, hoặc một cái tên "
+"trong danh sách email"
 
 #. module: sale
 #: model_terms:ir.actions.act_window,help:sale.action_order_report_all
@@ -4503,13 +4418,8 @@
 "You can select all orders and invoice them in batch,<br>\n"
 "                or check every order and invoice them one by one."
 msgstr ""
-<<<<<<< HEAD
 "Bạn có thể chọn toàn bộ các Đơn bán và xuất hoá đơn cho chúng cùng một lượt,<br>\n"
 "                hoặc kiểm tra từng đơn và xuất hoá đơn lần lượt cho từng đơn."
-=======
-"Bạn có thể chọn tất cả các đơn đặt hàng và gửi hóa đơn theo lô, <br>\n"
-"                 hoặc kiểm tra từng đơn hàng và gửi hóa đơn cho từng người một."
->>>>>>> e9da8688
 
 #. module: sale
 #: model:ir.model.fields,help:sale.field_payment_acquirer__so_reference_type
