# Translation of Odoo Server.
# This file contains the translation of the following modules:
# * sale
# 
# Translators:
# son dang <son.dang@doda100.com>, 2018
# Minh Nguyen <minh@kiuasia.com>, 2018
# Jean-Charles Drubay <jcdrubay@gmail.com>, 2018
# Minh Nguyen <ndminh210994@gmail.com>, 2018
# Martin Trigaux, 2018
# fanha99 <fanha99@hotmail.com>, 2018
# khoibv Mr <kendev2009@gmail.com>, 2018
# Nguyen Quang Toan <nqtoan@dqn.vn>, 2019
# Duy BQ <duybq86@gmail.com>, 2019
# Nancy Momoland <thanhnguyen.icsc@gmail.com>, 2019
# 
msgid ""
msgstr ""
"Project-Id-Version: Odoo Server 12.0\n"
"Report-Msgid-Bugs-To: \n"
"POT-Creation-Date: 2019-03-29 10:09+0000\n"
"PO-Revision-Date: 2018-08-24 09:24+0000\n"
"Last-Translator: Nancy Momoland <thanhnguyen.icsc@gmail.com>, 2019\n"
"Language-Team: Vietnamese (https://www.transifex.com/odoo/teams/41243/vi/)\n"
"MIME-Version: 1.0\n"
"Content-Type: text/plain; charset=UTF-8\n"
"Content-Transfer-Encoding: \n"
"Language: vi\n"
"Plural-Forms: nplurals=1; plural=0;\n"

#. module: sale
#: model:ir.model.fields,field_description:sale.field_sale_report__nbr
msgid "# of Lines"
msgstr "Số lượng dòng"

#. module: sale
#: model:ir.model.fields,field_description:sale.field_payment_transaction__sale_order_ids_nbr
msgid "# of Sales Orders"
msgstr "SL Đơn Bán"

#. module: sale
#: model:mail.template,report_name:sale.email_template_edi_sale
msgid "${(object.name or '').replace('/','_')}"
msgstr ""

#. module: sale
#: model:mail.template,subject:sale.email_template_edi_sale
msgid "${object.company_id.name} ${object.state in ('draft', 'sent') and 'Quotation' or 'Order'} (Ref ${object.name or 'n/a' })"
msgstr "${object.company_id.name} ${object.state in ('draft', 'sent') and 'Báo giá' or 'Đơn hàng'} (Số ${object.name or 'n/a' })"

#. module: sale
#: model_terms:ir.ui.view,arch_db:sale.sale_order_portal_content
msgid "% discount"
msgstr "% chiết khấu"

#. module: sale
#: model_terms:ir.ui.view,arch_db:sale.portal_my_orders
msgid "&amp;nbsp;"
msgstr ""

#. module: sale
#: model_terms:ir.ui.view,arch_db:sale.report_saleorder_document
#: model_terms:ir.ui.view,arch_db:sale.sale_order_portal_content
#: model_terms:ir.ui.view,arch_db:sale.sale_order_portal_content_totals_table
msgid "&amp;nbsp;<span>on</span>&amp;nbsp;"
msgstr "&amp;nbsp;<span>cho</span>&amp;nbsp;"

#. module: sale
#: model_terms:ir.ui.view,arch_db:sale.sale_order_portal_template
msgid "&amp;times;"
msgstr ""

#. module: sale
#: model:product.product,description_sale:sale.product_product_4e
#: model:product.product,description_sale:sale.product_product_4f
#: model:product.template,description_sale:sale.product_product_4e_product_template
msgid "160x80cm, with large legs."
msgstr "160x80cm, với chân lớn."

#. module: sale
#. openerp-web
#: code:addons/sale/static/src/js/tour.js:70
#, python-format
msgid "<b>Print this quotation to preview it.</b>"
msgstr "<b>In báo giá này ra để xem trước.</b>"

#. module: sale
#: model:mail.template,body_html:sale.email_template_edi_sale
msgid ""
"<div style=\"margin: 0px; padding: 0px;\">\n"
"    <p style=\"margin: 0px; padding: 0px; font-size: 13px;\">\n"
"        % set doc_name = 'quotation' if object.state in ('draft', 'sent') else 'order'\n"
"        Dear ${object.partner_id.name}\n"
"        % if object.partner_id.parent_id:\n"
"            (${object.partner_id.parent_id.name})\n"
"        % endif\n"
"        <br/><br/>\n"
"        Here is\n"
"        % if ctx.get('proforma')\n"
"            in attachment your pro-forma invoice\n"
"        % else\n"
"            the ${doc_name} <strong>${object.name}</strong>\n"
"        % endif\n"
"        % if object.origin:\n"
"            (with reference: ${object.origin} )\n"
"        % endif\n"
"        amounting in <strong>${format_amount(object.amount_total, object.pricelist_id.currency_id)}</strong>\n"
"        from ${object.company_id.name}.\n"
"        <br/><br/>\n"
"        Do not hesitate to contact us if you have any question.\n"
"    </p>\n"
"</div>\n"
"            "
msgstr ""
"<div style=\"margin: 0px; padding: 0px;\">\n"
"    <p style=\"margin: 0px; padding: 0px; font-size: 13px;\">\n"
"        % set doc_name = 'báo giá' if object.state in ('draft', 'sent') else 'đơn bán'\n"
"        Dear ${object.partner_id.name}\n"
"        % if object.partner_id.parent_id:\n"
"            (${object.partner_id.parent_id.name})\n"
"        % endif\n"
"        <br/><br/>\n"
"        Đây là\n"
"        % if ctx.get('proforma')\n"
"            in attachment your pro-forma invoice\n"
"        % else\n"
"            ${doc_name} số <strong>${object.name}</strong>\n"
"        % endif\n"
"        % if object.origin:\n"
"            (với tham chiếu: ${object.origin} )\n"
"        % endif\n"
"        có giá trị <strong>${format_amount(object.amount_total, object.pricelist_id.currency_id)}</strong>\n"
"        được gửi từ ${object.company_id.name}.\n"
"        <br/><br/>\n"
"        Đừng ngần ngại liên hệ với chúng tôi nếu bạn có bất kỳ câu hỏi hay cần trợ giúp thêm.\n"
"    </p>\n"
"</div>\n"
"            "

#. module: sale
#: model_terms:ir.ui.view,arch_db:sale.sale_order_portal_template
msgid "<i class=\"fa fa-check\"/> Accept &amp; Sign"
msgstr "<i class=\"fa fa-check\"/> Đồng ý &amp; Ký"

#. module: sale
#: model_terms:ir.ui.view,arch_db:sale.sale_order_portal_template
msgid "<i class=\"fa fa-clock-o\" aria-title=\"Dates\" title=\"Dates\"/>"
msgstr "<i class=\"fa fa-clock-o\" aria-title=\"Dates\" title=\"Ngày\"/>"

#. module: sale
#: model_terms:ir.ui.view,arch_db:sale.sale_order_portal_template
msgid "<i class=\"fa fa-comment\"/> Contact us to get a new quotation."
msgstr "<i class=\"fa fa-comment\"/> Liên hệ với chúng tôi để nhận báo giá mới."

#. module: sale
#: model_terms:ir.ui.view,arch_db:sale.sale_order_portal_template
msgid "<i class=\"fa fa-comment\"/> Contact us to get the final version."
msgstr "<i class=\"fa fa-comment\"/> Liên hệ chúng tôi để có phiên bản mới nhất."

#. module: sale
#: model_terms:ir.ui.view,arch_db:sale.sale_order_portal_template
msgid "<i class=\"fa fa-comment\"/> Feedback"
msgstr "<i class=\"fa fa-comment\"/> Phản hồi"

#. module: sale
#: model_terms:ir.ui.view,arch_db:sale.sale_order_portal_template
msgid "<i class=\"fa fa-comment\"/> Send message"
msgstr "<i class=\"fa fa-comment\"/> Gửi tin"

#. module: sale
#: model_terms:ir.ui.view,arch_db:sale.sale_order_portal_content
msgid ""
"<i class=\"fa fa-download mr-1\" role=\"img\" aria-label=\"Download\" "
"title=\"Download\"/>"
msgstr ""
"<i class=\"fa fa-download mr-1\" role=\"img\" aria-label=\"Tải xuống\" "
"title=\"Tải xuống\"/>"

#. module: sale
#: model_terms:ir.ui.view,arch_db:sale.sale_order_portal_template
msgid "<i class=\"fa fa-download\"/> Download"
msgstr "<i class=\"fa fa-download\"/> Tải xuống"

#. module: sale
#: model_terms:ir.ui.view,arch_db:sale.portal_my_orders
msgid "<i class=\"fa fa-fw fa-check\" role=\"img\" aria-label=\"Done\" title=\"Done\"/>Done"
msgstr "<i class=\"fa fa-fw fa-check\" role=\"img\" aria-label=\"Done\" title=\"Done\"/>Hoàn thành"

#. module: sale
#: model_terms:ir.ui.view,arch_db:sale.sale_order_portal_content
msgid "<i class=\"fa fa-fw fa-check\"/> <b>Paid</b>"
msgstr "<i class=\"fa fa-fw fa-check\"/> <b>Đã Thanh toán</b>"

#. module: sale
#: model_terms:ir.ui.view,arch_db:sale.sale_order_portal_content
msgid "<i class=\"fa fa-fw fa-clock-o\"/> <b>Waiting Payment</b>"
msgstr "<i class=\"fa fa-fw fa-clock-o\"/> <b>Chờ Thanh toán</b>"

#. module: sale
#: model_terms:ir.ui.view,arch_db:sale.portal_my_quotations
msgid "<i class=\"fa fa-fw fa-clock-o\"/> Expired"
msgstr "<i class=\"fa fa-fw fa-clock-o\"/> Hết hạn"

#. module: sale
#: model_terms:ir.ui.view,arch_db:sale.portal_my_quotations
msgid "<i class=\"fa fa-fw fa-remove\"/> Cancelled"
msgstr "<i class=\"fa fa-fw fa-remove\"/> Bị Huỷ"

#. module: sale
#: model_terms:ir.ui.view,arch_db:sale.crm_lead_partner_kanban_view
msgid "<i class=\"fa fa-fw fa-usd\" role=\"img\" aria-label=\"Sale orders\" title=\"Sales orders\"/>"
msgstr ""

#. module: sale
#: model_terms:ir.ui.view,arch_db:sale.sale_order_portal_template
msgid "<i class=\"fa fa-print\"/> Print"
msgstr "<i class=\"fa fa-print\"/> In"

#. module: sale
#: model_terms:ir.ui.view,arch_db:sale.optional_product_items
msgid "<i class=\"fa fa-shopping-cart add-optionnal-item\"/> Add to cart"
msgstr "<i class=\"fa fa-shopping-cart add-optionnal-item\"/> Thêm vào giỏ"

#. module: sale
#: model_terms:ir.ui.view,arch_db:sale.sale_order_portal_template
msgid "<i class=\"fa fa-times\"/> Reject"
msgstr "<i class=\"fa fa-times\"/> Từ chối"

#. module: sale
#: model_terms:ir.ui.view,arch_db:sale.sale_order_portal_template
msgid "<small><b class=\"text-muted\">This offer expires in</b></small>"
msgstr "<small><b class=\"text-muted\">Báo giá này sẽ hết hạn trong</b></small>"

#. module: sale
#: model_terms:ir.ui.view,arch_db:sale.sale_order_portal_template
msgid "<small><b class=\"text-muted\">Your advantage</b></small>"
msgstr "<small><b class=\"text-muted\">Ưu đãi cho bạn</b></small>"

#. module: sale
#: model_terms:ir.ui.view,arch_db:sale.portal_my_orders
msgid "<span class=\"d-none d-md-inline\">Sales Order #</span>\n"
"                            <span class=\"d-block d-md-none\">Ref.</span>"
msgstr "<span class=\"d-none d-md-inline\">Đơn hàng #</span>\n"
"                            <span class=\"d-block d-md-none\">Số</span>"

#. module: sale
#: model_terms:ir.ui.view,arch_db:sale.res_config_settings_view_form
msgid "<span class=\"fa fa-lg fa-building-o\" title=\"Values set here are company-specific.\" aria-label=\"Values set here are company-specific.\" groups=\"base.group_multi_company\" role=\"img\"/>"
msgstr ""

#. module: sale
#: model_terms:ir.ui.view,arch_db:sale.res_config_settings_view_form
msgid "<span class=\"fa fa-lg fa-building-o\" title=\"Values set here are company-specific.\" groups=\"base.group_multi_company\"/>"
msgstr ""

#. module: sale
#: model_terms:ir.ui.view,arch_db:sale.res_config_settings_view_form
msgid "<span class=\"o_form_label\">Down Payments</span>"
msgstr "<span class=\"o_form_label\">Thanh toán Ứng trước</span>"

#. module: sale
#: model_terms:ir.ui.view,arch_db:sale.product_form_view_sale_order_button
#: model_terms:ir.ui.view,arch_db:sale.product_template_form_view_sale_order_button
msgid "<span class=\"o_stat_text\">Sold</span>"
msgstr "<span class=\"o_stat_text\">Đã bán</span>"

#. module: sale
#: model_terms:ir.ui.view,arch_db:sale.sale_order_portal_content
msgid "<span groups=\"account.group_show_line_subtotals_tax_excluded\">Amount</span>\n"
"                                <span groups=\"account.group_show_line_subtotals_tax_included\">Total Price</span>"
msgstr "<span groups=\"account.group_show_line_subtotals_tax_excluded\">Thành tiền</span>\n"
"                                <span groups=\"account.group_show_line_subtotals_tax_included\">Giá Tổng</span>"

#. module: sale
#: model_terms:ir.ui.view,arch_db:sale.sale_order_portal_content
msgid ""
"<span groups=\"account.group_show_line_subtotals_tax_excluded\">Amount</span>\n"
"                                <span groups=\"account.group_show_line_subtotals_tax_included\">Total Price</span>"
msgstr ""
"<span groups=\"account.group_show_line_subtotals_tax_excluded\">Thành tiền</span>\n"
"                                <span groups=\"account.group_show_line_subtotals_tax_included\">Giá Tổng</span>"

#. module: sale
#: model_terms:ir.ui.view,arch_db:sale.sale_order_portal_template
msgid "<span>Accepted on the behalf of:</span>"
msgstr "<span>Đã chấp thuận thay mặt cho:</span>"

#. module: sale
#: model_terms:ir.ui.view,arch_db:sale.sale_order_portal_template
msgid "<span>By paying this proposal, I agree to the following terms:</span>"
msgstr "<span>Bằng việc thanh toán báo giá này, Tôi đồng ý với các điều khoản sau:</span>"

#. module: sale
#: model_terms:ir.ui.view,arch_db:sale.sale_order_portal_template
msgid "<span>By signing this proposal, I agree to the following terms:</span>"
msgstr "<span>Bằng việc ký báo giá này, Tôi đồng ý với các điều khoản sau:</span>"

#. module: sale
#: model_terms:ir.ui.view,arch_db:sale.report_saleorder_document
msgid "<span>Disc.(%)</span>"
msgstr "<span>G.Giá.(%)</span>"

#. module: sale
#: model_terms:ir.ui.view,arch_db:sale.sale_order_portal_content
msgid "<span>Discount</span>"
msgstr "<span>Giảm giá</span>"

#. module: sale
#: model_terms:ir.ui.view,arch_db:sale.sale_order_portal_template
msgid "<span>For an amount of:</span>"
msgstr "<span>Cho giá trị:</span>"

#. module: sale
#: model_terms:ir.ui.view,arch_db:sale.report_saleorder_document
msgid "<span>Pro-Forma Invoice # </span>"
msgstr "<span>Hoá đơn Chiếu lệ # </span>"

#. module: sale
#: model_terms:ir.ui.view,arch_db:sale.sale_order_portal_template
msgid "<span>With payment terms:</span>"
msgstr "<span>Với điều khoản thanh toán:</span>"

#. module: sale
#: model_terms:ir.ui.view,arch_db:sale.sale_order_portal_content
msgid "<strong class=\"d-block mb-1\">Invoices</strong>"
msgstr "<strong class=\"d-block mb-1\">Hoá đơn</strong>"

#. module: sale
#: model_terms:ir.ui.view,arch_db:sale.sale_order_portal_content
msgid "<strong class=\"d-block mb-1\">Shipping Address</strong>"
msgstr "<strong class=\"d-block mb-1\">Địa chỉ Bàn giao</strong>"

#. module: sale
#: model_terms:ir.ui.view,arch_db:sale.report_saleorder_document
#: model_terms:ir.ui.view,arch_db:sale.sale_order_portal_content
msgid "<strong class=\"mr16\">Subtotal</strong>"
msgstr "<strong class=\"mr16\">Thành tiền</strong>"

#. module: sale
#: model_terms:ir.ui.view,arch_db:sale.sale_order_portal_template
msgid "<strong class=\"text-muted\">Your Contact</strong>"
msgstr "<strong class=\"text-muted\">Liên hệ của tôi</strong>"

#. module: sale
#: model_terms:ir.ui.view,arch_db:sale.report_saleorder_document
msgid "<strong>Date Ordered:</strong>"
msgstr "<strong>Ngày đặt hàng:</strong>"

#. module: sale
#: model_terms:ir.ui.view,arch_db:sale.sale_order_portal_content
msgid "<strong>Date:</strong>"
msgstr "<strong>Ngày:</strong>"

#. module: sale
#: model_terms:ir.ui.view,arch_db:sale.report_saleorder_document
#: model_terms:ir.ui.view,arch_db:sale.sale_order_portal_content
msgid "<strong>Expiration Date:</strong>"
msgstr "<strong>Ngày Hết hạn:</strong>"

#. module: sale
#: model_terms:ir.ui.view,arch_db:sale.report_saleorder_document
msgid "<strong>Fiscal Position Remark:</strong>"
msgstr "<strong>Chú giải Vị thế Tài khoá:</strong>"

#. module: sale
#: model_terms:ir.ui.view,arch_db:sale.report_saleorder_document
msgid "<strong>Payment Terms:</strong>"
msgstr "<strong>Điều khoản Thanh toán:</strong>"

#. module: sale
#: model_terms:ir.ui.view,arch_db:sale.report_saleorder_document
msgid "<strong>Quotation Date:</strong>"
msgstr "<strong>Ngày Báo giá:</strong>"

#. module: sale
#: model_terms:ir.ui.view,arch_db:sale.report_saleorder_document
msgid "<strong>Salesperson:</strong>"
msgstr "<strong>Nhân viên bán hàng</strong>"

#. module: sale
#: model_terms:ir.ui.view,arch_db:sale.report_invoice_document_inherit_sale
#: model_terms:ir.ui.view,arch_db:sale.report_saleorder_document
msgid "<strong>Shipping address:</strong>"
msgstr "<strong>Địa chỉ giao hàng:</strong>"

#. module: sale
#: model_terms:ir.ui.view,arch_db:sale.report_saleorder_document
msgid "<strong>Signature</strong>"
msgstr "<strong>Chữ ký</strong>"

#. module: sale
#: model_terms:ir.ui.view,arch_db:sale.report_saleorder_document
#: model_terms:ir.ui.view,arch_db:sale.sale_order_portal_content
#: model_terms:ir.ui.view,arch_db:sale.sale_order_portal_content_totals_table
msgid "<strong>Subtotal</strong>"
msgstr "<strong>Tổng phụ</strong>"

#. module: sale
#: model_terms:ir.ui.view,arch_db:sale.sale_order_portal_template
msgid "<strong>Thank You!</strong><br/>"
msgstr "<strong>Cám ơn Bạn!</strong><br/>"

#. module: sale
#: model_terms:ir.ui.view,arch_db:sale.sale_order_portal_template
msgid "<strong>This is a draft quotation.</strong>"
msgstr "<strong>Đây là Báo giá Dự thảo.</strong>"

#. module: sale
#: model_terms:ir.ui.view,arch_db:sale.sale_order_portal_template
msgid "<strong>This offer expired!</strong>"
msgstr "<strong>Báo giá này đã Hết hạn!</strong>"

#. module: sale
#: model_terms:ir.ui.view,arch_db:sale.sale_order_portal_template
msgid "<strong>This quotation has been canceled.</strong>"
msgstr "<strong>Báo giá này đã bị huỷ.</strong>"

#. module: sale
#: model_terms:ir.ui.view,arch_db:sale.product_configurator_configure_optional_products
msgid "<strong>Total:</strong>"
msgstr "<strong>Tổng:</strong>"

#. module: sale
#: model_terms:ir.ui.view,arch_db:sale.report_saleorder_document
#: model_terms:ir.ui.view,arch_db:sale.sale_order_portal_content
#: model_terms:ir.ui.view,arch_db:sale.sale_order_portal_content_totals_table
msgid "<strong>Total</strong>"
msgstr "<strong>Tổng</strong>"

#. module: sale
#: model_terms:ir.ui.view,arch_db:sale.report_saleorder_document
msgid "<strong>Your Reference:</strong>"
msgstr "<strong>Tham chiếu của bạn:</strong>"

#. module: sale
#: code:addons/sale/models/sale.py:833
#, python-format
msgid "A journal must be specified of the acquirer %s."
msgstr ""

#. module: sale
#: code:addons/sale/models/sale.py:826
#, python-format
msgid "A payment acquirer is required to create a transaction."
msgstr ""

#. module: sale
#: selection:res.config.settings,sale_pricelist_setting:0
msgid "A single sales price per product"
msgstr "Một giá cho một sản phẩm"

#. module: sale
#: code:addons/sale/models/sale.py:797
#, python-format
msgid "A transaction can't be linked to sales orders having different currencies."
msgstr ""

#. module: sale
#: code:addons/sale/models/sale.py:802
#, python-format
msgid "A transaction can't be linked to sales orders having different partners."
msgstr ""

#. module: sale
#: model_terms:ir.actions.act_window,help:sale.action_orders_upselling
msgid "A typical example is the pre-paid hours of service,\n"
"                where you want to sell extra hours to the customer\n"
"                because the initial hours have already been used."
msgstr "Một ví dụ điển hình là dịch vụ với số giờ trả trước,\n"
"                mà bạn muốn bán thêm một số giờ nữa cho khách hàng\n"
"                bởi vì số giờ ban đầu đã được sử dụng hết."

#. module: sale
#: model:res.groups,name:sale.group_warning_sale
msgid "A warning can be set on a product or a customer (Sale)"
msgstr "Có thể lập cảnh báo đối với Sản phẩm hoặc Khách hàng (Bán hàng)"

#. module: sale
#: model_terms:ir.ui.view,arch_db:sale.res_config_settings_view_form
msgid "Ability to select a package type in sales orders and to force a quantity that is a multiple of the number of units per package."
msgstr "Lựa chọn cách đóng gói các đơn đặt hàng và bán với số lượng là bội số của số đơn vị cho mỗi gói."

#. module: sale
#: model_terms:ir.ui.view,arch_db:sale.sale_order_portal_template
msgid "Accept &amp; Pay"
msgstr "Chấp thuận &amp; Thanh toán"

#. module: sale
#: model_terms:ir.ui.view,arch_db:sale.mail_notification_paynow_online
msgid "Accept and sign online"
msgstr "Chấp thuận và ký trực tuyến"

#. module: sale
#: model:ir.model.fields,field_description:sale.field_sale_order__access_warning
msgid "Access warning"
msgstr "Cảnh báo truy cập"

#. module: sale
#: model:ir.model.fields,help:sale.field_sale_order_line__qty_delivered_method
msgid "According to product configuration, the delivered quantity can be automatically computed by mechanism :\n"
"  - Manual: the quantity is set manually on the line\n"
"  - Analytic From expenses: the quantity is the quantity sum from posted expenses\n"
"  - Timesheet: the quantity is the sum of hours recorded on tasks linked to this sale line\n"
"  - Stock Moves: the quantity comes from confirmed pickings\n"
""
msgstr "Dựa trên cài đặt của sản phẩm, lượng công việc đã thực hiện có thể được tính toán theo các cơ chế sau:\n"
"  - Thủ công: số lượng được ghi nhận thủ công ở mỗi dòng\n"
"  - Phân tích chi phí: số lượng dựa trên tổng các khoản chi phí đã ghi nhận\n"
"  - Thời gian biểu: theo số lượng tổng giờ đã được ghi nhận của các công việc liên kết với nội dung trên đơn hàng\n"
"  - Chuyển kho: số lượng dựa trên số lượng mã phiếu kho đã xác nhận\n"
""

#. module: sale
#: model:ir.model.fields,field_description:sale.field_sale_payment_acquirer_onboarding_wizard__acc_number
msgid "Account Number"
msgstr "Số tài khoản"

#. module: sale
#: model:ir.model.fields,help:sale.field_sale_advance_payment_inv__deposit_account_id
msgid "Account used for deposits"
msgstr "Tài khoản được dùng để ghi nhận đặt cọc"

#. module: sale
#: model:ir.model.fields,field_description:sale.field_sale_order__message_needaction
msgid "Action Needed"
msgstr "Cần có Hành động"

#. module: sale
#: model:ir.model.fields,field_description:sale.field_sale_order__activity_ids
msgid "Activities"
msgstr "Các hoạt động"

#. module: sale
#: model:ir.model.fields,field_description:sale.field_sale_order__activity_state
msgid "Activity State"
msgstr "Trạng thái Hoạt động"

#. module: sale
#: model:ir.actions.act_window,name:sale.mail_activity_type_action_config_sale
#: model:ir.ui.menu,name:sale.sale_menu_config_activity_type
msgid "Activity Types"
msgstr "Kiểu hoạt động"

#. module: sale
#: model_terms:ir.ui.view,arch_db:sale.sale_product_configurator_view_form
msgid "Add"
msgstr "Thêm"

#. module: sale
#: model_terms:ir.ui.view,arch_db:sale.view_order_form
msgid "Add a note"
msgstr "Thêm một ghi chú"

#. module: sale
#: model_terms:ir.ui.view,arch_db:sale.view_order_form
msgid "Add a product"
msgstr "Thêm Sản phẩm"

#. module: sale
#: model_terms:ir.ui.view,arch_db:sale.view_order_form
msgid "Add a section"
msgstr "Thêm khu vực"

#. module: sale
#: model_terms:ir.ui.view,arch_db:sale.product_configurator_configure
#: model_terms:ir.ui.view,arch_db:sale.product_configurator_configure_optional_products
msgid "Add one"
msgstr "Thêm một"

#. module: sale
#: model:ir.model.fields,field_description:sale.field_account_invoice__comment
msgid "Additional Information"
msgstr "Thông tin Bổ sung"

#. module: sale
#: model:res.groups,name:sale.group_delivery_invoice_address
msgid "Addresses in Sales Orders"
msgstr "Địa chỉ trên Đơn Bán"

#. module: sale
#: code:addons/sale/wizard/sale_make_invoice_advance.py:165
#, python-format
msgid "Advance: %s"
msgstr "Ứng trước: %s"

#. module: sale
#: model:ir.model.fields,help:sale.field_product_attribute_value__is_custom
#: model:ir.model.fields,help:sale.field_product_template_attribute_value__is_custom
msgid "Allow users to input custom values for this attribute value"
msgstr "Cho phép người dùng thêm các giá trị tuỳ ý cho giá trị thuộc tính này"

#. module: sale
#: model_terms:ir.ui.view,arch_db:sale.res_config_settings_view_form
msgid "Allows you to send Pro-Forma Invoice to your customers"
msgstr "Cho phép gửi hoá đơn Chiếu lệ đến khách hàng của bạn"

#. module: sale
#: model:ir.model.fields,help:sale.field_res_config_settings__group_proforma_sales
msgid "Allows you to send pro-forma invoice."
msgstr "Cho phép bạn gửi hoá đơn Chiếu lệ"

#. module: sale
#: model_terms:ir.ui.view,arch_db:sale.report_saleorder_document
msgid "Amount"
msgstr "Tổng tiền"

#. module: sale
#: model:ir.model.fields,field_description:sale.field_sale_order__amount_undiscounted
msgid "Amount Before Discount"
msgstr "Tổng Trước Chiết khấu"

#. module: sale
#: model:ir.model.fields,field_description:sale.field_crm_team__quotations_amount
msgid "Amount of quotations to invoice"
msgstr "Giá trị các báo giá chờ xuất hoá đơn"

#. module: sale
#: model:ir.model.fields,field_description:sale.field_report_all_channels_sales__analytic_account_id
#: model:ir.model.fields,field_description:sale.field_sale_order__analytic_account_id
#: model:ir.model.fields,field_description:sale.field_sale_report__analytic_account_id
msgid "Analytic Account"
msgstr "Tài khoản quản trị"

#. module: sale
#: selection:sale.order.line,qty_delivered_method:0
msgid "Analytic From Expenses"
msgstr "Phân tích từ Chi phí"

#. module: sale
#: model:ir.model,name:sale.model_account_analytic_line
msgid "Analytic Line"
msgstr "Phát sinh KT Quản trị"

#. module: sale
#: model:ir.model.fields,field_description:sale.field_sale_order_line__analytic_tag_ids
msgid "Analytic Tags"
msgstr "Thẻ TK Quản trị"

#. module: sale
#: model:ir.model.fields,field_description:sale.field_sale_order_line__analytic_line_ids
msgid "Analytic lines"
msgstr "Dòng Kế toán Quản trị"

#. module: sale
#: model_terms:ir.ui.view,arch_db:sale.sale_onboarding_quotation_layout_form
msgid "Apply"
msgstr "Áp dụng"

#. module: sale
#: model_terms:ir.ui.view,arch_db:sale.res_config_settings_view_form
msgid "Apply manual discounts on sales order lines or display discounts computed from pricelists (option to activate in the pricelist configuration)."
msgstr "Áp dụng giảm giá thủ công cho các dòng đơn bán hoặc hiển thị giảm giá được tính toán từ bảng giá (tuỳ chọn để kích hoạt ở cấu hình bảng giá)."

#. module: sale
#: model_terms:ir.ui.view,arch_db:sale.view_order_form
msgid "Are you sure you want to void the authorized transaction? This action can't be undone."
msgstr "Bạn có chắc muốn làm rỗng giao dịch đã được xác thực? Hàng động này không thể quay lại được."

#. module: sale
#: selection:product.template,expense_policy:0
msgid "At cost"
msgstr "Theo Giá vốn"

#. module: sale
#: model:ir.model.fields,field_description:sale.field_sale_order__message_attachment_count
msgid "Attachment Count"
msgstr "Số đính kèm"

#. module: sale
#: model:ir.model.fields,field_description:sale.field_product_attribute_custom_value__attribute_value_id
msgid "Attribute"
msgstr "Thuộc tính"

#. module: sale
#: model:ir.model,name:sale.model_product_attribute_value
msgid "Attribute Value"
msgstr "Giá trị Thuộc tính"

#. module: sale
#: model_terms:ir.ui.view,arch_db:sale.res_config_settings_view_form
msgid "Attributes"
msgstr "Thuộc tính"

#. module: sale
#: model:ir.model.fields,field_description:sale.field_sale_order__authorized_transaction_ids
msgid "Authorized Transactions"
msgstr ""

#. module: sale
#: model:ir.model.fields,field_description:sale.field_res_config_settings__automatic_invoice
msgid "Automatic Invoice"
msgstr "Hoá đơn Tự động"

#. module: sale
#: model_terms:ir.ui.view,arch_db:sale.product_configurator_configure_optional_products
msgid "Available Options:"
msgstr "Tuỳ chọn Khả dụng:"

#. module: sale
#. openerp-web
#: code:addons/sale/static/src/js/product_configurator_controller.js:130
#, python-format
msgid "Back"
msgstr "Quay lại"

#. module: sale
#: model:ir.model.fields,field_description:sale.field_sale_payment_acquirer_onboarding_wizard__journal_name
msgid "Bank Name"
msgstr "Tên ngân hàng"

#. module: sale
#: code:addons/sale/models/payment.py:14
#, python-format
msgid "Based on Customer ID"
msgstr "Dựa trên ID Khách hàng"

#. module: sale
#: code:addons/sale/models/payment.py:13
#, python-format
msgid "Based on Document Reference"
msgstr "Dựa trên Tham chiếu Tài liệu"

#. module: sale
#: model:product.template.attribute.value,name:sale.product_template_attribute_value_5
msgid "Black"
msgstr "Đen"

#. module: sale
#: selection:product.template,sale_line_warn:0
#: selection:res.partner,sale_warn:0
msgid "Blocking Message"
msgstr "Thông điệp Chặn"

#. module: sale
#: model_terms:ir.ui.view,arch_db:sale.res_config_settings_view_form
msgid "Boost your sales with two kinds of discount programs: promotions and coupon codes. Specific conditions can be set (products, customers, minimum purchase amount, period). Rewards can be discounts (% or amount) or free products."
msgstr "Tăng doanh số bán hàng của bạn với hai loại chương trình giảm giá: khuyến mãi và mã giảm giá. Điều kiện cụ thể có thể được thiết lập (sản phẩm, khách hàng, số tiền mua tối thiểu, thời gian). Phần thưởng có thể là giảm giá (% số tiền) hoặc các sản phẩm miễn phí."

#. module: sale
#: model:ir.model.fields,field_description:sale.field_sale_order_line__product_updatable
msgid "Can Edit Product"
msgstr "Có thể Sửa Sản phẩm"

#. module: sale
#: model_terms:ir.ui.view,arch_db:sale.sale_order_portal_template
#: model_terms:ir.ui.view,arch_db:sale.sale_product_configurator_view_form
#: model_terms:ir.ui.view,arch_db:sale.view_order_form
#: model_terms:ir.ui.view,arch_db:sale.view_sale_advance_payment_inv
msgid "Cancel"
msgstr "Hủy"

#. module: sale
#: selection:sale.order,state:0
#: selection:sale.report,state:0
msgid "Cancelled"
msgstr "Đã hủy"

#. module: sale
#: model_terms:ir.ui.view,arch_db:sale.view_order_form
msgid "Capture Transaction"
msgstr "Ghi giao dịch"

#. module: sale
#: model:product.template,name:sale.product_product_1_product_template
msgid "Chair floor protection"
msgstr "Ghế có bảo vệ sàn"

#. module: sale
#: model:ir.model.fields,help:sale.field_crm_team__use_quotations
msgid "Check this box if you send quotations to your customers rather than confirming orders straight away. This will add specific action buttons to your dashboard."
msgstr "Chọn hộp này nếu bạn gửi báo giá cho khách hàng của mình thay vì xác nhận đơn đặt hàng ngay lập tức. Thao tác này sẽ thêm các nút tác vụ cụ thể vào trang tổng quan của bạn."

#. module: sale
#: model:ir.model.fields,help:sale.field_crm_team__use_invoices
msgid "Check this box to set an invoicing target for this Sales Team."
msgstr ""

#. module: sale
#: model_terms:ir.ui.view,arch_db:sale.sale_onboarding_order_confirmation_step
msgid "Choose how to confirm quotations and get paid."
msgstr "Chọn cách để xác nhận các báo giá và ghi nhận thanh toán."

#. module: sale
#. openerp-web
#: code:addons/sale/static/src/js/tour.js:41
#, python-format
msgid "Click here to add some products or services to your quotation."
msgstr "Bấm để thêm một vài sản phẩm hoặc/và dịch vụ vào báo giá của bạn."

#. module: sale
#: model_terms:ir.ui.view,arch_db:sale.crm_team_salesteams_view_kanban
msgid "Click to define a target"
msgstr "Bấm để định nghĩa một mục tiêu"

#. module: sale
#: model_terms:ir.ui.view,arch_db:sale.sale_order_portal_template
msgid "Close"
msgstr "Đóng"

#. module: sale
#: selection:res.company,sale_quotation_onboarding_state:0
msgid "Closed"
msgstr "Đã đóng"

#. module: sale
#: selection:product.attribute,type:0
msgid "Color"
msgstr "Màu sắc"

#. module: sale
#: model:ir.model.fields,field_description:sale.field_sale_order__commitment_date
msgid "Commitment Date"
msgstr "Ngày cam kết"

#. module: sale
#: model:ir.model.fields,field_description:sale.field_payment_acquirer__so_reference_type
#: model_terms:ir.ui.view,arch_db:sale.sale_order_portal_template
msgid "Communication"
msgstr "Thông tin liên lạc"

#. module: sale
#: model:ir.model,name:sale.model_res_company
msgid "Companies"
msgstr "Công ty"

#. module: sale
#: model:ir.model.fields,field_description:sale.field_report_all_channels_sales__company_id
#: model:ir.model.fields,field_description:sale.field_sale_order__company_id
#: model:ir.model.fields,field_description:sale.field_sale_order_line__company_id
#: model:ir.model.fields,field_description:sale.field_sale_report__company_id
#: model_terms:ir.ui.view,arch_db:sale.view_order_product_search
msgid "Company"
msgstr "Công ty"

#. module: sale
#: model_terms:ir.ui.view,arch_db:sale.res_config_settings_view_form
msgid "Compute shipping costs and ship with DHL"
msgstr "Tính toán phí giao hàng và giao bằng DHL"

#. module: sale
#: model_terms:ir.ui.view,arch_db:sale.res_config_settings_view_form
msgid "Compute shipping costs and ship with Easypost"
msgstr "Tính phí giao hàng và phí vận chuyển với Easypost"

#. module: sale
#: model_terms:ir.ui.view,arch_db:sale.res_config_settings_view_form
msgid "Compute shipping costs and ship with FedEx"
msgstr "Tính toán phí giao hàng và giao bằng FedEx"

#. module: sale
#: model_terms:ir.ui.view,arch_db:sale.res_config_settings_view_form
msgid "Compute shipping costs and ship with UPS"
msgstr "Tính toán phí giao hàng và giao bằng UPS"

#. module: sale
#: model_terms:ir.ui.view,arch_db:sale.res_config_settings_view_form
msgid "Compute shipping costs and ship with USPS"
msgstr "Tính toán phí giao hàng và giao bằng USPS"

#. module: sale
#: model_terms:ir.ui.view,arch_db:sale.res_config_settings_view_form
msgid "Compute shipping costs and ship with bpost"
msgstr "Tính toán phí giao hàng và giao bằng bpost"

#. module: sale
#: model_terms:ir.ui.view,arch_db:sale.res_config_settings_view_form
msgid "Compute shipping costs on orders"
msgstr "Tính toán phí giao hàng trên đơn hàng"

#. module: sale
#: model:ir.model,name:sale.model_res_config_settings
msgid "Config Settings"
msgstr "Thiết lập Cấu hình"

#. module: sale
#: model:ir.ui.menu,name:sale.menu_sale_config
msgid "Configuration"
msgstr "Cấu hình"

#. module: sale
#. openerp-web
#: code:addons/sale/static/src/js/product_configurator_controller.js:131
#, python-format
msgid "Configure"
msgstr "Cấu hình"

#. module: sale
#: model_terms:ir.ui.view,arch_db:sale.view_order_form
msgid "Configure a product"
msgstr "Cấu hình một sản phẩm"

#. module: sale
#: model:ir.actions.act_window,name:sale.action_open_sale_onboarding_quotation_layout
msgid "Configure your document layout"
msgstr "Cấu hình bố cục tài liệu của bạn"

#. module: sale
#: model_terms:ir.ui.view,arch_db:sale.res_config_settings_view_form
msgid "Configure your products with variants and select optional products"
msgstr "Cấu hình các sản phẩm với các biến thể và chọn các sản phẩm tuỳ chọn"

#. module: sale
#. openerp-web
#: code:addons/sale/static/src/js/product_configurator_controller.js:129
#: model_terms:ir.ui.view,arch_db:sale.view_order_form
#, python-format
msgid "Confirm"
msgstr "Xác nhận"

#. module: sale
#: model_terms:ir.ui.view,arch_db:sale.sale_onboarding_order_confirmation_step
msgid "Confirmation &amp; Payment"
msgstr "Xác nhận &amp; Thanh toán"

#. module: sale
#: model:ir.model.fields,field_description:sale.field_sale_order__confirmation_date
#: model:ir.model.fields,field_description:sale.field_sale_report__confirmation_date
#: model_terms:ir.ui.view,arch_db:sale.view_order_product_search
#: model_terms:ir.ui.view,arch_db:sale.view_order_tree
msgid "Confirmation Date"
msgstr "Ngày Xác nhận"

#. module: sale
#: model:ir.model,name:sale.model_res_partner
#: model_terms:ir.ui.view,arch_db:sale.sale_order_portal_template
msgid "Contact"
msgstr "Liên hệ"

#. module: sale
#: model:ir.model.fields,field_description:sale.field_crm_team__dashboard_graph_model
msgid "Content"
msgstr "Nội dung"

#. module: sale
#: model:ir.model.fields,field_description:sale.field_res_config_settings__module_sale_coupon
msgid "Coupons & Promotions"
msgstr "Mã giảm giá & Khuyến mãi"

#. module: sale
#: model_terms:ir.ui.view,arch_db:sale.view_sale_advance_payment_inv
msgid "Create Invoices"
msgstr "Tạo hoá đơn"

#. module: sale
#: model_terms:ir.actions.act_window,help:sale.product_template_action
msgid "Create a new product"
msgstr "Tạo một sản phẩm mới"

#. module: sale
#: model_terms:ir.actions.act_window,help:sale.act_res_partner_2_sale_order
#: model_terms:ir.actions.act_window,help:sale.action_orders
#: model_terms:ir.actions.act_window,help:sale.action_orders_salesteams
#: model_terms:ir.actions.act_window,help:sale.action_quotations
#: model_terms:ir.actions.act_window,help:sale.action_quotations_salesteams
#: model_terms:ir.actions.act_window,help:sale.action_quotations_with_onboarding
msgid "Create a new quotation, the first step of a new sale!"
msgstr "Tạo một báo giá mới, bước đầu tiên để bán!"

#. module: sale
#: model_terms:ir.ui.view,arch_db:sale.view_sale_advance_payment_inv
msgid "Create and View Invoices"
msgstr "Tạo và Xem Hoá đơn"

#. module: sale
#: model:ir.model.fields,field_description:sale.field_product_attribute_custom_value__create_uid
#: model:ir.model.fields,field_description:sale.field_sale_advance_payment_inv__create_uid
#: model:ir.model.fields,field_description:sale.field_sale_order__create_uid
#: model:ir.model.fields,field_description:sale.field_sale_order_line__create_uid
#: model:ir.model.fields,field_description:sale.field_sale_payment_acquirer_onboarding_wizard__create_uid
#: model:ir.model.fields,field_description:sale.field_sale_product_configurator__create_uid
msgid "Created by"
msgstr "Được tạo bởi"

#. module: sale
#: model:ir.model.fields,field_description:sale.field_product_attribute_custom_value__create_date
#: model:ir.model.fields,field_description:sale.field_sale_advance_payment_inv__create_date
#: model:ir.model.fields,field_description:sale.field_sale_order_line__create_date
#: model:ir.model.fields,field_description:sale.field_sale_payment_acquirer_onboarding_wizard__create_date
#: model:ir.model.fields,field_description:sale.field_sale_product_configurator__create_date
msgid "Created on"
msgstr "Được tạo vào"

#. module: sale
#: model:ir.model.fields,field_description:sale.field_sale_order__create_date
msgid "Creation Date"
msgstr "Ngày tạo"

#. module: sale
#: model:ir.model.fields,field_description:sale.field_sale_order__currency_id
#: model:ir.model.fields,field_description:sale.field_sale_order_line__currency_id
msgid "Currency"
msgstr "Tiền tệ"

#. module: sale
#: model:ir.model.fields,field_description:sale.field_sale_order__currency_rate
msgid "Currency Rate"
msgstr "Tỷ giá"

#. module: sale
#: model:product.attribute.value,name:sale.product_attribute_value_7
msgid "Custom"
msgstr "Tùy chỉnh"

#. module: sale
#: selection:sale.payment.acquirer.onboarding.wizard,payment_method:0
msgid "Custom payment instructions"
msgstr "Hướng dẫn thanh toán tuỳ ý"

#. module: sale
#: model:ir.model.fields,field_description:sale.field_product_attribute_custom_value__custom_value
msgid "Custom value"
msgstr "Giá trị tuỳ ý"

#. module: sale
#: model:ir.model.fields,field_description:sale.field_sale_order__partner_id
#: model:ir.model.fields,field_description:sale.field_sale_order_line__order_partner_id
#: model:ir.model.fields,field_description:sale.field_sale_report__partner_id
#: model_terms:ir.ui.view,arch_db:sale.view_order_product_search
#: model_terms:ir.ui.view,arch_db:sale.view_sales_order_filter
msgid "Customer"
msgstr "Khách hàng"

#. module: sale
#: model:ir.model.fields,field_description:sale.field_res_config_settings__auth_signup_uninvited
msgid "Customer Account"
msgstr "Tài khoản Khách hàng"

#. module: sale
#: model:ir.model.fields,field_description:sale.field_res_config_settings__group_sale_delivery_address
msgid "Customer Addresses"
msgstr "Nhiều Địa chỉ Khách hàng"

#. module: sale
#: model:ir.model.fields,field_description:sale.field_sale_report__country_id
#: model_terms:ir.ui.view,arch_db:sale.view_order_product_search
msgid "Customer Country"
msgstr "Quốc gia của khách hàng"

#. module: sale
#: model:ir.model.fields,field_description:sale.field_sale_report__commercial_partner_id
msgid "Customer Entity"
msgstr ""

#. module: sale
#: model:ir.model.fields,help:sale.field_sale_order__access_url
msgid "Customer Portal URL"
msgstr "URL Cổng thông tin Khách hàng"

#. module: sale
#: model:ir.model.fields,field_description:sale.field_sale_order__client_order_ref
msgid "Customer Reference"
msgstr "Tham chiếu của Khách hàng"

#. module: sale
#: model:ir.model.fields,field_description:sale.field_sale_advance_payment_inv__deposit_taxes_id
msgid "Customer Taxes"
msgstr "Thuế Khách hàng"

#. module: sale
#: model:ir.ui.menu,name:sale.res_partner_menu
msgid "Customers"
msgstr "Khách hàng"

#. module: sale
#: model:product.product,name:sale.product_product_4e
#: model:product.product,name:sale.product_product_4f
#: model:product.template,name:sale.product_product_4e_product_template
msgid "Customizable Desk"
msgstr "Bàn theo yêu cầu"

#. module: sale
#: model_terms:ir.ui.view,arch_db:sale.onboarding_quotation_layout_step
msgid "Customize"
msgstr "Tuỳ chỉnh"

#. module: sale
#: model_terms:ir.ui.view,arch_db:sale.onboarding_quotation_layout_step
msgid "Customize the look of your quotations."
msgstr "Tuỳ chỉnh bố cục và cách thức hiển thị báo giá của bạn."

#. module: sale
#: model:ir.model.fields,field_description:sale.field_res_config_settings__module_delivery_dhl
msgid "DHL Connector"
msgstr "Kết nối DHL"

#. module: sale
#: model_terms:ir.ui.view,arch_db:sale.report_all_channels_sales_view_search
#: model_terms:ir.ui.view,arch_db:sale.view_order_product_search
msgid "Date"
msgstr "Ngày"

#. module: sale
#: model:ir.model.fields,field_description:sale.field_report_all_channels_sales__date_order
msgid "Date Order"
msgstr "Ngày đặt hàng"

#. module: sale
#: model:ir.model.fields,help:sale.field_sale_order__create_date
msgid "Date on which sales order is created."
msgstr "Ngày mà đơn hàng được tạo."

#. module: sale
#: model:ir.model.fields,help:sale.field_sale_order__confirmation_date
msgid "Date on which the sales order is confirmed."
msgstr "Ngày mà đơn hàng được xác nhận"

#. module: sale
#: model_terms:ir.ui.view,arch_db:sale.sale_order_portal_content
msgid "Date:"
msgstr "Ngày:"

#. module: sale
#: model_terms:ir.ui.view,arch_db:sale.res_config_settings_view_form
msgid "Default Limit:"
msgstr "Giới hạn Mặc định:"

#. module: sale
#: model:ir.model.fields,field_description:sale.field_res_config_settings__use_quotation_validity_days
msgid "Default Quotation Validity"
msgstr "Thời hạn Báo giá Mặc định"

#. module: sale
#: model:ir.model.fields,field_description:sale.field_res_company__quotation_validity_days
#: model:ir.model.fields,field_description:sale.field_res_config_settings__quotation_validity_days
msgid "Default Quotation Validity (Days)"
msgstr "Thời hạn Báo giá Mặc định (Ngày)"

#. module: sale
#: model:ir.model.fields,field_description:sale.field_res_config_settings__use_sale_note
msgid "Default Terms & Conditions"
msgstr "Điều khoản & Điều kiện Mặc định"

#. module: sale
#: model:ir.model.fields,field_description:sale.field_res_company__sale_note
msgid "Default Terms and Conditions"
msgstr "Điều khoản và Điều kiện mặc định"

#. module: sale
#: model:ir.model.fields,help:sale.field_res_config_settings__deposit_default_product_id
msgid "Default product used for payment advances"
msgstr "Sản phẩm mặc định để ghi nhận các khoản ứng trước"

#. module: sale
#: model_terms:ir.ui.view,arch_db:sale.res_config_settings_view_form
msgid "Deliver Content by Email"
msgstr "Chuyển phát Nội dung bằng Email"

#. module: sale
#: model:ir.model.fields,field_description:sale.field_sale_order_line__qty_delivered_manual
msgid "Delivered Manually"
msgstr "SL Bàn giao Thủ công"

#. module: sale
#: code:addons/sale/models/sale.py:1074
#: model:ir.model.fields,field_description:sale.field_sale_order_line__qty_delivered
#: model_terms:ir.ui.view,arch_db:sale.view_order_form
#, python-format
msgid "Delivered Quantity"
msgstr "Số lượng Đã giao"

#. module: sale
#: selection:product.template,invoice_policy:0
msgid "Delivered quantities"
msgstr "Theo số lượng bàn giao"

#. module: sale
#: model:ir.model.fields,field_description:sale.field_account_invoice__partner_shipping_id
#: model:ir.model.fields,field_description:sale.field_sale_order__partner_shipping_id
msgid "Delivery Address"
msgstr "Địa chỉ Giao hàng"

#. module: sale
#: model:ir.model.fields,field_description:sale.field_res_config_settings__group_sale_order_dates
msgid "Delivery Date"
msgstr "Ngày Giao"

#. module: sale
#: model:ir.model.fields,field_description:sale.field_sale_order_line__customer_lead
msgid "Delivery Lead Time"
msgstr "Thời gian giao hàng"

#. module: sale
#: model:ir.model.fields,help:sale.field_account_invoice__partner_shipping_id
msgid "Delivery address for current invoice."
msgstr "Địa chỉ giao hàng cho hoá đơn hiện hành."

#. module: sale
#: model:ir.model.fields,help:sale.field_sale_order__partner_shipping_id
msgid "Delivery address for current sales order."
msgstr "Địa chỉ giao hàng cho đơn hàng hiện tại."

#. module: sale
#: model:ir.model.fields,help:sale.field_sale_order__expected_date
msgid "Delivery date you can promise to the customer, computed from product lead times and from the shipping policy of the order."
msgstr ""

#. module: sale
#: model:product.product,name:sale.advance_product_0
#: model:product.template,name:sale.advance_product_0_product_template
msgid "Deposit"
msgstr "Đặt cọc"

#. module: sale
#: model:ir.model.fields,field_description:sale.field_res_config_settings__deposit_default_product_id
msgid "Deposit Product"
msgstr "Sản phầm đặt cọc"

#. module: sale
#: model:ir.model.fields,field_description:sale.field_sale_order_line__name
#: model_terms:ir.ui.view,arch_db:sale.report_saleorder_document
#: model_terms:ir.ui.view,arch_db:sale.view_order_form
msgid "Description"
msgstr "Miêu tả"

#. module: sale
#: model_terms:ir.ui.view,arch_db:sale.sale_order_portal_content
msgid "Details"
msgstr "Chi tiết"

#. module: sale
#: model:ir.model.fields,field_description:sale.field_sale_report__discount
msgid "Discount %"
msgstr "% Chiết khấu"

#. module: sale
#: model:ir.model.fields,field_description:sale.field_sale_order_line__discount
msgid "Discount (%)"
msgstr "Chiết khấu (%)"

#. module: sale
#: model:ir.model.fields,field_description:sale.field_sale_report__discount_amount
msgid "Discount Amount"
msgstr "Số tiền giảm giá"

#. module: sale
#: model:ir.model.fields,field_description:sale.field_product_pricelist__discount_policy
msgid "Discount Policy"
msgstr "Chính sách Chiết khấu"

#. module: sale
#: selection:product.pricelist,discount_policy:0
msgid "Discount included in the price"
msgstr "Chiết khấu được bao gồm trong giá"

#. module: sale
#: model:res.groups,name:sale.group_discount_per_so_line
msgid "Discount on lines"
msgstr "Chiết khầu theo hạng mục"

#. module: sale
#: model:ir.model.fields,field_description:sale.field_res_config_settings__group_discount_per_so_line
msgid "Discounts"
msgstr "Chiết khấu"

#. module: sale
#: model:ir.model.fields,field_description:sale.field_product_attribute_custom_value__display_name
#: model:ir.model.fields,field_description:sale.field_report_all_channels_sales__display_name
#: model:ir.model.fields,field_description:sale.field_report_sale_report_saleproforma__display_name
#: model:ir.model.fields,field_description:sale.field_sale_advance_payment_inv__display_name
#: model:ir.model.fields,field_description:sale.field_sale_order__display_name
#: model:ir.model.fields,field_description:sale.field_sale_order_line__display_name
#: model:ir.model.fields,field_description:sale.field_sale_payment_acquirer_onboarding_wizard__display_name
#: model:ir.model.fields,field_description:sale.field_sale_product_configurator__display_name
#: model:ir.model.fields,field_description:sale.field_sale_report__display_name
msgid "Display Name"
msgstr "Tên hiển thị"

#. module: sale
#: model:ir.model.fields,field_description:sale.field_sale_order_line__display_type
msgid "Display Type"
msgstr "Kiểu Hiển thị"

#. module: sale
#: selection:res.company,sale_onboarding_order_confirmation_state:0
#: selection:res.company,sale_onboarding_sample_quotation_state:0
#: selection:res.company,sale_quotation_onboarding_state:0
msgid "Done"
msgstr "Hoàn thành"

#. module: sale
#: code:addons/sale/wizard/sale_make_invoice_advance.py:87
#, python-format
msgid "Down Payment"
msgstr "Tiền đặt cọc"

#. module: sale
#: model:ir.model.fields,field_description:sale.field_sale_advance_payment_inv__amount
msgid "Down Payment Amount"
msgstr "Tổng tiền đặt cọc"

#. module: sale
#: model:ir.model.fields,field_description:sale.field_sale_advance_payment_inv__product_id
msgid "Down Payment Product"
msgstr "Sản phẩm Tiền đặt cọc"

#. module: sale
#: selection:sale.advance.payment.inv,advance_payment_method:0
msgid "Down payment (fixed amount)"
msgstr "Tiền đặt cọc (số tiền cố định)"

#. module: sale
#: selection:sale.advance.payment.inv,advance_payment_method:0
msgid "Down payment (percentage)"
msgstr "Tiền đặt cọc (theo phần trăm)"

#. module: sale
#: code:addons/sale/wizard/sale_make_invoice_advance.py:84
#, python-format
msgid "Down payment of %s%%"
msgstr "Tiền đặt cọc cho %s%%"

#. module: sale
#: model:ir.model.fields,help:sale.field_sale_order_line__is_downpayment
msgid "Down payments are made when creating invoices from a sales order. They are not copied when duplicating a sales order."
msgstr "Ứng trước được thực hiện khi tạo hóa đơn từ đơn bán. Chúng không được sao chép khi sao chép một đơn bán."

#. module: sale
#: model_terms:ir.ui.view,arch_db:sale.sale_order_portal_template
msgid "Download"
msgstr "Tải xuống"

#. module: sale
#: selection:sale.report,state:0
msgid "Draft Quotation"
msgstr "Báo giá dự thảo"

#. module: sale
#: selection:payment.acquirer,so_reference_type:0
msgid "Dựa trên ID Khách hàng"
msgstr ""

#. module: sale
#: selection:payment.acquirer,so_reference_type:0
msgid "Dựa trên Tham chiếu Tài liệu"
msgstr ""

#. module: sale
#: model:ir.model.fields,field_description:sale.field_res_config_settings__module_delivery_easypost
msgid "Easypost Connector"
msgstr ""

#. module: sale
#: model:ir.model.fields,field_description:sale.field_res_config_settings__template_id
msgid "Email Template"
msgstr "Mẫu Email"

#. module: sale
#: model:ir.model.fields,field_description:sale.field_sale_order__expected_date
msgid "Expected Date"
msgstr "Ngày dự kiến"

#. module: sale
#: model:ir.model.fields,help:sale.field_product_product__expense_policy
#: model:ir.model.fields,help:sale.field_product_template__expense_policy
msgid "Expenses and vendor bills can be re-invoiced to a customer.With this option, a validated expense can be re-invoice to a customer at its cost or sales price."
msgstr ""

#. module: sale
#: model_terms:ir.ui.view,arch_db:sale.view_order_product_search
msgid "Extended Filters"
msgstr "Bộ lọc mở rộng"

#. module: sale
#: code:addons/sale/models/sale.py:1048
#, python-format
msgid "Extra line with %s "
msgstr ""

#. module: sale
#: model:ir.model.fields,field_description:sale.field_res_config_settings__module_delivery_fedex
msgid "FedEx Connector"
msgstr ""

#. module: sale
#: model:ir.model.fields,field_description:sale.field_sale_order__fiscal_position_id
msgid "Fiscal Position"
msgstr "Vị thế Tài khoá"

#. module: sale
#: model:ir.model.fields,field_description:sale.field_sale_order__message_follower_ids
msgid "Followers"
msgstr "Theo dõi"

#. module: sale
#: model:ir.model.fields,field_description:sale.field_sale_order__message_channel_ids
msgid "Followers (Channels)"
msgstr "Người theo dõi (Các kênh)"

#. module: sale
#: model:ir.model.fields,field_description:sale.field_sale_order__message_partner_ids
msgid "Followers (Partners)"
msgstr "Người theo dõi (Các đối tác)"

#. module: sale
#: sql_constraint:sale.order.line:0
msgid "Forbidden values on non-accountable sale order line"
msgstr ""

#. module: sale
#: selection:res.config.settings,auth_signup_uninvited:0
msgid "Free sign up"
msgstr "Đăng ký Tự do"

#. module: sale
#: model_terms:ir.actions.act_window,help:sale.action_account_invoice_report_salesteam
msgid "From this report, you can have an overview of the amount invoiced to your customer. The search tool can also be used to personalise your Invoices reports and so, match this analysis to your needs."
msgstr "Từ báo cáo này, bạn có thể có cái nhìn tổng quan về tổng tiền đã lập hóa đơn cho khách hàng của bạn. Công cụ tìm kiếm có thể được dùng để cá nhân hóa báo cáo Hóa đơn và hơn nữa là để, đáp ứng việc phân tích theo nhu cầu của bạn."

#. module: sale
#: selection:sale.order,invoice_status:0
#: selection:sale.order.line,invoice_status:0
msgid "Fully Invoiced"
msgstr "Đã xuất hoá đơn đầy đủ"

#. module: sale
#: model_terms:ir.ui.view,arch_db:sale.view_sales_order_filter
msgid "Future Activities"
msgstr "Hoạt động tương lai"

#. module: sale
#: model_terms:ir.ui.view,arch_db:sale.res_config_settings_view_form
msgid "Generate the invoice automatically when the online payment is confirmed"
msgstr "Tự động tạo hóa đơn khi thanh toán online được xác nhận"

#. module: sale
#: model_terms:ir.ui.view,arch_db:sale.res_config_settings_view_form
msgid "Get warnings in orders for products or customers"
msgstr "Nhận cảnh báo ở đơn bán đối với sản phẩm hoặc khách hàng"

#. module: sale
#: model_terms:ir.ui.view,arch_db:sale.res_config_settings_view_form
msgid "Grant discounts on sales order lines"
msgstr "Ghi nhận giảm giá theo từng dòng của đơn bán"

#. module: sale
#: model:ir.model.fields,field_description:sale.field_sale_report__weight
msgid "Gross Weight"
msgstr "Tổng trọng (cả bì)"

#. module: sale
#: model_terms:ir.ui.view,arch_db:sale.report_all_channels_sales_view_search
#: model_terms:ir.ui.view,arch_db:sale.view_order_product_search
#: model_terms:ir.ui.view,arch_db:sale.view_sales_order_filter
#: model_terms:ir.ui.view,arch_db:sale.view_sales_order_line_filter
msgid "Group By"
msgstr "Nhóm theo"

#. module: sale
#: model:ir.model.fields,field_description:sale.field_product_attribute_value__html_color
#: model:ir.model.fields,field_description:sale.field_product_template_attribute_value__html_color
msgid "HTML Color Index"
msgstr "Chỉ số màu sắc theo HTML"

#. module: sale
#: model:ir.model.fields,help:sale.field_product_attribute_value__html_color
#: model:ir.model.fields,help:sale.field_product_template_attribute_value__html_color
msgid "Here you can set a\n"
"        specific HTML color index (e.g. #ff0000) to display the color if the\n"
"        attribute type is 'Color'."
msgstr "Ở đây bạn có thể quy định\n"
"        mã màu HTML (ví dụ. #ff0000) để hiển thị màu sắc nếu thuộc tính\n"
"        thuộc loại là 'Màu'."

#. module: sale
#: model:ir.model.fields,field_description:sale.field_product_product__hide_expense_policy
#: model:ir.model.fields,field_description:sale.field_product_template__hide_expense_policy
msgid "Hide Expense Policy"
msgstr "Ẩn chính sách chi phí"

#. module: sale
#: model:ir.actions.act_window,name:sale.action_open_sale_onboarding_payment_acquirer_wizard
msgid "How your customers can confirm an order"
msgstr "Các mà khách hàng của bạn xác nhận một đơn bán"

#. module: sale
#: model:ir.model.fields,field_description:sale.field_product_attribute_custom_value__id
#: model:ir.model.fields,field_description:sale.field_report_all_channels_sales__id
#: model:ir.model.fields,field_description:sale.field_report_sale_report_saleproforma__id
#: model:ir.model.fields,field_description:sale.field_sale_advance_payment_inv__id
#: model:ir.model.fields,field_description:sale.field_sale_order__id
#: model:ir.model.fields,field_description:sale.field_sale_order_line__id
#: model:ir.model.fields,field_description:sale.field_sale_payment_acquirer_onboarding_wizard__id
#: model:ir.model.fields,field_description:sale.field_sale_product_configurator__id
#: model:ir.model.fields,field_description:sale.field_sale_report__id
msgid "ID"
msgstr ""

#. module: sale
#: model:ir.model.fields,help:sale.field_sale_order__message_unread
msgid "If checked new messages require your attention."
msgstr "Nếu đánh dấu chọn, các thông điệp mới yêu cầu sự có mặt của bạn."

#. module: sale
#: model:ir.model.fields,help:sale.field_sale_order__message_needaction
msgid "If checked, new messages require your attention."
msgstr "Nếu đánh dấu chọn, các thông điệp mới yêu cầu sự có mặt của bạn."

#. module: sale
#: model:ir.model.fields,help:sale.field_sale_order__message_has_error
msgid "If checked, some messages have a delivery error."
msgstr "Nếu được đánh dấu, thông điệp có lỗi về gửi tin."

#. module: sale
#: model_terms:ir.ui.view,arch_db:sale.view_order_form
msgid "If the sale is locked, you can not modify it anymore. However, you will still be able to invoice or deliver."
msgstr "Nếu đơn hàng bị khóa, bạn không thể sửa nó nữa. Tuy nhiên, bạn vẫn có thể xuất hóa đơn hoặc giao hàng."

#. module: sale
#: code:addons/sale/controllers/portal.py:282
#, python-format
msgid "If we store your payment information on our server, subscription payments will be made automatically."
msgstr "Nếu chúng tôi lưu thông tin thanh toán của bạn trên hệ thống của chúng tôi, các thanh toán thuê bao sẽ được tự động thực hiện."

#. module: sale
#: model:ir.model.fields,help:sale.field_sale_order_line__product_image
msgid "Image of the product variant (Big-sized image of product template if false). It is automatically resized as a 1024x1024px image, with aspect ratio preserved."
msgstr "Hình ảnh của biến thể sản phẩm (Nếu không thiết lập, hệ thống sẽ sử dụng hình ảnh với kích thước lớn của sản phẩm). Nó sẽ tự động thay đổi kích thước thành 1024x10024 mà vẫn giữ nguyên tỷ lệ."

#. module: sale
#: code:addons/sale/models/product_template.py:160
#, python-format
msgid "Import Template for Products"
msgstr ""

#. module: sale
#: code:addons/sale/models/product_template.py:163
#, python-format
msgid "Import Template for Products (with several prices)"
msgstr ""

#. module: sale
#: model_terms:ir.ui.view,arch_db:sale.sale_order_portal_template
msgid "Incl. tax)"
msgstr "Bao gồm thuế)"

#. module: sale
#: model:ir.model.fields,field_description:sale.field_sale_advance_payment_inv__deposit_account_id
msgid "Income Account"
msgstr "Tài khoản Doanh thu"

#. module: sale
#: model_terms:ir.ui.view,arch_db:sale.res_config_settings_view_form
msgid "Insert your terms & conditions here..."
msgstr "Nhập các điều khoản & điều kiện của bạn vào đây..."

#. module: sale
#: code:addons/sale/controllers/portal.py:200
#, python-format
msgid "Invalid order"
msgstr "Đơn hàng không hợp lệ"

#. module: sale
#: code:addons/sale/models/sale.py:816
#, python-format
msgid "Invalid token found! Token acquirer %s != %s"
msgstr ""

#. module: sale
#: code:addons/sale/models/sale.py:819
#, python-format
msgid "Invalid token found! Token partner %s != %s"
msgstr ""

#. module: sale
#: model:ir.model,name:sale.model_account_invoice
msgid "Invoice"
msgstr "Hoá đơn"

#. module: sale
#: code:addons/sale/models/account_invoice.py:79
#, python-format
msgid "Invoice %s paid"
msgstr "Hoá đơn %s đã thanh toán"

#. module: sale
#: model:ir.model.fields,field_description:sale.field_sale_order__partner_invoice_id
msgid "Invoice Address"
msgstr "Địa chỉ xuất Hoá đơn"

#. module: sale
#: model:mail.message.subtype,name:sale.mt_salesteam_invoice_confirmed
msgid "Invoice Confirmed"
msgstr "Hoá đơn đã Xác nhận"

#. module: sale
#: model:ir.model.fields,field_description:sale.field_sale_order__invoice_count
msgid "Invoice Count"
msgstr ""

#. module: sale
#: model:mail.message.subtype,name:sale.mt_salesteam_invoice_created
msgid "Invoice Created"
msgstr "Hoá đơn được tạo"

#. module: sale
#: model:ir.model,name:sale.model_account_invoice_line
msgid "Invoice Line"
msgstr "Chi tiết hoá đơn"

#. module: sale
#: model:ir.model.fields,field_description:sale.field_sale_order_line__invoice_lines
msgid "Invoice Lines"
msgstr "Chi tiết hoá đơn"

#. module: sale
#: model:ir.actions.act_window,name:sale.action_view_sale_advance_payment_inv
msgid "Invoice Order"
msgstr "Xuất Hoá đơn"

#. module: sale
#: model_terms:ir.ui.view,arch_db:sale.view_sale_advance_payment_inv
msgid "Invoice Sales Order"
msgstr "Xuất hoá đơn Đơn hàng"

#. module: sale
#: model:ir.model.fields,field_description:sale.field_sale_order__invoice_status
#: model:ir.model.fields,field_description:sale.field_sale_order_line__invoice_status
msgid "Invoice Status"
msgstr "Tình trạng hoá đơn"

#. module: sale
#: model:ir.model.fields,help:sale.field_sale_order__partner_invoice_id
msgid "Invoice address for current sales order."
msgstr "Địa chỉ xuất hoá đơn cho đơn hàng hiện tại."

#. module: sale
#: model:ir.model.fields,help:sale.field_crm_team__invoiced
msgid "Invoice revenue for the current month. This is the amount the sales channel has invoiced this month. It is used to compute the progression ratio of the current and target revenue on the kanban view."
msgstr "Doanh thu hóa đơn cho tháng hiện tại. Đây là số tiền mà kênh bán hàng đã lập hoá đơn trong tháng này. Nó được sử dụng để tính toán tỷ lệ tiến triển của doanh thu hiện tại và mục tiêu trên chế độ xem kanban."

#. module: sale
#: selection:res.config.settings,default_invoice_policy:0
msgid "Invoice what is delivered"
msgstr "Xuất hoá đơn theo hàng đã giao"

#. module: sale
#: selection:res.config.settings,default_invoice_policy:0
msgid "Invoice what is ordered"
msgstr "Xuất hoá đơn theo số lượng đặt hàng"

#. module: sale
#: selection:sale.advance.payment.inv,advance_payment_method:0
msgid "Invoiceable lines"
msgstr "Từng dòng có thể xuất Hoá đơn"

#. module: sale
#: selection:sale.advance.payment.inv,advance_payment_method:0
msgid "Invoiceable lines (deduct down payments)"
msgstr "Từng dòng có thể xuất hoá đơn (trừ các khoản ứng trước)"

#. module: sale
#: code:addons/sale/models/sale.py:1075
#: model:ir.model.fields,field_description:sale.field_sale_order_line__qty_invoiced
#: model_terms:ir.ui.view,arch_db:sale.view_order_form
#, python-format
msgid "Invoiced Quantity"
msgstr "SL đã xuất Hoá đơn"

#. module: sale
#: model:ir.model.fields,field_description:sale.field_crm_team__invoiced
msgid "Invoiced This Month"
msgstr "Đã xuất Hoá đơn Tháng này"

#. module: sale
#: selection:crm.team,dashboard_graph_model:0
#: model:ir.actions.act_window,name:sale.action_invoice_salesteams
#: model:ir.model.fields,field_description:sale.field_sale_order__invoice_ids
#: model_terms:ir.ui.view,arch_db:sale.crm_team_salesteams_view_kanban
#: model_terms:ir.ui.view,arch_db:sale.view_order_form
msgid "Invoices"
msgstr "Các hoá đơn"

#. module: sale
#: model:ir.actions.act_window,name:sale.action_account_invoice_report_salesteam
msgid "Invoices Analysis"
msgstr "Phân tích hoá đơn"

#. module: sale
#: model:ir.model,name:sale.model_account_invoice_report
msgid "Invoices Statistics"
msgstr "Thống kê hoá đơn"

#. module: sale
#: model_terms:ir.ui.view,arch_db:sale.view_sale_advance_payment_inv
msgid "Invoices will be created in draft so that you can review\n"
"                        them before validation."
msgstr "Hoá đơn sẽ được tạo ở trạng thái dự thảo để bạn có thể xem xét lại trước khi xác nhận."

#. module: sale
#: code:addons/sale/models/sales_team.py:111
#, python-format
msgid "Invoices: Untaxed Total"
msgstr "Hóa đơn: Tổng trước Thuế"

#. module: sale
#: model_terms:ir.ui.view,arch_db:sale.crm_team_salesteams_view_kanban
#: model_terms:ir.ui.view,arch_db:sale.product_template_form_view_invoice_policy
#: model_terms:ir.ui.view,arch_db:sale.res_config_settings_view_form
#: model_terms:ir.ui.view,arch_db:sale.view_order_form
msgid "Invoicing"
msgstr "Kế toán"

#. module: sale
#: model_terms:ir.ui.view,arch_db:sale.sale_order_portal_content
msgid "Invoicing Address"
msgstr "Địa chỉ xuất hoá đơn"

#. module: sale
#: model:ir.model.fields,field_description:sale.field_product_product__invoice_policy
#: model:ir.model.fields,field_description:sale.field_product_template__invoice_policy
#: model:ir.model.fields,field_description:sale.field_res_config_settings__default_invoice_policy
msgid "Invoicing Policy"
msgstr "Chính sách Xuất Hoá đơn"

#. module: sale
#: model:ir.model.fields,field_description:sale.field_crm_team__invoiced_target
msgid "Invoicing Target"
msgstr "Mục tiêu xuất hóa đơn"

#. module: sale
#: model_terms:ir.ui.view,arch_db:sale.report_saleorder_document
msgid "Invoicing address:"
msgstr "Địa chỉ Xuất Hoá đơn:"

#. module: sale
#: model_terms:ir.ui.view,arch_db:sale.sale_order_portal_content
msgid "Invoicing and Shipping Address"
msgstr "Địa chỉ giao hàng và Xuất hoá đơn"

#. module: sale
#: model_terms:ir.ui.view,arch_db:sale.report_saleorder_document
msgid "Invoicing and shipping address:"
msgstr "Địa chỉ giao hàng và xuất hoá đơn:"

#. module: sale
#: model:ir.model.fields,field_description:sale.field_sale_order__message_is_follower
msgid "Is Follower"
msgstr "Là người theo dõi"

#. module: sale
#: model:ir.model.fields,field_description:sale.field_sale_order_line__is_downpayment
msgid "Is a down payment"
msgstr "Là một khoản Ứng trước"

#. module: sale
#: model:ir.model.fields,field_description:sale.field_product_attribute_value__is_custom
#: model:ir.model.fields,field_description:sale.field_product_template_attribute_value__is_custom
msgid "Is custom value"
msgstr "Là giá trị tuỳ ý"

#. module: sale
#: model:ir.model.fields,field_description:sale.field_sale_order_line__is_expense
msgid "Is expense"
msgstr "Là chi tiêu"

#. module: sale
#: model:ir.model.fields,field_description:sale.field_sale_order__is_expired
msgid "Is expired"
msgstr "Đã hết hạn"

#. module: sale
#: model:ir.model.fields,help:sale.field_sale_order_line__is_expense
msgid "Is true if the sales order line comes from an expense or a vendor bills"
msgstr ""

#. module: sale
#: code:addons/sale/models/sale.py:1097
#, python-format
msgid "It is forbidden to modify the following fields in a locked order:\n"
"%s"
msgstr "Không được sửa đổi các trường sau theo thứ tự bị khoá:\n"
"%s"

#. module: sale
#: code:addons/sale/models/sale.py:689
#, python-format
msgid "It is not allowed to confirm an order in the following states: %s"
msgstr "Không được phép xác nhận đơn đặt hàng ở các trạng thái sau: %s"

#. module: sale
#: selection:res.company,sale_onboarding_order_confirmation_state:0
#: selection:res.company,sale_onboarding_sample_quotation_state:0
#: selection:res.company,sale_quotation_onboarding_state:0
msgid "Just done"
msgstr "Vừa xong"

#. module: sale
#: model_terms:ir.ui.view,arch_db:sale.report_all_channels_sales_view_search
msgid "Last 365 Days"
msgstr "365 ngày qua"

#. module: sale
#: model:ir.model.fields,field_description:sale.field_product_attribute_custom_value____last_update
#: model:ir.model.fields,field_description:sale.field_report_all_channels_sales____last_update
#: model:ir.model.fields,field_description:sale.field_report_sale_report_saleproforma____last_update
#: model:ir.model.fields,field_description:sale.field_sale_advance_payment_inv____last_update
#: model:ir.model.fields,field_description:sale.field_sale_order____last_update
#: model:ir.model.fields,field_description:sale.field_sale_order_line____last_update
#: model:ir.model.fields,field_description:sale.field_sale_payment_acquirer_onboarding_wizard____last_update
#: model:ir.model.fields,field_description:sale.field_sale_product_configurator____last_update
#: model:ir.model.fields,field_description:sale.field_sale_report____last_update
msgid "Last Modified on"
msgstr "Sửa lần cuối"

#. module: sale
#: model:ir.model.fields,field_description:sale.field_product_attribute_custom_value__write_uid
#: model:ir.model.fields,field_description:sale.field_sale_advance_payment_inv__write_uid
#: model:ir.model.fields,field_description:sale.field_sale_order__write_uid
#: model:ir.model.fields,field_description:sale.field_sale_order_line__write_uid
#: model:ir.model.fields,field_description:sale.field_sale_payment_acquirer_onboarding_wizard__write_uid
#: model:ir.model.fields,field_description:sale.field_sale_product_configurator__write_uid
msgid "Last Updated by"
msgstr "Cập nhật lần cuối bởi"

#. module: sale
#: model:ir.model.fields,field_description:sale.field_product_attribute_custom_value__write_date
#: model:ir.model.fields,field_description:sale.field_sale_advance_payment_inv__write_date
#: model:ir.model.fields,field_description:sale.field_sale_order__write_date
#: model:ir.model.fields,field_description:sale.field_sale_order_line__write_date
#: model:ir.model.fields,field_description:sale.field_sale_payment_acquirer_onboarding_wizard__write_date
#: model:ir.model.fields,field_description:sale.field_sale_product_configurator__write_date
msgid "Last Updated on"
msgstr "Cập nhật lần cuối"

#. module: sale
#: model_terms:ir.ui.view,arch_db:sale.view_sales_order_filter
msgid "Late Activities"
msgstr "Hoạt động trễ"

#. module: sale
#: model_terms:ir.ui.view,arch_db:sale.res_config_settings_view_form
msgid "Let your customers log in to see their documents"
msgstr "Cho phép khách hàng của bạn đăng nhập để xem tài liệu của họ"

#. module: sale
#. openerp-web
#: code:addons/sale/static/src/js/tour.js:24
#, python-format
msgid "Let's create a new quotation.<br/><i>Note that colored buttons usually point to the next logical actions.</i>"
msgstr "Hãy cùng tạo một báo giá mới<br/><i>Lưu ý rằng các nút có màu sắc thường trỏ đến một hành động logic tiếp theo trong quy trình.</i>"

#. module: sale
#: model_terms:ir.ui.view,arch_db:sale.view_order_form
msgid "Lock"
msgstr "Khoá"

#. module: sale
#: model:ir.model.fields,field_description:sale.field_res_config_settings__auto_done_setting
msgid "Lock Confirmed Sales"
msgstr "Khoá Đơn Bán đã Xác nhận"

#. module: sale
#: selection:sale.order,state:0
msgid "Locked"
msgstr "Đã Khoá"

#. module: sale
#: model_terms:ir.ui.view,arch_db:sale.onboarding_quotation_layout_step
msgid "Looks great!"
msgstr "Trông thật tuyệt!"

#. module: sale
#: model:ir.model.fields,field_description:sale.field_sale_order__message_main_attachment_id
msgid "Main Attachment"
msgstr "Đính kèm chính"

#. module: sale
#: model_terms:ir.ui.view,arch_db:sale.res_config_settings_view_form
msgid "Manage delivery dates from sales orders"
msgstr ""

#. module: sale
#: model:res.groups,name:sale.group_sale_order_dates
msgid "Manage delivery dates from sales orders."
msgstr ""

#. module: sale
#: model_terms:ir.ui.view,arch_db:sale.res_config_settings_view_form
msgid "Manage promotion &amp; coupon programs"
msgstr "Quản lý các chương trình Mã giảm giá &amp; Khuyến mãi"

#. module: sale
#: selection:sale.order.line,qty_delivered_method:0
msgid "Manual"
msgstr "Thủ công"

#. module: sale
#: selection:product.template,service_type:0
msgid "Manually set quantities on order"
msgstr "Thiết lập số lượng thủ công trên đơn hàng"

#. module: sale
#: model:ir.model.fields,help:sale.field_product_product__service_type
#: model:ir.model.fields,help:sale.field_product_template__service_type
msgid "Manually set quantities on order: Invoice based on the manually entered quantity, without creating an analytic account.\n"
"Timesheets on contract: Invoice based on the tracked hours on the related timesheet.\n"
"Create a task and track hours: Create a task on the sales order validation and track the work hours."
msgstr "Đặt số lượng thứ tự theo cách thủ công: Hoá đơn dựa trên số lượng được nhập theo cách thủ công, mà không cần tạo tài khoản phân tích.\n"
"Hợp đồng chấm công: Hoá đơn dựa trên số giờ được theo dõi trên bảng chấm công có liên quan.\n"
"Tạo một nhiệm vụ và theo dõi giờ: Tạo một nhiệm vụ trên xác nhận đơn đặt hàng bán hàng và theo dõi giờ làm việc."

#. module: sale
#: model:ir.model.fields,field_description:sale.field_res_config_settings__module_sale_margin
msgid "Margins"
msgstr "Biên Lợi nhuận"

#. module: sale
#: model:ir.model.fields,field_description:sale.field_sale_order__message_has_error
msgid "Message Delivery error"
msgstr "Có Lỗi Gửi Thông điệp"

#. module: sale
#: model:ir.model.fields,field_description:sale.field_res_partner__sale_warn_msg
#: model:ir.model.fields,field_description:sale.field_res_users__sale_warn_msg
msgid "Message for Sales Order"
msgstr "Thông điệp cho Đơn Bán"

#. module: sale
#: model:ir.model.fields,field_description:sale.field_product_product__sale_line_warn_msg
#: model:ir.model.fields,field_description:sale.field_product_template__sale_line_warn_msg
msgid "Message for Sales Order Line"
msgstr "Thông điệp cho Dòng Đơn Bán"

#. module: sale
#: model:ir.model.fields,field_description:sale.field_sale_order__message_ids
msgid "Messages"
msgstr "Thông điệp"

#. module: sale
#: model:ir.model.fields,field_description:sale.field_sale_payment_acquirer_onboarding_wizard__manual_name
msgid "Method"
msgstr "Phương thức"

#. module: sale
#: model:ir.model.fields,field_description:sale.field_sale_order_line__qty_delivered_method
msgid "Method to update delivered qty"
msgstr "Phương thức cập nhật số lượng đã giao"

#. module: sale
#: sql_constraint:sale.order.line:0
msgid "Missing required fields on accountable sale order line."
msgstr "Thiếu dữ liệu bắt buộc phải có trên chi tiết thông tin đơn hàng."

#. module: sale
#: model:ir.model.fields,field_description:sale.field_res_config_settings__multi_sales_price
msgid "Multiple Sales Prices per Product"
msgstr "Nhiều Giá Bán cho một Sản phẩm"

#. module: sale
#: selection:res.config.settings,multi_sales_price_method:0
#: selection:res.config.settings,sale_pricelist_setting:0
msgid "Multiple prices per product (e.g. customer segments, currencies)"
msgstr "Nhiều giá bán cho một sản phẩm (vd: các phân khúc khách hàng, các tiền tệ)"

#. module: sale
#: model_terms:ir.ui.view,arch_db:sale.view_sales_order_filter
msgid "My Activities"
msgstr "Hoạt động của tôi"

#. module: sale
#: model_terms:ir.ui.view,arch_db:sale.view_sales_order_filter
msgid "My Orders"
msgstr "Đơn hàng của tôi"

#. module: sale
#: model_terms:ir.ui.view,arch_db:sale.sale_order_view_search_inherit_quotation
msgid "My Quotations"
msgstr "Báo giá của Tôi"

#. module: sale
#: model_terms:ir.ui.view,arch_db:sale.view_sales_order_line_filter
msgid "My Sales Order Lines"
msgstr "Chi tiết đơn hàng của tôi"

#. module: sale
#: model:ir.model.fields,help:sale.field_sale_order__signed_by
msgid "Name of the person that signed the SO."
msgstr "Tên của người mà đã ký Đơn bán này."

#. module: sale
#: code:addons/sale/models/sale.py:140
#: code:addons/sale/models/sale.py:376
#: code:addons/sale/models/sale.py:378
#: code:addons/sale/models/sale.py:380
#, python-format
msgid "New"
msgstr ""

#. module: sale
#: model:ir.actions.act_window,name:sale.action_quotation_form
msgid "New Quotation"
msgstr "Báo giá Mới"

#. module: sale
#: model:ir.model.fields,field_description:sale.field_sale_order__activity_date_deadline
msgid "Next Activity Deadline"
msgstr "Hạn chót lần hành động kế tiếp"

#. module: sale
#: model:ir.model.fields,field_description:sale.field_sale_order__activity_summary
msgid "Next Activity Summary"
msgstr "Tóm tắt hoạt động tiếp theo"

#. module: sale
#: model:ir.model.fields,field_description:sale.field_sale_order__activity_type_id
msgid "Next Activity Type"
msgstr "Kiểu hành động kế tiếp"

#. module: sale
#: selection:product.template,expense_policy:0
msgid "No"
msgstr "Không"

#. module: sale
#: selection:product.template,sale_line_warn:0
#: selection:res.partner,sale_warn:0
msgid "No Message"
msgstr "Không có Thông điệp"

#. module: sale
#: model_terms:ir.ui.view,arch_db:sale.res_config_settings_view_form
msgid "No longer edit orders once confirmed"
msgstr "Không cho chỉnh sửa sau khi đơn đã được xác nhận"

#. module: sale
#: model_terms:ir.actions.act_window,help:sale.action_orders_to_invoice
msgid "No orders to invoice found"
msgstr "Không tìm thấy đơn hàng nào phải xuất hóa đơn"

#. module: sale
#: model_terms:ir.actions.act_window,help:sale.action_orders_upselling
msgid "No orders to upsell found"
msgstr ""

#. module: sale
#: selection:res.company,sale_onboarding_order_confirmation_state:0
#: selection:res.company,sale_onboarding_sample_quotation_state:0
#: selection:res.company,sale_quotation_onboarding_state:0
msgid "Not done"
msgstr "Chưa xong"

#. module: sale
#: model_terms:ir.ui.view,arch_db:sale.view_order_form
#: selection:sale.order.line,display_type:0
msgid "Note"
msgstr "Ghi chú"

#. module: sale
#: selection:sale.order,invoice_status:0
#: selection:sale.order.line,invoice_status:0
msgid "Nothing to Invoice"
msgstr "Không còn gì để Xuất Hoá đơn"

#. module: sale
#: model:ir.model.fields,field_description:sale.field_sale_order__message_needaction_counter
msgid "Number of Actions"
msgstr "Số lượng Hành động"

#. module: sale
#: model:ir.model.fields,help:sale.field_sale_order_line__customer_lead
msgid "Number of days between the order confirmation and the shipping of the products to the customer"
msgstr "Số ngày bạn hứa sẽ giao hàng cho khách hàng kể từ ngày xác nhận đơn hàng đến ngày giao hàng"

#. module: sale
#: model:ir.model.fields,field_description:sale.field_sale_order__message_has_error_counter
msgid "Number of error"
msgstr "Số lỗi"

#. module: sale
#: model:ir.model.fields,help:sale.field_sale_order__message_needaction_counter
msgid "Number of messages which requires an action"
msgstr "Số thông điệp cần có hành động"

#. module: sale
#: model:ir.model.fields,help:sale.field_sale_order__message_has_error_counter
msgid "Number of messages with delivery error"
msgstr "Số lượng các thông điệp có lỗi về gửi tin"

#. module: sale
#: model:ir.model.fields,field_description:sale.field_crm_team__quotations_count
msgid "Number of quotations to invoice"
msgstr "Số lượng báo giá lập hóa đơn"

#. module: sale
#: model:ir.model.fields,field_description:sale.field_crm_team__sales_to_invoice_count
msgid "Number of sales to invoice"
msgstr "Số lượng đơn hàng lập hóa đơn"

#. module: sale
#: model:ir.model.fields,help:sale.field_sale_order__message_unread_counter
msgid "Number of unread messages"
msgstr "Số thông điệp chưa đọc"

#. module: sale
#: model:product.template,description_sale:sale.product_product_1_product_template
msgid "Office chairs can harm your floor: protect it."
msgstr "Ghế văn phòng có thể làm hỏng sàn nhà: bảo vệ nó."

#. module: sale
#: selection:res.config.settings,auth_signup_uninvited:0
msgid "On invitation"
msgstr "Khi được mời"

#. module: sale
#: model_terms:ir.actions.act_window,help:sale.act_res_partner_2_sale_order
#: model_terms:ir.actions.act_window,help:sale.action_orders_salesteams
#: model_terms:ir.actions.act_window,help:sale.action_quotations
#: model_terms:ir.actions.act_window,help:sale.action_quotations_salesteams
#: model_terms:ir.actions.act_window,help:sale.action_quotations_with_onboarding
msgid "Once the quotation is confirmed by the customer, it becomes a sales order.<br> You will be able to create an invoice and collect the payment."
msgstr "Một khi báo giá được xác nhận bởi khách hàng, nó sẽ trở thành một đơn bán.<br>Bạn sẽ có thể tạo hoá đơn từ đơn bán để quản lý công nợ và thu tiền (ghi nhận thanh toán)."

#. module: sale
#: model_terms:ir.actions.act_window,help:sale.action_orders
msgid "Once the quotation is confirmed, it becomes a sales order.<br> You will be able to create an invoice and collect the payment."
msgstr "Một khi báo giá được xác nhận, nó sẽ trở thành một đơn bán.<br>Bạn sẽ có thể tạo hoá đơn từ đơn bán để quản lý công nợ và thu tiền (ghi nhận thanh toán)."

#. module: sale
#. openerp-web
#: code:addons/sale/static/src/js/tour.js:64
#, python-format
msgid "Once your quotation is ready, you can save, print or send it by email."
msgstr "Một khi báo giá đã sẵn sàng, bạn có thể lưu, in ấn hoặc gửi qua email."

#. module: sale
#: model:ir.model.fields,field_description:sale.field_res_company__portal_confirmation_pay
#: model:ir.model.fields,field_description:sale.field_res_config_settings__portal_confirmation_pay
#: model:ir.model.fields,field_description:sale.field_sale_order__require_payment
msgid "Online Payment"
msgstr "Thanh toán Online"

#. module: sale
#: model:ir.model.fields,field_description:sale.field_res_company__portal_confirmation_sign
#: model:ir.model.fields,field_description:sale.field_res_config_settings__portal_confirmation_sign
#: model:ir.model.fields,field_description:sale.field_sale_order__require_signature
msgid "Online Signature"
msgstr "Ký nhận trực tuyến"

#. module: sale
#. openerp-web
#: code:addons/sale/static/src/js/sale.js:49
#, python-format
msgid "Only Integer Value should be valid."
msgstr ""

#. module: sale
#: model_terms:ir.ui.view,arch_db:sale.optional_product_items
msgid "Option not available"
msgstr "Tuỳ chọn không khả dụng"

#. module: sale
#: model:ir.model.fields,field_description:sale.field_product_product__optional_product_ids
#: model:ir.model.fields,field_description:sale.field_product_template__optional_product_ids
msgid "Optional Products"
msgstr "Sản phẩm Tuỳ chọn"

#. module: sale
#: model:ir.model.fields,help:sale.field_product_product__optional_product_ids
#: model:ir.model.fields,help:sale.field_product_template__optional_product_ids
msgid "Optional Products are suggested whenever the customer hits *Add to Cart* (cross-sell strategy, e.g. for computers: warranty, software, etc.)."
msgstr ""

#. module: sale
#: model_terms:ir.ui.view,arch_db:sale.product_template_form_view
msgid "Options"
msgstr "Tùy chọn"

#. module: sale
#: model_terms:ir.ui.view,arch_db:sale.view_sales_order_line_filter
msgid "Order"
msgstr "Đơn Bán"

#. module: sale
#: model:ir.model.fields,field_description:sale.field_sale_report__order_id
#: model_terms:ir.ui.view,arch_db:sale.report_saleorder_document
msgid "Order #"
msgstr "Đơn hàng #"

#. module: sale
#: model:ir.model.fields,field_description:sale.field_sale_advance_payment_inv__count
msgid "Order Count"
msgstr ""

#. module: sale
#: code:addons/sale/controllers/portal.py:51
#: code:addons/sale/controllers/portal.py:103
#: model:ir.model.fields,field_description:sale.field_sale_order__date_order
#: model:ir.model.fields,field_description:sale.field_sale_report__date
#: model_terms:ir.ui.view,arch_db:sale.portal_my_orders
#: model_terms:ir.ui.view,arch_db:sale.portal_my_quotations
#: model_terms:ir.ui.view,arch_db:sale.sale_order_view_search_inherit_quotation
#: model_terms:ir.ui.view,arch_db:sale.sale_order_view_search_inherit_sale
#: model_terms:ir.ui.view,arch_db:sale.view_order_product_search
#: model_terms:ir.ui.view,arch_db:sale.view_sales_order_filter
#, python-format
msgid "Order Date"
msgstr "Ngày đặt hàng"

#. module: sale
#: model:ir.model.fields,field_description:sale.field_sale_order__order_line
#: model_terms:ir.ui.view,arch_db:sale.view_order_form
msgid "Order Lines"
msgstr "Chi tiết Đơn bán"

#. module: sale
#: model_terms:ir.ui.view,arch_db:sale.view_order_tree
msgid "Order Number"
msgstr "Số Đơn"

#. module: sale
#: model:ir.model.fields,field_description:sale.field_report_all_channels_sales__name
#: model:ir.model.fields,field_description:sale.field_sale_order__name
#: model:ir.model.fields,field_description:sale.field_sale_order_line__order_id
#: model:ir.model.fields,field_description:sale.field_sale_report__name
msgid "Order Reference"
msgstr "Tham chiếu đơn hàng"

#. module: sale
#: model:ir.model.fields,field_description:sale.field_sale_order_line__state
msgid "Order Status"
msgstr "Tình trạng Đơn hàng"

#. module: sale
#: model:mail.activity.type,name:sale.mail_act_sale_upsell
msgid "Order Upsell"
msgstr "Bán Gia tăng"

#. module: sale
#: code:addons/sale/controllers/portal.py:203
#, python-format
msgid "Order is not in a state requiring customer signature."
msgstr "Đơn không ở trạng thái mà yêu cầu chữ ký khách hàng."

#. module: sale
#: code:addons/sale/controllers/portal.py:217
#, python-format
msgid "Order signed by %s"
msgstr "Đơn đặt hàng được ký bởi %s"

#. module: sale
#: model_terms:ir.ui.view,arch_db:sale.crm_team_salesteams_view_kanban
msgid "Order to Invoice"
msgstr "Đơn chờ Xuất Hoá đơn"

#. module: sale
#: model_terms:ir.ui.view,arch_db:sale.view_order_form
msgid "Ordered Qty"
msgstr "SL Đặt hàng"

#. module: sale
#: code:addons/sale/models/sale.py:1071
#: model:ir.model.fields,field_description:sale.field_sale_order_line__product_uom_qty
#: model_terms:ir.ui.view,arch_db:sale.view_order_form
#, python-format
msgid "Ordered Quantity"
msgstr "Số lượng Đặt hàng"

#. module: sale
#: model:ir.model.fields,help:sale.field_product_product__invoice_policy
#: model:ir.model.fields,help:sale.field_product_template__invoice_policy
msgid "Ordered Quantity: Invoice quantities ordered by the customer.\n"
"Delivered Quantity: Invoice quantities delivered to the customer."
msgstr "Theo số lượng đặt hàng: Xuất hoá đơn theo số lượng trên đơn bán.\n"
"Theo số lượng bàn giao: Xuất hoá đơn theo số lượng đã bàn giao mà chưa xuất hoá đơn."

#. module: sale
#: selection:product.template,invoice_policy:0
msgid "Ordered quantities"
msgstr "Theo số lượng đặt hàng"

#. module: sale
#: model:ir.ui.menu,name:sale.menu_sale_order
#: model:ir.ui.menu,name:sale.sale_order_menu
msgid "Orders"
msgstr "Đơn bán"

#. module: sale
#: model:ir.actions.act_window,name:sale.action_orders_to_invoice
#: model:ir.ui.menu,name:sale.menu_sale_order_invoice
#: model_terms:ir.ui.view,arch_db:sale.crm_team_salesteams_view_kanban
msgid "Orders to Invoice"
msgstr "Đơn bán Chờ xuất Hoá đơn"

#. module: sale
#: model:ir.actions.act_window,name:sale.action_orders_upselling
#: model:ir.ui.menu,name:sale.menu_sale_order_upselling
msgid "Orders to Upsell"
msgstr "Đơn Bán gia tăng"

#. module: sale
#. openerp-web
#: code:addons/sale/static/src/js/tour.js:13
#: code:addons/sale/static/src/js/tour.js:18
#, python-format
msgid "Organize your sales activities with the <b>Sales Management app</b>."
msgstr "Tổ chức các hoạt động bán hàng của bạn bằng <b>Ứng dụng Quản lý Bán</b> "

#. module: sale
#: model_terms:ir.ui.view,arch_db:sale.view_order_form
msgid "Other Information"
msgstr "Thông tin Khác"

#. module: sale
#: selection:sale.order,activity_state:0
msgid "Overdue"
msgstr "Quá hạn"

#. module: sale
#: model:ir.actions.report,name:sale.action_report_pro_forma_invoice
msgid "PRO-FORMA Invoice"
msgstr "Hoá đơn PRO-FORMA"

#. module: sale
#: model:ir.model.fields,field_description:sale.field_report_all_channels_sales__partner_id
msgid "Partner"
msgstr "Đối tác"

#. module: sale
#: model:ir.model.fields,field_description:sale.field_report_all_channels_sales__country_id
msgid "Partner Country"
msgstr "Quốc gia Đối tác"

#. module: sale
#: code:addons/sale/controllers/portal.py:279
#, python-format
msgid "Pay & Confirm"
msgstr "Thanh toán & Xác nhận"

#. module: sale
#: model_terms:ir.ui.view,arch_db:sale.sale_order_portal_template
msgid "Pay &amp; Confirm"
msgstr "Thanh toán &amp; Xác nhận"

#. module: sale
#: code:addons/sale/models/payment.py:158
#, python-format
msgid "Pay Now"
msgstr "Thanh toán Ngay"

#. module: sale
#: model_terms:ir.ui.view,arch_db:sale.sale_order_portal_template
msgid "Pay now"
msgstr "Thanh toán ngay"

#. module: sale
#: model_terms:ir.ui.view,arch_db:sale.mail_notification_paynow_online
msgid "Pay online"
msgstr "Thanh toán Trực tuyến"

#. module: sale
#: model_terms:ir.ui.view,arch_db:sale.sale_order_portal_template
msgid "Pay with"
msgstr "Thanh toán qua"

#. module: sale
#: selection:sale.payment.acquirer.onboarding.wizard,payment_method:0
msgid "Pay with PayPal"
msgstr "Thanh toán bằng PayPal"

#. module: sale
#: selection:res.company,sale_onboarding_payment_method:0
#: selection:sale.payment.acquirer.onboarding.wizard,payment_method:0
msgid "Pay with another payment acquirer"
msgstr "Thanh toán với một nhà cung cấp dịch vụ thanh toán khác"

#. module: sale
#: selection:sale.payment.acquirer.onboarding.wizard,payment_method:0
msgid "Pay with credit card (via Stripe)"
msgstr "Thanh toán bằng thẻ tín dụng (thông qua Stripe)"

#. module: sale
#: selection:res.company,sale_onboarding_payment_method:0
msgid "PayPal"
msgstr ""

#. module: sale
#: model:ir.model.fields,field_description:sale.field_sale_payment_acquirer_onboarding_wizard__paypal_email_account
msgid "PayPal Email ID"
msgstr ""

#. module: sale
#: model:ir.model,name:sale.model_payment_acquirer
msgid "Payment Acquirer"
msgstr "NCC dịch vụ thanh toán"

#. module: sale
#: model_terms:ir.ui.view,arch_db:sale.res_config_settings_view_form
msgid "Payment Acquirers"
msgstr "NCC dịch vụ thanh toán"

#. module: sale
#: model:ir.model.fields,field_description:sale.field_sale_payment_acquirer_onboarding_wizard__manual_post_msg
msgid "Payment Instructions"
msgstr "Hướng dẫn Thanh toán"

#. module: sale
#: model:ir.model.fields,field_description:sale.field_sale_payment_acquirer_onboarding_wizard__payment_method
msgid "Payment Method"
msgstr "Phương thức thanh toán"

#. module: sale
#: model:ir.model.fields,field_description:sale.field_sale_order__reference
msgid "Payment Ref."
msgstr "Tham chiếu Thanh toán"

#. module: sale
#: model:ir.model.fields,field_description:sale.field_sale_order__payment_term_id
msgid "Payment Terms"
msgstr "Điều khoản thanh toán"

#. module: sale
#: model:ir.model,name:sale.model_payment_transaction
msgid "Payment Transaction"
msgstr "Giao dịch Thanh toán"

#. module: sale
#: model:ir.model.fields,field_description:sale.field_sale_payment_acquirer_onboarding_wizard__paypal_seller_account
msgid "Paypal Merchant ID"
msgstr ""

#. module: sale
#: model:ir.model.fields,field_description:sale.field_sale_payment_acquirer_onboarding_wizard__paypal_pdt_token
msgid "Paypal PDT Token"
msgstr ""

#. module: sale
#: selection:sale.order,activity_state:0
msgid "Planned"
msgstr "Đã lên kế hoạch"

#. module: sale
#: code:addons/sale/models/sale.py:463
#, python-format
msgid "Please define an accounting sales journal for this company."
msgstr "Vui lòng định nghĩa một sổ nhật ký (kế toán) bán hàng cho công ty này."

#. module: sale
#: code:addons/sale/models/sale.py:1339
#, python-format
msgid "Please define income account for this product: \"%s\" (id:%d) - or for its category: \"%s\"."
msgstr "Vui lòng xác định tài khoản doanh thu cho sản phẩm: \"%s\" (id:%d) - hoặc cho nhóm sản phẩm: \"%s\"."

#. module: sale
#: model:ir.model.fields,field_description:sale.field_sale_order__access_url
msgid "Portal Access URL"
msgstr "URL Truy cập Portal"

#. module: sale
#: model_terms:ir.ui.view,arch_db:sale.view_order_form
msgid "Preview"
msgstr "Xem trước"

#. module: sale
#: model_terms:ir.ui.view,arch_db:sale.product_configurator_configure_optional_products
msgid "Price"
msgstr "Giá"

#. module: sale
#: model:ir.model.fields,field_description:sale.field_sale_order_line__price_reduce
msgid "Price Reduce"
msgstr "Giảm Giá"

#. module: sale
#: model:ir.model.fields,field_description:sale.field_sale_order_line__price_reduce_taxexcl
msgid "Price Reduce Tax excl"
msgstr "Giảm Giá không gồm Thuế"

#. module: sale
#: model:ir.model.fields,field_description:sale.field_sale_order_line__price_reduce_taxinc
msgid "Price Reduce Tax inc"
msgstr "Giảm Giá gồm Thuế"

#. module: sale
#: model:ir.model.fields,field_description:sale.field_report_all_channels_sales__price_subtotal
msgid "Price Subtotal"
msgstr "Tổng Phụ"

#. module: sale
#: selection:res.config.settings,sale_pricelist_setting:0
msgid "Price computed from formulas (discounts, margins, roundings)"
msgstr "Giá được tính toán dựa trên công thức (chiết khấu, biên, làm tròn)"

#. module: sale
#: model:ir.model,name:sale.model_product_pricelist
#: model:ir.model.fields,field_description:sale.field_report_all_channels_sales__pricelist_id
#: model:ir.model.fields,field_description:sale.field_sale_order__pricelist_id
#: model:ir.model.fields,field_description:sale.field_sale_product_configurator__pricelist_id
#: model:ir.model.fields,field_description:sale.field_sale_report__pricelist_id
msgid "Pricelist"
msgstr "Bảng giá"

#. module: sale
#: model:ir.model.fields,help:sale.field_sale_order__pricelist_id
msgid "Pricelist for current sales order."
msgstr "Bảng giá cho đơn hàng hiện tại"

#. module: sale
#: model:ir.model.fields,field_description:sale.field_res_config_settings__sale_pricelist_setting
#: model:ir.ui.menu,name:sale.menu_product_pricelist_main
#: model_terms:ir.ui.view,arch_db:sale.res_config_settings_view_form
msgid "Pricelists"
msgstr "Bảng giá"

#. module: sale
#: model:ir.model.fields,field_description:sale.field_res_config_settings__multi_sales_price_method
msgid "Pricelists Method"
msgstr ""

#. module: sale
#: selection:res.config.settings,multi_sales_price_method:0
msgid "Prices computed from formulas (discounts, margins, roundings)"
msgstr "Giá được tính toán dựa trên công thức (chiết khấu, biên, làm tròn)"

#. module: sale
#: model_terms:ir.ui.view,arch_db:sale.res_config_settings_view_form
msgid "Pricing"
msgstr "Chính sách Giá bán"

#. module: sale
#: model_terms:ir.ui.view,arch_db:sale.sale_order_portal_template
#: model_terms:ir.ui.view,arch_db:sale.view_order_form
msgid "Print"
msgstr "In"

#. module: sale
#: model:ir.model.fields,field_description:sale.field_res_config_settings__group_proforma_sales
msgid "Pro-Forma Invoice"
msgstr "Hóa đơn Chiếu lệ"

#. module: sale
#: model:res.groups,name:sale.group_proforma_sales
msgid "Pro-forma Invoices"
msgstr "Hóa đơn Chiếu lệ"

#. module: sale
#: model:ir.model,name:sale.model_product_product
#: model:ir.model.fields,field_description:sale.field_report_all_channels_sales__product_id
#: model:ir.model.fields,field_description:sale.field_sale_order_line__product_id
#: model:ir.model.fields,field_description:sale.field_sale_product_configurator__product_template_id
#: model:ir.model.fields,field_description:sale.field_sale_report__product_tmpl_id
#: model_terms:ir.ui.view,arch_db:sale.product_configurator_configure_optional_products
#: model_terms:ir.ui.view,arch_db:sale.view_order_product_search
#: model_terms:ir.ui.view,arch_db:sale.view_sales_order_filter
#: model_terms:ir.ui.view,arch_db:sale.view_sales_order_line_filter
msgid "Product"
msgstr "Sản phẩm"

#. module: sale
#: model:ir.model,name:sale.model_product_attribute
msgid "Product Attribute"
msgstr "Thuộc tính sản phẩm"

#. module: sale
#: model:ir.model,name:sale.model_product_attribute_custom_value
msgid "Product Attribute Custom Value"
msgstr "Giá trị tuỳ ý cho Thuộc tính Sản phẩm"

#. module: sale
#: model:ir.model,name:sale.model_product_template_attribute_value
msgid "Product Attribute Value"
msgstr "Giá trị thuộc tính"

#. module: sale
#: model_terms:ir.ui.view,arch_db:sale.res_config_settings_view_form
msgid "Product Catalog"
msgstr "Danh mục Sản phẩm"

#. module: sale
#: model:ir.model.fields,field_description:sale.field_report_all_channels_sales__categ_id
#: model:ir.model.fields,field_description:sale.field_sale_report__categ_id
#: model_terms:ir.ui.view,arch_db:sale.view_order_product_search
msgid "Product Category"
msgstr "Nhóm Sản phẩm"

#. module: sale
#: model:ir.model.fields,field_description:sale.field_sale_order_line__product_image
#: model_terms:ir.ui.view,arch_db:sale.optional_product_items
#: model_terms:ir.ui.view,arch_db:sale.product_configurator_configure
#: model_terms:ir.ui.view,arch_db:sale.product_configurator_configure_optional_products
msgid "Product Image"
msgstr "Hình Sản phẩm"

#. module: sale
#: model:ir.model.fields,field_description:sale.field_report_all_channels_sales__product_qty
msgid "Product Quantity"
msgstr "Số lượng sản phẩm"

#. module: sale
#: model:ir.model,name:sale.model_product_template
#: model:ir.model.fields,field_description:sale.field_report_all_channels_sales__product_tmpl_id
msgid "Product Template"
msgstr "Mẫu Sản phẩm"

#. module: sale
#: model:ir.model.fields,field_description:sale.field_sale_report__product_id
msgid "Product Variant"
msgstr "Biến thể Sản phẩm"

#. module: sale
#: model:ir.ui.menu,name:sale.menu_product
#: model:ir.ui.menu,name:sale.menu_products
msgid "Product Variants"
msgstr "Biến thể sản phẩm"

#. module: sale
#: model:ir.model.fields,field_description:sale.field_sale_order_line__product_no_variant_attribute_value_ids
msgid "Product attribute values that do not create variants"
msgstr "Giá trị thuộc tính sản phẩm mà không tạo biến thể"

#. module: sale
#: model_terms:ir.ui.view,arch_db:sale.res_config_settings_view_form
msgid "Product used for down payments"
msgstr "Sản phẩm được sử dụng cho mục đích đặt cọc/ứng trước"

#. module: sale
#: model:ir.actions.act_window,name:sale.product_template_action
#: model:ir.ui.menu,name:sale.menu_product_template_action
#: model:ir.ui.menu,name:sale.prod_config_main
#: model:ir.ui.menu,name:sale.product_menu_catalog
#: model_terms:ir.ui.view,arch_db:sale.sale_order_portal_content
msgid "Products"
msgstr "Sản phẩm"

#. module: sale
#: model:ir.model,name:sale.model_report_sale_report_saleproforma
msgid "Proforma Report"
msgstr "Báo cáo Proforma"

#. module: sale
#: model_terms:ir.ui.view,arch_db:sale.view_order_line_tree
msgid "Qty"
msgstr "SL"

#. module: sale
#: model:ir.model.fields,field_description:sale.field_sale_report__qty_delivered
msgid "Qty Delivered"
msgstr "SL đã Giao"

#. module: sale
#: model:ir.model.fields,field_description:sale.field_sale_report__qty_invoiced
msgid "Qty Invoiced"
msgstr "SL đã Xuất Hoá đơn"

#. module: sale
#: model:ir.model.fields,field_description:sale.field_sale_report__product_uom_qty
msgid "Qty Ordered"
msgstr "SL Đặt hàng"

#. module: sale
#: model:ir.model.fields,field_description:sale.field_sale_report__qty_to_invoice
msgid "Qty To Invoice"
msgstr "SL chờ Xuất Hoá đơn"

#. module: sale
#: model_terms:ir.ui.view,arch_db:sale.res_config_settings_view_form
msgid "Quantities to invoice from sales orders"
msgstr "Số lượng để xuất hoá đơn từ đơn bán"

#. module: sale
#: model_terms:ir.ui.view,arch_db:sale.product_configurator_configure_optional_products
#: model_terms:ir.ui.view,arch_db:sale.report_saleorder_document
#: model_terms:ir.ui.view,arch_db:sale.sale_order_portal_content
msgid "Quantity"
msgstr "Số lượng"

#. module: sale
#: model_terms:ir.ui.view,arch_db:sale.view_order_form
msgid "Quantity:"
msgstr "Số lượng:"

#. module: sale
#: code:addons/sale/models/sale.py:271
#: model_terms:ir.ui.view,arch_db:sale.crm_team_salesteams_view_kanban
#: model_terms:ir.ui.view,arch_db:sale.view_quotation_tree
#: selection:sale.order,state:0
#, python-format
msgid "Quotation"
msgstr "Báo giá"

#. module: sale
#: model_terms:ir.ui.view,arch_db:sale.portal_my_quotations
#: model_terms:ir.ui.view,arch_db:sale.report_saleorder_document
msgid "Quotation #"
msgstr "Báo giá #"

#. module: sale
#: model:ir.actions.report,name:sale.action_report_saleorder
msgid "Quotation / Order"
msgstr "Báo giá / Đơn bán"

#. module: sale
#: model_terms:ir.ui.view,arch_db:sale.view_quotation_tree
msgid "Quotation Date"
msgstr "Ngày Báo giá"

#. module: sale
#: model_terms:ir.ui.view,arch_db:sale.onboarding_quotation_layout_step
msgid "Quotation Layout"
msgstr "Bố cục Báo giá"

#. module: sale
#: model_terms:ir.ui.view,arch_db:sale.view_quotation_tree
msgid "Quotation Number"
msgstr "Số báo giá"

#. module: sale
#: selection:sale.order,state:0
#: selection:sale.report,state:0
msgid "Quotation Sent"
msgstr "Báo giá đã Gửi"

#. module: sale
#: sql_constraint:res.company:0
msgid "Quotation Validity is required and must be greater than 0."
msgstr ""

#. module: sale
#: model:mail.message.subtype,description:sale.mt_order_confirmed
msgid "Quotation confirmed"
msgstr "Báo giá đã xác nhận"

#. module: sale
#: model:mail.message.subtype,description:sale.mt_order_sent
#: model:mail.message.subtype,name:sale.mt_order_sent
#: model:mail.message.subtype,name:sale.mt_salesteam_order_sent
msgid "Quotation sent"
msgstr "Báo giá đã gửi"

#. module: sale
#: code:addons/sale/controllers/portal.py:159
#, python-format
msgid "Quotation viewed by customer"
msgstr "Báo giá được xem bởi khách hàng"

#. module: sale
#: code:addons/sale/models/sales_team.py:116
#: model:ir.actions.act_window,name:sale.action_quotations
#: model:ir.actions.act_window,name:sale.action_quotations_salesteams
#: model:ir.actions.act_window,name:sale.action_quotations_with_onboarding
#: model:ir.model.fields,field_description:sale.field_crm_team__use_quotations
#: model:ir.ui.menu,name:sale.menu_sale_quotations
#: model_terms:ir.ui.view,arch_db:sale.crm_team_salesteams_view_kanban
#: model_terms:ir.ui.view,arch_db:sale.portal_my_home_menu_sale
#: model_terms:ir.ui.view,arch_db:sale.portal_my_home_sale
#: model_terms:ir.ui.view,arch_db:sale.portal_my_quotations
#: model_terms:ir.ui.view,arch_db:sale.sale_order_view_search_inherit_quotation
#: model_terms:ir.ui.view,arch_db:sale.view_order_product_search
#, python-format
msgid "Quotations"
msgstr "Báo giá"

#. module: sale
#: model_terms:ir.ui.view,arch_db:sale.res_config_settings_view_form
msgid "Quotations &amp; Orders"
msgstr "Báo giá &amp; Đơn hàng"

#. module: sale
#: model:ir.actions.act_window,name:sale.action_order_report_quotation_salesteam
msgid "Quotations Analysis"
msgstr "Phân tích báo giá"

#. module: sale
#: model:ir.actions.act_window,name:sale.act_res_partner_2_sale_order
msgid "Quotations and Sales"
msgstr "Báo giá và Đơn hàng"

#. module: sale
#: selection:product.attribute,type:0
msgid "Radio"
msgstr ""

#. module: sale
#: model:ir.model.fields,field_description:sale.field_product_product__expense_policy
#: model:ir.model.fields,field_description:sale.field_product_template__expense_policy
msgid "Re-Invoice Policy"
msgstr "Chính sách Xuất lại hoá đơn"

#. module: sale
#: code:addons/sale/controllers/portal.py:52
#: code:addons/sale/controllers/portal.py:104
#, python-format
msgid "Reference"
msgstr "Dẫn chiếu"

#. module: sale
#: model:ir.model.fields,help:sale.field_sale_order__origin
msgid "Reference of the document that generated this sales order request."
msgstr "Tham chiếu của tài liệu mà dẫn đến đơn hàng này."

#. module: sale
#: model_terms:ir.ui.view,arch_db:sale.sale_order_portal_template
msgid "Reject This Quotation"
msgstr "Từ chối Báo giá này"

#. module: sale
#: model:ir.model.fields,field_description:sale.field_sale_order__remaining_validity_days
msgid "Remaining Validity Days"
msgstr "Số ngày Hợp lệ Còn lại"

#. module: sale
#: model_terms:ir.ui.view,arch_db:sale.product_configurator_configure
#: model_terms:ir.ui.view,arch_db:sale.product_configurator_configure_optional_products
msgid "Remove one"
msgstr "Gỡ bỏ một"

#. module: sale
#: model:ir.ui.menu,name:sale.menu_sale_report
#: model_terms:ir.ui.view,arch_db:sale.view_order_form
msgid "Reporting"
msgstr "Báo cáo"

#. module: sale
#: model:ir.model.fields,help:sale.field_sale_order__require_signature
msgid "Request a online signature to the customer in order to confirm orders automatically."
msgstr "Yêu cầu khách hàng ký trực tuyến để xác nhận đơn bán này một cách tự động."

#. module: sale
#: model_terms:ir.ui.view,arch_db:sale.res_config_settings_view_form
msgid "Request an online payment to confirm orders"
msgstr "Yêu cầu thanh toán trực tuyến để xác nhận đơn"

#. module: sale
#: model:ir.model.fields,help:sale.field_sale_order__require_payment
msgid "Request an online payment to the customer in order to confirm orders automatically."
msgstr "Yêu cầu khách hàng thanh toán trực tuyến để xác nhận đơn bán này một cách tự động."

#. module: sale
#: model_terms:ir.ui.view,arch_db:sale.res_config_settings_view_form
msgid "Request an online signature to confirm orders"
msgstr "Yêu cầu ký trực tuyến để xác nhận đơn"

#. module: sale
#: code:addons/sale/models/sale.py:368
#, python-format
msgid "Requested date is too soon."
msgstr "Ngày được yêu cầu thì quá sớm."

#. module: sale
#: model:ir.model.fields,field_description:sale.field_sale_order__activity_user_id
msgid "Responsible User"
msgstr "Người chịu trách nhiệm"

#. module: sale
#: model:ir.model,name:sale.model_sale_order
msgid "Sale Order"
msgstr "Đơn Bán"

#. module: sale
#: model:ir.model.fields,field_description:sale.field_res_partner__sale_order_count
#: model:ir.model.fields,field_description:sale.field_res_users__sale_order_count
msgid "Sale Order Count"
msgstr ""

#. module: sale
#: model:ir.model.fields,field_description:sale.field_res_config_settings__group_warning_sale
msgid "Sale Order Warnings"
msgstr "Cảnh báo Đơn Bán"

#. module: sale
#: model:ir.model,name:sale.model_sale_payment_acquirer_onboarding_wizard
msgid "Sale Payment acquire onboarding wizard"
msgstr ""

#. module: sale
#: model:ir.model,name:sale.model_sale_product_configurator
msgid "Sale Product Configurator"
msgstr "Trình cấu hình Sản phẩm để Bán"

#. module: sale
#: model_terms:ir.ui.view,arch_db:sale.res_config_settings_view_form
msgid "Sale Warnings"
msgstr "Cảnh báo khi Bán"

#. module: sale
#: model:ir.model.fields,field_description:sale.field_res_company__sale_onboarding_payment_method
msgid "Sale onboarding selected payment method"
msgstr ""

#. module: sale
#: model:ir.model.fields,field_description:sale.field_product_attribute_custom_value__sale_order_line_id
msgid "Sale order line"
msgstr "Dòng Đơn bán"

#. module: sale
#: selection:crm.team,dashboard_graph_model:0
#: model:ir.ui.menu,name:sale.menu_report_product_all
#: model:ir.ui.menu,name:sale.sale_menu_root
#: model_terms:ir.ui.view,arch_db:sale.crm_team_salesteams_view_kanban
#: model_terms:ir.ui.view,arch_db:sale.res_config_settings_view_form
#: model_terms:ir.ui.view,arch_db:sale.res_partner_view_buttons
msgid "Sales"
msgstr "Bán hàng"

#. module: sale
#: model:ir.model,name:sale.model_sale_advance_payment_inv
msgid "Sales Advance Payment Invoice"
msgstr "Hoá đơn thanh toán tạm ứng"

#. module: sale
#: model:ir.actions.act_window,name:sale.action_order_report_all
#: model:ir.actions.act_window,name:sale.action_order_report_so_salesteam
#: model_terms:ir.ui.view,arch_db:sale.view_order_product_graph
#: model_terms:ir.ui.view,arch_db:sale.view_order_product_pivot
#: model_terms:ir.ui.view,arch_db:sale.view_order_product_search
msgid "Sales Analysis"
msgstr "Phân tích Bán hàng"

#. module: sale
#: model:ir.model,name:sale.model_sale_report
msgid "Sales Analysis Report"
msgstr "Báo cáo Phân tích Bán"

#. module: sale
#: selection:sale.report,state:0
msgid "Sales Done"
msgstr "Đơn bán đã hoàn thành"

#. module: sale
#: model_terms:ir.ui.view,arch_db:sale.view_order_form
msgid "Sales Information"
msgstr "Các thông tin Bán hàng"

#. module: sale
#: code:addons/sale/models/sale.py:271
#: model:ir.model.fields,field_description:sale.field_res_partner__sale_order_ids
#: model:ir.model.fields,field_description:sale.field_res_users__sale_order_ids
#: model_terms:ir.ui.view,arch_db:sale.view_order_form
#: model_terms:ir.ui.view,arch_db:sale.view_sales_order_filter
#: selection:sale.order,state:0
#: selection:sale.report,state:0
#, python-format
msgid "Sales Order"
msgstr "Đơn Bán"

#. module: sale
#: model:mail.message.subtype,name:sale.mt_order_confirmed
#: model:mail.message.subtype,name:sale.mt_salesteam_order_confirmed
msgid "Sales Order Confirmed"
msgstr "Đơn hàng được Xác nhận"

#. module: sale
#: model:ir.model.fields,field_description:sale.field_account_analytic_line__so_line
#: model_terms:ir.ui.view,arch_db:sale.sale_order_line_view_form_readonly
msgid "Sales Order Item"
msgstr "Dòng trên Đơn Bán"

#. module: sale
#: model:ir.model,name:sale.model_sale_order_line
#: model:ir.model.fields,field_description:sale.field_product_product__sale_line_warn
#: model:ir.model.fields,field_description:sale.field_product_template__sale_line_warn
msgid "Sales Order Line"
msgstr "Chi tiết Đơn Bán"

#. module: sale
#: model:ir.model.fields,field_description:sale.field_account_invoice_line__sale_line_ids
#: model_terms:ir.ui.view,arch_db:sale.view_order_form
#: model_terms:ir.ui.view,arch_db:sale.view_order_line_tree
msgid "Sales Order Lines"
msgstr "Chi tiết đơn hàng"

#. module: sale
#: model_terms:ir.ui.view,arch_db:sale.view_sales_order_line_filter
msgid "Sales Order Lines ready to be invoiced"
msgstr "Hạng mục sẵn sàng xuất hoá đơn"

#. module: sale
#: model_terms:ir.ui.view,arch_db:sale.view_sales_order_line_filter
msgid "Sales Order Lines related to a Sales Order of mine"
msgstr "Các dòng đơn bán liên quan đến một Đơn bán của tôi"

#. module: sale
#: code:addons/sale/models/payment.py:131
#: model_terms:ir.ui.view,arch_db:sale.transaction_form_inherit_sale
#, python-format
msgid "Sales Order(s)"
msgstr "Đơn Bán"

#. module: sale
#: code:addons/sale/models/sales_team.py:117
#: model:ir.actions.act_window,name:sale.action_orders
#: model:ir.actions.act_window,name:sale.action_orders_salesteams
#: model:ir.actions.act_window,name:sale.action_orders_to_invoice_salesteams
#: model:ir.model.fields,field_description:sale.field_payment_transaction__sale_order_ids
#: model:ir.ui.menu,name:sale.menu_sales_config
#: model_terms:ir.ui.view,arch_db:sale.crm_team_salesteams_view_kanban
#: model_terms:ir.ui.view,arch_db:sale.portal_my_home_menu_sale
#: model_terms:ir.ui.view,arch_db:sale.portal_my_home_sale
#: model_terms:ir.ui.view,arch_db:sale.portal_my_orders
#: model_terms:ir.ui.view,arch_db:sale.sale_order_view_search_inherit_quotation
#: model_terms:ir.ui.view,arch_db:sale.view_order_product_search
#: model_terms:ir.ui.view,arch_db:sale.view_order_tree
#: model_terms:ir.ui.view,arch_db:sale.view_sale_order_calendar
#: model_terms:ir.ui.view,arch_db:sale.view_sale_order_graph
#: model_terms:ir.ui.view,arch_db:sale.view_sale_order_pivot
#, python-format
msgid "Sales Orders"
msgstr "Đơn Bán"

#. module: sale
#: model:ir.model,name:sale.model_crm_team
#: model:ir.model.fields,field_description:sale.field_account_invoice__team_id
#: model:ir.model.fields,field_description:sale.field_account_invoice_report__team_id
#: model:ir.model.fields,field_description:sale.field_report_all_channels_sales__team_id
#: model:ir.model.fields,field_description:sale.field_sale_order__team_id
#: model:ir.model.fields,field_description:sale.field_sale_report__team_id
#: model_terms:ir.ui.view,arch_db:sale.account_invoice_groupby_inherit
#: model_terms:ir.ui.view,arch_db:sale.report_all_channels_sales_view_search
#: model_terms:ir.ui.view,arch_db:sale.view_account_invoice_report_search_inherit
#: model_terms:ir.ui.view,arch_db:sale.view_order_product_search
#: model_terms:ir.ui.view,arch_db:sale.view_sales_order_filter
msgid "Sales Team"
msgstr "Đội bán hàng"

#. module: sale
#: model:ir.ui.menu,name:sale.report_sales_team
#: model:ir.ui.menu,name:sale.sales_team_config
msgid "Sales Teams"
msgstr "Kênh / Đội Bán hàng"

#. module: sale
#: model:ir.model.fields,field_description:sale.field_res_partner__sale_warn
#: model:ir.model.fields,field_description:sale.field_res_users__sale_warn
msgid "Sales Warnings"
msgstr "Cảnh báo Bán"

#. module: sale
#: model:ir.actions.act_window,name:sale.report_all_channels_sales_action
msgid "Sales by Channel"
msgstr "Doanh thu theo Kênh"

#. module: sale
#: model:ir.model,name:sale.model_report_all_channels_sales
msgid "Sales by Channel (All in One)"
msgstr "Doanh thu theo Kênh (Tất cả trong Một)"

#. module: sale
#: model_terms:ir.ui.view,arch_db:sale.report_all_channels_sales_view_pivot
#: model_terms:ir.ui.view,arch_db:sale.report_all_channels_sales_view_search
msgid "Sales by Channel Analysis"
msgstr "Phân tích Doanh thu theo Kênh"

#. module: sale
#: selection:product.template,expense_policy:0
msgid "Sales price"
msgstr "Giá Bán"

#. module: sale
#: code:addons/sale/models/sales_team.py:109
#, python-format
msgid "Sales: Untaxed Total"
msgstr "Doanh thu: Tổng trước thuế"

#. module: sale
#: model:ir.model.fields,field_description:sale.field_report_all_channels_sales__user_id
#: model:ir.model.fields,field_description:sale.field_sale_order__user_id
#: model:ir.model.fields,field_description:sale.field_sale_order_line__salesman_id
#: model:ir.model.fields,field_description:sale.field_sale_report__user_id
#: model_terms:ir.ui.view,arch_db:sale.view_order_product_search
#: model_terms:ir.ui.view,arch_db:sale.view_sales_order_filter
#: model_terms:ir.ui.view,arch_db:sale.view_sales_order_line_filter
msgid "Salesperson"
msgstr "Nhân viên bán hàng"

#. module: sale
#: code:addons/sale/models/res_company.py:60
#, python-format
msgid "Sample Order Line"
msgstr ""

#. module: sale
#: code:addons/sale/models/res_company.py:57
#, python-format
msgid "Sample Product"
msgstr "Sản phẩm Mẫu"

#. module: sale
#: model_terms:ir.ui.view,arch_db:sale.sale_onboarding_sample_quotation_step
msgid "Sample Quotation"
msgstr "Báo giá Mẫu"

#. module: sale
#: model_terms:ir.ui.view,arch_db:sale.view_sales_order_filter
#: model_terms:ir.ui.view,arch_db:sale.view_sales_order_line_filter
msgid "Search Sales Order"
msgstr "Tìm kiếm Đơn hàng"

#. module: sale
#: selection:sale.order.line,display_type:0
msgid "Section"
msgstr "Vùng"

#. module: sale
#: model_terms:ir.ui.view,arch_db:sale.view_order_form
msgid "Section Name (eg. Products, Services)"
msgstr "Tên vùng (vd: Các Sản phẩm, Các Dịch vụ, v.v.)"

#. module: sale
#: model:ir.model.fields,field_description:sale.field_sale_order__access_token
msgid "Security Token"
msgstr "Mã bảo mật"

#. module: sale
#: selection:product.attribute,type:0
msgid "Select"
msgstr "Chọn"

#. module: sale
#. openerp-web
#: code:addons/sale/static/src/js/tour.js:46
#, python-format
msgid "Select a product, or create a new one on the fly."
msgstr "Chọn một sản phẩm, hoặc tạo tốc hành một sản phẩm."

#. module: sale
#: model:ir.model.fields,help:sale.field_product_product__sale_line_warn
#: model:ir.model.fields,help:sale.field_product_template__sale_line_warn
#: model:ir.model.fields,help:sale.field_res_partner__sale_warn
#: model:ir.model.fields,help:sale.field_res_users__sale_warn
msgid "Selecting the \"Warning\" option will notify user with the message, Selecting \"Blocking Message\" will throw an exception with the message and block the flow. The Message has to be written in the next field."
msgstr "Chọn tùy chọn \"Cảnh báo\" sẽ hiển thị thông điệp cho người dùng, Chọn \"Cảnh báo đóng\" sẽ thoát ra ngoài kèm cảnh báo và chặn luồng. Cảnh báo sẽ được điền ở phần thông tin dưới đây."

#. module: sale
#: model_terms:ir.ui.view,arch_db:sale.res_config_settings_view_form
msgid "Sell and purchase products in different units of measure"
msgstr "Bán và mua sản phẩm theo các đơn vị đo lường khác nhau"

#. module: sale
#: model:ir.model.fields,field_description:sale.field_res_config_settings__module_website_sale_digital
msgid "Sell digital products - provide downloadable content on your customer portal"
msgstr "Bán sản phẩm số - cung cấp nội dung có thể download được ở cổng thông tin khách hàng"

#. module: sale
#: model_terms:ir.ui.view,arch_db:sale.res_config_settings_view_form
msgid "Sell products by multiple of unit # per package"
msgstr "Bán sản phẩm theo bội số số lượng theo mỗi đóng gói"

#. module: sale
#: model_terms:ir.ui.view,arch_db:sale.view_order_form
msgid "Send PRO-FORMA Invoice"
msgstr "Gửi hoá đơn CHIẾU LỆ"

#. module: sale
#: model_terms:ir.ui.view,arch_db:sale.res_config_settings_view_form
msgid "Send a product-specific email once the invoice is validated"
msgstr ""

#. module: sale
#: model_terms:ir.ui.view,arch_db:sale.sale_onboarding_sample_quotation_step
msgid "Send a quotation to test the customer portal."
msgstr "Gửi một báo giá để kiểm thử cổng giao dịch khách hàng (portal)."

#. module: sale
#: model:ir.actions.act_window,name:sale.action_open_sale_onboarding_sample_quotation
msgid "Send a sample quotation."
msgstr "Gửi một báo giá mẫu."

#. module: sale
#: model_terms:ir.ui.view,arch_db:sale.view_order_form
msgid "Send by Email"
msgstr "Gửi qua Email"

#. module: sale
#: model_terms:ir.ui.view,arch_db:sale.sale_onboarding_sample_quotation_step
msgid "Send sample"
msgstr "Gửi mẫu"

#. module: sale
#: model_terms:ir.ui.view,arch_db:sale.res_config_settings_view_form
msgid "Sending an email is useful if you need to share specific information or content about a product (instructions, rules, links, media, etc.). Create and set the email template from the product detail form (in Sales tab)."
msgstr "Gửi email nếu bạn cần chia sẻ thông tin hoặc nội dung cụ thể về sản phẩm (hướng dẫn, quy tắc, liên kết, phương tiện, v.v.). Tạo và đặt mẫu email từ biểu mẫu chi tiết sản phẩm (trong tab Bán hàng)."

#. module: sale
#: model:ir.model.fields,field_description:sale.field_sale_order_line__sequence
msgid "Sequence"
msgstr "Trình tự"

#. module: sale
#: model:ir.model.fields,field_description:sale.field_crm_team__use_invoices
msgid "Set Invoicing Target"
msgstr "Đặt mục tiêu hoá đơn"

#. module: sale
#: model_terms:ir.ui.view,arch_db:sale.res_config_settings_view_form
msgid "Set a default validity on your quotations"
msgstr "Thiết lập giá trị mặc định cho thời hạn các báo giá của bạn"

#. module: sale
#. openerp-web
#: code:addons/sale/static/src/js/sale.js:26
#, python-format
msgid "Set an invoicing target: "
msgstr "Thiết lập mục tiêu xuất hoá đơn"

#. module: sale
#: model_terms:ir.ui.view,arch_db:sale.res_config_settings_view_form
msgid "Set multiple prices per product, automated discounts, etc."
msgstr "Thiết lập nhiều giá bán cho một sản phẩm, tự động chiết khấu, v.v."

#. module: sale
#: model_terms:ir.ui.view,arch_db:sale.sale_onboarding_order_confirmation_step
msgid "Set payments"
msgstr "Thiết lập Thanh toán"

#. module: sale
#: model_terms:ir.ui.view,arch_db:sale.res_config_settings_view_form
msgid "Set specific billing and shipping addresses"
msgstr "Thiết lập các địa chỉ giao hàng và xuất hoá đơn riêng biệt"

#. module: sale
#: model_terms:ir.ui.view,arch_db:sale.view_order_form
msgid "Set to Quotation"
msgstr "Chuyển thành Báo giá"

#. module: sale
#: model:ir.actions.act_window,name:sale.action_sale_config_settings
#: model:ir.ui.menu,name:sale.menu_sale_general_settings
msgid "Settings"
msgstr "Thiết lập"

#. module: sale
#: model:ir.actions.server,name:sale.model_sale_order_action_share
msgid "Share"
msgstr "Chia sẻ"

#. module: sale
#: model_terms:ir.ui.view,arch_db:sale.res_config_settings_view_form
msgid "Shipping"
msgstr "Vận chuyển"

#. module: sale
#: model:ir.model.fields,field_description:sale.field_res_config_settings__module_delivery
msgid "Shipping Costs"
msgstr "Phí Giao hàng"

#. module: sale
#: model_terms:ir.ui.view,arch_db:sale.view_order_form
msgid "Shipping Information"
msgstr "Thông tin Giao hàng"

#. module: sale
#: model_terms:ir.ui.view,arch_db:sale.view_sales_order_filter
msgid "Show all records which has next action date is before today"
msgstr "Hiển thị tất cả dữ liệu có ngày xử lý tiếp theo mà trước ngày hôm nay"

#. module: sale
#: model_terms:ir.ui.view,arch_db:sale.res_config_settings_view_form
msgid "Show margins on orders"
msgstr "Hiện thị biên lợi nhuận trên đơn bán"

#. module: sale
#: selection:product.pricelist,discount_policy:0
msgid "Show public price & discount to the customer"
msgstr "Hiển thị giá niêm yết & chiết khấu cho khách hàng"

#. module: sale
#: model_terms:ir.ui.view,arch_db:sale.res_config_settings_view_form
msgid "Show standard terms &amp; conditions on orders"
msgstr "Hiển thị điều khoản &amp; và điều kiện tiêu chuẩn trên đơn hàng"

#. module: sale
#: model_terms:ir.ui.view,arch_db:sale.mail_notification_paynow_online
msgid "Sign and pay online"
msgstr "Ký và thanh toán trực tuyến"

#. module: sale
#: selection:res.company,sale_onboarding_payment_method:0
#: selection:sale.payment.acquirer.onboarding.wizard,payment_method:0
msgid "Sign online"
msgstr "Ký trực tuyến"

#. module: sale
#: model:ir.model.fields,field_description:sale.field_sale_order__signature
#: model_terms:ir.ui.view,arch_db:sale.sale_order_portal_content
msgid "Signature"
msgstr "Chữ ký"

#. module: sale
#: code:addons/sale/controllers/portal.py:205
#, python-format
msgid "Signature is missing."
msgstr "Chưa có chữ ký."

#. module: sale
#: model:ir.model.fields,help:sale.field_sale_order__signature
msgid "Signature received through the portal."
msgstr "Chữ ký được nhận thông qua công thông tin khách hàng."

#. module: sale
#: model:ir.model.fields,field_description:sale.field_sale_order__signed_by
msgid "Signed by"
msgstr "Được ký bởi"

#. module: sale
#: model:ir.model.fields,field_description:sale.field_product_product__sales_count
#: model:ir.model.fields,field_description:sale.field_product_template__sales_count
msgid "Sold"
msgstr "Đã bán"

#. module: sale
#: model_terms:ir.ui.view,arch_db:sale.product_form_view_sale_order_button
#: model_terms:ir.ui.view,arch_db:sale.product_template_form_view_sale_order_button
msgid "Sold in the last 365 days"
msgstr "Bán trong 365 ngày qua"

#. module: sale
#: model:ir.model.fields,field_description:sale.field_sale_order__origin
msgid "Source Document"
msgstr "Tài liệu Nguồn"

#. module: sale
#: model:ir.model.fields,field_description:sale.field_res_config_settings__module_product_email_template
msgid "Specific Email"
msgstr "Email Đặc trưng"

#. module: sale
#: code:addons/sale/controllers/portal.py:53
#: code:addons/sale/controllers/portal.py:105
#, python-format
msgid "Stage"
msgstr "Giai đoạn"

#. module: sale
#: model:ir.model.fields,field_description:sale.field_res_company__sale_onboarding_order_confirmation_state
msgid "State of the onboarding confirmation order step"
msgstr ""

#. module: sale
#: model:ir.model.fields,field_description:sale.field_res_company__sale_onboarding_sample_quotation_state
msgid "State of the onboarding sample quotation step"
msgstr ""

#. module: sale
#: model:ir.model.fields,field_description:sale.field_res_company__sale_quotation_onboarding_state
msgid "State of the sale onboarding panel"
msgstr ""

#. module: sale
#: model:ir.model.fields,field_description:sale.field_sale_order__state
#: model:ir.model.fields,field_description:sale.field_sale_report__state
#: model_terms:ir.ui.view,arch_db:sale.view_order_product_search
msgid "Status"
msgstr "Tình trạng"

#. module: sale
#: model:ir.model.fields,help:sale.field_sale_order__activity_state
msgid "Status based on activities\n"
"Overdue: Due date is already passed\n"
"Today: Activity date is today\n"
"Planned: Future activities."
msgstr "Trạng thái dựa trên hoạt động\n"
"Quá hạn: Ngày đến hạn đã trôi qua\n"
"Hôm nay: Hôm nay là ngày phải thực hiện\n"
"Đã hoạch định: Các hoạt động trong tương lai."

#. module: sale
#: model:product.template.attribute.value,name:sale.product_template_attribute_value_3
#: model:product.template.attribute.value,name:sale.product_template_attribute_value_4
msgid "Steel"
msgstr "Thép"

#. module: sale
#: selection:sale.order.line,qty_delivered_method:0
msgid "Stock Moves"
msgstr "Dịch chuyển kho"

#. module: sale
#: selection:res.company,sale_onboarding_payment_method:0
msgid "Stripe"
msgstr ""

#. module: sale
#: model:ir.model.fields,field_description:sale.field_sale_payment_acquirer_onboarding_wizard__stripe_publishable_key
msgid "Stripe Publishable Key"
msgstr ""

#. module: sale
#: model:ir.model.fields,field_description:sale.field_sale_payment_acquirer_onboarding_wizard__stripe_secret_key
msgid "Stripe Secret Key"
msgstr ""

#. module: sale
#: model:ir.model.fields,field_description:sale.field_sale_order_line__price_subtotal
msgid "Subtotal"
msgstr "Tổng phụ"

#. module: sale
#: model:ir.model.fields,help:sale.field_crm_team__invoiced_target
msgid "Target of invoice revenue for the current month. This is the amount the sales channel estimates to be able to invoice this month."
msgstr "Mục tiêu doanh thu hóa đơn cho tháng hiện tại. Đây là số tiền mà kênh bán hàng ước tính để có thể lập hoá đơn trong tháng này."

#. module: sale
#: model:ir.model.fields,field_description:sale.field_sale_order__amount_by_group
msgid "Tax amount by group"
msgstr "Số tiền thuế theo nhóm"

#. module: sale
#: model:ir.model.fields,field_description:sale.field_sale_order__amount_tax
#: model:ir.model.fields,field_description:sale.field_sale_order_line__tax_id
#: model_terms:ir.ui.view,arch_db:sale.report_saleorder_document
#: model_terms:ir.ui.view,arch_db:sale.sale_order_portal_content
msgid "Taxes"
msgstr "Các loại Thuế"

#. module: sale
#: model:ir.model.fields,help:sale.field_sale_advance_payment_inv__deposit_taxes_id
msgid "Taxes used for deposits"
msgstr "Các thuế được dùng cho các khoản đặt cọc"

#. module: sale
#: model:ir.model.fields,help:sale.field_sale_order_line__display_type
msgid "Technical field for UX purpose."
<<<<<<< HEAD
msgstr "Trường kỹ thuật cho mục đích UX"
=======
msgstr "Trường kỹ thuật cho mục đích UX."
>>>>>>> 72339a53

#. module: sale
#: model_terms:ir.ui.view,arch_db:sale.sale_order_portal_template
msgid "Tell us why you are refusing this quotation, this will help us improve our services."
msgstr "Hãy cho chúng tôi biết tại sao bạn từ chối báo giá này. Điều này sẽ giúp chúng tôi cải thiện sản phẩm / dịch vụ của chúng tôi."

#. module: sale
#: model:ir.model.fields,field_description:sale.field_res_config_settings__sale_note
msgid "Terms & Conditions"
msgstr "Điều khoản & Điều kiện"

#. module: sale
#: model_terms:ir.ui.view,arch_db:sale.sale_order_portal_content
msgid "Terms &amp; Conditions"
msgstr "Điều khoản &amp; Điều kiện"

#. module: sale
#: model:ir.model.fields,field_description:sale.field_sale_order__note
msgid "Terms and conditions"
msgstr "Điều khoản và Điều kiện"

#. module: sale
#: model_terms:ir.ui.view,arch_db:sale.view_order_form
msgid "Terms and conditions... (note: you can setup default ones in the Configuration menu)"
msgstr "Điều khoản và điểu kiện... (chú ý: bạn có thể thiết lập điều khoản và điều kiện mặc định ở trình đơn Cấu hình)"

#. module: sale
#: code:addons/sale/models/analytic.py:117
#, python-format
msgid "The Sales Order %s linked to the Analytic Account %s is cancelled. You cannot register an expense on a cancelled Sales Order."
msgstr "Đơn Bán %s liên kết với Tài khoản Quản trị %s bị huỷ. Bạn không thể ghi nhận một chi phí cho một Đơn Bán bị Huỷ."

#. module: sale
#: code:addons/sale/models/analytic.py:116
#, python-format
msgid "The Sales Order %s linked to the Analytic Account %s is currently locked. You cannot register an expense on a locked Sales Order. Please create a new SO linked to this Analytic Account."
msgstr "Đơn bán %s mà liên kết đến Tài khoản Quản trị %s hiện đang bị khoá. Bạn không thể ghi nhận chi phí đối với một Đơn Bán bị khoá. Vui lòng tạo một đơn mới và liên kết đến Tài khoản Quản trị này."

#. module: sale
#: code:addons/sale/models/analytic.py:112
#, python-format
msgid "The Sales Order %s linked to the Analytic Account %s must be validated before registering expenses."
msgstr "Đơn Bán %s mà liên kết với Tài khoản Quản trị %s phải được xác nhận trước khi có thể ghi nhận chi phí."

#. module: sale
#: model:ir.model.fields,help:sale.field_sale_advance_payment_inv__amount
msgid "The amount to be invoiced in advance, taxes excluded."
msgstr "Giá trị để xuất hoá đơn trước, thuế bao gồm."

#. module: sale
#: model:ir.model.fields,help:sale.field_sale_order__analytic_account_id
msgid "The analytic account related to a sales order."
msgstr "Tài khoản quản trị liên quan tới một đơn hàng"

#. module: sale
#: code:addons/sale/models/sale.py:369
#, python-format
msgid "The commitment date is sooner than the expected date.You may be unable to honor the commitment date."
msgstr "Ngày cam kết sớm hơn ngày kế hoạch. Bạn có thể không đảm bảo được uy tín của bạn."

#. module: sale
#: model:ir.model.fields,help:sale.field_crm_team__dashboard_graph_model
msgid "The graph this channel will display in the Dashboard.\n"
""
msgstr "Biểu đồ mà kênh này sẽ hiển thị trong Bảng thông tin.\n"
""

#. module: sale
#: model:ir.model.fields,help:sale.field_res_config_settings__automatic_invoice
msgid "The invoice is generated automatically and available in the customer portal when the transaction is confirmed by the payment acquirer.\n"
"The invoice is marked as paid and the payment is registered in the payment journal defined in the configuration of the payment acquirer.\n"
"This mode is advised if you issue the final invoice at the order and not after the delivery."
msgstr "Hóa đơn được tạo tự động và có sẵn trong cổng thông tin của khách hàng khi giao dịch được xác nhận bởi người mua thanh toán.\n"
"Hóa đơn được đánh dấu là đã thanh toán và thanh toán được đăng ký trong nhật ký thanh toán được xác định trong cấu hình của người nhận thanh toán.\n"
"Chế độ này được khuyến nghị nếu bạn phát hành hóa đơn cuối cùng theo đơn đặt hàng chứ không phải sau khi giao hàng."

#. module: sale
#: model_terms:ir.ui.view,arch_db:sale.res_config_settings_view_form
msgid "The margin is computed as the sum of product sales prices minus the cost set in their detail form."
msgstr "Biên lợi nhuận được tính bằng tổng giá bán trừ giá vốn được thiết lập trên form sản phẩm."

#. module: sale
#: model:ir.model.fields,help:sale.field_sale_order__reference
msgid "The payment communication of this sale order."
msgstr "Thông tin thanh toán của đơn bán này."

#. module: sale
#: code:addons/sale/wizard/sale_make_invoice_advance.py:154
#, python-format
msgid "The product used to invoice a down payment should be of type 'Service'. Please use another product or update this product."
msgstr "Sản phẩm được sử dụng để xuất hoá đơn cho một khoản tiền đặt cọc/ứng trước phải có kiểu là kiểu 'Dịch vụ'. Vui lòng chọn một sản phẩm khác hoặc cập nhật lại sản phẩm này."

#. module: sale
#: code:addons/sale/wizard/sale_make_invoice_advance.py:152
#, python-format
msgid "The product used to invoice a down payment should have an invoice policy set to \"Ordered quantities\". Please update your deposit product to be able to create a deposit invoice."
msgstr "Sản phẩm được sử dụng để xuất hoá đơn cho một khoản tiền đặt cọc/ứng trước phải có chính sách xuất hoá đơn \"Theo số lượng đặt hàng\". Vui lòng cập nhật lại sản phẩm để có thể xuất hoá đơn đặt cọc."

#. module: sale
#: model:ir.model.fields,help:sale.field_sale_order__currency_rate
msgid "The rate of the currency to the currency of rate 1 applicable at the date of the order"
msgstr "Tỷ giá của tiền tệ mà so với tiền tệ có tỷ giá 1 áp dụng vào ngày đặt hàng"

#. module: sale
#: code:addons/sale/wizard/sale_make_invoice_advance.py:80
#, python-format
msgid "The value of the down payment amount must be positive."
msgstr "Giá trị của khoản đặt cọc phải dương."

#. module: sale
#: model_terms:ir.ui.view,arch_db:sale.portal_my_orders
msgid "There are currently no orders for your account."
msgstr "Hiện không có đơn hàng nào cho tài khoản của bạn."

#. module: sale
#: model_terms:ir.ui.view,arch_db:sale.portal_my_quotations
msgid "There are currently no quotations for your account."
msgstr "Hiện không có báo giá nào cho tài khoản của bạn."

#. module: sale
#: model_terms:ir.ui.view,arch_db:sale.res_config_settings_view_form
msgid "There are two ways to manage pricelists: 1) Multiple prices per product: must be set in the Sales tab of the product detail form. 2) Price computed from formulas: must be set in the pricelist form."
msgstr "Có hai cách để quản lý bảng giá: 1) Nhiều giá cho mỗi sản phẩm: phải được đặt trong tab Bán hàng của biểu mẫu chi tiết sản phẩm. 2) Giá tính từ công thức: phải được đặt ở dạng bảng giá."

#. module: sale
#: code:addons/sale/wizard/sale_make_invoice_advance.py:76
#, python-format
msgid "There is no income account defined for this product: \"%s\". You may have to install a chart of account from Accounting app, settings menu."
msgstr "Không có tài khoản thu nhập được xác định cho sản phẩm này: \"%s\". Bạn có thểcần phải cài đặt một hoạch đồ kế toán từ ứng dụng Kế toán, trình đơn Thiết lập."

#. module: sale
#: code:addons/sale/models/sale.py:562
#: code:addons/sale/models/sale.py:567
#, python-format
msgid "There is no invoiceable line. If a product has a Delivered quantities invoicing policy, please make sure that a quantity has been delivered."
msgstr "Không có dòng có thể xuất hoá đơn. Nếu một sản phẩm được thiết lập chính sách xuất hoá đơn theo số lượng giao, hãy chắc chắn rằng có một số lượng nào đó đã được giao mà chưa xuất hoá đơn."

#. module: sale
#: model_terms:ir.actions.act_window,help:sale.action_orders_upselling
msgid "These are orders with products invoiced based on ordered quantities,\n"
"                in the case you have delivered more than what was ordered."
msgstr ""

#. module: sale
#: model_terms:ir.ui.view,arch_db:sale.product_configurator_configure
msgid "This combination does not exist."
msgstr "Sự kết hợp này không tồn tại."

#. module: sale
#: model_terms:ir.ui.view,arch_db:sale.res_config_settings_view_form
msgid "This default value is applied to any new product created. This can be changed in the product detail form."
msgstr "Giá trị mặc định này được áp dụng cho bất kỳ sản phẩm mới nào được tạo ra. Điều này có thể thay đổi trong sản phẩm mẫu."

#. module: sale
#: model:ir.model.fields,help:sale.field_sale_order__commitment_date
msgid "This is the delivery date promised to the customer. If set, the delivery order will be scheduled based on this date rather than product lead times."
msgstr ""

#. module: sale
#: model_terms:ir.ui.view,arch_db:sale.res_config_settings_view_form
#: model:res.groups,comment:sale.group_sale_order_dates
msgid "This option introduces extra fields in the sales order to easily schedule product deliveries on your own: expected date, commitment date, effective date."
msgstr ""

#. module: sale
#: model_terms:ir.ui.view,arch_db:sale.product_configurator_configure
msgid "This product has no valid combination."
msgstr ""

#. module: sale
#: model_terms:ir.actions.act_window,help:sale.action_order_report_all
msgid "This report performs analysis on your quotations and sales orders. Analysis check your sales revenues and sort it by different group criteria (salesman, partner, product, etc.) Use this report to perform analysis on sales not having invoiced yet. If you want to analyse your turnover, you should use the Invoice Analysis report in the Accounting application."
msgstr "Báo cáo này thực hiện việc phân tích trên báo giá và đơn hàng của bạn. Kiểm tra doanh thu bán hàng và sắp xếp nó theo tiêu chí nhóm khác nhau (nhân viên bán hàng, đối tác, sản phẩm,...). Sử dụng báo cáo này để thực hiện phân tích trên đơn hàng mà chưa xuất hoá đơn. Nếu bạn muốn phân tích đơn hàng đã xuất hoá đơn, bạn nên sử dụng báo cáo Phân tích hoá đơn trong ứng dụng Kế toán."

#. module: sale
#: model_terms:ir.actions.act_window,help:sale.action_order_report_quotation_salesteam
msgid "This report performs analysis on your quotations. Analysis check your sales revenues and sort it by different group criteria (salesman, partner, product, etc.) Use this report to perform analysis on sales not having invoiced yet. If you want to analyse your turnover, you should use the Invoice Analysis report in the Accounting application."
msgstr "Báo cáo này thực hiện việc phân tích trên báo giá và đơn hàng của bạn. Kiểm tra doanh thu bán hàng và sắp xếp nó theo tiêu chí nhóm khác nhau (nhân viên bán hàng, đối tác, sản phẩm,...). Sử dụng báo cáo này để thực hiện phân tích trên đơn hàng mà chưa xuất hoá đơn. Nếu bạn muốn phân tích đơn hàng đã xuất hoá đơn, bạn nên sử dụng báo cáo Phân tích hoá đơn trong ứng dụng Kế toán."

#. module: sale
#: model_terms:ir.actions.act_window,help:sale.action_order_report_so_salesteam
msgid "This report performs analysis on your sales orders. Analysis check your sales revenues and sort it by different group criteria (salesman, partner, product, etc.) Use this report to perform analysis on sales not having invoiced yet. If you want to analyse your turnover, you should use the Invoice Analysis report in the Accounting application."
msgstr "Báo cáo này thực hiện việc phân tích trên báo giá và đơn hàng của bạn. Kiểm tra doanh thu bán hàng và sắp xếp nó theo tiêu chí nhóm khác nhau (nhân viên bán hàng, đối tác, sản phẩm,...). Sử dụng báo cáo này để thực hiện phân tích trên đơn hàng mà chưa xuất hoá đơn. Nếu bạn muốn phân tích đơn hàng đã xuất hoá đơn, bạn nên sử dụng báo cáo Phân tích hoá đơn trong ứng dụng Kế toán."

#. module: sale
#: model:ir.ui.menu,name:sale.menu_sale_invoicing
#: model_terms:ir.ui.view,arch_db:sale.sale_order_view_search_inherit_sale
#: model_terms:ir.ui.view,arch_db:sale.view_sales_order_line_filter
#: selection:sale.order,invoice_status:0
#: selection:sale.order.line,invoice_status:0
msgid "To Invoice"
msgstr "Chờ xuất Hoá đơn"

#. module: sale
#: model:ir.model.fields,field_description:sale.field_sale_order_line__qty_to_invoice
msgid "To Invoice Quantity"
msgstr ""

#. module: sale
#: model_terms:ir.ui.view,arch_db:sale.sale_order_view_search_inherit_sale
msgid "To Upsell"
msgstr "Chờ Bán gia tăng"

#. module: sale
#: model_terms:ir.ui.view,arch_db:sale.res_config_settings_view_form
msgid "To send invitations in B2B mode, open a contact or select several ones in list view and click on 'Portal Access Management' option in the dropdown menu *Action*."
msgstr ""

#. module: sale
#: selection:sale.order,activity_state:0
msgid "Today"
msgstr "Hôm nay"

#. module: sale
#: model_terms:ir.ui.view,arch_db:sale.view_sales_order_filter
msgid "Today Activities"
msgstr "Hoạt động Hôm nay"

#. module: sale
#: model:ir.model.fields,field_description:sale.field_report_all_channels_sales__price_total
#: model:ir.model.fields,field_description:sale.field_sale_order__amount_total
#: model:ir.model.fields,field_description:sale.field_sale_order_line__price_total
#: model:ir.model.fields,field_description:sale.field_sale_report__price_total
#: model_terms:ir.ui.view,arch_db:sale.portal_my_orders
#: model_terms:ir.ui.view,arch_db:sale.portal_my_quotations
#: model_terms:ir.ui.view,arch_db:sale.view_order_line_tree
msgid "Total"
msgstr "Tổng"

#. module: sale
#: model_terms:ir.ui.view,arch_db:sale.report_all_channels_sales_view_pivot
#: model_terms:ir.ui.view,arch_db:sale.report_saleorder_document
msgid "Total Price"
msgstr "Giá tổng"

#. module: sale
#: model:ir.model.fields,field_description:sale.field_sale_order_line__price_tax
msgid "Total Tax"
msgstr "Tổng Thuế"

#. module: sale
#: model_terms:ir.ui.view,arch_db:sale.view_order_tree
#: model_terms:ir.ui.view,arch_db:sale.view_quotation_tree
msgid "Total Tax Included"
msgstr "Tổng tiền sau thuế"

#. module: sale
#: model:ir.model.fields,field_description:sale.field_product_product__service_type
#: model:ir.model.fields,field_description:sale.field_product_template__service_type
msgid "Track Service"
msgstr "Truy vết dịch vụ"

#. module: sale
#: model:ir.model.fields,field_description:sale.field_sale_order__transaction_ids
msgid "Transactions"
msgstr "Giao dịch"

#. module: sale
#: model:ir.model.fields,field_description:sale.field_product_attribute__type
msgid "Type"
msgstr "Kiểu"

#. module: sale
#: model:ir.model.fields,field_description:sale.field_sale_order__type_name
msgid "Type Name"
msgstr "Tên Kiểu"

#. module: sale
#: model:ir.model.fields,field_description:sale.field_res_config_settings__module_delivery_ups
msgid "UPS Connector"
msgstr "Kết nối UPS"

#. module: sale
#: model:ir.model.fields,field_description:sale.field_res_config_settings__module_delivery_usps
msgid "USPS Connector"
msgstr "Kết nối USPS"

#. module: sale
#: code:addons/sale/models/sale.py:756
#, python-format
msgid "Uncategorized"
msgstr "Chưa phân loại"

#. module: sale
#: model:ir.model.fields,field_description:sale.field_sale_order_line__price_unit
#: model_terms:ir.ui.view,arch_db:sale.report_saleorder_document
#: model_terms:ir.ui.view,arch_db:sale.sale_order_portal_content
msgid "Unit Price"
msgstr "Đơn giá"

#. module: sale
#: model_terms:ir.ui.view,arch_db:sale.view_order_form
msgid "Unit Price:"
msgstr "Đơn Giá:"

#. module: sale
#: model:ir.model.fields,field_description:sale.field_sale_order_line__product_uom
#: model:ir.model.fields,field_description:sale.field_sale_report__product_uom
#: model_terms:ir.ui.view,arch_db:sale.view_order_line_tree
msgid "Unit of Measure"
msgstr "Đơn vị Đo lường"

#. module: sale
#: model:ir.ui.menu,name:sale.menu_product_uom_categ_form_action
msgid "Unit of Measure Categories"
msgstr "Nhóm đơn vị đo lường"

#. module: sale
#: model:product.product,uom_name:sale.advance_product_0
#: model:product.product,uom_name:sale.product_product_4e
#: model:product.product,uom_name:sale.product_product_4f
#: model:product.template,uom_name:sale.advance_product_0_product_template
#: model:product.template,uom_name:sale.product_product_1_product_template
#: model:product.template,uom_name:sale.product_product_4e_product_template
msgid "Unit(s)"
msgstr "Đơn vị"

#. module: sale
#: model:ir.ui.menu,name:sale.menu_product_uom_form_action
#: model:ir.ui.menu,name:sale.next_id_16
#: model_terms:ir.ui.view,arch_db:sale.res_config_settings_view_form
msgid "Units of Measure"
msgstr "Đơn vị đo lường"

#. module: sale
#: model_terms:ir.ui.view,arch_db:sale.view_order_form
msgid "Unlock"
msgstr "Thôi khoá"

#. module: sale
#: model:ir.model.fields,field_description:sale.field_sale_order__message_unread
msgid "Unread Messages"
msgstr "Thông điệp chưa đọc"

#. module: sale
#: model:ir.model.fields,field_description:sale.field_sale_order__message_unread_counter
msgid "Unread Messages Counter"
msgstr "Bộ đếm Thông điệp chưa đọc"

#. module: sale
#: model:ir.model.fields,field_description:sale.field_sale_order__amount_untaxed
msgid "Untaxed Amount"
msgstr "Giá trị trước thuế"

#. module: sale
#: model:ir.model.fields,field_description:sale.field_sale_report__untaxed_amount_invoiced
msgid "Untaxed Amount Invoiced"
msgstr "Số tiền chưa thuế đã xuất hóa đơn"

#. module: sale
#: model:ir.model.fields,field_description:sale.field_sale_order_line__untaxed_amount_to_invoice
#: model:ir.model.fields,field_description:sale.field_sale_report__untaxed_amount_to_invoice
msgid "Untaxed Amount To Invoice"
msgstr "Số tiền chưa thuế chờ xuất hóa đơn"

#. module: sale
#: model:ir.model.fields,field_description:sale.field_sale_order_line__untaxed_amount_invoiced
msgid "Untaxed Invoiced Amount"
msgstr ""

#. module: sale
#: model:ir.model.fields,field_description:sale.field_sale_report__price_subtotal
msgid "Untaxed Total"
msgstr "Giá trị Trước Thuế"

#. module: sale
#: code:addons/sale/models/sale.py:413
#, python-format
msgid "Upsell <a href='#' data-oe-model='%s' data-oe-id='%d'>%s</a> for customer <a href='#' data-oe-model='%s' data-oe-id='%s'>%s</a>"
msgstr ""

#. module: sale
#: selection:sale.order,invoice_status:0
#: selection:sale.order.line,invoice_status:0
msgid "Upselling Opportunity"
msgstr "Cơ hội bán gia tăng"

#. module: sale
#. openerp-web
#: code:addons/sale/static/src/js/tour.js:75
#, python-format
msgid "Use the breadcrumbs to <b>go back to preceeding screens</b>."
msgstr "Sử dụng breadcrumbs để <b>quay lại màn hình trước</b>."

#. module: sale
#. openerp-web
#: code:addons/sale/static/src/js/tour.js:79
#, python-format
msgid "Use this menu to access quotations, sales orders and customers."
msgstr "Sử dụng trình đơn này để truy cập báo giá, đơn hàng và khách hàng."

#. module: sale
#: model:ir.model.fields,field_description:sale.field_sale_order_line__product_custom_attribute_value_ids
msgid "User entered custom product attribute values"
msgstr ""

#. module: sale
#: model_terms:ir.ui.view,arch_db:sale.portal_my_quotations
msgid "Valid Until"
msgstr "Hợp lệ đến"

#. module: sale
#: model_terms:ir.ui.view,arch_db:sale.sale_order_portal_template
msgid "Validate Order"
msgstr "Xác nhận báo giá"

#. module: sale
#: model:ir.model.fields,field_description:sale.field_sale_order__validity_date
msgid "Validity"
msgstr "Ngày hết hạn"

#. module: sale
#: model:ir.model.fields,help:sale.field_sale_order__validity_date
msgid "Validity date of the quotation, after this date, the customer won't be able to validate the quotation online."
msgstr "Ngày mà báo giá còn hiệu lực đến đó. Sau ngày này, khách hàng sẽ không thể tự xác nhận đơn hàng trực tuyến."

#. module: sale
#: model_terms:ir.ui.view,arch_db:sale.view_order_form
msgid "Void Transaction"
msgstr "Giao dịch trống"

#. module: sale
#: model:ir.model.fields,field_description:sale.field_sale_report__volume
msgid "Volume"
msgstr "Thể tích"

#. module: sale
#: selection:product.template,sale_line_warn:0
#: selection:res.partner,sale_warn:0
msgid "Warning"
msgstr "Cảnh báo"

#. module: sale
#: code:addons/sale/models/sale.py:1467
#, python-format
msgid "Warning for %s"
msgstr "Cảnh báo cho %s"

#. module: sale
#: model_terms:ir.ui.view,arch_db:sale.res_partner_view_buttons
msgid "Warning on the Sales Order"
msgstr "Cảnh báo trên Đơn Bán"

#. module: sale
#: model_terms:ir.ui.view,arch_db:sale.product_form_view_sale_order_button
#: model_terms:ir.ui.view,arch_db:sale.product_template_form_view_sale_order_button
msgid "Warning when Selling this Product"
msgstr "Cảnh báo khi Bán Sản phẩm này"

#. module: sale
#: model:ir.model.fields,field_description:sale.field_sale_order__website_message_ids
msgid "Website Messages"
msgstr "Thông điệp Website"

#. module: sale
#: model:ir.model.fields,help:sale.field_sale_order__website_message_ids
msgid "Website communication history"
msgstr "Lịch sử thông tin liên lạc website"

#. module: sale
#: model:ir.model.fields,field_description:sale.field_sale_advance_payment_inv__advance_payment_method
msgid "What do you want to invoice?"
msgstr "Bạn muốn xuất hoá đơn cho cái gì?"

#. module: sale
#: selection:res.company,sale_onboarding_payment_method:0
msgid "Wire Transfer"
msgstr "Chuyển khoản ngân hàng"

#. module: sale
#. openerp-web
#: code:addons/sale/static/src/js/tour.js:29
#, python-format
msgid "Write the name of your customer to create one on the fly, or select an existing one."
msgstr "Điền tên khách hàng của bạn để tạo nhanh, hoặc chọn 1 khách từ danh sách có sẵn."

#. module: sale
#. openerp-web
#: code:addons/sale/static/src/js/sale.js:49
#, python-format
msgid "Wrong value entered!"
msgstr "Đã nhập sai giá trị!"

#. module: sale
#: model:ir.model.fields,help:sale.field_sale_order__partner_id
#: model:ir.model.fields,help:sale.field_sale_order_line__order_partner_id
msgid "You can find a customer by its Name, TIN, Email or Internal Reference."
msgstr "Bạn có thể tìm khách hàng bằng Tên, Mã số thuế, Email hoặc Tham chiếu Nội bộ."

#. module: sale
#: code:addons/sale/models/sale.py:277
#, python-format
msgid "You can not delete a sent quotation or a confirmed sales order. You must first cancel it."
msgstr "Bạn không thể xoá một báo giá mà đã được gửi đi hoặc một đơn bán mà đã được xác nhận. Bạn phải huỷ nó trước."

#. module: sale
#: code:addons/sale/models/sale.py:1516
#, python-format
msgid "You can not remove an order line once the sales order is confirmed.\n"
"You should rather set the quantity to 0."
msgstr ""
"Bạn không thể xoá một dòng đơn bán mà đã được xác nhận.\n"
"Thay vì thế, bạn có thể đặt số lượng của nó về 0."

#. module: sale
#: model_terms:ir.actions.act_window,help:sale.action_orders_to_invoice
msgid "You can select all orders and invoice them in batch,<br>\n"
"                or check every order and invoice them one by one."
msgstr "Bạn có thể chọn toàn bộ các đơn hàng và xuất hoá đơn cho chúng cùng một lượt,<br>\n"
"                hoặc kiểm tra từng đơn và xuất hoá đơn lần lượt cho từng đơn."

#. module: sale
#: model:ir.model.fields,help:sale.field_payment_acquirer__so_reference_type
msgid "You can set here the communication type that will appear on sales orders.The communication will be given to the customer when they choose the payment method."
msgstr "Tại đây Bạn có thể thiết lập kiểu thông tin liên lạc mà sẽ xuất hiện ở các đơn bán. Thông tin này sẽ được cung cấp cho khách hàng khi họ chọn phương thức thanh toán."

#. module: sale
#: model_terms:ir.actions.act_window,help:sale.product_template_action
msgid "You must define a product for everything you purchase,\n"
"                    whether it's a physical product, a consumable or services."
msgstr "Bạn phải định nghĩa một sản phẩm cho mọi thứ mà bạn mua,\n"
"                    dù cho đó là một hàng hoá vật thể, hàng tiêu dùng hay một dịch vụ."

#. module: sale
#: model_terms:ir.ui.view,arch_db:sale.sale_order_portal_template
msgid "Your feedback..."
msgstr "Phản hồi của bạn..."

#. module: sale
#: model_terms:ir.ui.view,arch_db:sale.sale_order_portal_template
msgid "Your order has been confirmed."
msgstr "Đơn đặt hàng của bạn đã được xác nhận."

#. module: sale
#: model_terms:ir.ui.view,arch_db:sale.sale_order_portal_template
msgid "Your order has been signed but still needs to be paid to be confirmed."
msgstr "Đơn đặt hàng của bạn đã được ký những vẫn còn cần phải thanh toán để chuyển sang trạng thái xác nhận."

#. module: sale
#: model_terms:ir.ui.view,arch_db:sale.sale_order_portal_template
msgid "Your order has been signed."
msgstr "Đơn đặt hàng của bạn đã được ký."

#. module: sale
#: model_terms:ir.ui.view,arch_db:sale.sale_order_portal_template
msgid "Your order is not in a state to be rejected."
msgstr ""

#. module: sale
#: model:ir.model.fields,field_description:sale.field_res_config_settings__module_delivery_bpost
msgid "bpost Connector"
msgstr ""

#. module: sale
#: model_terms:ir.ui.view,arch_db:sale.sale_order_portal_template
msgid "close"
msgstr "đóng"

#. module: sale
#: model_terms:ir.ui.view,arch_db:sale.sale_order_portal_template
msgid "day"
msgstr "ngày"

#. module: sale
#: model_terms:ir.ui.view,arch_db:sale.res_config_settings_view_form
#: model_terms:ir.ui.view,arch_db:sale.sale_order_portal_template
#: model_terms:ir.ui.view,arch_db:sale.view_order_form
msgid "days"
msgstr "ngày"

#. module: sale
#: model:product.product,weight_uom_name:sale.advance_product_0
#: model:product.product,weight_uom_name:sale.product_product_4e
#: model:product.product,weight_uom_name:sale.product_product_4f
#: model:product.template,weight_uom_name:sale.advance_product_0_product_template
#: model:product.template,weight_uom_name:sale.product_product_1_product_template
#: model:product.template,weight_uom_name:sale.product_product_4e_product_template
msgid "kg"
msgstr ""

#. module: sale
#: code:addons/sale/models/sale.py:115
#, python-format
msgid "sale order"
msgstr "đơn bán"

#. module: sale
#: model:ir.model.fields,help:sale.field_sale_order__amount_by_group
msgid "type: [(name, amount, base, formated amount, formated base)]"
msgstr ""
<|MERGE_RESOLUTION|>--- conflicted
+++ resolved
@@ -1218,6 +1218,11 @@
 msgstr "Chi tiết"
 
 #. module: sale
+#: model:ir.model.fields,field_description:sale.field_res_config_settings__module_website_sale_digital
+msgid "Digital Content"
+msgstr "Nội dung số"
+
+#. module: sale
 #: model:ir.model.fields,field_description:sale.field_sale_report__discount
 msgid "Discount %"
 msgstr "% Chiết khấu"
@@ -3409,11 +3414,7 @@
 #. module: sale
 #: model:ir.model.fields,help:sale.field_sale_order_line__display_type
 msgid "Technical field for UX purpose."
-<<<<<<< HEAD
 msgstr "Trường kỹ thuật cho mục đích UX"
-=======
-msgstr "Trường kỹ thuật cho mục đích UX."
->>>>>>> 72339a53
 
 #. module: sale
 #: model_terms:ir.ui.view,arch_db:sale.sale_order_portal_template
