# translation of pt_BR.po to
# Translation of OpenERP Server.
# This file contains the translation of the following modules:
# 	* sale
#
msgid ""
msgstr ""
"Project-Id-Version: pt_BR\n"
"Report-Msgid-Bugs-To: support@openerp.com\n"
"POT-Creation-Date: 2009-08-28 16:01+0000\n"
<<<<<<< HEAD
"PO-Revision-Date: 2010-08-20 06:23+0000\n"
"Last-Translator: Renato Lima - http://www.akretion.com "
"<renatonlima@gmail.com>\n"
=======
"PO-Revision-Date: 2010-08-24 06:03+0000\n"
"Last-Translator: OpenERP Administrators <Unknown>\n"
>>>>>>> bf204f7e
"Language-Team: <pt@li.org>\n"
"MIME-Version: 1.0\n"
"Content-Type: text/plain; charset=UTF-8\n"
"Content-Transfer-Encoding: 8bit\n"
<<<<<<< HEAD
"X-Launchpad-Export-Date: 2010-08-21 03:58+0000\n"
=======
"X-Launchpad-Export-Date: 2010-08-25 03:55+0000\n"
>>>>>>> bf204f7e
"X-Generator: Launchpad (build Unknown)\n"

#. module: sale
#: selection:sale.order,picking_policy:0
msgid "Partial Delivery"
msgstr "Entrega Parcial"

#. module: sale
#: view:sale.order:0
msgid "Recreate Procurement"
msgstr "Recriar Aquisição"

#. module: sale
#: model:process.transition,name:sale.process_transition_confirmquotation0
msgid "Confirm Quotation"
msgstr "Confirmar Cotação"

#. module: sale
#: model:process.node,name:sale.process_node_deliveryorder0
msgid "Delivery Order"
msgstr "Ordem de Entrega"

#. module: sale
#: field:sale.order.line,address_allotment_id:0
msgid "Allotment Partner"
msgstr ""

#. module: sale
#: constraint:ir.actions.act_window:0
msgid "Invalid model name in the action definition."
msgstr "Nome do modelo inválido na definição da ação."

#. module: sale
#: selection:sale.order,state:0
msgid "Waiting Schedule"
msgstr "Aguardando Programação"

#. module: sale
#: help:sale.order,picking_policy:0
msgid ""
"If you don't have enough stock available to deliver all at once, do you "
"accept partial shipments or not?"
msgstr ""
"Se você não tiver estoque suficiente para entregar tudo de uma vez, aceita "
"entregas parciais ou não?"

#. module: sale
#: selection:sale.order.line,type:0
msgid "from stock"
msgstr "do estoque"

#. module: sale
#: field:sale.config.picking_policy,step:0
msgid "Steps To Deliver a Sale Order"
msgstr "Passos para Entregar uma Ordem de Venda"

#. module: sale
#: wizard_field:sale.advance_payment_inv,init,qtty:0
#: rml:sale.order:0
msgid "Quantity"
msgstr "Quantidade"

#. module: sale
#: wizard_view:sale.advance_payment_inv,create:0
msgid "You invoice has been successfully created !"
msgstr "Sua fatura foi criada com sucesso !"

#. module: sale
#: view:sale.order:0
#: view:sale.order.line:0
msgid "Automatic Declaration"
msgstr "Declaração Automática"

#. module: sale
#: model:ir.actions.act_window,name:sale.action_order_line_tree3
#: model:ir.ui.menu,name:sale.menu_action_order_line_tree3
msgid "Uninvoiced and Delivered Lines"
msgstr "Linhas Entregues e não Faturadas"

#. module: sale
#: view:sale.order:0
msgid "Set to Draft"
msgstr "Definir como Rascunho"

#. module: sale
#: selection:sale.order,state:0
msgid "Invoice Exception"
msgstr "Exceção de Faturamento"

#. module: sale
#: help:sale.order,picking_ids:0
msgid ""
"This is the list of picking list that have been generated for this invoice"
msgstr "Esta é a lista de separação que foi gerada para esta fatura"

#. module: sale
#: model:process.node,note:sale.process_node_deliveryorder0
msgid "Delivery, from the warehouse to the customer."
msgstr "Entregue, do depósito para o cliente"

#. module: sale
#: model:ir.model,name:sale.model_sale_config_picking_policy
msgid "sale.config.picking_policy"
msgstr ""

#. module: sale
#: model:process.transition.action,name:sale.process_transition_action_validate0
msgid "Validate"
msgstr "Validar"

#. module: sale
#: view:sale.order:0
msgid "Make Invoice"
msgstr ""

#. module: sale
#: field:sale.order.line,price_subtotal:0
msgid "Subtotal"
msgstr ""

#. module: sale
#: model:process.transition,note:sale.process_transition_confirmquotation0
msgid ""
"Whenever confirm button is clicked, the draft state is moved to manual. that "
"is, quotation is moved to  sale order."
msgstr ""

#. module: sale
#: model:process.transition.action,name:sale.process_transition_action_cancelorder0
#: view:sale.order:0
msgid "Cancel Order"
msgstr "Cancelar Pedido"

#. module: sale
#: field:sale.order.line,move_ids:0
msgid "Inventory Moves"
msgstr "Movimentação de Estoque"

#. module: sale
#: view:sale.order.line:0
msgid "Manual Designation"
msgstr "Designação Manual"

#. module: sale
#: view:sale.order:0
#: field:sale.order,note:0
#: view:sale.order.line:0
#: field:sale.order.line,notes:0
msgid "Notes"
msgstr "Notas"

#. module: sale
#: model:process.transition,name:sale.process_transition_invoiceafterdelivery0
msgid "Invoice after delivery"
msgstr ""

#. module: sale
#: field:sale.order,amount_tax:0
#: field:sale.order.line,tax_id:0
msgid "Taxes"
msgstr "Impostos"

#. module: sale
#: rml:sale.order:0
msgid "Net Total :"
msgstr ""

#. module: sale
#: field:sale.order,order_policy:0
msgid "Shipping Policy"
msgstr "Política de Embarque"

#. module: sale
#: selection:sale.order,state:0
#: selection:sale.order.line,state:0
msgid "Cancelled"
msgstr "Cancelada"

#. module: sale
#: selection:sale.order,state:0
msgid "Shipping Exception"
msgstr "Pendência no Embarque"

#. module: sale
#: field:sale.order,amount_total:0
msgid "Total"
msgstr ""

#. module: sale
#: field:sale.order,origin:0
msgid "Origin"
msgstr ""

#. module: sale
#: field:sale.order,partner_invoice_id:0
msgid "Invoice Address"
msgstr "Endereço Faturamento"

#. module: sale
#: model:process.node,name:sale.process_node_packinglist0
msgid "Outgoing Products"
msgstr ""

#. module: sale
#: view:sale.order:0
msgid "Reference"
msgstr "Referência"

#. module: sale
#: selection:sale.config.picking_policy,picking_policy:0
msgid "All at Once"
msgstr ""

#. module: sale
#: model:process.transition,note:sale.process_transition_saleprocurement0
msgid "Procurement is created after confirmation of sale order."
msgstr ""

#. module: sale
#: field:sale.order,project_id:0
#: field:sale.shop,project_id:0
msgid "Analytic Account"
msgstr "Centro de Custo"

#. module: sale
#: rml:sale.order:0
msgid "TVA :"
msgstr "Imposto:"

#. module: sale
#: field:sale.order.line,type:0
msgid "Procure Method"
msgstr ""

#. module: sale
#: view:sale.order:0
msgid "Extra Info"
msgstr "Info. Extra"

#. module: sale
#: rml:sale.order:0
msgid "Fax :"
msgstr "Fax :"

#. module: sale
#: field:sale.order.line,price_net:0
msgid "Net Price"
msgstr ""

#. module: sale
#: model:ir.actions.act_window,name:sale.action_order_tree9
#: model:ir.ui.menu,name:sale.menu_action_order_tree9
msgid "My sales order in progress"
msgstr ""

#. module: sale
#: field:sale.order.line,product_uos_qty:0
msgid "Quantity (UoS)"
msgstr "Quantidade (UdS)"

#. module: sale
#: help:sale.order,invoice_quantity:0
msgid ""
"The sale order will automatically create the invoice proposition (draft "
"invoice). Ordered and delivered quantities may not be the same. You have to "
"choose if you invoice based on ordered or shipped quantities. If the product "
"is a service, shipped quantities means hours spent on the associated tasks."
msgstr ""

#. module: sale
#: selection:sale.order.line,state:0
msgid "Confirmed"
msgstr "Confirmada"

#. module: sale
#: field:sale.shop,payment_default_id:0
msgid "Default Payment Term"
msgstr "Pagamento Padrão"

#. module: sale
#: model:ir.actions.act_window,name:sale.action_order_tree_all
#: model:ir.ui.menu,name:sale.menu_action_order_tree_all
msgid "All Sales Order"
msgstr ""

#. module: sale
#: model:process.transition.action,name:sale.process_transition_action_confirm0
msgid "Confirm"
msgstr ""

#. module: sale
#: field:sale.order,partner_shipping_id:0
msgid "Shipping Address"
msgstr "Endereço Entrega"

#. module: sale
#: selection:sale.order,invoice_quantity:0
msgid "Shipped Quantities"
msgstr "Quantidades Enbarcada"

#. module: sale
#: selection:sale.config.picking_policy,order_policy:0
msgid "Invoice Based on Sales Orders"
msgstr "Notas Fiscais Baseadas em Ordens de Vendas"

#. module: sale
#: model:ir.model,name:sale.model_sale_shop
#: view:sale.shop:0
msgid "Sale Shop"
msgstr "Estabelecimento de Venda"

#. module: sale
#: field:sale.shop,warehouse_id:0
msgid "Warehouse"
msgstr "Estoque Disponível"

#. module: sale
#: rml:sale.order:0
msgid "Order N°"
msgstr "Ordem N°"

#. module: sale
#: field:sale.order,order_line:0
#: view:sale.order.line:0
msgid "Order Lines"
msgstr "Linhas de Pedido"

#. module: sale
#: rml:sale.order:0
msgid "Disc.(%)"
msgstr "Desc. (%)"

#. module: sale
#: view:sale.order:0
#: view:sale.order.line:0
#: field:sale.order.line,invoice_lines:0
msgid "Invoice Lines"
msgstr "Linhas da Nota Fiscal"

#. module: sale
#: model:process.transition.action,name:sale.process_transition_action_forceassignation0
msgid "Force Assignation"
msgstr ""

#. module: sale
#: view:sale.order:0
msgid "Untaxed amount"
msgstr "Total de Mercadorias"

#. module: sale
#: model:process.transition,note:sale.process_transition_packing0
msgid ""
"Packing list is created when 'Assign' is being clicked after confirming the "
"sale order. This transaction moves the sale order to packing list."
msgstr ""

#. module: sale
#: model:ir.actions.act_window,name:sale.action_order_tree8
#: model:ir.ui.menu,name:sale.menu_action_order_tree8
msgid "My sales order waiting Invoice"
msgstr ""

#. module: sale
#: rml:sale.order:0
msgid "Shipping address :"
msgstr "Endereço de Embarque :"

#. module: sale
#: model:process.transition,note:sale.process_transition_invoiceafterdelivery0
msgid ""
"When you select Shipping Ploicy = 'Automatic Invoice after delivery' , it "
"will automatic create after delivery."
msgstr ""

#. module: sale
#: selection:sale.order,picking_policy:0
msgid "Complete Delivery"
msgstr "Entrega Completa"

#. module: sale
#: view:sale.order:0
msgid "Manual Description"
msgstr ""

#. module: sale
#: field:sale.order.line,product_uom_qty:0
msgid "Quantity (UoM)"
msgstr "Quantidade (UdM)"

#. module: sale
#: model:ir.actions.act_window,name:sale.action_order_line_tree1
#: model:ir.ui.menu,name:sale.menu_action_order_line_tree1
#: view:sale.order.line:0
msgid "Sales Order Lines"
msgstr "Linhas da Ordem de Venda"

#. module: sale
#: selection:sale.order,invoice_quantity:0
msgid "Ordered Quantities"
msgstr "Quantidades Pedidas"

#. module: sale
#: model:process.node,name:sale.process_node_saleorderprocurement0
msgid "Sale Order Procurement"
msgstr ""

#. module: sale
#: model:process.transition,name:sale.process_transition_packing0
msgid "Packing"
msgstr ""

#. module: sale
#: rml:sale.order:0
msgid "Total :"
msgstr "Total :"

#. module: sale
#: view:sale.order:0
msgid "Confirm Order"
msgstr "Confirmar Pedido"

#. module: sale
#: field:sale.order,name:0
msgid "Order Reference"
msgstr "Referência da Ordem"

#. module: sale
#: selection:sale.order,state:0
#: view:sale.order.line:0
#: selection:sale.order.line,state:0
msgid "Done"
msgstr "Concluído"

#. module: sale
#: field:sale.order,pricelist_id:0
#: field:sale.shop,pricelist_id:0
msgid "Pricelist"
msgstr "Lista de Preços"

#. module: sale
#: model:ir.ui.menu,name:sale.menu_shop_configuration
msgid "Configuration"
msgstr "Configuração"

#. module: sale
#: selection:sale.order,order_policy:0
msgid "Invoice on Order After Delivery"
msgstr ""

#. module: sale
#: constraint:ir.ui.view:0
msgid "Invalid XML for View Architecture!"
msgstr ""

#. module: sale
#: field:sale.order,picking_ids:0
msgid "Related Packing"
msgstr ""

#. module: sale
#: field:sale.shop,payment_account_id:0
msgid "Payment Accounts"
msgstr ""

#. module: sale
#: constraint:product.template:0
msgid "Error: UOS must be in a different category than the UOM"
msgstr ""
"Erro: Unidade de venda precisa ser de categoria diferente da unidade de "
"medida"

#. module: sale
#: field:sale.order,client_order_ref:0
msgid "Customer Ref"
msgstr ""

#. module: sale
#: view:sale.order:0
msgid "Sales orders"
msgstr "Ordens de Venda"

#. module: sale
#: model:process.node,name:sale.process_node_saleprocurement0
#: field:sale.order.line,procurement_id:0
msgid "Procurement"
msgstr "Aquisição"

#. module: sale
#: view:sale.shop:0
msgid "Payment accounts"
msgstr "Pagamentos de Contas"

#. module: sale
#: wizard_button:sale.advance_payment_inv,create,end:0
msgid "Close"
msgstr ""

#. module: sale
#: model:process.node,name:sale.process_node_invoice0
#: model:process.node,name:sale.process_node_invoiceafterdelivery0
msgid "Draft Invoice"
msgstr ""

#. module: sale
#: wizard_field:sale.order.line.make_invoice,init,grouped:0
#: wizard_field:sale.order.make_invoice,init,grouped:0
msgid "Group the invoices"
msgstr "Agrupar Notas Fiscais"

#. module: sale
#: model:ir.actions.act_window,name:sale.action_order_tree5
#: model:ir.ui.menu,name:sale.menu_action_order_tree5
msgid "All Quotations"
msgstr "Todas Cotações"

#. module: sale
#: field:sale.order.line,discount:0
msgid "Discount (%)"
msgstr "Desconto (%)"

#. module: sale
#: model:process.node,note:sale.process_node_invoice0
msgid "Draft customer invoice, to be reviewed by accountant."
msgstr ""

#. module: sale
#: model:ir.actions.act_window,name:sale.action_order_tree3
#: model:ir.ui.menu,name:sale.menu_action_order_tree3
msgid "Sales Order To Be Invoiced"
msgstr ""

#. module: sale
#: model:process.node,note:sale.process_node_saleorderprocurement0
msgid "Procurement for each line"
msgstr ""

#. module: sale
#: model:ir.actions.act_window,name:sale.action_order_tree10
#: model:ir.ui.menu,name:sale.menu_action_order_tree10
msgid "My Quotations"
msgstr ""

#. module: sale
#: wizard_view:sale.advance_payment_inv,create:0
msgid "Invoices"
msgstr "Notas Fiscais"

#. module: sale
#: view:sale.order:0
msgid "Order Line"
msgstr "Linha de Pedido"

#. module: sale
#: field:sale.config.picking_policy,picking_policy:0
msgid "Packing Default Policy"
msgstr ""

#. module: sale
#: model:process.node,note:sale.process_node_saleorder0
msgid "Manages the delivery and invoicing progress"
msgstr ""

#. module: sale
#: field:sale.config.picking_policy,order_policy:0
msgid "Shipping Default Policy"
msgstr "Politica Padrão de Embarque"

#. module: sale
#: field:sale.order.line,product_packaging:0
msgid "Packaging"
msgstr ""

#. module: sale
#: model:ir.module.module,shortdesc:sale.module_meta_information
#: model:ir.ui.menu,name:sale.menu_sale_root
msgid "Sales Management"
msgstr "Vendas"

#. module: sale
#: field:sale.order.line,order_id:0
msgid "Order Ref"
msgstr "Ref. Pedido"

#. module: sale
#: view:sale.order:0
msgid "Recreate Invoice"
msgstr "Refazer Fatura"

#. module: sale
#: field:sale.order,user_id:0
msgid "Salesman"
msgstr "Representate"

#. module: sale
#: model:process.transition,note:sale.process_transition_saleorderprocurement0
msgid ""
"In sale order , procuerement for each line and it comes into the procurement "
"order"
msgstr ""
"Em uma ordem de venda, abastece cada item e se converte na ordem de "
"abastecimento"

#. module: sale
#: rml:sale.order:0
msgid "Taxes :"
msgstr "Impostos :"

#. module: sale
#: field:sale.order,invoiced_rate:0
#: field:sale.order.line,invoiced:0
msgid "Invoiced"
msgstr "Faturado"

#. module: sale
#: model:ir.actions.wizard,name:sale.advance_payment
msgid "Advance Invoice"
msgstr ""

#. module: sale
#: field:sale.order,state:0
msgid "Order State"
msgstr "Status"

#. module: sale
#: model:ir.actions.act_window,name:sale.action_order_line_tree2
#: model:ir.ui.menu,name:sale.menu_action_order_line_tree2
msgid "Uninvoiced Lines"
msgstr ""

#. module: sale
#: model:ir.actions.todo,note:sale.config_wizard_step_sale_picking_policy
msgid ""
"This Configuration step use to set default picking policy when make sale "
"order"
msgstr ""

#. module: sale
#: model:process.process,name:sale.process_process_salesprocess0
msgid "Sales Process"
msgstr ""

#. module: sale
#: wizard_view:sale.order.line.make_invoice,init:0
#: wizard_button:sale.order.line.make_invoice,init,invoice:0
#: wizard_view:sale.order.make_invoice,init:0
#: wizard_button:sale.order.make_invoice,init,invoice:0
msgid "Create invoices"
msgstr ""

#. module: sale
#: constraint:product.template:0
msgid ""
"Error: The default UOM and the purchase UOM must be in the same category."
msgstr ""
"Erro: A unidade padrão e a unidade de compra presisam ser da mesma categoria."

#. module: sale
#: model:ir.actions.act_window,name:sale.action_order_tree7
#: model:ir.ui.menu,name:sale.menu_action_order_tree7
msgid "My sales in shipping exception"
msgstr ""

#. module: sale
#: view:sale.config.picking_policy:0
msgid "Sales Configuration"
msgstr ""

#. module: sale
#: model:ir.actions.act_window,name:sale.action_order_tree2
#: model:ir.ui.menu,name:sale.menu_action_order_tree2
msgid "Sales in Exception"
msgstr ""

#. module: sale
#: selection:sale.order.line,type:0
msgid "on order"
msgstr "em ordem"

#. module: sale
#: selection:sale.order.line,state:0
msgid "Draft"
msgstr "Rascunho"

#. module: sale
#: field:sale.order,invoiced:0
msgid "Paid"
msgstr "Pago"

#. module: sale
#: view:sale.order:0
msgid "Procurement Corrected"
msgstr ""

#. module: sale
#: selection:sale.order,order_policy:0
msgid "Shipping & Manual Invoice"
msgstr "Embarque & Fatutamento Manual"

#. module: sale
#: model:process.transition,name:sale.process_transition_saleorderprocurement0
#: model:process.transition,name:sale.process_transition_saleprocurement0
msgid "Sale Procurement"
msgstr ""

#. module: sale
#: view:sale.config.picking_policy:0
msgid "Configure Sale Order Logistic"
msgstr ""

#. module: sale
#: field:sale.order,amount_untaxed:0
msgid "Untaxed Amount"
msgstr "Total de Mercadorias"

#. module: sale
#: field:sale.order.line,state:0
msgid "Status"
msgstr ""

#. module: sale
#: field:sale.order,picking_policy:0
msgid "Packing Policy"
msgstr ""

#. module: sale
#: model:ir.actions.act_window,name:sale.action_order_line_product_tree
msgid "Product sales"
msgstr ""

#. module: sale
#: rml:sale.order:0
msgid "Our Salesman"
msgstr "Nosso Representante"

#. module: sale
#: wizard_button:sale.advance_payment_inv,init,create:0
msgid "Create Advance Invoice"
msgstr ""

#. module: sale
#: model:process.node,note:sale.process_node_saleprocurement0
msgid "One procurement for each product."
msgstr ""

#. module: sale
#: model:ir.actions.act_window,name:sale.action_order_form
#: model:ir.ui.menu,name:sale.menu_sale_order
msgid "Sales Orders"
msgstr "Ordens de Venda"

#. module: sale
#: field:product.product,pricelist_sale:0
msgid "Sale Pricelists"
msgstr "Lista de Preço para Vendas"

#. module: sale
#: selection:sale.config.picking_policy,picking_policy:0
msgid "Direct Delivery"
msgstr "Entrega Direta"

#. module: sale
#: view:sale.order:0
#: view:sale.order.line:0
#: field:sale.order.line,property_ids:0
msgid "Properties"
msgstr "Propriedades"

#. module: sale
#: model:process.node,name:sale.process_node_quotation0
#: selection:sale.order,state:0
msgid "Quotation"
msgstr "Cotação"

#. module: sale
#: model:product.template,name:sale.advance_product_0_product_template
msgid "Advance Product"
msgstr ""

#. module: sale
#: model:process.transition,note:sale.process_transition_invoice0
msgid ""
"Invoice is created when 'Create Invoice' is being clicked after confirming "
"the sale order. This transaction moves the sale order to invoices."
msgstr ""

#. module: sale
#: view:sale.order:0
msgid "Compute"
msgstr "Calcular"

#. module: sale
#: model:ir.actions.act_window,name:sale.action_shop_form
#: model:ir.ui.menu,name:sale.menu_action_shop_form
#: field:sale.order,shop_id:0
msgid "Shop"
msgstr "Estabelecimento"

#. module: sale
#: rml:sale.order:0
msgid "VAT"
msgstr ""

#. module: sale
#: model:ir.actions.act_window,name:sale.action_order_tree4
#: model:ir.ui.menu,name:sale.menu_action_order_tree4
msgid "Sales Order in Progress"
msgstr "Ordem de Venda em Processamento"

#. module: sale
#: model:process.transition.action,name:sale.process_transition_action_assign0
msgid "Assign"
msgstr ""

#. module: sale
#: view:sale.order:0
msgid "History"
msgstr "Histórico"

#. module: sale
#: help:sale.order,order_policy:0
msgid ""
"The Shipping Policy is used to synchronise invoice and delivery operations.\n"
"  - The 'Pay before delivery' choice will first generate the invoice and "
"then generate the packing order after the payment of this invoice.\n"
"  - The 'Shipping & Manual Invoice' will create the packing order directly "
"and wait for the user to manually click on the 'Invoice' button to generate "
"the draft invoice.\n"
"  - The 'Invoice on Order After Delivery' choice will generate the draft "
"invoice based on sale order after all packing lists have been finished.\n"
"  - The 'Invoice from the packing' choice is used to create an invoice "
"during the packing process."
msgstr ""

#. module: sale
#: rml:sale.order:0
msgid "Your Reference"
msgstr "Sua Referência"

#. module: sale
#: selection:sale.config.picking_policy,step:0
msgid "Delivery Order Only"
msgstr ""

#. module: sale
#: view:sale.order:0
#: view:sale.order.line:0
msgid "Sales order lines"
msgstr "Linhas da Ordem de Venda"

#. module: sale
#: field:sale.order.line,sequence:0
msgid "Sequence"
msgstr "Sequência"

#. module: sale
#: model:ir.actions.act_window,name:sale.act_res_partner_2_sale_order
msgid "Sales"
msgstr "Vendas"

#. module: sale
#: view:sale.order:0
#: view:sale.order.line:0
msgid "Qty"
msgstr "Qtd"

#. module: sale
#: model:process.node,note:sale.process_node_packinglist0
msgid "Packing OUT is created for stockable products."
msgstr ""

#. module: sale
#: view:sale.order:0
msgid "Other data"
msgstr ""

#. module: sale
#: wizard_field:sale.advance_payment_inv,init,amount:0
#: rml:sale.order:0
#: field:sale.order.line,price_unit:0
msgid "Unit Price"
msgstr "Preço Unitário"

#. module: sale
#: field:sale.order,fiscal_position:0
msgid "Fiscal Position"
msgstr "Posição Fiscal"

#. module: sale
#: rml:sale.order:0
msgid "Invoice address :"
msgstr "Endereço de Faturamento :"

#. module: sale
#: model:process.transition,name:sale.process_transition_invoice0
#: field:sale.order,invoice_ids:0
msgid "Invoice"
msgstr ""

#. module: sale
#: model:process.transition.action,name:sale.process_transition_action_cancel0
#: model:process.transition.action,name:sale.process_transition_action_cancel1
#: model:process.transition.action,name:sale.process_transition_action_cancel2
#: wizard_button:sale.advance_payment_inv,init,end:0
#: view:sale.config.picking_policy:0
#: view:sale.order.line:0
#: wizard_button:sale.order.line.make_invoice,init,end:0
#: wizard_button:sale.order.make_invoice,init,end:0
msgid "Cancel"
msgstr "Cancelar"

#. module: sale
#: help:sale.order,state:0
msgid ""
"Gives the state of the quotation or sale order. The exception state is "
"automatically set when a cancel operation occurs in the invoice validation "
"(Invoice Exception) or in the packing list process (Shipping Exception). The "
"'Waiting Schedule' state is set when the invoice is confirmed but waiting "
"for the scheduler to run on the date 'Date Ordered'."
msgstr ""

#. module: sale
#: view:sale.order:0
#: view:sale.order.line:0
msgid "UoM"
msgstr "UdM"

#. module: sale
#: field:sale.order.line,number_packages:0
msgid "Number Packages"
msgstr ""

#. module: sale
#: model:process.transition,note:sale.process_transition_deliver0
msgid ""
"Confirming the packing list moves them to delivery order. This can be done "
"by clicking on 'Validate' button."
msgstr ""

#. module: sale
#: selection:sale.order,state:0
msgid "In Progress"
msgstr "Em Progresso"

#. module: sale
#: wizard_view:sale.advance_payment_inv,init:0
msgid "Advance Payment"
msgstr ""

#. module: sale
#: constraint:ir.model:0
msgid ""
"The Object name must start with x_ and not contain any special character !"
msgstr ""

#. module: sale
#: model:process.transition,note:sale.process_transition_saleinvoice0
msgid "Confirm sale order and Create invoice."
msgstr ""

#. module: sale
#: selection:sale.config.picking_policy,step:0
msgid "Packing List & Delivery Order"
msgstr ""

#. module: sale
#: selection:sale.order.line,state:0
msgid "Exception"
msgstr "Pendência"

#. module: sale
#: view:sale.order:0
msgid "Sale Order Lines"
msgstr "Linhas da Ordem de Venda"

#. module: sale
#: model:process.transition.action,name:sale.process_transition_action_createinvoice0
#: view:sale.order:0
msgid "Create Invoice"
msgstr "Criar Nota Fiscal"

#. module: sale
#: wizard_view:sale.order.line.make_invoice,init:0
#: wizard_view:sale.order.make_invoice,init:0
msgid "Do you really want to create the invoices ?"
msgstr ""

#. module: sale
#: model:process.node,note:sale.process_node_invoiceafterdelivery0
msgid "Invoice based on packing lists"
msgstr ""

#. module: sale
#: view:sale.config.picking_policy:0
msgid "Set Default"
msgstr ""

#. module: sale
#: view:sale.order:0
msgid "Sales order"
msgstr "Ordem de Venda"

#. module: sale
#: model:process.node,note:sale.process_node_quotation0
msgid "Quotation (A sale order in draft state)"
msgstr ""

#. module: sale
#: model:process.transition,name:sale.process_transition_saleinvoice0
msgid "Sale Invoice"
msgstr ""

#. module: sale
#: field:sale.order,incoterm:0
msgid "Incoterm"
msgstr "Forma de Entrega"

#. module: sale
#: wizard_field:sale.advance_payment_inv,init,product_id:0
#: field:sale.order.line,product_id:0
msgid "Product"
msgstr "Produto"

#. module: sale
#: wizard_button:sale.advance_payment_inv,create,open:0
msgid "Open Advance Invoice"
msgstr ""

#. module: sale
#: field:sale.order,partner_order_id:0
msgid "Ordering Contact"
msgstr "Contato Comercial"

#. module: sale
#: rml:sale.order:0
#: field:sale.order.line,name:0
msgid "Description"
msgstr "Descrição"

#. module: sale
#: rml:sale.order:0
msgid "Price"
msgstr "Preço"

#. module: sale
#: model:process.transition,name:sale.process_transition_deliver0
msgid "Deliver"
msgstr ""

#. module: sale
#: model:ir.actions.report.xml,name:sale.report_sale_order
msgid "Quotation / Order"
msgstr "Cotação / Ordem"

#. module: sale
#: rml:sale.order:0
msgid "Tel. :"
msgstr "Tel."

#. module: sale
#: rml:sale.order:0
msgid "Quotation N°"
msgstr "Cotação N°"

#. module: sale
#: field:stock.move,sale_line_id:0
msgid "Sale Order Line"
msgstr "Linhas da Ordem de Venda"

#. module: sale
#: model:process.transition.action,name:sale.process_transition_action_cancelassignation0
msgid "Cancel Assignation"
msgstr ""

#. module: sale
#: selection:sale.order,order_policy:0
msgid "Invoice from the Packing"
msgstr ""

#. module: sale
#: model:ir.actions.wizard,name:sale.wizard_sale_order_line_invoice
#: model:ir.actions.wizard,name:sale.wizard_sale_order_make_invoice
msgid "Make invoices"
msgstr ""

#. module: sale
#: help:sale.order,partner_order_id:0
msgid ""
"The name and address of the contact that requested the order or quotation."
msgstr ""

#. module: sale
#: field:sale.order,partner_id:0
#: field:sale.order.line,order_partner_id:0
msgid "Customer"
msgstr "Cliente"

#. module: sale
#: field:product.product,pricelist_purchase:0
msgid "Purchase Pricelists"
msgstr "Lista de Preço de Compras"

#. module: sale
#: model:ir.model,name:sale.model_sale_order
#: model:process.node,name:sale.process_node_saleorder0
#: model:res.request.link,name:sale.req_link_sale_order
#: view:sale.order:0
#: field:stock.picking,sale_id:0
msgid "Sale Order"
msgstr "Ordem de Venda"

#. module: sale
#: field:sale.config.picking_policy,name:0
msgid "Name"
msgstr "Nome"

#. module: sale
#: field:sale.order,invoice_quantity:0
msgid "Invoice on"
msgstr "Faturar em"

#. module: sale
#: model:ir.actions.act_window,name:sale.action_order_tree_new
#: model:ir.ui.menu,name:sale.menu_action_order_tree_new
msgid "New Quotation"
msgstr ""

#. module: sale
#: view:sale.order:0
msgid "Total amount"
msgstr "Total Geral"

#. module: sale
#: rml:sale.order:0
#: field:sale.order,date_order:0
msgid "Date Ordered"
msgstr "Data da Ordem"

#. module: sale
#: field:sale.order.line,product_uos:0
msgid "Product UoS"
msgstr "UdS Produto"

#. module: sale
#: selection:sale.order,state:0
msgid "Manual In Progress"
msgstr "Manual em Progresso"

#. module: sale
#: field:sale.order.line,product_uom:0
msgid "Product UoM"
msgstr ""

#. module: sale
#: help:sale.config.picking_policy,step:0
msgid ""
"By default, Open ERP is able to manage complex routing and paths of products "
"in your warehouse and partner locations. This will configure the most common "
"and simple methods to deliver products to the customer in one or two "
"operations by the worker."
msgstr ""

#. module: sale
#: model:ir.actions.act_window,name:sale.action_config_picking_policy
msgid "Configure Picking Policy for Sale Order"
msgstr "Configurar Politica de Separação para Ordem de Venda"

#. module: sale
#: model:process.node,name:sale.process_node_order0
msgid "Order"
msgstr "Ordem"

#. module: sale
#: rml:sale.order:0
msgid "Payment Terms"
msgstr "Forma de Pagamento"

#. module: sale
#: view:sale.order:0
msgid "Invoice Corrected"
msgstr "Fatura Corrigida"

#. module: sale
#: field:sale.order.line,delay:0
msgid "Delivery Delay"
msgstr ""

#. module: sale
#: view:sale.order:0
msgid "Related invoices"
msgstr ""

#. module: sale
#: field:sale.shop,name:0
msgid "Shop Name"
msgstr "Nome do Estabelecimento"

#. module: sale
#: field:sale.order,payment_term:0
msgid "Payment Term"
msgstr "Forma de Pagamento"

#. module: sale
#: selection:sale.order,order_policy:0
msgid "Payment Before Delivery"
msgstr "Pagamento Antes da Entrega"

#. module: sale
#: help:sale.order,invoice_ids:0
msgid ""
"This is the list of invoices that have been generated for this sale order. "
"The same sale order may have been invoiced in several times (by line for "
"example)."
msgstr ""

#. module: sale
#: view:sale.order:0
#: view:sale.order.line:0
msgid "States"
msgstr "Status"

#. module: sale
#: field:sale.order.line,th_weight:0
msgid "Weight"
msgstr "Peso"

#. module: sale
#: model:process.node,note:sale.process_node_order0
msgid "After confirming order, Create the invoice."
msgstr ""

#. module: sale
#: constraint:product.product:0
msgid "Error: Invalid ean code"
msgstr "Error: código EAN invalido"

#. module: sale
#: field:sale.order,picked_rate:0
#: field:sale.order,shipped:0
msgid "Picked"
msgstr "Separado"

#. module: sale
#: view:sale.shop:0
msgid "Accounting"
msgstr "Contas"

#. module: sale
#: selection:sale.config.picking_policy,order_policy:0
msgid "Invoice Based on Deliveries"
msgstr "Notas Fiscais Baseadas nas Entregas"

#. module: sale
#: view:sale.order:0
msgid "Stock Moves"
msgstr "Movimentações de Estoque"

#. module: sale
#: model:ir.actions.act_window,name:sale.action_order_tree
#: model:ir.ui.menu,name:sale.menu_action_order_tree
msgid "My Sales Order"
msgstr ""

#. module: sale
#: model:ir.model,name:sale.model_sale_order_line
msgid "Sale Order line"
msgstr ""

#. module: sale
#: model:ir.module.module,shortdesc:sale.module_meta_information
msgid "Dashboard for sales"
msgstr ""

#. module: sale
#: model:ir.actions.act_window,name:sale.open_board_sales_manager
#: model:ir.ui.menu,name:sale.menu_board_sales_manager
msgid "Sale Dashboard"
msgstr "Dashboard de Venda"

#. module: sale
#: view:board.board:0
msgid "Sales of the month"
msgstr ""

#. module: sale
#: view:board.board:0
msgid "Sales manager board"
msgstr ""

#. module: sale
#: view:board.board:0
msgid "Cases of the month"
msgstr ""

#. module: sale
#: view:board.board:0
msgid "My open quotations"
msgstr ""

#. module: sale
#: view:board.board:0
msgid "Cases statistics"
msgstr ""

#. module: sale
#: view:board.board:0
msgid "Top ten sales of the month"
msgstr ""

#. module: sale
#: field:report.sale.order.category,price_average:0
#: field:report.sale.order.product,price_average:0
msgid "Average Price"
msgstr "Preço Médio"

#. module: sale
#: model:ir.model,name:sale.model_report_sale_order_created
msgid "Report of Created Sale Order"
msgstr "Relatório de Ordem de Venda Criada"

#. module: sale
#: view:report.sale.order.category:0
msgid "Sales Orders by category"
msgstr ""

#. module: sale
#: model:ir.report.custom,name:sale.ir_report_custom_6
#: model:ir.report.custom,title:sale.ir_report_custom_6
msgid "Monthly cumulated sales turnover over one year"
msgstr ""

#. module: sale
#: model:ir.model,name:sale.model_report_sale_order_product
msgid "Sales Orders by Products"
msgstr ""

#. module: sale
#: model:ir.ui.menu,name:sale.ir_ui_menu1
msgid "Monthly Sales Turnover Over One Year"
msgstr ""

#. module: sale
#: model:ir.actions.act_window,name:sale.action_turnover_product_tree
#: model:ir.model,name:sale.model_report_turnover_per_product
#: view:report.turnover.per.product:0
msgid "Turnover Per Product"
msgstr "Retorno por Produto"

#. module: sale
#: model:ir.ui.menu,name:sale.next_id_82
msgid "All Months"
msgstr "Todos os meses"

#. module: sale
#: field:report.sale.order.category,price_total:0
#: field:report.sale.order.product,price_total:0
msgid "Total Price"
msgstr "Preço Total"

#. module: sale
#: model:ir.model,name:sale.model_report_sale_order_category
msgid "Sales Orders by Categories"
msgstr ""

#. module: sale
#: model:ir.actions.act_window,name:sale.action_order_sale_list
#: model:ir.ui.menu,name:sale.menu_report_order_sale_list
msgid "Sales of the Month"
msgstr ""

#. module: sale
#: model:ir.actions.act_window,name:sale.action_order_product_tree
#: model:ir.ui.menu,name:sale.menu_report_order_product
msgid "Sales by Product (this month)"
msgstr ""

#. module: sale
#: model:ir.report.custom,name:sale.ir_report_custom_4
#: model:ir.report.custom,title:sale.ir_report_custom_4
msgid "Monthly sales turnover over one year"
msgstr ""

#. module: sale
#: model:ir.module.module,shortdesc:sale.module_meta_information
msgid "Sales Management - Reporting"
msgstr ""

#. module: sale
#: model:ir.actions.act_window,name:sale.action_order_category_tree_all
#: model:ir.ui.menu,name:sale.menu_report_order_category_all
#: view:report.sale.order.category:0
msgid "Sales by Category of Products"
msgstr ""

#. module: sale
#: model:ir.ui.menu,name:sale.ir_ui_menu3
msgid "Monthly Cumulated Sales Turnover Over One Year"
msgstr ""

#. module: sale
#: field:report.sale.order.category,quantity:0
#: field:report.sale.order.product,quantity:0
msgid "# of Products"
msgstr ""

#. module: sale
#: model:ir.actions.act_window,name:sale.action_order_product_tree_all
#: model:ir.ui.menu,name:sale.menu_report_order_product_all
#: view:report.sale.order.product:0
msgid "Sales by Product"
msgstr ""

#. module: sale
#: model:ir.ui.menu,name:sale.next_id_81
msgid "This Month"
msgstr "Este mes"

#. module: sale
#: field:report.sale.order.category,category_id:0
msgid "Categories"
msgstr ""

#. module: sale
#: model:ir.actions.act_window,name:sale.action_view_created_sale_order_dashboard
msgid "Created Sale Orders"
msgstr ""

#. module: sale
#: model:ir.ui.menu,name:sale.next_id_80
msgid "Reporting"
msgstr "Relatórios"

#. module: sale
#: model:ir.actions.act_window,name:sale.action_turnover_month_tree
#: model:ir.model,name:sale.model_report_turnover_per_month
#: view:report.turnover.per.month:0
msgid "Turnover Per Month"
msgstr "Retorno por Mês"

#. module: sale
#: model:ir.ui.menu,name:sale.ir_ui_menu2
msgid "Daily Sales Turnover Over One Year"
msgstr ""

#. module: sale
#: model:ir.ui.menu,name:sale.next_id_83
msgid "Graphs"
msgstr ""

#. module: sale
#: selection:report.sale.order.category,state:0
#: selection:report.sale.order.product,state:0
msgid "Manual in progress"
msgstr "Manual em andamento"

#. module: sale
#: field:report.turnover.per.month,turnover:0
#: field:report.turnover.per.product,turnover:0
msgid "Total Turnover"
msgstr "Retorno Total"

#. module: sale
#: selection:report.sale.order.category,state:0
#: selection:report.sale.order.product,state:0
msgid "In progress"
msgstr "Em progresso"

#. module: sale
#: model:ir.actions.act_window,name:sale.action_order_category_tree
#: model:ir.ui.menu,name:sale.menu_report_order_category
msgid "Sales by Category of Product (this month)"
msgstr ""

#. module: sale
#: model:ir.report.custom,name:sale.ir_report_custom_5
#: model:ir.report.custom,title:sale.ir_report_custom_5
msgid "Daily sales turnover over one year"
msgstr ""

#. module: sale
#: field:report.sale.order.category,name:0
#: field:report.sale.order.product,name:0
#: field:report.turnover.per.month,name:0
msgid "Month"
msgstr "Mês"

#. module: sale
#: field:report.sale.order.category,count:0
#: field:report.sale.order.product,count:0
msgid "# of Lines"
msgstr "# de Linhas"

#. module: sale
#: field:report.sale.order.created,create_date:0
msgid "Create Date"
msgstr "Data de Criação"

#. module: sale
#: view:report.sale.order.created:0
msgid "Created Sales orders"
msgstr "Odem de Vendas Criadas"

#. module: sale
#: model:ir.actions.act_window,name:sale.action_so_pipeline
#: view:sale.order:0
msgid "Sales by State"
msgstr ""<|MERGE_RESOLUTION|>--- conflicted
+++ resolved
@@ -8,29 +8,19 @@
 "Project-Id-Version: pt_BR\n"
 "Report-Msgid-Bugs-To: support@openerp.com\n"
 "POT-Creation-Date: 2009-08-28 16:01+0000\n"
-<<<<<<< HEAD
-"PO-Revision-Date: 2010-08-20 06:23+0000\n"
-"Last-Translator: Renato Lima - http://www.akretion.com "
-"<renatonlima@gmail.com>\n"
-=======
 "PO-Revision-Date: 2010-08-24 06:03+0000\n"
 "Last-Translator: OpenERP Administrators <Unknown>\n"
->>>>>>> bf204f7e
 "Language-Team: <pt@li.org>\n"
 "MIME-Version: 1.0\n"
 "Content-Type: text/plain; charset=UTF-8\n"
 "Content-Transfer-Encoding: 8bit\n"
-<<<<<<< HEAD
-"X-Launchpad-Export-Date: 2010-08-21 03:58+0000\n"
-=======
 "X-Launchpad-Export-Date: 2010-08-25 03:55+0000\n"
->>>>>>> bf204f7e
 "X-Generator: Launchpad (build Unknown)\n"
 
 #. module: sale
 #: selection:sale.order,picking_policy:0
 msgid "Partial Delivery"
-msgstr "Entrega Parcial"
+msgstr ""
 
 #. module: sale
 #: view:sale.order:0
@@ -50,7 +40,7 @@
 #. module: sale
 #: field:sale.order.line,address_allotment_id:0
 msgid "Allotment Partner"
-msgstr ""
+msgstr "Parceiro designado"
 
 #. module: sale
 #: constraint:ir.actions.act_window:0
@@ -138,12 +128,12 @@
 #. module: sale
 #: view:sale.order:0
 msgid "Make Invoice"
-msgstr ""
+msgstr "Gerar fatura"
 
 #. module: sale
 #: field:sale.order.line,price_subtotal:0
 msgid "Subtotal"
-msgstr ""
+msgstr "Subtotal"
 
 #. module: sale
 #: model:process.transition,note:sale.process_transition_confirmquotation0
@@ -151,6 +141,8 @@
 "Whenever confirm button is clicked, the draft state is moved to manual. that "
 "is, quotation is moved to  sale order."
 msgstr ""
+"Sempre que clicar no botão confirmar, o estado de rascunho é trocado para "
+"manual, ou seja, cotação se transforma em ordem de venda."
 
 #. module: sale
 #: model:process.transition.action,name:sale.process_transition_action_cancelorder0
@@ -174,12 +166,12 @@
 #: view:sale.order.line:0
 #: field:sale.order.line,notes:0
 msgid "Notes"
-msgstr "Notas"
+msgstr "Anotações"
 
 #. module: sale
 #: model:process.transition,name:sale.process_transition_invoiceafterdelivery0
 msgid "Invoice after delivery"
-msgstr ""
+msgstr "Faturar depois de entreguar"
 
 #. module: sale
 #: field:sale.order,amount_tax:0
@@ -190,7 +182,7 @@
 #. module: sale
 #: rml:sale.order:0
 msgid "Net Total :"
-msgstr ""
+msgstr "Total Líquido"
 
 #. module: sale
 #: field:sale.order,order_policy:0
@@ -216,17 +208,17 @@
 #. module: sale
 #: field:sale.order,origin:0
 msgid "Origin"
-msgstr ""
+msgstr "Origem"
 
 #. module: sale
 #: field:sale.order,partner_invoice_id:0
 msgid "Invoice Address"
-msgstr "Endereço Faturamento"
+msgstr "Endereço de Faturamento"
 
 #. module: sale
 #: model:process.node,name:sale.process_node_packinglist0
 msgid "Outgoing Products"
-msgstr ""
+msgstr "Produtos a serem despachados"
 
 #. module: sale
 #: view:sale.order:0
@@ -236,12 +228,12 @@
 #. module: sale
 #: selection:sale.config.picking_policy,picking_policy:0
 msgid "All at Once"
-msgstr ""
+msgstr "Partida única"
 
 #. module: sale
 #: model:process.transition,note:sale.process_transition_saleprocurement0
 msgid "Procurement is created after confirmation of sale order."
-msgstr ""
+msgstr "Aquisição criada depois da confirmação do pedido"
 
 #. module: sale
 #: field:sale.order,project_id:0
@@ -257,12 +249,12 @@
 #. module: sale
 #: field:sale.order.line,type:0
 msgid "Procure Method"
-msgstr ""
+msgstr "Método de Aquisição"
 
 #. module: sale
 #: view:sale.order:0
 msgid "Extra Info"
-msgstr "Info. Extra"
+msgstr "Informações Adicionais"
 
 #. module: sale
 #: rml:sale.order:0
@@ -272,13 +264,13 @@
 #. module: sale
 #: field:sale.order.line,price_net:0
 msgid "Net Price"
-msgstr ""
+msgstr "Preço Líquido"
 
 #. module: sale
 #: model:ir.actions.act_window,name:sale.action_order_tree9
 #: model:ir.ui.menu,name:sale.menu_action_order_tree9
 msgid "My sales order in progress"
-msgstr ""
+msgstr "Meus pedidos em andamento"
 
 #. module: sale
 #: field:sale.order.line,product_uos_qty:0
@@ -293,6 +285,11 @@
 "choose if you invoice based on ordered or shipped quantities. If the product "
 "is a service, shipped quantities means hours spent on the associated tasks."
 msgstr ""
+"O pedido irá gerar automaticamente a fatura. Pode haver diferença entre a "
+"quantidade especificada no pedido e aquela efetivamente despachada. É "
+"necessário definir se a fatura deve se basear na quantidade pedida ou ou "
+"despachada. Quando se trata de serviços, a quantidade despachada significa o "
+"total de horas gastos nas tarefas associadas."
 
 #. module: sale
 #: selection:sale.order.line,state:0
@@ -302,28 +299,28 @@
 #. module: sale
 #: field:sale.shop,payment_default_id:0
 msgid "Default Payment Term"
-msgstr "Pagamento Padrão"
+msgstr "Condição de Pagamento Padrão"
 
 #. module: sale
 #: model:ir.actions.act_window,name:sale.action_order_tree_all
 #: model:ir.ui.menu,name:sale.menu_action_order_tree_all
 msgid "All Sales Order"
-msgstr ""
+msgstr "Todas as Ordens de Venda"
 
 #. module: sale
 #: model:process.transition.action,name:sale.process_transition_action_confirm0
 msgid "Confirm"
-msgstr ""
+msgstr "Confirmar"
 
 #. module: sale
 #: field:sale.order,partner_shipping_id:0
 msgid "Shipping Address"
-msgstr "Endereço Entrega"
+msgstr "Endereço de Entrega"
 
 #. module: sale
 #: selection:sale.order,invoice_quantity:0
 msgid "Shipped Quantities"
-msgstr "Quantidades Enbarcada"
+msgstr "Quantidade Enbarcada"
 
 #. module: sale
 #: selection:sale.config.picking_policy,order_policy:0
@@ -339,7 +336,7 @@
 #. module: sale
 #: field:sale.shop,warehouse_id:0
 msgid "Warehouse"
-msgstr "Estoque Disponível"
+msgstr "Estoque"
 
 #. module: sale
 #: rml:sale.order:0
@@ -385,7 +382,7 @@
 #: model:ir.actions.act_window,name:sale.action_order_tree8
 #: model:ir.ui.menu,name:sale.menu_action_order_tree8
 msgid "My sales order waiting Invoice"
-msgstr ""
+msgstr "Meus pedidos aguardando emissão da Fatura"
 
 #. module: sale
 #: rml:sale.order:0
@@ -499,7 +496,7 @@
 #. module: sale
 #: field:sale.order,client_order_ref:0
 msgid "Customer Ref"
-msgstr ""
+msgstr "Ref. do Cliente"
 
 #. module: sale
 #: view:sale.order:0
@@ -538,7 +535,7 @@
 #: model:ir.actions.act_window,name:sale.action_order_tree5
 #: model:ir.ui.menu,name:sale.menu_action_order_tree5
 msgid "All Quotations"
-msgstr "Todas Cotações"
+msgstr "Todas as Cotações"
 
 #. module: sale
 #: field:sale.order.line,discount:0
@@ -580,12 +577,12 @@
 #. module: sale
 #: field:sale.config.picking_policy,picking_policy:0
 msgid "Packing Default Policy"
-msgstr ""
+msgstr "Política Padrão de Empacotamento"
 
 #. module: sale
 #: model:process.node,note:sale.process_node_saleorder0
 msgid "Manages the delivery and invoicing progress"
-msgstr ""
+msgstr "Gerencia o progresso das entregas e do faturamento"
 
 #. module: sale
 #: field:sale.config.picking_policy,order_policy:0
@@ -595,7 +592,7 @@
 #. module: sale
 #: field:sale.order.line,product_packaging:0
 msgid "Packaging"
-msgstr ""
+msgstr "Empacotamento"
 
 #. module: sale
 #: model:ir.module.module,shortdesc:sale.module_meta_information
@@ -641,7 +638,7 @@
 #. module: sale
 #: model:ir.actions.wizard,name:sale.advance_payment
 msgid "Advance Invoice"
-msgstr ""
+msgstr "Avançar Fatura"
 
 #. module: sale
 #: field:sale.order,state:0
@@ -664,7 +661,7 @@
 #. module: sale
 #: model:process.process,name:sale.process_process_salesprocess0
 msgid "Sales Process"
-msgstr ""
+msgstr "Processo de Vendas"
 
 #. module: sale
 #: wizard_view:sale.order.line.make_invoice,init:0
@@ -672,7 +669,7 @@
 #: wizard_view:sale.order.make_invoice,init:0
 #: wizard_button:sale.order.make_invoice,init,invoice:0
 msgid "Create invoices"
-msgstr ""
+msgstr "Gerar faturas"
 
 #. module: sale
 #: constraint:product.template:0
@@ -685,23 +682,23 @@
 #: model:ir.actions.act_window,name:sale.action_order_tree7
 #: model:ir.ui.menu,name:sale.menu_action_order_tree7
 msgid "My sales in shipping exception"
-msgstr ""
+msgstr "Minhas vendas sob status de exceção"
 
 #. module: sale
 #: view:sale.config.picking_policy:0
 msgid "Sales Configuration"
-msgstr ""
+msgstr "Configuração de Vendas"
 
 #. module: sale
 #: model:ir.actions.act_window,name:sale.action_order_tree2
 #: model:ir.ui.menu,name:sale.menu_action_order_tree2
 msgid "Sales in Exception"
-msgstr ""
+msgstr "Vendas em Exceção"
 
 #. module: sale
 #: selection:sale.order.line,type:0
 msgid "on order"
-msgstr "em ordem"
+msgstr "no pedido"
 
 #. module: sale
 #: selection:sale.order.line,state:0
@@ -716,7 +713,7 @@
 #. module: sale
 #: view:sale.order:0
 msgid "Procurement Corrected"
-msgstr ""
+msgstr "Processo de Aquisição Corrigido"
 
 #. module: sale
 #: selection:sale.order,order_policy:0
@@ -752,7 +749,7 @@
 #. module: sale
 #: model:ir.actions.act_window,name:sale.action_order_line_product_tree
 msgid "Product sales"
-msgstr ""
+msgstr "Vendas de Produtos"
 
 #. module: sale
 #: rml:sale.order:0
@@ -801,7 +798,7 @@
 #. module: sale
 #: model:product.template,name:sale.advance_product_0_product_template
 msgid "Advance Product"
-msgstr ""
+msgstr "Avançar o Produto"
 
 #. module: sale
 #: model:process.transition,note:sale.process_transition_invoice0
@@ -836,7 +833,7 @@
 #. module: sale
 #: model:process.transition.action,name:sale.process_transition_action_assign0
 msgid "Assign"
-msgstr ""
+msgstr "Designar"
 
 #. module: sale
 #: view:sale.order:0
@@ -921,7 +918,7 @@
 #: model:process.transition,name:sale.process_transition_invoice0
 #: field:sale.order,invoice_ids:0
 msgid "Invoice"
-msgstr ""
+msgstr "Fatura"
 
 #. module: sale
 #: model:process.transition.action,name:sale.process_transition_action_cancel0
@@ -944,6 +941,11 @@
 "'Waiting Schedule' state is set when the invoice is confirmed but waiting "
 "for the scheduler to run on the date 'Date Ordered'."
 msgstr ""
+"Status do pedido ou cotação. O status é automaticamente modificado para "
+"exceção quando uma operação de cancelamento ocorre na etapa de validação da "
+"fatura ou no processo de empacotamento. O status de espera é acionado quando "
+"a fatura está confirmada mas na fila, esperando a data correta para ser "
+"produzida."
 
 #. module: sale
 #: view:sale.order:0
@@ -982,12 +984,12 @@
 #. module: sale
 #: model:process.transition,note:sale.process_transition_saleinvoice0
 msgid "Confirm sale order and Create invoice."
-msgstr ""
+msgstr "Confirmar Pedido e Gerar Fatura."
 
 #. module: sale
 #: selection:sale.config.picking_policy,step:0
 msgid "Packing List & Delivery Order"
-msgstr ""
+msgstr "Lista de Empacotamento e Pedido de Entrega"
 
 #. module: sale
 #: selection:sale.order.line,state:0
@@ -1029,12 +1031,12 @@
 #. module: sale
 #: model:process.node,note:sale.process_node_quotation0
 msgid "Quotation (A sale order in draft state)"
-msgstr ""
+msgstr "Cotação (Rascunho do pedido)"
 
 #. module: sale
 #: model:process.transition,name:sale.process_transition_saleinvoice0
 msgid "Sale Invoice"
-msgstr ""
+msgstr "Fatura (Vendas)"
 
 #. module: sale
 #: field:sale.order,incoterm:0
@@ -1050,7 +1052,7 @@
 #. module: sale
 #: wizard_button:sale.advance_payment_inv,create,open:0
 msgid "Open Advance Invoice"
-msgstr ""
+msgstr "Abrir Fatura Avançada"
 
 #. module: sale
 #: field:sale.order,partner_order_id:0
@@ -1071,7 +1073,7 @@
 #. module: sale
 #: model:process.transition,name:sale.process_transition_deliver0
 msgid "Deliver"
-msgstr ""
+msgstr "Entrega"
 
 #. module: sale
 #: model:ir.actions.report.xml,name:sale.report_sale_order
@@ -1091,29 +1093,29 @@
 #. module: sale
 #: field:stock.move,sale_line_id:0
 msgid "Sale Order Line"
-msgstr "Linhas da Ordem de Venda"
+msgstr "Linha de Pedidos"
 
 #. module: sale
 #: model:process.transition.action,name:sale.process_transition_action_cancelassignation0
 msgid "Cancel Assignation"
-msgstr ""
+msgstr "Cancelar Designação"
 
 #. module: sale
 #: selection:sale.order,order_policy:0
 msgid "Invoice from the Packing"
-msgstr ""
+msgstr "Fatura gerada a partir do empacotamento"
 
 #. module: sale
 #: model:ir.actions.wizard,name:sale.wizard_sale_order_line_invoice
 #: model:ir.actions.wizard,name:sale.wizard_sale_order_make_invoice
 msgid "Make invoices"
-msgstr ""
+msgstr "Gerar faturas"
 
 #. module: sale
 #: help:sale.order,partner_order_id:0
 msgid ""
 "The name and address of the contact that requested the order or quotation."
-msgstr ""
+msgstr "Nome e endereço de quem requisitou o pedido ou cotação"
 
 #. module: sale
 #: field:sale.order,partner_id:0
@@ -1149,7 +1151,7 @@
 #: model:ir.actions.act_window,name:sale.action_order_tree_new
 #: model:ir.ui.menu,name:sale.menu_action_order_tree_new
 msgid "New Quotation"
-msgstr ""
+msgstr "Nova Cotação"
 
 #. module: sale
 #: view:sale.order:0
@@ -1194,7 +1196,7 @@
 #. module: sale
 #: model:process.node,name:sale.process_node_order0
 msgid "Order"
-msgstr "Ordem"
+msgstr "Pedido"
 
 #. module: sale
 #: rml:sale.order:0
@@ -1238,6 +1240,8 @@
 "The same sale order may have been invoiced in several times (by line for "
 "example)."
 msgstr ""
+"Lista de Faturas geradas para este pedido. O mesmo pedido pode constar "
+"diversas vezes na fatura (ordenado por linha, por exemplo)"
 
 #. module: sale
 #: view:sale.order:0
@@ -1253,7 +1257,7 @@
 #. module: sale
 #: model:process.node,note:sale.process_node_order0
 msgid "After confirming order, Create the invoice."
-msgstr ""
+msgstr "Criar a Fatura Após Confirmar o Pedido"
 
 #. module: sale
 #: constraint:product.product:0
@@ -1285,53 +1289,53 @@
 #: model:ir.actions.act_window,name:sale.action_order_tree
 #: model:ir.ui.menu,name:sale.menu_action_order_tree
 msgid "My Sales Order"
-msgstr ""
+msgstr "Meus Pedidos"
 
 #. module: sale
 #: model:ir.model,name:sale.model_sale_order_line
 msgid "Sale Order line"
-msgstr ""
+msgstr "Linha de Pedidos"
 
 #. module: sale
 #: model:ir.module.module,shortdesc:sale.module_meta_information
 msgid "Dashboard for sales"
-msgstr ""
+msgstr "Painel de Vendas"
 
 #. module: sale
 #: model:ir.actions.act_window,name:sale.open_board_sales_manager
 #: model:ir.ui.menu,name:sale.menu_board_sales_manager
 msgid "Sale Dashboard"
-msgstr "Dashboard de Venda"
+msgstr "Painel de Vendas"
 
 #. module: sale
 #: view:board.board:0
 msgid "Sales of the month"
-msgstr ""
+msgstr "Vendas do Mes"
 
 #. module: sale
 #: view:board.board:0
 msgid "Sales manager board"
-msgstr ""
+msgstr "Grupo de Gerentes de Vendas"
 
 #. module: sale
 #: view:board.board:0
 msgid "Cases of the month"
-msgstr ""
+msgstr "Casos do Mes"
 
 #. module: sale
 #: view:board.board:0
 msgid "My open quotations"
-msgstr ""
+msgstr "Minhas Cotações em Aberto"
 
 #. module: sale
 #: view:board.board:0
 msgid "Cases statistics"
-msgstr ""
+msgstr "Estatísticas de Casos"
 
 #. module: sale
 #: view:board.board:0
 msgid "Top ten sales of the month"
-msgstr ""
+msgstr "As 10 Maiores Vendas do Mes"
 
 #. module: sale
 #: field:report.sale.order.category,price_average:0
@@ -1347,23 +1351,23 @@
 #. module: sale
 #: view:report.sale.order.category:0
 msgid "Sales Orders by category"
-msgstr ""
+msgstr "Vendas ordenadas por Categoria"
 
 #. module: sale
 #: model:ir.report.custom,name:sale.ir_report_custom_6
 #: model:ir.report.custom,title:sale.ir_report_custom_6
 msgid "Monthly cumulated sales turnover over one year"
-msgstr ""
+msgstr "Retorno Mensal Acumulado de Vendas no Período de Um Ano"
 
 #. module: sale
 #: model:ir.model,name:sale.model_report_sale_order_product
 msgid "Sales Orders by Products"
-msgstr ""
+msgstr "Pedidos Ordenados por Produto"
 
 #. module: sale
 #: model:ir.ui.menu,name:sale.ir_ui_menu1
 msgid "Monthly Sales Turnover Over One Year"
-msgstr ""
+msgstr "Retorno Mensal de Vendas no Período de Um Ano"
 
 #. module: sale
 #: model:ir.actions.act_window,name:sale.action_turnover_product_tree
@@ -1386,55 +1390,55 @@
 #. module: sale
 #: model:ir.model,name:sale.model_report_sale_order_category
 msgid "Sales Orders by Categories"
-msgstr ""
+msgstr "Pedidos Ordenados por Categoria"
 
 #. module: sale
 #: model:ir.actions.act_window,name:sale.action_order_sale_list
 #: model:ir.ui.menu,name:sale.menu_report_order_sale_list
 msgid "Sales of the Month"
-msgstr ""
+msgstr "Vendas Mensais"
 
 #. module: sale
 #: model:ir.actions.act_window,name:sale.action_order_product_tree
 #: model:ir.ui.menu,name:sale.menu_report_order_product
 msgid "Sales by Product (this month)"
-msgstr ""
+msgstr "Vendas por Produto (este mes)"
 
 #. module: sale
 #: model:ir.report.custom,name:sale.ir_report_custom_4
 #: model:ir.report.custom,title:sale.ir_report_custom_4
 msgid "Monthly sales turnover over one year"
-msgstr ""
+msgstr "Retorno Mensal de Vendas no Período de Um Ano"
 
 #. module: sale
 #: model:ir.module.module,shortdesc:sale.module_meta_information
 msgid "Sales Management - Reporting"
-msgstr ""
+msgstr "Gerenciamento de Vendas - Relatórios"
 
 #. module: sale
 #: model:ir.actions.act_window,name:sale.action_order_category_tree_all
 #: model:ir.ui.menu,name:sale.menu_report_order_category_all
 #: view:report.sale.order.category:0
 msgid "Sales by Category of Products"
-msgstr ""
+msgstr "Vendas por Categoria de Produtos"
 
 #. module: sale
 #: model:ir.ui.menu,name:sale.ir_ui_menu3
 msgid "Monthly Cumulated Sales Turnover Over One Year"
-msgstr ""
+msgstr "Retorno Mensal de Vendas Acumuladas no Período de Um Ano"
 
 #. module: sale
 #: field:report.sale.order.category,quantity:0
 #: field:report.sale.order.product,quantity:0
 msgid "# of Products"
-msgstr ""
+msgstr "Total de Produtos"
 
 #. module: sale
 #: model:ir.actions.act_window,name:sale.action_order_product_tree_all
 #: model:ir.ui.menu,name:sale.menu_report_order_product_all
 #: view:report.sale.order.product:0
 msgid "Sales by Product"
-msgstr ""
+msgstr "Vendas por produto"
 
 #. module: sale
 #: model:ir.ui.menu,name:sale.next_id_81
@@ -1444,12 +1448,12 @@
 #. module: sale
 #: field:report.sale.order.category,category_id:0
 msgid "Categories"
-msgstr ""
+msgstr "Categorias"
 
 #. module: sale
 #: model:ir.actions.act_window,name:sale.action_view_created_sale_order_dashboard
 msgid "Created Sale Orders"
-msgstr ""
+msgstr "Pedidos Gerados"
 
 #. module: sale
 #: model:ir.ui.menu,name:sale.next_id_80
@@ -1461,12 +1465,12 @@
 #: model:ir.model,name:sale.model_report_turnover_per_month
 #: view:report.turnover.per.month:0
 msgid "Turnover Per Month"
-msgstr "Retorno por Mês"
+msgstr "Retorno Mensal"
 
 #. module: sale
 #: model:ir.ui.menu,name:sale.ir_ui_menu2
 msgid "Daily Sales Turnover Over One Year"
-msgstr ""
+msgstr "Retorno diário de Vendas no pPríodo de Um Ano"
 
 #. module: sale
 #: model:ir.ui.menu,name:sale.next_id_83
@@ -1524,10 +1528,10 @@
 #. module: sale
 #: view:report.sale.order.created:0
 msgid "Created Sales orders"
-msgstr "Odem de Vendas Criadas"
+msgstr "Odem de Vendas Gerada"
 
 #. module: sale
 #: model:ir.actions.act_window,name:sale.action_so_pipeline
 #: view:sale.order:0
 msgid "Sales by State"
-msgstr ""+msgstr "Vendas por Estado"