--- conflicted
+++ resolved
@@ -134,12 +134,8 @@
   </stylesheet>
   <images/>
   <story>
-<<<<<<< HEAD
-    <para style="terp_default_8"><b>[[ repeatIn(objects,'o') ]]</b> [[ setLang(o.partner_id.lang) ]]</para>
-=======
     <para style="terp_default_8">[[ repeatIn(objects,'o') ]]</para>
     <para style="terp_default_8">[[ setLang(o.partner_id.lang) ]]</para>
->>>>>>> 9bef76cb
     <blockTable colWidths="265.0,51.0,225.0" style="AddressTable">
       <tr>
         <td>
@@ -153,11 +149,7 @@
           <para style="terp_default_9">
             <font color="white"> </font>
           </para>
-<<<<<<< HEAD
           <para style="terp_default_Bold_9">Invoice address :[[ o.partner_id.property_payment_term and o.partner_id.property_payment_term.name or '']]</para>
-=======
-          <para style="terp_default_Bold_9">Invoice address :[[ o.partner_id.property_payment_term and o.partner_id.property_payment_term.name ]]</para>
->>>>>>> 9bef76cb
           <para style="terp_default_9">[[ o.partner_invoice_id.street ]] [[ o.partner_invoice_id.street2 and (', %s' % o.partner_invoice_id.street2 or '') ]]</para>
           <para style="terp_default_9">[[ o.partner_invoice_id.zip or '' ]] [[ o.partner_invoice_id.city or '' ]] [[ o.partner_invoice_id.country_id and (', %s' % (o.partner_invoice_id.country_id and o.partner_invoice_id.country_id.name or '')) ]]</para>
         </td>
