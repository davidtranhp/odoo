--- conflicted
+++ resolved
@@ -205,12 +205,8 @@
         return result.keys()
 
     _columns = {
-<<<<<<< HEAD
-        'name': fields.char('Order Reference', size=64, required=True, select=True, help="unique number of the sale order,computed automatically when the sale order is created"),
-=======
         'name': fields.char('Order Reference', size=64, required=True,
             readonly=True, states={'draft': [('readonly', False)]}, select=True),
->>>>>>> e22e8412
         'shop_id': fields.many2one('sale.shop', 'Shop', required=True, readonly=True, states={'draft': [('readonly', False)]}),
         'origin': fields.char('Source document', size=64, help="Reference of the document that generated this sale order request."),
         'client_order_ref': fields.char('Customer Reference', size=64),
