<?xml version="1.0" encoding="utf-8"?>
<odoo>

        <!-- Top menu item -->

        <menuitem id="sale_menu_root"
            name="Sales"
            web_icon="sale,static/description/icon.png"
            active="False"
            sequence="7"/>

        <menuitem id="sale_order_menu"
            name="Orders"
            parent="sale_menu_root"
            sequence="2"/>

        <menuitem id="res_partner_menu"
            parent="sale_order_menu"
            action="base.action_partner_form"
            sequence="3" groups="sales_team.group_sale_salesman"/>

        <menuitem id="menu_sale_config"
            name="Configuration"
            parent="sale_menu_root"
            sequence="6"
            groups="sales_team.group_sale_manager"/>

        <menuitem id= "menu_sales_config"
            parent= "menu_sale_config"
            sequence= "3"
            name= "Sales Orders"
            groups= "sales_team.group_sale_manager,account.group_account_manager,account.group_account_user"/>

        <menuitem id="sales_team_config"
            name="Sales Channels"
            parent="sale.menu_sale_config"
            action="sales_team.sales_team_config_action"
            sequence="2"/>

        <menuitem id="menu_sale_report"
            name="Reporting"
            parent="sale_menu_root"
            sequence="5"
            groups="sales_team.group_sale_manager"/>

        <menuitem id="menu_report_product_all"
            name="Sales"
            action="action_order_report_all"
            parent="menu_sale_report"
            sequence="1"/>

        <menuitem id="report_sales_team"
            name="Sales Channel Dashboard"
            parent="menu_sale_report"
            action="sales_team.crm_team_salesteams_act"
            sequence="3"/>

        <menuitem id="report_all_channels_sales"
            action="report_all_channels_sales_action"
            name="Sales by Channel"
            parent="menu_sale_report"
            sequence="2"/>

        <menuitem id="product_menu_catalog" name="Products" action="product.product_template_action" parent="sale_menu_root" sequence="4" groups="sales_team.group_sale_salesman"/>
        <menuitem id="menu_product" name="Product Variants" parent="product_menu_catalog" sequence="2" groups="product.group_product_variant" active="False"/>
        <menuitem action="product.product_template_action" id="menu_product_template_action" parent="product_menu_catalog" sequence="1" active="False"/>
        <menuitem id="prod_config_main" name="Products" parent="menu_sale_config" sequence="5"/>
        <menuitem id="menu_attribute_action" action="product.attribute_action" parent="prod_config_main" sequence="1" groups="product.group_product_variant" active="False"/>
        <menuitem action="product.variants_action" id="menu_variants_action" parent="sale.prod_config_main" sequence="2" groups="product.group_product_variant" active="False"/>
        <menuitem id="menu_products" action="product.product_normal_action_sell" parent="product_menu_catalog" groups="product.group_product_variant" sequence="2" active="False"/>
        <menuitem id="next_id_16" name="Units of Measure" parent="sale.prod_config_main" sequence="6" groups="product.group_uom" active="False"/>
        <menuitem action="product.product_uom_form_action" id="menu_product_uom_form_action" parent="sale.prod_config_main" sequence="7" groups="product.group_uom" active="False"/>
        <menuitem action="product.product_uom_categ_form_action" id="menu_product_uom_categ_form_action" parent="sale.prod_config_main" sequence="8" groups="product.group_uom" active="False"/>
        <menuitem id="menu_product_pricelist_main" name="Pricelists" parent="product_menu_catalog" action="product.product_pricelist_action2" groups="product.group_sale_pricelist" sequence="3" active="False"/>

        <record id="view_sale_order_calendar" model="ir.ui.view">
            <field name="name">sale.order.calendar</field>
            <field name="model">sale.order</field>
            <field name="arch" type="xml">
                <calendar string="Sales Orders" date_start="date_order" color="state">
                    <field name="partner_id"/>
                    <field name="amount_total" widget="monetary"/>
                </calendar>
            </field>
        </record>
        <record model="ir.ui.view" id="view_sale_order_graph">
            <field name="name">sale.order.graph</field>
            <field name="model">sale.order</field>
            <field name="arch" type="xml">
                <graph string="Sales Orders">
                    <field name="partner_id"/>
                    <field name="amount_total" type="measure"/>
                </graph>
            </field>
        </record>
        <record model="ir.ui.view" id="view_sale_order_pivot">
            <field name="name">sale.order.pivot</field>
            <field name="model">sale.order</field>
            <field name="arch" type="xml">
                <pivot string="Sales Orders">
                    <field name="date_order" type="row"/>
                    <field name="amount_total" type="measure"/>
                </pivot>
            </field>
        </record>

        <!-- Sales Orders Kanban View  -->
        <record model="ir.ui.view" id="view_sale_order_kanban">
            <field name="name">sale.order.kanban</field>
            <field name="model">sale.order</field>
            <field name="arch" type="xml">
                <kanban class="o_kanban_mobile">
                    <field name="name"/>
                    <field name="partner_id"/>
                    <field name="amount_total"/>
                    <field name="date_order"/>
                    <field name="state"/>
                    <field name="currency_id"/>
                    <templates>
                        <t t-name="kanban-box">
                            <div t-attf-class="oe_kanban_card oe_kanban_global_click">
                                <div class="o_kanban_record_top mb16">
                                    <div class="o_kanban_record_headings mt4">
                                        <strong class="o_kanban_record_title"><span><t t-esc="record.partner_id.value"/></span></strong>
                                    </div>
                                    <strong><field name="amount_total" widget="monetary"/></strong>
                                </div>
                                <div class="o_kanban_record_bottom">
                                    <div class="oe_kanban_bottom_left text-muted">
                                        <span><t t-esc="record.name.value"/> <t t-esc="record.date_order.value"/></span>
                                    </div>
                                    <div class="oe_kanban_bottom_right">
                                        <field name="state" widget="label_selection" options="{'classes': {'draft': 'default', 'cancel': 'default', 'done': 'success'}}"/>
                                    </div>
                                </div>
                            </div>
                        </t>
                    </templates>
                </kanban>
            </field>
        </record>

        <record id="view_order_tree" model="ir.ui.view">
            <field name="name">sale.order.tree</field>
            <field name="model">sale.order</field>
            <field name="priority">2</field>
            <field name="arch" type="xml">
                <tree string="Sales Orders" decoration-bf="message_needaction==True" decoration-muted="state=='cancel'">
                    <field name="message_needaction" invisible="1"/>
                    <field name="name" string="Order Number"/>
                    <field name="confirmation_date" string="Confirmation Date"/>
                    <field name="partner_id"/>
                    <field name="user_id"/>
                    <field name="amount_total" sum="Total Tax Included" widget="monetary"/>
                    <field name="currency_id" invisible="1"/>
                    <field name="invoice_status" invisible="1"/>
                    <field name="state" invisible="1"/>
                </tree>
            </field>
        </record>

        <record id="view_quotation_tree" model="ir.ui.view">
            <field name="name">sale.order.tree</field>
            <field name="model">sale.order</field>
            <field name="priority">4</field>
            <field name="arch" type="xml">
                <tree string="Quotation" class="o_sale_order" decoration-bf="message_needaction==True" decoration-muted="state=='cancel'">
                    <field name="message_needaction" invisible="1"/>
                    <field name="name" string="Quotation Number"/>
                    <field name="date_order" string="Quotation Date"/>
                    <field name="partner_id"/>
                    <field name="user_id"/>
                    <field name="amount_total" sum="Total Tax Included" widget="monetary"/>
                    <field name="currency_id" invisible="1"/>
                    <field name="state"/>
                </tree>
            </field>
        </record>

        <record id="view_order_form" model="ir.ui.view">
            <field name="name">sale.order.form</field>
            <field name="model">sale.order</field>
            <field name="arch" type="xml">
                <form string="Sales Order" class="o_sale_order">
                <header>
                    <button name="action_quotation_send" string="Send by Email" type="object" states="draft" class="btn-primary"/>
                    <button name="action_quotation_send" type="object" string="Send PRO-FORMA Invoice" groups="sale.group_proforma_sales" class="btn-primary" attrs="{'invisible': ['|', ('state', '!=', 'draft'), ('invoice_count','&gt;=',1)]}" context="{'proforma': True}"/>
                    <button name="print_quotation" string="Print" type="object" states="draft" class="btn-primary o_sale_print"/>
                    <button name="action_confirm" id="action_confirm"
                        string="Confirm Sale" class="btn-primary" type="object"
                        attrs="{'invisible': [('state', 'not in', ['sent'])]}"/>
                    <button name="action_confirm"
                        string="Confirm Sale" type="object"
                        attrs="{'invisible': [('state', 'not in', ['draft'])]}"/>
                    <button name="action_quotation_send" type="object" string="Send PRO-FORMA Invoice" groups="sale.group_proforma_sales" attrs="{'invisible': ['|', ('state', '=', 'draft'), ('invoice_count','&gt;=',1)]}" context="{'proforma': True}"/>
                    <button name="print_quotation" string="Print" type="object" states="sent,sale" class="o_sale_print"/>
                    <button name="action_quotation_send" string="Send by Email" type="object" states="sent,sale"/>
                    <button name="action_cancel" states="draft,sent,sale" type="object" string="Cancel"/>
                    <button name="action_draft" states="cancel" type="object" string="Set to Quotation"/>
                    <button name="action_done" type="object" string="Lock" states="sale"
                        help="If the sale is locked, you can not modify it anymore. However, you will still be able to invoice or deliver."/>
                    <button name="action_unlock" type="object" string="Unlock" states="done" groups="sales_team.group_sale_manager"/>
                    <field name="state" widget="statusbar" statusbar_visible="draft,sent,sale"/>
                </header>
                <sheet>
                    <div class="oe_button_box" name="button_box">
                        <button name="action_view_invoice"
                            type="object"
                            class="oe_stat_button"
                            icon="fa-pencil-square-o"
                            attrs="{'invisible': [('invoice_count', '=', 0)]}">
                            <field name="invoice_count" widget="statinfo" string="Invoices"/>
                        </button>
                    </div>
                    <div class="oe_title">
                        <h1>
                            <field name="name" readonly="1"/>
                        </h1>
                    </div>
                    <group>
                        <group>
                            <field name="partner_id" domain="[('customer','=',True)]" context="{'search_default_customer':1, 'show_address': 1}" options='{"always_reload": True}'/>
                            <field name="partner_invoice_id" groups="sale.group_delivery_invoice_address" context="{'default_type':'invoice'}" options='{"always_reload": True}'/>
                            <field name="partner_shipping_id" groups="sale.group_delivery_invoice_address" context="{'default_type':'delivery'}" options='{"always_reload": True}'/>
                        </group>
                        <group>
                            <field name="validity_date" attrs="{'invisible': [('state', 'in', ['sale', 'done'])]}"/>
                            <field name="confirmation_date" attrs="{'invisible': [('state', 'in', ['draft', 'sent', 'cancel'])]}"/>
                            <field name="pricelist_id" groups="product.group_sale_pricelist"/>
                            <field name="currency_id" invisible="1"/>
                            <field name="payment_term_id" options="{'no_create': True}"/>
                        </group>
                    </group>
                    <notebook>
                        <page string="Order Lines">
                            <field name="order_line" mode="tree,kanban"
                                attrs="{'readonly': [('state', 'in', ('done','cancel'))]}">
                                <form string="Sales Order Lines">
                                    <group>
                                        <group>
                                            <field name="product_updatable" invisible="1"/>
                                            <field name="product_id"
                                                context="{'partner_id':parent.partner_id, 'quantity':product_uom_qty, 'pricelist':parent.pricelist_id, 'uom':product_uom, 'company_id': parent.company_id}"
                                                attrs="{'readonly': [('product_updatable', '=', False)]}"
                                                force_save="1"
                                               />
                                            <field name="layout_category_id" groups="sale.group_sale_layout"/>
                                            <field name="invoice_status" invisible="1"/>
                                            <field name="qty_to_invoice" invisible="1"/>
                                            <field name="qty_delivered_manual" invisible="1"/>
                                            <field name="qty_delivered_method" invisible="1"/>
                                            <field name="price_subtotal" invisible="1"/>
                                            <label for="product_uom_qty" string="Ordered Quantity"/>
                                            <div>
                                                <field
                                                    context="{'partner_id':parent.partner_id, 'quantity':product_uom_qty, 'pricelist':parent.pricelist_id, 'uom':product_uom, 'uom_qty_change':True, 'company_id': parent.company_id}"
                                                    name="product_uom_qty" class="oe_inline"/>
                                                <field name="product_uom" groups="product.group_uom" class="oe_inline oe_no_button"
                                                    attrs="{'readonly': [('state', 'in', ('sale','done', 'cancel'))]}"/>
                                            </div>
                                            <label for="qty_delivered" string="Delivered Quantity" attrs="{'invisible': [('parent.state', 'not in', ['sale', 'done'])]}"/>
                                            <div attrs="{'invisible': [('parent.state', 'not in', ['sale', 'done'])]}">
                                                <field name="qty_delivered" attrs="{'readonly': [('qty_delivered_method', '!=', 'manual')]}"/>
                                            </div>
                                            <label for="qty_invoiced" string="Invoiced Quantity" attrs="{'invisible': [('parent.state', 'not in', ['sale', 'done'])]}"/>
                                            <div attrs="{'invisible': [('parent.state', 'not in', ['sale', 'done'])]}">
                                                <field name="qty_invoiced" attrs="{'invisible': [('parent.state', 'not in', ['sale', 'done'])]}"/>
                                            </div>
                                            <field name="price_unit"/>
                                            <label for="discount" groups="sale.group_discount_per_so_line"/>
                                            <div name="discount" groups="sale.group_discount_per_so_line">
                                                <field name="discount" class="oe_inline"/> %%
                                            </div>
                                        </group>
                                        <group>
                                            <field name="tax_id" widget="many2many_tags" options="{'no_create': True}" domain="[('type_tax_use','=','sale'),('company_id','=',parent.company_id)]"
                                                attrs="{'readonly': [('qty_invoiced', '&gt;', 0)]}"/>
                                            <label for="customer_lead"/>
                                            <div>
                                                <field name="customer_lead" class="oe_inline"/> days
                                            </div>
                                            <label for="analytic_tag_ids" groups="analytic.group_analytic_tags"/>
                                            <div>
                                                <field name="analytic_tag_ids" widget="many2many_tags" groups="analytic.group_analytic_tags" options="{'color_field': 'color'}"/>
                                            </div>
                                        </group>
                                    </group>
                                    <label for="name"/>
                                    <field name="name"/>
                                    <div groups="base.group_no_one">
                                        <label for="invoice_lines"/>
                                        <field name="invoice_lines"/>
                                    </div>
                                    <field name="state" invisible="1"/>
                                </form>
                                <tree string="Sales Order Lines" editable="bottom" decoration-info="invoice_status=='to invoice'">
                                    <field name="sequence" widget="handle"/>
                                    <field name="product_updatable" invisible="1"/>
                                    <field name="product_id"
                                        attrs="{'readonly': [('product_updatable', '=', False)]}"
                                        force_save="1"
                                        context="{'partner_id':parent.partner_id, 'quantity':product_uom_qty, 'pricelist':parent.pricelist_id, 'uom':product_uom, 'company_id': parent.company_id,
                                        'default_lst_price': price_unit, 'default_description_sale': name}"
                                       />
                                    <field name="layout_category_id" groups="sale.group_sale_layout"/>
                                    <field name="name"/>
                                    <field name="product_uom_qty"
                                        string="Ordered Qty"
                                        context="{'partner_id':parent.partner_id, 'quantity':product_uom_qty, 'pricelist':parent.pricelist_id, 'uom':product_uom, 'company_id': parent.company_id}"
                                    />
                                    <field name="qty_delivered"
                                        attrs="{'column_invisible': [('parent.state', 'not in', ['sale', 'done'])], 'readonly': [('qty_delivered_method', '!=', 'manual')]}"/>
                                    <field name="qty_delivered_manual" invisible="1"/>
                                    <field name="qty_delivered_method" invisible="1"/>
                                    <field name="qty_invoiced"
                                        attrs="{'column_invisible': [('parent.state', 'not in', ['sale', 'done'])]}"/>
                                    <field name="qty_to_invoice" invisible="1"/>
                                    <field name="product_uom"
                                        attrs="{'readonly': [('state', 'in', ('sale','done', 'cancel'))]}"
                                        context="{'company_id': parent.company_id}"
                                        groups="product.group_uom" options='{"no_open": True}'/>
                                    <field name="analytic_tag_ids" groups="analytic.group_analytic_tags" widget="many2many_tags"/>
                                    <field name="price_unit"
                                        attrs="{'readonly': [('qty_invoiced', '&gt;', 0)]}"/>
                                    <field name="tax_id" widget="many2many_tags" options="{'no_create': True}" domain="[('type_tax_use','=','sale'),('company_id','=',parent.company_id)]"
                                        attrs="{'readonly': [('qty_invoiced', '&gt;', 0)]}"/>
                                    <field name="discount" groups="sale.group_discount_per_so_line"/>
                                    <field name="price_subtotal" widget="monetary" groups="sale.group_show_price_subtotal"/>
                                    <field name="price_total" widget="monetary" groups="sale.group_show_price_total"/>
                                    <field name="state" invisible="1"/>
                                    <field name="invoice_status" invisible="1"/>
                                    <field name="customer_lead" invisible="1"/>
                                    <field name="currency_id" invisible="1"/>
                                </tree>
                                <kanban class="o_kanban_mobile">
                                    <field name="product_id"/>
                                    <field name="product_uom_qty"/>
                                    <field name="product_uom" groups="product.group_uom"/>
                                    <field name="price_subtotal"/>
                                    <field name="price_unit"/>
                                    <templates>
                                        <t t-name="kanban-box">
                                            <div t-attf-class="oe_kanban_card oe_kanban_global_click">
                                                <div class="row">
                                                    <div class="col-xs-8">
                                                        <strong><span><t t-esc="record.product_id.value"/></span></strong>
                                                    </div>
                                                    <div class="col-xs-4">
                                                        <strong><span class="pull-right text-right">
                                                        <t t-esc="record.price_subtotal.value"/></span></strong>
                                                    </div>
                                                </div>
                                                <div class="row">
                                                    <div class="col-xs-12 text-muted">
                                                        <span>Quantity: <t t-esc="record.product_uom_qty.value"/> <t t-esc="record.product_uom.value"/></span>
                                                    </div>
                                                </div>
                                                <div class="row">
                                                    <div class="col-xs-12 text-muted">
                                                        <span>Unit Price: <t t-esc="record.price_unit.value"/></span>
                                                    </div>
                                                </div>
                                            </div>
                                            <hr/>
                                        </t>
                                    </templates>
                                </kanban>
                            </field>
                            <group class="oe_subtotal_footer oe_right" colspan="2" name="sale_total">
                                <field name="amount_untaxed" widget='monetary' options="{'currency_field': 'currency_id'}"/>
                                <field name="amount_tax" widget='monetary' options="{'currency_field': 'currency_id'}"/>
                                <div class="oe_subtotal_footer_separator oe_inline o_td_label">
                                    <label for="amount_total" />
                                </div>
                                <field name="amount_total" nolabel="1" class="oe_subtotal_footer_separator" widget='monetary' options="{'currency_field': 'currency_id'}"/>
                            </group>
                            <field name="note" class="oe_inline" placeholder="Setup default terms and conditions in your sales settings"/>
                            <div class="oe_clear"/>
                        </page>
                        <page string="Other Information">
                            <group>
                                <group string="Sales Information" name="sales_person">
                                    <field name="user_id"/>
                                    <field name="team_id" options="{'no_create': True}"/>
                                    <field name="client_order_ref"/>
                                    <field name="company_id" options="{'no_create': True}" groups="base.group_multi_company"/>
                                    <field name="analytic_account_id" context="{'default_partner_id':partner_invoice_id, 'default_name':name}" attrs="{'readonly': ['|',('analytic_account_id','!=',False),('invoice_count','!=',0),('state','=','sale')]}" groups="analytic.group_analytic_accounting"/>
                                </group>
                                <group name="sale_pay" string="Invoicing">
                                    <field name="date_order" attrs="{'invisible': [('state', 'in', ['sale', 'done', 'cancel'])]}"/>
                                    <field name="fiscal_position_id" options="{'no_create': True}"/>
                                    <field name="invoice_status" states="sale,done" invisible="1"/>
                                </group>
                                <group string="Reporting" name="technical" groups="base.group_no_one">
                                    <field groups="base.group_no_one" name="origin"/>
                                </group>
                                <group name="utm_link" groups="base.group_no_one"/>
                            </group>
                        </page>
                    </notebook>
                </sheet>
                <div class="oe_chatter">
                    <field name="message_follower_ids" widget="mail_followers"/>
                    <field name="activity_ids" widget="mail_activity"/>
                    <field name="message_ids" widget="mail_thread"/>
                </div>
                </form>
            </field>
        </record>

        <!-- inherited view to make the order lines list in the form non-editable
             for the members of some usability groups -->
        <record id="view_order_form_editable_list" model="ir.ui.view">
            <field name="name">sale.order.form.editable.list</field>
            <field name="model">sale.order</field>
            <field name="inherit_id" ref="sale.view_order_form"/>
            <field name="groups_id" eval="[(4, ref('product.group_stock_packaging'))]"/>
            <field name="arch" type="xml">
                <xpath expr="//field[@name='order_line']/tree" position="attributes">
                    <attribute name="editable"/>
                </xpath>
            </field>
        </record>

        <record id="view_sales_order_filter" model="ir.ui.view">
            <field name="name">sale.order.list.select</field>
            <field name="model">sale.order</field>
            <field name="arch" type="xml">
                <search string="Search Sales Order">
                    <field name="name" string="Sales Order" filter_domain="['|','|',('name','ilike',self),('client_order_ref','ilike',self),('partner_id','child_of',self)]"/>
                    <field name="partner_id" operator="child_of"/>
                    <field name="user_id"/>
                    <field name="team_id" string="Sales Channel"/>
                    <field name="analytic_account_id"/>
                    <field name="product_id"/>
                    <filter string="My Orders" domain="[('user_id','=',uid)]" name="my_sale_orders_filter"/>
                    <separator/>
                    <filter string="Unread Messages" name="message_needaction" domain="[('message_needaction','=',True)]"/>
                    <separator/>
                    <filter string="My Activities" name="activities_my"
                        domain="[('activity_ids.user_id', '=', uid)]"/>
                    <separator/>
                    <filter string="Late Activities" name="activities_overdue"
                        domain="[('activity_ids.date_deadline', '&lt;', context_today().strftime('%Y-%m-%d'))]"
                        help="Show all records which has next action date is before today"/>
                    <filter string="Today Activities" name="activities_today"
                        domain="[('activity_ids.date_deadline', '=', context_today().strftime('%Y-%m-%d'))]"/>
                    <filter string="Future Activities" name="activities_upcoming_all"
                        domain="[('activity_ids.date_deadline', '&gt;', context_today().strftime('%Y-%m-%d'))
                        ]"/>
                    <group expand="0" string="Group By">
                        <filter string="Salesperson" name="salesperson" domain="[]" context="{'group_by':'user_id'}"/>
                        <filter name="customer" string="Customer" domain="[]" context="{'group_by':'partner_id'}"/>
                        <filter string="Order Month" name="order_month" domain="[]" context="{'group_by':'date_order'}"/>
                    </group>
               </search>
            </field>
        </record>

        <record id="sale_order_view_search_inherit_quotation" model="ir.ui.view">
            <field name="name">sale.order.search.inherit.quotation</field>
            <field name="model">sale.order</field>
            <field name="mode">primary</field>
            <field name="inherit_id" ref="sale.view_sales_order_filter"/>
            <field name="arch" type="xml">
                <xpath expr="//filter[@name='my_sale_orders_filter']" position="after">
                    <separator/>
                    <filter string="Quotations" name="draft" domain="[('state','=','draft')]"/>
                    <filter string="Quotations Sent" name="sent" domain="[('state','=','sent')]"/>
                    <filter string="Sales" name="sales" domain="[('state','in',('sale','done'))]"/>
                </xpath>
            </field>
        </record>

        <record id="sale_order_view_search_inherit_sale" model="ir.ui.view">
            <field name="name">sale.order.search.inherit.sale</field>
            <field name="model">sale.order</field>
            <field name="mode">primary</field>
            <field name="inherit_id" ref="sale.view_sales_order_filter"/>
            <field name="arch" type="xml">
                <xpath expr="//filter[@name='my_sale_orders_filter']" position="after">
                    <filter string="To Invoice" name="to_invoice" domain="[('invoice_status','=','to invoice')]" />
                    <filter string="Upselling" name="upselling" domain="[('invoice_status','=','upselling')]" />
                </xpath>
            </field>
        </record>

        <record id="action_orders" model="ir.actions.act_window">
            <field name="name">Sales Orders</field>
            <field name="type">ir.actions.act_window</field>
            <field name="res_model">sale.order</field>
            <field name="view_type">form</field>
            <field name="view_mode">tree,kanban,form,calendar,pivot,graph</field>
            <field name="search_view_id" ref="sale_order_view_search_inherit_sale"/>
            <field name="context">{}</field>
            <field name="domain">[('state', 'not in', ('draft', 'sent', 'cancel'))]</field>
            <field name="help" type="html">
                <p class="o_view_nocontent_smiling_face">
                    Create a new quotation, the first step of a new sale!
                </p><p>
                    Once the quotation is confirmed by the customer, it becomes a sales order.<br/> You will be able to create an invoice and collect the payment.
                </p>
            </field>
        </record>

        <menuitem id="menu_sale_order"
            name="Orders"
            action="action_orders"
            parent="sale_order_menu"
            sequence="2" groups="sales_team.group_sale_salesman"/>

        <record id="action_orders_to_invoice" model="ir.actions.act_window">
            <field name="name">Orders to Invoice</field>
            <field name="type">ir.actions.act_window</field>
            <field name="res_model">sale.order</field>
            <field name="view_type">form</field>
            <field name="view_mode">tree,form,calendar,graph,pivot,kanban</field>
            <field name="context">{'create': False}</field>
            <field name="domain">[('invoice_status','=','to invoice')]</field>
            <field name="search_view_id" ref="view_sales_order_filter"/>
            <field name="help" type="html">
              <p class="o_view_nocontent_smiling_face">
                No orders to invoice found
              </p><p>
                You can select all orders and invoice them in batch,<br/>
                or check every order and invoice them one by one.
              </p>
            </field>
        </record>

        <menuitem id="menu_sale_invoicing"
            name="To Invoice"
            parent="sale_menu_root"
            sequence="3" groups="sales_team.group_sale_salesman"/>

        <menuitem id="menu_sale_order_invoice"
            action="action_orders_to_invoice"
            parent="sale.menu_sale_invoicing"
            sequence="2" active="False"/>

        <record id="action_orders_upselling" model="ir.actions.act_window">
            <field name="name">Orders to Upsell</field>
            <field name="type">ir.actions.act_window</field>
            <field name="res_model">sale.order</field>
            <field name="view_type">form</field>
            <field name="view_mode">tree,form,calendar,graph,pivot,kanban</field>
            <field name="domain">[('invoice_status','=','upselling')]</field>
            <field name="context">{'create': False}</field>
            <field name="search_view_id" ref="view_sales_order_filter"/>
            <field name="help" type="html">
              <p class="o_view_nocontent_smiling_face">
                No orders to upsell found
              </p><p>
                These are orders with products invoiced based on ordered quantities, 
                in the case you have delivered more than what was ordered.
              </p><p>
                A typical example is the pre-paid hours of service, 
                where you want to sell extra hours to the customer
                because the initial hours have already been used.
              </p>
            </field>
        </record>
        <menuitem action="action_orders_upselling"
            id="menu_sale_order_upselling" parent="sale.menu_sale_invoicing"
            sequence="5" active="False"/>


        <record id="action_quotations" model="ir.actions.act_window">
            <field name="name">Quotations</field>
            <field name="type">ir.actions.act_window</field>
            <field name="res_model">sale.order</field>
            <field name="view_type">form</field>
            <field name="view_id" ref="view_quotation_tree"/>
            <field name="view_mode">tree,kanban,form,calendar,pivot,graph</field>
            <field name="search_view_id" ref="sale_order_view_search_inherit_quotation"/>
            <field name="help" type="html">
              <p class="o_view_nocontent_smiling_face">
                Create a new quotation, the first step of a new sale!
              </p><p>
                Once the quotation is confirmed by the customer, it becomes a sales order.<br/> You will be able to create an invoice and collect the payment.
              </p>
            </field>
        </record>

        <menuitem id="menu_sale_quotations"
                action="action_quotations"
                parent="sale_order_menu"
                sequence="1" groups="sales_team.group_sale_salesman"/>

        <record id="view_order_line_tree" model="ir.ui.view">
            <field name="name">sale.order.line.tree</field>
            <field name="model">sale.order.line</field>
            <field name="arch" type="xml">
                <tree string="Sales Order Lines" create="false">
                    <field name="product_id" invisible="1"/>
                    <field name="order_id"/>
                    <field name="order_partner_id"/>
                    <field name="name"/>
                    <field name="salesman_id"/>
                    <field name="product_uom_qty" string="Qty"/>
                    <field name="qty_delivered"/>
                    <field name="qty_invoiced"/>
                    <field name="qty_to_invoice"/>
                    <field name="product_uom" string="Unit of Measure" groups="product.group_uom"/>
                    <field name="price_subtotal" sum="Total" widget="monetary"/>
                </tree>
            </field>
        </record>

        <record id="view_sales_order_line_filter" model="ir.ui.view">
            <field name="name">sale.order.line.select</field>
            <field name="model">sale.order.line</field>
            <field name="arch" type="xml">
                <search string="Search Sales Order">
                    <filter string="To Invoice" name="to_invoice" domain="[('qty_to_invoice','!=', 0)]"  help="Sales Order Lines ready to be invoiced"/>
                    <separator/>
                    <filter string="My Sales Order Lines" name="my_sales_order_lines" domain="[('salesman_id','=',uid)]" help="Sales Order Lines related to a Sales Order of mine"/>
                    <field name="order_id"/>
                    <field name="order_partner_id" operator="child_of"/>
                    <field name="product_id"/>
                    <field name="salesman_id"/>
                    <group expand="0" string="Group By">
                        <filter string="Product" name="product" domain="[]" context="{'group_by':'product_id'}"/>
                        <filter string="Order" name="order" domain="[]" context="{'group_by':'order_id'}"/>
                        <filter string="Salesperson" name="salesperson" domain="[]" context="{'group_by':'salesman_id'}"/>
                    </group>
                </search>
            </field>
        </record>

        <record id="action_product_sale_list" model="ir.actions.act_window">
            <field name="name">Sales Order Lines</field>
            <field name="res_model">sale.order.line</field>
            <field name="view_mode">tree</field>
            <field name="context">{'search_default_product_id': [active_id], 'default_product_id': active_id}</field>
            <field name="domain">[('state', 'in', ['sale', 'done'])]</field>
        </record>

        <record model="ir.ui.view" id="product_form_view_sale_order_button">
            <field name="name">product.product.sale.order</field>
            <field name="model">product.product</field>
            <field name="inherit_id" ref="product.product_normal_form_view"/>
            <field name="groups_id" eval="[(4, ref('sales_team.group_sale_salesman'))]"/>
            <field name="arch" type="xml">
                <button name="toggle_active" position="before">
                    <button class="oe_stat_button" name="%(action_product_sale_list)d"
                        type="action" icon="fa-usd" groups="sales_team.group_sale_salesman">
                        <field string="Sales" name="sales_count" widget="statinfo" />
                    </button>
                </button>
                <group name="description" position="after">
                    <group string="Warning when Selling this Product" groups="sale.group_warning_sale">
                        <field name="sale_line_warn" nolabel="1"/>
                        <field name="sale_line_warn_msg" colspan="3" nolabel="1"
                                attrs="{'required':[('sale_line_warn','!=','no-message')],'readonly':[('sale_line_warn','=','no-message')]}"/>
                    </group>
                </group>
            </field>
        </record>

        <record model="ir.ui.view" id="product_template_form_view_sale_order_button">
            <field name="name">product.template.sale.order.button</field>
            <field name="model">product.template</field>
            <field name="inherit_id" ref="product.product_template_only_form_view"/>
            <field name="groups_id" eval="[(4, ref('sales_team.group_sale_salesman'))]"/>
            <field name="arch" type="xml">
                <button name="toggle_active" position="before">
                    <button class="oe_stat_button" name="action_view_sales"
<<<<<<< HEAD
                        type="object" icon="fa-usd" attrs="{'invisible': [('sale_ok', '=', False)]}">
=======
                        type="object" icon="fa-usd" groups="sales_team.group_sale_salesman">
>>>>>>> c2e878e3
                        <field string="Sales" name="sales_count" widget="statinfo" />
                    </button>
                </button>
                <group name="description" position="after">
                    <group string="Warning when Selling this Product" groups="sale.group_warning_sale">
                        <field name="sale_line_warn" nolabel="1"/>
                        <field name="sale_line_warn_msg" colspan="3" nolabel="1"
                                attrs="{'required':[('sale_line_warn','!=','no-message')],'readonly':[('sale_line_warn','=','no-message')], 'invisible':[('sale_line_warn','=','no-message')]}"/>
                    </group>
                </group>
            </field>
        </record>

        <record model="ir.ui.view" id="product_template_form_view_invoice_policy">
            <field name="name">product.template.invoice.policy</field>
            <field name="model">product.template</field>
            <field name="inherit_id" ref="product.product_template_form_view"/>
            <field name="arch" type="xml">
                <group name="sale" position="inside">
                    <group string="Invoicing" name="invoicing">
                        <field name="invoice_policy" widget="radio"/>
                        <field name="service_type" widget="radio" invisible="True"/>
                    </group>
                </group>
                <group name="purchase" position="inside">
                    <group string="Invoicing" name="invoicing">
                        <field name="expense_policy" widget="radio"/>
                    </group>
                </group>
            </field>
        </record>

        <!-- Update account invoice search view!-->
        <record id="account_invoice_groupby_inherit" model="ir.ui.view">
            <field name="name">account.invoice.groupby</field>
            <field name="model">account.invoice</field>
            <field name="inherit_id" ref="account.view_account_invoice_filter"/>
            <field name="arch" type="xml">
                <xpath expr="//field[@name='user_id']" position="after">
                    <field name="team_id"/>
                </xpath>
                <xpath expr="//group/filter[@name='status']" position="after">
                    <filter string="Sales Channel" name="sales_channel" domain="[]" context="{'group_by':'team_id'}"/>
                </xpath>
            </field>
        </record>

        <!-- Update account invoice !-->
        <record model="ir.ui.view" id="account_invoice_form">
            <field name="name">Account Invoice</field>
            <field name="model">account.invoice</field>
            <field name="inherit_id" ref="account.invoice_form"/>
            <field name="arch" type="xml">
                <data>
                    <xpath expr="//field[@name='user_id']" position="after">
                        <field name="team_id"/>
                    </xpath>
                    <xpath expr="//field[@name='partner_id']" position="after">
                       <field name="partner_shipping_id" groups="sale.group_delivery_invoice_address"/>
                   </xpath>
                    <xpath expr="//page/field[@name='invoice_line_ids']/tree/field[@name='product_id']" position="after">
                        <field name="layout_category_id" groups="sale.group_sale_layout"/>
                    </xpath>
                    <xpath expr="//field[@name='discount']" position="attributes">
                        <attribute name="groups">sale.group_discount_per_so_line</attribute>
                    </xpath>
                </data>
            </field>
        </record>

        <record model="ir.ui.view" id="account_invoice_line_tree">
            <field name="name">account.invoice.line.tree</field>
            <field name="model">account.invoice.line</field>
            <field name="inherit_id" ref="account.view_invoice_line_tree"/>
            <field name="arch" type="xml">
                <data>
                    <xpath expr="//field[@name='discount']" position="attributes">
                        <attribute name="groups">sale.group_discount_per_so_line</attribute>
                    </xpath>
                </data>
            </field>
        </record>

        <record model="ir.ui.view" id="account_invoice_line_form">
            <field name="name">account.invoice.line.form</field>
            <field name="model">account.invoice.line</field>
            <field name="inherit_id" ref="account.view_invoice_line_form"/>
            <field name="arch" type="xml">
                <data>
                    <xpath expr="//group/group/field[@name='product_id']" position="after">
                        <field name="layout_category_id" groups="sale.group_sale_layout"/>
                    </xpath>
                    <xpath expr="//field[@name='discount']" position="attributes">
                        <attribute name="groups">sale.group_discount_per_so_line</attribute>
                    </xpath>
                </data>
            </field>
        </record>

        <record model="ir.ui.view" id="account_invoice_supplier_form">
            <field name="name">account.invoice.supplier.form</field>
            <field name="model">account.invoice</field>
            <field name="inherit_id" ref="account.invoice_supplier_form"/>
            <field name="arch" type="xml">
                <data>
                    <xpath expr="//field[@name='discount']" position="attributes">
                        <attribute name="groups">sale.group_discount_per_so_line</attribute>
                    </xpath>
                </data>
            </field>
        </record>

        <record id="product_pricelist_view_tree" model="ir.ui.view">
            <field name="name">product.pricelist.tree.inherit.product</field>
            <field name="model">product.pricelist</field>
            <field name="inherit_id" ref="product.product_pricelist_view_tree"/>
            <field name="arch" type="xml">
                <field name="currency_id" position="before">
                    <field name="discount_policy" groups="sale.group_discount_per_so_line"/>
                </field>
            </field>
        </record>

        <record id="product_pricelist_view_form" model="ir.ui.view">
            <field name="name">product.pricelist.form.inherit.product</field>
            <field name="model">product.pricelist</field>
            <field name="inherit_id" ref="product.product_pricelist_view"/>
            <field name="arch" type="xml">
                <field name="currency_id" position="before">
                    <field name="discount_policy" groups="sale.group_discount_per_so_line" widget="radio"/>
                </field>
            </field>
        </record>

        <record model="ir.ui.view" id="product_pricelist_view_kanban">
            <field name="name">product.pricelist.kanban.inherit.product</field>
            <field name="model">product.pricelist</field>
            <field name="inherit_id" ref="product.product_pricelist_view_kanban"/>
            <field name="arch" type="xml">
                <data>
                    <xpath expr='//div[contains(@id, "product_pricelist")]' position="after">
                        <field name="discount_policy"/>
                    </xpath>
                </data>
            </field>
        </record>

        <!-- search by Salesteams -->
        <record id="action_orders_salesteams" model="ir.actions.act_window">
            <field name="name">Sales Orders</field>
            <field name="type">ir.actions.act_window</field>
            <field name="res_model">sale.order</field>
            <field name="view_type">form</field>
            <field name="view_mode">tree,form,calendar,graph,kanban,pivot</field>
            <field name="search_view_id" ref="sale.sale_order_view_search_inherit_sale"/>
            <field name="domain">[('state','not in',('draft','sent','cancel'))]</field>
            <field name="context">{
                    'search_default_team_id': [active_id],
                    'default_team_id': active_id,
                }
            </field>
            <field name="help" type="html">
              <p class="o_view_nocontent_smiling_face">
                Create a new quotation, the first step of a new sale!
              </p><p>
                Once the quotation is confirmed by the customer, it becomes a sales order.<br/> You will be able to create an invoice and collect the payment.
              </p>
            </field>
        </record>
        <record id="action_orders_to_invoice_salesteams" model="ir.actions.act_window">
            <field name="name">Sales Orders</field>
            <field name="type">ir.actions.act_window</field>
            <field name="res_model">sale.order</field>
            <field name="view_type">form</field>
            <field name="view_mode">tree,form,calendar,graph,kanban,pivot</field>
            <field name="search_view_id" ref="sale.sale_order_view_search_inherit_sale"/>
            <field name="domain">[('state', '=', 'sale'),('invoice_status','=','to invoice')]</field>
            <field name="context">{
                    'search_default_team_id': [active_id],
                    'default_team_id': active_id,
                }
            </field>
        </record>

        <record id="action_quotations_salesteams" model="ir.actions.act_window">
            <field name="name">Quotations</field>
            <field name="type">ir.actions.act_window</field>
            <field name="res_model">sale.order</field>
            <field name="view_type">form</field>
            <field name="view_id" ref="sale.view_quotation_tree"/>
            <field name="view_mode">tree,form,calendar,graph,kanban,pivot</field>
            <field name="context">{
                    'search_default_team_id': [active_id],
                    'default_team_id': active_id,
                    'show_address': 1,
                }
            </field>
            <field name="domain">[]</field>
            <field name="search_view_id" ref="sale.sale_order_view_search_inherit_quotation"/>
            <field name="help" type="html">
              <p class="o_view_nocontent_smiling_face">
                Create a new quotation, the first step of a new sale!
              </p><p>
                Once the quotation is confirmed by the customer, it becomes a sales order.<br/> You will be able to create an invoice and collect the payment.
              </p>
            </field>
        </record>

        <record id="action_invoice_salesteams" model="ir.actions.act_window">
            <field name="name">Invoices</field>
            <field name="res_model">account.invoice</field>
            <field name="view_type">form</field>
            <field name="view_mode">tree,form,calendar,graph,kanban,pivot</field>
            <field name="view_id" ref="account.invoice_tree"/>
            <field name="domain">[
                ('state', 'not in', ['draft', 'cancel']),
                ('type', 'in', ['out_invoice', 'out_refund'])]</field>
            <field name="context">{
                    'search_default_team_id': [active_id],
                    'default_team_id': active_id,
                    'default_type':'out_invoice',
                    'type':'out_invoice',
                    'journal_type': 'sale',
                }
            </field>
            <field name="search_view_id" ref="account.view_account_invoice_filter"/>
        </record>

        <record id="action_invoice_salesteams_view_tree" model="ir.actions.act_window.view">
            <field name="sequence">1</field>
            <field name="view_mode">tree</field>
            <field name="act_window_id" ref="sale.action_invoice_salesteams"/>
        </record>

        <record id="action_invoice_salesteams_view_form" model="ir.actions.act_window.view">
            <field name="sequence">2</field>
            <field name="view_mode">form</field>
            <field name="view_id" ref="account.invoice_form"/>
            <field name="act_window_id" ref="sale.action_invoice_salesteams"/>
        </record>

        <record id="action_order_report_quotation_salesteam" model="ir.actions.act_window">
            <field name="name">Quotations Analysis</field>
            <field name="res_model">sale.report</field>
            <field name="view_mode">graph</field>
            <field name="domain">[('state','=','draft'),('team_id', '=', active_id)]</field>
            <field name="context">{'search_default_order_month':1}</field>
            <field name="help">This report performs analysis on your quotations. Analysis check your sales revenues and sort it by different group criteria (salesman, partner, product, etc.) Use this report to perform analysis on sales not having invoiced yet. If you want to analyse your turnover, you should use the Invoice Analysis report in the Accounting application.</field>
        </record>

        <record id="action_order_report_so_salesteam" model="ir.actions.act_window">
            <field name="name">Sales Analysis</field>
            <field name="res_model">sale.report</field>
            <field name="view_mode">graph</field>
            <field name="domain">[('state','not in',('draft','cancel')),('team_id', '=', active_id)]</field>
            <field name="context">{'search_default_order_month':1}</field>
            <field name="help">This report performs analysis on your sales orders. Analysis check your sales revenues and sort it by different group criteria (salesman, partner, product, etc.) Use this report to perform analysis on sales not having invoiced yet. If you want to analyse your turnover, you should use the Invoice Analysis report in the Accounting application.</field>
        </record>

        <record id="action_account_invoice_report_salesteam" model="ir.actions.act_window">
            <field name="name">Invoices Analysis</field>
            <field name="res_model">account.invoice.report</field>
            <field name="view_mode">graph</field>
            <field name="domain">[('team_id', '=', active_id),('state', 'not in', ['draft', 'cancel'])]</field>
            <field name="context">{'search_default_month':1}</field>
            <field name="help">From this report, you can have an overview of the amount invoiced to your customer. The search tool can also be used to personalise your Invoices reports and so, match this analysis to your needs.</field>
        </record>
</odoo><|MERGE_RESOLUTION|>--- conflicted
+++ resolved
@@ -666,11 +666,8 @@
             <field name="arch" type="xml">
                 <button name="toggle_active" position="before">
                     <button class="oe_stat_button" name="action_view_sales"
-<<<<<<< HEAD
-                        type="object" icon="fa-usd" attrs="{'invisible': [('sale_ok', '=', False)]}">
-=======
-                        type="object" icon="fa-usd" groups="sales_team.group_sale_salesman">
->>>>>>> c2e878e3
+                        type="object" icon="fa-usd" attrs="{'invisible': [('sale_ok', '=', False)]}"
+                        groups="sales_team.group_sale_salesman">
                         <field string="Sales" name="sales_count" widget="statinfo" />
                     </button>
                 </button>
