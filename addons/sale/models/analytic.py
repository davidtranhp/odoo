--- conflicted
+++ resolved
@@ -27,20 +27,8 @@
     def write(self, values):
         result = super(AccountAnalyticLine, self).write(values)
         if 'so_line' not in values:  # allow to force a False value for so_line
-<<<<<<< HEAD
-            self.sudo().filtered(lambda aal: not aal.so_line and aal.product_id and aal.product_id.expense_policy != 'no')._sale_determine_order_line()
-        return result
-=======
             # only take the AAL from expense or vendor bill, meaning having a negative amount
-            self.sudo().filtered(lambda aal: not aal.so_line and aal.product_id and aal.product_id.expense_policy != 'no' and aal.amount <= 0).with_context(sale_analytic_norecompute=True)._sale_determine_order_line()
-
-        if any(field_name in values for field_name in self._sale_get_fields_delivered_qty()):
-            if not self._context.get('sale_analytic_norecompute'):
-                so_lines = self.sudo().filtered(lambda aal: aal.so_line).mapped('so_line')
-                if additional_so_lines:
-                    so_lines |= additional_so_lines
-                so_lines.sudo()._analytic_compute_delivered_quantity()
->>>>>>> e750bb6e
+            self.sudo().filtered(lambda aal: not aal.so_line and aal.product_id and aal.product_id.expense_policy != 'no' and aal.amount <= 0)._sale_determine_order_line()
 
     # ----------------------------------------------------------
     # Vendor Bill / Expense : determine the Sale Order to reinvoice
