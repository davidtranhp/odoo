--- conflicted
+++ resolved
@@ -111,12 +111,6 @@
         'invoice_line_id', 'order_line_id',
         string='Sales Order Lines', readonly=True, copy=False)
     layout_category_id = fields.Many2one('sale.layout_category', string='Section')
-<<<<<<< HEAD
-    layout_category_sequence = fields.Integer(
-        related='layout_category_id.sequence',
-        string='Layout Sequence', store=True)
-    price_total = fields.Monetary(compute='_compute_total_price', string='Total Amount', store=True)
-=======
     layout_category_sequence = fields.Integer(string='Layout Sequence')
     # TODO: remove layout_category_sequence in master or make it work properly
->>>>>>> 8ee9024a
+    price_total = fields.Monetary(compute='_compute_total_price', string='Total Amount', store=True)