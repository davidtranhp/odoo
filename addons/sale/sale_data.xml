<?xml version="1.0" encoding="utf-8"?>
<openerp>
    <data noupdate="1">
        <!-- Requests Links -->
        <record id="req_link_sale_order" model="res.request.link">
            <field name="name">Sales Order</field>
            <field name="object">sale.order</field>
        </record>

<<<<<<< HEAD
        <!--
    Resource: sale.shop
    -->
        <record id="sale_shop_1" model="sale.shop">
=======
        <!-- Resource: sale.shop -->
        <record id="shop" model="sale.shop">
>>>>>>> 3d769b79
            <field name="company_id" ref="base.main_company"/>
            <field name="warehouse_id" ref="stock.warehouse0"/>
            <field name="payment_default_id" ref="account.account_payment_term"/>
            <field name="pricelist_id" ref="product.list0"/>

            <!--  Copy the name of any company. Without demo data this will yield
                  the main company name, which is correct. With demo data it will
                  be random, but it does not matter much -->
            <field model="res.company" name="name" search="[]" use="name"/>
        </record>

        <function eval="('default',False,'shop_id', [('sale.order', False)], sale_shop_1, True, False, False, False, True)" id="sale_default_set" model="ir.values" name="set"/>

        <!-- notify all employees of module installation -->
        <function model="mail.group" name="message_append_note">
            <!-- ids, subject, body, parent_id=False, type='notification', content_subtype='html' -->
            <value eval="[ref('mail.group_all_employees')]"/>
            <value>Module Sales Management has been installed</value>
            <value>From the top menu Sales, manage your customers, quotations and
                sales orders.  With sale orders, you can manage product
                deliveries and customer invoices.

                If you need to manage your sales pipeline (leads, opportunities,
                phonecalls), you can install the module CRM from the top menu
                Settings.
            </value>
        </function>
    </data>
</openerp><|MERGE_RESOLUTION|>--- conflicted
+++ resolved
@@ -7,15 +7,8 @@
             <field name="object">sale.order</field>
         </record>
 
-<<<<<<< HEAD
-        <!--
-    Resource: sale.shop
-    -->
+        <!-- Resource: sale.shop -->
         <record id="sale_shop_1" model="sale.shop">
-=======
-        <!-- Resource: sale.shop -->
-        <record id="shop" model="sale.shop">
->>>>>>> 3d769b79
             <field name="company_id" ref="base.main_company"/>
             <field name="warehouse_id" ref="stock.warehouse0"/>
             <field name="payment_default_id" ref="account.account_payment_term"/>
