--- conflicted
+++ resolved
@@ -251,11 +251,7 @@
         for message in self.browse(cr, uid, ids, context=context):
             msg_txt = ''
             if message.history:
-<<<<<<< HEAD
-                msg_txt += _('%s wrote on %s:\n\t') % (message.email_from or '/', format_date_tz(message.date, tz))
-=======
                 msg_txt += _('%s wrote on %s: \n Subject: %s \n\t') % (message.email_from or '/', format_date_tz(message.date, tz), message.name)
->>>>>>> 06bf2268
                 if message.description:
                     msg_txt += self.truncate_data(cr, uid, message.description, context=context)
             else:
