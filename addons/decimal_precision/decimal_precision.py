--- conflicted
+++ resolved
@@ -22,12 +22,8 @@
 import openerp
 from openerp import SUPERUSER_ID
 from openerp import tools
-<<<<<<< HEAD
 from openerp.osv import orm, fields
-=======
-from openerp.osv import osv, fields
 from openerp.modules.registry import RegistryManager
->>>>>>> 58907da3
 
 class decimal_precision(orm.Model):
     _name = 'decimal.precision'
