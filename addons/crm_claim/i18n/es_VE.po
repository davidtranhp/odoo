# Spanish translation for openobject-addons
# Copyright (c) 2010 Rosetta Contributors and Canonical Ltd 2010
# This file is distributed under the same license as the openobject-addons package.
# FIRST AUTHOR <EMAIL@ADDRESS>, 2010.
#
msgid ""
msgstr ""
<<<<<<< HEAD
"Project-Id-Version: openobject-addons\n"
"Report-Msgid-Bugs-To: FULL NAME <EMAIL@ADDRESS>\n"
"POT-Creation-Date: 2011-01-11 11:15+0000\n"
"PO-Revision-Date: 2011-01-18 07:46+0000\n"
"Last-Translator: Borja López Soilán (NeoPolus) <borjalopezsoilan@gmail.com>\n"
"Language-Team: Spanish <es@li.org>\n"
=======
"Project-Id-Version: Odoo 8.0\n"
"Report-Msgid-Bugs-To: \n"
"POT-Creation-Date: 2015-01-21 14:07+0000\n"
"PO-Revision-Date: 2016-05-15 18:49+0000\n"
"Last-Translator: Martin Trigaux\n"
"Language-Team: Spanish (Venezuela) (http://www.transifex.com/odoo/odoo-8/language/es_VE/)\n"
>>>>>>> 0af32f3f
"MIME-Version: 1.0\n"
"Content-Type: text/plain; charset=UTF-8\n"
"Content-Transfer-Encoding: 8bit\n"
"X-Launchpad-Export-Date: 2011-09-05 05:51+0000\n"
"X-Generator: Launchpad (build 13830)\n"

#. module: crm_claim
#: field:crm.claim.report,nbr:0
msgid "# of Cases"
msgstr "Nº de casos"

#. module: crm_claim
#: view:crm.claim:0
#: view:crm.claim.report:0
msgid "Group By..."
msgstr "Agrupar por..."

#. module: crm_claim
#: view:crm.claim:0
msgid "Responsibilities"
msgstr "Responsabilidades"

#. module: crm_claim
#: field:crm.claim,date_action_next:0
msgid "Next Action Date"
msgstr "Fecha  de la próxima acción"

#. module: crm_claim
#: field:crm.claim.report,probability:0
msgid "Probability"
msgstr "Probabilidad"

#. module: crm_claim
#: selection:crm.claim.report,month:0
msgid "March"
msgstr "Marzo"

#. module: crm_claim
#: field:crm.claim.report,delay_close:0
msgid "Delay to close"
msgstr "Demora cierre"

#. module: crm_claim
#: field:crm.claim,resolution:0
msgid "Resolution"
msgstr "Resolución"

#. module: crm_claim
#: field:crm.claim,company_id:0
#: view:crm.claim.report:0
#: field:crm.claim.report,company_id:0
msgid "Company"
msgstr "Compañía"

#. module: crm_claim
#: field:crm.claim,email_cc:0
msgid "Watchers Emails"
msgstr "Email de los observadores"

#. module: crm_claim
#: view:crm.claim.report:0
msgid "#Claim"
msgstr "Nº reclamación"

#. module: crm_claim
#: model:ir.actions.act_window,help:crm_claim.crm_claim_stage_act
msgid ""
"You can create claim stages to categorize the status of every claim entered "
"in the system. The stages define all the steps required for the resolution "
"of a claim."
msgstr ""
"Puede crear etapas para categorizar los estados de cada reclamación "
"introducida en el sistema. Las etapas definen todos los pasos necesarios "
"para la resolución de una reclamación."

#. module: crm_claim
#: selection:crm.claim,priority:0
#: selection:crm.claim.report,priority:0
msgid "Highest"
msgstr "Más alta"

#. module: crm_claim
#: view:crm.claim.report:0
#: field:crm.claim.report,day:0
msgid "Day"
msgstr "Día"

#. module: crm_claim
#: view:crm.claim:0
msgid "Add Internal Note"
msgstr "Añadir nota interna"

#. module: crm_claim
#: help:crm.claim,section_id:0
msgid ""
"Sales team to which Case belongs to.Define Responsible user and Email "
"account for mail gateway."
msgstr ""
"Equipo de ventas al cual pertenece el caso. Define el usuario responsable y "
"la cuenta de email para la pasarela de correo."

#. module: crm_claim
#: view:crm.claim:0
msgid "Claim Description"
msgstr "Descripción reclamación"

#. module: crm_claim
#: field:crm.claim,message_ids:0
msgid "Messages"
msgstr "Mensajes"

#. module: crm_claim
#: model:crm.case.categ,name:crm_claim.categ_claim1
msgid "Factual Claims"
msgstr "Reclamaciones objetivas"

#. module: crm_claim
#: selection:crm.claim,state:0
#: selection:crm.claim.report,state:0
msgid "Cancelled"
msgstr "Cancelada"

#. module: crm_claim
#: model:crm.case.resource.type,name:crm_claim.type_claim2
msgid "Preventive"
msgstr "Preventivo"

#. module: crm_claim
#: model:crm.case.stage,name:crm_claim.stage_claim2
msgid "Fixed"
msgstr "Fijado"

#. module: crm_claim
#: field:crm.claim,partner_address_id:0
msgid "Partner Contact"
msgstr "Contacto empresa"

#. module: crm_claim
#: field:crm.claim.report,date_closed:0
msgid "Close Date"
msgstr "Fecha que fue resuelto"

#. module: crm_claim
#: view:crm.claim.report:0
msgid "   Month   "
msgstr "   Mes   "

#. module: crm_claim
#: field:crm.claim,ref:0
msgid "Reference"
msgstr "Referencia"

#. module: crm_claim
#: field:crm.claim,action_next:0
msgid "Next Action"
msgstr "Acción siguiente"

#. module: crm_claim
#: view:crm.claim:0
msgid "Reset to Draft"
msgstr "Cambiar a borrador"

#. module: crm_claim
#: view:crm.claim:0
#: field:crm.claim,date_deadline:0
#: field:crm.claim.report,date_deadline:0
msgid "Deadline"
msgstr "Fecha límite"

#. module: crm_claim
#: view:crm.claim:0
#: field:crm.claim,partner_id:0
#: view:crm.claim.report:0
#: field:crm.claim.report,partner_id:0
msgid "Partner"
msgstr "Empresa"

#. module: crm_claim
#: selection:crm.claim,type_action:0
#: selection:crm.claim.report,type_action:0
msgid "Preventive Action"
msgstr "Acción preventiva"

#. module: crm_claim
#: field:crm.claim.report,section_id:0
msgid "Section"
msgstr "Sección"

#. module: crm_claim
#: view:crm.claim:0
msgid "Root Causes"
msgstr "Causas principales"

#. module: crm_claim
#: field:crm.claim,user_fault:0
msgid "Trouble Responsible"
msgstr "Responsable problema"

#. module: crm_claim
#: field:crm.claim,priority:0
#: view:crm.claim.report:0
#: field:crm.claim.report,priority:0
msgid "Priority"
msgstr "Prioridad"

#. module: crm_claim
#: view:crm.claim:0
msgid "Send New Email"
msgstr "Enviar nuevo email"

#. module: crm_claim
#: field:crm.claim.report,delay_expected:0
msgid "Overpassed Deadline"
msgstr "Fecha límite excedida"

#. module: crm_claim
#: view:crm.claim:0
#: view:crm.claim.report:0
msgid "Type"
msgstr "Tipo"

#. module: crm_claim
#: field:crm.claim,email_from:0
msgid "Email"
msgstr "Email"

#. module: crm_claim
#: selection:crm.claim,priority:0
#: selection:crm.claim.report,priority:0
msgid "Lowest"
msgstr "Más bajo"

#. module: crm_claim
#: field:crm.claim,create_date:0
msgid "Creation Date"
msgstr "Fecha de creación"

#. module: crm_claim
<<<<<<< HEAD
#: field:crm.claim,name:0
msgid "Claim Subject"
msgstr "Objeto de la reclamación"

#. module: crm_claim
#: model:ir.actions.act_window,help:crm_claim.action_report_crm_claim
msgid ""
"Have a general overview of all claims processed in the system by sorting "
"them with specific criteria."
msgstr ""
"Obtenga una visión global de todas las reclamaciones procesadas en el "
"sistema ordenándolas con criterios específicos."
=======
#: field:crm.claim,create_uid:0 field:crm.claim.stage,create_uid:0
msgid "Created by"
msgstr "Creado por"
>>>>>>> 0af32f3f

#. module: crm_claim
#: selection:crm.claim.report,month:0
msgid "July"
msgstr "Julio"

#. module: crm_claim
#: model:ir.actions.act_window,name:crm_claim.crm_claim_stage_act
msgid "Claim Stages"
msgstr "Etapas reclamaciones"

#. module: crm_claim
#: model:ir.ui.menu,name:crm_claim.menu_crm_case_claim-act
msgid "Categories"
msgstr "Categorías"

#. module: crm_claim
#: view:crm.claim:0
#: field:crm.claim,stage_id:0
#: view:crm.claim.report:0
#: field:crm.claim.report,stage_id:0
msgid "Stage"
msgstr "Etapa"

#. module: crm_claim
#: view:crm.claim:0
msgid "History Information"
msgstr "Histórico información"

#. module: crm_claim
#: view:crm.claim:0
msgid "Dates"
msgstr "Fechas"

#. module: crm_claim
#: view:crm.claim.report:0
msgid "    Month-1    "
msgstr "    Mes-1    "

#. module: crm_claim
#: view:crm.claim:0
msgid "Contact"
msgstr "Contacto"

#. module: crm_claim
#: model:ir.ui.menu,name:crm_claim.menu_crm_claim_stage_act
msgid "Stages"
msgstr "Etapas"

#. module: crm_claim
#: model:ir.actions.act_window,name:crm_claim.action_report_crm_claim
#: model:ir.ui.menu,name:crm_claim.menu_report_crm_claim_tree
msgid "Claims Analysis"
msgstr "Análisis de reclamaciones"

#. module: crm_claim
#: help:crm.claim.report,delay_close:0
msgid "Number of Days to close the case"
msgstr "Número de días para cerrar el caso"

#. module: crm_claim
#: model:ir.model,name:crm_claim.model_crm_claim_report
msgid "CRM Claim Report"
msgstr "Informe de reclamaciones CRM"

#. module: crm_claim
#: model:crm.case.stage,name:crm_claim.stage_claim1
msgid "Accepted as Claim"
msgstr "Aceptado como reclamación"

#. module: crm_claim
#: model:crm.case.resource.type,name:crm_claim.type_claim1
msgid "Corrective"
msgstr "Correctivo"

#. module: crm_claim
#: selection:crm.claim.report,month:0
msgid "September"
msgstr "Setiembre"

#. module: crm_claim
#: selection:crm.claim.report,month:0
msgid "December"
msgstr "Diciembre"

#. module: crm_claim
#: view:crm.claim.report:0
#: field:crm.claim.report,month:0
msgid "Month"
msgstr "Mes"

#. module: crm_claim
#: field:crm.claim,type_action:0
#: field:crm.claim.report,type_action:0
msgid "Action Type"
msgstr "Tipo de acción"

#. module: crm_claim
#: field:crm.claim,write_date:0
msgid "Update Date"
msgstr "Fecha de actualización"

#. module: crm_claim
#: view:crm.claim.report:0
msgid "Salesman"
msgstr "Comercial"

#. module: crm_claim
#: field:crm.claim,categ_id:0
#: view:crm.claim.report:0
#: field:crm.claim.report,categ_id:0
msgid "Category"
msgstr "Categoría"

#. module: crm_claim
#: model:crm.case.categ,name:crm_claim.categ_claim2
msgid "Value Claims"
msgstr "Valor reclamaciones"

#. module: crm_claim
#: view:crm.claim.report:0
msgid "  Year  "
msgstr "  Año  "

#. module: crm_claim
#: help:crm.claim,email_cc:0
msgid ""
"These email addresses will be added to the CC field of all inbound and "
"outbound emails for this record before being sent. Separate multiple email "
"addresses with a comma"
msgstr ""
"Estas direcciones de correo serán añadidas al campo CC para todos los "
"correos entrantes y salientes de este registro antes de ser enviados. Separe "
"las diferentes direcciones de correo con una coma."

#. module: crm_claim
#: selection:crm.claim,state:0
#: view:crm.claim.report:0
#: selection:crm.claim.report,state:0
msgid "Draft"
msgstr "Borrador"

#. module: crm_claim
#: selection:crm.claim,priority:0
#: selection:crm.claim.report,priority:0
msgid "Low"
msgstr "Baja"

#. module: crm_claim
#: field:crm.claim,date_closed:0
#: selection:crm.claim,state:0
#: selection:crm.claim.report,state:0
msgid "Closed"
msgstr "Cerrada"

#. module: crm_claim
<<<<<<< HEAD
#: view:crm.claim:0
#: selection:crm.claim,state:0
#: view:crm.claim.report:0
#: selection:crm.claim.report,state:0
msgid "Pending"
msgstr "Pendiente"

#. module: crm_claim
#: view:crm.claim:0
msgid "Communication & History"
msgstr "Comunicación e Historial"
=======
#: field:crm.claim,write_uid:0 field:crm.claim.stage,write_uid:0
msgid "Last Updated by"
msgstr "Última actualización realizada por"

#. module: crm_claim
#: field:crm.claim.stage,write_date:0
msgid "Last Updated on"
msgstr "Ultima actualizacion en"
>>>>>>> 0af32f3f

#. module: crm_claim
#: selection:crm.claim.report,month:0
msgid "August"
msgstr "Agosto"

#. module: crm_claim
#: selection:crm.claim,priority:0
#: selection:crm.claim.report,priority:0
msgid "Normal"
msgstr "Normal"

#. module: crm_claim
#: view:crm.claim:0
msgid "Global CC"
msgstr "CC global"

#. module: crm_claim
#: model:ir.module.module,shortdesc:crm_claim.module_meta_information
msgid "Customer & Supplier Relationship Management"
msgstr "Gestión de las relaciones con los clientes y proveedores"

#. module: crm_claim
#: selection:crm.claim.report,month:0
msgid "June"
msgstr "Junio"

#. module: crm_claim
#: field:crm.claim,partner_phone:0
msgid "Phone"
msgstr "Teléfono"

#. module: crm_claim
#: field:crm.claim.report,user_id:0
msgid "User"
msgstr "Usuario"

#. module: crm_claim
#: model:crm.case.stage,name:crm_claim.stage_claim5
msgid "Awaiting Response"
msgstr "A la espera de respuesta"

#. module: crm_claim
#: model:ir.actions.act_window,name:crm_claim.crm_claim_categ_action
msgid "Claim Categories"
msgstr "Categorías de reclamaciones"

#. module: crm_claim
#: selection:crm.claim.report,month:0
msgid "November"
msgstr "Noviembre"

#. module: crm_claim
#: view:crm.claim.report:0
msgid "Extended Filters..."
msgstr "Filtros extendidos..."

#. module: crm_claim
#: view:crm.claim:0
msgid "Closure"
msgstr "Cierre"

#. module: crm_claim
#: view:crm.claim.report:0
msgid "Search"
msgstr "Buscar"

#. module: crm_claim
#: selection:crm.claim.report,month:0
msgid "October"
msgstr "Octubre"

#. module: crm_claim
#: model:ir.module.module,description:crm_claim.module_meta_information
msgid ""
"\n"
"This modules allows you to track your customers/suppliers claims and "
"flames.\n"
"It is fully integrated with the email gateway so that you can create\n"
"automatically new claims based on incoming emails.\n"
"    "
msgstr ""
"\n"
"Este módulo le permite realizar un seguimiento de las reclamaciones y "
"urgencias de sus clientes/proveedores.\n"
"Está totalmente integrado con la pasarela de correo electrónico para que "
"pueda crear\n"
"automáticamente las nuevas reclamaciones a partir de los correos "
"electrónicos entrantes.\n"
"    "

#. module: crm_claim
#: selection:crm.claim.report,month:0
msgid "January"
msgstr "Enero"

#. module: crm_claim
#: view:crm.claim:0
#: field:crm.claim,date:0
msgid "Claim Date"
msgstr "Fecha de reclamación"

#. module: crm_claim
#: help:crm.claim,email_from:0
msgid "These people will receive email."
msgstr "Estas personas recibirán un email."

#. module: crm_claim
#: view:crm.claim:0
#: view:crm.claim.report:0
#: model:ir.actions.act_window,name:crm_claim.crm_case_categ_claim0
#: model:ir.ui.menu,name:crm_claim.menu_crm_case_claims
msgid "Claims"
msgstr "Reclamaciones"

#. module: crm_claim
#: selection:crm.claim,type_action:0
#: selection:crm.claim.report,type_action:0
msgid "Corrective Action"
msgstr "Acción correctiva"

#. module: crm_claim
#: model:crm.case.categ,name:crm_claim.categ_claim3
msgid "Policy Claims"
msgstr "Política de reclamaciones"

#. module: crm_claim
#: view:crm.claim:0
msgid "History"
msgstr "Historial"

#. module: crm_claim
#: model:ir.model,name:crm_claim.model_crm_claim
#: model:ir.ui.menu,name:crm_claim.menu_config_claim
msgid "Claim"
msgstr "Reclamación"

#. module: crm_claim
#: view:crm.claim:0
msgid "Attachments"
msgstr "Documentos adjuntos"

#. module: crm_claim
#: model:ir.model,name:crm_claim.model_crm_case_stage
msgid "Stage of case"
msgstr "Etapa del caso"

#. module: crm_claim
#: view:crm.claim:0
#: field:crm.claim,state:0
#: view:crm.claim.report:0
#: field:crm.claim.report,state:0
msgid "State"
msgstr "Estado"

#. module: crm_claim
#: view:crm.claim:0
#: view:crm.claim.report:0
msgid "Done"
msgstr "Realizada"

#. module: crm_claim
#: view:crm.claim:0
msgid "Claim Reporter"
msgstr "Persona que ha reportado la reclamación"

#. module: crm_claim
#: view:crm.claim:0
#: view:crm.claim.report:0
msgid "Cancel"
msgstr "Cancelar"

#. module: crm_claim
#: view:crm.claim:0
msgid "Close"
msgstr "Cerrar"

#. module: crm_claim
#: view:crm.claim:0
#: selection:crm.claim,state:0
#: view:crm.claim.report:0
#: selection:crm.claim.report,state:0
msgid "Open"
msgstr "Abrir"

#. module: crm_claim
#: view:crm.claim:0
msgid "In Progress"
msgstr "En progreso"

#. module: crm_claim
#: view:crm.claim:0
#: field:crm.claim,user_id:0
msgid "Responsible"
msgstr "Responsable"

#. module: crm_claim
#: view:crm.claim:0
msgid "Current"
msgstr "Actual"

#. module: crm_claim
#: view:crm.claim:0
msgid "Details"
msgstr "Detalles"

#. module: crm_claim
#: view:crm.claim:0
msgid "Reply"
msgstr "Responder"

#. module: crm_claim
#: field:crm.claim,cause:0
msgid "Root Cause"
msgstr "Causa principal"

#. module: crm_claim
#: view:crm.claim:0
msgid "Claim/Action Description"
msgstr "Descripción de la reclamación/acción"

#. module: crm_claim
#: field:crm.claim,description:0
msgid "Description"
msgstr "Descripción"

#. module: crm_claim
#: view:crm.claim:0
msgid "Search Claims"
msgstr "Buscar reclamaciones"

#. module: crm_claim
#: field:crm.claim,section_id:0
#: view:crm.claim.report:0
msgid "Sales Team"
msgstr "Equipo de ventas"

#. module: crm_claim
#: selection:crm.claim.report,month:0
msgid "May"
msgstr "Mayo"

#. module: crm_claim
#: view:crm.claim:0
msgid "Resolution Actions"
msgstr "Acciones para resolución"

#. module: crm_claim
#: model:ir.actions.act_window,name:crm_claim.act_claim_partner
#: model:ir.actions.act_window,name:crm_claim.act_claim_partner_address
msgid "Report a Claim"
msgstr "Introducir reclamación"

#. module: crm_claim
#: model:ir.actions.act_window,help:crm_claim.crm_case_categ_claim0
msgid ""
"Record and track your customers' claims. Claims may be linked to a sales "
"order or a lot. You can send emails with attachments and keep the full "
"history for a claim (emails sent, intervention type and so on). Claims may "
"automatically be linked to an email address using the mail gateway module."
msgstr ""
"Registre y haga seguimiento de las reclamaciones de sus clientes. Las "
"reclamaciones pueden ser vinculadas a un pedido de venta o un lote. Puede "
"enviar correos electrónicos con archivos adjuntos y mantener el historial "
"completo de una reclamación (correos electrónicos enviados, tipo de "
"intervención, etc.). Las reclamaciones pueden vincularse automáticamente a "
"una dirección de correo electrónico utilizando el módulo pasarela de correo."

#. module: crm_claim
#: field:crm.claim.report,email:0
msgid "# Emails"
msgstr "Nº de emails"

#. module: crm_claim
#: view:crm.claim:0
msgid "Follow Up"
msgstr "Seguimiento"

#. module: crm_claim
#: help:crm.claim,state:0
msgid ""
"The state is set to 'Draft', when a case is created.                         "
"         \n"
"If the case is in progress the state is set to 'Open'.                       "
"           \n"
"When the case is over, the state is set to 'Done'.                           "
"       \n"
"If the case needs to be reviewed then the state is set to 'Pending'."
msgstr ""
"El estado se establece a 'Borrador', cuando se crea un caso.                 "
"                 \n"
"Si el caso está en progreso el estado se establece a 'Abierto'.              "
"                    \n"
"Cuando el caso se cierra, el estado se establece a 'Realizado'.              "
"                    \n"
"Si el caso necesita ser revisado entonces el estado se establece a "
"'Pendiente'."

#. module: crm_claim
#: selection:crm.claim.report,month:0
msgid "February"
msgstr "Febrero"

#. module: crm_claim
#: model:crm.case.stage,name:crm_claim.stage_claim3
msgid "Won't fix"
msgstr "No se corregirá"

#. module: crm_claim
#: selection:crm.claim.report,month:0
msgid "April"
msgstr "Abril"

#. module: crm_claim
#: view:crm.claim.report:0
msgid "My Case(s)"
msgstr "Mi(s) caso(s)"

#. module: crm_claim
#: field:crm.claim,id:0
msgid "ID"
msgstr "ID"

#. module: crm_claim
#: view:crm.claim:0
msgid "Actions"
msgstr "Acciones"

#. module: crm_claim
#: selection:crm.claim,priority:0
#: selection:crm.claim.report,priority:0
msgid "High"
msgstr "Alta"

#. module: crm_claim
#: model:ir.actions.act_window,help:crm_claim.crm_claim_categ_action
msgid ""
"Create claim categories to better manage and classify your claims. Some "
"example of claims can be: preventive action, corrective action."
msgstr ""
"Cree categorías de reclamaciones para gestionar y clasificar mejor sus "
"reclamaciones. Algunos ejemplos de reclamaciones son: acción preventiva, "
"acción correctiva."

#. module: crm_claim
#: field:crm.claim.report,create_date:0
msgid "Create Date"
msgstr "Fecha de creación"

#. module: crm_claim
#: view:crm.claim.report:0
#: field:crm.claim.report,name:0
msgid "Year"
msgstr "Año"

#~ msgid "Actions Defined"
#~ msgstr "Acciones definidas"

#~ msgid "Actions Done"
#~ msgstr "Acciones realizadas"<|MERGE_RESOLUTION|>--- conflicted
+++ resolved
@@ -1,329 +1,191 @@
-# Spanish translation for openobject-addons
-# Copyright (c) 2010 Rosetta Contributors and Canonical Ltd 2010
-# This file is distributed under the same license as the openobject-addons package.
-# FIRST AUTHOR <EMAIL@ADDRESS>, 2010.
-#
-msgid ""
-msgstr ""
-<<<<<<< HEAD
-"Project-Id-Version: openobject-addons\n"
-"Report-Msgid-Bugs-To: FULL NAME <EMAIL@ADDRESS>\n"
-"POT-Creation-Date: 2011-01-11 11:15+0000\n"
-"PO-Revision-Date: 2011-01-18 07:46+0000\n"
-"Last-Translator: Borja López Soilán (NeoPolus) <borjalopezsoilan@gmail.com>\n"
-"Language-Team: Spanish <es@li.org>\n"
-=======
+# Translation of Odoo Server.
+# This file contains the translation of the following modules:
+# * crm_claim
+# 
+# Translators:
+# FIRST AUTHOR <EMAIL@ADDRESS>, 2010
+msgid ""
+msgstr ""
 "Project-Id-Version: Odoo 8.0\n"
 "Report-Msgid-Bugs-To: \n"
 "POT-Creation-Date: 2015-01-21 14:07+0000\n"
 "PO-Revision-Date: 2016-05-15 18:49+0000\n"
 "Last-Translator: Martin Trigaux\n"
 "Language-Team: Spanish (Venezuela) (http://www.transifex.com/odoo/odoo-8/language/es_VE/)\n"
->>>>>>> 0af32f3f
 "MIME-Version: 1.0\n"
 "Content-Type: text/plain; charset=UTF-8\n"
-"Content-Transfer-Encoding: 8bit\n"
-"X-Launchpad-Export-Date: 2011-09-05 05:51+0000\n"
-"X-Generator: Launchpad (build 13830)\n"
+"Content-Transfer-Encoding: \n"
+"Language: es_VE\n"
+"Plural-Forms: nplurals=2; plural=(n != 1);\n"
+
+#. module: crm_claim
+#: field:res.partner,claim_count:0
+msgid "# Claims"
+msgstr ""
+
+#. module: crm_claim
+#: field:crm.claim.report,email:0
+msgid "# Emails"
+msgstr "Nº de emails"
 
 #. module: crm_claim
 #: field:crm.claim.report,nbr:0
-msgid "# of Cases"
-msgstr "Nº de casos"
-
-#. module: crm_claim
-#: view:crm.claim:0
-#: view:crm.claim.report:0
-msgid "Group By..."
-msgstr "Agrupar por..."
-
-#. module: crm_claim
-#: view:crm.claim:0
-msgid "Responsibilities"
-msgstr "Responsabilidades"
-
-#. module: crm_claim
-#: field:crm.claim,date_action_next:0
-msgid "Next Action Date"
-msgstr "Fecha  de la próxima acción"
-
-#. module: crm_claim
-#: field:crm.claim.report,probability:0
-msgid "Probability"
-msgstr "Probabilidad"
-
-#. module: crm_claim
-#: selection:crm.claim.report,month:0
-msgid "March"
-msgstr "Marzo"
-
-#. module: crm_claim
-#: field:crm.claim.report,delay_close:0
-msgid "Delay to close"
-msgstr "Demora cierre"
-
-#. module: crm_claim
-#: field:crm.claim,resolution:0
-msgid "Resolution"
-msgstr "Resolución"
-
-#. module: crm_claim
-#: field:crm.claim,company_id:0
-#: view:crm.claim.report:0
-#: field:crm.claim.report,company_id:0
-msgid "Company"
-msgstr "Compañía"
-
-#. module: crm_claim
-#: field:crm.claim,email_cc:0
-msgid "Watchers Emails"
-msgstr "Email de los observadores"
-
-#. module: crm_claim
-#: view:crm.claim.report:0
-msgid "#Claim"
-msgstr "Nº reclamación"
+msgid "# of Claims"
+msgstr ""
+
+#. module: crm_claim
+#: code:addons/crm_claim/crm_claim.py:167
+#, python-format
+msgid "%s (copy)"
+msgstr ""
+
+#. module: crm_claim
+#: model:ir.actions.act_window,help:crm_claim.crm_case_categ_claim0
+msgid ""
+"<p class=\"oe_view_nocontent_create\">\n"
+"                    Record and track your customers' claims. Claims may be linked to a sales order or a lot.You can send emails with attachments and keep the full history for a claim (emails sent, intervention type and so on).Claims may automatically be linked to an email address using the mail gateway module.\n"
+"                </p>\n"
+"            "
+msgstr ""
+
+#. module: crm_claim
+#: model:ir.actions.act_window,help:crm_claim.crm_claim_categ_action
+msgid ""
+"<p class=\"oe_view_nocontent_create\">\n"
+"                Click to create a claim category.\n"
+"              </p><p>\n"
+"                Create claim categories to better manage and classify your\n"
+"                claims. Some example of claims can be: preventive action,\n"
+"                corrective action.\n"
+"              </p>\n"
+"            "
+msgstr ""
 
 #. module: crm_claim
 #: model:ir.actions.act_window,help:crm_claim.crm_claim_stage_act
 msgid ""
-"You can create claim stages to categorize the status of every claim entered "
-"in the system. The stages define all the steps required for the resolution "
-"of a claim."
-msgstr ""
-"Puede crear etapas para categorizar los estados de cada reclamación "
-"introducida en el sistema. Las etapas definen todos los pasos necesarios "
-"para la resolución de una reclamación."
-
-#. module: crm_claim
-#: selection:crm.claim,priority:0
-#: selection:crm.claim.report,priority:0
-msgid "Highest"
-msgstr "Más alta"
-
-#. module: crm_claim
-#: view:crm.claim.report:0
-#: field:crm.claim.report,day:0
-msgid "Day"
-msgstr "Día"
-
-#. module: crm_claim
-#: view:crm.claim:0
-msgid "Add Internal Note"
-msgstr "Añadir nota interna"
-
-#. module: crm_claim
-#: help:crm.claim,section_id:0
-msgid ""
-"Sales team to which Case belongs to.Define Responsible user and Email "
-"account for mail gateway."
-msgstr ""
-"Equipo de ventas al cual pertenece el caso. Define el usuario responsable y "
-"la cuenta de email para la pasarela de correo."
-
-#. module: crm_claim
-#: view:crm.claim:0
+"<p class=\"oe_view_nocontent_create\">\n"
+"                Click to setup a new stage in the processing of the claims. \n"
+"              </p><p>\n"
+"                You can create claim stages to categorize the status of every\n"
+"                claim entered in the system. The stages define all the steps\n"
+"                required for the resolution of a claim.\n"
+"              </p>\n"
+"            "
+msgstr ""
+
+#. module: crm_claim
+#: view:crm.claim:crm_claim.crm_case_claims_form_view
+msgid "Action Description..."
+msgstr ""
+
+#. module: crm_claim
+#: field:crm.claim,type_action:0 field:crm.claim.report,type_action:0
+msgid "Action Type"
+msgstr "Tipo de acción"
+
+#. module: crm_claim
+#: view:crm.claim:crm_claim.crm_case_claims_form_view
+msgid "Actions"
+msgstr "Acciones"
+
+#. module: crm_claim
+#: field:crm.claim,active:0
+msgid "Active"
+msgstr "Activo"
+
+#. module: crm_claim
+#: model:ir.model,name:crm_claim.model_crm_claim_report
+msgid "CRM Claim Report"
+msgstr "Informe de reclamaciones CRM"
+
+#. module: crm_claim
+#: model:ir.ui.menu,name:crm_claim.menu_crm_case_claim-act
+msgid "Categories"
+msgstr "Categorías"
+
+#. module: crm_claim
+#: field:crm.claim,categ_id:0
+#: view:crm.claim.report:crm_claim.view_report_crm_claim_filter
+#: field:crm.claim.report,categ_id:0
+msgid "Category"
+msgstr "Categoría"
+
+#. module: crm_claim
+#: view:crm.claim:crm_claim.crm_case_claims_form_view
+#: model:ir.model,name:crm_claim.model_crm_claim
+#: model:ir.ui.menu,name:crm_claim.menu_config_claim
+msgid "Claim"
+msgstr "Reclamación"
+
+#. module: crm_claim
+#: model:ir.actions.act_window,name:crm_claim.crm_claim_categ_action
+msgid "Claim Categories"
+msgstr "Categorías de reclamaciones"
+
+#. module: crm_claim
+#: field:crm.claim,date:0 field:crm.claim.report,claim_date:0
+msgid "Claim Date"
+msgstr "Fecha de reclamación"
+
+#. module: crm_claim
+#: view:crm.claim:crm_claim.view_crm_case_claims_filter
+msgid "Claim Date by Month"
+msgstr ""
+
+#. module: crm_claim
+#: view:crm.claim:crm_claim.crm_case_claims_form_view
 msgid "Claim Description"
 msgstr "Descripción reclamación"
 
 #. module: crm_claim
-#: field:crm.claim,message_ids:0
-msgid "Messages"
-msgstr "Mensajes"
-
-#. module: crm_claim
-#: model:crm.case.categ,name:crm_claim.categ_claim1
-msgid "Factual Claims"
-msgstr "Reclamaciones objetivas"
-
-#. module: crm_claim
-#: selection:crm.claim,state:0
-#: selection:crm.claim.report,state:0
-msgid "Cancelled"
-msgstr "Cancelada"
-
-#. module: crm_claim
-#: model:crm.case.resource.type,name:crm_claim.type_claim2
-msgid "Preventive"
-msgstr "Preventivo"
-
-#. module: crm_claim
-#: model:crm.case.stage,name:crm_claim.stage_claim2
-msgid "Fixed"
-msgstr "Fijado"
-
-#. module: crm_claim
-#: field:crm.claim,partner_address_id:0
-msgid "Partner Contact"
-msgstr "Contacto empresa"
-
-#. module: crm_claim
-#: field:crm.claim.report,date_closed:0
-msgid "Close Date"
-msgstr "Fecha que fue resuelto"
-
-#. module: crm_claim
-#: view:crm.claim.report:0
-msgid "   Month   "
-msgstr "   Mes   "
-
-#. module: crm_claim
-#: field:crm.claim,ref:0
-msgid "Reference"
-msgstr "Referencia"
-
-#. module: crm_claim
-#: field:crm.claim,action_next:0
-msgid "Next Action"
-msgstr "Acción siguiente"
-
-#. module: crm_claim
-#: view:crm.claim:0
-msgid "Reset to Draft"
-msgstr "Cambiar a borrador"
-
-#. module: crm_claim
-#: view:crm.claim:0
-#: field:crm.claim,date_deadline:0
-#: field:crm.claim.report,date_deadline:0
-msgid "Deadline"
-msgstr "Fecha límite"
-
-#. module: crm_claim
-#: view:crm.claim:0
-#: field:crm.claim,partner_id:0
-#: view:crm.claim.report:0
-#: field:crm.claim.report,partner_id:0
-msgid "Partner"
-msgstr "Empresa"
-
-#. module: crm_claim
-#: selection:crm.claim,type_action:0
-#: selection:crm.claim.report,type_action:0
-msgid "Preventive Action"
-msgstr "Acción preventiva"
-
-#. module: crm_claim
-#: field:crm.claim.report,section_id:0
-msgid "Section"
-msgstr "Sección"
-
-#. module: crm_claim
-#: view:crm.claim:0
-msgid "Root Causes"
-msgstr "Causas principales"
-
-#. module: crm_claim
-#: field:crm.claim,user_fault:0
-msgid "Trouble Responsible"
-msgstr "Responsable problema"
-
-#. module: crm_claim
-#: field:crm.claim,priority:0
-#: view:crm.claim.report:0
-#: field:crm.claim.report,priority:0
-msgid "Priority"
-msgstr "Prioridad"
-
-#. module: crm_claim
-#: view:crm.claim:0
-msgid "Send New Email"
-msgstr "Enviar nuevo email"
-
-#. module: crm_claim
-#: field:crm.claim.report,delay_expected:0
-msgid "Overpassed Deadline"
-msgstr "Fecha límite excedida"
-
-#. module: crm_claim
-#: view:crm.claim:0
-#: view:crm.claim.report:0
-msgid "Type"
-msgstr "Tipo"
-
-#. module: crm_claim
-#: field:crm.claim,email_from:0
-msgid "Email"
-msgstr "Email"
-
-#. module: crm_claim
-#: selection:crm.claim,priority:0
-#: selection:crm.claim.report,priority:0
-msgid "Lowest"
-msgstr "Más bajo"
-
-#. module: crm_claim
-#: field:crm.claim,create_date:0
-msgid "Creation Date"
-msgstr "Fecha de creación"
-
-#. module: crm_claim
-<<<<<<< HEAD
-#: field:crm.claim,name:0
-msgid "Claim Subject"
-msgstr "Objeto de la reclamación"
-
-#. module: crm_claim
-#: model:ir.actions.act_window,help:crm_claim.action_report_crm_claim
-msgid ""
-"Have a general overview of all claims processed in the system by sorting "
-"them with specific criteria."
-msgstr ""
-"Obtenga una visión global de todas las reclamaciones procesadas en el "
-"sistema ordenándolas con criterios específicos."
-=======
-#: field:crm.claim,create_uid:0 field:crm.claim.stage,create_uid:0
-msgid "Created by"
-msgstr "Creado por"
->>>>>>> 0af32f3f
-
-#. module: crm_claim
-#: selection:crm.claim.report,month:0
-msgid "July"
-msgstr "Julio"
-
-#. module: crm_claim
+#: view:crm.claim:crm_claim.view_crm_case_claims_filter
+#: view:crm.claim.report:crm_claim.view_report_crm_claim_filter
+msgid "Claim Month"
+msgstr ""
+
+#. module: crm_claim
+#: view:crm.claim:crm_claim.crm_case_claims_form_view
+msgid "Claim Reporter"
+msgstr "Persona que ha reportado la reclamación"
+
+#. module: crm_claim
+#: view:crm.claim.stage:crm_claim.crm_claim_stage_form
+msgid "Claim Stage"
+msgstr ""
+
+#. module: crm_claim
+#: view:crm.claim.stage:crm_claim.crm_claim_stage_tree
 #: model:ir.actions.act_window,name:crm_claim.crm_claim_stage_act
 msgid "Claim Stages"
 msgstr "Etapas reclamaciones"
 
 #. module: crm_claim
-#: model:ir.ui.menu,name:crm_claim.menu_crm_case_claim-act
-msgid "Categories"
-msgstr "Categorías"
-
-#. module: crm_claim
-#: view:crm.claim:0
-#: field:crm.claim,stage_id:0
-#: view:crm.claim.report:0
-#: field:crm.claim.report,stage_id:0
-msgid "Stage"
-msgstr "Etapa"
-
-#. module: crm_claim
-#: view:crm.claim:0
-msgid "History Information"
-msgstr "Histórico información"
-
-#. module: crm_claim
-#: view:crm.claim:0
-msgid "Dates"
-msgstr "Fechas"
-
-#. module: crm_claim
-#: view:crm.claim.report:0
-msgid "    Month-1    "
-msgstr "    Mes-1    "
-
-#. module: crm_claim
-#: view:crm.claim:0
-msgid "Contact"
-msgstr "Contacto"
-
-#. module: crm_claim
-#: model:ir.ui.menu,name:crm_claim.menu_crm_claim_stage_act
-msgid "Stages"
-msgstr "Etapas"
+#: field:crm.claim,name:0 field:crm.claim.report,subject:0
+msgid "Claim Subject"
+msgstr "Objeto de la reclamación"
+
+#. module: crm_claim
+#: model:ir.model,name:crm_claim.model_crm_claim_stage
+msgid "Claim stages"
+msgstr ""
+
+#. module: crm_claim
+#: view:crm.claim:crm_claim.crm_case_claims_form_view
+msgid "Claim/Action Description"
+msgstr "Descripción de la reclamación/acción"
+
+#. module: crm_claim
+#: view:crm.claim:crm_claim.crm_case_claims_calendar_view
+#: view:crm.claim:crm_claim.crm_case_claims_form_view
+#: view:crm.claim:crm_claim.crm_case_claims_tree_view
+#: view:crm.claim:crm_claim.view_crm_case_claims_filter
+#: view:crm.claim.report:crm_claim.view_report_crm_claim_graph
+#: model:ir.actions.act_window,name:crm_claim.crm_case_categ_claim0
+#: model:ir.ui.menu,name:crm_claim.menu_crm_case_claims
+#: view:res.partner:crm_claim.view_claim_res_partner_info_form
+msgid "Claims"
+msgstr "Reclamaciones"
 
 #. module: crm_claim
 #: model:ir.actions.act_window,name:crm_claim.action_report_crm_claim
@@ -332,46 +194,448 @@
 msgstr "Análisis de reclamaciones"
 
 #. module: crm_claim
+#: field:crm.claim.report,date_closed:0
+msgid "Close Date"
+msgstr "Fecha que fue resuelto"
+
+#. module: crm_claim
+#: field:crm.claim,date_closed:0
+msgid "Closed"
+msgstr "Cerrada"
+
+#. module: crm_claim
+#: view:crm.claim:crm_claim.view_crm_case_claims_filter
+msgid "Closure"
+msgstr "Cierre"
+
+#. module: crm_claim
+#: field:crm.claim.stage,case_default:0
+msgid "Common to All Teams"
+msgstr ""
+
+#. module: crm_claim
+#: field:crm.claim,company_id:0
+#: view:crm.claim.report:crm_claim.view_report_crm_claim_filter
+#: field:crm.claim.report,company_id:0
+msgid "Company"
+msgstr "Compañía"
+
+#. module: crm_claim
+#: model:crm.tracking.campaign,name:crm_claim.claim_source1
+msgid "Corrective"
+msgstr "Correctivo"
+
+#. module: crm_claim
+#: selection:crm.claim,type_action:0 selection:crm.claim.report,type_action:0
+msgid "Corrective Action"
+msgstr "Acción correctiva"
+
+#. module: crm_claim
+#: field:crm.claim.report,create_date:0
+msgid "Create Date"
+msgstr "Fecha de creación"
+
+#. module: crm_claim
+#: field:crm.claim,create_uid:0 field:crm.claim.stage,create_uid:0
+msgid "Created by"
+msgstr "Creado por"
+
+#. module: crm_claim
+#: field:crm.claim.stage,create_date:0
+msgid "Created on"
+msgstr "Creado en"
+
+#. module: crm_claim
+#: field:crm.claim,create_date:0
+msgid "Creation Date"
+msgstr "Fecha de creación"
+
+#. module: crm_claim
+#: view:crm.claim:crm_claim.view_crm_case_claims_filter
+msgid "Date Closed"
+msgstr "Fecha de cierre"
+
+#. module: crm_claim
+#: help:crm.claim,message_last_post:0
+msgid "Date of the last message posted on the record."
+msgstr ""
+
+#. module: crm_claim
+#: view:crm.claim:crm_claim.crm_case_claims_form_view
+msgid "Dates"
+msgstr "Fechas"
+
+#. module: crm_claim
+#: view:crm.claim:crm_claim.view_crm_case_claims_filter
+#: field:crm.claim,date_deadline:0 field:crm.claim.report,date_deadline:0
+msgid "Deadline"
+msgstr "Fecha límite"
+
+#. module: crm_claim
+#: field:crm.claim.report,delay_close:0
+msgid "Delay to close"
+msgstr "Demora cierre"
+
+#. module: crm_claim
+#: field:crm.claim,description:0
+msgid "Description"
+msgstr "Descripción"
+
+#. module: crm_claim
+#: help:crm.claim,email_from:0
+msgid "Destination email for email gateway."
+msgstr ""
+
+#. module: crm_claim
+#: field:crm.claim,email_from:0
+msgid "Email"
+msgstr "Email"
+
+#. module: crm_claim
+#: view:crm.claim.report:crm_claim.view_report_crm_claim_filter
+msgid "Extended Filters..."
+msgstr "Filtros extendidos..."
+
+#. module: crm_claim
+#: model:crm.case.categ,name:crm_claim.categ_claim1
+msgid "Factual Claims"
+msgstr "Reclamaciones objetivas"
+
+#. module: crm_claim
+#: view:crm.claim:crm_claim.crm_case_claims_form_view
+msgid "Follow Up"
+msgstr "Seguimiento"
+
+#. module: crm_claim
+#: field:crm.claim,message_follower_ids:0
+msgid "Followers"
+msgstr ""
+
+#. module: crm_claim
+#: view:crm.claim:crm_claim.view_crm_case_claims_filter
+#: view:crm.claim.report:crm_claim.view_report_crm_claim_filter
+msgid "Group By"
+msgstr "Agrupar por"
+
+#. module: crm_claim
+#: model:ir.actions.act_window,help:crm_claim.action_report_crm_claim
+msgid ""
+"Have a general overview of all claims processed in the system by sorting "
+"them with specific criteria."
+msgstr "Obtenga una visión global de todas las reclamaciones procesadas en el sistema ordenándolas con criterios específicos."
+
+#. module: crm_claim
+#: selection:crm.claim,priority:0 selection:crm.claim.report,priority:0
+msgid "High"
+msgstr "Alta"
+
+#. module: crm_claim
+#: help:crm.claim,message_summary:0
+msgid ""
+"Holds the Chatter summary (number of messages, ...). This summary is "
+"directly in html format in order to be inserted in kanban views."
+msgstr ""
+
+#. module: crm_claim
+#: field:crm.claim,id:0 field:crm.claim.report,id:0 field:crm.claim.stage,id:0
+msgid "ID"
+msgstr "ID"
+
+#. module: crm_claim
+#: help:crm.claim,message_unread:0
+msgid "If checked new messages require your attention."
+msgstr ""
+
+#. module: crm_claim
+#: help:crm.claim.stage,case_default:0
+msgid ""
+"If you check this field, this stage will be proposed by default on each "
+"sales team. It will not assign this stage to existing teams."
+msgstr ""
+
+#. module: crm_claim
+#: model:crm.claim.stage,name:crm_claim.stage_claim5
+msgid "In Progress"
+msgstr "En progreso"
+
+#. module: crm_claim
+#: field:crm.claim,message_is_follower:0
+msgid "Is a Follower"
+msgstr ""
+
+#. module: crm_claim
+#: field:crm.claim,message_last_post:0
+msgid "Last Message Date"
+msgstr ""
+
+#. module: crm_claim
+#: field:crm.claim,write_uid:0 field:crm.claim.stage,write_uid:0
+msgid "Last Updated by"
+msgstr "Última actualización realizada por"
+
+#. module: crm_claim
+#: field:crm.claim.stage,write_date:0
+msgid "Last Updated on"
+msgstr "Ultima actualizacion en"
+
+#. module: crm_claim
+#: help:crm.claim.stage,section_ids:0
+msgid ""
+"Link between stages and sales teams. When set, this limitate the current "
+"stage to the selected sales teams."
+msgstr ""
+
+#. module: crm_claim
+#: selection:crm.claim,priority:0 selection:crm.claim.report,priority:0
+msgid "Low"
+msgstr "Baja"
+
+#. module: crm_claim
+#: field:crm.claim,message_ids:0
+msgid "Messages"
+msgstr "Mensajes"
+
+#. module: crm_claim
+#: help:crm.claim,message_ids:0
+msgid "Messages and communication history"
+msgstr ""
+
+#. module: crm_claim
+#: view:crm.claim.report:crm_claim.view_report_crm_claim_filter
+msgid "Month of claim"
+msgstr ""
+
+#. module: crm_claim
+#: view:crm.claim.report:crm_claim.view_report_crm_claim_filter
+msgid "My Case(s)"
+msgstr "Mi(s) caso(s)"
+
+#. module: crm_claim
+#: view:crm.claim.report:crm_claim.view_report_crm_claim_filter
+msgid "My Company"
+msgstr ""
+
+#. module: crm_claim
+#: view:crm.claim.report:crm_claim.view_report_crm_claim_filter
+msgid "My Sales Team(s)"
+msgstr ""
+
+#. module: crm_claim
+#: model:crm.claim.stage,name:crm_claim.stage_claim1
+msgid "New"
+msgstr "Nuevo"
+
+#. module: crm_claim
+#: field:crm.claim,action_next:0
+msgid "Next Action"
+msgstr "Acción siguiente"
+
+#. module: crm_claim
+#: field:crm.claim,date_action_next:0
+msgid "Next Action Date"
+msgstr "Fecha  de la próxima acción"
+
+#. module: crm_claim
+#: code:addons/crm_claim/crm_claim.py:183
+#, python-format
+msgid "No Subject"
+msgstr ""
+
+#. module: crm_claim
+#: selection:crm.claim,priority:0 selection:crm.claim.report,priority:0
+msgid "Normal"
+msgstr "Normal"
+
+#. module: crm_claim
 #: help:crm.claim.report,delay_close:0
 msgid "Number of Days to close the case"
 msgstr "Número de días para cerrar el caso"
 
 #. module: crm_claim
-#: model:ir.model,name:crm_claim.model_crm_claim_report
-msgid "CRM Claim Report"
-msgstr "Informe de reclamaciones CRM"
-
-#. module: crm_claim
-#: model:crm.case.stage,name:crm_claim.stage_claim1
-msgid "Accepted as Claim"
-msgstr "Aceptado como reclamación"
-
-#. module: crm_claim
-#: model:crm.case.resource.type,name:crm_claim.type_claim1
-msgid "Corrective"
-msgstr "Correctivo"
-
-#. module: crm_claim
-#: selection:crm.claim.report,month:0
-msgid "September"
-msgstr "Setiembre"
-
-#. module: crm_claim
-#: selection:crm.claim.report,month:0
-msgid "December"
-msgstr "Diciembre"
-
-#. module: crm_claim
-#: view:crm.claim.report:0
-#: field:crm.claim.report,month:0
-msgid "Month"
-msgstr "Mes"
-
-#. module: crm_claim
-#: field:crm.claim,type_action:0
-#: field:crm.claim.report,type_action:0
-msgid "Action Type"
-msgstr "Tipo de acción"
+#: field:crm.claim.report,delay_expected:0
+msgid "Overpassed Deadline"
+msgstr "Fecha límite excedida"
+
+#. module: crm_claim
+#: view:crm.claim:crm_claim.crm_case_claims_form_view
+#: view:crm.claim:crm_claim.view_crm_case_claims_filter
+#: field:crm.claim,partner_id:0
+#: view:crm.claim.report:crm_claim.view_report_crm_claim_filter
+#: field:crm.claim.report,partner_id:0
+#: model:ir.model,name:crm_claim.model_res_partner
+msgid "Partner"
+msgstr "Empresa"
+
+#. module: crm_claim
+#: field:crm.claim,partner_phone:0
+msgid "Phone"
+msgstr "Teléfono"
+
+#. module: crm_claim
+#: model:crm.case.categ,name:crm_claim.categ_claim3
+msgid "Policy Claims"
+msgstr "Política de reclamaciones"
+
+#. module: crm_claim
+#: model:crm.tracking.campaign,name:crm_claim.claim_source2
+msgid "Preventive"
+msgstr "Preventivo"
+
+#. module: crm_claim
+#: selection:crm.claim,type_action:0 selection:crm.claim.report,type_action:0
+msgid "Preventive Action"
+msgstr "Acción preventiva"
+
+#. module: crm_claim
+#: field:crm.claim,priority:0 field:crm.claim.report,priority:0
+msgid "Priority"
+msgstr "Prioridad"
+
+#. module: crm_claim
+#: field:crm.claim,ref:0
+msgid "Reference"
+msgstr "Referencia"
+
+#. module: crm_claim
+#: model:crm.claim.stage,name:crm_claim.stage_claim3
+msgid "Rejected"
+msgstr ""
+
+#. module: crm_claim
+#: field:crm.claim,resolution:0
+msgid "Resolution"
+msgstr "Resolución"
+
+#. module: crm_claim
+#: view:crm.claim:crm_claim.crm_case_claims_form_view
+msgid "Resolution Actions"
+msgstr "Acciones para resolución"
+
+#. module: crm_claim
+#: view:crm.claim:crm_claim.crm_case_claims_form_view
+msgid "Responsibilities"
+msgstr "Responsabilidades"
+
+#. module: crm_claim
+#: view:crm.claim:crm_claim.view_crm_case_claims_filter
+#: field:crm.claim,user_id:0
+msgid "Responsible"
+msgstr "Responsable"
+
+#. module: crm_claim
+#: view:crm.claim:crm_claim.view_crm_case_claims_filter
+msgid "Responsible User"
+msgstr "Usuario responsable"
+
+#. module: crm_claim
+#: help:crm.claim,section_id:0
+msgid ""
+"Responsible sales team. Define Responsible user and Email account for mail "
+"gateway."
+msgstr ""
+
+#. module: crm_claim
+#: field:crm.claim,cause:0
+msgid "Root Cause"
+msgstr "Causa principal"
+
+#. module: crm_claim
+#: view:crm.claim:crm_claim.crm_case_claims_form_view
+msgid "Root Causes"
+msgstr "Causas principales"
+
+#. module: crm_claim
+#: field:crm.claim,section_id:0
+#: view:crm.claim.report:crm_claim.view_report_crm_claim_filter
+msgid "Sales Team"
+msgstr "Equipo de ventas"
+
+#. module: crm_claim
+#: view:crm.claim.report:crm_claim.view_report_crm_claim_filter
+msgid "Salesperson"
+msgstr ""
+
+#. module: crm_claim
+#: view:crm.claim.report:crm_claim.view_report_crm_claim_filter
+msgid "Search"
+msgstr "Buscar"
+
+#. module: crm_claim
+#: view:crm.claim:crm_claim.view_crm_case_claims_filter
+msgid "Search Claims"
+msgstr "Buscar reclamaciones"
+
+#. module: crm_claim
+#: field:crm.claim.report,section_id:0
+msgid "Section"
+msgstr "Sección"
+
+#. module: crm_claim
+#: field:crm.claim.stage,section_ids:0
+msgid "Sections"
+msgstr "Secciones"
+
+#. module: crm_claim
+#: field:crm.claim.stage,sequence:0
+msgid "Sequence"
+msgstr "Secuencia"
+
+#. module: crm_claim
+#: model:crm.claim.stage,name:crm_claim.stage_claim2
+msgid "Settled"
+msgstr ""
+
+#. module: crm_claim
+#: view:crm.claim:crm_claim.view_crm_case_claims_filter
+#: field:crm.claim,stage_id:0
+#: view:crm.claim.report:crm_claim.view_report_crm_claim_filter
+#: field:crm.claim.report,stage_id:0
+msgid "Stage"
+msgstr "Etapa"
+
+#. module: crm_claim
+#: field:crm.claim.stage,name:0
+msgid "Stage Name"
+msgstr "Nombre de etapa"
+
+#. module: crm_claim
+#: model:ir.ui.menu,name:crm_claim.menu_claim_stage_view
+msgid "Stages"
+msgstr "Etapas"
+
+#. module: crm_claim
+#: field:crm.claim,message_summary:0
+msgid "Summary"
+msgstr "Resumen"
+
+#. module: crm_claim
+#: help:crm.claim,email_cc:0
+msgid ""
+"These email addresses will be added to the CC field of all inbound and "
+"outbound emails for this record before being sent. Separate multiple email "
+"addresses with a comma"
+msgstr "Estas direcciones de correo serán añadidas al campo CC para todos los correos entrantes y salientes de este registro antes de ser enviados. Separe las diferentes direcciones de correo con una coma."
+
+#. module: crm_claim
+#: field:crm.claim,user_fault:0
+msgid "Trouble Responsible"
+msgstr "Responsable problema"
+
+#. module: crm_claim
+#: view:crm.claim:crm_claim.crm_case_claims_tree_view
+#: view:crm.claim:crm_claim.view_crm_case_claims_filter
+msgid "Type"
+msgstr "Tipo"
+
+#. module: crm_claim
+#: view:crm.claim:crm_claim.view_crm_case_claims_filter
+msgid "Unassigned Claims"
+msgstr ""
+
+#. module: crm_claim
+#: field:crm.claim,message_unread:0
+msgid "Unread Messages"
+msgstr ""
 
 #. module: crm_claim
 #: field:crm.claim,write_date:0
@@ -379,16 +643,14 @@
 msgstr "Fecha de actualización"
 
 #. module: crm_claim
-#: view:crm.claim.report:0
-msgid "Salesman"
-msgstr "Comercial"
-
-#. module: crm_claim
-#: field:crm.claim,categ_id:0
-#: view:crm.claim.report:0
-#: field:crm.claim.report,categ_id:0
-msgid "Category"
-msgstr "Categoría"
+#: help:crm.claim.stage,sequence:0
+msgid "Used to order stages. Lower is better."
+msgstr ""
+
+#. module: crm_claim
+#: field:crm.claim.report,user_id:0
+msgid "User"
+msgstr "Usuario"
 
 #. module: crm_claim
 #: model:crm.case.categ,name:crm_claim.categ_claim2
@@ -396,421 +658,21 @@
 msgstr "Valor reclamaciones"
 
 #. module: crm_claim
-#: view:crm.claim.report:0
-msgid "  Year  "
-msgstr "  Año  "
-
-#. module: crm_claim
-#: help:crm.claim,email_cc:0
-msgid ""
-"These email addresses will be added to the CC field of all inbound and "
-"outbound emails for this record before being sent. Separate multiple email "
-"addresses with a comma"
-msgstr ""
-"Estas direcciones de correo serán añadidas al campo CC para todos los "
-"correos entrantes y salientes de este registro antes de ser enviados. Separe "
-"las diferentes direcciones de correo con una coma."
-
-#. module: crm_claim
-#: selection:crm.claim,state:0
-#: view:crm.claim.report:0
-#: selection:crm.claim.report,state:0
-msgid "Draft"
-msgstr "Borrador"
-
-#. module: crm_claim
-#: selection:crm.claim,priority:0
-#: selection:crm.claim.report,priority:0
-msgid "Low"
-msgstr "Baja"
-
-#. module: crm_claim
-#: field:crm.claim,date_closed:0
-#: selection:crm.claim,state:0
-#: selection:crm.claim.report,state:0
-msgid "Closed"
-msgstr "Cerrada"
-
-#. module: crm_claim
-<<<<<<< HEAD
-#: view:crm.claim:0
-#: selection:crm.claim,state:0
-#: view:crm.claim.report:0
-#: selection:crm.claim.report,state:0
-msgid "Pending"
-msgstr "Pendiente"
-
-#. module: crm_claim
-#: view:crm.claim:0
-msgid "Communication & History"
-msgstr "Comunicación e Historial"
-=======
-#: field:crm.claim,write_uid:0 field:crm.claim.stage,write_uid:0
-msgid "Last Updated by"
-msgstr "Última actualización realizada por"
-
-#. module: crm_claim
-#: field:crm.claim.stage,write_date:0
-msgid "Last Updated on"
-msgstr "Ultima actualizacion en"
->>>>>>> 0af32f3f
-
-#. module: crm_claim
-#: selection:crm.claim.report,month:0
-msgid "August"
-msgstr "Agosto"
-
-#. module: crm_claim
-#: selection:crm.claim,priority:0
-#: selection:crm.claim.report,priority:0
-msgid "Normal"
-msgstr "Normal"
-
-#. module: crm_claim
-#: view:crm.claim:0
-msgid "Global CC"
-msgstr "CC global"
-
-#. module: crm_claim
-#: model:ir.module.module,shortdesc:crm_claim.module_meta_information
-msgid "Customer & Supplier Relationship Management"
-msgstr "Gestión de las relaciones con los clientes y proveedores"
-
-#. module: crm_claim
-#: selection:crm.claim.report,month:0
-msgid "June"
-msgstr "Junio"
-
-#. module: crm_claim
-#: field:crm.claim,partner_phone:0
-msgid "Phone"
-msgstr "Teléfono"
-
-#. module: crm_claim
-#: field:crm.claim.report,user_id:0
-msgid "User"
-msgstr "Usuario"
-
-#. module: crm_claim
-#: model:crm.case.stage,name:crm_claim.stage_claim5
-msgid "Awaiting Response"
-msgstr "A la espera de respuesta"
-
-#. module: crm_claim
-#: model:ir.actions.act_window,name:crm_claim.crm_claim_categ_action
-msgid "Claim Categories"
-msgstr "Categorías de reclamaciones"
-
-#. module: crm_claim
-#: selection:crm.claim.report,month:0
-msgid "November"
-msgstr "Noviembre"
-
-#. module: crm_claim
-#: view:crm.claim.report:0
-msgid "Extended Filters..."
-msgstr "Filtros extendidos..."
-
-#. module: crm_claim
-#: view:crm.claim:0
-msgid "Closure"
-msgstr "Cierre"
-
-#. module: crm_claim
-#: view:crm.claim.report:0
-msgid "Search"
-msgstr "Buscar"
-
-#. module: crm_claim
-#: selection:crm.claim.report,month:0
-msgid "October"
-msgstr "Octubre"
-
-#. module: crm_claim
-#: model:ir.module.module,description:crm_claim.module_meta_information
-msgid ""
-"\n"
-"This modules allows you to track your customers/suppliers claims and "
-"flames.\n"
-"It is fully integrated with the email gateway so that you can create\n"
-"automatically new claims based on incoming emails.\n"
-"    "
-msgstr ""
-"\n"
-"Este módulo le permite realizar un seguimiento de las reclamaciones y "
-"urgencias de sus clientes/proveedores.\n"
-"Está totalmente integrado con la pasarela de correo electrónico para que "
-"pueda crear\n"
-"automáticamente las nuevas reclamaciones a partir de los correos "
-"electrónicos entrantes.\n"
-"    "
-
-#. module: crm_claim
-#: selection:crm.claim.report,month:0
-msgid "January"
-msgstr "Enero"
-
-#. module: crm_claim
-#: view:crm.claim:0
-#: field:crm.claim,date:0
-msgid "Claim Date"
-msgstr "Fecha de reclamación"
-
-#. module: crm_claim
-#: help:crm.claim,email_from:0
-msgid "These people will receive email."
-msgstr "Estas personas recibirán un email."
-
-#. module: crm_claim
-#: view:crm.claim:0
-#: view:crm.claim.report:0
-#: model:ir.actions.act_window,name:crm_claim.crm_case_categ_claim0
-#: model:ir.ui.menu,name:crm_claim.menu_crm_case_claims
-msgid "Claims"
-msgstr "Reclamaciones"
-
-#. module: crm_claim
-#: selection:crm.claim,type_action:0
-#: selection:crm.claim.report,type_action:0
-msgid "Corrective Action"
-msgstr "Acción correctiva"
-
-#. module: crm_claim
-#: model:crm.case.categ,name:crm_claim.categ_claim3
-msgid "Policy Claims"
-msgstr "Política de reclamaciones"
-
-#. module: crm_claim
-#: view:crm.claim:0
-msgid "History"
-msgstr "Historial"
-
-#. module: crm_claim
-#: model:ir.model,name:crm_claim.model_crm_claim
-#: model:ir.ui.menu,name:crm_claim.menu_config_claim
-msgid "Claim"
-msgstr "Reclamación"
-
-#. module: crm_claim
-#: view:crm.claim:0
-msgid "Attachments"
-msgstr "Documentos adjuntos"
-
-#. module: crm_claim
-#: model:ir.model,name:crm_claim.model_crm_case_stage
-msgid "Stage of case"
-msgstr "Etapa del caso"
-
-#. module: crm_claim
-#: view:crm.claim:0
-#: field:crm.claim,state:0
-#: view:crm.claim.report:0
-#: field:crm.claim.report,state:0
-msgid "State"
-msgstr "Estado"
-
-#. module: crm_claim
-#: view:crm.claim:0
-#: view:crm.claim.report:0
-msgid "Done"
-msgstr "Realizada"
-
-#. module: crm_claim
-#: view:crm.claim:0
-msgid "Claim Reporter"
-msgstr "Persona que ha reportado la reclamación"
-
-#. module: crm_claim
-#: view:crm.claim:0
-#: view:crm.claim.report:0
-msgid "Cancel"
-msgstr "Cancelar"
-
-#. module: crm_claim
-#: view:crm.claim:0
-msgid "Close"
-msgstr "Cerrar"
-
-#. module: crm_claim
-#: view:crm.claim:0
-#: selection:crm.claim,state:0
-#: view:crm.claim.report:0
-#: selection:crm.claim.report,state:0
-msgid "Open"
-msgstr "Abrir"
-
-#. module: crm_claim
-#: view:crm.claim:0
-msgid "In Progress"
-msgstr "En progreso"
-
-#. module: crm_claim
-#: view:crm.claim:0
-#: field:crm.claim,user_id:0
-msgid "Responsible"
-msgstr "Responsable"
-
-#. module: crm_claim
-#: view:crm.claim:0
-msgid "Current"
-msgstr "Actual"
-
-#. module: crm_claim
-#: view:crm.claim:0
-msgid "Details"
-msgstr "Detalles"
-
-#. module: crm_claim
-#: view:crm.claim:0
-msgid "Reply"
-msgstr "Responder"
-
-#. module: crm_claim
-#: field:crm.claim,cause:0
-msgid "Root Cause"
-msgstr "Causa principal"
-
-#. module: crm_claim
-#: view:crm.claim:0
-msgid "Claim/Action Description"
-msgstr "Descripción de la reclamación/acción"
-
-#. module: crm_claim
-#: field:crm.claim,description:0
-msgid "Description"
-msgstr "Descripción"
-
-#. module: crm_claim
-#: view:crm.claim:0
-msgid "Search Claims"
-msgstr "Buscar reclamaciones"
-
-#. module: crm_claim
-#: field:crm.claim,section_id:0
-#: view:crm.claim.report:0
-msgid "Sales Team"
-msgstr "Equipo de ventas"
-
-#. module: crm_claim
-#: selection:crm.claim.report,month:0
-msgid "May"
-msgstr "Mayo"
-
-#. module: crm_claim
-#: view:crm.claim:0
-msgid "Resolution Actions"
-msgstr "Acciones para resolución"
-
-#. module: crm_claim
-#: model:ir.actions.act_window,name:crm_claim.act_claim_partner
-#: model:ir.actions.act_window,name:crm_claim.act_claim_partner_address
-msgid "Report a Claim"
-msgstr "Introducir reclamación"
-
-#. module: crm_claim
-#: model:ir.actions.act_window,help:crm_claim.crm_case_categ_claim0
-msgid ""
-"Record and track your customers' claims. Claims may be linked to a sales "
-"order or a lot. You can send emails with attachments and keep the full "
-"history for a claim (emails sent, intervention type and so on). Claims may "
-"automatically be linked to an email address using the mail gateway module."
-msgstr ""
-"Registre y haga seguimiento de las reclamaciones de sus clientes. Las "
-"reclamaciones pueden ser vinculadas a un pedido de venta o un lote. Puede "
-"enviar correos electrónicos con archivos adjuntos y mantener el historial "
-"completo de una reclamación (correos electrónicos enviados, tipo de "
-"intervención, etc.). Las reclamaciones pueden vincularse automáticamente a "
-"una dirección de correo electrónico utilizando el módulo pasarela de correo."
-
-#. module: crm_claim
-#: field:crm.claim.report,email:0
-msgid "# Emails"
-msgstr "Nº de emails"
-
-#. module: crm_claim
-#: view:crm.claim:0
-msgid "Follow Up"
-msgstr "Seguimiento"
-
-#. module: crm_claim
-#: help:crm.claim,state:0
-msgid ""
-"The state is set to 'Draft', when a case is created.                         "
-"         \n"
-"If the case is in progress the state is set to 'Open'.                       "
-"           \n"
-"When the case is over, the state is set to 'Done'.                           "
-"       \n"
-"If the case needs to be reviewed then the state is set to 'Pending'."
-msgstr ""
-"El estado se establece a 'Borrador', cuando se crea un caso.                 "
-"                 \n"
-"Si el caso está en progreso el estado se establece a 'Abierto'.              "
-"                    \n"
-"Cuando el caso se cierra, el estado se establece a 'Realizado'.              "
-"                    \n"
-"Si el caso necesita ser revisado entonces el estado se establece a "
-"'Pendiente'."
-
-#. module: crm_claim
-#: selection:crm.claim.report,month:0
-msgid "February"
-msgstr "Febrero"
-
-#. module: crm_claim
-#: model:crm.case.stage,name:crm_claim.stage_claim3
-msgid "Won't fix"
-msgstr "No se corregirá"
-
-#. module: crm_claim
-#: selection:crm.claim.report,month:0
-msgid "April"
-msgstr "Abril"
-
-#. module: crm_claim
-#: view:crm.claim.report:0
-msgid "My Case(s)"
-msgstr "Mi(s) caso(s)"
-
-#. module: crm_claim
-#: field:crm.claim,id:0
-msgid "ID"
-msgstr "ID"
-
-#. module: crm_claim
-#: view:crm.claim:0
-msgid "Actions"
-msgstr "Acciones"
-
-#. module: crm_claim
-#: selection:crm.claim,priority:0
-#: selection:crm.claim.report,priority:0
-msgid "High"
-msgstr "Alta"
-
-#. module: crm_claim
-#: model:ir.actions.act_window,help:crm_claim.crm_claim_categ_action
-msgid ""
-"Create claim categories to better manage and classify your claims. Some "
-"example of claims can be: preventive action, corrective action."
-msgstr ""
-"Cree categorías de reclamaciones para gestionar y clasificar mejor sus "
-"reclamaciones. Algunos ejemplos de reclamaciones son: acción preventiva, "
-"acción correctiva."
-
-#. module: crm_claim
-#: field:crm.claim.report,create_date:0
-msgid "Create Date"
-msgstr "Fecha de creación"
-
-#. module: crm_claim
-#: view:crm.claim.report:0
-#: field:crm.claim.report,name:0
-msgid "Year"
-msgstr "Año"
-
-#~ msgid "Actions Defined"
-#~ msgstr "Acciones definidas"
-
-#~ msgid "Actions Done"
-#~ msgstr "Acciones realizadas"+#: field:crm.claim,email_cc:0
+msgid "Watchers Emails"
+msgstr "Email de los observadores"
+
+#. module: crm_claim
+#: field:crm.claim,website_message_ids:0
+msgid "Website Messages"
+msgstr ""
+
+#. module: crm_claim
+#: help:crm.claim,website_message_ids:0
+msgid "Website communication history"
+msgstr ""
+
+#. module: crm_claim
+#: model:ir.filters,name:crm_claim.filter_report_crm_claim_workload
+msgid "Workload"
+msgstr ""