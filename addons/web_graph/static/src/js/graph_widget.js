
/* jshint undef: false  */

(function () {
'use strict';
var QWeb = openerp.web.qweb;
var _lt = openerp.web._lt;
var _t = openerp.web._t;

nv.dev = false;  // sets nvd3 library in production mode

openerp.web_graph.Graph = openerp.web.Widget.extend({
    template: 'GraphWidget',

    // ----------------------------------------------------------------------
    // Init stuff
    // ----------------------------------------------------------------------
    init: function(parent, model,  domain, options) {
        this._super(parent);
        this.model = model;
        this.domain = domain;
        this.mode = options.mode || 'pivot';  // pivot, bar, pie, line
        this.heatmap_mode = options.heatmap_mode || 'none';
        this.visible_ui = options.visible_ui || true;
        this.bar_ui = options.bar_ui || 'group';
        this.graph_view = options.graph_view || null;
        this.pivot_options = options;
        this.title = options.title || 'Data';
    },

    start: function() {
        var self = this;
        this.table = $('<table>');
        this.$('.graph_main_content').append(this.table);

        var indexes = {'pivot': 0, 'bar': 1, 'line': 2, 'chart': 3};
        this.$('.graph_mode_selection label').eq(indexes[this.mode]).addClass('active');

        if (this.mode !== 'pivot') {
            this.$('.graph_heatmap label').addClass('disabled');
            this.$('.graph_main_content').addClass('graph_chart_mode');
        } else {
            this.$('.graph_main_content').addClass('graph_pivot_mode');
        }

        openerp.session.rpc('/web_graph/check_xlwt').then(function (result) {
            self.$('.graph_options_selection label').toggle(result);
        });

        return this.model.call('fields_get', []).then(function (f) {
            self.fields = f;
            self.fields.__count = {field:'__count', type: 'integer', string:_t('Quantity')};
            self.important_fields = self.get_search_fields();
            self.measure_list = self.get_measures();
            self.add_measures_to_options();
            self.pivot_options.row_groupby = self.create_field_values(self.pivot_options.row_groupby || []);
            self.pivot_options.col_groupby = self.create_field_values(self.pivot_options.col_groupby || []);
            self.pivot_options.measures = self.create_field_values(self.pivot_options.measures || [{field:'__count', type: 'integer', string:'Quantity'}]);
            self.pivot = new openerp.web_graph.PivotTable(self.model, self.domain, self.fields, self.pivot_options);
            self.pivot.update_data().then(function () {
                self.display_data();
                if (self.graph_view) {
                    self.graph_view.register_groupby(self.pivot.rows.groupby, self.pivot.cols.groupby);
                }
            });
            openerp.web.bus.on('click', self, function () {
                if (self.dropdown) {
                    self.dropdown.remove();
                    self.dropdown = null;
                }
            });
            self.put_measure_checkmarks();
        });
    },

    // this method gets the fields that appear in the search view, under the 
    // 'Groupby' heading
    get_search_fields: function () {
        var self = this,
            parent = this.getParent();

        while (!(parent instanceof openerp.web.ViewManager)) {
            parent = parent.getParent();
        }

        var search_view = parent.searchview;

        var groupbygroups = _(search_view.inputs).select(function (g) {
            return g instanceof openerp.web.search.GroupbyGroup;
        });

        var filters = _.flatten(_.pluck(groupbygroups, 'filters'), true),
            groupbys = _.flatten(_.map(filters, function (filter) {
                var groupby = py.eval(filter.attrs.context).group_by;
                if (!(groupby instanceof Array)) { groupby = [groupby]; }
                return _.map(groupby, function(g) {
                    return {field: g, filter: filter};
                });
            }));

        return _.uniq(_.map(groupbys, function (groupby) {
            var field = groupby.field,
                filter = groupby.filter,
                raw_field = field.split(':')[0],
                string = (field === raw_field) ? filter.attrs.string : self.fields[raw_field].string;
            
            filter = (field === raw_field) ? filter : undefined;

            return { field: raw_field, string: string, filter: filter };
        }), false, function (filter) {return filter.field;});
    },

    // Extracts the integer/float fields which are not 'id'
    get_measures: function() {
        return _.compact(_.map(this.fields, function (f, id) {
            if (((f.type === 'integer') || (f.type === 'float')) && (id !== 'id')) {
                return {field:id, type: f.type, string: f.string};
            }
        }));
    },

    add_measures_to_options: function() {
        this.$('.graph_measure_selection').append(
        _.map(this.measure_list, function (measure) {
            return $('<li>').append($('<a>').attr('data-choice', measure.field)
                                     .attr('href', '#')
                                     .text(measure.string));
        }));
    },

    // ----------------------------------------------------------------------
    // Configuration methods
    // ----------------------------------------------------------------------
    set: function (domain, row_groupby, col_groupby) {
        if (!this.pivot) {
            this.pivot_options.domain = domain;
            this.pivot_options.row_groupby = row_groupby;
            this.pivot_options.col_groupby = col_groupby;
            return;
        }
        var row_gbs = this.create_field_values(row_groupby),
            col_gbs = this.create_field_values(col_groupby),
            dom_changed = !_.isEqual(this.pivot.domain, domain),
            row_gb_changed = !_.isEqual(row_gbs, this.pivot.rows.groupby),
            col_gb_changed = !_.isEqual(col_gbs, this.pivot.cols.groupby),
            row_reduced = is_strict_beginning_of(row_gbs, this.pivot.rows.groupby),
            col_reduced = is_strict_beginning_of(col_gbs, this.pivot.cols.groupby);

        if (!dom_changed && row_reduced && !col_gb_changed) {
            this.pivot.fold_with_depth(this.pivot.rows, row_gbs.length);
            this.display_data();
            return;
        }
        if (!dom_changed && col_reduced && !row_gb_changed) {
            this.pivot.fold_with_depth(this.pivot.cols, col_gbs.length);
            this.display_data();
            return;
        }

        if (!dom_changed && col_reduced && row_reduced) {
            this.pivot.fold_with_depth(this.pivot.rows, row_gbs.length);
            this.pivot.fold_with_depth(this.pivot.cols, col_gbs.length);
            this.display_data();
            return;
<<<<<<< HEAD
        }
=======
        } 
>>>>>>> f8bad6f8

        if (dom_changed || row_gb_changed || col_gb_changed) {
            this.pivot.set(domain, row_gbs, col_gbs).then(this.proxy('display_data'));
        }
    },

    set_mode: function (mode) {
        this.mode = mode;

        if (mode === 'pivot') {
            this.$('.graph_heatmap label').removeClass('disabled');
<<<<<<< HEAD
            this.$('.graph_main_content').css('position', 'inherit')
        } else {
            this.$('.graph_heatmap label').addClass('disabled');
            this.$('.graph_main_content').css('position', 'relative')
=======
            this.$('.graph_main_content').removeClass('graph_chart_mode').addClass('graph_pivot_mode');
        } else {
            this.$('.graph_heatmap label').addClass('disabled');
            this.$('.graph_main_content').removeClass('graph_pivot_mode').addClass('graph_chart_mode');
>>>>>>> f8bad6f8
        }
        this.display_data();
    },

    set_heatmap_mode: function (mode) { // none, row, col, all
        this.heatmap_mode = mode;
        if (mode === 'none') {
            this.$('.graph_heatmap label').removeClass('disabled');
            this.$('.graph_heatmap label').removeClass('active');
        }
        this.display_data();
    },

    create_field_value: function (f) {
        var field = (_.contains(f, ':')) ? f.split(':')[0] : f,
            groupby_field = _.findWhere(this.important_fields, {field:field}),
            string = groupby_field ? groupby_field.string : this.fields[field].string,
            result =  {field: f, string: string, type: this.fields[field].type };

        if (groupby_field) {
            result.filter = groupby_field.filter;
        }

        return result;
    },

    create_field_values: function (field_ids) {
        return _.map(field_ids, this.proxy('create_field_value'));
    },


    get_col_groupbys: function () {
        return _.pluck(this.pivot.cols.groupby, 'field');
    },

    // ----------------------------------------------------------------------
    // UI code
    // ----------------------------------------------------------------------
    events: {
        'click .graph_mode_selection label' : 'mode_selection',
        'click .graph_measure_selection li' : 'measure_selection',
        'click .graph_options_selection label' : 'option_selection',
        'click .graph_heatmap label' : 'heatmap_mode_selection',
        'click .web_graph_click' : 'header_cell_clicked',
        'click a.field-selection' : 'field_selection',
    },

    mode_selection: function (event) {
        event.preventDefault();
        var mode = event.currentTarget.getAttribute('data-mode');
        this.set_mode(mode);
    },

    measure_selection: function (event) {
        event.preventDefault();
        event.stopPropagation();
        var measure_field = event.target.getAttribute('data-choice');
        var measure = {
            field: measure_field,
            type: this.fields[measure_field].type,
            string: this.fields[measure_field].string
        };

        this.pivot.toggle_measure(measure).then(this.proxy('display_data'));
        this.put_measure_checkmarks();
    },

    put_measure_checkmarks: function () {
        var self = this,
            measures_li = this.$('.graph_measure_selection a');
        measures_li.removeClass('oe_selected');
        _.each(this.measure_list, function (measure, index) {
            if (_.findWhere(self.pivot.measures, measure)) {
                measures_li.eq(index).addClass('oe_selected');
            }
        });

    },

    option_selection: function (event) {
        event.preventDefault();
        switch (event.currentTarget.getAttribute('data-choice')) {
            case 'bar_grouped':
                this.bar_ui = 'group';
                if (this.mode === 'bar') {
                    this.display_data();
                }
                break;
            case 'bar_stacked':
                this.bar_ui = 'stack';
                if (this.mode === 'bar') {
                    this.display_data();
                }
                break;
            case 'swap_axis':
                this.swap_axis();
                break;
            case 'update_values':
                this.pivot.update_data().then(this.proxy('display_data'));
                break;
            case 'export_data':
                this.export_xls();
                break;
        }
    },

    heatmap_mode_selection: function (event) {
        event.preventDefault();
        var mode = event.currentTarget.getAttribute('data-mode');
        if (this.heatmap_mode === mode) {
            event.stopPropagation();
            this.set_heatmap_mode('none');
        } else {
            this.set_heatmap_mode(mode);
        }
    },

    header_cell_clicked: function (event) {
        event.preventDefault();
        event.stopPropagation();
        var id = event.target.getAttribute('data-id'),
            header = this.pivot.get_header(id),
            self = this;

        if (header.expanded) {
            this.fold(header);
            return;
        } 
        if (header.path.length < header.root.groupby.length) {
            this.expand(id);
            return;
        } 
        if (!this.important_fields.length) {
            return;
        }

        var fields = _.map(this.important_fields, function (field) {
                return {id: field.field, value: field.string, type:self.fields[field.field.split(':')[0]].type};
        });
        if (this.dropdown) {
            this.dropdown.remove();
        }
        this.dropdown = $(QWeb.render('field_selection', {fields:fields, header_id:id}));
        $(event.target).after(this.dropdown);
        this.dropdown.css({position:'absolute',
                           left:event.pageX,
                           top:event.pageY});
        this.$('.field-selection').next('.dropdown-menu').toggle();
        
        
    },

    field_selection: function (event) {
        var id = event.target.getAttribute('data-id'),
            field_id = event.target.getAttribute('data-field-id'),
            interval,
            groupby = this.create_field_value(field_id);
        event.preventDefault();
        if (this.fields[field_id].type === 'date' || this.fields[field_id].type === 'datetime') {
            interval = event.target.getAttribute('data-interval');
            groupby.field =  groupby.field + ':' + interval;
        }
        this.expand(id, groupby);
    },

    // ----------------------------------------------------------------------
    // Pivot Table integration
    // ----------------------------------------------------------------------
    expand: function (header_id, groupby) {
        var self = this,
            header = this.pivot.get_header(header_id),
            update_groupby = !!groupby;
        
        groupby = groupby || header.root.groupby[header.path.length];

        this.pivot.expand(header_id, groupby).then(function () {
            if (update_groupby && self.graph_view) {
                self.graph_view.register_groupby(self.pivot.rows.groupby, self.pivot.cols.groupby);
            }
            self.display_data();
        });

    },

    fold: function (header) {
        var update_groupby = this.pivot.fold(header);

        this.display_data();
        if (update_groupby && this.graph_view) {
            this.graph_view.register_groupby(this.pivot.rows.groupby, this.pivot.cols.groupby);
        }
    },

    swap_axis: function () {
        this.pivot.swap_axis();
        this.display_data();
        this.graph_view.register_groupby(this.pivot.rows.groupby, this.pivot.cols.groupby);
    },

    // ----------------------------------------------------------------------
    // Convert Pivot data structure into table structure :
    //      compute rows, cols, colors, cell width, cell height, ...
    // ----------------------------------------------------------------------
    build_table: function() {
        return {
            headers: this.build_headers(),
            measure_row: this.build_measure_row(),
            rows: this.build_rows(),
            nbr_measures: this.pivot.measures.length,
            title: this.title,
        };
    },

    build_headers: function () {
        var pivot = this.pivot,
            nbr_measures = pivot.measures.length,
            height = _.max(_.map(pivot.cols.headers, function(g) {return g.path.length;})),
            rows = [];

        _.each(pivot.cols.headers, function (col) {
            if (col.path.length === 0) { return;}
            var cell_width = nbr_measures * (col.expanded ? pivot.get_ancestor_leaves(col).length : 1),
                cell_height = col.expanded ? 1 : height - col.path.length + 1,
                cell = {width: cell_width, height: cell_height, title: col.title, id: col.id, expanded: col.expanded};
            if (rows[col.path.length - 1]) {
                rows[col.path.length - 1].push(cell);
            } else {
                rows[col.path.length - 1] = [cell];
            }
        });

        if (pivot.get_cols_leaves().length > 1) {
            rows[0].push({width: nbr_measures, height: height, title: _t('Total'), id: pivot.main_col().id });
        }
        if (pivot.cols.headers.length === 1) {
            rows = [[{width: nbr_measures, height: 1, title: _t('Total'), id: pivot.main_col().id, expanded: false}]];
        }
        return rows;
    },

    build_measure_row: function () {
        var nbr_leaves = this.pivot.get_cols_leaves().length,
            nbr_cols = nbr_leaves + ((nbr_leaves > 1) ? 1 : 0),
            result = [],
            add_total = this.pivot.get_cols_leaves().length > 1,
            i, m;
        for (i = 0; i < nbr_cols; i++) {
            for (m = 0; m < this.pivot.measures.length; m++) {
                result.push({
                    text:this.pivot.measures[m].string,
                    is_bold: add_total && (i === nbr_cols - 1)
                });
            }
        }
        return result;
    },

    make_cell: function (row, col, value, index) {
        var formatted_value = openerp.web.format_value(value, {type:this.pivot.measures[index].type}),
            cell = {value:formatted_value};

        if (this.heatmap_mode === 'none') { return cell; }
        var total = (this.heatmap_mode === 'both') ? this.pivot.get_total()[index]
                  : (this.heatmap_mode === 'row')  ? this.pivot.get_total(row)[index]
                  : this.pivot.get_total(col)[index];
        var color = Math.floor(90 + 165*(total - Math.abs(value))/total);
        if (color < 255) {
            cell.color = color;
        }
        return cell;
    },

    build_rows: function () {
        var self = this,
            pivot = this.pivot,
            m, cell;

        return _.map(pivot.rows.headers, function (row) {
            var cells = [];
            _.each(pivot.get_cols_leaves(), function (col) {
                var values = pivot.get_values(row.id,col.id);
                for (m = 0; m < pivot.measures.length; m++) {
                    cells.push(self.make_cell(row,col,values[m], m));
                }
            });
            if (pivot.get_cols_leaves().length > 1) {
                var totals = pivot.get_total(row);
                for (m = 0; m < pivot.measures.length; m++) {
                    cell = self.make_cell(row, pivot.main_col(), totals[m], m);
                    cell.is_bold = 'true';
                    cells.push(cell);
                }
            }
            return {
                id: row.id,
                indent: row.path.length,
                title: row.title,
                expanded: row.expanded,
                cells: cells,
            };
        });
    },

    // ----------------------------------------------------------------------
    // Main display method
    // ----------------------------------------------------------------------
    display_data: function () {
        this.$('.graph_main_content svg').remove();
        this.$('.graph_main_content div').remove();
        this.table.empty();
        this.table.toggleClass('heatmap', this.heatmap_mode !== 'none');
        this.width = this.$el.width();
        this.height = Math.min(Math.max(document.documentElement.clientHeight - 116 - 60, 250), Math.round(0.8*this.$el.width()));

        this.$('.graph_header').toggle(this.visible_ui);
        if (this.pivot.no_data) {
            this.$('.graph_main_content').append($(QWeb.render('graph_no_data')));
        } else {
            if (this.mode === 'pivot') {
                this.draw_table();
            } else {
                this.$('.graph_main_content').append($('<div><svg>'));
                this.svg = this.$('.graph_main_content svg')[0];
                this[this.mode]();
            }
        }
    },

    // ----------------------------------------------------------------------
    // Drawing the table
    // ----------------------------------------------------------------------
    draw_table: function () {
        var table = this.build_table();
        this.draw_headers(table.headers);
        this.draw_measure_row(table.measure_row);
        this.draw_rows(table.rows);
    },

    make_header_cell: function (header) {
        var cell = (_.has(header, 'cells') ? $('<td>') : $('<th>'))
                        .addClass('graph_border')
                        .attr('rowspan', header.height)
                        .attr('colspan', header.width);
        var content = $('<span>').addClass('web_graph_click')
                                 .attr('href','#')
                                 .text(' ' + (header.title || _t('Undefined')))
                                 .attr('data-id', header.id);
        if (_.has(header, 'expanded')) {
            content.addClass(header.expanded ? 'fa fa-minus-square' : 'fa fa-plus-square');
        } else {
            content.css('font-weight', 'bold');
        }
        if (_.has(header, 'indent')) {
            for (var i = 0; i < header.indent; i++) { cell.prepend($('<span>', {class:'web_graph_indent'})); }
        }
        return cell.append(content);
    },

    draw_headers: function (headers) {
        var make_cell = this.make_header_cell,
            empty_cell = $('<th>').attr('rowspan', headers.length),
            thead = $('<thead>');

        _.each(headers, function (row) {
            var html_row = $('<tr>');
            _.each(row, function (header) {
                html_row.append(make_cell(header));
            });
            thead.append(html_row);
        });
        thead.children(':first').prepend(empty_cell);
        this.table.append(thead);
    },
    
    draw_measure_row: function (measure_row) {
        if (this.pivot.measures.length === 1) { return; }
        var html_row = $('<tr>').append('<th>');
        _.each(measure_row, function (cell) {
            var measure_cell = $('<th>').addClass('measure_row').text(cell.text);
            if (cell.is_bold) {measure_cell.css('font-weight', 'bold');}
            html_row.append(measure_cell);
        });
        this.$('thead').append(html_row);
    },
    
    draw_rows: function (rows) {
        var table = this.table,
            make_cell = this.make_header_cell;

        _.each(rows, function (row) {
            var html_row = $('<tr>').append(make_cell(row));
            _.each(row.cells, function (cell) {
                var html_cell = $('<td>').text(cell.value);
                if (_.has(cell, 'color')) {
                    html_cell.css('background-color', $.Color(255, cell.color, cell.color));
                }
                if (cell.is_bold) { html_cell.css('font-weight', 'bold'); }
                html_row.append(html_cell);
            });
            table.append(html_row);
        });
    },

    // ----------------------------------------------------------------------
    // Drawing charts code
    // ----------------------------------------------------------------------
    bar: function () {
        var self = this,
            dim_x = this.pivot.rows.groupby.length,
            dim_y = this.pivot.cols.groupby.length,
            show_controls = (this.width > 400 && this.height > 300 && dim_x + dim_y >=2),
            data;

        // No groupby 
        if ((dim_x === 0) && (dim_y === 0)) {
            data = [{key: _t('Total'), values:[{
                x: _t('Total'),
                y: this.pivot.get_total(),
            }]}];
        // Only column groupbys 
        } else if ((dim_x === 0) && (dim_y >= 1)){
            data =  _.map(this.pivot.get_cols_with_depth(1), function (header) {
                return {
                    key: header.title,
                    values: [{x:header.title, y: self.pivot.get_total(header)[0]}]
                };
            });
        // Just 1 row groupby 
        } else if ((dim_x === 1) && (dim_y === 0))  {
            data = _.map(this.pivot.main_row().children, function (pt) {
                var value = self.pivot.get_total(pt),
                    title = (pt.title !== undefined) ? pt.title : _t('Undefined');
                return {x: title, y: value};
            });
            data = [{key: self.pivot.measures[0].string, values:data}];
        // 1 row groupby and some col groupbys
        } else if ((dim_x === 1) && (dim_y >= 1))  {
            data = _.map(this.pivot.get_cols_with_depth(1), function (colhdr) {
                var values = _.map(self.pivot.get_rows_with_depth(1), function (header) {
                    return {
                        x: header.title || _t('Undefined'),
                        y: self.pivot.get_values(header.id, colhdr.id)[0] || 0
                    };
                });
                return {key: colhdr.title || _t('Undefined'), values: values};
            });
        // At least two row groupby
        } else {
            var keys = _.uniq(_.map(this.pivot.get_rows_with_depth(2), function (hdr) {
                return hdr.title || _t('Undefined');
            }));
            data = _.map(keys, function (key) {
                var values = _.map(self.pivot.get_rows_with_depth(1), function (hdr) {
                    var subhdr = _.find(hdr.children, function (child) {
                        return ((child.title === key) || ((child.title === undefined) && (key === _t('Undefined'))));
                    });
                    return {
                        x: hdr.title || _t('Undefined'),
                        y: (subhdr) ? self.pivot.get_total(subhdr)[0] : 0
                    };
                });
                return {key:key, values: values};
            });
        }

        nv.addGraph(function () {
          var chart = nv.models.multiBarChart()
                .width(self.width)
                .height(self.height)
                .reduceXTicks(false)
                .stacked(self.bar_ui === 'stack')
                .showControls(show_controls);

            if (self.width / data[0].values.length < 80) {
                chart.rotateLabels(-15);
                chart.reduceXTicks(true);
                chart.margin({bottom:40});
            }

            d3.select(self.svg)
                .datum(data)
                .attr('width', self.width)
                .attr('height', self.height)
                .call(chart);

            nv.utils.windowResize(chart.update);
            return chart;
        });

    },

    line: function () {
        var self = this,
            dim_x = this.pivot.rows.groupby.length,
            dim_y = this.pivot.cols.groupby.length;

        var data = _.map(this.pivot.get_cols_leaves(), function (col) {
            var values = _.map(self.pivot.get_rows_with_depth(dim_x), function (row) {
                return {x: row.title, y: self.pivot.get_values(row.id,col.id)[0] || 0};
            });
            var title = _.map(col.path, function (p) {
                return p || _t('Undefined');
            }).join('/');
            if (dim_y === 0) {
                title = self.pivot.measures[0].string;
            }
            return {values: values, key: title};
        });

        nv.addGraph(function () {
            var chart = nv.models.lineChart()
                .x(function (d,u) { return u; })
                .width(self.width)
                .height(self.height)
                .margin({top: 30, right: 20, bottom: 20, left: 60});

            d3.select(self.svg)
                .attr('width', self.width)
                .attr('height', self.height)
                .datum(data)
                .call(chart);

            return chart;
          });
    },

    pie: function () {
        var self = this,
            dim_x = this.pivot.rows.groupby.length;
        var data = _.map(this.pivot.get_rows_leaves(), function (row) {
            var title = _.map(row.path, function (p) {
                return p || _t('Undefined');
            }).join('/');
            if (dim_x === 0) {
                title = self.measure_label;
            }
            return {x: title, y: self.pivot.get_total(row)};
        });

        nv.addGraph(function () {
            var chart = nv.models.pieChart()
                .color(d3.scale.category10().range())
                .width(self.width)
                .height(self.height);

            d3.select(self.svg)
                .datum(data)
                .transition().duration(1200)
                .attr('width', self.width)
                .attr('height', self.height)
                .call(chart);

            nv.utils.windowResize(chart.update);
            return chart;
        });
    },

    // ----------------------------------------------------------------------
    // Controller stuff...
    // ----------------------------------------------------------------------
    export_xls: function() {
        var c = openerp.webclient.crashmanager;
        openerp.web.blockUI();
        this.session.get_file({
            url: '/web_graph/export_xls',
            data: {data: JSON.stringify(this.build_table())},
            complete: openerp.web.unblockUI,
            error: c.rpc_error.bind(c)
        });
    },

});

// Utility function: returns true if the beginning of array2 is array1 and
// if array1 is not array2
function is_strict_beginning_of (array1, array2) {
    if (array1.length >= array2.length) { return false; }
    var result = true;
    for (var i = 0; i < array1.length; i++) {
        if (!_.isEqual(array1[i], array2[i])) { return false;}
    }
    return result;
}
})();<|MERGE_RESOLUTION|>--- conflicted
+++ resolved
@@ -162,11 +162,7 @@
             this.pivot.fold_with_depth(this.pivot.cols, col_gbs.length);
             this.display_data();
             return;
-<<<<<<< HEAD
-        }
-=======
-        } 
->>>>>>> f8bad6f8
+        }
 
         if (dom_changed || row_gb_changed || col_gb_changed) {
             this.pivot.set(domain, row_gbs, col_gbs).then(this.proxy('display_data'));
@@ -178,17 +174,10 @@
 
         if (mode === 'pivot') {
             this.$('.graph_heatmap label').removeClass('disabled');
-<<<<<<< HEAD
-            this.$('.graph_main_content').css('position', 'inherit')
-        } else {
-            this.$('.graph_heatmap label').addClass('disabled');
-            this.$('.graph_main_content').css('position', 'relative')
-=======
             this.$('.graph_main_content').removeClass('graph_chart_mode').addClass('graph_pivot_mode');
         } else {
             this.$('.graph_heatmap label').addClass('disabled');
             this.$('.graph_main_content').removeClass('graph_pivot_mode').addClass('graph_chart_mode');
->>>>>>> f8bad6f8
         }
         this.display_data();
     },
