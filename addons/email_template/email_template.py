--- conflicted
+++ resolved
@@ -413,24 +413,12 @@
         assert values.get('email_from'), 'email_from is missing or empty after template rendering, send_mail() cannot proceed'
 
         # process partner_to field that is a comma separated list of partner_ids -> recipient_ids
-<<<<<<< HEAD
-        # TDENOTE: should probably be done in saas / 7.0, FIXME
-        values['recipient_ids'] = []
-        partner_to = values.pop('partner_to', '')
-        if partner_to:
-            for partner_id in partner_to.split(','):
-                if partner_id:  # placeholders could generate '', 3, 2 due to some empty field values
-                    values['recipient_ids'].append((4, int(partner_id)))
-=======
-        # NOTE: only usable if force_send is True, because otherwise the value is
-        # not stored on the mail_mail, and therefore lost -> fixed in v8
         values['recipient_ids'] = []
         partner_to = values.pop('partner_to', '')
         if partner_to:
             # placeholders could generate '', 3, 2 due to some empty field values
             tpl_partner_ids = [pid for pid in partner_to.split(',') if pid]
             values['recipient_ids'] += [(4, pid) for pid in self.pool['res.partner'].exists(cr, SUPERUSER_ID, tpl_partner_ids, context=context)]
->>>>>>> 1aa92dbc
 
         attachment_ids = values.pop('attachment_ids', [])
         attachments = values.pop('attachments', [])
