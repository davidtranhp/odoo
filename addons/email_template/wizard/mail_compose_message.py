--- conflicted
+++ resolved
@@ -155,21 +155,8 @@
         values['body'] = values.pop('body_html', '')
 
         # transform email_to, email_cc into partner_ids
-<<<<<<< HEAD
-        partner_ids = self._get_or_create_partners_from_values(cr, uid, values, context=context)
-=======
-        partner_ids = set()
-        mails = tools.email_split(values.pop('email_to', '') + ' ' + values.pop('email_cc', ''))
         ctx = dict((k, v) for k, v in (context or {}).items() if not k.startswith('default_'))
-        for mail in mails:
-            partner_id = self.pool.get('res.partner').find_or_create(cr, uid, mail, context=ctx)
-            partner_ids.add(partner_id)
-        email_recipients = values.pop('email_recipients', '')
-        if email_recipients:
-            for partner_id in email_recipients.split(','):
-                if partner_id:  # placeholders could generate '', 3, 2 due to some empty field values
-                    partner_ids.add(int(partner_id))
->>>>>>> 1e9789ba
+        partner_ids = self._get_or_create_partners_from_values(cr, uid, values, context=ctx)
         # legacy template behavior: void values do not erase existing values and the
         # related key is removed from the values dict
         if partner_ids:
