--- conflicted
+++ resolved
@@ -46,21 +46,11 @@
                     car.total_cost += contract.cost_generated / 12.0
 
     def _get_co2_fee(self, co2, fuel_type):
-<<<<<<< HEAD
         fuel_coefficient = {'diesel': 600, 'gasoline': 768, 'lpg': 990, 'electric': 0, 'hybrid': 0}
         co2_fee = 26.47
         if fuel_type and fuel_type not in ['electric', 'hybrid']:
             co2_fee = (((co2 * 9.0) - fuel_coefficient.get(fuel_type)) * 1.2488) / 12.0
         return max(co2_fee , 26.47)
-=======
-        fuel_coefficient = {'diesel': 600, 'gasoline': 768, 'lpg': 990, 'electric': 0, 'hybrid': 600}
-        co2_fee = 0
-        if fuel_type and fuel_type != 'electric':
-            if not co2:
-                co2 = 165 if fuel_type in ['diesel', 'hybrid'] else 182
-            co2_fee = (((co2 * 9.0) - fuel_coefficient.get(fuel_type, 0)) * 144.97 / 114.08) / 12.0
-        return max(co2_fee, 26.47)
->>>>>>> 4524ad06
 
     @api.depends('co2', 'fuel_type')
     def _compute_co2_fee(self):
@@ -125,16 +115,9 @@
                 atn = 0.0
             else:
                 if fuel_type in ['diesel', 'hybrid']:
-<<<<<<< HEAD
                     reference = 86.0
-=======
-                    reference = 88.0
->>>>>>> 4524ad06
                 else:
-                    reference = 107.0
-
-                if not co2:
-                    co2 = 195 if fuel_type in ['diesel', 'hybrid'] else 205
+                    reference = 105.0
 
                 if co2 <= reference:
                     atn = car_value * max(0.04, (0.055 - 0.001 * (reference - co2))) * magic_coeff
