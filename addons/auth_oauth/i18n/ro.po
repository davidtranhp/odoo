# Translation of Odoo Server.
# This file contains the translation of the following modules:
# * auth_oauth
#
# Translators:
#, fuzzy
msgid ""
msgstr ""
"Project-Id-Version: Odoo 9.0\n"
"Report-Msgid-Bugs-To: \n"
<<<<<<< HEAD
"POT-Creation-Date: 2016-08-19 10:24+0000\n"
=======
"POT-Creation-Date: 2016-08-18 14:07+0000\n"
>>>>>>> bc1a0a32
"PO-Revision-Date: 2015-09-07 16:14+0000\n"
"Last-Translator: Martin Trigaux\n"
"Language-Team: Romanian (http://www.transifex.com/odoo/odoo-9/language/ro/)\n"
"Language: ro\n"
"MIME-Version: 1.0\n"
"Content-Type: text/plain; charset=UTF-8\n"
"Content-Transfer-Encoding: \n"
"#-#-#-#-#  ro.po (Odoo 9.0)  #-#-#-#-#\n"
"Plural-Forms: nplurals=3; plural=(n==1?0:(((n%100>19)||((n%100==0)&&(n!=0)))?"
"2:1));\n"
"#-#-#-#-#  ro.po (Odoo 9.0)  #-#-#-#-#\n"
"Plural-Forms: nplurals=3; plural=(n==1?0:(((n%100>19)||((n%100==0)&&(n!=0)))?"
"2:1));\n"
<<<<<<< HEAD
=======

#. module: auth_oauth
#: model:ir.ui.view,arch_db:auth_oauth.view_general_configuration
msgid ""
"<br/>\n"
"                                    - Create a new project<br/>\n"
"                                    - Go to Api Access<br/>\n"
"                                    - Create an oauth client_id<br/>\n"
"                                    - Edit settings and set both Authorized "
"Redirect URIs and Authorized JavaScript Origins to your hostname.<br/>\n"
"                                    <br/>\n"
"                                    Now copy paste the client_id here:"
msgstr ""
>>>>>>> bc1a0a32

#. module: auth_oauth
#: code:addons/auth_oauth/controllers/main.py:98
#, python-format
msgid "Access Denied"
msgstr "Acces Interzis"

#. module: auth_oauth
#: model:ir.model.fields,field_description:auth_oauth.field_res_users_property_account_payable_id
msgid "Account Payable"
msgstr "Cont Plati"

#. module: auth_oauth
#: model:ir.model.fields,field_description:auth_oauth.field_res_users_property_account_receivable_id
msgid "Account Receivable"
msgstr "Cont Incasari"

#. module: auth_oauth
#: model:ir.model.fields,field_description:auth_oauth.field_base_config_settings_auth_oauth_google_enabled
#: model:ir.ui.view,arch_db:auth_oauth.view_general_configuration
msgid "Allow users to sign in with Google"
msgstr "Le permite utilizatorilor sa se conecteze cu Google"

#. module: auth_oauth
#: model:ir.model.fields,field_description:auth_oauth.field_auth_oauth_provider_enabled
msgid "Allowed"
msgstr "Permis"

#. module: auth_oauth
#: model:ir.ui.view,arch_db:auth_oauth.view_general_configuration
#, fuzzy
msgid "Authentication"
msgstr "URL Autentificare"

#. module: auth_oauth
#: model:ir.model.fields,field_description:auth_oauth.field_auth_oauth_provider_auth_endpoint
msgid "Authentication URL"
msgstr "URL Autentificare"

#. module: auth_oauth
#: model:ir.model.fields,field_description:auth_oauth.field_res_users_bank_account_count
msgid "Bank"
msgstr "Bancă"

#. module: auth_oauth
#: model:ir.model.fields,field_description:auth_oauth.field_auth_oauth_provider_body
msgid "Body"
msgstr "Continut"

#. module: auth_oauth
#: model:ir.model.fields,field_description:auth_oauth.field_auth_oauth_provider_css_class
msgid "CSS class"
msgstr "clasa CSS"

#. module: auth_oauth
#: model:ir.ui.view,arch_db:auth_oauth.view_general_configuration
msgid ""
"Check that the application type is set on <b>Web Application</b>. \n"
"                                        Now configure the allowed pages on "
"which you will be redirected."
msgstr ""

#. module: auth_oauth
#: model:ir.ui.view,arch_db:auth_oauth.view_general_configuration
msgid ""
"Click on <b>Create Project</b> and enter the project name and \n"
"                                        other details."
msgstr ""

#. module: auth_oauth
#: model:ir.ui.view,arch_db:auth_oauth.view_general_configuration
msgid "Click on <b>Use Google APIs</b>"
msgstr ""

#. module: auth_oauth
#: model:ir.model.fields,field_description:auth_oauth.field_auth_oauth_provider_client_id
#: model:ir.model.fields,field_description:auth_oauth.field_base_config_settings_auth_oauth_google_client_id
msgid "Client ID"
msgstr "ID Client"

#. module: auth_oauth
#: model:ir.model.fields,field_description:auth_oauth.field_res_users_ref_company_ids
msgid "Companies that refers to partner"
msgstr "Companii care se raporteaza la partener"

#. module: auth_oauth
#: model:ir.ui.view,arch_db:auth_oauth.view_general_configuration
msgid "Connect to your Google account and go to"
msgstr ""

#. module: auth_oauth
#: model:ir.model.fields,field_description:auth_oauth.field_res_users_contract_ids
#: model:ir.model.fields,field_description:auth_oauth.field_res_users_contracts_count
msgid "Contracts"
msgstr "Contracte"

#. module: auth_oauth
#: model:ir.model.fields,field_description:auth_oauth.field_auth_oauth_provider_create_uid
msgid "Created by"
msgstr "Creat de"

#. module: auth_oauth
#: model:ir.model.fields,field_description:auth_oauth.field_auth_oauth_provider_create_date
msgid "Created on"
msgstr "Creat în"

#. module: auth_oauth
#: model:ir.model.fields,field_description:auth_oauth.field_res_users_currency_id
msgid "Currency"
msgstr ""

#. module: auth_oauth
#: model:ir.model.fields,field_description:auth_oauth.field_res_users_property_payment_term_id
msgid "Customer Payment Term"
msgstr "Termenul de Plata al Clientului"

#. module: auth_oauth
#: model:ir.model.fields,field_description:auth_oauth.field_auth_oauth_provider_data_endpoint
msgid "Data URL"
msgstr "URL Date"

#. module: auth_oauth
#: model:ir.model.fields,field_description:auth_oauth.field_res_users_trust
msgid "Degree of trust you have in this debtor"
msgstr ""

#. module: auth_oauth
#: model:ir.model.fields,field_description:auth_oauth.field_auth_oauth_provider_display_name
msgid "Display Name"
msgstr "Afiseaza nume"
<<<<<<< HEAD

#. module: auth_oauth
#: model:ir.ui.view,arch_db:auth_oauth.view_general_configuration
msgid ""
"Fill in your address, email and the product name (for example odoo) \n"
"                                        and then save."
msgstr ""
=======
>>>>>>> bc1a0a32

#. module: auth_oauth
#: model:ir.model.fields,field_description:auth_oauth.field_res_users_property_account_position_id
msgid "Fiscal Position"
msgstr "Poziție fiscală"

#. module: auth_oauth
#: model:ir.ui.view,arch_db:auth_oauth.view_general_configuration
#, fuzzy
msgid "Google Client ID:"
msgstr "ID Client"

#. module: auth_oauth
#: model:ir.model.fields,field_description:auth_oauth.field_res_users_has_unreconciled_entries
msgid "Has unreconciled entries"
msgstr ""

#. module: auth_oauth
#: model:ir.model.fields,field_description:auth_oauth.field_auth_oauth_provider_id
msgid "ID"
msgstr "ID"

#. module: auth_oauth
#: model:ir.model.fields,field_description:auth_oauth.field_res_users_invoice_warn
#, fuzzy
msgid "Invoice"
msgstr "Facturi"

#. module: auth_oauth
#: model:ir.model.fields,field_description:auth_oauth.field_res_users_invoice_ids
msgid "Invoices"
msgstr "Facturi"

#. module: auth_oauth
#: model:ir.model.fields,field_description:auth_oauth.field_res_users_issued_total
#: model:ir.model.fields,field_description:auth_oauth.field_res_users_journal_item_count
msgid "Journal Items"
msgstr "Elementele Jurnalului"

#. module: auth_oauth
#: model:ir.model.fields,field_description:auth_oauth.field_auth_oauth_provider___last_update
msgid "Last Modified on"
msgstr "Ultima modificare la"

#. module: auth_oauth
#: model:ir.model.fields,field_description:auth_oauth.field_auth_oauth_provider_write_uid
msgid "Last Updated by"
msgstr "Ultima actualizare făcută de"

#. module: auth_oauth
#: model:ir.model.fields,field_description:auth_oauth.field_auth_oauth_provider_write_date
msgid "Last Updated on"
msgstr "Ultima actualizare în"

#. module: auth_oauth
#: model:ir.model.fields,help:auth_oauth.field_res_users_last_time_entries_checked
msgid ""
"Last time the invoices & payments matching was performed for this partner. "
"It is set either if there's not at least an unreconciled debit and an "
"unreconciled credit or if you click the \"Done\" button."
msgstr ""

#. module: auth_oauth
#: model:ir.model.fields,field_description:auth_oauth.field_res_users_last_time_entries_checked
msgid "Latest Invoices & Payments Matching Date"
msgstr ""

#. module: auth_oauth
#: model:ir.model.fields,field_description:auth_oauth.field_res_users_invoice_warn_msg
msgid "Message for Invoice"
msgstr ""

#. module: auth_oauth
#: model:ir.model.fields,field_description:auth_oauth.field_res_users_oauth_access_token
msgid "OAuth Access Token"
msgstr "Simbol de Acces OAuth"

#. module: auth_oauth
#: model:ir.model.fields,field_description:auth_oauth.field_res_users_oauth_provider_id
msgid "OAuth Provider"
msgstr "Furnizor OAuth"

#. module: auth_oauth
#: model:ir.ui.menu,name:auth_oauth.menu_oauth_providers
msgid "OAuth Providers"
msgstr "Furnizori OAuth"

#. module: auth_oauth
#: sql_constraint:res.users:0
msgid "OAuth UID must be unique per provider"
msgstr "UID OAth trebuie sa fie unic pentru fiecare furnizor"

#. module: auth_oauth
#: model:ir.model.fields,field_description:auth_oauth.field_res_users_oauth_uid
msgid "OAuth User ID"
msgstr "ID Utilizator OAuth"

#. module: auth_oauth
#: model:ir.model,name:auth_oauth.model_auth_oauth_provider
msgid "OAuth2 provider"
msgstr "Furnizor OAuth2"

#. module: auth_oauth
#: model:ir.ui.view,arch_db:auth_oauth.view_users_form
msgid "Oauth"
msgstr "Oauth"

#. module: auth_oauth
#: model:ir.model.fields,help:auth_oauth.field_res_users_oauth_uid
msgid "Oauth Provider user_id"
msgstr "id_utilizator Furnizor Oauth"

#. module: auth_oauth
#: model:ir.ui.view,arch_db:auth_oauth.view_general_configuration
msgid ""
"On the left side menu, select the sub menu <b>Credentials</b> \n"
"                                        (from <b>API Manager</b>) then "
"select <b>OAuth consent screen</b>."
msgstr ""

#. module: auth_oauth
#: model:ir.ui.view,arch_db:auth_oauth.view_general_configuration
msgid ""
"Once done, you receive two information (your <b>Client ID</b> and <b>\n"
"                                        Client Secret</b>). You have to "
"insert your <b>Client ID</b> in \n"
"                                        the field below."
msgstr ""

#. module: auth_oauth
#: model:ir.model.fields,field_description:auth_oauth.field_res_users_debit_limit
msgid "Payable Limit"
msgstr "Limita de plată"

#. module: auth_oauth
#: model:ir.model.fields,field_description:auth_oauth.field_auth_oauth_provider_name
msgid "Provider name"
msgstr "Numele furnizorului"

#. module: auth_oauth
#: model:ir.actions.act_window,name:auth_oauth.action_oauth_provider
msgid "Providers"
msgstr "Furnizori"

#. module: auth_oauth
#: model:ir.ui.view,arch_db:auth_oauth.view_general_configuration
msgid "Return to Top"
msgstr ""

#. module: auth_oauth
#: model:ir.model.fields,field_description:auth_oauth.field_auth_oauth_provider_scope
msgid "Scope"
msgstr "Scope"

#. module: auth_oauth
<<<<<<< HEAD
#: model:ir.model.fields,help:auth_oauth.field_res_users_invoice_warn
msgid ""
"Selecting the \"Warning\" option will notify user with the message, "
"Selecting \"Blocking Message\" will throw an exception with the message and "
"block the flow. The Message has to be written in the next field."
msgstr ""

#. module: auth_oauth
#: model:ir.model.fields,field_description:auth_oauth.field_base_config_settings_server_uri_google
msgid "Server uri"
msgstr ""

#. module: auth_oauth
#: model:ir.ui.view,arch_db:auth_oauth.view_general_configuration
msgid "Show Tutorial"
msgstr ""

#. module: auth_oauth
#: model:ir.model.fields,field_description:auth_oauth.field_base_config_settings_auth_oauth_tutorial_enabled
msgid "Show tutorial"
msgstr ""

#. module: auth_oauth
=======
>>>>>>> bc1a0a32
#: code:addons/auth_oauth/controllers/main.py:96
#, python-format
msgid "Sign up is not allowed on this database."
msgstr "Inregistrarea nu este permisă pe această bază de date."

#. module: auth_oauth
#: model:ir.model.fields,help:auth_oauth.field_res_users_property_account_position_id
msgid ""
"The fiscal position will determine taxes and accounts used for the partner."
msgstr ""
"Poziita fiscala va determina taxele si conturile folosite pentru partener."

#. module: auth_oauth
#: model:ir.model.fields,help:auth_oauth.field_res_users_has_unreconciled_entries
msgid ""
"The partner has at least one unreconciled debit and credit since last time "
"the invoices & payments matching was performed."
msgstr ""

#. module: auth_oauth
#: model:ir.ui.view,arch_db:auth_oauth.view_general_configuration
msgid ""
"Then click on <b>Add Credentials</b> and select the second option \n"
"                                        (OAuth 2.0 Client ID)."
msgstr ""

#. module: auth_oauth
#: model:ir.ui.view,arch_db:auth_oauth.view_general_configuration
msgid "Then click on <b>Create</b>."
msgstr ""

#. module: auth_oauth
#: model:ir.model.fields,help:auth_oauth.field_res_users_property_account_payable_id
msgid ""
"This account will be used instead of the default one as the payable account "
"for the current partner"
msgstr ""
"Acest cont va fi folosit in locul celui predefinit drept cont de plati "
"pentru partenerul actual"

#. module: auth_oauth
#: model:ir.model.fields,help:auth_oauth.field_res_users_property_account_receivable_id
msgid ""
"This account will be used instead of the default one as the receivable "
"account for the current partner"
msgstr ""
"Acest cont va fi utilizat in locul contului implicit drept cont de incasari "
"pentru partenerul actual"

#. module: auth_oauth
#: model:ir.model.fields,help:auth_oauth.field_res_users_property_supplier_payment_term_id
msgid ""
"This payment term will be used instead of the default one for purchase "
"orders and vendor bills"
msgstr ""

#. module: auth_oauth
#: model:ir.model.fields,help:auth_oauth.field_res_users_property_payment_term_id
msgid ""
"This payment term will be used instead of the default one for sale orders "
"and customer invoices"
msgstr ""
"Acest termen de plata va fi folosit in loc de cel implicit pentru comenzile "
"de vanzare si facturile clientilor"
<<<<<<< HEAD

#. module: auth_oauth
#: model:ir.ui.view,arch_db:auth_oauth.view_general_configuration
msgid ""
"To achieve this, complete the field <b>Authorized redirect URIs</b>.\n"
"                                        Copy paste the following link in the "
"box"
msgstr ""
=======
>>>>>>> bc1a0a32

#. module: auth_oauth
#: model:ir.ui.view,arch_db:auth_oauth.view_general_configuration
msgid ""
<<<<<<< HEAD
"To setup the sign in process with Google, you have to perform \n"
"                                    the following steps first."
=======
"To setup the signin process with Google, first you have to perform the "
"following steps:<br/>\n"
"                                    <br/>\n"
"                                    - Go to the"
>>>>>>> bc1a0a32
msgstr ""

#. module: auth_oauth
#: model:ir.model.fields,field_description:auth_oauth.field_res_users_total_invoiced
msgid "Total Invoiced"
msgstr "Total Facturat"

#. module: auth_oauth
#: model:ir.model.fields,field_description:auth_oauth.field_res_users_debit
msgid "Total Payable"
msgstr "Total de plată"

#. module: auth_oauth
#: model:ir.model.fields,field_description:auth_oauth.field_res_users_credit
msgid "Total Receivable"
msgstr "Total de Încasat"

#. module: auth_oauth
#: model:ir.model.fields,help:auth_oauth.field_res_users_credit
msgid "Total amount this customer owes you."
msgstr "Suma totala pe care acest client v-o datoreaza."

#. module: auth_oauth
#: model:ir.model.fields,help:auth_oauth.field_res_users_debit
msgid "Total amount you have to pay to this vendor."
msgstr ""

#. module: auth_oauth
#: model:ir.model,name:auth_oauth.model_res_users
msgid "Users"
msgstr "Utilizatori"

#. module: auth_oauth
#: model:ir.model.fields,help:auth_oauth.field_res_users_currency_id
msgid "Utility field to express amount currency"
msgstr ""

#. module: auth_oauth
#: model:ir.model.fields,field_description:auth_oauth.field_auth_oauth_provider_validation_endpoint
msgid "Validation URL"
msgstr "URL Validare"

#. module: auth_oauth
#: model:ir.model.fields,field_description:auth_oauth.field_res_users_property_supplier_payment_term_id
msgid "Vendor Payment Term"
msgstr ""

#. module: auth_oauth
<<<<<<< HEAD
=======
#: model:ir.model.fields,field_description:auth_oauth.field_res_users_website_message_ids
msgid "Website Messages"
msgstr ""

#. module: auth_oauth
#: model:ir.model.fields,help:auth_oauth.field_res_users_website_message_ids
msgid "Website communication history"
msgstr ""

#. module: auth_oauth
>>>>>>> bc1a0a32
#: code:addons/auth_oauth/controllers/main.py:100
#, python-format
msgid ""
"You do not have access to this database or your invitation has expired. "
"Please ask for an invitation and be sure to follow the link in your "
"invitation email."
msgstr ""
"Nu aveți acces la această bază de date sau invitația dvs. a expirat. Vă "
"rugăm să cereți o invitație și asigurați-vă că urmați link-ul din e-mail de "
"invitație."

#. module: auth_oauth
#: model:ir.ui.view,arch_db:auth_oauth.view_oauth_provider_form
#: model:ir.ui.view,arch_db:auth_oauth.view_oauth_provider_list
msgid "arch"
msgstr "arc"

#. module: auth_oauth
#: model:ir.model,name:auth_oauth.model_base_config_settings
msgid "base.config.settings"
msgstr "base.config.settings (setari.config.de_baza)"

#. module: auth_oauth
#: model:ir.ui.view,arch_db:auth_oauth.view_general_configuration
msgid "e.g. 1234-xyz.apps.googleusercontent.com"
msgstr "e.g. 1234-xyz.apps.googleusercontent.com"

#. module: auth_oauth
#: model:ir.ui.view,arch_db:auth_oauth.view_general_configuration
msgid "https://console.developers.google.com/"
msgstr ""

#. module: auth_oauth
#: model:ir.model,name:auth_oauth.model_ir_config_parameter
msgid "ir.config_parameter"
msgstr "ir.config_parameter"

#. module: auth_oauth
#: model:ir.model.fields,field_description:auth_oauth.field_auth_oauth_provider_sequence
msgid "unknown"
msgstr "necunoscut(a)"

#~ msgid "Google APIs console"
#~ msgstr "Consola Google API"<|MERGE_RESOLUTION|>--- conflicted
+++ resolved
@@ -8,11 +8,7 @@
 msgstr ""
 "Project-Id-Version: Odoo 9.0\n"
 "Report-Msgid-Bugs-To: \n"
-<<<<<<< HEAD
-"POT-Creation-Date: 2016-08-19 10:24+0000\n"
-=======
 "POT-Creation-Date: 2016-08-18 14:07+0000\n"
->>>>>>> bc1a0a32
 "PO-Revision-Date: 2015-09-07 16:14+0000\n"
 "Last-Translator: Martin Trigaux\n"
 "Language-Team: Romanian (http://www.transifex.com/odoo/odoo-9/language/ro/)\n"
@@ -26,8 +22,6 @@
 "#-#-#-#-#  ro.po (Odoo 9.0)  #-#-#-#-#\n"
 "Plural-Forms: nplurals=3; plural=(n==1?0:(((n%100>19)||((n%100==0)&&(n!=0)))?"
 "2:1));\n"
-<<<<<<< HEAD
-=======
 
 #. module: auth_oauth
 #: model:ir.ui.view,arch_db:auth_oauth.view_general_configuration
@@ -41,7 +35,6 @@
 "                                    <br/>\n"
 "                                    Now copy paste the client_id here:"
 msgstr ""
->>>>>>> bc1a0a32
 
 #. module: auth_oauth
 #: code:addons/auth_oauth/controllers/main.py:98
@@ -61,7 +54,6 @@
 
 #. module: auth_oauth
 #: model:ir.model.fields,field_description:auth_oauth.field_base_config_settings_auth_oauth_google_enabled
-#: model:ir.ui.view,arch_db:auth_oauth.view_general_configuration
 msgid "Allow users to sign in with Google"
 msgstr "Le permite utilizatorilor sa se conecteze cu Google"
 
@@ -71,12 +63,6 @@
 msgstr "Permis"
 
 #. module: auth_oauth
-#: model:ir.ui.view,arch_db:auth_oauth.view_general_configuration
-#, fuzzy
-msgid "Authentication"
-msgstr "URL Autentificare"
-
-#. module: auth_oauth
 #: model:ir.model.fields,field_description:auth_oauth.field_auth_oauth_provider_auth_endpoint
 msgid "Authentication URL"
 msgstr "URL Autentificare"
@@ -95,26 +81,6 @@
 #: model:ir.model.fields,field_description:auth_oauth.field_auth_oauth_provider_css_class
 msgid "CSS class"
 msgstr "clasa CSS"
-
-#. module: auth_oauth
-#: model:ir.ui.view,arch_db:auth_oauth.view_general_configuration
-msgid ""
-"Check that the application type is set on <b>Web Application</b>. \n"
-"                                        Now configure the allowed pages on "
-"which you will be redirected."
-msgstr ""
-
-#. module: auth_oauth
-#: model:ir.ui.view,arch_db:auth_oauth.view_general_configuration
-msgid ""
-"Click on <b>Create Project</b> and enter the project name and \n"
-"                                        other details."
-msgstr ""
-
-#. module: auth_oauth
-#: model:ir.ui.view,arch_db:auth_oauth.view_general_configuration
-msgid "Click on <b>Use Google APIs</b>"
-msgstr ""
 
 #. module: auth_oauth
 #: model:ir.model.fields,field_description:auth_oauth.field_auth_oauth_provider_client_id
@@ -128,11 +94,6 @@
 msgstr "Companii care se raporteaza la partener"
 
 #. module: auth_oauth
-#: model:ir.ui.view,arch_db:auth_oauth.view_general_configuration
-msgid "Connect to your Google account and go to"
-msgstr ""
-
-#. module: auth_oauth
 #: model:ir.model.fields,field_description:auth_oauth.field_res_users_contract_ids
 #: model:ir.model.fields,field_description:auth_oauth.field_res_users_contracts_count
 msgid "Contracts"
@@ -172,16 +133,6 @@
 #: model:ir.model.fields,field_description:auth_oauth.field_auth_oauth_provider_display_name
 msgid "Display Name"
 msgstr "Afiseaza nume"
-<<<<<<< HEAD
-
-#. module: auth_oauth
-#: model:ir.ui.view,arch_db:auth_oauth.view_general_configuration
-msgid ""
-"Fill in your address, email and the product name (for example odoo) \n"
-"                                        and then save."
-msgstr ""
-=======
->>>>>>> bc1a0a32
 
 #. module: auth_oauth
 #: model:ir.model.fields,field_description:auth_oauth.field_res_users_property_account_position_id
@@ -190,9 +141,8 @@
 
 #. module: auth_oauth
 #: model:ir.ui.view,arch_db:auth_oauth.view_general_configuration
-#, fuzzy
-msgid "Google Client ID:"
-msgstr "ID Client"
+msgid "Google APIs console"
+msgstr "Consola Google API"
 
 #. module: auth_oauth
 #: model:ir.model.fields,field_description:auth_oauth.field_res_users_has_unreconciled_entries
@@ -203,12 +153,6 @@
 #: model:ir.model.fields,field_description:auth_oauth.field_auth_oauth_provider_id
 msgid "ID"
 msgstr "ID"
-
-#. module: auth_oauth
-#: model:ir.model.fields,field_description:auth_oauth.field_res_users_invoice_warn
-#, fuzzy
-msgid "Invoice"
-msgstr "Facturi"
 
 #. module: auth_oauth
 #: model:ir.model.fields,field_description:auth_oauth.field_res_users_invoice_ids
@@ -250,11 +194,6 @@
 msgstr ""
 
 #. module: auth_oauth
-#: model:ir.model.fields,field_description:auth_oauth.field_res_users_invoice_warn_msg
-msgid "Message for Invoice"
-msgstr ""
-
-#. module: auth_oauth
 #: model:ir.model.fields,field_description:auth_oauth.field_res_users_oauth_access_token
 msgid "OAuth Access Token"
 msgstr "Simbol de Acces OAuth"
@@ -295,23 +234,6 @@
 msgstr "id_utilizator Furnizor Oauth"
 
 #. module: auth_oauth
-#: model:ir.ui.view,arch_db:auth_oauth.view_general_configuration
-msgid ""
-"On the left side menu, select the sub menu <b>Credentials</b> \n"
-"                                        (from <b>API Manager</b>) then "
-"select <b>OAuth consent screen</b>."
-msgstr ""
-
-#. module: auth_oauth
-#: model:ir.ui.view,arch_db:auth_oauth.view_general_configuration
-msgid ""
-"Once done, you receive two information (your <b>Client ID</b> and <b>\n"
-"                                        Client Secret</b>). You have to "
-"insert your <b>Client ID</b> in \n"
-"                                        the field below."
-msgstr ""
-
-#. module: auth_oauth
 #: model:ir.model.fields,field_description:auth_oauth.field_res_users_debit_limit
 msgid "Payable Limit"
 msgstr "Limita de plată"
@@ -327,42 +249,11 @@
 msgstr "Furnizori"
 
 #. module: auth_oauth
-#: model:ir.ui.view,arch_db:auth_oauth.view_general_configuration
-msgid "Return to Top"
-msgstr ""
-
-#. module: auth_oauth
 #: model:ir.model.fields,field_description:auth_oauth.field_auth_oauth_provider_scope
 msgid "Scope"
 msgstr "Scope"
 
 #. module: auth_oauth
-<<<<<<< HEAD
-#: model:ir.model.fields,help:auth_oauth.field_res_users_invoice_warn
-msgid ""
-"Selecting the \"Warning\" option will notify user with the message, "
-"Selecting \"Blocking Message\" will throw an exception with the message and "
-"block the flow. The Message has to be written in the next field."
-msgstr ""
-
-#. module: auth_oauth
-#: model:ir.model.fields,field_description:auth_oauth.field_base_config_settings_server_uri_google
-msgid "Server uri"
-msgstr ""
-
-#. module: auth_oauth
-#: model:ir.ui.view,arch_db:auth_oauth.view_general_configuration
-msgid "Show Tutorial"
-msgstr ""
-
-#. module: auth_oauth
-#: model:ir.model.fields,field_description:auth_oauth.field_base_config_settings_auth_oauth_tutorial_enabled
-msgid "Show tutorial"
-msgstr ""
-
-#. module: auth_oauth
-=======
->>>>>>> bc1a0a32
 #: code:addons/auth_oauth/controllers/main.py:96
 #, python-format
 msgid "Sign up is not allowed on this database."
@@ -383,18 +274,6 @@
 msgstr ""
 
 #. module: auth_oauth
-#: model:ir.ui.view,arch_db:auth_oauth.view_general_configuration
-msgid ""
-"Then click on <b>Add Credentials</b> and select the second option \n"
-"                                        (OAuth 2.0 Client ID)."
-msgstr ""
-
-#. module: auth_oauth
-#: model:ir.ui.view,arch_db:auth_oauth.view_general_configuration
-msgid "Then click on <b>Create</b>."
-msgstr ""
-
-#. module: auth_oauth
 #: model:ir.model.fields,help:auth_oauth.field_res_users_property_account_payable_id
 msgid ""
 "This account will be used instead of the default one as the payable account "
@@ -427,30 +306,14 @@
 msgstr ""
 "Acest termen de plata va fi folosit in loc de cel implicit pentru comenzile "
 "de vanzare si facturile clientilor"
-<<<<<<< HEAD
 
 #. module: auth_oauth
 #: model:ir.ui.view,arch_db:auth_oauth.view_general_configuration
 msgid ""
-"To achieve this, complete the field <b>Authorized redirect URIs</b>.\n"
-"                                        Copy paste the following link in the "
-"box"
-msgstr ""
-=======
->>>>>>> bc1a0a32
-
-#. module: auth_oauth
-#: model:ir.ui.view,arch_db:auth_oauth.view_general_configuration
-msgid ""
-<<<<<<< HEAD
-"To setup the sign in process with Google, you have to perform \n"
-"                                    the following steps first."
-=======
 "To setup the signin process with Google, first you have to perform the "
 "following steps:<br/>\n"
 "                                    <br/>\n"
 "                                    - Go to the"
->>>>>>> bc1a0a32
 msgstr ""
 
 #. module: auth_oauth
@@ -499,8 +362,6 @@
 msgstr ""
 
 #. module: auth_oauth
-<<<<<<< HEAD
-=======
 #: model:ir.model.fields,field_description:auth_oauth.field_res_users_website_message_ids
 msgid "Website Messages"
 msgstr ""
@@ -511,7 +372,6 @@
 msgstr ""
 
 #. module: auth_oauth
->>>>>>> bc1a0a32
 #: code:addons/auth_oauth/controllers/main.py:100
 #, python-format
 msgid ""
@@ -540,11 +400,6 @@
 msgstr "e.g. 1234-xyz.apps.googleusercontent.com"
 
 #. module: auth_oauth
-#: model:ir.ui.view,arch_db:auth_oauth.view_general_configuration
-msgid "https://console.developers.google.com/"
-msgstr ""
-
-#. module: auth_oauth
 #: model:ir.model,name:auth_oauth.model_ir_config_parameter
 msgid "ir.config_parameter"
 msgstr "ir.config_parameter"
@@ -552,7 +407,4 @@
 #. module: auth_oauth
 #: model:ir.model.fields,field_description:auth_oauth.field_auth_oauth_provider_sequence
 msgid "unknown"
-msgstr "necunoscut(a)"
-
-#~ msgid "Google APIs console"
-#~ msgstr "Consola Google API"+msgstr "necunoscut(a)"