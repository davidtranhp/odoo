--- conflicted
+++ resolved
@@ -248,11 +248,7 @@
         return result
 
     _columns = {
-<<<<<<< HEAD
         'struct_id': fields.many2one('hr.payroll.structure', 'Structure', readonly=True, states={'draft': [('readonly', False)]}, help='Defines the rules that have to be applied to this payslip, accordingly to the contract chosen. If you let empty the field contract, this field isn\'t mandatory anymore and thus the rules applied will be all the rules set on the structure of all contracts of the employee valid for the chosen period'),
-=======
-        'struct_id': fields.many2one('hr.payroll.structure', 'Structure', readonly=True, states={'draft': [('readonly', False)]},help='Defines the rules that have to be applied to this payslip, accordingly to the contract chosen. If you let empty the field contract, this field isn\'t mandatory anymore and thus the rules applied will be all the rules set on the structure of all contracts of the employee valid for the chosen period'),
->>>>>>> 6abc27ba
         'name': fields.char('Description', size=64, required=False, readonly=True, states={'draft': [('readonly', False)]}),
         'number': fields.char('Reference', size=64, required=False, readonly=True, states={'draft': [('readonly', False)]}),
         'employee_id': fields.many2one('hr.employee', 'Employee', required=True, readonly=True, states={'draft': [('readonly', False)]}),
