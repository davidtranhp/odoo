--- conflicted
+++ resolved
@@ -727,11 +727,7 @@
         'payslip_id': fields.many2one('hr.payslip', 'Pay Slip', required=True),
         'sequence': fields.integer('Sequence', required=True,),
         'code': fields.char('Code', size=52, required=True, help="The code that can be used in the salary rules"),
-<<<<<<< HEAD
-        'quantity': fields.float('Amount', help="It is used in computation. For e.g. A rule for sales having 1% commission of basic salary for per product can defined in expression like result = inputs['S-ASUS']['qunatity']*contract.wage*0.01."),
-=======
         'quantity': fields.float('Quantity', help="It is used in computation. For e.g. A rule for sales having 1% commission of basic salary for per product can defined in expression like result = inputs.SASUS.qunatity * contract.wage*0.01."),
->>>>>>> 24822683
         'contract_id': fields.many2one('hr.contract', 'Contract', required=True, help="The contract for which applied this input"),
     }
     _order = 'payslip_id, sequence'
