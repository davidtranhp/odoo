<?xml version="1.0" encoding="utf-8"?>
<openerp>
    <data>
 <!-- Report for project issue -->
        <record id="view_project_issue_report_tree" model="ir.ui.view">
            <field name="name">project.issue.report.tree</field>
            <field name="model">project.issue.report</field>
            <field name="type">tree</field>
            <field name="arch" type="xml">
                <tree string="Issues Analysis">
                    <field name="name" invisible="1"/>
                    <field name="month" invisible="1"/>
                    <field name="project_id" invisible="1"/>
                    <field name="type_id" invisible="1"/>
                    <field name="version_id" string="Version" invisible="1"/>
                    <field name="priority" invisible="1"/>
                    <field name="company_id" invisible="1" groups="base.group_multi_company"/>
                    <field name="section_id" invisible="1"/>
                    <field name="user_id" invisible="1"/>
                    <field name="categ_id" invisible="1"/>
                    <field name="channel_id" invisible="1"/>
                    <field name="partner_id" invisible="1"/>
                    <field name="task_id" invisible="1"/>                    
                    <field name="date_closed" invisible="1"/>
                    <field name="state" invisible="1"/>
                    <field name="day" invisible="1"/>
                    <field name="nbr" string="#Project Issues" sum='#Number of Project Issues'/>
                    <field name="delay_open" avg='Avg Opening Delay'/>
                    <field name="delay_close" avg='Avg Closing Delay'/>
                    <field name="working_hours_open" avg='Open Working Hours'/>
                    <field name="working_hours_close" avg='Close Working hours'/>
                    <field name="email" sum='# Emails'/>
                  </tree>
            </field>
        </record>
        <record id="view_project_issue_report_graph" model="ir.ui.view">
            <field name="name">project.issue.report.graph</field>
            <field name="model">project.issue.report</field>
            <field name="type">graph</field>
            <field name="arch" type="xml">
                <graph orientation="horizontal" string="Project Issue" type="bar">
                    <field name="state"/>
                    <field name="nbr" operator="+"/>
                    <field group="True" name="user_id"/>
                </graph>
            </field>
        </record>

        <record id="view_project_issue_report_filter" model="ir.ui.view">
            <field name="name">project.issue.report.select</field>
            <field name="model">project.issue.report</field>
            <field name="type">search</field>
            <field name="arch" type="xml">
                <search string="Search">
                  <group>
                        <filter string="Year" icon="terp-go-year" help="Current Year"
                        name="year"
                        domain="[('create_date','&lt;=', time.strftime('%%Y-%%m-%%d')),('create_date','&gt;=',time.strftime('%%Y-01-01'))]"
                        />
                        <separator orientation="vertical" />
                       <filter string="Month" icon="terp-go-month" name="This Month"
                        domain="[('create_date','&lt;=',(datetime.date.today()+relativedelta(day=31)).strftime('%%Y-%%m-%%d')),('create_date','&gt;=',(datetime.date.today()-relativedelta(day=1)).strftime('%%Y-%%m-%%d'))]"
                        />
                       <filter icon="terp-go-week" string="Month-1"  help="Previous Month"
                            domain="[('create_date','&lt;=', (datetime.date.today() - relativedelta(day=31, months=1)).strftime('%%Y-%%m-%%d')),('create_date','&gt;=',(datetime.date.today() - relativedelta(day=1,months=1)).strftime('%%Y-%%m-%%d'))]"
                        />
                        <separator orientation="vertical" />
                        <filter  icon="terp-camera_test"
                            string="New"
                            domain="[('state','=','draft')]"/>
                        <filter  icon="terp-check"
                            string="To Do"
                            domain="[('state','=','open')]"/>                            
                       <filter icon="terp-gtk-media-pause"
                            string="Pending"
                            domain="[('state','=','pending')]"/>
                       <filter icon="terp-dialog-close"
                            string="Done"
                            domain="[('state','=','done')]"/>

                           <separator orientation="vertical" />

                          <field name="project_id"/>
                          <field name="user_id"  select="1" widget="selection" filter_domain="[('user_id','ilike',self)]"/>
                          <field name="partner_id"/>
                          <field name="version_id" widget="selection" />
                   </group>
                   <newline/>
                   <group  expand="1" string="Group By...">
                        <filter string="Assigned to" name="Responsible" icon="terp-personal"
                            domain="[]" context="{'group_by':'user_id'}" />
                        <filter string="Partner" icon="terp-partner" context="{'group_by':'partner_id'}" />
                        <separator orientation="vertical" />
                        <filter string="Sale Team" icon="terp-personal+"
                            domain="[]"
                            context="{'group_by':'section_id'}" />
                        <separator orientation="vertical" />
                        <filter string="Project"  name="project" icon="terp-folder-violet" context="{'group_by':'project_id'}" />
                        <filter string="Task"  icon="terp-stock_align_left_24" domain="[]" context="{'group_by':'task_id'}"/>
                        <separator orientation="vertical" />
                        <filter string="Category" icon="terp-stock_symbol-selection"
                            domain="[]" context="{'group_by':'categ_id'}" />
                        <filter string="Version"  icon="terp-stock_symbol-selection" domain="[]" context="{'group_by':'version_id'}"/>
                        <separator orientation="vertical" />
                        <filter string="Priority"  icon="terp-rating-rated" domain="[]" context="{'group_by':'priority'}" />
                        <filter string="Stage" icon="terp-stage" domain="[]" context="{'group_by':'type_id'}"/>
<<<<<<< HEAD
                        <filter string="State" icon="terp-stock_effects-object-colorize"
                            domain="[]" context="{'group_by':'state'}" groups="base.group_no_one"/>
=======
                        <filter string="Status" icon="terp-stock_effects-object-colorize"
                            domain="[]" context="{'group_by':'state'}" />
>>>>>>> d96f7a23
                        <separator orientation="vertical"/>
                        <filter string="Company" icon="terp-go-home"
                            domain="[]"
                            context="{'group_by':'company_id'}" groups="base.group_multi_company"/>
                        <separator orientation="vertical" />
                        <filter string="Day" icon="terp-go-today"
                            domain="[]" context="{'group_by':'day'}" help="Creation Date"/>

                        <filter string="Month" icon="terp-go-month"
                            domain="[]" context="{'group_by':'month'}" help="Creation Date"/>

                        <filter string="Year" icon="terp-go-year"
                            domain="[]" context="{'group_by':'name'}" help="Creation Date"/>

                  </group>
               </search>
            </field>
        </record>

        <record id="action_project_issue_report" model="ir.actions.act_window">
            <field name="name">Issues Analysis</field>
            <field name="res_model">project.issue.report</field>
            <field name="view_type">form</field>
              <field name="view_mode">graph,tree</field>
              <field name="context">{'search_default_year':1,'search_default_This Month':1,'search_default_project':1,'group_by_no_leaf':1,'group_by':[]}</field>
            <field name="view_id" ref="view_project_issue_report_tree"/>
            <field name="search_view_id" ref="view_project_issue_report_filter"/>
            <field name="help">This report on the project issues allows you to analyse the quality of your support or after-sales services. You can track the issues per age. You can analyse the time required to open or close an issue, the number of email to exchange and the time spent on average by issues.</field>
        </record>


           <record model="ir.actions.act_window.view" id="action_project_issue_report_tree">
            <field name="sequence" eval="1"/>
            <field name="view_mode">tree</field>
            <field name="view_id" ref="view_project_issue_report_tree"/>
            <field name="act_window_id" ref="action_project_issue_report"/>
        </record>
        <record model="ir.actions.act_window.view" id="action_project_issue_report_graph">
            <field name="sequence" eval="2"/>
            <field name="view_mode">graph</field>
            <field name="view_id" ref="view_project_issue_report_graph"/>
            <field name="act_window_id" ref="action_project_issue_report"/>
        </record>
        <menuitem action="action_project_issue_report" id="menu_project_issue_report_tree"
            parent="base.menu_project_report"/>


  </data>
</openerp><|MERGE_RESOLUTION|>--- conflicted
+++ resolved
@@ -104,13 +104,8 @@
                         <separator orientation="vertical" />
                         <filter string="Priority"  icon="terp-rating-rated" domain="[]" context="{'group_by':'priority'}" />
                         <filter string="Stage" icon="terp-stage" domain="[]" context="{'group_by':'type_id'}"/>
-<<<<<<< HEAD
-                        <filter string="State" icon="terp-stock_effects-object-colorize"
-                            domain="[]" context="{'group_by':'state'}" groups="base.group_no_one"/>
-=======
                         <filter string="Status" icon="terp-stock_effects-object-colorize"
                             domain="[]" context="{'group_by':'state'}" />
->>>>>>> d96f7a23
                         <separator orientation="vertical"/>
                         <filter string="Company" icon="terp-go-home"
                             domain="[]"
