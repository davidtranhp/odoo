--- conflicted
+++ resolved
@@ -214,18 +214,12 @@
                         <filter string="To Do" domain="[('state','=','open')]" help="To Do Issues" icon="terp-camera_test"/>
                         <filter string="Pending" domain="[('state','=','pending')]"  help="Pending Issues" icon="terp-gtk-media-pause"/>
                         <separator orientation="vertical"/>
-<<<<<<< HEAD
-                        <field name="name" string="Issue / Partner" filter_domain="['|', '|', ('partner_id','ilike',self), ('email_from','ilike',self), ('name','ilike',self)]"/>
-                        <field name="assigned_to">
-                            <filter domain="[('assigned_to','=',False)]"  help="Unassigned Issues" icon="terp-personal-" separator="1"/>
-=======
                         <filter icon="terp-go-today" string="Today" separator="1" domain="[('create_date','&gt;=',time.strftime('%%Y-%%m-%%d')),('create_date','&lt;', (datetime.date.today() + datetime.timedelta (days = 1)).strftime('%%Y-%%m-%%d'))]" help="Today's bugs" />
                         <separator orientation="vertical"/>
                         <field name="name"/>
                         <field name="partner_id" groups="base.group_extended"/>
                         <field name="user_id">
                             <filter domain="[('user_id','=',False)]"  help="Unassigned Issues" icon="terp-personal-" separator="1"/>
->>>>>>> 958002ea
                         </field>
                         <field name="project_id"/>
                         <field name="id"/>
