# Translation of Odoo Server.
# This file contains the translation of the following modules:
# 	* mrp_account
# 
# Translators:
# fanha99 <fanha99@hotmail.com>, 2019
# Nancy Momoland <thanhnguyen.icsc@gmail.com>, 2019
# Dao Nguyen <trucdao.uel@gmail.com>, 2019
# Duy BQ <duybq86@gmail.com>, 2020
# 
msgid ""
msgstr ""
"Project-Id-Version: Odoo Server saas~12.4\n"
"Report-Msgid-Bugs-To: \n"
"POT-Creation-Date: 2019-08-12 11:32+0000\n"
"PO-Revision-Date: 2019-08-26 09:12+0000\n"
"Last-Translator: Duy BQ <duybq86@gmail.com>, 2020\n"
"Language-Team: Vietnamese (https://www.transifex.com/odoo/teams/41243/vi/)\n"
"MIME-Version: 1.0\n"
"Content-Type: text/plain; charset=UTF-8\n"
"Content-Transfer-Encoding: \n"
"Language: vi\n"
"Plural-Forms: nplurals=1; plural=0;\n"

#. module: mrp_account
#: model:ir.model.fields,field_description:mrp_account.field_mrp_workcenter__costs_hour_account_id
msgid "Analytic Account"
msgstr "Tài khoản phân tích"

#. module: mrp_account
#: model:ir.actions.server,name:mrp_account.action_compute_price_bom_product
#: model:ir.actions.server,name:mrp_account.action_compute_price_bom_template
#: model_terms:ir.ui.view,arch_db:mrp_account.product_product_ext_form_view2
#: model_terms:ir.ui.view,arch_db:mrp_account.product_product_view_form_normal_inherit_extended
#: model_terms:ir.ui.view,arch_db:mrp_account.product_variant_easy_edit_view_bom_inherit
msgid "Compute Price from BoM"
<<<<<<< HEAD
msgstr "Tính giá từ BoM"
=======
msgstr "Tính giá từ định mức"
>>>>>>> dd5db844

#. module: mrp_account
#: model_terms:ir.ui.view,arch_db:mrp_account.product_product_ext_form_view2
#: model_terms:ir.ui.view,arch_db:mrp_account.product_product_view_form_normal_inherit_extended
#: model_terms:ir.ui.view,arch_db:mrp_account.product_variant_easy_edit_view_bom_inherit
msgid ""
"Compute the price of the product using products and operations of related "
"bill of materials, for manufactured products only."
msgstr ""
<<<<<<< HEAD
"Tính giá của sản phẩm sử dụng các sản phẩm và hoạt động của các định mức "
"nguyên vật liệu liên quan, chỉ dành cho các sản phẩm có thể sản xuất được."
=======
"TÍnh giá sản phẩm, từ các công đoạn và định mức nguyên vật liệu, chỉ dùng "
"cho các sản phẩm được sản xuất."
>>>>>>> dd5db844

#. module: mrp_account
#: model:ir.model.fields,field_description:mrp_account.field_mrp_workcenter_productivity__cost_already_recorded
msgid "Cost Recorded"
msgstr "Chi phí được ghi nhận"

#. module: mrp_account
#: model:ir.model.fields,field_description:mrp_account.field_mrp_production__extra_cost
msgid "Extra Cost"
<<<<<<< HEAD
msgstr "Chi phí bổ sung"
=======
msgstr "Chi phí phát sinh"
>>>>>>> dd5db844

#. module: mrp_account
#: model:ir.model.fields,help:mrp_account.field_mrp_production__extra_cost
msgid "Extra cost per produced unit"
msgstr "Chi phí phát sinh mỗi sản phẩm sản xuất"

#. module: mrp_account
#: model:ir.model.fields,help:mrp_account.field_mrp_workcenter__costs_hour_account_id
msgid ""
"Fill this only if you want automatic analytic accounting entries on "
"production orders."
msgstr ""
"Chỉ điền nó nếu bạn muốn bút toán kế toán quản trị tự động trên lệnh sản "
"xuất."

#. module: mrp_account
#: model:ir.model,name:mrp_account.model_product_product
msgid "Product"
msgstr "Sản phẩm"

#. module: mrp_account
#: model:ir.model,name:mrp_account.model_product_template
msgid "Product Template"
msgstr "Bản mẫu sản phẩm"

#. module: mrp_account
#: model:ir.model,name:mrp_account.model_mrp_production
msgid "Production Order"
msgstr "Lệnh Sản xuất"

#. module: mrp_account
#: model:ir.model.fields,help:mrp_account.field_mrp_workcenter_productivity__cost_already_recorded
msgid ""
"Technical field automatically checked when a ongoing production posts "
"journal entries for its costs. This way, we can record one production's cost"
" multiple times and only consider new entries in the work centers time "
"lines."
msgstr ""
"Trường kỹ thuật tự động được kiểm tra khi một nhật ký sản xuất đăng tải các "
"chi phí của nó. Bằng cách này, chúng tôi có thể ghi lại chi phí của một lần "
"sản xuất và chỉ xem xét các mục mới trong các dòng thời gian của Năng lực "
"sản xuất."

#. module: mrp_account
#: code:addons/mrp_account/models/product.py:40
#, python-format
msgid ""
"The inventory valuation of some products %s is automated. You can only "
"update their cost from the product form."
msgstr ""
"Giá trị tồn kho vài sản phẩm %s là tự động. Bạn chỉ có thể cập nhật chi phí "
"của chúng tại giao diện sản phẩm."

#. module: mrp_account
#: model_terms:ir.ui.view,arch_db:mrp_account.mrp_production_form_view_inherited
msgid "Valuation"
msgstr "Định giá"

#. module: mrp_account
#: model:ir.model,name:mrp_account.model_mrp_workcenter
msgid "Work Center"
msgstr "Công đoạn sản xuất"

#. module: mrp_account
#: model:ir.model,name:mrp_account.model_mrp_workcenter_productivity
msgid "Workcenter Productivity Log"
msgstr "Nhật ký sản xuất của Năng lực sản xuất"<|MERGE_RESOLUTION|>--- conflicted
+++ resolved
@@ -34,11 +34,7 @@
 #: model_terms:ir.ui.view,arch_db:mrp_account.product_product_view_form_normal_inherit_extended
 #: model_terms:ir.ui.view,arch_db:mrp_account.product_variant_easy_edit_view_bom_inherit
 msgid "Compute Price from BoM"
-<<<<<<< HEAD
 msgstr "Tính giá từ BoM"
-=======
-msgstr "Tính giá từ định mức"
->>>>>>> dd5db844
 
 #. module: mrp_account
 #: model_terms:ir.ui.view,arch_db:mrp_account.product_product_ext_form_view2
@@ -48,13 +44,8 @@
 "Compute the price of the product using products and operations of related "
 "bill of materials, for manufactured products only."
 msgstr ""
-<<<<<<< HEAD
 "Tính giá của sản phẩm sử dụng các sản phẩm và hoạt động của các định mức "
 "nguyên vật liệu liên quan, chỉ dành cho các sản phẩm có thể sản xuất được."
-=======
-"TÍnh giá sản phẩm, từ các công đoạn và định mức nguyên vật liệu, chỉ dùng "
-"cho các sản phẩm được sản xuất."
->>>>>>> dd5db844
 
 #. module: mrp_account
 #: model:ir.model.fields,field_description:mrp_account.field_mrp_workcenter_productivity__cost_already_recorded
@@ -64,16 +55,12 @@
 #. module: mrp_account
 #: model:ir.model.fields,field_description:mrp_account.field_mrp_production__extra_cost
 msgid "Extra Cost"
-<<<<<<< HEAD
-msgstr "Chi phí bổ sung"
-=======
 msgstr "Chi phí phát sinh"
->>>>>>> dd5db844
 
 #. module: mrp_account
 #: model:ir.model.fields,help:mrp_account.field_mrp_production__extra_cost
 msgid "Extra cost per produced unit"
-msgstr "Chi phí phát sinh mỗi sản phẩm sản xuất"
+msgstr "Chi phí phát sinh mỗi đơn chiếc được sản xuất"
 
 #. module: mrp_account
 #: model:ir.model.fields,help:mrp_account.field_mrp_workcenter__costs_hour_account_id
