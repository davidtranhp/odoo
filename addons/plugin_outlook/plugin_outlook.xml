<?xml version="1.0" encoding="utf-8"?>
<openerp>
    <data>
        <record id="view_outlook_installer" model="ir.ui.view">
            <field name="name">outlook.installer.view</field>
            <field name="model">outlook.installer</field>
            <field name="type">form</field>
            <field name="inherit_id" ref="base.res_config_installer"/>
            <field name="arch" type="xml">
                <data>
                    <form position="attributes">
                        <attribute name="string">Install Outlook Plug-In</attribute>
                    </form>
<<<<<<< HEAD
                    <separator string="title" position="before">
                        <label string="This plug-in allows you to create and link outlook emails with openerp objects."/>
                    </separator>
                    <xpath expr="//header" position="replace"/>
=======
                    <xpath expr="//footer" position="replace"/>
>>>>>>> 50ea0bda
                    <xpath expr="//separator[@string='title']" position="after" version="7.0">
                        <group>
                            <field name="plugin32" widget="url"/>
                            <field name="plugin64" widget="url"/>
                        </group>
                        <separator string="Installation and Configuration Steps"/>
                        <p>Click on the link above to download the installer for either 32 or 64 bits, and execute it.</p>
                        <p>System requirements:</p>
                        <ul>
                            <li>1. MS Outlook 2005 or above.</li>
                            <li>2. MS .Net Framework 3.5 or above.</li>
                        </ul>
                    </xpath>
                    <separator string="title" position="attributes">
                        <attribute name="string"></attribute>
                    </separator>
                </data>
            </field>
        </record>

        <record id="action_outlook_installer" model="ir.actions.act_window">
            <field name="name">Install Outlook Plug-In</field>
            <field name="type">ir.actions.act_window</field>
            <field name="res_model">outlook.installer</field>
            <field name="view_id" ref="view_outlook_installer"/>
            <field name="view_type">form</field>
            <field name="view_mode">form</field>
            <field name="target">new</field>
        </record>

        <!-- Sales Configuration -->
        <record id="view_config_outlook_installer" model="ir.ui.view">
            <field name="name">Sales Application</field>
            <field name="model">sale.config.settings</field>
            <field name="type">form</field>
            <field name="inherit_id" ref="base_setup.view_sale_config_settings"/>
            <field name="arch" type="xml">
                <field name="module_plugin_outlook" version="7.0" position="replace">
                    <label for="module_plugin_outlook"/>
                    <div>
                        <field name="module_plugin_outlook"/>
                        <button name="%(action_outlook_installer)d" type="action" string="Configure" icon="gtk-execute"
                            attrs="{'invisible': [('module_plugin_outlook','=',False)]}"/>
                    </div>
                </field>
            </field>
        </record>

        <record id="action_outlook_wizard" model="ir.actions.act_window">
            <field name="name">Install Outlook Plug-In</field>
            <field name="type">ir.actions.act_window</field>
            <field name="res_model">outlook.installer</field>
            <field name="view_id" ref="view_outlook_installer"/>
            <field name="view_type">form</field>
            <field name="view_mode">form</field>
            <field name="target">new</field>
            <field name="context">{'menu':True}</field>
        </record>

  <!--        <menuitem id="base.menu_base_config_plugins" name="Plugins" parent="base.menu_base_config" sequence="10"/>-->
        <menuitem id="menu_base_config_plugins_outlook" action="action_outlook_wizard" parent="base.menu_base_config" sequence="5"/>

    </data>
</openerp><|MERGE_RESOLUTION|>--- conflicted
+++ resolved
@@ -11,14 +11,7 @@
                     <form position="attributes">
                         <attribute name="string">Install Outlook Plug-In</attribute>
                     </form>
-<<<<<<< HEAD
-                    <separator string="title" position="before">
-                        <label string="This plug-in allows you to create and link outlook emails with openerp objects."/>
-                    </separator>
-                    <xpath expr="//header" position="replace"/>
-=======
                     <xpath expr="//footer" position="replace"/>
->>>>>>> 50ea0bda
                     <xpath expr="//separator[@string='title']" position="after" version="7.0">
                         <group>
                             <field name="plugin32" widget="url"/>
