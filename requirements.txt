Babel==2.3.4
decorator==4.0.10
docutils==0.12
ebaysdk==2.1.5
feedparser==5.2.1
gevent==1.1.2 ; sys_platform != 'win32' and python_version < '3.7'
gevent==1.3.4 ; sys_platform != 'win32' and python_version >= '3.7'
greenlet==0.4.10 ; python_version < '3.7'
greenlet==0.4.13 ; python_version >= '3.7'
html2text==2016.9.19
Jinja2==2.8
<<<<<<< HEAD
libsass==0.12.3
lxml==3.7.1 ; sys_platform != 'win32'
=======
lxml==3.7.1 ; sys_platform != 'win32' and python_version < '3.7'
lxml==4.2.3 ; sys_platform != 'win32' and python_version >= '3.7'
>>>>>>> 0c42dcfc
lxml ; sys_platform == 'win32'
Mako==1.0.4
MarkupSafe==0.23
mock==2.0.0
num2words==0.5.4
ofxparse==0.16
passlib==1.6.5
Pillow==4.0.0
psutil==4.3.1; sys_platform != 'win32'
psycopg2==2.7.3.1; sys_platform != 'win32'
pydot==1.2.3
pyldap==2.4.28; sys_platform != 'win32'
pyparsing==2.1.10
PyPDF2==1.26.0
pyserial==3.1.1
python-dateutil==2.5.3
pytz==2016.7
pyusb==1.0.0
PyYAML==3.12
qrcode==5.3
reportlab==3.3.0
requests==2.11.1
suds-jurko==0.6
vatnumber==1.2
vobject==0.9.3
Werkzeug==0.11.15
XlsxWriter==0.9.3
xlwt==1.3.*
xlrd==1.0.0
pypiwin32 ; sys_platform == 'win32'<|MERGE_RESOLUTION|>--- conflicted
+++ resolved
@@ -9,13 +9,9 @@
 greenlet==0.4.13 ; python_version >= '3.7'
 html2text==2016.9.19
 Jinja2==2.8
-<<<<<<< HEAD
 libsass==0.12.3
-lxml==3.7.1 ; sys_platform != 'win32'
-=======
 lxml==3.7.1 ; sys_platform != 'win32' and python_version < '3.7'
 lxml==4.2.3 ; sys_platform != 'win32' and python_version >= '3.7'
->>>>>>> 0c42dcfc
 lxml ; sys_platform == 'win32'
 Mako==1.0.4
 MarkupSafe==0.23
