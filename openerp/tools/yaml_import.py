# -*- coding: utf-8 -*-
from collections import OrderedDict
from datetime import datetime, timedelta
import logging
import time # used to eval time.strftime expressions
import types

import openerp
import openerp.sql_db as sql_db
import openerp.workflow
import misc
from config import config
import yaml_tag
import yaml
import re
from lxml import etree
from openerp import SUPERUSER_ID

# YAML import needs both safe and unsafe eval, but let's
# default to /safe/.
unsafe_eval = eval
from safe_eval import safe_eval as eval

import assertion_report

_logger = logging.getLogger(__name__)

def encode(s):
    return s.encode('utf8') if isinstance(s, unicode) else s

class YamlImportException(Exception):
    pass

class YamlImportAbortion(Exception):
    pass

def _is_yaml_mapping(node, tag_constructor):
    value = isinstance(node, types.DictionaryType) \
        and len(node.keys()) == 1 \
        and isinstance(node.keys()[0], tag_constructor)
    return value

def is_comment(node):
    return isinstance(node, types.StringTypes)

def is_assert(node):
    return isinstance(node, yaml_tag.Assert) \
        or _is_yaml_mapping(node, yaml_tag.Assert)

def is_record(node):
    return _is_yaml_mapping(node, yaml_tag.Record)

def is_python(node):
    return _is_yaml_mapping(node, yaml_tag.Python)

def is_menuitem(node):
    return isinstance(node, yaml_tag.Menuitem) \
        or _is_yaml_mapping(node, yaml_tag.Menuitem)

def is_function(node):
    return isinstance(node, yaml_tag.Function) \
        or _is_yaml_mapping(node, yaml_tag.Function)

def is_report(node):
    return isinstance(node, yaml_tag.Report)

def is_workflow(node):
    return isinstance(node, yaml_tag.Workflow)

def is_act_window(node):
    return isinstance(node, yaml_tag.ActWindow)

def is_delete(node):
    return isinstance(node, yaml_tag.Delete)

def is_context(node):
    return isinstance(node, yaml_tag.Context)

def is_url(node):
    return isinstance(node, yaml_tag.Url)

def is_eval(node):
    return isinstance(node, yaml_tag.Eval)

def is_ref(node):
    return isinstance(node, yaml_tag.Ref) \
        or _is_yaml_mapping(node, yaml_tag.Ref)

def is_ir_set(node):
    return _is_yaml_mapping(node, yaml_tag.IrSet)

def is_string(node):
    return isinstance(node, basestring)

class RecordDictWrapper(dict):
    """
    Used to pass a record as locals in eval:
    records do not strictly behave like dict, so we force them to.
    """
    def __init__(self, record):
        self.record = record
    def __getitem__(self, key):
        if key in self.record:
            return self.record[key]
        return dict.__getitem__(self, key)

class YamlInterpreter(object):
    def __init__(self, cr, module, id_map, mode, filename, report=None, noupdate=False, loglevel=logging.DEBUG):
        self.cr = cr
        self.module = module
        self.id_map = id_map
        self.mode = mode
        self.filename = filename
        if report is None:
            report = assertion_report.assertion_report()
        self.assertion_report = report
        self.noupdate = noupdate
        self.loglevel = loglevel
        self.pool = openerp.registry(cr.dbname)
        self.uid = 1
        self.context = {} # opererp context
        self.eval_context = {'ref': self._ref(),
                             '_ref': self._ref(), # added '_ref' so that record['ref'] is possible
                             'time': time,
                             'datetime': datetime,
                             'timedelta': timedelta}
        self.env = openerp.api.Environment(self.cr, self.uid, self.context)

    def _log(self, *args, **kwargs):
        _logger.log(self.loglevel, *args, **kwargs)

    def _ref(self):
        return lambda xml_id: self.get_id(xml_id)

    def get_model(self, model_name):
        return self.pool[model_name]

    def validate_xml_id(self, xml_id):
        id = xml_id
        if '.' in xml_id:
            module, id = xml_id.split('.', 1)
            assert '.' not in id, "The ID reference '%s' must contain at most one dot.\n" \
                                  "It is used to refer to other modules ID, in the form: module.record_id" \
                                  % (xml_id,)
            if module != self.module:
                module_count = self.pool['ir.module.module'].search_count(self.cr, self.uid, \
                        ['&', ('name', '=', module), ('state', 'in', ['installed'])])
                assert module_count == 1, 'The ID "%s" refers to an uninstalled module.' % (xml_id,)
        if len(id) > 64: # TODO where does 64 come from (DB is 128)? should be a constant or loaded form DB
            _logger.error('id: %s is to long (max: 64)', id)

    def get_id(self, xml_id):
        if xml_id is False or xml_id is None:
            return False
        #if not xml_id:
        #    raise YamlImportException("The xml_id should be a non empty string.")
        elif isinstance(xml_id, types.IntType):
            id = xml_id
        elif xml_id in self.id_map:
            id = self.id_map[xml_id]
        else:
            if '.' in xml_id:
                module, checked_xml_id = xml_id.split('.', 1)
            else:
                module = self.module
                checked_xml_id = xml_id
            try:
                _, id = self.pool['ir.model.data'].get_object_reference(self.cr, self.uid, module, checked_xml_id)
                self.id_map[xml_id] = id
            except ValueError:
                raise ValueError("""%r not found when processing %s.
    This Yaml file appears to depend on missing data. This often happens for
    tests that belong to a module's test suite and depend on each other.""" % (xml_id, self.filename))

        return id

    def get_record(self, xml_id):
        if '.' not in xml_id:
            xml_id = "%s.%s" % (self.module, xml_id)
        return self.env.ref(xml_id)

    def get_context(self, node, eval_dict):
        context = self.context.copy()
        if node.context:
            context.update(eval(node.context, eval_dict))
        return context

    def isnoupdate(self, node):
        return self.noupdate or node.noupdate or False

    def _get_first_result(self, results, default=False):
        if len(results):
            value = results[0]
            if isinstance(value, types.TupleType):
                value = value[0]
        else:
            value = default
        return value

    def process_comment(self, node):
        return node

    def _log_assert_failure(self, msg, *args):
        self.assertion_report.record_failure()
        _logger.error(msg, *args)

    def _get_assertion_id(self, assertion):
        if assertion.id:
            ids = [self.get_id(assertion.id)]
        elif assertion.search:
            q = eval(assertion.search, self.eval_context)
            ids = self.pool[assertion.model].search(self.cr, self.uid, q, context=assertion.context)
        else:
            raise YamlImportException('Nothing to assert: you must give either an id or a search criteria.')
        return ids

    def process_assert(self, node):
        if isinstance(node, dict):
            assertion, expressions = node.items()[0]
        else:
            assertion, expressions = node, []

        if self.isnoupdate(assertion) and self.mode != 'init':
            _logger.warning('This assertion was not evaluated ("%s").', assertion.string)
            return
        model = self.get_model(assertion.model)
        ids = self._get_assertion_id(assertion)
        if assertion.count is not None and len(ids) != assertion.count:
            msg = 'assertion "%s" failed!\n'   \
                  ' Incorrect search count:\n' \
                  ' expected count: %d\n'      \
                  ' obtained count: %d\n'
            args = (assertion.string, assertion.count, len(ids))
            self._log_assert_failure(msg, *args)
        else:
            context = self.get_context(assertion, self.eval_context)
            for id in ids:
                record = model.browse(self.cr, self.uid, id, context)
                for test in expressions:
                    try:
                        success = unsafe_eval(test, self.eval_context, RecordDictWrapper(record))
                    except Exception, e:
                        _logger.debug('Exception during evaluation of !assert block in yaml_file %s.', self.filename, exc_info=True)
                        raise YamlImportAbortion(e)
                    if not success:
                        msg = 'Assertion "%s" FAILED\ntest: %s\n'
                        args = (assertion.string, test)
                        for aop in ('==', '!=', '<>', 'in', 'not in', '>=', '<=', '>', '<'):
                            if aop in test:
                                left, right = test.split(aop,1)
                                lmsg = ''
                                rmsg = ''
                                try:
                                    lmsg = unsafe_eval(left, self.eval_context, RecordDictWrapper(record))
                                except Exception, e:
                                    lmsg = '<exc>'

                                try:
                                    rmsg = unsafe_eval(right, self.eval_context, RecordDictWrapper(record))
                                except Exception, e:
                                    rmsg = '<exc>'

                                msg += 'values: ! %s %s %s'
                                args += ( lmsg, aop, rmsg )
                                break

                        self._log_assert_failure(msg, *args)
                        return
            else: # all tests were successful for this assertion tag (no break)
                self.assertion_report.record_success()

    def _coerce_bool(self, value, default=False):
        if isinstance(value, types.BooleanType):
            b = value
        if isinstance(value, types.StringTypes):
            b = value.strip().lower() not in ('0', 'false', 'off', 'no')
        elif isinstance(value, types.IntType):
            b = bool(value)
        else:
            b = default
        return b

    def create_osv_memory_record(self, record, fields):
        model = self.get_model(record.model)
        context = self.get_context(record, self.eval_context)
        record_dict = self._create_record(model, fields, context=context)
        id_new = model.create(self.cr, self.uid, record_dict, context=context)
        self.id_map[record.id] = int(id_new)
        return record_dict

    def process_record(self, node):
        record, fields = node.items()[0]
        model = self.get_model(record.model)
        view_id = record.view
        if view_id and (view_id is not True) and isinstance(view_id, basestring):
            module = self.module
            if '.' in view_id:
                module, view_id = view_id.split('.',1)
            view_id = self.pool['ir.model.data'].get_object_reference(self.cr, SUPERUSER_ID, module, view_id)[1]

        if model.is_transient():
            record_dict=self.create_osv_memory_record(record, fields)
        else:
            self.validate_xml_id(record.id)
            module = self.module
            record_id = record.id
            if '.' in record_id:
                module, record_id = record_id.split('.',1)
            try:
                self.pool['ir.model.data']._get_id(self.cr, SUPERUSER_ID, module, record_id)
                default = False
            except ValueError:
                default = True

            if self.isnoupdate(record) and self.mode != 'init':
                id = self.pool['ir.model.data']._update_dummy(self.cr, SUPERUSER_ID, record.model, module, record_id)
                # check if the resource already existed at the last update
                if id:
                    self.id_map[record] = int(id)
                    return None
                else:
                    if not self._coerce_bool(record.forcecreate):
                        return None

            #context = self.get_context(record, self.eval_context)
            # FIXME: record.context like {'withoutemployee':True} should pass from self.eval_context. example: test_project.yml in project module
            # TODO: cleaner way to avoid resetting password in auth_signup (makes user creation costly)
            context = dict(record.context or {}, no_reset_password=True)
            view_info = False
            if view_id:
                varg = view_id
                if view_id is True: varg = False
                view_info = model.fields_view_get(self.cr, SUPERUSER_ID, varg, 'form', context)

            record_dict = self._create_record(model, fields, view_info, default=default, context=context)
            id = self.pool['ir.model.data']._update(self.cr, SUPERUSER_ID, record.model, \
                    module, record_dict, record_id, noupdate=self.isnoupdate(record), mode=self.mode, context=context)
            self.id_map[record.id] = int(id)
            if config.get('import_partial'):
                self.cr.commit()

    def _create_record(self, model, fields, view_info=None, parent={}, default=True, context=None):
        """This function processes the !record tag in yaml files. It simulates the record creation through an xml
            view (either specified on the !record tag or the default one for this object), including the calls to
            on_change() functions, and sending only values for fields that aren't set as readonly.
            :param model: model instance
            :param fields: dictonary mapping the field names and their values
            :param view_info: result of fields_view_get() called on the object
            :param parent: dictionary containing the values already computed for the parent, in case of one2many fields
            :param default: if True, the default values must be processed too or not
            :return: dictionary mapping the field names and their values, ready to use when calling the create() function
            :rtype: dict
        """
<<<<<<< HEAD

        class dotdict(dict):
            """ Dictionary class that allow to access a dictionary value by using '.'. This is needed to eval correctly
                statements like 'parent.fieldname' in context.
=======
        readonly_re = re.compile(r"""("readonly"|'readonly'): *true""")

        class dotdict(object):
            """ Dictionary class that allow to access a dictionary value by using '.'.
                This is needed to eval correctly statements like 'parent.fieldname' in context.
>>>>>>> 31ce19bd
            """
            def __init__(self, d):
                self._dict = d
            def __getattr__(self, attr):
                return self._dict.get(attr, False)

        def get_field_elems(view):
            """ return the field elements from a view as an OrderedDict """
            def traverse(node, elems):
                if node.tag == 'field':
                    elems[node.get('name')] = node
                else:
                    for child in node:
                        traverse(child, elems)

            elems = OrderedDict()
            traverse(etree.fromstring(encode(view['arch'])), elems)
            return elems

        def is_readonly(field_elem):
            """ return whether a given field is readonly """
            # TODO: currently we only support if readonly is True in modifiers.
            # Some improvement may be done in order to support modifiers like
            # {"readonly": [["state", "not in", ["draft", "confirm"]]]}
            return readonly_re.search(field_elem.get('modifiers', '{}'))

        def get_2many_view(fg, field_name, view_type):
            """ return a view of the given type for the given field's comodel """
            return fg[field_name]['views'].get(view_type) or \
                   self.pool[fg[field_name]['relation']].fields_view_get(self.cr, SUPERUSER_ID, False, view_type, self.context)

        def process_vals(fg, vals):
            """ sanitize the given field values """
            result = {}
            for field_name, field_value in vals.iteritems():
                if field_name not in fg:
                    continue
                if fg[field_name]['type'] == 'many2one' and isinstance(field_value, (tuple, list)):
                    field_value = field_value[0]
                elif fg[field_name]['type'] in ('one2many', 'many2many'):
                    # 2many fields: sanitize field values of sub-records
                    sub_fg = get_2many_view(fg, field_name, 'form')['fields']
                    def process(command):
                        if isinstance(command, (tuple, list)) and command[0] in (0, 1):
                            return (command[0], command[1], process_vals(sub_fg, command[2]))
                        elif isinstance(command, dict):
                            return process_vals(sub_fg, command)
                        return command
                    field_value = map(process, field_value or [])
                result[field_name] = field_value
            return result

        def post_process(fg, elems, vals):
            """ filter out readonly fields from vals """
            result = {}
            for field_name, field_value in vals.iteritems():
                if is_readonly(elems[field_name]):
                    continue
                if fg[field_name]['type'] in ('one2many', 'many2many'):
                    # 2many fields: filter field values of sub-records
                    sub_view = get_2many_view(fg, field_name, 'form')
                    sub_fg = sub_view['fields']
                    sub_elems = get_field_elems(sub_view)
                    def process(command):
                        if isinstance(command, (tuple, list)) and command[0] in (0, 1):
                            return (command[0], command[1], post_process(sub_fg, sub_elems, command[2]))
                        elif isinstance(command, dict):
                            return (0, 0, post_process(sub_fg, sub_elems, command))
                        return command
                    field_value = map(process, field_value or [])
                result[field_name] = field_value
            return result

        context = context or {}
        fields = fields or {}
        parent_values = {context['field_parent']: parent} if context.get('field_parent') else {}

        if view_info:
            fg = view_info['fields']
<<<<<<< HEAD
            onchange_spec = model._onchange_spec(self.cr, SUPERUSER_ID, view_info, context=self.context)
            # gather the default values on the object. (Can't use `fields´ as parameter instead of {} because we may
            # have references like `base.main_company´ in the yaml file and it's not compatible with the function)
            missing_default_ctx = self.context.copy()
            missing_default_ctx.update(context)
            defaults = default and model._add_missing_default_values(self.cr, self.uid, {}, context=missing_default_ctx) or {}

            # copy the default values in record_dict, only if they are in the view (because that's what the client does)
            # the other default values will be added later on by the create(). The other fields in the view that haven't any
            # default value are set to False because we may have references to them in other field's context
            record_dict = default and {key: defaults.get(key, False) for key in fg} or {}

            # Process all on_change calls
            nodes = [view]
            while nodes:
                el = nodes.pop(0)
                if el.tag=='field':
                    field_name = el.attrib['name']
                    assert field_name in fg, "The field '%s' is defined in the form view but not on the object '%s'!" % (field_name, model._name)
                    if field_name in fields:
                        one2many_form_view = None
                        if (view is not False) and (fg[field_name]['type']=='one2many'):
                            # for one2many fields, we want to eval them using the inline form view defined on the parent
                            one2many_form_view = _get_right_one2many_view(fg, field_name, 'form')
                        ctx = context.copy()
                        if default and el.get('context'):
                            browsable_parent = dotdict(parent)
                            ctx_env = dict(parent=browsable_parent)
                            evaluated_ctx = eval(el.get('context'), globals_dict=ctx_env, locals_dict=record_dict)
                            ctx.update(evaluated_ctx)

                        field_value = self._eval_field(model, field_name, fields[field_name], one2many_form_view or view_info, parent=record_dict, default=default, context=ctx)

                        #call process_val to not update record_dict if values were given for readonly fields
                        val = process_val(field_name, field_value)
                        if val:
                            record_dict[field_name] = val
                        #if (field_name in defaults) and defaults[field_name] == field_value:
                        #    print '*** You can remove these lines:', field_name, field_value

                    #if field_name has a default value or a value is given in the yaml file, we must call its on_change()
                    elif field_name not in defaults:
                        continue

                    if not el.attrib.get('on_change', False):
                        continue

                    if el.attrib['on_change'] in ('1', 'true'):
                        # New-style on_change
                        self.context['yaml_onchange'] = True
                        recs = model.browse(self.cr, SUPERUSER_ID, [], self.context)
                        result = recs.onchange(record_dict, field_name, onchange_spec)

                    else:
                        match = re.match("([a-z_1-9A-Z]+)\((.*)\)", el.attrib['on_change'], re.DOTALL)
                        assert match, "Unable to parse the on_change '%s'!" % (el.attrib['on_change'], )

                        # creating the context
                        class parent2(object):
                            def __init__(self, d):
                                self.d = d
                            def __getattr__(self, name):
                                return self.d.get(name, False)

                        ctx = record_dict.copy()
                        ctx['context'] = self.context
                        ctx['uid'] = SUPERUSER_ID
                        ctx['parent'] = parent2(parent)
                        for a in fg:
                            if a not in ctx:
                                ctx[a] = process_val(a, defaults.get(a, False))

                        # Evaluation args
                        args = map(lambda x: eval(x, ctx), match.group(2).split(','))
                        result = getattr(model, match.group(1))(self.cr, self.uid, [], *args)

                    for key, val in (result or {}).get('value', {}).items():
                        if key in fg:
                            if key not in fields:
                                # do not shadow values explicitly set in yaml.
                                record_dict[key] = process_val(key, val)
                        else:
                            _logger.debug("The returning field '%s' from your on_change call '%s'"
                                            " does not exist either on the object '%s', either in"
                                            " the view '%s'",
                                            key, match.group(1), model._name, view_info['name'])
                else:
                    nodes = list(el) + nodes
=======
            elems = get_field_elems(view_info)
            recs = model.browse(self.cr, SUPERUSER_ID, [], dict(self.context, **context))
            onchange_spec = recs._onchange_spec(view_info)
            record_dict = {}

            if default:
                # gather the default values on the object. (Can't use `fields´ as parameter instead of {} because we may
                # have references like `base.main_company´ in the yaml file and it's not compatible with the function)
                defaults = recs.sudo(self.uid)._add_missing_default_values({})

                # copy the default values in record_dict, only if they are in the view (because that's what the client does)
                # the other default values will be added later on by the create(). The other fields in the view that haven't any
                # default value are set to False because we may have references to them in other field's context
                record_dict = dict.fromkeys(fg, False)
                record_dict.update(process_vals(fg, defaults))

                # execute onchange on default values first
                default_names = [name for name in elems if name in record_dict]
                result = recs.onchange(dict(record_dict, **parent_values), default_names, onchange_spec)
                record_dict.update(process_vals(fg, result.get('value', {})))

            # fill in fields, and execute onchange where necessary
            for field_name, field_elem in elems.iteritems():
                assert field_name in fg, "The field '%s' is defined in the form view but not on the object '%s'!" % (field_name, model._name)
                if is_readonly(field_elem):
                    # skip readonly fields
                    continue

                if field_name not in fields:
                    continue

                ctx = dict(context)
                form_view = view_info
                if fg[field_name]['type'] == 'one2many':
                    # evaluate one2many fields using the inline form view defined in the parent
                    form_view = get_2many_view(fg, field_name, 'form')
                    ctx['field_parent'] = fg[field_name]['relation_field']
                if default and field_elem.get('context'):
                    ctx.update(eval(field_elem.get('context'),
                                    globals_dict={'parent': dotdict(parent)},
                                    locals_dict=record_dict))

                field_value = self._eval_field(model, field_name, fields[field_name], form_view, parent=record_dict, default=default, context=ctx)
                record_dict.update(process_vals(fg, {field_name: field_value}))

                # if field_name is given or has a default value, we evaluate its onchanges
                if not field_elem.attrib.get('on_change', False):
                    continue

                result = recs.onchange(dict(record_dict, **parent_values), field_name, onchange_spec)
                record_dict.update(process_vals(fg, {
                    key: val
                    for key, val in result.get('value', {}).iteritems()
                    if key not in fields        # do not shadow values explicitly set in yaml
                }))

            record_dict = post_process(fg, elems, record_dict)

>>>>>>> 31ce19bd
        else:
            record_dict = {}

        for field_name, expression in fields.iteritems():
            if record_dict.get(field_name):
                continue
            field_value = self._eval_field(model, field_name, expression, parent=record_dict, default=False, context=context)
            record_dict[field_name] = field_value

        # filter returned values; indeed the last modification in the import process have added a default
        # value for all fields in the view; however some fields present in the view are not stored and
        # should not be sent to create. This bug appears with not stored function fields in the new API.
        return {
            key: val
            for key, val in record_dict.iteritems()
            if (key in model._columns or key in model._inherit_fields)
        }

    def process_ref(self, node, field=None):
        assert node.search or node.id, '!ref node should have a `search` attribute or `id` attribute'
        if node.search:
            if node.model:
                model_name = node.model
            elif field:
                model_name = field.comodel_name
            else:
                raise YamlImportException('You need to give a model for the search, or a field to infer it.')
            model = self.get_model(model_name)
            q = eval(node.search, self.eval_context)
            ids = model.search(self.cr, self.uid, q)
            if node.use:
                instances = model.browse(self.cr, self.uid, ids)
                value = [inst[node.use] for inst in instances]
            else:
                value = ids
        elif node.id:
            if field and field.type == 'reference':
                record = self.get_record(node.id)
                value = "%s,%s" % (record._name, record.id)
            else:
                value = self.get_id(node.id)
        else:
            value = None
        return value

    def process_eval(self, node):
        return eval(node.expression, self.eval_context)

    def _eval_field(self, model, field_name, expression, view_info=False, parent={}, default=True, context=None):
        # TODO this should be refactored as something like model.get_field() in bin/osv
        if field_name not in model._fields:
            raise KeyError("Object '%s' does not contain field '%s'" % (model, field_name))
        field = model._fields[field_name]

        if is_ref(expression):
            elements = self.process_ref(expression, field)
            if field.type in ("many2many", "one2many"):
                value = [(6, 0, elements)]
            else: # many2one or reference
                if isinstance(elements, (list,tuple)):
                    value = self._get_first_result(elements)
                else:
                    value = elements
        elif field.type == "many2one":
            value = self.get_id(expression)
        elif field.type == "one2many":
            other_model = self.get_model(field.comodel_name)
            value = [(0, 0, self._create_record(other_model, fields, view_info, parent=parent, default=default, context=context)) for fields in expression]
        elif field.type == "many2many":
            ids = [self.get_id(xml_id) for xml_id in expression]
            value = [(6, 0, ids)]
        elif field.type == "date" and is_string(expression):
            # enforce ISO format for string date values, to be locale-agnostic during tests
            time.strptime(expression, misc.DEFAULT_SERVER_DATE_FORMAT)
            value = expression
        elif field.type == "datetime" and is_string(expression):
            # enforce ISO format for string datetime values, to be locale-agnostic during tests
            time.strptime(expression, misc.DEFAULT_SERVER_DATETIME_FORMAT)
            value = expression
        elif field.type == "reference":
            record = self.get_record(expression)
            value = "%s,%s" % (record._name, record.id)
        else: # scalar field
            if is_eval(expression):
                value = self.process_eval(expression)
            else:
                value = expression
            # raise YamlImportException('Unsupported field "%s" or value %s:%s' % (field_name, type(expression), expression))
        return value

    def process_context(self, node):
        self.context = node.__dict__
        if node.uid:
            self.uid = self.get_id(node.uid)
        if node.noupdate:
            self.noupdate = node.noupdate
        self.env = openerp.api.Environment(self.cr, self.uid, self.context)

    def process_python(self, node):
        python, statements = node.items()[0]
        assert python.model or python.id, "!python node must have attribute `model` or `id`"
        if python.id is None:
            record = self.pool[python.model]
        elif isinstance(python.id, basestring):
            record = self.get_record(python.id)
        else:
            record = self.env[python.model].browse(python.id)
        if python.model:
            assert record._name == python.model, "`id` is not consistent with `model`"
        statements = "\n" * python.first_line + statements.replace("\r\n", "\n")
        code_context = {
            'self': record,
            'model': record._model,
            'cr': self.cr,
            'uid': self.uid,
            'log': self._log,
            'context': self.context,
            'openerp': openerp,
        }
        try:
            code_obj = compile(statements, self.filename, 'exec')
            unsafe_eval(code_obj, {'ref': self.get_id}, code_context)
        except AssertionError, e:
            self._log_assert_failure('AssertionError in Python code %s (line %d): %s',
                python.name, python.first_line, e)
            return
        except Exception, e:
            _logger.debug('Exception during evaluation of !python block in yaml_file %s.', self.filename, exc_info=True)
            raise
        else:
            self.assertion_report.record_success()

    def process_workflow(self, node):
        workflow, values = node.items()[0]
        if self.isnoupdate(workflow) and self.mode != 'init':
            return
        if workflow.ref:
            id = self.get_id(workflow.ref)
        else:
            if not values:
                raise YamlImportException('You must define a child node if you do not give a ref.')
            if not len(values) == 1:
                raise YamlImportException('Only one child node is accepted (%d given).' % len(values))
            value = values[0]
            if not 'model' in value and (not 'eval' in value or not 'search' in value):
                raise YamlImportException('You must provide a "model" and an "eval" or "search" to evaluate.')
            value_model = self.get_model(value['model'])
            local_context = {'obj': lambda x: value_model.browse(self.cr, self.uid, x, context=self.context)}
            local_context.update(self.id_map)
            id = eval(value['eval'], self.eval_context, local_context)

        if workflow.uid is not None:
            uid = workflow.uid
        else:
            uid = self.uid
        self.cr.execute('select distinct signal, sequence, id from wkf_transition ORDER BY sequence,id')
        signals=[x['signal'] for x in self.cr.dictfetchall()]
        if workflow.action not in signals:
            raise YamlImportException('Incorrect action %s. No such action defined' % workflow.action)
        openerp.workflow.trg_validate(uid, workflow.model, id, workflow.action, self.cr)

    def _eval_params(self, model, params):
        args = []
        for i, param in enumerate(params):
            if isinstance(param, types.ListType):
                value = self._eval_params(model, param)
            elif is_ref(param):
                value = self.process_ref(param)
            elif is_eval(param):
                value = self.process_eval(param)
            elif isinstance(param, types.DictionaryType): # supports XML syntax
                param_model = self.get_model(param.get('model', model))
                if 'search' in param:
                    q = eval(param['search'], self.eval_context)
                    ids = param_model.search(self.cr, self.uid, q)
                    value = self._get_first_result(ids)
                elif 'eval' in param:
                    local_context = {'obj': lambda x: param_model.browse(self.cr, self.uid, x, self.context)}
                    local_context.update(self.id_map)
                    value = eval(param['eval'], self.eval_context, local_context)
                else:
                    raise YamlImportException('You must provide either a !ref or at least a "eval" or a "search" to function parameter #%d.' % i)
            else:
                value = param # scalar value
            args.append(value)
        return args

    def process_function(self, node):
        function, params = node.items()[0]
        if self.isnoupdate(function) and self.mode != 'init':
            return
        model = self.get_model(function.model)
        if function.eval:
            args = self.process_eval(function.eval)
        else:
            args = self._eval_params(function.model, params)
        method = function.name
        getattr(model, method)(self.cr, self.uid, *args)

    def _set_group_values(self, node, values):
        if node.groups:
            group_names = node.groups.split(',')
            groups_value = []
            for group in group_names:
                if group.startswith('-'):
                    group_id = self.get_id(group[1:])
                    groups_value.append((3, group_id))
                else:
                    group_id = self.get_id(group)
                    groups_value.append((4, group_id))
            values['groups_id'] = groups_value

    def process_menuitem(self, node):
        self.validate_xml_id(node.id)

        if not node.parent:
            parent_id = False
            self.cr.execute('select id from ir_ui_menu where parent_id is null and name=%s', (node.name,))
            res = self.cr.fetchone()
            values = {'parent_id': parent_id, 'name': node.name}
        else:
            parent_id = self.get_id(node.parent)
            values = {'parent_id': parent_id}
            if node.name:
                values['name'] = node.name
            try:
                res = [ self.get_id(node.id) ]
            except: # which exception ?
                res = None

        if node.action:
            action = self.get_record(node.action)
            values['action'] = '%s,%s' % (action._name, action.id)
            if not values.get('name'):
                values['name'] = action.name

        if node.sequence:
            values['sequence'] = node.sequence

        self._set_group_values(node, values)

        pid = self.pool['ir.model.data']._update(self.cr, SUPERUSER_ID, \
                'ir.ui.menu', self.module, values, node.id, mode=self.mode, \
                noupdate=self.isnoupdate(node), res_id=res and res[0] or False)

        if node.id and pid:
            self.id_map[node.id] = int(pid)

    def process_act_window(self, node):
        assert getattr(node, 'id'), "Attribute %s of act_window is empty !" % ('id',)
        assert getattr(node, 'name'), "Attribute %s of act_window is empty !" % ('name',)
        assert getattr(node, 'res_model'), "Attribute %s of act_window is empty !" % ('res_model',)
        self.validate_xml_id(node.id)
        view_id = False
        if node.view:
            view_id = self.get_id(node.view)
        if not node.context:
            node.context={}
        context = eval(str(node.context), self.eval_context)
        values = {
            'name': node.name,
            'type': node.type or 'ir.actions.act_window',
            'view_id': view_id,
            'domain': node.domain,
            'context': context,
            'res_model': node.res_model,
            'src_model': node.src_model,
            'view_type': node.view_type or 'form',
            'view_mode': node.view_mode or 'tree,form',
            'usage': node.usage,
            'limit': node.limit,
            'auto_refresh': node.auto_refresh,
            'multi': getattr(node, 'multi', False),
        }

        self._set_group_values(node, values)

        if node.target:
            values['target'] = node.target
        id = self.pool['ir.model.data']._update(self.cr, SUPERUSER_ID, \
                'ir.actions.act_window', self.module, values, node.id, mode=self.mode)
        self.id_map[node.id] = int(id)

        if node.src_model:
            keyword = 'client_action_relate'
            value = 'ir.actions.act_window,%s' % id
            replace = node.replace or True
            self.pool['ir.model.data'].ir_set(self.cr, SUPERUSER_ID, 'action', keyword, \
                    node.id, [node.src_model], value, replace=replace, noupdate=self.isnoupdate(node), isobject=True, xml_id=node.id)
        # TODO add remove ir.model.data

    def process_delete(self, node):
        assert getattr(node, 'model'), "Attribute %s of delete tag is empty !" % ('model',)
        if node.model in self.pool:
            if node.search:
                ids = self.pool[node.model].search(self.cr, self.uid, eval(node.search, self.eval_context))
            else:
                ids = [self.get_id(node.id)]
            if len(ids):
                self.pool[node.model].unlink(self.cr, self.uid, ids)
        else:
            self._log("Record not deleted.")

    def process_url(self, node):
        self.validate_xml_id(node.id)

        res = {'name': node.name, 'url': node.url, 'target': node.target}

        id = self.pool['ir.model.data']._update(self.cr, SUPERUSER_ID, \
                "ir.actions.act_url", self.module, res, node.id, mode=self.mode)
        self.id_map[node.id] = int(id)
        # ir_set
        if (not node.menu or eval(node.menu)) and id:
            keyword = node.keyword or 'client_action_multi'
            value = 'ir.actions.act_url,%s' % id
            replace = node.replace or True
            self.pool['ir.model.data'].ir_set(self.cr, SUPERUSER_ID, 'action', \
                    keyword, node.url, ["ir.actions.act_url"], value, replace=replace, \
                    noupdate=self.isnoupdate(node), isobject=True, xml_id=node.id)

    def process_ir_set(self, node):
        if not self.mode == 'init':
            return False
        _, fields = node.items()[0]
        res = {}
        for fieldname, expression in fields.items():
            if is_eval(expression):
                value = eval(expression.expression, self.eval_context)
            else:
                value = expression
            res[fieldname] = value
        self.pool['ir.model.data'].ir_set(self.cr, SUPERUSER_ID, res['key'], res['key2'], \
                res['name'], res['models'], res['value'], replace=res.get('replace',True), \
                isobject=res.get('isobject', False), meta=res.get('meta',None))

    def process_report(self, node):
        values = {}
        for dest, f in (('name','string'), ('model','model'), ('report_name','name')):
            values[dest] = getattr(node, f)
            assert values[dest], "Attribute %s of report is empty !" % (f,)
        for field,dest in (('rml','report_rml'),('file','report_rml'),('xml','report_xml'),('xsl','report_xsl'),('attachment','attachment'),('attachment_use','attachment_use')):
            if getattr(node, field):
                values[dest] = getattr(node, field)
        if node.auto:
            values['auto'] = eval(node.auto)
        if node.sxw:
            sxw_file = misc.file_open(node.sxw)
            try:
                sxw_content = sxw_file.read()
                values['report_sxw_content'] = sxw_content
            finally:
                sxw_file.close()
        if node.header:
            values['header'] = eval(node.header)
        values['multi'] = node.multi and eval(node.multi)
        xml_id = node.id
        self.validate_xml_id(xml_id)

        self._set_group_values(node, values)

        id = self.pool['ir.model.data']._update(self.cr, SUPERUSER_ID, "ir.actions.report.xml", \
                self.module, values, xml_id, noupdate=self.isnoupdate(node), mode=self.mode)
        self.id_map[xml_id] = int(id)

        if not node.menu or eval(node.menu):
            keyword = node.keyword or 'client_print_multi'
            value = 'ir.actions.report.xml,%s' % id
            replace = node.replace or True
            self.pool['ir.model.data'].ir_set(self.cr, SUPERUSER_ID, 'action', \
                    keyword, values['name'], [values['model']], value, replace=replace, isobject=True, xml_id=xml_id)

    def process_none(self):
        """
        Empty node or commented node should not pass silently.
        """
        self._log_assert_failure("You have an empty block in your tests.")


    def process(self, yaml_string):
        """
        Processes a Yaml string. Custom tags are interpreted by 'process_' instance methods.
        """
        yaml_tag.add_constructors()

        is_preceded_by_comment = False
        for node in yaml.load(yaml_string):
            is_preceded_by_comment = self._log_node(node, is_preceded_by_comment)
            try:
                self._process_node(node)
            except Exception, e:
                _logger.exception(e)
                raise

    def _process_node(self, node):
        if is_comment(node):
            self.process_comment(node)
        elif is_assert(node):
            self.process_assert(node)
        elif is_record(node):
            self.process_record(node)
        elif is_python(node):
            self.process_python(node)
        elif is_menuitem(node):
            self.process_menuitem(node)
        elif is_delete(node):
            self.process_delete(node)
        elif is_url(node):
            self.process_url(node)
        elif is_context(node):
            self.process_context(node)
        elif is_ir_set(node):
            self.process_ir_set(node)
        elif is_act_window(node):
            self.process_act_window(node)
        elif is_report(node):
            self.process_report(node)
        elif is_workflow(node):
            if isinstance(node, types.DictionaryType):
                self.process_workflow(node)
            else:
                self.process_workflow({node: []})
        elif is_function(node):
            if isinstance(node, types.DictionaryType):
                self.process_function(node)
            else:
                self.process_function({node: []})
        elif node is None:
            self.process_none()
        else:
            raise YamlImportException("Can not process YAML block: %s" % node)

    def _log_node(self, node, is_preceded_by_comment):
        if is_comment(node):
            is_preceded_by_comment = True
            self._log(node)
        elif not is_preceded_by_comment:
            if isinstance(node, types.DictionaryType):
                msg = "Creating %s\n with %s"
                args = node.items()[0]
                self._log(msg, *args)
            else:
                self._log(node)
        else:
            is_preceded_by_comment = False
        return is_preceded_by_comment

def yaml_import(cr, module, yamlfile, kind, idref=None, mode='init', noupdate=False, report=None):
    if idref is None:
        idref = {}
    loglevel = logging.DEBUG
    yaml_string = yamlfile.read()
    yaml_interpreter = YamlInterpreter(cr, module, idref, mode, filename=yamlfile.name, report=report, noupdate=noupdate, loglevel=loglevel)
    yaml_interpreter.process(yaml_string)

# keeps convention of convert.py
convert_yaml_import = yaml_import<|MERGE_RESOLUTION|>--- conflicted
+++ resolved
@@ -351,18 +351,11 @@
             :return: dictionary mapping the field names and their values, ready to use when calling the create() function
             :rtype: dict
         """
-<<<<<<< HEAD
-
-        class dotdict(dict):
-            """ Dictionary class that allow to access a dictionary value by using '.'. This is needed to eval correctly
-                statements like 'parent.fieldname' in context.
-=======
         readonly_re = re.compile(r"""("readonly"|'readonly'): *true""")
 
         class dotdict(object):
             """ Dictionary class that allow to access a dictionary value by using '.'.
                 This is needed to eval correctly statements like 'parent.fieldname' in context.
->>>>>>> 31ce19bd
             """
             def __init__(self, d):
                 self._dict = d
@@ -442,96 +435,6 @@
 
         if view_info:
             fg = view_info['fields']
-<<<<<<< HEAD
-            onchange_spec = model._onchange_spec(self.cr, SUPERUSER_ID, view_info, context=self.context)
-            # gather the default values on the object. (Can't use `fields´ as parameter instead of {} because we may
-            # have references like `base.main_company´ in the yaml file and it's not compatible with the function)
-            missing_default_ctx = self.context.copy()
-            missing_default_ctx.update(context)
-            defaults = default and model._add_missing_default_values(self.cr, self.uid, {}, context=missing_default_ctx) or {}
-
-            # copy the default values in record_dict, only if they are in the view (because that's what the client does)
-            # the other default values will be added later on by the create(). The other fields in the view that haven't any
-            # default value are set to False because we may have references to them in other field's context
-            record_dict = default and {key: defaults.get(key, False) for key in fg} or {}
-
-            # Process all on_change calls
-            nodes = [view]
-            while nodes:
-                el = nodes.pop(0)
-                if el.tag=='field':
-                    field_name = el.attrib['name']
-                    assert field_name in fg, "The field '%s' is defined in the form view but not on the object '%s'!" % (field_name, model._name)
-                    if field_name in fields:
-                        one2many_form_view = None
-                        if (view is not False) and (fg[field_name]['type']=='one2many'):
-                            # for one2many fields, we want to eval them using the inline form view defined on the parent
-                            one2many_form_view = _get_right_one2many_view(fg, field_name, 'form')
-                        ctx = context.copy()
-                        if default and el.get('context'):
-                            browsable_parent = dotdict(parent)
-                            ctx_env = dict(parent=browsable_parent)
-                            evaluated_ctx = eval(el.get('context'), globals_dict=ctx_env, locals_dict=record_dict)
-                            ctx.update(evaluated_ctx)
-
-                        field_value = self._eval_field(model, field_name, fields[field_name], one2many_form_view or view_info, parent=record_dict, default=default, context=ctx)
-
-                        #call process_val to not update record_dict if values were given for readonly fields
-                        val = process_val(field_name, field_value)
-                        if val:
-                            record_dict[field_name] = val
-                        #if (field_name in defaults) and defaults[field_name] == field_value:
-                        #    print '*** You can remove these lines:', field_name, field_value
-
-                    #if field_name has a default value or a value is given in the yaml file, we must call its on_change()
-                    elif field_name not in defaults:
-                        continue
-
-                    if not el.attrib.get('on_change', False):
-                        continue
-
-                    if el.attrib['on_change'] in ('1', 'true'):
-                        # New-style on_change
-                        self.context['yaml_onchange'] = True
-                        recs = model.browse(self.cr, SUPERUSER_ID, [], self.context)
-                        result = recs.onchange(record_dict, field_name, onchange_spec)
-
-                    else:
-                        match = re.match("([a-z_1-9A-Z]+)\((.*)\)", el.attrib['on_change'], re.DOTALL)
-                        assert match, "Unable to parse the on_change '%s'!" % (el.attrib['on_change'], )
-
-                        # creating the context
-                        class parent2(object):
-                            def __init__(self, d):
-                                self.d = d
-                            def __getattr__(self, name):
-                                return self.d.get(name, False)
-
-                        ctx = record_dict.copy()
-                        ctx['context'] = self.context
-                        ctx['uid'] = SUPERUSER_ID
-                        ctx['parent'] = parent2(parent)
-                        for a in fg:
-                            if a not in ctx:
-                                ctx[a] = process_val(a, defaults.get(a, False))
-
-                        # Evaluation args
-                        args = map(lambda x: eval(x, ctx), match.group(2).split(','))
-                        result = getattr(model, match.group(1))(self.cr, self.uid, [], *args)
-
-                    for key, val in (result or {}).get('value', {}).items():
-                        if key in fg:
-                            if key not in fields:
-                                # do not shadow values explicitly set in yaml.
-                                record_dict[key] = process_val(key, val)
-                        else:
-                            _logger.debug("The returning field '%s' from your on_change call '%s'"
-                                            " does not exist either on the object '%s', either in"
-                                            " the view '%s'",
-                                            key, match.group(1), model._name, view_info['name'])
-                else:
-                    nodes = list(el) + nodes
-=======
             elems = get_field_elems(view_info)
             recs = model.browse(self.cr, SUPERUSER_ID, [], dict(self.context, **context))
             onchange_spec = recs._onchange_spec(view_info)
@@ -590,7 +493,6 @@
 
             record_dict = post_process(fg, elems, record_dict)
 
->>>>>>> 31ce19bd
         else:
             record_dict = {}
 
