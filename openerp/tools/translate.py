# -*- coding: utf-8 -*-
##############################################################################
#
#    OpenERP, Open Source Management Solution
#    Copyright (C) 2004-2009 Tiny SPRL (<http://tiny.be>).
#
#    This program is free software: you can redistribute it and/or modify
#    it under the terms of the GNU Affero General Public License as
#    published by the Free Software Foundation, either version 3 of the
#    License, or (at your option) any later version.
#
#    This program is distributed in the hope that it will be useful,
#    but WITHOUT ANY WARRANTY; without even the implied warranty of
#    MERCHANTABILITY or FITNESS FOR A PARTICULAR PURPOSE.  See the
#    GNU Affero General Public License for more details.
#
#    You should have received a copy of the GNU Affero General Public License
#    along with this program.  If not, see <http://www.gnu.org/licenses/>.
#
##############################################################################

import codecs
import csv
import fnmatch
import inspect
import locale
import os
import openerp.sql_db as sql_db
import re
import logging
import tarfile
import tempfile
import threading
from babel.messages import extract
from os.path import join

from datetime import datetime
from lxml import etree

import config
import misc
from misc import UpdateableStr
from misc import SKIPPED_ELEMENT_TYPES
import osutil
import openerp
from openerp import SUPERUSER_ID

_logger = logging.getLogger(__name__)

# used to notify web client that these translations should be loaded in the UI
WEB_TRANSLATION_COMMENT = "openerp-web"

_LOCALE2WIN32 = {
    'af_ZA': 'Afrikaans_South Africa',
    'sq_AL': 'Albanian_Albania',
    'ar_SA': 'Arabic_Saudi Arabia',
    'eu_ES': 'Basque_Spain',
    'be_BY': 'Belarusian_Belarus',
    'bs_BA': 'Serbian (Latin)',
    'bg_BG': 'Bulgarian_Bulgaria',
    'ca_ES': 'Catalan_Spain',
    'hr_HR': 'Croatian_Croatia',
    'zh_CN': 'Chinese_China',
    'zh_TW': 'Chinese_Taiwan',
    'cs_CZ': 'Czech_Czech Republic',
    'da_DK': 'Danish_Denmark',
    'nl_NL': 'Dutch_Netherlands',
    'et_EE': 'Estonian_Estonia',
    'fa_IR': 'Farsi_Iran',
    'ph_PH': 'Filipino_Philippines',
    'fi_FI': 'Finnish_Finland',
    'fr_FR': 'French_France',
    'fr_BE': 'French_France',
    'fr_CH': 'French_France',
    'fr_CA': 'French_France',
    'ga': 'Scottish Gaelic',
    'gl_ES': 'Galician_Spain',
    'ka_GE': 'Georgian_Georgia',
    'de_DE': 'German_Germany',
    'el_GR': 'Greek_Greece',
    'gu': 'Gujarati_India',
    'he_IL': 'Hebrew_Israel',
    'hi_IN': 'Hindi',
    'hu': 'Hungarian_Hungary',
    'is_IS': 'Icelandic_Iceland',
    'id_ID': 'Indonesian_indonesia',
    'it_IT': 'Italian_Italy',
    'ja_JP': 'Japanese_Japan',
    'kn_IN': 'Kannada',
    'km_KH': 'Khmer',
    'ko_KR': 'Korean_Korea',
    'lo_LA': 'Lao_Laos',
    'lt_LT': 'Lithuanian_Lithuania',
    'lat': 'Latvian_Latvia',
    'ml_IN': 'Malayalam_India',
    'mi_NZ': 'Maori',
    'mn': 'Cyrillic_Mongolian',
    'no_NO': 'Norwegian_Norway',
    'nn_NO': 'Norwegian-Nynorsk_Norway',
    'pl': 'Polish_Poland',
    'pt_PT': 'Portuguese_Portugal',
    'pt_BR': 'Portuguese_Brazil',
    'ro_RO': 'Romanian_Romania',
    'ru_RU': 'Russian_Russia',
    'sr_CS': 'Serbian (Cyrillic)_Serbia and Montenegro',
    'sk_SK': 'Slovak_Slovakia',
    'sl_SI': 'Slovenian_Slovenia',
    #should find more specific locales for spanish countries,
    #but better than nothing
    'es_AR': 'Spanish_Spain',
    'es_BO': 'Spanish_Spain',
    'es_CL': 'Spanish_Spain',
    'es_CO': 'Spanish_Spain',
    'es_CR': 'Spanish_Spain',
    'es_DO': 'Spanish_Spain',
    'es_EC': 'Spanish_Spain',
    'es_ES': 'Spanish_Spain',
    'es_GT': 'Spanish_Spain',
    'es_HN': 'Spanish_Spain',
    'es_MX': 'Spanish_Spain',
    'es_NI': 'Spanish_Spain',
    'es_PA': 'Spanish_Spain',
    'es_PE': 'Spanish_Spain',
    'es_PR': 'Spanish_Spain',
    'es_PY': 'Spanish_Spain',
    'es_SV': 'Spanish_Spain',
    'es_UY': 'Spanish_Spain',
    'es_VE': 'Spanish_Spain',
    'sv_SE': 'Swedish_Sweden',
    'ta_IN': 'English_Australia',
    'th_TH': 'Thai_Thailand',
    'tr_TR': 'Turkish_Turkey',
    'uk_UA': 'Ukrainian_Ukraine',
    'vi_VN': 'Vietnamese_Viet Nam',
    'tlh_TLH': 'Klingon',

}


class UNIX_LINE_TERMINATOR(csv.excel):
    lineterminator = '\n'

csv.register_dialect("UNIX", UNIX_LINE_TERMINATOR)

#
# Warning: better use self.pool.get('ir.translation')._get_source if you can
#
def translate(cr, name, source_type, lang, source=None):
    if source and name:
        cr.execute('select value from ir_translation where lang=%s and type=%s and name=%s and src=%s', (lang, source_type, str(name), source))
    elif name:
        cr.execute('select value from ir_translation where lang=%s and type=%s and name=%s', (lang, source_type, str(name)))
    elif source:
        cr.execute('select value from ir_translation where lang=%s and type=%s and src=%s', (lang, source_type, source))
    res_trans = cr.fetchone()
    res = res_trans and res_trans[0] or False
    return res

class GettextAlias(object):

    def _get_db(self):
        # find current DB based on thread/worker db name (see netsvc)
        db_name = getattr(threading.currentThread(), 'dbname', None)
        if db_name:
            return sql_db.db_connect(db_name)

    def _get_cr(self, frame, allow_create=True):
        is_new_cr = False
        cr = frame.f_locals.get('cr', frame.f_locals.get('cursor'))
        if not cr:
            s = frame.f_locals.get('self', {})
            cr = getattr(s, 'cr', None)
        if not cr and allow_create:
            db = self._get_db()
            if db is not None:
                cr = db.cursor()
                is_new_cr = True
        return cr, is_new_cr

    def _get_uid(self, frame):
        return frame.f_locals.get('uid') or frame.f_locals.get('user')

    def _get_lang(self, frame):
        lang = None
        ctx = frame.f_locals.get('context')
        if not ctx:
            kwargs = frame.f_locals.get('kwargs')
            if kwargs is None:
                args = frame.f_locals.get('args')
                if args and isinstance(args, (list, tuple)) \
                        and isinstance(args[-1], dict):
                    ctx = args[-1]
            elif isinstance(kwargs, dict):
                ctx = kwargs.get('context')
        if ctx:
            lang = ctx.get('lang')
        s = frame.f_locals.get('self', {})
        if not lang:
            c = getattr(s, 'localcontext', None)
            if c:
                lang = c.get('lang')
        if not lang:
            # Last resort: attempt to guess the language of the user
            # Pitfall: some operations are performed in sudo mode, and we 
            #          don't know the originial uid, so the language may
            #          be wrong when the admin language differs.
            pool = getattr(s, 'pool', None)
            (cr, dummy) = self._get_cr(frame, allow_create=False)
            uid = self._get_uid(frame)
            if pool and cr and uid:
                lang = pool['res.users'].context_get(cr, uid)['lang']
        return lang

    def __call__(self, source):
        res = source
        cr = None
        is_new_cr = False
        try:
            frame = inspect.currentframe()
            if frame is None:
                return source
            frame = frame.f_back
            if not frame:
                return source
            lang = self._get_lang(frame)
            if lang:
                cr, is_new_cr = self._get_cr(frame)
                if cr:
                    # Try to use ir.translation to benefit from global cache if possible
                    registry = openerp.registry(cr.dbname)
                    res = registry['ir.translation']._get_source(cr, SUPERUSER_ID, None, ('code','sql_constraint'), lang, source)
                else:
                    _logger.debug('no context cursor detected, skipping translation for "%r"', source)
            else:
                _logger.debug('no translation language detected, skipping translation for "%r" ', source)
        except Exception:
            _logger.debug('translation went wrong for "%r", skipped', source)
                # if so, double-check the root/base translations filenames
        finally:
            if cr and is_new_cr:
                cr.close()
        return res

_ = GettextAlias()


def quote(s):
    """Returns quoted PO term string, with special PO characters escaped"""
    assert r"\n" not in s, "Translation terms may not include escaped newlines ('\\n'), please use only literal newlines! (in '%s')" % s
    return '"%s"' % s.replace('\\','\\\\') \
                     .replace('"','\\"') \
                     .replace('\n', '\\n"\n"')

re_escaped_char = re.compile(r"(\\.)")
re_escaped_replacements = {'n': '\n', }

def _sub_replacement(match_obj):
    return re_escaped_replacements.get(match_obj.group(1)[1], match_obj.group(1)[1])

def unquote(str):
    """Returns unquoted PO term string, with special PO characters unescaped"""
    return re_escaped_char.sub(_sub_replacement, str[1:-1])

# class to handle po files
class TinyPoFile(object):
    def __init__(self, buffer):
        self.buffer = buffer

    def warn(self, msg, *args):
        _logger.warning(msg, *args)

    def __iter__(self):
        self.buffer.seek(0)
        self.lines = self._get_lines()
        self.lines_count = len(self.lines)

        self.first = True
        self.extra_lines= []
        return self

    def _get_lines(self):
        lines = self.buffer.readlines()
        # remove the BOM (Byte Order Mark):
        if len(lines):
            lines[0] = unicode(lines[0], 'utf8').lstrip(unicode( codecs.BOM_UTF8, "utf8"))

        lines.append('') # ensure that the file ends with at least an empty line
        return lines

    def cur_line(self):
        return self.lines_count - len(self.lines)

    def next(self):
        trans_type = name = res_id = source = trad = None
        if self.extra_lines:
            trans_type, name, res_id, source, trad, comments = self.extra_lines.pop(0)
            if not res_id:
                res_id = '0'
        else:
            comments = []
            targets = []
            line = None
            fuzzy = False
            while not line:
                if 0 == len(self.lines):
                    raise StopIteration()
                line = self.lines.pop(0).strip()
            while line.startswith('#'):
                if line.startswith('#~ '):
                    break
                if line.startswith('#.'):
                    line = line[2:].strip()
                    if not line.startswith('module:'):
                        comments.append(line)
                elif line.startswith('#:'):
                    # Process the `reference` comments. Each line can specify
                    # multiple targets (e.g. model, view, code, selection,
                    # ...). For each target, we will return an additional
                    # entry.
                    for lpart in line[2:].strip().split(' '):
                        trans_info = lpart.strip().split(':',2)
                        if trans_info and len(trans_info) == 2:
                            # looks like the translation trans_type is missing, which is not
                            # unexpected because it is not a GetText standard. Default: 'code'
                            trans_info[:0] = ['code']
                        if trans_info and len(trans_info) == 3:
                            # this is a ref line holding the destination info (model, field, record)
                            targets.append(trans_info)
                elif line.startswith('#,') and (line[2:].strip() == 'fuzzy'):
                    fuzzy = True
                line = self.lines.pop(0).strip()
            while not line:
                # allow empty lines between comments and msgid
                line = self.lines.pop(0).strip()
            if line.startswith('#~ '):
                while line.startswith('#~ ') or not line.strip():
                    if 0 == len(self.lines):
                        raise StopIteration()
                    line = self.lines.pop(0)
                # This has been a deprecated entry, don't return anything
                return self.next()

            if not line.startswith('msgid'):
                raise Exception("malformed file: bad line: %s" % line)
            source = unquote(line[6:])
            line = self.lines.pop(0).strip()
            if not source and self.first:
                # if the source is "" and it's the first msgid, it's the special
                # msgstr with the informations about the traduction and the
                # traductor; we skip it
                self.extra_lines = []
                while line:
                    line = self.lines.pop(0).strip()
                return self.next()

            while not line.startswith('msgstr'):
                if not line:
                    raise Exception('malformed file at %d'% self.cur_line())
                source += unquote(line)
                line = self.lines.pop(0).strip()

            trad = unquote(line[7:])
            line = self.lines.pop(0).strip()
            while line:
                trad += unquote(line)
                line = self.lines.pop(0).strip()

            if targets and not fuzzy:
                # Use the first target for the current entry (returned at the
                # end of this next() call), and keep the others to generate
                # additional entries (returned the next next() calls).
                trans_type, name, res_id = targets.pop(0)
                for t, n, r in targets:
                    if t == trans_type == 'code': continue
                    self.extra_lines.append((t, n, r, source, trad, comments))

        self.first = False

        if name is None:
            if not fuzzy:
                self.warn('Missing "#:" formated comment at line %d for the following source:\n\t%s',
                        self.cur_line(), source[:30])
            return self.next()
        return trans_type, name, res_id, source, trad, '\n'.join(comments)

    def write_infos(self, modules):
        import openerp.release as release
        self.buffer.write("# Translation of %(project)s.\n" \
                          "# This file contains the translation of the following modules:\n" \
                          "%(modules)s" \
                          "#\n" \
                          "msgid \"\"\n" \
                          "msgstr \"\"\n" \
                          '''"Project-Id-Version: %(project)s %(version)s\\n"\n''' \
                          '''"Report-Msgid-Bugs-To: \\n"\n''' \
                          '''"POT-Creation-Date: %(now)s\\n"\n'''        \
                          '''"PO-Revision-Date: %(now)s\\n"\n'''         \
                          '''"Last-Translator: <>\\n"\n''' \
                          '''"Language-Team: \\n"\n'''   \
                          '''"MIME-Version: 1.0\\n"\n''' \
                          '''"Content-Type: text/plain; charset=UTF-8\\n"\n'''   \
                          '''"Content-Transfer-Encoding: \\n"\n'''       \
                          '''"Plural-Forms: \\n"\n'''    \
                          "\n"

                          % { 'project': release.description,
                              'version': release.version,
                              'modules': reduce(lambda s, m: s + "#\t* %s\n" % m, modules, ""),
                              'now': datetime.utcnow().strftime('%Y-%m-%d %H:%M')+"+0000",
                            }
                          )

    def write(self, modules, tnrs, source, trad, comments=None):

        plurial = len(modules) > 1 and 's' or ''
        self.buffer.write("#. module%s: %s\n" % (plurial, ', '.join(modules)))

        if comments:
            self.buffer.write(''.join(('#. %s\n' % c for c in comments)))

        code = False
        for typy, name, res_id in tnrs:
            self.buffer.write("#: %s:%s:%s\n" % (typy, name, res_id))
            if typy == 'code':
                code = True

        if code:
            # only strings in python code are python formated
            self.buffer.write("#, python-format\n")

        if not isinstance(trad, unicode):
            trad = unicode(trad, 'utf8')
        if not isinstance(source, unicode):
            source = unicode(source, 'utf8')

        msg = "msgid %s\n"      \
              "msgstr %s\n\n"   \
                  % (quote(source), quote(trad))
        self.buffer.write(msg.encode('utf8'))


# Methods to export the translation file

def trans_export(lang, modules, buffer, format, cr):

    def _process(format, modules, rows, buffer, lang):
        if format == 'csv':
            writer = csv.writer(buffer, 'UNIX')
            # write header first
            writer.writerow(("module","type","name","res_id","src","value"))
            for module, type, name, res_id, src, trad, comments in rows:
                # Comments are ignored by the CSV writer
                writer.writerow((module, type, name, res_id, src, trad))
        elif format == 'po':
            writer = TinyPoFile(buffer)
            writer.write_infos(modules)

            # we now group the translations by source. That means one translation per source.
            grouped_rows = {}
            for module, type, name, res_id, src, trad, comments in rows:
                row = grouped_rows.setdefault(src, {})
                row.setdefault('modules', set()).add(module)
                if not row.get('translation') and trad != src:
                    row['translation'] = trad
                row.setdefault('tnrs', []).append((type, name, res_id))
                row.setdefault('comments', set()).update(comments)

            for src, row in sorted(grouped_rows.items()):
                if not lang:
                    # translation template, so no translation value
                    row['translation'] = ''
                elif not row.get('translation'):
                    row['translation'] = src
                writer.write(row['modules'], row['tnrs'], src, row['translation'], row['comments'])

        elif format == 'tgz':
            rows_by_module = {}
            for row in rows:
                module = row[0]
                rows_by_module.setdefault(module, []).append(row)
            tmpdir = tempfile.mkdtemp()
            for mod, modrows in rows_by_module.items():
                tmpmoddir = join(tmpdir, mod, 'i18n')
                os.makedirs(tmpmoddir)
                pofilename = (lang if lang else mod) + ".po" + ('t' if not lang else '')
                buf = file(join(tmpmoddir, pofilename), 'w')
                _process('po', [mod], modrows, buf, lang)
                buf.close()

            tar = tarfile.open(fileobj=buffer, mode='w|gz')
            tar.add(tmpdir, '')
            tar.close()

        else:
            raise Exception(_('Unrecognized extension: must be one of '
                '.csv, .po, or .tgz (received .%s).' % format))

    trans_lang = lang
    if not trans_lang and format == 'csv':
        # CSV files are meant for translators and they need a starting point,
        # so we at least put the original term in the translation column
        trans_lang = 'en_US'
    translations = trans_generate(lang, modules, cr)
    modules = set([t[0] for t in translations[1:]])
    _process(format, modules, translations, buffer, lang)
    del translations

def trans_parse_xsl(de):
    return list(set(trans_parse_xsl_aux(de, False)))

def trans_parse_xsl_aux(de, t):
    res = []

    for n in de:
        t = t or n.get("t")
        if t:
                if isinstance(n, SKIPPED_ELEMENT_TYPES) or n.tag.startswith('{http://www.w3.org/1999/XSL/Transform}'):
                    continue
                if n.text:
                    l = n.text.strip().replace('\n',' ')
                    if len(l):
                        res.append(l.encode("utf8"))
                if n.tail:
                    l = n.tail.strip().replace('\n',' ')
                    if len(l):
                        res.append(l.encode("utf8"))
        res.extend(trans_parse_xsl_aux(n, t))
    return res

def trans_parse_rml(de):
    res = []
    for n in de:
        for m in n:
            if isinstance(m, SKIPPED_ELEMENT_TYPES) or not m.text:
                continue
            string_list = [s.replace('\n', ' ').strip() for s in re.split('\[\[.+?\]\]', m.text)]
            for s in string_list:
                if s:
                    res.append(s.encode("utf8"))
        res.extend(trans_parse_rml(n))
    return res

def trans_parse_view(de):
    res = []
    if not isinstance(de, SKIPPED_ELEMENT_TYPES) and de.text and de.text.strip():
        res.append(de.text.strip().encode("utf8"))
    if de.tail and de.tail.strip():
        res.append(de.tail.strip().encode("utf8"))
    if de.tag == 'attribute' and de.get("name") == 'string':
        if de.text:
            res.append(de.text.encode("utf8"))
    if de.get("string"):
        res.append(de.get('string').encode("utf8"))
    if de.get("help"):
        res.append(de.get('help').encode("utf8"))
    if de.get("sum"):
        res.append(de.get('sum').encode("utf8"))
    if de.get("confirm"):
        res.append(de.get('confirm').encode("utf8"))
    if de.get("placeholder"):
        res.append(de.get('placeholder').encode("utf8"))
    for n in de:
        res.extend(trans_parse_view(n))
    return res

# tests whether an object is in a list of modules
def in_modules(object_name, modules):
    if 'all' in modules:
        return True

    module_dict = {
        'ir': 'base',
        'res': 'base',
        'workflow': 'base',
    }
    module = object_name.split('.')[0]
    module = module_dict.get(module, module)
    return module in modules


def babel_extract_qweb(fileobj, keywords, comment_tags, options):
    """Babel message extractor for qweb template files.
    :param fileobj: the file-like object the messages should be extracted from
    :param keywords: a list of keywords (i.e. function names) that should
                     be recognized as translation functions
    :param comment_tags: a list of translator tags to search for and
                         include in the results
    :param options: a dictionary of additional options (optional)
    :return: an iterator over ``(lineno, funcname, message, comments)``
             tuples
    :rtype: ``iterator``
    """
    result = []
    def handle_text(text, lineno):
        text = (text or "").strip()
        if len(text) > 1: # Avoid mono-char tokens like ':' ',' etc.
            result.append((lineno, None, text, []))

    # not using elementTree.iterparse because we need to skip sub-trees in case
    # the ancestor element had a reason to be skipped
    def iter_elements(current_element):
        for el in current_element:
            if isinstance(el, SKIPPED_ELEMENT_TYPES): continue
            if "t-js" not in el.attrib and \
                    not ("t-jquery" in el.attrib and "t-operation" not in el.attrib) and \
                    not ("t-translation" in el.attrib and el.attrib["t-translation"].strip() == "off"):
                handle_text(el.text, el.sourceline)
                for att in ('title', 'alt', 'label', 'placeholder'):
                    if att in el.attrib:
                        handle_text(el.attrib[att], el.sourceline)
                iter_elements(el)
            handle_text(el.tail, el.sourceline)

    tree = etree.parse(fileobj)
    iter_elements(tree.getroot())

    return result


def trans_generate(lang, modules, cr):
    dbname = cr.dbname

    registry = openerp.registry(dbname)
    trans_obj = registry.get('ir.translation')
    model_data_obj = registry.get('ir.model.data')
    uid = 1
    l = registry.models.items()
    l.sort()

    query = 'SELECT name, model, res_id, module'    \
            '  FROM ir_model_data'

    query_models = """SELECT m.id, m.model, imd.module
            FROM ir_model AS m, ir_model_data AS imd
            WHERE m.id = imd.res_id AND imd.model = 'ir.model' """

    if 'all_installed' in modules:
        query += ' WHERE module IN ( SELECT name FROM ir_module_module WHERE state = \'installed\') '
        query_models += " AND imd.module in ( SELECT name FROM ir_module_module WHERE state = 'installed') "
    query_param = None
    if 'all' not in modules:
        query += ' WHERE module IN %s'
        query_models += ' AND imd.module in %s'
        query_param = (tuple(modules),)
    query += ' ORDER BY module, model, name'
    query_models += ' ORDER BY module, model'

    cr.execute(query, query_param)

    _to_translate = []
    def push_translation(module, type, name, id, source, comments=None):
        tuple = (module, source, name, id, type, comments or [])
        # empty and one-letter terms are ignored, they probably are not meant to be
        # translated, and would be very hard to translate anyway.
        if not source or len(source.strip()) <= 1:
            _logger.debug("Ignoring empty or 1-letter source term: %r", tuple)
            return
        if tuple not in _to_translate:
            _to_translate.append(tuple)

    def encode(s):
        if isinstance(s, unicode):
            return s.encode('utf8')
        return s

    for (xml_name,model,res_id,module) in cr.fetchall():
        module = encode(module)
        model = encode(model)
        xml_name = "%s.%s" % (module, encode(xml_name))

        if model not in registry:
            _logger.error("Unable to find object %r", model)
            continue

        exists = registry[model].exists(cr, uid, res_id)
        if not exists:
            _logger.warning("Unable to find object %r with id %d", model, res_id)
            continue
        obj = registry[model].browse(cr, uid, res_id)

        if model=='ir.ui.view':
            d = etree.XML(encode(obj.arch))
            for t in trans_parse_view(d):
                push_translation(module, 'view', encode(obj.model), 0, t)
        elif model=='ir.actions.wizard':
            pass # TODO Can model really be 'ir.actions.wizard' ?

        elif model=='ir.model.fields':
            try:
                field_name = encode(obj.name)
            except AttributeError, exc:
                _logger.error("name error in %s: %s", xml_name, str(exc))
                continue
            objmodel = registry.get(obj.model)
            if not objmodel or not field_name in objmodel._columns:
                continue
            field_def = objmodel._columns[field_name]

            name = "%s,%s" % (encode(obj.model), field_name)
            push_translation(module, 'field', name, 0, encode(field_def.string))

            if field_def.help:
                push_translation(module, 'help', name, 0, encode(field_def.help))

            if field_def.translate:
                ids = objmodel.search(cr, uid, [])
                obj_values = objmodel.read(cr, uid, ids, [field_name])
                for obj_value in obj_values:
                    res_id = obj_value['id']
                    if obj.name in ('ir.model', 'ir.ui.menu'):
                        res_id = 0
                    model_data_ids = model_data_obj.search(cr, uid, [
                        ('model', '=', model),
                        ('res_id', '=', res_id),
                        ])
                    if not model_data_ids:
                        push_translation(module, 'model', name, 0, encode(obj_value[field_name]))

            if hasattr(field_def, 'selection') and isinstance(field_def.selection, (list, tuple)):
                for dummy, val in field_def.selection:
                    push_translation(module, 'selection', name, 0, encode(val))

        elif model=='ir.actions.report.xml':
            name = encode(obj.report_name)
            fname = ""
            if obj.report_rml:
                fname = obj.report_rml
                parse_func = trans_parse_rml
                report_type = "report"
            elif obj.report_xsl:
                fname = obj.report_xsl
                parse_func = trans_parse_xsl
                report_type = "xsl"
            if fname and obj.report_type in ('pdf', 'xsl'):
                try:
                    report_file = misc.file_open(fname)
                    try:
                        d = etree.parse(report_file)
                        for t in parse_func(d.iter()):
                            push_translation(module, report_type, name, 0, t)
                    finally:
                        report_file.close()
                except (IOError, etree.XMLSyntaxError):
                    _logger.exception("couldn't export translation for report %s %s %s", name, report_type, fname)

        for field_name,field_def in obj._table._columns.items():
            if field_def.translate:
                name = model + "," + field_name
                try:
                    trad = getattr(obj, field_name) or ''
                except:
                    trad = ''
                push_translation(module, 'model', name, xml_name, encode(trad))

        # End of data for ir.model.data query results

    cr.execute(query_models, query_param)

    def push_constraint_msg(module, term_type, model, msg):
        if not hasattr(msg, '__call__'):
            push_translation(encode(module), term_type, encode(model), 0, encode(msg))

    def push_local_constraints(module, model, cons_type='sql_constraints'):
        """Climb up the class hierarchy and ignore inherited constraints
           from other modules"""
        term_type = 'sql_constraint' if cons_type == 'sql_constraints' else 'constraint'
        msg_pos = 2 if cons_type == 'sql_constraints' else 1
        for cls in model.__class__.__mro__:
            if getattr(cls, '_module', None) != module:
                continue
            constraints = getattr(cls, '_local_' + cons_type, [])
            for constraint in constraints:
                push_constraint_msg(module, term_type, model._name, constraint[msg_pos])
            
    for (_, model, module) in cr.fetchall():
        if model not in registry:
            _logger.error("Unable to find object %r", model)
            continue

        model_obj = registry[model]

        if model_obj._constraints:
            push_local_constraints(module, model_obj, 'constraints')

        if model_obj._sql_constraints:
            push_local_constraints(module, model_obj, 'sql_constraints')

<<<<<<< HEAD
=======
    def get_module_paths():
        # default addons path (base)
        def_path = os.path.abspath(os.path.join(config.config['root_path'], 'addons'))
        mod_paths = { def_path }
        ad_paths = map(lambda m: os.path.abspath(m.strip()),config.config['addons_path'].split(','))
        for adp in ad_paths:
            mod_paths.add(adp)
            if not os.path.isabs(adp):
                mod_paths.add(adp)
            elif adp != def_path and adp.startswith(def_path):
                mod_paths.add(adp[len(def_path)+1:])
        return mod_paths

    def get_module_from_path(path, mod_paths):
        for mp in mod_paths:
            if path.startswith(mp) and (os.path.dirname(path) != mp):
                path = path[len(mp)+1:]
                return path.split(os.path.sep)[0]
        return 'base'   # files that are not in a module are considered as being in 'base' module
>>>>>>> 9b555328

    modobj = registry['ir.module.module']
    installed_modids = modobj.search(cr, uid, [('state', '=', 'installed')])
    installed_modules = map(lambda m: m['name'], modobj.read(cr, uid, installed_modids, ['name']))

    path_list = list(openerp.modules.module.ad_paths)
    # Also scan these non-addon paths
    for bin_path in ['osv', 'report' ]:
        path_list.append(os.path.join(config.config['root_path'], bin_path))

    _logger.debug("Scanning modules at paths: %s", path_list)

<<<<<<< HEAD
    mod_paths = list(path_list)

    def get_module_from_path(path):
        for mp in mod_paths:
            if path.startswith(mp) and (os.path.dirname(path) != mp):
                path = path[len(mp)+1:]
                return path.split(os.path.sep)[0]
        return 'base'   # files that are not in a module are considered as being in 'base' module
=======
    mod_paths = get_module_paths()
>>>>>>> 9b555328

    def verified_module_filepaths(fname, path, root):
        fabsolutepath = join(root, fname)
        frelativepath = fabsolutepath[len(path):]
        display_path = "addons%s" % frelativepath
        module = get_module_from_path(fabsolutepath)
        if ('all' in modules or module in modules) and module in installed_modules:
            return module, fabsolutepath, frelativepath, display_path
        return None, None, None, None

    def babel_extract_terms(fname, path, root, extract_method="python", trans_type='code',
                               extra_comments=None, extract_keywords={'_': None}):
        module, fabsolutepath, _, display_path = verified_module_filepaths(fname, path, root)
        extra_comments = extra_comments or []
        if module:
            src_file = open(fabsolutepath, 'r')
            try:
                for extracted in extract.extract(extract_method, src_file,
                                                 keywords=extract_keywords):
                    # Babel 0.9.6 yields lineno, message, comments
                    # Babel 1.3 yields lineno, message, comments, context
                    lineno, message, comments = extracted[:3] 
                    push_translation(module, trans_type, display_path, lineno,
                                     encode(message), comments + extra_comments)
            except Exception:
                _logger.exception("Failed to extract terms from %s", fabsolutepath)
            finally:
                src_file.close()

    for path in path_list:
        _logger.debug("Scanning files of modules at %s", path)
        for root, dummy, files in osutil.walksymlinks(path):
            for fname in fnmatch.filter(files, '*.py'):
                babel_extract_terms(fname, path, root)
            # mako provides a babel extractor: http://docs.makotemplates.org/en/latest/usage.html#babel
            for fname in fnmatch.filter(files, '*.mako'):
                babel_extract_terms(fname, path, root, 'mako', trans_type='report')
            # Javascript source files in the static/src/js directory, rest is ignored (libs)
            if fnmatch.fnmatch(root, '*/static/src/js*'):
                for fname in fnmatch.filter(files, '*.js'):
                    babel_extract_terms(fname, path, root, 'javascript',
                                        extra_comments=[WEB_TRANSLATION_COMMENT],
                                        extract_keywords={'_t': None, '_lt': None})
            # QWeb template files
            if fnmatch.fnmatch(root, '*/static/src/xml*'):
                for fname in fnmatch.filter(files, '*.xml'):
                    babel_extract_terms(fname, path, root, 'openerp.tools.translate:babel_extract_qweb',
                                        extra_comments=[WEB_TRANSLATION_COMMENT])

    out = []
    _to_translate.sort()
    # translate strings marked as to be translated
    for module, source, name, id, type, comments in _to_translate:
        trans = '' if not lang else trans_obj._get_source(cr, uid, name, type, lang, source)
        out.append([module, type, name, id, source, encode(trans) or '', comments])
    return out

def trans_load(cr, filename, lang, verbose=True, module_name=None, context=None):
    try:
        fileobj = misc.file_open(filename)
        _logger.info("loading %s", filename)
        fileformat = os.path.splitext(filename)[-1][1:].lower()
        result = trans_load_data(cr, fileobj, fileformat, lang, verbose=verbose, module_name=module_name, context=context)
        fileobj.close()
        return result
    except IOError:
        if verbose:
            _logger.error("couldn't read translation file %s", filename)
        return None

def trans_load_data(cr, fileobj, fileformat, lang, lang_name=None, verbose=True, module_name=None, context=None):
    """Populates the ir_translation table."""
    if verbose:
        _logger.info('loading translation file for language %s', lang)
    if context is None:
        context = {}
    db_name = cr.dbname
    registry = openerp.registry(db_name)
    lang_obj = registry.get('res.lang')
    trans_obj = registry.get('ir.translation')
    iso_lang = misc.get_iso_codes(lang)
    try:
        ids = lang_obj.search(cr, SUPERUSER_ID, [('code','=', lang)])

        if not ids:
            # lets create the language with locale information
            lang_obj.load_lang(cr, SUPERUSER_ID, lang=lang, lang_name=lang_name)

        # Parse also the POT: it will possibly provide additional targets.
        # (Because the POT comments are correct on Launchpad but not the
        # PO comments due to a Launchpad limitation. See LP bug 933496.)
        pot_reader = []

        # now, the serious things: we read the language file
        fileobj.seek(0)
        if fileformat == 'csv':
            reader = csv.reader(fileobj, quotechar='"', delimiter=',')
            # read the first line of the file (it contains columns titles)
            for row in reader:
                f = row
                break
        elif fileformat == 'po':
            reader = TinyPoFile(fileobj)
            f = ['type', 'name', 'res_id', 'src', 'value', 'comments']

            # Make a reader for the POT file and be somewhat defensive for the
            # stable branch.
            if fileobj.name.endswith('.po'):
                try:
                    # Normally the path looks like /path/to/xxx/i18n/lang.po
                    # and we try to find the corresponding
                    # /path/to/xxx/i18n/xxx.pot file.
                    head, _ = os.path.split(fileobj.name)
                    head2, _ = os.path.split(head)
                    head3, tail3 = os.path.split(head2)
                    pot_handle = misc.file_open(os.path.join(head3, tail3, 'i18n', tail3 + '.pot'))
                    pot_reader = TinyPoFile(pot_handle)
                except:
                    pass

        else:
            _logger.error('Bad file format: %s', fileformat)
            raise Exception(_('Bad file format'))

        # Read the POT `reference` comments, and keep them indexed by source
        # string.
        pot_targets = {}
        for type, name, res_id, src, _, comments in pot_reader:
            if type is not None:
                pot_targets.setdefault(src, {'value': None, 'targets': []})
                pot_targets[src]['targets'].append((type, name, res_id))

        # read the rest of the file
        irt_cursor = trans_obj._get_import_cursor(cr, SUPERUSER_ID, context=context)

        def process_row(row):
            """Process a single PO (or POT) entry."""
            # skip empty rows and rows where the translation field (=last fiefd) is empty
            #if (not row) or (not row[-1]):
            #    return

            # dictionary which holds values for this line of the csv file
            # {'lang': ..., 'type': ..., 'name': ..., 'res_id': ...,
            #  'src': ..., 'value': ..., 'module':...}
            dic = dict.fromkeys(('name', 'res_id', 'src', 'type', 'imd_model', 'imd_name', 'module', 'value', 'comments'))
            dic['lang'] = lang
            for i, field in enumerate(f):
                dic[field] = row[i]

            # Get the `reference` comments from the POT.
            src = row[3]
            if pot_reader and src in pot_targets:
                pot_targets[src]['targets'] = filter(lambda x: x != row[:3], pot_targets[src]['targets'])
                pot_targets[src]['value'] = row[4]
                if not pot_targets[src]['targets']:
                    del pot_targets[src]

            # This would skip terms that fail to specify a res_id
            if not dic.get('res_id'):
                return

            res_id = dic.pop('res_id')
            if res_id and isinstance(res_id, (int, long)) \
                or (isinstance(res_id, basestring) and res_id.isdigit()):
                    dic['res_id'] = int(res_id)
                    dic['module'] = module_name
            else:
                tmodel = dic['name'].split(',')[0]
                if '.' in res_id:
                    tmodule, tname = res_id.split('.', 1)
                else:
                    tmodule = False
                    tname = res_id
                dic['imd_model'] = tmodel
                dic['imd_name'] =  tname
                dic['module'] = tmodule
                dic['res_id'] = None

            irt_cursor.push(dic)

        # First process the entries from the PO file (doing so also fills/removes
        # the entries from the POT file).
        for row in reader:
            process_row(row)

        # Then process the entries implied by the POT file (which is more
        # correct w.r.t. the targets) if some of them remain.
        pot_rows = []
        for src in pot_targets:
            value = pot_targets[src]['value']
            for type, name, res_id in pot_targets[src]['targets']:
                pot_rows.append((type, name, res_id, src, value, comments))
        for row in pot_rows:
            process_row(row)

        irt_cursor.finish()
        trans_obj.clear_caches()
        if verbose:
            _logger.info("translation file loaded succesfully")
    except IOError:
        filename = '[lang: %s][format: %s]' % (iso_lang or 'new', fileformat)
        _logger.exception("couldn't read translation file %s", filename)

def get_locales(lang=None):
    if lang is None:
        lang = locale.getdefaultlocale()[0]

    if os.name == 'nt':
        lang = _LOCALE2WIN32.get(lang, lang)

    def process(enc):
        ln = locale._build_localename((lang, enc))
        yield ln
        nln = locale.normalize(ln)
        if nln != ln:
            yield nln

    for x in process('utf8'): yield x

    prefenc = locale.getpreferredencoding()
    if prefenc:
        for x in process(prefenc): yield x

        prefenc = {
            'latin1': 'latin9',
            'iso-8859-1': 'iso8859-15',
            'cp1252': '1252',
        }.get(prefenc.lower())
        if prefenc:
            for x in process(prefenc): yield x

    yield lang



def resetlocale():
    # locale.resetlocale is bugged with some locales.
    for ln in get_locales():
        try:
            return locale.setlocale(locale.LC_ALL, ln)
        except locale.Error:
            continue

def load_language(cr, lang):
    """Loads a translation terms for a language.
    Used mainly to automate language loading at db initialization.

    :param lang: language ISO code with optional _underscore_ and l10n flavor (ex: 'fr', 'fr_BE', but not 'fr-BE')
    :type lang: str
    """
    registry = openerp.registry(cr.dbname)
    language_installer = registry['base.language.install']
    oid = language_installer.create(cr, SUPERUSER_ID, {'lang': lang})
    language_installer.lang_install(cr, SUPERUSER_ID, [oid], context=None)

# vim:expandtab:smartindent:tabstop=4:softtabstop=4:shiftwidth=4:
<|MERGE_RESOLUTION|>--- conflicted
+++ resolved
@@ -785,29 +785,6 @@
         if model_obj._sql_constraints:
             push_local_constraints(module, model_obj, 'sql_constraints')
 
-<<<<<<< HEAD
-=======
-    def get_module_paths():
-        # default addons path (base)
-        def_path = os.path.abspath(os.path.join(config.config['root_path'], 'addons'))
-        mod_paths = { def_path }
-        ad_paths = map(lambda m: os.path.abspath(m.strip()),config.config['addons_path'].split(','))
-        for adp in ad_paths:
-            mod_paths.add(adp)
-            if not os.path.isabs(adp):
-                mod_paths.add(adp)
-            elif adp != def_path and adp.startswith(def_path):
-                mod_paths.add(adp[len(def_path)+1:])
-        return mod_paths
-
-    def get_module_from_path(path, mod_paths):
-        for mp in mod_paths:
-            if path.startswith(mp) and (os.path.dirname(path) != mp):
-                path = path[len(mp)+1:]
-                return path.split(os.path.sep)[0]
-        return 'base'   # files that are not in a module are considered as being in 'base' module
->>>>>>> 9b555328
-
     modobj = registry['ir.module.module']
     installed_modids = modobj.search(cr, uid, [('state', '=', 'installed')])
     installed_modules = map(lambda m: m['name'], modobj.read(cr, uid, installed_modids, ['name']))
@@ -819,7 +796,6 @@
 
     _logger.debug("Scanning modules at paths: %s", path_list)
 
-<<<<<<< HEAD
     mod_paths = list(path_list)
 
     def get_module_from_path(path):
@@ -828,9 +804,6 @@
                 path = path[len(mp)+1:]
                 return path.split(os.path.sep)[0]
         return 'base'   # files that are not in a module are considered as being in 'base' module
-=======
-    mod_paths = get_module_paths()
->>>>>>> 9b555328
 
     def verified_module_filepaths(fname, path, root):
         fabsolutepath = join(root, fname)
