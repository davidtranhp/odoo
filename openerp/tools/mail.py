--- conflicted
+++ resolved
@@ -49,27 +49,12 @@
         return src
     src = ustr(src, errors='replace')
 
+    logger = _logger.getChild('html_sanitize')
+
     # html encode email tags
     part = re.compile(r"(<(([^a<>]|a[^<>\s])[^<>]*)@[^<>]+>)", re.IGNORECASE | re.DOTALL)
     src = part.sub(lambda m: cgi.escape(m.group(1)), src)
 
-<<<<<<< HEAD
-    # some corner cases make the parser crash (such as <SCRIPT/XSS SRC=\"http://ha.ckers.org/xss.js\"></SCRIPT> in test_mail)
-    try:
-        cleaner = clean.Cleaner(page_structure=True, style=False, safe_attrs_only=False, forms=False, kill_tags=tags_to_kill, remove_tags=tags_to_remove)
-        cleaned = cleaner.clean_html(src)
-    except TypeError, e:
-        # lxml.clean version < 2.3.1 does not have a kill_tags attribute
-        # to remove in 2014
-        cleaner = clean.Cleaner(page_structure=True, style=False, safe_attrs_only=False, forms=False, remove_tags=tags_to_kill + tags_to_remove)
-        cleaned = cleaner.clean_html(src)
-    except etree.ParserError, e:
-        _logger.warning('html_sanitize: ParserError "%s" obtained when sanitizing "%s"' % (e, src))
-        cleaned = '<p>ParserError when sanitizing</p>'
-    except Exception, e:
-        _logger.warning('html_sanitize: unknown error "%s" obtained when sanitizing "%s"' % (e, src))
-        cleaned = '<p>Unknown error when sanitizing</p>'
-=======
     kwargs = {
         'page_structure': True,
         'style': False,             # do not remove style attributes
@@ -90,19 +75,23 @@
             'safe_attrs': clean.defs.safe_attrs | set(['style']),
         })
     else:
-        # lxml < 3.1.0 does not allow to specify safe_attrs. We keep all attribute in order to keep "style"
+        # lxml < 3.1.0 does not allow to specify safe_attrs. We keep all attributes in order to keep "style"
         kwargs['safe_attrs_only'] = False
 
     try:
         # some corner cases make the parser crash (such as <SCRIPT/XSS SRC=\"http://ha.ckers.org/xss.js\"></SCRIPT> in test_mail)
         cleaner = clean.Cleaner(**kwargs)
         cleaned = cleaner.clean_html(src)
+    except etree.ParserError:
+        if not silent:
+            raise
+        logger.warning('ParserError obtained when sanitizing %r', src, exc_info=True)
+        cleaned = '<p>ParserError when sanitizing</p>'
     except Exception:
         if not silent:
             raise
-        _logger.warning('html_sanitize failed to parse %r', src, exc_info=True)
-        cleaned = '<p>Impossible to parse</p>'
->>>>>>> 81796831
+        logger.warning('unknown error obtained when sanitizing %r', src, exc_info=True)
+        cleaned = '<p>Unknown error when sanitizing</p>'
     return cleaned
 
 
