--- conflicted
+++ resolved
@@ -1,14 +1,3 @@
 # -*- coding: utf-8 -*-
 
 from . import test_workflow
-
-<<<<<<< HEAD
-fast_suite = [
-]
-
-checks = [
-    test_workflow,
-]
-=======
-# vim:expandtab:smartindent:tabstop=4:softtabstop=4:shiftwidth=4:
->>>>>>> 0aab81cd
