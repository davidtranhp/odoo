# -*- coding: utf-8 -*-
##############################################################################
#
#    OpenERP, Open Source Management Solution
#    Copyright (C) 2004-2009 Tiny SPRL (<http://tiny.be>).
#
#    This program is free software: you can redistribute it and/or modify
#    it under the terms of the GNU Affero General Public License as
#    published by the Free Software Foundation, either version 3 of the
#    License, or (at your option) any later version.
#
#    This program is distributed in the hope that it will be useful,
#    but WITHOUT ANY WARRANTY; without even the implied warranty of
#    MERCHANTABILITY or FITNESS FOR A PARTICULAR PURPOSE.  See the
#    GNU Affero General Public License for more details.
#
#    You should have received a copy of the GNU Affero General Public License
#    along with this program.  If not, see <http://www.gnu.org/licenses/>.
#
##############################################################################

import hashlib
import itertools
import logging
import os
import re

from openerp import tools
from openerp.osv import fields,osv
from openerp import SUPERUSER_ID

_logger = logging.getLogger(__name__)

class ir_attachment(osv.osv):
    """Attachments are used to link binary files or url to any openerp document.

    External attachment storage
    ---------------------------
    
    The 'data' function field (_data_get,data_set) is implemented using
    _file_read, _file_write and _file_delete which can be overridden to
    implement other storage engines, shuch methods should check for other
    location pseudo uri (example: hdfs://hadoppserver)
    
    The default implementation is the file:dirname location that stores files
    on the local filesystem using name based on their sha1 hash
    """
    _order = 'id desc'
    def _name_get_resname(self, cr, uid, ids, object, method, context):
        data = {}
        for attachment in self.browse(cr, uid, ids, context=context):
            model_object = attachment.res_model
            res_id = attachment.res_id
            if model_object and res_id:
                model_pool = self.pool[model_object]
                res = model_pool.name_get(cr,uid,[res_id],context)
                res_name = res and res[0][1] or False
                if res_name:
                    field = self._columns.get('res_name',False)
                    if field and len(res_name) > field.size:
                        res_name = res_name[:field.size-3] + '...' 
                data[attachment.id] = res_name
            else:
                data[attachment.id] = False
        return data

    # 'data' field implementation
    def _full_path(self, cr, uid, location, path):
        # location = 'file:filestore'
        assert location.startswith('file:'), "Unhandled filestore location %s" % location
        location = location[5:]

        # sanitize location name and path
        location = re.sub('[.]','',location)
        location = location.strip('/\\')

        path = re.sub('[.]','',path)
        path = path.strip('/\\')
        return os.path.join(tools.config['root_path'], location, cr.dbname, path)

    def _file_read(self, cr, uid, location, fname, bin_size=False):
        full_path = self._full_path(cr, uid, location, fname)
        r = ''
        try:
            if bin_size:
                r = os.path.getsize(full_path)
            else:
                r = open(full_path,'rb').read().encode('base64')
        except IOError:
            _logger.error("_read_file reading %s",full_path)
        return r

    def _file_write(self, cr, uid, location, value):
        bin_value = value.decode('base64')
        fname = hashlib.sha1(bin_value).hexdigest()
        # scatter files across 1024 dirs
        # we use '/' in the db (even on windows)
        fname = fname[:3] + '/' + fname
        full_path = self._full_path(cr, uid, location, fname)
        try:
            dirname = os.path.dirname(full_path)
            if not os.path.isdir(dirname):
                os.makedirs(dirname)
            open(full_path,'wb').write(bin_value)
        except IOError:
            _logger.error("_file_write writing %s",full_path)
        return fname

    def _file_delete(self, cr, uid, location, fname):
        count = self.search(cr, 1, [('store_fname','=',fname)], count=True)
        if count <= 1:
            full_path = self._full_path(cr, uid, location, fname)
            try:
                os.unlink(full_path)
            except OSError:
                _logger.error("_file_delete could not unlink %s",full_path)
            except IOError:
                # Harmless and needed for race conditions
                _logger.error("_file_delete could not unlink %s",full_path)

    def _data_get(self, cr, uid, ids, name, arg, context=None):
        if context is None:
            context = {}
        result = {}
        location = self.pool.get('ir.config_parameter').get_param(cr, SUPERUSER_ID, 'ir_attachment.location')
        bin_size = context.get('bin_size')
        for attach in self.browse(cr, uid, ids, context=context):
            if location and attach.store_fname:
                result[attach.id] = self._file_read(cr, uid, location, attach.store_fname, bin_size)
            else:
                result[attach.id] = attach.db_datas
        return result

    def _data_set(self, cr, uid, id, name, value, arg, context=None):
        # We dont handle setting data to null
        if not value:
            return True
        if context is None:
            context = {}
        location = self.pool.get('ir.config_parameter').get_param(cr, SUPERUSER_ID, 'ir_attachment.location')
        file_size = len(value.decode('base64'))
        if location:
            attach = self.browse(cr, uid, id, context=context)
            if attach.store_fname:
                self._file_delete(cr, uid, location, attach.store_fname)
            fname = self._file_write(cr, uid, location, value)
            # SUPERUSER_ID as probably don't have write access, trigger during create
            super(ir_attachment, self).write(cr, SUPERUSER_ID, [id], {'store_fname': fname, 'file_size': file_size}, context=context)
        else:
            super(ir_attachment, self).write(cr, SUPERUSER_ID, [id], {'db_datas': value, 'file_size': file_size}, context=context)
        return True

    _name = 'ir.attachment'
    _columns = {
        'name': fields.char('Attachment Name',size=256, required=True),
        'datas_fname': fields.char('File Name',size=256),
        'description': fields.text('Description'),
        'res_name': fields.function(_name_get_resname, type='char', size=128, string='Resource Name', store=True),
        'res_model': fields.char('Resource Model',size=64, readonly=True, help="The database object this attachment will be attached to"),
        'res_id': fields.integer('Resource ID', readonly=True, help="The record id this is attached to"),
        'create_date': fields.datetime('Date Created', readonly=True),
        'create_uid':  fields.many2one('res.users', 'Owner', readonly=True),
        'company_id': fields.many2one('res.company', 'Company', change_default=True),
        'type': fields.selection( [ ('url','URL'), ('binary','Binary'), ],
                'Type', help="Binary File or URL", required=True, change_default=True),
        'url': fields.char('Url', size=1024),
        # al: We keep shitty field names for backward compatibility with document
        'datas': fields.function(_data_get, fnct_inv=_data_set, string='File Content', type="binary", nodrop=True),
        'store_fname': fields.char('Stored Filename', size=256),
        'db_datas': fields.binary('Database Data'),
        'file_size': fields.integer('File Size'),
    }

    _defaults = {
        'type': 'binary',
        'file_size': 0,
        'company_id': lambda s,cr,uid,c: s.pool.get('res.company')._company_default_get(cr, uid, 'ir.attachment', context=c),
    }

    def _auto_init(self, cr, context=None):
        super(ir_attachment, self)._auto_init(cr, context)
        cr.execute('SELECT indexname FROM pg_indexes WHERE indexname = %s', ('ir_attachment_res_idx',))
        if not cr.fetchone():
            cr.execute('CREATE INDEX ir_attachment_res_idx ON ir_attachment (res_model, res_id)')
            cr.commit()

    def check(self, cr, uid, ids, mode, context=None, values=None):
        """Restricts the access to an ir.attachment, according to referred model
        In the 'document' module, it is overriden to relax this hard rule, since
        more complex ones apply there.
        """
        res_ids = {}
        if ids:
            if isinstance(ids, (int, long)):
                ids = [ids]
            cr.execute('SELECT DISTINCT res_model, res_id FROM ir_attachment WHERE id = ANY (%s)', (ids,))
            for rmod, rid in cr.fetchall():
                if not (rmod and rid):
                    continue
                res_ids.setdefault(rmod,set()).add(rid)
        if values:
            if values.get('res_model') and values.get('res_id'):
                res_ids.setdefault(values['res_model'],set()).add(values['res_id'])

        ima = self.pool.get('ir.model.access')
        for model, mids in res_ids.items():
            # ignore attachments that are not attached to a resource anymore when checking access rights
            # (resource was deleted but attachment was not)
<<<<<<< HEAD
            mids = self.pool[model].exists(cr, uid, mids)
=======
            if not self.pool.get(model):
                continue
            mids = self.pool.get(model).exists(cr, uid, mids)
>>>>>>> 33e09108
            ima.check(cr, uid, model, mode)
            self.pool[model].check_access_rule(cr, uid, mids, mode, context=context)

    def _search(self, cr, uid, args, offset=0, limit=None, order=None, context=None, count=False, access_rights_uid=None):
        ids = super(ir_attachment, self)._search(cr, uid, args, offset=offset,
                                                 limit=limit, order=order,
                                                 context=context, count=False,
                                                 access_rights_uid=access_rights_uid)
        if not ids:
            if count:
                return 0
            return []

        # Work with a set, as list.remove() is prohibitive for large lists of documents
        # (takes 20+ seconds on a db with 100k docs during search_count()!)
        orig_ids = ids
        ids = set(ids)

        # For attachments, the permissions of the document they are attached to
        # apply, so we must remove attachments for which the user cannot access
        # the linked document.
        # Use pure SQL rather than read() as it is about 50% faster for large dbs (100k+ docs),
        # and the permissions are checked in super() and below anyway.
        cr.execute("""SELECT id, res_model, res_id FROM ir_attachment WHERE id = ANY(%s)""", (list(ids),))
        targets = cr.dictfetchall()
        model_attachments = {}
        for target_dict in targets:
            if not target_dict['res_model']:
                continue
            # model_attachments = { 'model': { 'res_id': [id1,id2] } }
            model_attachments.setdefault(target_dict['res_model'],{}).setdefault(target_dict['res_id'] or 0, set()).add(target_dict['id'])

        # To avoid multiple queries for each attachment found, checks are
        # performed in batch as much as possible.
        ima = self.pool.get('ir.model.access')
        for model, targets in model_attachments.iteritems():
            if not self.pool.get(model):
                continue
            if not ima.check(cr, uid, model, 'read', False):
                # remove all corresponding attachment ids
                for attach_id in itertools.chain(*targets.values()):
                    ids.remove(attach_id)
                continue # skip ir.rule processing, these ones are out already

            # filter ids according to what access rules permit
            target_ids = targets.keys()
            allowed_ids = [0] + self.pool[model].search(cr, uid, [('id', 'in', target_ids)], context=context)
            disallowed_ids = set(target_ids).difference(allowed_ids)
            for res_id in disallowed_ids:
                for attach_id in targets[res_id]:
                    ids.remove(attach_id)

        # sort result according to the original sort ordering
        result = [id for id in orig_ids if id in ids]
        return len(result) if count else list(result)

    def read(self, cr, uid, ids, fields_to_read=None, context=None, load='_classic_read'):
        if isinstance(ids, (int, long)):
            ids = [ids]
        self.check(cr, uid, ids, 'read', context=context)
        return super(ir_attachment, self).read(cr, uid, ids, fields_to_read, context, load)

    def write(self, cr, uid, ids, vals, context=None):
        if isinstance(ids, (int, long)):
            ids = [ids]
        self.check(cr, uid, ids, 'write', context=context, values=vals)
        if 'file_size' in vals:
            del vals['file_size']
        return super(ir_attachment, self).write(cr, uid, ids, vals, context)

    def copy(self, cr, uid, id, default=None, context=None):
        self.check(cr, uid, [id], 'write', context=context)
        return super(ir_attachment, self).copy(cr, uid, id, default, context)

    def unlink(self, cr, uid, ids, context=None):
        if isinstance(ids, (int, long)):
            ids = [ids]
        self.check(cr, uid, ids, 'unlink', context=context)
        location = self.pool.get('ir.config_parameter').get_param(cr, SUPERUSER_ID, 'ir_attachment.location')
        if location:
            for attach in self.browse(cr, uid, ids, context=context):
                if attach.store_fname:
                    self._file_delete(cr, uid, location, attach.store_fname)
        return super(ir_attachment, self).unlink(cr, uid, ids, context)

    def create(self, cr, uid, values, context=None):
        self.check(cr, uid, [], mode='write', context=context, values=values)
        if 'file_size' in values:
            del values['file_size']
        return super(ir_attachment, self).create(cr, uid, values, context)

    def action_get(self, cr, uid, context=None):
        return self.pool.get('ir.actions.act_window').for_xml_id(
            cr, uid, 'base', 'action_attachment', context=context)

# vim:expandtab:smartindent:tabstop=4:softtabstop=4:shiftwidth=4:
<|MERGE_RESOLUTION|>--- conflicted
+++ resolved
@@ -206,13 +206,9 @@
         for model, mids in res_ids.items():
             # ignore attachments that are not attached to a resource anymore when checking access rights
             # (resource was deleted but attachment was not)
-<<<<<<< HEAD
-            mids = self.pool[model].exists(cr, uid, mids)
-=======
             if not self.pool.get(model):
                 continue
-            mids = self.pool.get(model).exists(cr, uid, mids)
->>>>>>> 33e09108
+            mids = self.pool[model].exists(cr, uid, mids)
             ima.check(cr, uid, model, mode)
             self.pool[model].check_access_rule(cr, uid, mids, mode, context=context)
 
