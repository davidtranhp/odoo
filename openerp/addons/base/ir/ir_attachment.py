# -*- coding: utf-8 -*-
##############################################################################
#
#    OpenERP, Open Source Management Solution
#    Copyright (C) 2004-2009 Tiny SPRL (<http://tiny.be>).
#
#    This program is free software: you can redistribute it and/or modify
#    it under the terms of the GNU Affero General Public License as
#    published by the Free Software Foundation, either version 3 of the
#    License, or (at your option) any later version.
#
#    This program is distributed in the hope that it will be useful,
#    but WITHOUT ANY WARRANTY; without even the implied warranty of
#    MERCHANTABILITY or FITNESS FOR A PARTICULAR PURPOSE.  See the
#    GNU Affero General Public License for more details.
#
#    You should have received a copy of the GNU Affero General Public License
#    along with this program.  If not, see <http://www.gnu.org/licenses/>.
#
##############################################################################

import hashlib
import itertools
import logging
import os
import re

from openerp import tools
from openerp.osv import fields,osv
from openerp import SUPERUSER_ID
from openerp.osv.orm import except_orm
from openerp.tools.translate import _

_logger = logging.getLogger(__name__)

class ir_attachment(osv.osv):
    """Attachments are used to link binary files or url to any openerp document.

    External attachment storage
    ---------------------------
    
    The 'data' function field (_data_get,data_set) is implemented using
    _file_read, _file_write and _file_delete which can be overridden to
    implement other storage engines, shuch methods should check for other
    location pseudo uri (example: hdfs://hadoppserver)
    
    The default implementation is the file:dirname location that stores files
    on the local filesystem using name based on their sha1 hash
    """
    _order = 'id desc'
    def _name_get_resname(self, cr, uid, ids, object, method, context):
        data = {}
        for attachment in self.browse(cr, uid, ids, context=context):
            model_object = attachment.res_model
            res_id = attachment.res_id
            if model_object and res_id:
                model_pool = self.pool[model_object]
                res = model_pool.name_get(cr,uid,[res_id],context)
                res_name = res and res[0][1] or False
                if res_name:
                    field = self._columns.get('res_name',False)
                    if field and len(res_name) > field.size:
                        res_name = res_name[:field.size-3] + '...' 
                data[attachment.id] = res_name
            else:
                data[attachment.id] = False
        return data

    # 'data' field implementation
    def _full_path(self, cr, uid, location, path):
        # location = 'file:filestore'
        assert location.startswith('file:'), "Unhandled filestore location %s" % location
        location = location[5:]

        # sanitize location name and path
        location = re.sub('[.]','',location)
        location = location.strip('/\\')

        path = re.sub('[.]','',path)
        path = path.strip('/\\')
        return os.path.join(tools.config['root_path'], location, cr.dbname, path)

    def _file_read(self, cr, uid, location, fname, bin_size=False):
        full_path = self._full_path(cr, uid, location, fname)
        r = ''
        try:
            if bin_size:
                r = os.path.getsize(full_path)
            else:
                r = open(full_path,'rb').read().encode('base64')
        except IOError:
            _logger.error("_read_file reading %s",full_path)
        return r

    def _file_write(self, cr, uid, location, value):
        bin_value = value.decode('base64')
        fname = hashlib.sha1(bin_value).hexdigest()
        # scatter files across 1024 dirs
        # we use '/' in the db (even on windows)
        fname = fname[:3] + '/' + fname
        full_path = self._full_path(cr, uid, location, fname)
        try:
            dirname = os.path.dirname(full_path)
            if not os.path.isdir(dirname):
                os.makedirs(dirname)
            open(full_path,'wb').write(bin_value)
        except IOError:
            _logger.error("_file_write writing %s",full_path)
        return fname

    def _file_delete(self, cr, uid, location, fname):
        count = self.search(cr, 1, [('store_fname','=',fname)], count=True)
        if count <= 1:
            full_path = self._full_path(cr, uid, location, fname)
            try:
                os.unlink(full_path)
            except OSError:
                _logger.error("_file_delete could not unlink %s",full_path)
            except IOError:
                # Harmless and needed for race conditions
                _logger.error("_file_delete could not unlink %s",full_path)

    def _data_get(self, cr, uid, ids, name, arg, context=None):
        if context is None:
            context = {}
        result = {}
        location = self.pool.get('ir.config_parameter').get_param(cr, SUPERUSER_ID, 'ir_attachment.location')
        bin_size = context.get('bin_size')
        for attach in self.browse(cr, uid, ids, context=context):
            if location and attach.store_fname:
                result[attach.id] = self._file_read(cr, uid, location, attach.store_fname, bin_size)
            else:
                result[attach.id] = attach.db_datas
        return result

    def _data_set(self, cr, uid, id, name, value, arg, context=None):
        # We dont handle setting data to null
        if not value:
            return True
        if context is None:
            context = {}
        location = self.pool.get('ir.config_parameter').get_param(cr, SUPERUSER_ID, 'ir_attachment.location')
        file_size = len(value.decode('base64'))
        if location:
            attach = self.browse(cr, uid, id, context=context)
            if attach.store_fname:
                self._file_delete(cr, uid, location, attach.store_fname)
            fname = self._file_write(cr, uid, location, value)
            # SUPERUSER_ID as probably don't have write access, trigger during create
            super(ir_attachment, self).write(cr, SUPERUSER_ID, [id], {'store_fname': fname, 'file_size': file_size}, context=context)
        else:
            super(ir_attachment, self).write(cr, SUPERUSER_ID, [id], {'db_datas': value, 'file_size': file_size}, context=context)
        return True

    _name = 'ir.attachment'
    _columns = {
        'name': fields.char('Attachment Name',size=256, required=True),
        'datas_fname': fields.char('File Name',size=256),
        'description': fields.text('Description'),
        'res_name': fields.function(_name_get_resname, type='char', size=128, string='Resource Name', store=True),
        'res_model': fields.char('Resource Model',size=64, readonly=True, help="The database object this attachment will be attached to"),
        'res_id': fields.integer('Resource ID', readonly=True, help="The record id this is attached to"),
        'create_date': fields.datetime('Date Created', readonly=True),
        'create_uid':  fields.many2one('res.users', 'Owner', readonly=True),
        'company_id': fields.many2one('res.company', 'Company', change_default=True),
        'type': fields.selection( [ ('url','URL'), ('binary','Binary'), ],
                'Type', help="Binary File or URL", required=True, change_default=True),
        'url': fields.char('Url', size=1024),
        # al: We keep shitty field names for backward compatibility with document
        'datas': fields.function(_data_get, fnct_inv=_data_set, string='File Content', type="binary", nodrop=True),
        'store_fname': fields.char('Stored Filename', size=256),
        'db_datas': fields.binary('Database Data'),
        'file_size': fields.integer('File Size'),
    }

    _defaults = {
        'type': 'binary',
        'file_size': 0,
        'company_id': lambda s,cr,uid,c: s.pool.get('res.company')._company_default_get(cr, uid, 'ir.attachment', context=c),
    }

    def _auto_init(self, cr, context=None):
        super(ir_attachment, self)._auto_init(cr, context)
        cr.execute('SELECT indexname FROM pg_indexes WHERE indexname = %s', ('ir_attachment_res_idx',))
        if not cr.fetchone():
            cr.execute('CREATE INDEX ir_attachment_res_idx ON ir_attachment (res_model, res_id)')
            cr.commit()

    def check(self, cr, uid, ids, mode, context=None, values=None):
        """Restricts the access to an ir.attachment, according to referred model
        In the 'document' module, it is overriden to relax this hard rule, since
        more complex ones apply there.
        """
        res_ids = {}
        require_employee = False
        if ids:
            if isinstance(ids, (int, long)):
                ids = [ids]
            cr.execute('SELECT DISTINCT res_model, res_id FROM ir_attachment WHERE id = ANY (%s)', (ids,))
            for rmod, rid in cr.fetchall():
                if not (rmod and rid):
                    require_employee = True
                    continue
                res_ids.setdefault(rmod,set()).add(rid)
        if values:
            if values.get('res_model') and values.get('res_id'):
                res_ids.setdefault(values['res_model'],set()).add(values['res_id'])

        ima = self.pool.get('ir.model.access')
        for model, mids in res_ids.items():
            # ignore attachments that are not attached to a resource anymore when checking access rights
            # (resource was deleted but attachment was not)
            if not self.pool.get(model):
                require_employee = True
                continue
<<<<<<< HEAD
            mids = self.pool[model].exists(cr, uid, mids)
            ima.check(cr, uid, model, mode)
            self.pool[model].check_access_rule(cr, uid, mids, mode, context=context)
=======
            existing_ids = self.pool.get(model).exists(cr, uid, mids)
            if len(existing_ids) != len(mids):
                require_employee = True
            ima.check(cr, uid, model, mode)
            self.pool.get(model).check_access_rule(cr, uid, existing_ids, mode, context=context)
        if require_employee:
            if not self.pool['res.users'].has_group(cr, uid, 'base.group_user'):
                raise except_orm(_('Access Denied'), _("Sorry, you are not allowed to access this document."))
>>>>>>> eb9113c0

    def _search(self, cr, uid, args, offset=0, limit=None, order=None, context=None, count=False, access_rights_uid=None):
        ids = super(ir_attachment, self)._search(cr, uid, args, offset=offset,
                                                 limit=limit, order=order,
                                                 context=context, count=False,
                                                 access_rights_uid=access_rights_uid)
        if not ids:
            if count:
                return 0
            return []

        # Work with a set, as list.remove() is prohibitive for large lists of documents
        # (takes 20+ seconds on a db with 100k docs during search_count()!)
        orig_ids = ids
        ids = set(ids)

        # For attachments, the permissions of the document they are attached to
        # apply, so we must remove attachments for which the user cannot access
        # the linked document.
        # Use pure SQL rather than read() as it is about 50% faster for large dbs (100k+ docs),
        # and the permissions are checked in super() and below anyway.
        cr.execute("""SELECT id, res_model, res_id FROM ir_attachment WHERE id = ANY(%s)""", (list(ids),))
        targets = cr.dictfetchall()
        model_attachments = {}
        for target_dict in targets:
            if not target_dict['res_model']:
                continue
            # model_attachments = { 'model': { 'res_id': [id1,id2] } }
            model_attachments.setdefault(target_dict['res_model'],{}).setdefault(target_dict['res_id'] or 0, set()).add(target_dict['id'])

        # To avoid multiple queries for each attachment found, checks are
        # performed in batch as much as possible.
        ima = self.pool.get('ir.model.access')
        for model, targets in model_attachments.iteritems():
            if not self.pool.get(model):
                continue
            if not ima.check(cr, uid, model, 'read', False):
                # remove all corresponding attachment ids
                for attach_id in itertools.chain(*targets.values()):
                    ids.remove(attach_id)
                continue # skip ir.rule processing, these ones are out already

            # filter ids according to what access rules permit
            target_ids = targets.keys()
            allowed_ids = [0] + self.pool[model].search(cr, uid, [('id', 'in', target_ids)], context=context)
            disallowed_ids = set(target_ids).difference(allowed_ids)
            for res_id in disallowed_ids:
                for attach_id in targets[res_id]:
                    ids.remove(attach_id)

        # sort result according to the original sort ordering
        result = [id for id in orig_ids if id in ids]
        return len(result) if count else list(result)

    def read(self, cr, uid, ids, fields_to_read=None, context=None, load='_classic_read'):
        if isinstance(ids, (int, long)):
            ids = [ids]
        self.check(cr, uid, ids, 'read', context=context)
        return super(ir_attachment, self).read(cr, uid, ids, fields_to_read, context, load)

    def write(self, cr, uid, ids, vals, context=None):
        if isinstance(ids, (int, long)):
            ids = [ids]
        self.check(cr, uid, ids, 'write', context=context, values=vals)
        if 'file_size' in vals:
            del vals['file_size']
        return super(ir_attachment, self).write(cr, uid, ids, vals, context)

    def copy(self, cr, uid, id, default=None, context=None):
        self.check(cr, uid, [id], 'write', context=context)
        return super(ir_attachment, self).copy(cr, uid, id, default, context)

    def unlink(self, cr, uid, ids, context=None):
        if isinstance(ids, (int, long)):
            ids = [ids]
        self.check(cr, uid, ids, 'unlink', context=context)
        location = self.pool.get('ir.config_parameter').get_param(cr, SUPERUSER_ID, 'ir_attachment.location')
        if location:
            for attach in self.browse(cr, uid, ids, context=context):
                if attach.store_fname:
                    self._file_delete(cr, uid, location, attach.store_fname)
        return super(ir_attachment, self).unlink(cr, uid, ids, context)

    def create(self, cr, uid, values, context=None):
        self.check(cr, uid, [], mode='write', context=context, values=values)
        if 'file_size' in values:
            del values['file_size']
        return super(ir_attachment, self).create(cr, uid, values, context)

    def action_get(self, cr, uid, context=None):
        return self.pool.get('ir.actions.act_window').for_xml_id(
            cr, uid, 'base', 'action_attachment', context=context)

# vim:expandtab:smartindent:tabstop=4:softtabstop=4:shiftwidth=4:
<|MERGE_RESOLUTION|>--- conflicted
+++ resolved
@@ -213,20 +213,14 @@
             if not self.pool.get(model):
                 require_employee = True
                 continue
-<<<<<<< HEAD
-            mids = self.pool[model].exists(cr, uid, mids)
-            ima.check(cr, uid, model, mode)
-            self.pool[model].check_access_rule(cr, uid, mids, mode, context=context)
-=======
-            existing_ids = self.pool.get(model).exists(cr, uid, mids)
+            existing_ids = self.pool[model].exists(cr, uid, mids)
             if len(existing_ids) != len(mids):
                 require_employee = True
             ima.check(cr, uid, model, mode)
-            self.pool.get(model).check_access_rule(cr, uid, existing_ids, mode, context=context)
+            self.pool[model].check_access_rule(cr, uid, existing_ids, mode, context=context)
         if require_employee:
             if not self.pool['res.users'].has_group(cr, uid, 'base.group_user'):
                 raise except_orm(_('Access Denied'), _("Sorry, you are not allowed to access this document."))
->>>>>>> eb9113c0
 
     def _search(self, cr, uid, args, offset=0, limit=None, order=None, context=None, count=False, access_rights_uid=None):
         ids = super(ir_attachment, self)._search(cr, uid, args, offset=offset,
