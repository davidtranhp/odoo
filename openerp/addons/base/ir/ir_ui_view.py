--- conflicted
+++ resolved
@@ -26,13 +26,9 @@
 import re
 import time
 
-<<<<<<< HEAD
 import HTMLParser
-from lxml import etree
-=======
 from lxml import etree, html
 from functools import partial
->>>>>>> 1442420f
 
 from openerp import tools
 from openerp.osv import fields, osv, orm
@@ -677,8 +673,9 @@
         if 'lang' in context:
             arch_tree = self.translate_qweb(cr, uid, id_, arch_tree, context['lang'], context)
         self.distribute_branding(arch_tree)
-        arch = etree.tostring(arch_tree, encoding='utf-8')
-        arch = '<?xml version="1.0" encoding="utf-8"?><tpl>%s</tpl>' % (arch)
+        root = etree.Element('tpl')
+        root.append(arch_tree)
+        arch = etree.tostring(root, encoding='utf-8', xml_declaration=True)
         return arch
 
     def distribute_branding(self, e, branding=None, parent_xpath='',
@@ -764,17 +761,7 @@
         if not context:
             context = {}
         def loader(name):
-<<<<<<< HEAD
             return self.read_template(cr, uid, name, context=context)
-=======
-            arch = self.read_template(cr, uid, name, context=context)
-            arch_tree = etree.fromstring(arch)
-            self.distribute_branding(arch_tree)
-            root = etree.Element('tpl')
-            root.append(arch_tree)
-            arch = etree.tostring(root, encoding='utf-8', xml_declaration=True)
-            return arch
->>>>>>> 1442420f
 
         engine = qweb.QWebXml(loader=loader, undefined_handler=lambda key, v: None)
         return engine.render(id_or_xml_id, values)
