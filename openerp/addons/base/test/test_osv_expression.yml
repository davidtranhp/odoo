-
    Testing for hierarchical search in M2M
-
    !python {model: res.partner }: |
        ids = self.search(cr, uid, [('category_id', 'child_of','supplier')])
        assert len(ids) >= 1, ids

-
    Test hierarchical search in M2M with child ID1
-
    !python {model: res.partner }: |
        ids = self.search(cr, uid, [('category_id', 'child_of','Components Supplier')])
        assert len(ids) >= 1, ids
-
    Test hierarchical search in M2M with child ID2
-
    !python {model: res.partner }: |
        ids = self.search(cr, uid, [('category_id', 'child_of','Miscellaneous Suppliers')])
        assert len(ids) >= 1, ids

-
    "1.0 Setup test partner categories: parent root"
-
    !record {model: res.partner.category, id: categ_root}:
        name: Root category
-
    "1.1 Setup test partner categories: parent category"
-
    !record {model: res.partner.category, id: categ_0}:
        name: Parent category
        parent_id: categ_root
-
    "1.2 Setup test partner categories: child 1"
-
    !record {model: res.partner.category, id: categ_1}:
        name: Child 1
        parent_id: categ_0
-
    Test hierarchical search in M2M with child ID (list of ids)
-
    !python {model: res.partner.category }: |
        ids = self.search(cr, uid, [('id', 'child_of',[ref('categ_root')])])
        assert len(ids) == 3, ids
-
    Test hierarchical search in M2M with child ID (single id)
-
    !python {model: res.partner.category }: |
        ids = self.search(cr, uid, [('id', 'child_of',ref('categ_root'))])
        assert len(ids) == 3, ids
-
    Test hierarchical search in M2M with child IDs
-
    !python {model: res.partner.category }: |
        ids = self.search(cr, uid, [('id', 'child_of',[ref('categ_1'), ref('categ_0')])])
        assert len(ids) == 2, ids
-
    Test hierarchical search in M2M with child IDs
-
    !python {model: res.partner.category }: |
        ids = self.search(cr, uid, [('id', 'child_of',[ref('categ_0')])])
        assert len(ids) == 2, ids
-
    Test hierarchical search in M2M with child IDs
-
    !python {model: res.partner.category }: |
        ids = self.search(cr, uid, [('id', 'child_of',[ref('categ_1')])])
        assert len(ids) == 1, ids
-
    Testing that some domain expressions work
-
    !python {model: res.partner.address }: |
        ids = self.search(cr, uid, [('partner_id','=','Agrolait')])
        assert len(ids) >= 1, ids
-
    Trying the "in" operator, for scalar value
-
    !python {model: res.partner.address }: |
        ids = self.search(cr, uid, [('partner_id','in','Agrolait')])
        assert len(ids) >= 1, ids
-
    Trying the "in" operator for list value
-
    !python {model: res.partner.address }: |
        ids = self.search(cr, uid, [('partner_id','in',['Agrolait','ASUStek'])])
        assert len(ids) >= 1, ids
-
    Check we can use "in" operator for plain fields.
-
    !python {model: ir.ui.menu }: |
        ids = self.search(cr, uid, [('sequence','in',[1, 2, 10, 20])])
        assert len(ids) >= 1, ids
-
    Test one2many operator with empty search list
-
    !assert {model: res.partner, search: "[('address', 'in', [])]", count: 0, string: "Ids should be empty"}
-
    Test one2many operator with False
-
    !assert {model: res.partner, search: "[('address', '=', False)]"}:
        - address in (False, None, [])
-
    Test many2many operator with empty search list
-
    !assert {model: res.partner, search: "[('category_id', 'in', [])]", count: 0, string: "Ids should be empty"}
-
    Test many2many operator with False
-
    !assert {model: res.partner, search: "[('category_id', '=', False)]"}:
        - category_id in (False, None, [])
-
    Filtering on invalid value across x2many relationship should return an empty set
-
    !assert {model: res.partner, search: "[('address.city','=','foo')]", count: 0, string: "Searching for address.city = foo should give empty results"}
-
    Check if many2one works with empty search list
-
    !assert {model: res.partner, search: "[('company_id','in', [])]", count: 0, string: "Searching for company_id in [] should be empty!" }
-
    For the sake of the following tests, I will create a second company
-
    !record {model: res.company, id: ymltest_company2}:
        name: Acme 2
-
    And create a few partners with that company or no company
-
    !python {model: res.partner }: |
        for r in range(4):
            self.create(cr, uid, { 'name': 'P of Acme %d' % r,
                    'company_id': ref('ymltest_company2') })
        for r in range(4):
            self.create(cr, uid, { 'name': 'P of All %d' % r,
                    'company_id': False })
-
    Check if many2one works with negative empty list
-
    !python {model: res.partner }: |
        all_ids = self.search(cr, uid, [])
        all_ids.sort()
        res_ids = self.search(cr, uid,['|',('company_id','not in', []), ('company_id','=',False)])
        res_ids.sort()
        assert all_ids == res_ids, "not in [] fails"
-
    Check that many2one will pick the correct records with a list
-
    !python {model: res.partner }: |
        res_ids = self.search(cr, uid, [('company_id', 'in', [False,])])
        assert len(res_ids) >= 4, "We created 4 partners w/company, why find %d? %r" % \
                    (len(res_ids), res_ids)
-
    Check that many2one will exclude the correct records with a list
-
    !python {model: res.partner }: |
        # assuming that the default company is #1
        res_ids = self.search(cr, uid, [('company_id', 'not in', [1])])
        assert len(res_ids) >= 4, "We should have found 4 records at least, only have %d! %r" % \
            (len(res_ids), res_ids)
-
    Check that we exclude the correct records, + False
-
    !python {model: res.partner }: |
        # assuming that the default company is #1
        res_ids = self.search(cr, uid, ['|', ('company_id', 'not in', [1]), ('company_id', '=', False)])
        assert len(res_ids) >= 8, "We should have found 8 records at least, only have %d! %r" % \
            (len(res_ids), res_ids)
-
    Check that multi-level expressions also work
-
    !python {model: res.partner }: |
        res_ids = self.search(cr, uid, [('company_id.partner_id', 'in', [])])
        assert res_ids == [], "Searching an empty set should return empty result, not %r" % res_ids
-
    Check that multi-level expressions with negative op work
-
    !python {model: res.partner }: |
        all_ids = self.search(cr, uid, [('company_id', '!=', False)])
        all_ids.sort()
        res_ids = self.search(cr, uid, [('company_id.partner_id', 'not in', [])])
        res_ids.sort()
        assert res_ids == all_ids, "Searching against empty set failed, returns %r" % res_ids
-
    Test the '(not) like/in' behavior. res.partner and its parent_id column are used because
    parent_id is a many2one, allowing to test the Null value, and there are actually some
    null and non-null values in the demo data.
-
    !python {model: res.partner }: |
        partner_ids = self.search(cr, uid, [])
        partner_ids.sort()
        max_partner_id = max(partner_ids)
        partners = self.browse(cr, uid, partner_ids)
        with_parent = []
        without_parent = []
        for x in partners:
            if x.parent_id and x.parent_id.id in partner_ids:
                with_parent.append(x.id)
        with_parent.sort()
        for x in partners:
            if not x.parent_id:
                without_parent.append(x.id)
        without_parent.sort()
        with_website = []
        for x in partners:
            if x.website:
                with_website.append(x.id)
        with_website.sort()

        # We treat null values differently than in SQL. For instance in SQL:
        #   SELECT id FROM res_partner WHERE parent_id NOT IN (0)
        # will return only the records with non-null parent_id.
        #   SELECT id FROM res_partner WHERE parent_id IN (0)
        # will return expectedly nothing (our ids always begin at 1).
        # This means the union of those two results will give only some
        # records, but not all present in database.
        #
        # When using domains and the ORM's search method, we think it is
        # more intuitive that the union returns all the records, and that
        # a domain like ('parent_id', 'not in', [0]) will return all
        # the records. For instance, if you perform a search for the companies
        # that don't have OpenERP has a parent company, you expect to find,
        # among others, the companies that don't have parent company.
        #
        # ('parent_id', 'not in', [0]) must give the same result than
        # ('parent_id', 'not in', []), i.e. a empty set or a set with non-
        # existing values be treated similarly if we simply check that some
        # existing value belongs to them.

        res_0 = self.search(cr, uid, [('parent_id', 'not like', 'probably_unexisting_name')]) # get all rows, included null parent_id
        res_0.sort()
        res_1 = self.search(cr, uid, [('parent_id', 'not in', [max_partner_id + 1])]) # get all rows, included null parent_id
        res_1.sort()
        res_2 = self.search(cr, uid, [('parent_id', 'not in', False)]) # get rows with not null parent_id, deprecated syntax
        res_2.sort()
        res_3 = self.search(cr, uid, [('parent_id', 'not in', [])]) # get all rows, included null parent_id
        res_3.sort()
        res_4 = self.search(cr, uid, [('parent_id', 'not in', [False])]) # get rows with not null parent_id
        res_4.sort()
        assert res_0 == partner_ids
        assert res_1 == partner_ids
        assert res_2 == with_parent
        assert res_3 == partner_ids
        assert res_4 == with_parent
        # The results of these queries, when combined with queries 0..4 must
        # give the whole set of ids.
        res_5 = self.search(cr, uid, [('parent_id', 'like', 'probably_unexisting_name')])
        res_5.sort()
        res_6 = self.search(cr, uid, [('parent_id', 'in', [max_partner_id + 1])])
        res_6.sort()
        res_7 = self.search(cr, uid, [('parent_id', 'in', False)])
        res_7.sort()
        res_8 = self.search(cr, uid, [('parent_id', 'in', [])])
        res_8.sort()
        res_9 = self.search(cr, uid, [('parent_id', 'in', [False])])
        res_9.sort()
        assert res_5 == []
        assert res_6 == []
        assert res_7 == without_parent
        assert res_8 == []
        assert res_9 == without_parent
        # These queries must return exactly the results than the queries 0..4,
        # i.e. not ... in ... must be the same as ... not in ... .
        res_10 = self.search(cr, uid, ['!', ('parent_id', 'like', 'probably_unexisting_name')])
        res_10.sort()
        res_11 = self.search(cr, uid, ['!', ('parent_id', 'in', [max_partner_id + 1])])
        res_11.sort()
        res_12 = self.search(cr, uid, ['!', ('parent_id', 'in', False)])
        res_12.sort()
        res_13 = self.search(cr, uid, ['!', ('parent_id', 'in', [])])
        res_13.sort()
        res_14 = self.search(cr, uid, ['!', ('parent_id', 'in', [False])])
        res_14.sort()
        assert res_0 == res_10
        assert res_1 == res_11
        assert res_2 == res_12
        assert res_3 == res_13
        assert res_4 == res_14

        # Testing many2one field is not enough, a regular char field is tested
        # with in [] and must not return any result.
        res_15 = self.search(cr, uid, [('website', 'in', [])])
        assert res_15 == []
        # not in [] must return everything.
        res_16 = self.search(cr, uid, [('website', 'not in', [])])
        res_16.sort()
        assert res_16 == partner_ids

        res_17 = self.search(cr, uid, [('website', 'not in', False)])
        res_17.sort()
        assert res_17 == with_website
-
    Property of the query (one2many not in False).
-
    !python {model: res.currency }: |
        ids = self.search(cr, uid, [])
        referenced_companies = set([x.company_id.id for x in self.browse(cr, uid, ids)])
        companies = set(self.pool.get('res.company').search(cr, uid, [('currency_ids', 'not in', False)]))
        assert referenced_companies == companies
-
    Property of the query (one2many in False).
-
    !python {model: res.currency }: |
        ids = self.search(cr, uid, [])
        referenced_companies = set([x.company_id.id for x in self.browse(cr, uid, ids)])
        unreferenced_companies = set(self.pool.get('res.company').search(cr, uid, [])).difference(referenced_companies)
        companies = set(self.pool.get('res.company').search(cr, uid, [('currency_ids', 'in', False)]))
        assert unreferenced_companies == companies
-
    Equivalent queries.
-
    !python {model: res.currency }: |
        max_currency_id = max(self.search(cr, uid, []))
        res_0 = self.search(cr, uid, [])
        res_1 = self.search(cr, uid, [('name', 'not like', 'probably_unexisting_name')])
        res_2 = self.search(cr, uid, [('id', 'not in', [max_currency_id + 1003])])
        res_3 = self.search(cr, uid, [('id', 'not in', [])])
        res_4 = self.search(cr, uid, [('id', 'not in', False)])
        res_0.sort()
        res_1.sort()
        res_2.sort()
        res_3.sort()
        res_4.sort()
        assert res_0 == res_1
        assert res_0 == res_2
        assert res_0 == res_3
        assert res_0 == res_4
-
    Equivalent queries, integer and string.
-
    !python {model: res.partner }: |
        all_ids = self.search(cr, uid, [])
        if len(all_ids) > 1:
            one = all_ids[0]
            record = self.browse(cr, uid, one)
            others = all_ids[1:]
            res_1 = self.search(cr, uid, [('id', '=', one)])
            # self.search(cr, uid, [('id', '!=', others)]) # not permitted
            res_2 = self.search(cr, uid, [('id', 'not in', others)])
            res_3 = self.search(cr, uid, ['!', ('id', '!=', one)])
            res_4 = self.search(cr, uid, ['!', ('id', 'in', others)])
            # res_5 = self.search(cr, uid, [('id', 'in', one)]) # TODO make it permitted, just like for child_of
            res_6 = self.search(cr, uid, [('id', 'in', [one])])
            res_7 = self.search(cr, uid, [('name', '=', record.name)])
            res_8 = self.search(cr, uid, [('name', 'in', [record.name])])
            # res_9 = self.search(cr, uid, [('name', 'in', record.name)]) # TODO
            assert [one] == res_1
            assert [one] == res_2
            assert [one] == res_3
            assert [one] == res_4
            #assert [one] == res_5
            assert [one] == res_6
            assert [one] == res_7
-
    Need a company with a parent_id.
-
    !record {model: res.company, id: ymltest_company3}:
        name: Acme 3
-
    Need a company with a parent_id.
-
    !record {model: res.company, id: ymltest_company4}:
        name: Acme 4
        parent_id: ymltest_company3
-
    Equivalent queries, one2many.
-
    !python {model: res.company }: |
        # Search the company via its one2many (the one2many must point back at the company).
        company = self.browse(cr, uid, ref('ymltest_company3'))
        max_currency_id = max(self.pool.get('res.currency').search(cr, uid, []))
        currency_ids1 = self.pool.get('res.currency').search(cr, uid, [('name', 'not like', 'probably_unexisting_name')])
        currency_ids2 = self.pool.get('res.currency').search(cr, uid, [('id', 'not in', [max_currency_id + 1003])])
        currency_ids3 = self.pool.get('res.currency').search(cr, uid, [('id', 'not in', [])])
        assert currency_ids1 == currency_ids2 == currency_ids3, 'All 3 results should have be the same: all currencies'
        default_company = self.browse(cr, uid, 1)
        # one2many towards same model
        res_1 = self.search(cr, uid, [('child_ids', 'in', [x.id for x in company.child_ids])]) # any company having a child of company3 as child
        res_2 = self.search(cr, uid, [('child_ids', 'in', [company.child_ids[0].id])]) # any company having the first child of company3 as child
        # one2many towards another model
        res_3 = self.search(cr, uid, [('currency_ids', 'in', [x.id for x in default_company.currency_ids])]) # companies having a currency of main company
        res_4 = self.search(cr, uid, [('currency_ids', 'in', [default_company.currency_ids[0].id])]) # companies having first currency of main company
        res_5 = self.search(cr, uid, [('currency_ids', 'in', default_company.currency_ids[0].id)]) # companies having first currency of main company
        # res_6 = self.search(cr, uid, [('currency_ids', 'in', [default_company.currency_ids[0].name])]) # TODO
        res_7 = self.search(cr, uid, [('currency_ids', '=', default_company.currency_ids[0].name)])
        res_8 = self.search(cr, uid, [('currency_ids', 'like', default_company.currency_ids[0].name)])
        res_9 = self.search(cr, uid, [('currency_ids', 'like', 'probably_unexisting_name')])
        # self.search(cr, uid, [('currency_ids', 'unexisting_op', 'probably_unexisting_name')]) # TODO expected exception
        assert res_1 == [ref('ymltest_company3')]
        assert res_2 == [ref('ymltest_company3')]
        assert res_3 == [1]
        assert res_4 == [1]
        assert res_5 == [1]
        assert res_7 == [1]
        assert res_8 == [1]
        assert res_9 == []

        # get the companies referenced by some currency (this is normally the main company)
        res_10 = self.search(cr, uid, [('currency_ids', 'not like', 'probably_unexisting_name')])
        res_11 = self.search(cr, uid, [('currency_ids', 'not in', [max_currency_id + 1])])
        res_12 = self.search(cr, uid, [('currency_ids', 'not in', False)])
        res_13 = self.search(cr, uid, [('currency_ids', 'not in', [])])
        res_10.sort()
        res_11.sort()
        res_12.sort()
        res_13.sort()

        print ">>> 11:", res_11
        #assert res_10 == res_11
        assert res_10 == res_12
        print ">>> 12:", res_12
        assert res_10 == res_13
        print ">>> 13:", res_13

        # child_of x returns x and its children (direct or not).
        company = self.browse(cr, uid, ref('ymltest_company3'))
        expected = [ref('ymltest_company3'), ref('ymltest_company4')]
        expected.sort()
        res_1 = self.search(cr, uid, [('id', 'child_of', [ref('ymltest_company3')])])
        res_1.sort()
        res_2 = self.search(cr, uid, [('id', 'child_of', ref('ymltest_company3'))])
        res_2.sort()
        #res_3 = self.search(cr, uid, [('id', 'child_of', [company.name])]) # TODO
        #res_3.sort()
        res_4 = self.search(cr, uid, [('id', 'child_of', company.name)])
        res_4.sort()
        assert res_1 == expected
        assert res_2 == expected
        #assert res_3 == expected
        assert res_4 == expected
-
    Verify that normalize_domain() works.
-
    !python {model: res.partner}: |
        from osv import expression
        norm_domain = domain = ['&',(1,'=',1),('a','=','b')]
        assert norm_domain == expression.normalize(domain), "Normalized domains should be left untouched"
        domain = [('x','in',['y','z']),('a.v','=','e'),'|','|',('a','=','b'),'!',('c','>','d'),('e','!=','f'),('g','=','h')]
        norm_domain = ['&','&','&'] + domain
        assert norm_domain == expression.normalize(domain), "Non-normalized domains should be properly normalized"
-
<<<<<<< HEAD
    Unaccent. Create a company with an accent in its name.
-
    !record {model: res.company, id: ymltest_unaccent_company}:
        name: Hélène
-
    Test the unaccent-enabled 'ilike'.
-
    !python {model: res.company}: |
        if self.pool.has_unaccent:
            ids = self.search(cr, uid, [('name','ilike','Helene')], {})
            assert ids == [ref('ymltest_unaccent_company')]
            ids = self.search(cr, uid, [('name','ilike','hélène')], {})
            assert ids == [ref('ymltest_unaccent_company')]
            ids = self.search(cr, uid, [('name','not ilike','Helene')], {})
            assert ref('ymltest_unaccent_company') not in ids
            ids = self.search(cr, uid, [('name','not ilike','hélène')], {})
            assert ref('ymltest_unaccent_company') not in ids
-
    Check that =like/=ilike expressions are working with an untranslated field.
=======
    Check that =like/=ilike expressions (no wildcard variants of like/ilike) are working on an untranslated field.
>>>>>>> 886b7407
-
    !python {model: res.partner }: |
        all_ids = self.search(cr, uid, [('name', '=like', 'A_e_or')])
        assert len(all_ids) == 1, "Must match one partner (Axelor), got %r"%all_ids
        all_ids = self.search(cr, uid, [('name', '=ilike', 'm_____')])
        assert len(all_ids) == 1, "Must match *only* one partner (Maxtor), got %r"%all_ids
-
    Check that =like/=ilike expressions (no wildcard variants of like/ilike) are working on translated field.
-
    !python {model: res.country }: |
        all_ids = self.search(cr, uid, [('name', '=like', 'Ind__')])
        assert len(all_ids) == 1, "Must match India only, got %r"%all_ids
        all_ids = self.search(cr, uid, [('name', '=ilike', 'z%')])
        assert len(all_ids) == 3, "Must match only countries with names starting with Z (currently 3), got %r"%all_ids<|MERGE_RESOLUTION|>--- conflicted
+++ resolved
@@ -435,7 +435,6 @@
         norm_domain = ['&','&','&'] + domain
         assert norm_domain == expression.normalize(domain), "Non-normalized domains should be properly normalized"
 -
-<<<<<<< HEAD
     Unaccent. Create a company with an accent in its name.
 -
     !record {model: res.company, id: ymltest_unaccent_company}:
@@ -454,10 +453,7 @@
             ids = self.search(cr, uid, [('name','not ilike','hélène')], {})
             assert ref('ymltest_unaccent_company') not in ids
 -
-    Check that =like/=ilike expressions are working with an untranslated field.
-=======
     Check that =like/=ilike expressions (no wildcard variants of like/ilike) are working on an untranslated field.
->>>>>>> 886b7407
 -
     !python {model: res.partner }: |
         all_ids = self.search(cr, uid, [('name', '=like', 'A_e_or')])
